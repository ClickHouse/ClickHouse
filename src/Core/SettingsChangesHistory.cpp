#include <Core/Defines.h>
#include <Core/SettingsChangesHistory.h>
#include <IO/ReadBufferFromString.h>
#include <IO/ReadHelpers.h>
#include <boost/algorithm/string.hpp>
#include <Core/SettingsEnums.h>

#include <fmt/ranges.h>


namespace DB
{

namespace ErrorCodes
{
    extern const int BAD_ARGUMENTS;
    extern const int LOGICAL_ERROR;
}

ClickHouseVersion::ClickHouseVersion(std::string_view version)
{
    Strings split;
    boost::split(split, version, [](char c){ return c == '.'; });
    components.reserve(split.size());
    if (split.empty())
        throw Exception{ErrorCodes::BAD_ARGUMENTS, "Cannot parse ClickHouse version here: {}", version};

    for (const auto & split_element : split)
    {
        size_t component;
        ReadBufferFromString buf(split_element);
        if (!tryReadIntText(component, buf) || !buf.eof())
            throw Exception{ErrorCodes::BAD_ARGUMENTS, "Cannot parse ClickHouse version here: {}", version};
        components.push_back(component);
    }
}

String ClickHouseVersion::toString() const
{
    return fmt::format("{}", fmt::join(components, "."));
}

static void addSettingsChanges(
    VersionToSettingsChangesMap & settings_changes_history,
    std::string_view version,
    SettingsChangesHistory::SettingsChanges && changes)
{
    /// Forbid duplicate versions
    auto [_, inserted] = settings_changes_history.emplace(ClickHouseVersion(version), std::move(changes));
    if (!inserted)
        throw Exception{ErrorCodes::LOGICAL_ERROR, "Detected duplicate version '{}'", ClickHouseVersion(version).toString()};
}

const VersionToSettingsChangesMap & getSettingsChangesHistory()
{
    static VersionToSettingsChangesMap settings_changes_history;
    static std::once_flag initialized_flag;
    std::call_once(initialized_flag, [&]
    {
        // clang-format off
        /// History of settings changes that controls some backward incompatible changes
        /// across all ClickHouse versions. It maps ClickHouse version to settings changes that were done
        /// in this version. This history contains both changes to existing settings and newly added settings.
        /// Settings changes is a vector of structs
        ///     {setting_name, previous_value, new_value, reason}.
        /// For newly added setting choose the most appropriate previous_value (for example, if new setting
        /// controls new feature and it's 'true' by default, use 'false' as previous_value).
        /// It's used to implement `compatibility` setting (see https://github.com/ClickHouse/ClickHouse/issues/35972)
        /// Note: please check if the key already exists to prevent duplicate entries.
<<<<<<< HEAD
        addSettingsChanges(settings_changes_history, "25.8",
        {
            {"optimize_rewrite_regexp_functions", false, true, "A new setting"},
            {"max_joined_block_size_bytes", 0, 4 * 1024 * 1024, "New setting"},
            {"azure_max_single_part_upload_size", 100 * 1024 * 1024, 32 * 1024 * 1024, "Align with S3"},
            {"azure_max_redirects", 10, 10, "New setting"},
            {"azure_max_get_rps", 0, 0, "New setting"},
            {"azure_max_get_burst", 0, 0, "New setting"},
            {"azure_max_put_rps", 0, 0, "New setting"},
            {"azure_max_put_burst", 0, 0, "New setting"},
            {"azure_use_adaptive_timeouts", true, true, "New setting"},
            {"azure_request_timeout_ms", 30000, 30000, "New setting"},
            {"azure_connect_timeout_ms", 1000, 1000, "New setting"},
            {"azure_sdk_use_native_client", false, true, "New setting"},
            {"distributed_cache_connect_backoff_min_ms", 0, 0, "New setting"},
            {"distributed_cache_connect_backoff_max_ms", 50, 50, "New setting"},
            {"distributed_cache_read_request_max_tries", 20, 10, "Changed setting value"},
            {"distributed_cache_connect_max_tries", 20, 5, "Changed setting value"},
            {"opentelemetry_trace_cpu_scheduling", false, false, "New setting to trace `cpu_slot_preemption` feature."},
            {"vector_search_with_rescoring", true, false, "New setting."},
            {"delta_lake_enable_expression_visitor_logging", false, false, "New setting"},
            {"write_full_path_in_iceberg_metadata", false, false, "New setting."},
            {"output_format_orc_compression_block_size", 65536, 262144, "New setting"},
            {"backup_slow_all_threads_after_retryable_s3_error", true, true, "New setting"},

        });
        addSettingsChanges(settings_changes_history, "25.7",
        {
            /// RELEASE CLOSED
            {"correlated_subqueries_substitute_equivalent_expressions", false, true, "New setting to correlated subquery planning optimization."},
            {"function_date_trunc_return_type_behavior", 0, 0, "Add new setting to preserve old behaviour of dateTrunc function"},
            {"output_format_parquet_geometadata", false, true, "A new setting to allow to write information about geo columns in parquet metadata and encode columns in WKB format."},
            {"cluster_function_process_archive_on_multiple_nodes", false, true, "New setting"},
            {"enable_vector_similarity_index", false, false, "Added an alias for setting `allow_experimental_vector_similarity_index`"},
            {"distributed_plan_max_rows_to_broadcast", 20000, 20000, "New experimental setting."},
            {"output_format_json_map_as_array_of_tuples", false, false, "New setting"},
            {"input_format_json_map_as_array_of_tuples", false, false, "New setting"},
            {"parallel_distributed_insert_select", 0, 2, "Enable parallel distributed insert select by default"},
            {"write_through_distributed_cache_buffer_size", 0, 0, "New cloud setting"},
            {"min_joined_block_size_rows", 0, DEFAULT_BLOCK_SIZE, "New setting."},
            {"table_engine_read_through_distributed_cache", false, false, "New setting"},
            {"distributed_cache_alignment", 0, 0, "Rename of distributed_cache_read_alignment"},
            {"enable_scopes_for_with_statement", true, true, "New setting for backward compatibility with the old analyzer."},
            {"output_format_parquet_enum_as_byte_array", false, false, "Write enum using parquet physical type: BYTE_ARRAY and logical type: ENUM"},
            {"distributed_plan_force_shuffle_aggregation", 0, 0, "New experimental setting"},
            {"allow_experimental_insert_into_iceberg", false, false, "New setting."},
            /// RELEASE CLOSED
        });
=======
>>>>>>> 4df7efa1
        addSettingsChanges(settings_changes_history, "25.6",
        {
            {"output_format_native_use_flattened_dynamic_and_json_serialization", false, false, "Add flattened Dynamic/JSON serializations to Native format"},
            {"cast_string_to_date_time_mode", "basic", "basic", "Allow to use different DateTime parsing mode in String to DateTime cast"},
            {"parallel_replicas_connect_timeout_ms", 1000, 300, "Separate connection timeout for parallel replicas queries"},
            {"use_iceberg_partition_pruning", false, true, "Enable Iceberg partition pruning by default."},
            {"distributed_cache_credentials_refresh_period_seconds", 5, 5, "New private setting"},
            {"enable_shared_storage_snapshot_in_query", false, false, "A new setting to share storage snapshot in query"},
            {"merge_tree_storage_snapshot_sleep_ms", 0, 0, "A new setting to debug storage snapshot consistency in query"},
            {"enable_job_stack_trace", false, false, "The setting was disabled by default to avoid performance overhead."},
            {"use_legacy_to_time", true, true, "New setting. Allows for user to use the old function logic for toTime, which works as toTimeWithFixedDate."},
            {"allow_experimental_time_time64_type", false, false, "New settings. Allows to use a new experimental Time and Time64 data types."},
            {"enable_time_time64_type", false, false, "New settings. Allows to use a new experimental Time and Time64 data types."},
            {"optimize_use_projection_filtering", false, true, "New setting"},
            {"input_format_parquet_enable_json_parsing", false, true, "When reading Parquet files, parse JSON columns as ClickHouse JSON Column."},
            {"use_skip_indexes_if_final", 0, 1, "Change in default value of setting"},
            {"use_skip_indexes_if_final_exact_mode", 0, 1, "Change in default value of setting"},
            {"allow_experimental_time_series_aggregate_functions", false, false, "New setting to enable experimental timeSeries* aggregate functions."},
            {"min_outstreams_per_resize_after_split", 0, 24, "New setting."},
            {"count_matches_stop_at_empty_match", true, false, "New setting."},
            {"enable_parallel_blocks_marshalling", "false", "true", "A new setting"},
            {"format_schema_source", "file", "file", "New setting"},
            {"format_schema_message_name", "", "", "New setting"},
            {"enable_scopes_for_with_statement", true, true, "New setting for backward compatibility with the old analyzer."},
        });
        addSettingsChanges(settings_changes_history, "25.5",
        {
            /// Release closed. Please use 25.6
            {"geotoh3_argument_order", "lon_lat", "lat_lon", "A new setting for legacy behaviour to set lon and lat argument order"},
            {"secondary_indices_enable_bulk_filtering", false, true, "A new algorithm for filtering by data skipping indices"},
            {"implicit_table_at_top_level", "", "", "A new setting, used in clickhouse-local"},
            {"use_skip_indexes_if_final_exact_mode", 0, 0, "This setting was introduced to help FINAL query return correct results with skip indexes"},
            {"parsedatetime_e_requires_space_padding", true, false, "Improved compatibility with MySQL DATE_FORMAT/STR_TO_DATE"},
            {"formatdatetime_e_with_space_padding", true, false, "Improved compatibility with MySQL DATE_FORMAT/STR_TO_DATE"},
            {"input_format_max_block_size_bytes", 0, 0, "New setting to limit bytes size if blocks created by input format"},
            {"parallel_replicas_insert_select_local_pipeline", false, true, "Use local pipeline during distributed INSERT SELECT with parallel replicas. Currently disabled due to performance issues"},
            {"page_cache_block_size", 1048576, 1048576, "Made this setting adjustable on a per-query level."},
            {"page_cache_lookahead_blocks", 16, 16, "Made this setting adjustable on a per-query level."},
            {"output_format_pretty_glue_chunks", "0", "auto", "A new setting to make Pretty formats prettier."},
            {"distributed_cache_read_only_from_current_az", true, true, "New setting"},
            {"parallel_hash_join_threshold", 0, 100'000, "New setting"},
            {"max_limit_for_ann_queries", 1'000, 0, "Obsolete setting"},
            {"max_limit_for_vector_search_queries", 1'000, 1'000, "New setting"},
            {"min_os_cpu_wait_time_ratio_to_throw", 0, 0, "Setting values were changed and backported to 25.4"},
            {"max_os_cpu_wait_time_ratio_to_throw", 0, 0, "Setting values were changed and backported to 25.4"},
            {"make_distributed_plan", 0, 0, "New experimental setting."},
            {"distributed_plan_execute_locally", 0, 0, "New experimental setting."},
            {"distributed_plan_default_shuffle_join_bucket_count", 8, 8, "New experimental setting."},
            {"distributed_plan_default_reader_bucket_count", 8, 8, "New experimental setting."},
            {"distributed_plan_optimize_exchanges", true, true, "New experimental setting."},
            {"distributed_plan_force_exchange_kind", "", "", "New experimental setting."},
            {"update_sequential_consistency", true, true, "A new setting"},
            {"update_parallel_mode", "auto", "auto", "A new setting"},
            {"lightweight_delete_mode", "alter_update", "alter_update", "A new setting"},
            {"alter_update_mode", "heavy", "heavy", "A new setting"},
            {"apply_patch_parts", false, true, "A new setting"},
            {"allow_experimental_lightweight_update", false, false, "A new setting"},
            {"allow_experimental_delta_kernel_rs", false, true, "New setting"},
            {"allow_experimental_database_hms_catalog", false, false, "Allow experimental database engine DataLakeCatalog with catalog_type = 'hive'"},
            {"vector_search_filter_strategy", "auto", "auto", "New setting"},
            {"vector_search_postfilter_multiplier", 1, 1, "New setting"},
            {"compile_expressions", false, true, "We believe that the LLVM infrastructure behind the JIT compiler is stable enough to enable this setting by default."},
            {"input_format_parquet_bloom_filter_push_down", false, true, "When reading Parquet files, skip whole row groups based on the WHERE/PREWHERE expressions and bloom filter in the Parquet metadata."},
            {"input_format_parquet_allow_geoparquet_parser", false, true, "A new setting to use geo columns in parquet file"},
            {"enable_url_encoding", true, false, "Changed existing setting's default value"},
            {"s3_slow_all_threads_after_network_error", false, true, "New setting"},
            /// Release closed. Please use 25.6
        });
        addSettingsChanges(settings_changes_history, "25.4",
        {
            /// Release closed. Please use 25.5
            {"use_query_condition_cache", false, true, "A new optimization"},
            {"allow_materialized_view_with_bad_select", true, false, "Don't allow creating MVs referencing nonexistent columns or tables"},
            {"query_plan_optimize_lazy_materialization", false, true, "Added new setting to use query plan for lazy materialization optimisation"},
            {"query_plan_max_limit_for_lazy_materialization", 10, 10, "Added new setting to control maximum limit value that allows to use query plan for lazy materialization optimisation. If zero, there is no limit"},
            {"query_plan_convert_join_to_in", false, false, "New setting"},
            {"enable_hdfs_pread", true, true, "New setting."},
            {"low_priority_query_wait_time_ms", 1000, 1000, "New setting."},
            {"allow_experimental_correlated_subqueries", false, false, "Added new setting to allow correlated subqueries execution."},
            {"serialize_query_plan", false, false, "NewSetting"},
            {"allow_experimental_shared_set_join", 0, 1, "A setting for ClickHouse Cloud to enable SharedSet and SharedJoin"},
            {"allow_special_bool_values_inside_variant", true, false, "Don't allow special bool values during Variant type parsing"},
            {"cast_string_to_variant_use_inference", true, true, "New setting to enable/disable types inference during CAST from String to Variant"},
            {"distributed_cache_read_request_max_tries", 20, 20, "New setting"},
            {"query_condition_cache_store_conditions_as_plaintext", false, false, "New setting"},
            {"min_os_cpu_wait_time_ratio_to_throw", 0, 0, "New setting"},
            {"max_os_cpu_wait_time_ratio_to_throw", 0, 0, "New setting"},
            {"query_plan_merge_filter_into_join_condition", false, true, "Added new setting to merge filter into join condition"},
            {"use_local_cache_for_remote_storage", true, false, "Obsolete setting."},
            {"iceberg_timestamp_ms", 0, 0, "New setting."},
            {"iceberg_snapshot_id", 0, 0, "New setting."},
            {"use_iceberg_metadata_files_cache", true, true, "New setting"},
            {"query_plan_join_shard_by_pk_ranges", false, false, "New setting"},
            {"parallel_replicas_insert_select_local_pipeline", false, false, "Use local pipeline during distributed INSERT SELECT with parallel replicas. Currently disabled due to performance issues"},
            {"parallel_hash_join_threshold", 0, 0, "New setting"},
            {"function_date_trunc_return_type_behavior", 1, 0, "Change the result type for dateTrunc function for DateTime64/Date32 arguments to DateTime64/Date32 regardless of time unit to get correct result for negative values"},
            /// Release closed. Please use 25.5
        });
        addSettingsChanges(settings_changes_history, "25.3",
        {
            /// Release closed. Please use 25.4
            {"enable_json_type", false, true, "JSON data type is production-ready"},
            {"enable_dynamic_type", false, true, "Dynamic data type is production-ready"},
            {"enable_variant_type", false, true, "Variant data type is production-ready"},
            {"allow_experimental_json_type", false, true, "JSON data type is production-ready"},
            {"allow_experimental_dynamic_type", false, true, "Dynamic data type is production-ready"},
            {"allow_experimental_variant_type", false, true, "Variant data type is production-ready"},
            {"allow_experimental_database_unity_catalog", false, false, "Allow experimental database engine DataLakeCatalog with catalog_type = 'unity'"},
            {"allow_experimental_database_glue_catalog", false, false, "Allow experimental database engine DataLakeCatalog with catalog_type = 'glue'"},
            {"use_page_cache_with_distributed_cache", false, false, "New setting"},
            {"use_query_condition_cache", false, false, "New setting."},
            {"parallel_replicas_for_cluster_engines", false, true, "New setting."},
            {"parallel_hash_join_threshold", 0, 0, "New setting"},
            /// Release closed. Please use 25.4
        });
        addSettingsChanges(settings_changes_history, "25.2",
        {
            /// Release closed. Please use 25.3
            {"schema_inference_make_json_columns_nullable", false, false, "Allow to infer Nullable(JSON) during schema inference"},
            {"query_plan_use_new_logical_join_step", false, true, "Enable new step"},
            {"postgresql_fault_injection_probability", 0., 0., "New setting"},
            {"apply_settings_from_server", false, true, "Client-side code (e.g. INSERT input parsing and query output formatting) will use the same settings as the server, including settings from server config."},
            {"merge_tree_use_deserialization_prefixes_cache", true, true, "A new setting to control the usage of deserialization prefixes cache in MergeTree"},
            {"merge_tree_use_prefixes_deserialization_thread_pool", true, true, "A new setting controlling the usage of the thread pool for parallel prefixes deserialization in MergeTree"},
            {"optimize_and_compare_chain", false, true, "A new setting"},
            {"enable_adaptive_memory_spill_scheduler", false, false, "New setting. Enable spill memory data into external storage adaptively."},
            {"output_format_parquet_write_bloom_filter", false, true, "Added support for writing Parquet bloom filters."},
            {"output_format_parquet_bloom_filter_bits_per_value", 10.5, 10.5, "New setting."},
            {"output_format_parquet_bloom_filter_flush_threshold_bytes", 128 * 1024 * 1024, 128 * 1024 * 1024, "New setting."},
            {"output_format_pretty_max_rows", 10000, 1000, "It is better for usability - less amount to scroll."},
            {"restore_replicated_merge_tree_to_shared_merge_tree", false, false, "New setting."},
            {"parallel_replicas_only_with_analyzer", true, true, "Parallel replicas is supported only with analyzer enabled"},
            {"s3_allow_multipart_copy", true, true, "New setting."},
        });
        addSettingsChanges(settings_changes_history, "25.1",
        {
            /// Release closed. Please use 25.2
            {"allow_not_comparable_types_in_order_by", true, false, "Don't allow not comparable types in order by by default"},
            {"allow_not_comparable_types_in_comparison_functions", true, false, "Don't allow not comparable types in comparison functions by default"},
            {"output_format_json_pretty_print", false, true, "Print values in a pretty format in JSON output format by default"},
            {"allow_experimental_ts_to_grid_aggregate_function", false, false, "Cloud only"},
            {"formatdatetime_f_prints_scale_number_of_digits", true, false, "New setting."},
            {"distributed_cache_connect_max_tries", 20, 20, "Cloud only"},
            {"query_plan_use_new_logical_join_step", false, false, "New join step, internal change"},
            {"distributed_cache_min_bytes_for_seek", 0, 0, "New private setting."},
            {"use_iceberg_partition_pruning", false, false, "New setting for Iceberg partition pruning."},
            {"max_bytes_ratio_before_external_group_by", 0.0, 0.5, "Enable automatic spilling to disk by default."},
            {"max_bytes_ratio_before_external_sort", 0.0, 0.5, "Enable automatic spilling to disk by default."},
            {"min_external_sort_block_bytes", 0., 100_MiB, "New setting."},
            {"s3queue_migrate_old_metadata_to_buckets", false, false, "New setting."},
            {"distributed_cache_pool_behaviour_on_limit", "allocate_bypassing_pool", "wait", "Cloud only"},
            {"use_hive_partitioning", false, true, "Enabled the setting by default."},
            {"query_plan_try_use_vector_search", false, true, "New setting."},
            {"short_circuit_function_evaluation_for_nulls", false, true, "Allow to execute functions with Nullable arguments only on rows with non-NULL values in all arguments"},
            {"short_circuit_function_evaluation_for_nulls_threshold", 1.0, 1.0, "Ratio threshold of NULL values to execute functions with Nullable arguments only on rows with non-NULL values in all arguments. Applies when setting short_circuit_function_evaluation_for_nulls is enabled."},
            {"output_format_orc_writer_time_zone_name", "GMT", "GMT", "The time zone name for ORC writer, the default ORC writer's time zone is GMT."},
            {"output_format_pretty_highlight_trailing_spaces", false, true, "A new setting."},
            {"allow_experimental_bfloat16_type", false, true, "Add new BFloat16 type"},
            {"allow_push_predicate_ast_for_distributed_subqueries", false, true, "A new setting"},
            {"output_format_pretty_squash_consecutive_ms", 0, 50, "Add new setting"},
            {"output_format_pretty_squash_max_wait_ms", 0, 1000, "Add new setting"},
            {"output_format_pretty_max_column_name_width_cut_to", 0, 24, "A new setting"},
            {"output_format_pretty_max_column_name_width_min_chars_to_cut", 0, 4, "A new setting"},
            {"output_format_pretty_multiline_fields", false, true, "A new setting"},
            {"output_format_pretty_fallback_to_vertical", false, true, "A new setting"},
            {"output_format_pretty_fallback_to_vertical_max_rows_per_chunk", 0, 100, "A new setting"},
            {"output_format_pretty_fallback_to_vertical_min_columns", 0, 5, "A new setting"},
            {"output_format_pretty_fallback_to_vertical_min_table_width", 0, 250, "A new setting"},
            {"merge_table_max_tables_to_look_for_schema_inference", 1, 1000, "A new setting"},
            {"max_autoincrement_series", 1000, 1000, "A new setting"},
            {"validate_enum_literals_in_operators", false, false, "A new setting"},
            {"allow_experimental_kusto_dialect", true, false, "A new setting"},
            {"allow_experimental_prql_dialect", true, false, "A new setting"},
            {"h3togeo_lon_lat_result_order", true, false, "A new setting"},
            {"max_parallel_replicas", 1, 1000, "Use up to 1000 parallel replicas by default."},
            {"allow_general_join_planning", false, true, "Allow more general join planning algorithm when hash join algorithm is enabled."},
            {"optimize_extract_common_expressions", false, true, "Optimize WHERE, PREWHERE, ON, HAVING and QUALIFY expressions by extracting common expressions out from disjunction of conjunctions."},
            /// Release closed. Please use 25.2
        });
        addSettingsChanges(settings_changes_history, "24.12",
        {
            /// Release closed. Please use 25.1
            {"allow_experimental_database_iceberg", false, false, "New setting."},
            {"shared_merge_tree_sync_parts_on_partition_operations", 1, 1, "New setting. By default parts are always synchronized"},
            {"query_plan_join_swap_table", "false", "auto", "New setting. Right table was always chosen before."},
            {"max_size_to_preallocate_for_aggregation", 100'000'000, 1'000'000'000'000, "Enable optimisation for bigger tables."},
            {"max_size_to_preallocate_for_joins", 100'000'000, 1'000'000'000'000, "Enable optimisation for bigger tables."},
            {"max_bytes_ratio_before_external_group_by", 0., 0., "New setting."},
            {"optimize_extract_common_expressions", false, false, "Introduce setting to optimize WHERE, PREWHERE, ON, HAVING and QUALIFY expressions by extracting common expressions out from disjunction of conjunctions."},
            {"max_bytes_ratio_before_external_sort", 0., 0., "New setting."},
            {"use_async_executor_for_materialized_views", false, false, "New setting."},
            {"http_response_headers", "", "", "New setting."},
            {"output_format_parquet_datetime_as_uint32", true, false, "Write DateTime as DateTime64(3) instead of UInt32 (these are the two Parquet types closest to DateTime)."},
            {"skip_redundant_aliases_in_udf", false, false, "When enabled, this allows you to use the same user defined function several times for several materialized columns in the same table."},
            {"parallel_replicas_index_analysis_only_on_coordinator", true, true, "Index analysis done only on replica-coordinator and skipped on other replicas. Effective only with enabled parallel_replicas_local_plan"}, // enabling it was moved to 24.10
            {"least_greatest_legacy_null_behavior", true, false, "New setting"},
            {"use_concurrency_control", false, true, "Enable concurrency control by default"},
            {"join_algorithm", "default", "direct,parallel_hash,hash", "'default' was deprecated in favor of explicitly specified join algorithms, also parallel_hash is now preferred over hash"},
            /// Release closed. Please use 25.1
        });
        addSettingsChanges(settings_changes_history, "24.11",
        {
            {"validate_mutation_query", false, true, "New setting to validate mutation queries by default."},
            {"enable_job_stack_trace", false, false, "Enables collecting stack traces from job's scheduling. Disabled by default to avoid performance overhead."},
            {"allow_suspicious_types_in_group_by", true, false, "Don't allow Variant/Dynamic types in GROUP BY by default"},
            {"allow_suspicious_types_in_order_by", true, false, "Don't allow Variant/Dynamic types in ORDER BY by default"},
            {"distributed_cache_discard_connection_if_unread_data", true, true, "New setting"},
            {"filesystem_cache_enable_background_download_for_metadata_files_in_packed_storage", true, true, "New setting"},
            {"filesystem_cache_enable_background_download_during_fetch", true, true, "New setting"},
            {"azure_check_objects_after_upload", false, false, "Check each uploaded object in azure blob storage to be sure that upload was successful"},
            {"backup_restore_keeper_max_retries", 20, 1000, "Should be big enough so the whole operation BACKUP or RESTORE operation won't fail because of a temporary [Zoo]Keeper failure in the middle of it."},
            {"backup_restore_failure_after_host_disconnected_for_seconds", 0, 3600, "New setting."},
            {"backup_restore_keeper_max_retries_while_initializing", 0, 20, "New setting."},
            {"backup_restore_keeper_max_retries_while_handling_error", 0, 20, "New setting."},
            {"backup_restore_finish_timeout_after_error_sec", 0, 180, "New setting."},
            {"query_plan_merge_filters", false, true, "Allow to merge filters in the query plan. This is required to properly support filter-push-down with a new analyzer."},
            {"parallel_replicas_local_plan", false, true, "Use local plan for local replica in a query with parallel replicas"},
            {"merge_tree_use_v1_object_and_dynamic_serialization", true, false, "Add new serialization V2 version for JSON and Dynamic types"},
            {"min_joined_block_size_bytes", 524288, 524288, "New setting."},
            {"allow_experimental_bfloat16_type", false, false, "Add new experimental BFloat16 type"},
            {"filesystem_cache_skip_download_if_exceeds_per_query_cache_write_limit", 1, 1, "Rename of setting skip_download_if_exceeds_query_cache_limit"},
            {"filesystem_cache_prefer_bigger_buffer_size", true, true, "New setting"},
            {"read_in_order_use_virtual_row", false, false, "Use virtual row while reading in order of primary key or its monotonic function fashion. It is useful when searching over multiple parts as only relevant ones are touched."},
            {"s3_skip_empty_files", false, true, "We hope it will provide better UX"},
            {"filesystem_cache_boundary_alignment", 0, 0, "New setting"},
            {"push_external_roles_in_interserver_queries", false, true, "New setting."},
            {"enable_variant_type", false, false, "Add alias to allow_experimental_variant_type"},
            {"enable_dynamic_type", false, false, "Add alias to allow_experimental_dynamic_type"},
            {"enable_json_type", false, false, "Add alias to allow_experimental_json_type"},
        });
        addSettingsChanges(settings_changes_history, "24.10",
        {
            {"query_metric_log_interval", 0, -1, "New setting."},
            {"enforce_strict_identifier_format", false, false, "New setting."},
            {"enable_parsing_to_custom_serialization", false, true, "New setting"},
            {"mongodb_throw_on_unsupported_query", false, true, "New setting."},
            {"enable_parallel_replicas", false, false, "Parallel replicas with read tasks became the Beta tier feature."},
            {"parallel_replicas_mode", "read_tasks", "read_tasks", "This setting was introduced as a part of making parallel replicas feature Beta"},
            {"filesystem_cache_name", "", "", "Filesystem cache name to use for stateless table engines or data lakes"},
            {"restore_replace_external_dictionary_source_to_null", false, false, "New setting."},
            {"show_create_query_identifier_quoting_rule", "when_necessary", "when_necessary", "New setting."},
            {"show_create_query_identifier_quoting_style", "Backticks", "Backticks", "New setting."},
            {"merge_tree_min_read_task_size", 8, 8, "New setting"},
            {"merge_tree_min_rows_for_concurrent_read_for_remote_filesystem", (20 * 8192), 0, "Setting is deprecated"},
            {"merge_tree_min_bytes_for_concurrent_read_for_remote_filesystem", (24 * 10 * 1024 * 1024), 0, "Setting is deprecated"},
            {"implicit_select", false, false, "A new setting."},
            {"output_format_native_write_json_as_string", false, false, "Add new setting to allow write JSON column as single String column in Native format"},
            {"output_format_binary_write_json_as_string", false, false, "Add new setting to write values of JSON type as JSON string in RowBinary output format"},
            {"input_format_binary_read_json_as_string", false, false, "Add new setting to read values of JSON type as JSON string in RowBinary input format"},
            {"min_free_disk_bytes_to_perform_insert", 0, 0, "New setting."},
            {"min_free_disk_ratio_to_perform_insert", 0.0, 0.0, "New setting."},
            {"parallel_replicas_local_plan", false, true, "Use local plan for local replica in a query with parallel replicas"},
            {"enable_named_columns_in_function_tuple", false, false, "Disabled pending usability improvements"},
            {"cloud_mode_database_engine", 1, 1, "A setting for ClickHouse Cloud"},
            {"allow_experimental_shared_set_join", 0, 0, "A setting for ClickHouse Cloud"},
            {"read_through_distributed_cache", 0, 0, "A setting for ClickHouse Cloud"},
            {"write_through_distributed_cache", 0, 0, "A setting for ClickHouse Cloud"},
            {"distributed_cache_throw_on_error", 0, 0, "A setting for ClickHouse Cloud"},
            {"distributed_cache_log_mode", "on_error", "on_error", "A setting for ClickHouse Cloud"},
            {"distributed_cache_fetch_metrics_only_from_current_az", 1, 1, "A setting for ClickHouse Cloud"},
            {"distributed_cache_connect_max_tries", 20, 20, "A setting for ClickHouse Cloud"},
            {"distributed_cache_receive_response_wait_milliseconds", 60000, 60000, "A setting for ClickHouse Cloud"},
            {"distributed_cache_receive_timeout_milliseconds", 10000, 10000, "A setting for ClickHouse Cloud"},
            {"distributed_cache_wait_connection_from_pool_milliseconds", 100, 100, "A setting for ClickHouse Cloud"},
            {"distributed_cache_bypass_connection_pool", 0, 0, "A setting for ClickHouse Cloud"},
            {"distributed_cache_pool_behaviour_on_limit", "allocate_bypassing_pool", "allocate_bypassing_pool", "A setting for ClickHouse Cloud"},
            {"distributed_cache_read_alignment", 0, 0, "A setting for ClickHouse Cloud"},
            {"distributed_cache_max_unacked_inflight_packets", 10, 10, "A setting for ClickHouse Cloud"},
            {"distributed_cache_data_packet_ack_window", 5, 5, "A setting for ClickHouse Cloud"},
            {"input_format_parquet_enable_row_group_prefetch", false, true, "Enable row group prefetching during parquet parsing. Currently, only single-threaded parsing can prefetch."},
            {"input_format_orc_dictionary_as_low_cardinality", false, true, "Treat ORC dictionary encoded columns as LowCardinality columns while reading ORC files"},
            {"allow_experimental_refreshable_materialized_view", false, true, "Not experimental anymore"},
            {"max_parts_to_move", 0, 1000, "New setting"},
            {"hnsw_candidate_list_size_for_search", 64, 256, "New setting. Previously, the value was optionally specified in CREATE INDEX and 64 by default."},
            {"allow_reorder_prewhere_conditions", true, true, "New setting"},
            {"input_format_parquet_bloom_filter_push_down", false, false, "When reading Parquet files, skip whole row groups based on the WHERE/PREWHERE expressions and bloom filter in the Parquet metadata."},
            {"date_time_64_output_format_cut_trailing_zeros_align_to_groups_of_thousands", false, false, "Dynamically trim the trailing zeros of datetime64 values to adjust the output scale to (0, 3, 6), corresponding to 'seconds', 'milliseconds', and 'microseconds'."},
            {"parallel_replicas_index_analysis_only_on_coordinator", false, true, "Index analysis done only on replica-coordinator and skipped on other replicas. Effective only with enabled parallel_replicas_local_plan"},
            {"distributed_cache_discard_connection_if_unread_data", true, true, "New setting"},
            {"azure_check_objects_after_upload", false, false, "Check each uploaded object in azure blob storage to be sure that upload was successful"},
            {"backup_restore_keeper_max_retries", 20, 1000, "Should be big enough so the whole operation BACKUP or RESTORE operation won't fail because of a temporary [Zoo]Keeper failure in the middle of it."},
            {"backup_restore_failure_after_host_disconnected_for_seconds", 0, 3600, "New setting."},
            {"backup_restore_keeper_max_retries_while_initializing", 0, 20, "New setting."},
            {"backup_restore_keeper_max_retries_while_handling_error", 0, 20, "New setting."},
            {"backup_restore_finish_timeout_after_error_sec", 0, 180, "New setting."},
        });
        addSettingsChanges(settings_changes_history, "24.9",
        {
            {"output_format_orc_dictionary_key_size_threshold", 0.0, 0.0, "For a string column in ORC output format, if the number of distinct values is greater than this fraction of the total number of non-null rows, turn off dictionary encoding. Otherwise dictionary encoding is enabled"},
            {"input_format_json_empty_as_default", false, false, "Added new setting to allow to treat empty fields in JSON input as default values."},
            {"input_format_try_infer_variants", false, false, "Try to infer Variant type in text formats when there is more than one possible type for column/array elements"},
            {"join_output_by_rowlist_perkey_rows_threshold", 0, 5, "The lower limit of per-key average rows in the right table to determine whether to output by row list in hash join."},
            {"create_if_not_exists", false, false, "New setting."},
            {"allow_materialized_view_with_bad_select", true, true, "Support (but not enable yet) stricter validation in CREATE MATERIALIZED VIEW"},
            {"parallel_replicas_mark_segment_size", 128, 0, "Value for this setting now determined automatically"},
            {"database_replicated_allow_replicated_engine_arguments", 1, 0, "Don't allow explicit arguments by default"},
            {"database_replicated_allow_explicit_uuid", 1, 0, "Added a new setting to disallow explicitly specifying table UUID"},
            {"parallel_replicas_local_plan", false, false, "Use local plan for local replica in a query with parallel replicas"},
            {"join_to_sort_minimum_perkey_rows", 0, 40, "The lower limit of per-key average rows in the right table to determine whether to rerange the right table by key in left or inner join. This setting ensures that the optimization is not applied for sparse table keys"},
            {"join_to_sort_maximum_table_rows", 0, 10000, "The maximum number of rows in the right table to determine whether to rerange the right table by key in left or inner join"},
            {"allow_experimental_join_right_table_sorting", false, false, "If it is set to true, and the conditions of `join_to_sort_minimum_perkey_rows` and `join_to_sort_maximum_table_rows` are met, rerange the right table by key to improve the performance in left or inner hash join"},
            {"mongodb_throw_on_unsupported_query", false, true, "New setting."},
            {"min_free_disk_bytes_to_perform_insert", 0, 0, "Maintain some free disk space bytes from inserts while still allowing for temporary writing."},
            {"min_free_disk_ratio_to_perform_insert", 0.0, 0.0, "Maintain some free disk space bytes expressed as ratio to total disk space from inserts while still allowing for temporary writing."},
        });
        addSettingsChanges(settings_changes_history, "24.8",
        {
            {"rows_before_aggregation", false, false, "Provide exact value for rows_before_aggregation statistic, represents the number of rows read before aggregation"},
            {"restore_replace_external_table_functions_to_null", false, false, "New setting."},
            {"restore_replace_external_engines_to_null", false, false, "New setting."},
            {"input_format_json_max_depth", 1000000, 1000, "It was unlimited in previous versions, but that was unsafe."},
            {"merge_tree_min_bytes_per_task_for_remote_reading", 4194304, 2097152, "Value is unified with `filesystem_prefetch_min_bytes_for_single_read_task`"},
            {"use_hive_partitioning", false, false, "Allows to use hive partitioning for File, URL, S3, AzureBlobStorage and HDFS engines."},
            {"allow_experimental_kafka_offsets_storage_in_keeper", false, false, "Allow the usage of experimental Kafka storage engine that stores the committed offsets in ClickHouse Keeper"},
            {"allow_archive_path_syntax", true, true, "Added new setting to allow disabling archive path syntax."},
            {"query_cache_tag", "", "", "New setting for labeling query cache settings."},
            {"allow_experimental_time_series_table", false, false, "Added new setting to allow the TimeSeries table engine"},
            {"enable_analyzer", 1, 1, "Added an alias to a setting `allow_experimental_analyzer`."},
            {"optimize_functions_to_subcolumns", false, true, "Enabled settings by default"},
            {"allow_experimental_json_type", false, false, "Add new experimental JSON type"},
            {"use_json_alias_for_old_object_type", true, false, "Use JSON type alias to create new JSON type"},
            {"type_json_skip_duplicated_paths", false, false, "Allow to skip duplicated paths during JSON parsing"},
            {"allow_experimental_vector_similarity_index", false, false, "Added new setting to allow experimental vector similarity indexes"},
            {"input_format_try_infer_datetimes_only_datetime64", true, false, "Allow to infer DateTime instead of DateTime64 in data formats"},
        });
        addSettingsChanges(settings_changes_history, "24.7",
        {
            {"output_format_parquet_write_page_index", false, true, "Add a possibility to write page index into parquet files."},
            {"output_format_binary_encode_types_in_binary_format", false, false, "Added new setting to allow to write type names in binary format in RowBinaryWithNamesAndTypes output format"},
            {"input_format_binary_decode_types_in_binary_format", false, false, "Added new setting to allow to read type names in binary format in RowBinaryWithNamesAndTypes input format"},
            {"output_format_native_encode_types_in_binary_format", false, false, "Added new setting to allow to write type names in binary format in Native output format"},
            {"input_format_native_decode_types_in_binary_format", false, false, "Added new setting to allow to read type names in binary format in Native output format"},
            {"read_in_order_use_buffering", false, true, "Use buffering before merging while reading in order of primary key"},
            {"enable_named_columns_in_function_tuple", false, false, "Generate named tuples in function tuple() when all names are unique and can be treated as unquoted identifiers."},
            {"optimize_trivial_insert_select", true, false, "The optimization does not make sense in many cases."},
            {"dictionary_validate_primary_key_type", false, false, "Validate primary key type for dictionaries. By default id type for simple layouts will be implicitly converted to UInt64."},
            {"collect_hash_table_stats_during_joins", false, true, "New setting."},
            {"max_size_to_preallocate_for_joins", 0, 100'000'000, "New setting."},
            {"input_format_orc_reader_time_zone_name", "GMT", "GMT", "The time zone name for ORC row reader, the default ORC row reader's time zone is GMT."},
            {"database_replicated_allow_heavy_create", true, false, "Long-running DDL queries (CREATE AS SELECT and POPULATE) for Replicated database engine was forbidden"},
            {"query_plan_merge_filters", false, false, "Allow to merge filters in the query plan"},
            {"azure_sdk_max_retries", 10, 10, "Maximum number of retries in azure sdk"},
            {"azure_sdk_retry_initial_backoff_ms", 10, 10, "Minimal backoff between retries in azure sdk"},
            {"azure_sdk_retry_max_backoff_ms", 1000, 1000, "Maximal backoff between retries in azure sdk"},
            {"ignore_on_cluster_for_replicated_named_collections_queries", false, false, "Ignore ON CLUSTER clause for replicated named collections management queries."},
            {"backup_restore_s3_retry_attempts", 1000,1000, "Setting for Aws::Client::RetryStrategy, Aws::Client does retries itself, 0 means no retries. It takes place only for backup/restore."},
            {"postgresql_connection_attempt_timeout", 2, 2, "Allow to control 'connect_timeout' parameter of PostgreSQL connection."},
            {"postgresql_connection_pool_retries", 2, 2, "Allow to control the number of retries in PostgreSQL connection pool."}
        });
        addSettingsChanges(settings_changes_history, "24.6",
        {
            {"materialize_skip_indexes_on_insert", true, true, "Added new setting to allow to disable materialization of skip indexes on insert"},
            {"materialize_statistics_on_insert", true, true, "Added new setting to allow to disable materialization of statistics on insert"},
            {"input_format_parquet_use_native_reader", false, false, "When reading Parquet files, to use native reader instead of arrow reader."},
            {"hdfs_throw_on_zero_files_match", false, false, "Allow to throw an error when ListObjects request cannot match any files in HDFS engine instead of empty query result"},
            {"azure_throw_on_zero_files_match", false, false, "Allow to throw an error when ListObjects request cannot match any files in AzureBlobStorage engine instead of empty query result"},
            {"s3_validate_request_settings", true, true, "Allow to disable S3 request settings validation"},
            {"allow_experimental_full_text_index", false, false, "Enable experimental full-text index"},
            {"azure_skip_empty_files", false, false, "Allow to skip empty files in azure table engine"},
            {"hdfs_ignore_file_doesnt_exist", false, false, "Allow to return 0 rows when the requested files don't exist instead of throwing an exception in HDFS table engine"},
            {"azure_ignore_file_doesnt_exist", false, false, "Allow to return 0 rows when the requested files don't exist instead of throwing an exception in AzureBlobStorage table engine"},
            {"s3_ignore_file_doesnt_exist", false, false, "Allow to return 0 rows when the requested files don't exist instead of throwing an exception in S3 table engine"},
            {"s3_max_part_number", 10000, 10000, "Maximum part number number for s3 upload part"},
            {"s3_max_single_operation_copy_size", 32 * 1024 * 1024, 32 * 1024 * 1024, "Maximum size for a single copy operation in s3"},
            {"input_format_parquet_max_block_size", 8192, DEFAULT_BLOCK_SIZE, "Increase block size for parquet reader."},
            {"input_format_parquet_prefer_block_bytes", 0, DEFAULT_BLOCK_SIZE * 256, "Average block bytes output by parquet reader."},
            {"enable_blob_storage_log", true, true, "Write information about blob storage operations to system.blob_storage_log table"},
            {"allow_deprecated_snowflake_conversion_functions", true, false, "Disabled deprecated functions snowflakeToDateTime[64] and dateTime[64]ToSnowflake."},
            {"allow_statistic_optimize", false, false, "Old setting which popped up here being renamed."},
            {"allow_experimental_statistic", false, false, "Old setting which popped up here being renamed."},
            {"allow_statistics_optimize", false, false, "The setting was renamed. The previous name is `allow_statistic_optimize`."},
            {"allow_experimental_statistics", false, false, "The setting was renamed. The previous name is `allow_experimental_statistic`."},
            {"enable_vertical_final", false, true, "Enable vertical final by default again after fixing bug"},
            {"parallel_replicas_custom_key_range_lower", 0, 0, "Add settings to control the range filter when using parallel replicas with dynamic shards"},
            {"parallel_replicas_custom_key_range_upper", 0, 0, "Add settings to control the range filter when using parallel replicas with dynamic shards. A value of 0 disables the upper limit"},
            {"output_format_pretty_display_footer_column_names", 0, 1, "Add a setting to display column names in the footer if there are many rows. Threshold value is controlled by output_format_pretty_display_footer_column_names_min_rows."},
            {"output_format_pretty_display_footer_column_names_min_rows", 0, 50, "Add a setting to control the threshold value for setting output_format_pretty_display_footer_column_names_min_rows. Default 50."},
            {"output_format_csv_serialize_tuple_into_separate_columns", true, true, "A new way of how interpret tuples in CSV format was added."},
            {"input_format_csv_deserialize_separate_columns_into_tuple", true, true, "A new way of how interpret tuples in CSV format was added."},
            {"input_format_csv_try_infer_strings_from_quoted_tuples", true, true, "A new way of how interpret tuples in CSV format was added."},
        });
        addSettingsChanges(settings_changes_history, "24.5",
        {
            {"allow_deprecated_error_prone_window_functions", true, false, "Allow usage of deprecated error prone window functions (neighbor, runningAccumulate, runningDifferenceStartingWithFirstValue, runningDifference)"},
            {"allow_experimental_join_condition", false, false, "Support join with inequal conditions which involve columns from both left and right table. e.g. t1.y < t2.y."},
            {"input_format_tsv_crlf_end_of_line", false, false, "Enables reading of CRLF line endings with TSV formats"},
            {"output_format_parquet_use_custom_encoder", false, true, "Enable custom Parquet encoder."},
            {"cross_join_min_rows_to_compress", 0, 10000000, "Minimal count of rows to compress block in CROSS JOIN. Zero value means - disable this threshold. This block is compressed when any of the two thresholds (by rows or by bytes) are reached."},
            {"cross_join_min_bytes_to_compress", 0, 1_GiB, "Minimal size of block to compress in CROSS JOIN. Zero value means - disable this threshold. This block is compressed when any of the two thresholds (by rows or by bytes) are reached."},
            {"http_max_chunk_size", 0, 0, "Internal limitation"},
            {"prefer_external_sort_block_bytes", 0, DEFAULT_BLOCK_SIZE * 256, "Prefer maximum block bytes for external sort, reduce the memory usage during merging."},
            {"input_format_force_null_for_omitted_fields", false, false, "Disable type-defaults for omitted fields when needed"},
            {"cast_string_to_dynamic_use_inference", false, false, "Add setting to allow converting String to Dynamic through parsing"},
            {"allow_experimental_dynamic_type", false, false, "Add new experimental Dynamic type"},
            {"azure_max_blocks_in_multipart_upload", 50000, 50000, "Maximum number of blocks in multipart upload for Azure."},
            {"allow_archive_path_syntax", false, true, "Added new setting to allow disabling archive path syntax."},
        });
        addSettingsChanges(settings_changes_history, "24.4",
        {
            {"input_format_json_throw_on_bad_escape_sequence", true, true, "Allow to save JSON strings with bad escape sequences"},
            {"max_parsing_threads", 0, 0, "Add a separate setting to control number of threads in parallel parsing from files"},
            {"ignore_drop_queries_probability", 0, 0, "Allow to ignore drop queries in server with specified probability for testing purposes"},
            {"lightweight_deletes_sync", 2, 2, "The same as 'mutation_sync', but controls only execution of lightweight deletes"},
            {"query_cache_system_table_handling", "save", "throw", "The query cache no longer caches results of queries against system tables"},
            {"input_format_json_ignore_unnecessary_fields", false, true, "Ignore unnecessary fields and not parse them. Enabling this may not throw exceptions on json strings of invalid format or with duplicated fields"},
            {"input_format_hive_text_allow_variable_number_of_columns", false, true, "Ignore extra columns in Hive Text input (if file has more columns than expected) and treat missing fields in Hive Text input as default values."},
            {"allow_experimental_database_replicated", false, true, "Database engine Replicated is now in Beta stage"},
            {"temporary_data_in_cache_reserve_space_wait_lock_timeout_milliseconds", (10 * 60 * 1000), (10 * 60 * 1000), "Wait time to lock cache for sapce reservation in temporary data in filesystem cache"},
            {"optimize_rewrite_sum_if_to_count_if", false, true, "Only available for the analyzer, where it works correctly"},
            {"azure_allow_parallel_part_upload", "true", "true", "Use multiple threads for azure multipart upload."},
            {"max_recursive_cte_evaluation_depth", DBMS_RECURSIVE_CTE_MAX_EVALUATION_DEPTH, DBMS_RECURSIVE_CTE_MAX_EVALUATION_DEPTH, "Maximum limit on recursive CTE evaluation depth"},
            {"query_plan_convert_outer_join_to_inner_join", false, true, "Allow to convert OUTER JOIN to INNER JOIN if filter after JOIN always filters default values"},
        });
        addSettingsChanges(settings_changes_history, "24.3",
        {
            {"s3_connect_timeout_ms", 1000, 1000, "Introduce new dedicated setting for s3 connection timeout"},
            {"allow_experimental_shared_merge_tree", false, true, "The setting is obsolete"},
            {"use_page_cache_for_disks_without_file_cache", false, false, "Added userspace page cache"},
            {"read_from_page_cache_if_exists_otherwise_bypass_cache", false, false, "Added userspace page cache"},
            {"page_cache_inject_eviction", false, false, "Added userspace page cache"},
            {"default_table_engine", "None", "MergeTree", "Set default table engine to MergeTree for better usability"},
            {"input_format_json_use_string_type_for_ambiguous_paths_in_named_tuples_inference_from_objects", false, false, "Allow to use String type for ambiguous paths during named tuple inference from JSON objects"},
            {"traverse_shadow_remote_data_paths", false, false, "Traverse shadow directory when query system.remote_data_paths."},
            {"throw_if_deduplication_in_dependent_materialized_views_enabled_with_async_insert", false, true, "Deduplication in dependent materialized view cannot work together with async inserts."},
            {"parallel_replicas_allow_in_with_subquery", false, true, "If true, subquery for IN will be executed on every follower replica"},
            {"log_processors_profiles", false, true, "Enable by default"},
            {"function_locate_has_mysql_compatible_argument_order", false, true, "Increase compatibility with MySQL's locate function."},
            {"allow_suspicious_primary_key", true, false, "Forbid suspicious PRIMARY KEY/ORDER BY for MergeTree (i.e. SimpleAggregateFunction)"},
            {"filesystem_cache_reserve_space_wait_lock_timeout_milliseconds", 1000, 1000, "Wait time to lock cache for sapce reservation in filesystem cache"},
            {"max_parser_backtracks", 0, 1000000, "Limiting the complexity of parsing"},
            {"analyzer_compatibility_join_using_top_level_identifier", false, false, "Force to resolve identifier in JOIN USING from projection"},
            {"distributed_insert_skip_read_only_replicas", false, false, "If true, INSERT into Distributed will skip read-only replicas"},
            {"keeper_max_retries", 10, 10, "Max retries for general keeper operations"},
            {"keeper_retry_initial_backoff_ms", 100, 100, "Initial backoff timeout for general keeper operations"},
            {"keeper_retry_max_backoff_ms", 5000, 5000, "Max backoff timeout for general keeper operations"},
            {"s3queue_allow_experimental_sharded_mode", false, false, "Enable experimental sharded mode of S3Queue table engine. It is experimental because it will be rewritten"},
            {"allow_experimental_analyzer", false, true, "Enable analyzer and planner by default."},
            {"merge_tree_read_split_ranges_into_intersecting_and_non_intersecting_injection_probability", 0.0, 0.0, "For testing of `PartsSplitter` - split read ranges into intersecting and non intersecting every time you read from MergeTree with the specified probability."},
            {"allow_get_client_http_header", false, false, "Introduced a new function."},
            {"output_format_pretty_row_numbers", false, true, "It is better for usability."},
            {"output_format_pretty_max_value_width_apply_for_single_value", true, false, "Single values in Pretty formats won't be cut."},
            {"output_format_parquet_string_as_string", false, true, "ClickHouse allows arbitrary binary data in the String data type, which is typically UTF-8. Parquet/ORC/Arrow Strings only support UTF-8. That's why you can choose which Arrow's data type to use for the ClickHouse String data type - String or Binary. While Binary would be more correct and compatible, using String by default will correspond to user expectations in most cases."},
            {"output_format_orc_string_as_string", false, true, "ClickHouse allows arbitrary binary data in the String data type, which is typically UTF-8. Parquet/ORC/Arrow Strings only support UTF-8. That's why you can choose which Arrow's data type to use for the ClickHouse String data type - String or Binary. While Binary would be more correct and compatible, using String by default will correspond to user expectations in most cases."},
            {"output_format_arrow_string_as_string", false, true, "ClickHouse allows arbitrary binary data in the String data type, which is typically UTF-8. Parquet/ORC/Arrow Strings only support UTF-8. That's why you can choose which Arrow's data type to use for the ClickHouse String data type - String or Binary. While Binary would be more correct and compatible, using String by default will correspond to user expectations in most cases."},
            {"output_format_parquet_compression_method", "lz4", "zstd", "Parquet/ORC/Arrow support many compression methods, including lz4 and zstd. ClickHouse supports each and every compression method. Some inferior tools, such as 'duckdb', lack support for the faster `lz4` compression method, that's why we set zstd by default."},
            {"output_format_orc_compression_method", "lz4", "zstd", "Parquet/ORC/Arrow support many compression methods, including lz4 and zstd. ClickHouse supports each and every compression method. Some inferior tools, such as 'duckdb', lack support for the faster `lz4` compression method, that's why we set zstd by default."},
            {"output_format_pretty_highlight_digit_groups", false, true, "If enabled and if output is a terminal, highlight every digit corresponding to the number of thousands, millions, etc. with underline."},
            {"geo_distance_returns_float64_on_float64_arguments", false, true, "Increase the default precision."},
            {"azure_max_inflight_parts_for_one_file", 20, 20, "The maximum number of a concurrent loaded parts in multipart upload request. 0 means unlimited."},
            {"azure_strict_upload_part_size", 0, 0, "The exact size of part to upload during multipart upload to Azure blob storage."},
            {"azure_min_upload_part_size", 16*1024*1024, 16*1024*1024, "The minimum size of part to upload during multipart upload to Azure blob storage."},
            {"azure_max_upload_part_size", 5ull*1024*1024*1024, 5ull*1024*1024*1024, "The maximum size of part to upload during multipart upload to Azure blob storage."},
            {"azure_upload_part_size_multiply_factor", 2, 2, "Multiply azure_min_upload_part_size by this factor each time azure_multiply_parts_count_threshold parts were uploaded from a single write to Azure blob storage."},
            {"azure_upload_part_size_multiply_parts_count_threshold", 500, 500, "Each time this number of parts was uploaded to Azure blob storage, azure_min_upload_part_size is multiplied by azure_upload_part_size_multiply_factor."},
            {"output_format_csv_serialize_tuple_into_separate_columns", true, true, "A new way of how interpret tuples in CSV format was added."},
            {"input_format_csv_deserialize_separate_columns_into_tuple", true, true, "A new way of how interpret tuples in CSV format was added."},
            {"input_format_csv_try_infer_strings_from_quoted_tuples", true, true, "A new way of how interpret tuples in CSV format was added."},
        });
        addSettingsChanges(settings_changes_history, "24.2",
        {
            {"allow_suspicious_variant_types", true, false, "Don't allow creating Variant type with suspicious variants by default"},
            {"validate_experimental_and_suspicious_types_inside_nested_types", false, true, "Validate usage of experimental and suspicious types inside nested types"},
            {"output_format_values_escape_quote_with_quote", false, false, "If true escape ' with '', otherwise quoted with \\'"},
            {"output_format_pretty_single_large_number_tip_threshold", 0, 1'000'000, "Print a readable number tip on the right side of the table if the block consists of a single number which exceeds this value (except 0)"},
            {"input_format_try_infer_exponent_floats", true, false, "Don't infer floats in exponential notation by default"},
            {"query_plan_optimize_prewhere", true, true, "Allow to push down filter to PREWHERE expression for supported storages"},
            {"async_insert_max_data_size", 1000000, 10485760, "The previous value appeared to be too small."},
            {"async_insert_poll_timeout_ms", 10, 10, "Timeout in milliseconds for polling data from asynchronous insert queue"},
            {"async_insert_use_adaptive_busy_timeout", false, true, "Use adaptive asynchronous insert timeout"},
            {"async_insert_busy_timeout_min_ms", 50, 50, "The minimum value of the asynchronous insert timeout in milliseconds; it also serves as the initial value, which may be increased later by the adaptive algorithm"},
            {"async_insert_busy_timeout_max_ms", 200, 200, "The minimum value of the asynchronous insert timeout in milliseconds; async_insert_busy_timeout_ms is aliased to async_insert_busy_timeout_max_ms"},
            {"async_insert_busy_timeout_increase_rate", 0.2, 0.2, "The exponential growth rate at which the adaptive asynchronous insert timeout increases"},
            {"async_insert_busy_timeout_decrease_rate", 0.2, 0.2, "The exponential growth rate at which the adaptive asynchronous insert timeout decreases"},
            {"format_template_row_format", "", "", "Template row format string can be set directly in query"},
            {"format_template_resultset_format", "", "", "Template result set format string can be set in query"},
            {"split_parts_ranges_into_intersecting_and_non_intersecting_final", true, true, "Allow to split parts ranges into intersecting and non intersecting during FINAL optimization"},
            {"split_intersecting_parts_ranges_into_layers_final", true, true, "Allow to split intersecting parts ranges into layers during FINAL optimization"},
            {"azure_max_single_part_copy_size", 256*1024*1024, 256*1024*1024, "The maximum size of object to copy using single part copy to Azure blob storage."},
            {"min_external_table_block_size_rows", DEFAULT_INSERT_BLOCK_SIZE, DEFAULT_INSERT_BLOCK_SIZE, "Squash blocks passed to external table to specified size in rows, if blocks are not big enough"},
            {"min_external_table_block_size_bytes", DEFAULT_INSERT_BLOCK_SIZE * 256, DEFAULT_INSERT_BLOCK_SIZE * 256, "Squash blocks passed to external table to specified size in bytes, if blocks are not big enough."},
            {"parallel_replicas_prefer_local_join", true, true, "If true, and JOIN can be executed with parallel replicas algorithm, and all storages of right JOIN part are *MergeTree, local JOIN will be used instead of GLOBAL JOIN."},
            {"optimize_time_filter_with_preimage", true, true, "Optimize Date and DateTime predicates by converting functions into equivalent comparisons without conversions (e.g. toYear(col) = 2023 -> col >= '2023-01-01' AND col <= '2023-12-31')"},
            {"extract_key_value_pairs_max_pairs_per_row", 0, 0, "Max number of pairs that can be produced by the `extractKeyValuePairs` function. Used as a safeguard against consuming too much memory."},
            {"default_view_definer", "CURRENT_USER", "CURRENT_USER", "Allows to set default `DEFINER` option while creating a view"},
            {"default_materialized_view_sql_security", "DEFINER", "DEFINER", "Allows to set a default value for SQL SECURITY option when creating a materialized view"},
            {"default_normal_view_sql_security", "INVOKER", "INVOKER", "Allows to set default `SQL SECURITY` option while creating a normal view"},
            {"mysql_map_string_to_text_in_show_columns", false, true, "Reduce the configuration effort to connect ClickHouse with BI tools."},
            {"mysql_map_fixed_string_to_text_in_show_columns", false, true, "Reduce the configuration effort to connect ClickHouse with BI tools."},
        });
        addSettingsChanges(settings_changes_history, "24.1",
        {
            {"print_pretty_type_names", false, true, "Better user experience."},
            {"input_format_json_read_bools_as_strings", false, true, "Allow to read bools as strings in JSON formats by default"},
            {"output_format_arrow_use_signed_indexes_for_dictionary", false, true, "Use signed indexes type for Arrow dictionaries by default as it's recommended"},
            {"allow_experimental_variant_type", false, false, "Add new experimental Variant type"},
            {"use_variant_as_common_type", false, false, "Allow to use Variant in if/multiIf if there is no common type"},
            {"output_format_arrow_use_64_bit_indexes_for_dictionary", false, false, "Allow to use 64 bit indexes type in Arrow dictionaries"},
            {"parallel_replicas_mark_segment_size", 128, 128, "Add new setting to control segment size in new parallel replicas coordinator implementation"},
            {"ignore_materialized_views_with_dropped_target_table", false, false, "Add new setting to allow to ignore materialized views with dropped target table"},
            {"output_format_compression_level", 3, 3, "Allow to change compression level in the query output"},
            {"output_format_compression_zstd_window_log", 0, 0, "Allow to change zstd window log in the query output when zstd compression is used"},
            {"enable_zstd_qat_codec", false, false, "Add new ZSTD_QAT codec"},
            {"enable_vertical_final", false, true, "Use vertical final by default"},
            {"output_format_arrow_use_64_bit_indexes_for_dictionary", false, false, "Allow to use 64 bit indexes type in Arrow dictionaries"},
            {"max_rows_in_set_to_optimize_join", 100000, 0, "Disable join optimization as it prevents from read in order optimization"},
            {"output_format_pretty_color", true, "auto", "Setting is changed to allow also for auto value, disabling ANSI escapes if output is not a tty"},
            {"function_visible_width_behavior", 0, 1, "We changed the default behavior of `visibleWidth` to be more precise"},
            {"max_estimated_execution_time", 0, 0, "Separate max_execution_time and max_estimated_execution_time"},
            {"iceberg_engine_ignore_schema_evolution", false, false, "Allow to ignore schema evolution in Iceberg table engine"},
            {"optimize_injective_functions_in_group_by", false, true, "Replace injective functions by it's arguments in GROUP BY section in analyzer"},
            {"update_insert_deduplication_token_in_dependent_materialized_views", false, false, "Allow to update insert deduplication token with table identifier during insert in dependent materialized views"},
            {"azure_max_unexpected_write_error_retries", 4, 4, "The maximum number of retries in case of unexpected errors during Azure blob storage write"},
            {"split_parts_ranges_into_intersecting_and_non_intersecting_final", false, true, "Allow to split parts ranges into intersecting and non intersecting during FINAL optimization"},
            {"split_intersecting_parts_ranges_into_layers_final", true, true, "Allow to split intersecting parts ranges into layers during FINAL optimization"}
        });
        addSettingsChanges(settings_changes_history, "23.12",
        {
            {"allow_suspicious_ttl_expressions", true, false, "It is a new setting, and in previous versions the behavior was equivalent to allowing."},
            {"input_format_parquet_allow_missing_columns", false, true, "Allow missing columns in Parquet files by default"},
            {"input_format_orc_allow_missing_columns", false, true, "Allow missing columns in ORC files by default"},
            {"input_format_arrow_allow_missing_columns", false, true, "Allow missing columns in Arrow files by default"}
        });
        addSettingsChanges(settings_changes_history, "23.11",
        {
            {"parsedatetime_parse_without_leading_zeros", false, true, "Improved compatibility with MySQL DATE_FORMAT/STR_TO_DATE"}
        });
        addSettingsChanges(settings_changes_history, "23.9",
        {
            {"optimize_group_by_constant_keys", false, true, "Optimize group by constant keys by default"},
            {"input_format_json_try_infer_named_tuples_from_objects", false, true, "Try to infer named Tuples from JSON objects by default"},
            {"input_format_json_read_numbers_as_strings", false, true, "Allow to read numbers as strings in JSON formats by default"},
            {"input_format_json_read_arrays_as_strings", false, true, "Allow to read arrays as strings in JSON formats by default"},
            {"input_format_json_infer_incomplete_types_as_strings", false, true, "Allow to infer incomplete types as Strings in JSON formats by default"},
            {"input_format_json_try_infer_numbers_from_strings", true, false, "Don't infer numbers from strings in JSON formats by default to prevent possible parsing errors"},
            {"http_write_exception_in_output_format", false, true, "Output valid JSON/XML on exception in HTTP streaming."}
        });
        addSettingsChanges(settings_changes_history, "23.8",
        {
            {"rewrite_count_distinct_if_with_count_distinct_implementation", false, true, "Rewrite countDistinctIf with count_distinct_implementation configuration"}
        });
        addSettingsChanges(settings_changes_history, "23.7",
        {
            {"function_sleep_max_microseconds_per_block", 0, 3000000, "In previous versions, the maximum sleep time of 3 seconds was applied only for `sleep`, but not for `sleepEachRow` function. In the new version, we introduce this setting. If you set compatibility with the previous versions, we will disable the limit altogether."}
        });
        addSettingsChanges(settings_changes_history, "23.6",
        {
            {"http_send_timeout", 180, 30, "3 minutes seems crazy long. Note that this is timeout for a single network write call, not for the whole upload operation."},
            {"http_receive_timeout", 180, 30, "See http_send_timeout."}
        });
        addSettingsChanges(settings_changes_history, "23.5",
        {
            {"input_format_parquet_preserve_order", true, false, "Allow Parquet reader to reorder rows for better parallelism."},
            {"parallelize_output_from_storages", false, true, "Allow parallelism when executing queries that read from file/url/s3/etc. This may reorder rows."},
            {"use_with_fill_by_sorting_prefix", false, true, "Columns preceding WITH FILL columns in ORDER BY clause form sorting prefix. Rows with different values in sorting prefix are filled independently"},
            {"output_format_parquet_compliant_nested_types", false, true, "Change an internal field name in output Parquet file schema."}
        });
        addSettingsChanges(settings_changes_history, "23.4",
        {
            {"allow_suspicious_indices", true, false, "If true, index can defined with identical expressions"},
            {"allow_nonconst_timezone_arguments", true, false, "Allow non-const timezone arguments in certain time-related functions like toTimeZone(), fromUnixTimestamp*(), snowflakeToDateTime*()."},
            {"connect_timeout_with_failover_ms", 50, 1000, "Increase default connect timeout because of async connect"},
            {"connect_timeout_with_failover_secure_ms", 100, 1000, "Increase default secure connect timeout because of async connect"},
            {"hedged_connection_timeout_ms", 100, 50, "Start new connection in hedged requests after 50 ms instead of 100 to correspond with previous connect timeout"},
            {"formatdatetime_f_prints_single_zero", true, false, "Improved compatibility with MySQL DATE_FORMAT()/STR_TO_DATE()"},
            {"formatdatetime_parsedatetime_m_is_month_name", false, true, "Improved compatibility with MySQL DATE_FORMAT/STR_TO_DATE"}
        });
        addSettingsChanges(settings_changes_history, "23.3",
        {
            {"output_format_parquet_version", "1.0", "2.latest", "Use latest Parquet format version for output format"},
            {"input_format_json_ignore_unknown_keys_in_named_tuple", false, true, "Improve parsing JSON objects as named tuples"},
            {"input_format_native_allow_types_conversion", false, true, "Allow types conversion in Native input forma"},
            {"output_format_arrow_compression_method", "none", "lz4_frame", "Use lz4 compression in Arrow output format by default"},
            {"output_format_parquet_compression_method", "snappy", "lz4", "Use lz4 compression in Parquet output format by default"},
            {"output_format_orc_compression_method", "none", "lz4_frame", "Use lz4 compression in ORC output format by default"},
            {"async_query_sending_for_remote", false, true, "Create connections and send query async across shards"}
        });
        addSettingsChanges(settings_changes_history, "23.2",
        {
            {"output_format_parquet_fixed_string_as_fixed_byte_array", false, true, "Use Parquet FIXED_LENGTH_BYTE_ARRAY type for FixedString by default"},
            {"output_format_arrow_fixed_string_as_fixed_byte_array", false, true, "Use Arrow FIXED_SIZE_BINARY type for FixedString by default"},
            {"query_plan_remove_redundant_distinct", false, true, "Remove redundant Distinct step in query plan"},
            {"optimize_duplicate_order_by_and_distinct", true, false, "Remove duplicate ORDER BY and DISTINCT if it's possible"},
            {"insert_keeper_max_retries", 0, 20, "Enable reconnections to Keeper on INSERT, improve reliability"}
        });
        addSettingsChanges(settings_changes_history, "23.1",
        {
            {"input_format_json_read_objects_as_strings", 0, 1, "Enable reading nested json objects as strings while object type is experimental"},
            {"input_format_json_defaults_for_missing_elements_in_named_tuple", false, true, "Allow missing elements in JSON objects while reading named tuples by default"},
            {"input_format_csv_detect_header", false, true, "Detect header in CSV format by default"},
            {"input_format_tsv_detect_header", false, true, "Detect header in TSV format by default"},
            {"input_format_custom_detect_header", false, true, "Detect header in CustomSeparated format by default"},
            {"query_plan_remove_redundant_sorting", false, true, "Remove redundant sorting in query plan. For example, sorting steps related to ORDER BY clauses in subqueries"}
        });
        addSettingsChanges(settings_changes_history, "22.12",
        {
            {"max_size_to_preallocate_for_aggregation", 10'000'000, 100'000'000, "This optimizes performance"},
            {"query_plan_aggregation_in_order", 0, 1, "Enable some refactoring around query plan"},
            {"format_binary_max_string_size", 0, 1_GiB, "Prevent allocating large amount of memory"}
        });
        addSettingsChanges(settings_changes_history, "22.11",
        {
            {"use_structure_from_insertion_table_in_table_functions", 0, 2, "Improve using structure from insertion table in table functions"}
        });
        addSettingsChanges(settings_changes_history, "22.9",
        {
            {"force_grouping_standard_compatibility", false, true, "Make GROUPING function output the same as in SQL standard and other DBMS"}
        });
        addSettingsChanges(settings_changes_history, "22.7",
        {
            {"cross_to_inner_join_rewrite", 1, 2, "Force rewrite comma join to inner"},
            {"enable_positional_arguments", false, true, "Enable positional arguments feature by default"},
            {"format_csv_allow_single_quotes", true, false, "Most tools don't treat single quote in CSV specially, don't do it by default too"}
        });
        addSettingsChanges(settings_changes_history, "22.6",
        {
            {"output_format_json_named_tuples_as_objects", false, true, "Allow to serialize named tuples as JSON objects in JSON formats by default"},
            {"input_format_skip_unknown_fields", false, true, "Optimize reading subset of columns for some input formats"}
        });
        addSettingsChanges(settings_changes_history, "22.5",
        {
            {"memory_overcommit_ratio_denominator", 0, 1073741824, "Enable memory overcommit feature by default"},
            {"memory_overcommit_ratio_denominator_for_user", 0, 1073741824, "Enable memory overcommit feature by default"}
        });
        addSettingsChanges(settings_changes_history, "22.4",
        {
            {"allow_settings_after_format_in_insert", true, false, "Do not allow SETTINGS after FORMAT for INSERT queries because ClickHouse interpret SETTINGS as some values, which is misleading"}
        });
        addSettingsChanges(settings_changes_history, "22.3",
        {
            {"cast_ipv4_ipv6_default_on_conversion_error", true, false, "Make functions cast(value, 'IPv4') and cast(value, 'IPv6') behave same as toIPv4 and toIPv6 functions"}
        });
        addSettingsChanges(settings_changes_history, "21.12",
        {
            {"stream_like_engine_allow_direct_select", true, false, "Do not allow direct select for Kafka/RabbitMQ/FileLog by default"}
        });
        addSettingsChanges(settings_changes_history, "21.9",
        {
            {"output_format_decimal_trailing_zeros", true, false, "Do not output trailing zeros in text representation of Decimal types by default for better looking output"},
            {"use_hedged_requests", false, true, "Enable Hedged Requests feature by default"}
        });
        addSettingsChanges(settings_changes_history, "21.7",
        {
            {"legacy_column_name_of_tuple_literal", true, false, "Add this setting only for compatibility reasons. It makes sense to set to 'true', while doing rolling update of cluster from version lower than 21.7 to higher"}
        });
        addSettingsChanges(settings_changes_history, "21.5",
        {
            {"async_socket_for_remote", false, true, "Fix all problems and turn on asynchronous reads from socket for remote queries by default again"}
        });
        addSettingsChanges(settings_changes_history, "21.3",
        {
            {"async_socket_for_remote", true, false, "Turn off asynchronous reads from socket for remote queries because of some problems"},
            {"optimize_normalize_count_variants", false, true, "Rewrite aggregate functions that semantically equals to count() as count() by default"},
            {"normalize_function_names", false, true, "Normalize function names to their canonical names, this was needed for projection query routing"}
        });
        addSettingsChanges(settings_changes_history, "21.2",
        {
            {"enable_global_with_statement", false, true, "Propagate WITH statements to UNION queries and all subqueries by default"}
        });
        addSettingsChanges(settings_changes_history, "21.1",
        {
            {"insert_quorum_parallel", false, true, "Use parallel quorum inserts by default. It is significantly more convenient to use than sequential quorum inserts"},
            {"input_format_null_as_default", false, true, "Allow to insert NULL as default for input formats by default"},
            {"optimize_on_insert", false, true, "Enable data optimization on INSERT by default for better user experience"},
            {"use_compact_format_in_distributed_parts_names", false, true, "Use compact format for async INSERT into Distributed tables by default"}
        });
        addSettingsChanges(settings_changes_history, "20.10",
        {
            {"format_regexp_escaping_rule", "Escaped", "Raw", "Use Raw as default escaping rule for Regexp format to male the behaviour more like to what users expect"}
        });
        addSettingsChanges(settings_changes_history, "20.7",
        {
            {"show_table_uuid_in_table_create_query_if_not_nil", true, false, "Stop showing  UID of the table in its CREATE query for Engine=Atomic"}
        });
        addSettingsChanges(settings_changes_history, "20.5",
        {
            {"input_format_with_names_use_header", false, true, "Enable using header with names for formats with WithNames/WithNamesAndTypes suffixes"},
            {"allow_suspicious_codecs", true, false, "Don't allow to specify meaningless compression codecs"}
        });
        addSettingsChanges(settings_changes_history, "20.4",
        {
            {"validate_polygons", false, true, "Throw exception if polygon is invalid in function pointInPolygon by default instead of returning possibly wrong results"}
        });
        addSettingsChanges(settings_changes_history, "19.18",
        {
            {"enable_scalar_subquery_optimization", false, true, "Prevent scalar subqueries from (de)serializing large scalar values and possibly avoid running the same subquery more than once"}
        });
        addSettingsChanges(settings_changes_history, "19.14",
        {
            {"any_join_distinct_right_table_keys", true, false, "Disable ANY RIGHT and ANY FULL JOINs by default to avoid inconsistency"}
        });
        addSettingsChanges(settings_changes_history, "19.12",
        {
            {"input_format_defaults_for_omitted_fields", false, true, "Enable calculation of complex default expressions for omitted fields for some input formats, because it should be the expected behaviour"}
        });
        addSettingsChanges(settings_changes_history, "19.5",
        {
            {"max_partitions_per_insert_block", 0, 100, "Add a limit for the number of partitions in one block"}
        });
        addSettingsChanges(settings_changes_history, "18.12.17",
        {
            {"enable_optimize_predicate_expression", 0, 1, "Optimize predicates to subqueries by default"}
        });
    });
    return settings_changes_history;
}

const VersionToSettingsChangesMap & getMergeTreeSettingsChangesHistory()
{
    static VersionToSettingsChangesMap merge_tree_settings_changes_history;
    static std::once_flag initialized_flag;
    std::call_once(initialized_flag, [&]
    {
        addSettingsChanges(merge_tree_settings_changes_history, "25.6",
        {
            {"cache_populated_by_fetch_filename_regexp", "", "", "New setting"},
            {"allow_coalescing_columns_in_partition_or_order_key", false, false, "New setting to allow coalescing of partition or sorting key columns."},
        });
        addSettingsChanges(merge_tree_settings_changes_history, "25.5",
        {
            /// Release closed. Please use 25.6
            {"shared_merge_tree_enable_coordinated_merges", false, false, "New setting"},
            {"shared_merge_tree_merge_coordinator_merges_prepare_count", 100, 100, "New setting"},
            {"shared_merge_tree_merge_coordinator_fetch_fresh_metadata_period_ms", 10000, 10000, "New setting"},
            {"shared_merge_tree_merge_coordinator_max_merge_request_size", 20, 20, "New setting"},
            {"shared_merge_tree_merge_coordinator_election_check_period_ms", 30000, 30000, "New setting"},
            {"shared_merge_tree_merge_coordinator_min_period_ms", 1, 1, "New setting"},
            {"shared_merge_tree_merge_coordinator_max_period_ms", 10000, 10000, "New setting"},
            {"shared_merge_tree_merge_coordinator_factor", 2, 2, "New setting"},
            {"shared_merge_tree_merge_worker_fast_timeout_ms", 100, 100, "New setting"},
            {"shared_merge_tree_merge_worker_regular_timeout_ms", 10000, 10000, "New setting"},
            {"apply_patches_on_merge", true, true, "New setting"},
            {"remove_unused_patch_parts", true, true, "New setting"},
            {"write_marks_for_substreams_in_compact_parts", false, false, "New setting"},
            /// Release closed. Please use 25.6
        });
        addSettingsChanges(merge_tree_settings_changes_history, "25.4",
        {
            /// Release closed. Please use 25.5
            {"max_postpone_time_for_failed_replicated_fetches_ms", 0, 1ULL * 60 * 1000, "Added new setting to enable postponing fetch tasks in the replication queue."},
            {"max_postpone_time_for_failed_replicated_merges_ms", 0, 1ULL * 60 * 1000, "Added new setting to enable postponing merge tasks in the replication queue."},
            {"max_postpone_time_for_failed_replicated_tasks_ms", 0, 5ULL * 60 * 1000, "Added new setting to enable postponing tasks in the replication queue."},
            {"default_compression_codec", "", "", "New setting"},
            {"refresh_parts_interval", 0, 0, "A new setting"},
            {"max_merge_delayed_streams_for_parallel_write", 40, 40, "New setting"},
            {"allow_summing_columns_in_partition_or_order_key", true, false, "New setting to allow summing of partition or sorting key columns"},
            /// Release closed. Please use 25.5
        });
        addSettingsChanges(merge_tree_settings_changes_history, "25.3",
        {
            /// Release closed. Please use 25.4
            {"shared_merge_tree_enable_keeper_parts_extra_data", false, false, "New setting"},
            {"zero_copy_merge_mutation_min_parts_size_sleep_no_scale_before_lock", 0, 0, "New setting"},
            {"enable_replacing_merge_with_cleanup_for_min_age_to_force_merge", false, false, "New setting to allow automatic cleanup merges for ReplacingMergeTree"},
            /// Release closed. Please use 25.4
        });
        addSettingsChanges(merge_tree_settings_changes_history, "25.2",
        {
            /// Release closed. Please use 25.3
            {"shared_merge_tree_initial_parts_update_backoff_ms", 50, 50, "New setting"},
            {"shared_merge_tree_max_parts_update_backoff_ms", 5000, 5000, "New setting"},
            {"shared_merge_tree_interserver_http_connection_timeout_ms", 100, 100, "New setting"},
            {"columns_and_secondary_indices_sizes_lazy_calculation", true, true, "New setting to calculate columns and indices sizes lazily"},
            {"table_disk", false, false, "New setting"},
            {"allow_reduce_blocking_parts_task", false, true, "Now SMT will remove stale blocking parts from ZooKeeper by default"},
            {"shared_merge_tree_max_suspicious_broken_parts", 0, 0, "Max broken parts for SMT, if more - deny automatic detach"},
            {"shared_merge_tree_max_suspicious_broken_parts_bytes", 0, 0, "Max size of all broken parts for SMT, if more - deny automatic detach"},
            /// Release closed. Please use 25.3
        });
        addSettingsChanges(merge_tree_settings_changes_history, "25.1",
        {
            /// Release closed. Please use 25.2
            {"shared_merge_tree_try_fetch_part_in_memory_data_from_replicas", false, false, "New setting to fetch parts data from other replicas"},
            {"enable_max_bytes_limit_for_min_age_to_force_merge", false, false, "Added new setting to limit max bytes for min_age_to_force_merge."},
            {"enable_max_bytes_limit_for_min_age_to_force_merge", false, false, "New setting"},
            {"add_minmax_index_for_numeric_columns", false, false, "New setting"},
            {"add_minmax_index_for_string_columns", false, false, "New setting"},
            {"materialize_skip_indexes_on_merge", true, true, "New setting"},
            {"merge_max_bytes_to_prewarm_cache", 1ULL * 1024 * 1024 * 1024, 1ULL * 1024 * 1024 * 1024, "Cloud sync"},
            {"merge_total_max_bytes_to_prewarm_cache", 15ULL * 1024 * 1024 * 1024, 15ULL * 1024 * 1024 * 1024, "Cloud sync"},
            {"reduce_blocking_parts_sleep_ms", 5000, 5000, "Cloud sync"},
            {"number_of_partitions_to_consider_for_merge", 10, 10, "Cloud sync"},
            {"shared_merge_tree_enable_outdated_parts_check", true, true, "Cloud sync"},
            {"shared_merge_tree_max_parts_update_leaders_in_total", 6, 6, "Cloud sync"},
            {"shared_merge_tree_max_parts_update_leaders_per_az", 2, 2, "Cloud sync"},
            {"shared_merge_tree_leader_update_period_seconds", 30, 30, "Cloud sync"},
            {"shared_merge_tree_leader_update_period_random_add_seconds", 10, 10, "Cloud sync"},
            {"shared_merge_tree_read_virtual_parts_from_leader", true, true, "Cloud sync"},
            {"shared_merge_tree_interserver_http_timeout_ms", 10000, 10000, "Cloud sync"},
            {"shared_merge_tree_max_replicas_for_parts_deletion", 10, 10, "Cloud sync"},
            {"shared_merge_tree_max_replicas_to_merge_parts_for_each_parts_range", 5, 5, "Cloud sync"},
            {"shared_merge_tree_use_outdated_parts_compact_format", false, false, "Cloud sync"},
            {"shared_merge_tree_memo_ids_remove_timeout_seconds", 1800, 1800, "Cloud sync"},
            {"shared_merge_tree_idle_parts_update_seconds", 3600, 3600, "Cloud sync"},
            {"shared_merge_tree_max_outdated_parts_to_process_at_once", 1000, 1000, "Cloud sync"},
            {"shared_merge_tree_postpone_next_merge_for_locally_merged_parts_rows_threshold", 1000000, 1000000, "Cloud sync"},
            {"shared_merge_tree_postpone_next_merge_for_locally_merged_parts_ms", 0, 0, "Cloud sync"},
            {"shared_merge_tree_range_for_merge_window_size", 10, 10, "Cloud sync"},
            {"shared_merge_tree_use_too_many_parts_count_from_virtual_parts", 0, 0, "Cloud sync"},
            {"shared_merge_tree_create_per_replica_metadata_nodes", true, true, "Cloud sync"},
            {"shared_merge_tree_use_metadata_hints_cache", true, true, "Cloud sync"},
            {"notify_newest_block_number", false, false, "Cloud sync"},
            {"allow_reduce_blocking_parts_task", false, false, "Cloud sync"},
            /// Release closed. Please use 25.2
        });
        addSettingsChanges(merge_tree_settings_changes_history, "24.12",
        {
            /// Release closed. Please use 25.1
            {"enforce_index_structure_match_on_partition_manipulation", true, false, "New setting"},
            {"use_primary_key_cache", false, false, "New setting"},
            {"prewarm_primary_key_cache", false, false, "New setting"},
            {"min_bytes_to_prewarm_caches", 0, 0, "New setting"},
            {"allow_experimental_reverse_key", false, false, "New setting"},
            /// Release closed. Please use 25.1
        });
        addSettingsChanges(merge_tree_settings_changes_history, "24.11",
        {
        });
        addSettingsChanges(merge_tree_settings_changes_history, "24.10",
        {
        });
        addSettingsChanges(merge_tree_settings_changes_history, "24.9",
        {
        });
        addSettingsChanges(merge_tree_settings_changes_history, "24.8",
        {
            {"deduplicate_merge_projection_mode", "ignore", "throw", "Do not allow to create inconsistent projection"}
        });
    });

    return merge_tree_settings_changes_history;
}

}<|MERGE_RESOLUTION|>--- conflicted
+++ resolved
@@ -67,57 +67,6 @@
         /// controls new feature and it's 'true' by default, use 'false' as previous_value).
         /// It's used to implement `compatibility` setting (see https://github.com/ClickHouse/ClickHouse/issues/35972)
         /// Note: please check if the key already exists to prevent duplicate entries.
-<<<<<<< HEAD
-        addSettingsChanges(settings_changes_history, "25.8",
-        {
-            {"optimize_rewrite_regexp_functions", false, true, "A new setting"},
-            {"max_joined_block_size_bytes", 0, 4 * 1024 * 1024, "New setting"},
-            {"azure_max_single_part_upload_size", 100 * 1024 * 1024, 32 * 1024 * 1024, "Align with S3"},
-            {"azure_max_redirects", 10, 10, "New setting"},
-            {"azure_max_get_rps", 0, 0, "New setting"},
-            {"azure_max_get_burst", 0, 0, "New setting"},
-            {"azure_max_put_rps", 0, 0, "New setting"},
-            {"azure_max_put_burst", 0, 0, "New setting"},
-            {"azure_use_adaptive_timeouts", true, true, "New setting"},
-            {"azure_request_timeout_ms", 30000, 30000, "New setting"},
-            {"azure_connect_timeout_ms", 1000, 1000, "New setting"},
-            {"azure_sdk_use_native_client", false, true, "New setting"},
-            {"distributed_cache_connect_backoff_min_ms", 0, 0, "New setting"},
-            {"distributed_cache_connect_backoff_max_ms", 50, 50, "New setting"},
-            {"distributed_cache_read_request_max_tries", 20, 10, "Changed setting value"},
-            {"distributed_cache_connect_max_tries", 20, 5, "Changed setting value"},
-            {"opentelemetry_trace_cpu_scheduling", false, false, "New setting to trace `cpu_slot_preemption` feature."},
-            {"vector_search_with_rescoring", true, false, "New setting."},
-            {"delta_lake_enable_expression_visitor_logging", false, false, "New setting"},
-            {"write_full_path_in_iceberg_metadata", false, false, "New setting."},
-            {"output_format_orc_compression_block_size", 65536, 262144, "New setting"},
-            {"backup_slow_all_threads_after_retryable_s3_error", true, true, "New setting"},
-
-        });
-        addSettingsChanges(settings_changes_history, "25.7",
-        {
-            /// RELEASE CLOSED
-            {"correlated_subqueries_substitute_equivalent_expressions", false, true, "New setting to correlated subquery planning optimization."},
-            {"function_date_trunc_return_type_behavior", 0, 0, "Add new setting to preserve old behaviour of dateTrunc function"},
-            {"output_format_parquet_geometadata", false, true, "A new setting to allow to write information about geo columns in parquet metadata and encode columns in WKB format."},
-            {"cluster_function_process_archive_on_multiple_nodes", false, true, "New setting"},
-            {"enable_vector_similarity_index", false, false, "Added an alias for setting `allow_experimental_vector_similarity_index`"},
-            {"distributed_plan_max_rows_to_broadcast", 20000, 20000, "New experimental setting."},
-            {"output_format_json_map_as_array_of_tuples", false, false, "New setting"},
-            {"input_format_json_map_as_array_of_tuples", false, false, "New setting"},
-            {"parallel_distributed_insert_select", 0, 2, "Enable parallel distributed insert select by default"},
-            {"write_through_distributed_cache_buffer_size", 0, 0, "New cloud setting"},
-            {"min_joined_block_size_rows", 0, DEFAULT_BLOCK_SIZE, "New setting."},
-            {"table_engine_read_through_distributed_cache", false, false, "New setting"},
-            {"distributed_cache_alignment", 0, 0, "Rename of distributed_cache_read_alignment"},
-            {"enable_scopes_for_with_statement", true, true, "New setting for backward compatibility with the old analyzer."},
-            {"output_format_parquet_enum_as_byte_array", false, false, "Write enum using parquet physical type: BYTE_ARRAY and logical type: ENUM"},
-            {"distributed_plan_force_shuffle_aggregation", 0, 0, "New experimental setting"},
-            {"allow_experimental_insert_into_iceberg", false, false, "New setting."},
-            /// RELEASE CLOSED
-        });
-=======
->>>>>>> 4df7efa1
         addSettingsChanges(settings_changes_history, "25.6",
         {
             {"output_format_native_use_flattened_dynamic_and_json_serialization", false, false, "Add flattened Dynamic/JSON serializations to Native format"},
@@ -142,6 +91,7 @@
             {"format_schema_source", "file", "file", "New setting"},
             {"format_schema_message_name", "", "", "New setting"},
             {"enable_scopes_for_with_statement", true, true, "New setting for backward compatibility with the old analyzer."},
+            {"backup_slow_all_threads_after_retryable_s3_error", true, true, "New setting"},
         });
         addSettingsChanges(settings_changes_history, "25.5",
         {
