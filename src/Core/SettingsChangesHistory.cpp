--- conflicted
+++ resolved
@@ -70,13 +70,10 @@
 
         addSettingsChanges(settings_changes_history, "25.6.5.2000",
         {
-<<<<<<< HEAD
-                {"allow_experimental_database_iceberg", false, true, "Turned ON by default for Antalya"},
-                {"allow_experimental_database_unity_catalog", false, true, "Turned ON by default for Antalya"},
-                {"allow_experimental_database_glue_catalog", false, true, "Turned ON by default for Antalya"},
-=======
+            {"allow_experimental_database_iceberg", false, true, "Turned ON by default for Antalya"},
+            {"allow_experimental_database_unity_catalog", false, true, "Turned ON by default for Antalya"},
+            {"allow_experimental_database_glue_catalog", false, true, "Turned ON by default for Antalya"},
             {"output_format_parquet_enum_as_byte_array", true, true, "Enable writing Enum as byte array in Parquet by default"},
->>>>>>> 8de897c2
         });
         addSettingsChanges(settings_changes_history, "25.6",
         {
