#include <Core/Defines.h>
#include <Core/SettingsChangesHistory.h>
#include <IO/ReadBufferFromString.h>
#include <IO/ReadHelpers.h>
#include <boost/algorithm/string.hpp>


namespace DB
{

namespace ErrorCodes
{
    extern const int BAD_ARGUMENTS;
    extern const int LOGICAL_ERROR;
}

ClickHouseVersion::ClickHouseVersion(const String & version)
{
    Strings split;
    boost::split(split, version, [](char c){ return c == '.'; });
    components.reserve(split.size());
    if (split.empty())
        throw Exception{ErrorCodes::BAD_ARGUMENTS, "Cannot parse ClickHouse version here: {}", version};

    for (const auto & split_element : split)
    {
        size_t component;
        ReadBufferFromString buf(split_element);
        if (!tryReadIntText(component, buf) || !buf.eof())
            throw Exception{ErrorCodes::BAD_ARGUMENTS, "Cannot parse ClickHouse version here: {}", version};
        components.push_back(component);
    }
}

ClickHouseVersion::ClickHouseVersion(const char * version)
    : ClickHouseVersion(String(version))
{
}

String ClickHouseVersion::toString() const
{
    String version = std::to_string(components[0]);
    for (size_t i = 1; i < components.size(); ++i)
        version += "." + std::to_string(components[i]);

    return version;
}

// clang-format off
/// History of settings changes that controls some backward incompatible changes
/// across all ClickHouse versions. It maps ClickHouse version to settings changes that were done
/// in this version. This history contains both changes to existing settings and newly added settings.
/// Settings changes is a vector of structs
///     {setting_name, previous_value, new_value, reason}.
/// For newly added setting choose the most appropriate previous_value (for example, if new setting
/// controls new feature and it's 'true' by default, use 'false' as previous_value).
/// It's used to implement `compatibility` setting (see https://github.com/ClickHouse/ClickHouse/issues/35972)
/// Note: please check if the key already exists to prevent duplicate entries.
static std::initializer_list<std::pair<ClickHouseVersion, SettingsChangesHistory::SettingsChanges>> settings_changes_history_initializer =
{
<<<<<<< HEAD
    {"25.1",
        {
            {"distributed_cache_min_bytes_for_seek", false, false, "New private setting."},

        }
    },
=======
>>>>>>> 024ddca6
    {"24.12",
        {
            {"allow_experimental_database_iceberg", false, false, "New setting."},
            {"query_plan_join_swap_table", "false", "auto", "New setting. Right table was always chosen before."},
            {"max_size_to_preallocate_for_aggregation", 100'000'000, 1'000'000'000'000, "Enable optimisation for bigger tables."},
            {"max_size_to_preallocate_for_joins", 100'000'000, 1'000'000'000'000, "Enable optimisation for bigger tables."},
            {"max_bytes_ratio_before_external_group_by", 0., 0., "New setting."},
            {"optimize_extract_common_expressions", false, false, "Introduce setting to optimize WHERE, PREWHERE, ON, HAVING and QUALIFY expressions by extracting common expressions out from disjunction of conjunctions."},
            {"max_bytes_ratio_before_external_sort", 0., 0., "New setting."},
            {"use_async_executor_for_materialized_views", false, false, "New setting."},
            {"composed_data_type_output_format_mode", "default", "default", "New setting"},
            {"http_response_headers", "", "", "New setting."},
            {"parallel_replicas_index_analysis_only_on_coordinator", true, true, "Index analysis done only on replica-coordinator and skipped on other replicas. Effective only with enabled parallel_replicas_local_plan"}, // enabling it was moved to 24.10
            {"least_greatest_legacy_null_behavior", true, false, "New setting"},
        }
    },
    {"24.11",
        {
            {"validate_mutation_query", false, true, "New setting to validate mutation queries by default."},
            {"enable_job_stack_trace", false, true, "Enable by default collecting stack traces from job's scheduling."},
            {"allow_suspicious_types_in_group_by", true, false, "Don't allow Variant/Dynamic types in GROUP BY by default"},
            {"allow_suspicious_types_in_order_by", true, false, "Don't allow Variant/Dynamic types in ORDER BY by default"},
            {"distributed_cache_discard_connection_if_unread_data", true, true, "New setting"},
            {"filesystem_cache_enable_background_download_for_metadata_files_in_packed_storage", true, true, "New setting"},
            {"filesystem_cache_enable_background_download_during_fetch", true, true, "New setting"},
            {"azure_check_objects_after_upload", false, false, "Check each uploaded object in azure blob storage to be sure that upload was successful"},
            {"backup_restore_keeper_max_retries", 20, 1000, "Should be big enough so the whole operation BACKUP or RESTORE operation won't fail because of a temporary [Zoo]Keeper failure in the middle of it."},
            {"backup_restore_failure_after_host_disconnected_for_seconds", 0, 3600, "New setting."},
            {"backup_restore_keeper_max_retries_while_initializing", 0, 20, "New setting."},
            {"backup_restore_keeper_max_retries_while_handling_error", 0, 20, "New setting."},
            {"backup_restore_finish_timeout_after_error_sec", 0, 180, "New setting."},
            {"query_plan_merge_filters", false, true, "Allow to merge filters in the query plan. This is required to properly support filter-push-down with a new analyzer."},
            {"parallel_replicas_local_plan", false, true, "Use local plan for local replica in a query with parallel replicas"},
            {"allow_experimental_shared_set_join", 1, 0, "Disable a setting for ClickHouse Cloud"},
            {"merge_tree_use_v1_object_and_dynamic_serialization", true, false, "Add new serialization V2 version for JSON and Dynamic types"},
            {"min_joined_block_size_bytes", 524288, 524288, "New setting."},
            {"allow_experimental_bfloat16_type", false, false, "Add new experimental BFloat16 type"},
            {"filesystem_cache_skip_download_if_exceeds_per_query_cache_write_limit", 1, 1, "Rename of setting skip_download_if_exceeds_query_cache_limit"},
            {"filesystem_cache_prefer_bigger_buffer_size", true, true, "New setting"},
            {"read_in_order_use_virtual_row", false, false, "Use virtual row while reading in order of primary key or its monotonic function fashion. It is useful when searching over multiple parts as only relevant ones are touched."},
            {"s3_skip_empty_files", false, true, "We hope it will provide better UX"},
            {"filesystem_cache_boundary_alignment", 0, 0, "New setting"},
            {"push_external_roles_in_interserver_queries", false, true, "New setting."},
            {"enable_variant_type", false, false, "Add alias to allow_experimental_variant_type"},
            {"enable_dynamic_type", false, false, "Add alias to allow_experimental_dynamic_type"},
            {"enable_json_type", false, false, "Add alias to allow_experimental_json_type"},
        }
    },
    {"24.10",
        {
            {"query_metric_log_interval", 0, -1, "New setting."},
            {"enforce_strict_identifier_format", false, false, "New setting."},
            {"enable_parsing_to_custom_serialization", false, true, "New setting"},
            {"mongodb_throw_on_unsupported_query", false, true, "New setting."},
            {"enable_parallel_replicas", false, false, "Parallel replicas with read tasks became the Beta tier feature."},
            {"parallel_replicas_mode", "read_tasks", "read_tasks", "This setting was introduced as a part of making parallel replicas feature Beta"},
            {"filesystem_cache_name", "", "", "Filesystem cache name to use for stateless table engines or data lakes"},
            {"restore_replace_external_dictionary_source_to_null", false, false, "New setting."},
            {"show_create_query_identifier_quoting_rule", "when_necessary", "when_necessary", "New setting."},
            {"show_create_query_identifier_quoting_style", "Backticks", "Backticks", "New setting."},
            {"merge_tree_min_read_task_size", 8, 8, "New setting"},
            {"merge_tree_min_rows_for_concurrent_read_for_remote_filesystem", (20 * 8192), 0, "Setting is deprecated"},
            {"merge_tree_min_bytes_for_concurrent_read_for_remote_filesystem", (24 * 10 * 1024 * 1024), 0, "Setting is deprecated"},
            {"implicit_select", false, false, "A new setting."},
            {"output_format_native_write_json_as_string", false, false, "Add new setting to allow write JSON column as single String column in Native format"},
            {"output_format_binary_write_json_as_string", false, false, "Add new setting to write values of JSON type as JSON string in RowBinary output format"},
            {"input_format_binary_read_json_as_string", false, false, "Add new setting to read values of JSON type as JSON string in RowBinary input format"},
            {"min_free_disk_bytes_to_perform_insert", 0, 0, "New setting."},
            {"min_free_disk_ratio_to_perform_insert", 0.0, 0.0, "New setting."},
            {"enable_named_columns_in_function_tuple", false, false, "Disabled pending usability improvements"},
            {"cloud_mode_database_engine", 1, 1, "A setting for ClickHouse Cloud"},
            {"allow_experimental_shared_set_join", 0, 0, "A setting for ClickHouse Cloud"},
            {"read_through_distributed_cache", 0, 0, "A setting for ClickHouse Cloud"},
            {"write_through_distributed_cache", 0, 0, "A setting for ClickHouse Cloud"},
            {"distributed_cache_throw_on_error", 0, 0, "A setting for ClickHouse Cloud"},
            {"distributed_cache_log_mode", "on_error", "on_error", "A setting for ClickHouse Cloud"},
            {"distributed_cache_fetch_metrics_only_from_current_az", 1, 1, "A setting for ClickHouse Cloud"},
            {"distributed_cache_connect_max_tries", 100, 100, "A setting for ClickHouse Cloud"},
            {"distributed_cache_receive_response_wait_milliseconds", 60000, 60000, "A setting for ClickHouse Cloud"},
            {"distributed_cache_receive_timeout_milliseconds", 10000, 10000, "A setting for ClickHouse Cloud"},
            {"distributed_cache_wait_connection_from_pool_milliseconds", 100, 100, "A setting for ClickHouse Cloud"},
            {"distributed_cache_bypass_connection_pool", 0, 0, "A setting for ClickHouse Cloud"},
            {"distributed_cache_pool_behaviour_on_limit", "allocate_bypassing_pool", "allocate_bypassing_pool", "A setting for ClickHouse Cloud"},
            {"distributed_cache_read_alignment", 0, 0, "A setting for ClickHouse Cloud"},
            {"distributed_cache_max_unacked_inflight_packets", 10, 10, "A setting for ClickHouse Cloud"},
            {"distributed_cache_data_packet_ack_window", 5, 5, "A setting for ClickHouse Cloud"},
            {"input_format_parquet_enable_row_group_prefetch", false, true, "Enable row group prefetching during parquet parsing. Currently, only single-threaded parsing can prefetch."},
            {"input_format_orc_dictionary_as_low_cardinality", false, true, "Treat ORC dictionary encoded columns as LowCardinality columns while reading ORC files"},
            {"allow_experimental_refreshable_materialized_view", false, true, "Not experimental anymore"},
            {"max_parts_to_move", 0, 1000, "New setting"},
            {"hnsw_candidate_list_size_for_search", 64, 256, "New setting. Previously, the value was optionally specified in CREATE INDEX and 64 by default."},
            {"allow_reorder_prewhere_conditions", true, true, "New setting"},
            {"input_format_parquet_bloom_filter_push_down", false, true, "When reading Parquet files, skip whole row groups based on the WHERE/PREWHERE expressions and bloom filter in the Parquet metadata."},
            {"date_time_64_output_format_cut_trailing_zeros_align_to_groups_of_thousands", false, false, "Dynamically trim the trailing zeros of datetime64 values to adjust the output scale to (0, 3, 6), corresponding to 'seconds', 'milliseconds', and 'microseconds'."},
            {"parallel_replicas_index_analysis_only_on_coordinator", false, true, "Index analysis done only on replica-coordinator and skipped on other replicas. Effective only with enabled parallel_replicas_local_plan"},
        }
    },
    {"24.9",
        {
            {"output_format_orc_dictionary_key_size_threshold", 0.0, 0.0, "For a string column in ORC output format, if the number of distinct values is greater than this fraction of the total number of non-null rows, turn off dictionary encoding. Otherwise dictionary encoding is enabled"},
            {"input_format_json_empty_as_default", false, false, "Added new setting to allow to treat empty fields in JSON input as default values."},
            {"input_format_try_infer_variants", false, false, "Try to infer Variant type in text formats when there is more than one possible type for column/array elements"},
            {"join_output_by_rowlist_perkey_rows_threshold", 0, 5, "The lower limit of per-key average rows in the right table to determine whether to output by row list in hash join."},
            {"create_if_not_exists", false, false, "New setting."},
            {"allow_materialized_view_with_bad_select", true, true, "Support (but not enable yet) stricter validation in CREATE MATERIALIZED VIEW"},
            {"parallel_replicas_mark_segment_size", 128, 0, "Value for this setting now determined automatically"},
            {"database_replicated_allow_replicated_engine_arguments", 1, 0, "Don't allow explicit arguments by default"},
            {"database_replicated_allow_explicit_uuid", 1, 0, "Added a new setting to disallow explicitly specifying table UUID"},
            {"parallel_replicas_local_plan", false, false, "Use local plan for local replica in a query with parallel replicas"},
            {"join_to_sort_minimum_perkey_rows", 0, 40, "The lower limit of per-key average rows in the right table to determine whether to rerange the right table by key in left or inner join. This setting ensures that the optimization is not applied for sparse table keys"},
            {"join_to_sort_maximum_table_rows", 0, 10000, "The maximum number of rows in the right table to determine whether to rerange the right table by key in left or inner join"},
            {"allow_experimental_join_right_table_sorting", false, false, "If it is set to true, and the conditions of `join_to_sort_minimum_perkey_rows` and `join_to_sort_maximum_table_rows` are met, rerange the right table by key to improve the performance in left or inner hash join"},
            {"mongodb_throw_on_unsupported_query", false, true, "New setting."},
            {"min_free_disk_bytes_to_perform_insert", 0, 0, "Maintain some free disk space bytes from inserts while still allowing for temporary writing."},
            {"min_free_disk_ratio_to_perform_insert", 0.0, 0.0, "Maintain some free disk space bytes expressed as ratio to total disk space from inserts while still allowing for temporary writing."},
        }
    },
    {"24.8",
        {
            {"rows_before_aggregation", false, false, "Provide exact value for rows_before_aggregation statistic, represents the number of rows read before aggregation"},
            {"restore_replace_external_table_functions_to_null", false, false, "New setting."},
            {"restore_replace_external_engines_to_null", false, false, "New setting."},
            {"input_format_json_max_depth", 1000000, 1000, "It was unlimited in previous versions, but that was unsafe."},
            {"merge_tree_min_bytes_per_task_for_remote_reading", 4194304, 2097152, "Value is unified with `filesystem_prefetch_min_bytes_for_single_read_task`"},
            {"use_hive_partitioning", false, false, "Allows to use hive partitioning for File, URL, S3, AzureBlobStorage and HDFS engines."},
            {"allow_experimental_kafka_offsets_storage_in_keeper", false, false, "Allow the usage of experimental Kafka storage engine that stores the committed offsets in ClickHouse Keeper"},
            {"allow_archive_path_syntax", true, true, "Added new setting to allow disabling archive path syntax."},
            {"query_cache_tag", "", "", "New setting for labeling query cache settings."},
            {"allow_experimental_time_series_table", false, false, "Added new setting to allow the TimeSeries table engine"},
            {"enable_analyzer", 1, 1, "Added an alias to a setting `allow_experimental_analyzer`."},
            {"optimize_functions_to_subcolumns", false, true, "Enabled settings by default"},
            {"allow_experimental_json_type", false, false, "Add new experimental JSON type"},
            {"use_json_alias_for_old_object_type", true, false, "Use JSON type alias to create new JSON type"},
            {"type_json_skip_duplicated_paths", false, false, "Allow to skip duplicated paths during JSON parsing"},
            {"allow_experimental_vector_similarity_index", false, false, "Added new setting to allow experimental vector similarity indexes"},
            {"input_format_try_infer_datetimes_only_datetime64", true, false, "Allow to infer DateTime instead of DateTime64 in data formats"},
        }
    },
    {"24.7",
        {
            {"output_format_parquet_write_page_index", false, true, "Add a possibility to write page index into parquet files."},
            {"output_format_binary_encode_types_in_binary_format", false, false, "Added new setting to allow to write type names in binary format in RowBinaryWithNamesAndTypes output format"},
            {"input_format_binary_decode_types_in_binary_format", false, false, "Added new setting to allow to read type names in binary format in RowBinaryWithNamesAndTypes input format"},
            {"output_format_native_encode_types_in_binary_format", false, false, "Added new setting to allow to write type names in binary format in Native output format"},
            {"input_format_native_decode_types_in_binary_format", false, false, "Added new setting to allow to read type names in binary format in Native output format"},
            {"read_in_order_use_buffering", false, true, "Use buffering before merging while reading in order of primary key"},
            {"enable_named_columns_in_function_tuple", false, false, "Generate named tuples in function tuple() when all names are unique and can be treated as unquoted identifiers."},
            {"optimize_trivial_insert_select", true, false, "The optimization does not make sense in many cases."},
            {"dictionary_validate_primary_key_type", false, false, "Validate primary key type for dictionaries. By default id type for simple layouts will be implicitly converted to UInt64."},
            {"collect_hash_table_stats_during_joins", false, true, "New setting."},
            {"max_size_to_preallocate_for_joins", 0, 100'000'000, "New setting."},
            {"input_format_orc_reader_time_zone_name", "GMT", "GMT", "The time zone name for ORC row reader, the default ORC row reader's time zone is GMT."},
            {"database_replicated_allow_heavy_create", true, false, "Long-running DDL queries (CREATE AS SELECT and POPULATE) for Replicated database engine was forbidden"},
            {"query_plan_merge_filters", false, false, "Allow to merge filters in the query plan"},
            {"azure_sdk_max_retries", 10, 10, "Maximum number of retries in azure sdk"},
            {"azure_sdk_retry_initial_backoff_ms", 10, 10, "Minimal backoff between retries in azure sdk"},
            {"azure_sdk_retry_max_backoff_ms", 1000, 1000, "Maximal backoff between retries in azure sdk"},
            {"ignore_on_cluster_for_replicated_named_collections_queries", false, false, "Ignore ON CLUSTER clause for replicated named collections management queries."},
            {"backup_restore_s3_retry_attempts", 1000,1000, "Setting for Aws::Client::RetryStrategy, Aws::Client does retries itself, 0 means no retries. It takes place only for backup/restore."},
            {"postgresql_connection_attempt_timeout", 2, 2, "Allow to control 'connect_timeout' parameter of PostgreSQL connection."},
            {"postgresql_connection_pool_retries", 2, 2, "Allow to control the number of retries in PostgreSQL connection pool."}
        }
    },
    {"24.6",
        {
            {"materialize_skip_indexes_on_insert", true, true, "Added new setting to allow to disable materialization of skip indexes on insert"},
            {"materialize_statistics_on_insert", true, true, "Added new setting to allow to disable materialization of statistics on insert"},
            {"input_format_parquet_use_native_reader", false, false, "When reading Parquet files, to use native reader instead of arrow reader."},
            {"hdfs_throw_on_zero_files_match", false, false, "Allow to throw an error when ListObjects request cannot match any files in HDFS engine instead of empty query result"},
            {"azure_throw_on_zero_files_match", false, false, "Allow to throw an error when ListObjects request cannot match any files in AzureBlobStorage engine instead of empty query result"},
            {"s3_validate_request_settings", true, true, "Allow to disable S3 request settings validation"},
            {"allow_experimental_full_text_index", false, false, "Enable experimental full-text index"},
            {"azure_skip_empty_files", false, false, "Allow to skip empty files in azure table engine"},
            {"hdfs_ignore_file_doesnt_exist", false, false, "Allow to return 0 rows when the requested files don't exist instead of throwing an exception in HDFS table engine"},
            {"azure_ignore_file_doesnt_exist", false, false, "Allow to return 0 rows when the requested files don't exist instead of throwing an exception in AzureBlobStorage table engine"},
            {"s3_ignore_file_doesnt_exist", false, false, "Allow to return 0 rows when the requested files don't exist instead of throwing an exception in S3 table engine"},
            {"s3_max_part_number", 10000, 10000, "Maximum part number number for s3 upload part"},
            {"s3_max_single_operation_copy_size", 32 * 1024 * 1024, 32 * 1024 * 1024, "Maximum size for a single copy operation in s3"},
            {"input_format_parquet_max_block_size", 8192, DEFAULT_BLOCK_SIZE, "Increase block size for parquet reader."},
            {"input_format_parquet_prefer_block_bytes", 0, DEFAULT_BLOCK_SIZE * 256, "Average block bytes output by parquet reader."},
            {"enable_blob_storage_log", true, true, "Write information about blob storage operations to system.blob_storage_log table"},
            {"allow_deprecated_snowflake_conversion_functions", true, false, "Disabled deprecated functions snowflakeToDateTime[64] and dateTime[64]ToSnowflake."},
            {"allow_statistic_optimize", false, false, "Old setting which popped up here being renamed."},
            {"allow_experimental_statistic", false, false, "Old setting which popped up here being renamed."},
            {"allow_statistics_optimize", false, false, "The setting was renamed. The previous name is `allow_statistic_optimize`."},
            {"allow_experimental_statistics", false, false, "The setting was renamed. The previous name is `allow_experimental_statistic`."},
            {"enable_vertical_final", false, true, "Enable vertical final by default again after fixing bug"},
            {"parallel_replicas_custom_key_range_lower", 0, 0, "Add settings to control the range filter when using parallel replicas with dynamic shards"},
            {"parallel_replicas_custom_key_range_upper", 0, 0, "Add settings to control the range filter when using parallel replicas with dynamic shards. A value of 0 disables the upper limit"},
            {"output_format_pretty_display_footer_column_names", 0, 1, "Add a setting to display column names in the footer if there are many rows. Threshold value is controlled by output_format_pretty_display_footer_column_names_min_rows."},
            {"output_format_pretty_display_footer_column_names_min_rows", 0, 50, "Add a setting to control the threshold value for setting output_format_pretty_display_footer_column_names_min_rows. Default 50."},
            {"output_format_csv_serialize_tuple_into_separate_columns", true, true, "A new way of how interpret tuples in CSV format was added."},
            {"input_format_csv_deserialize_separate_columns_into_tuple", true, true, "A new way of how interpret tuples in CSV format was added."},
            {"input_format_csv_try_infer_strings_from_quoted_tuples", true, true, "A new way of how interpret tuples in CSV format was added."},
        }
    },
    {"24.5",
        {
            {"allow_deprecated_error_prone_window_functions", true, false, "Allow usage of deprecated error prone window functions (neighbor, runningAccumulate, runningDifferenceStartingWithFirstValue, runningDifference)"},
            {"allow_experimental_join_condition", false, false, "Support join with inequal conditions which involve columns from both left and right table. e.g. t1.y < t2.y."},
            {"input_format_tsv_crlf_end_of_line", false, false, "Enables reading of CRLF line endings with TSV formats"},
            {"output_format_parquet_use_custom_encoder", false, true, "Enable custom Parquet encoder."},
            {"cross_join_min_rows_to_compress", 0, 10000000, "Minimal count of rows to compress block in CROSS JOIN. Zero value means - disable this threshold. This block is compressed when any of the two thresholds (by rows or by bytes) are reached."},
            {"cross_join_min_bytes_to_compress", 0, 1_GiB, "Minimal size of block to compress in CROSS JOIN. Zero value means - disable this threshold. This block is compressed when any of the two thresholds (by rows or by bytes) are reached."},
            {"http_max_chunk_size", 0, 0, "Internal limitation"},
            {"prefer_external_sort_block_bytes", 0, DEFAULT_BLOCK_SIZE * 256, "Prefer maximum block bytes for external sort, reduce the memory usage during merging."},
            {"input_format_force_null_for_omitted_fields", false, false, "Disable type-defaults for omitted fields when needed"},
            {"cast_string_to_dynamic_use_inference", false, false, "Add setting to allow converting String to Dynamic through parsing"},
            {"allow_experimental_dynamic_type", false, false, "Add new experimental Dynamic type"},
            {"azure_max_blocks_in_multipart_upload", 50000, 50000, "Maximum number of blocks in multipart upload for Azure."},
            {"allow_archive_path_syntax", false, true, "Added new setting to allow disabling archive path syntax."},
        }
    },
    {"24.4",
        {
            {"input_format_json_throw_on_bad_escape_sequence", true, true, "Allow to save JSON strings with bad escape sequences"},
            {"max_parsing_threads", 0, 0, "Add a separate setting to control number of threads in parallel parsing from files"},
            {"ignore_drop_queries_probability", 0, 0, "Allow to ignore drop queries in server with specified probability for testing purposes"},
            {"lightweight_deletes_sync", 2, 2, "The same as 'mutation_sync', but controls only execution of lightweight deletes"},
            {"query_cache_system_table_handling", "save", "throw", "The query cache no longer caches results of queries against system tables"},
            {"input_format_json_ignore_unnecessary_fields", false, true, "Ignore unnecessary fields and not parse them. Enabling this may not throw exceptions on json strings of invalid format or with duplicated fields"},
            {"input_format_hive_text_allow_variable_number_of_columns", false, true, "Ignore extra columns in Hive Text input (if file has more columns than expected) and treat missing fields in Hive Text input as default values."},
            {"allow_experimental_database_replicated", false, true, "Database engine Replicated is now in Beta stage"},
            {"temporary_data_in_cache_reserve_space_wait_lock_timeout_milliseconds", (10 * 60 * 1000), (10 * 60 * 1000), "Wait time to lock cache for sapce reservation in temporary data in filesystem cache"},
            {"optimize_rewrite_sum_if_to_count_if", false, true, "Only available for the analyzer, where it works correctly"},
            {"azure_allow_parallel_part_upload", "true", "true", "Use multiple threads for azure multipart upload."},
            {"max_recursive_cte_evaluation_depth", DBMS_RECURSIVE_CTE_MAX_EVALUATION_DEPTH, DBMS_RECURSIVE_CTE_MAX_EVALUATION_DEPTH, "Maximum limit on recursive CTE evaluation depth"},
            {"query_plan_convert_outer_join_to_inner_join", false, true, "Allow to convert OUTER JOIN to INNER JOIN if filter after JOIN always filters default values"},
        }
    },
    {"24.3",
        {
            {"s3_connect_timeout_ms", 1000, 1000, "Introduce new dedicated setting for s3 connection timeout"},
            {"allow_experimental_shared_merge_tree", false, true, "The setting is obsolete"},
            {"use_page_cache_for_disks_without_file_cache", false, false, "Added userspace page cache"},
            {"read_from_page_cache_if_exists_otherwise_bypass_cache", false, false, "Added userspace page cache"},
            {"page_cache_inject_eviction", false, false, "Added userspace page cache"},
            {"default_table_engine", "None", "MergeTree", "Set default table engine to MergeTree for better usability"},
            {"input_format_json_use_string_type_for_ambiguous_paths_in_named_tuples_inference_from_objects", false, false, "Allow to use String type for ambiguous paths during named tuple inference from JSON objects"},
            {"traverse_shadow_remote_data_paths", false, false, "Traverse shadow directory when query system.remote_data_paths."},
            {"throw_if_deduplication_in_dependent_materialized_views_enabled_with_async_insert", false, true, "Deduplication in dependent materialized view cannot work together with async inserts."},
            {"parallel_replicas_allow_in_with_subquery", false, true, "If true, subquery for IN will be executed on every follower replica"},
            {"log_processors_profiles", false, true, "Enable by default"},
            {"function_locate_has_mysql_compatible_argument_order", false, true, "Increase compatibility with MySQL's locate function."},
            {"allow_suspicious_primary_key", true, false, "Forbid suspicious PRIMARY KEY/ORDER BY for MergeTree (i.e. SimpleAggregateFunction)"},
            {"filesystem_cache_reserve_space_wait_lock_timeout_milliseconds", 1000, 1000, "Wait time to lock cache for sapce reservation in filesystem cache"},
            {"max_parser_backtracks", 0, 1000000, "Limiting the complexity of parsing"},
            {"analyzer_compatibility_join_using_top_level_identifier", false, false, "Force to resolve identifier in JOIN USING from projection"},
            {"distributed_insert_skip_read_only_replicas", false, false, "If true, INSERT into Distributed will skip read-only replicas"},
            {"keeper_max_retries", 10, 10, "Max retries for general keeper operations"},
            {"keeper_retry_initial_backoff_ms", 100, 100, "Initial backoff timeout for general keeper operations"},
            {"keeper_retry_max_backoff_ms", 5000, 5000, "Max backoff timeout for general keeper operations"},
            {"s3queue_allow_experimental_sharded_mode", false, false, "Enable experimental sharded mode of S3Queue table engine. It is experimental because it will be rewritten"},
            {"allow_experimental_analyzer", false, true, "Enable analyzer and planner by default."},
            {"merge_tree_read_split_ranges_into_intersecting_and_non_intersecting_injection_probability", 0.0, 0.0, "For testing of `PartsSplitter` - split read ranges into intersecting and non intersecting every time you read from MergeTree with the specified probability."},
            {"allow_get_client_http_header", false, false, "Introduced a new function."},
            {"output_format_pretty_row_numbers", false, true, "It is better for usability."},
            {"output_format_pretty_max_value_width_apply_for_single_value", true, false, "Single values in Pretty formats won't be cut."},
            {"output_format_parquet_string_as_string", false, true, "ClickHouse allows arbitrary binary data in the String data type, which is typically UTF-8. Parquet/ORC/Arrow Strings only support UTF-8. That's why you can choose which Arrow's data type to use for the ClickHouse String data type - String or Binary. While Binary would be more correct and compatible, using String by default will correspond to user expectations in most cases."},
            {"output_format_orc_string_as_string", false, true, "ClickHouse allows arbitrary binary data in the String data type, which is typically UTF-8. Parquet/ORC/Arrow Strings only support UTF-8. That's why you can choose which Arrow's data type to use for the ClickHouse String data type - String or Binary. While Binary would be more correct and compatible, using String by default will correspond to user expectations in most cases."},
            {"output_format_arrow_string_as_string", false, true, "ClickHouse allows arbitrary binary data in the String data type, which is typically UTF-8. Parquet/ORC/Arrow Strings only support UTF-8. That's why you can choose which Arrow's data type to use for the ClickHouse String data type - String or Binary. While Binary would be more correct and compatible, using String by default will correspond to user expectations in most cases."},
            {"output_format_parquet_compression_method", "lz4", "zstd", "Parquet/ORC/Arrow support many compression methods, including lz4 and zstd. ClickHouse supports each and every compression method. Some inferior tools, such as 'duckdb', lack support for the faster `lz4` compression method, that's why we set zstd by default."},
            {"output_format_orc_compression_method", "lz4", "zstd", "Parquet/ORC/Arrow support many compression methods, including lz4 and zstd. ClickHouse supports each and every compression method. Some inferior tools, such as 'duckdb', lack support for the faster `lz4` compression method, that's why we set zstd by default."},
            {"output_format_pretty_highlight_digit_groups", false, true, "If enabled and if output is a terminal, highlight every digit corresponding to the number of thousands, millions, etc. with underline."},
            {"geo_distance_returns_float64_on_float64_arguments", false, true, "Increase the default precision."},
            {"azure_max_inflight_parts_for_one_file", 20, 20, "The maximum number of a concurrent loaded parts in multipart upload request. 0 means unlimited."},
            {"azure_strict_upload_part_size", 0, 0, "The exact size of part to upload during multipart upload to Azure blob storage."},
            {"azure_min_upload_part_size", 16*1024*1024, 16*1024*1024, "The minimum size of part to upload during multipart upload to Azure blob storage."},
            {"azure_max_upload_part_size", 5ull*1024*1024*1024, 5ull*1024*1024*1024, "The maximum size of part to upload during multipart upload to Azure blob storage."},
            {"azure_upload_part_size_multiply_factor", 2, 2, "Multiply azure_min_upload_part_size by this factor each time azure_multiply_parts_count_threshold parts were uploaded from a single write to Azure blob storage."},
            {"azure_upload_part_size_multiply_parts_count_threshold", 500, 500, "Each time this number of parts was uploaded to Azure blob storage, azure_min_upload_part_size is multiplied by azure_upload_part_size_multiply_factor."},
            {"output_format_csv_serialize_tuple_into_separate_columns", true, true, "A new way of how interpret tuples in CSV format was added."},
            {"input_format_csv_deserialize_separate_columns_into_tuple", true, true, "A new way of how interpret tuples in CSV format was added."},
            {"input_format_csv_try_infer_strings_from_quoted_tuples", true, true, "A new way of how interpret tuples in CSV format was added."},
        }
    },
    {"24.2",
        {
            {"allow_suspicious_variant_types", true, false, "Don't allow creating Variant type with suspicious variants by default"},
            {"validate_experimental_and_suspicious_types_inside_nested_types", false, true, "Validate usage of experimental and suspicious types inside nested types"},
            {"output_format_values_escape_quote_with_quote", false, false, "If true escape ' with '', otherwise quoted with \\'"},
            {"output_format_pretty_single_large_number_tip_threshold", 0, 1'000'000, "Print a readable number tip on the right side of the table if the block consists of a single number which exceeds this value (except 0)"},
            {"input_format_try_infer_exponent_floats", true, false, "Don't infer floats in exponential notation by default"},
            {"query_plan_optimize_prewhere", true, true, "Allow to push down filter to PREWHERE expression for supported storages"},
            {"async_insert_max_data_size", 1000000, 10485760, "The previous value appeared to be too small."},
            {"async_insert_poll_timeout_ms", 10, 10, "Timeout in milliseconds for polling data from asynchronous insert queue"},
            {"async_insert_use_adaptive_busy_timeout", false, true, "Use adaptive asynchronous insert timeout"},
            {"async_insert_busy_timeout_min_ms", 50, 50, "The minimum value of the asynchronous insert timeout in milliseconds; it also serves as the initial value, which may be increased later by the adaptive algorithm"},
            {"async_insert_busy_timeout_max_ms", 200, 200, "The minimum value of the asynchronous insert timeout in milliseconds; async_insert_busy_timeout_ms is aliased to async_insert_busy_timeout_max_ms"},
            {"async_insert_busy_timeout_increase_rate", 0.2, 0.2, "The exponential growth rate at which the adaptive asynchronous insert timeout increases"},
            {"async_insert_busy_timeout_decrease_rate", 0.2, 0.2, "The exponential growth rate at which the adaptive asynchronous insert timeout decreases"},
            {"format_template_row_format", "", "", "Template row format string can be set directly in query"},
            {"format_template_resultset_format", "", "", "Template result set format string can be set in query"},
            {"split_parts_ranges_into_intersecting_and_non_intersecting_final", true, true, "Allow to split parts ranges into intersecting and non intersecting during FINAL optimization"},
            {"split_intersecting_parts_ranges_into_layers_final", true, true, "Allow to split intersecting parts ranges into layers during FINAL optimization"},
            {"azure_max_single_part_copy_size", 256*1024*1024, 256*1024*1024, "The maximum size of object to copy using single part copy to Azure blob storage."},
            {"min_external_table_block_size_rows", DEFAULT_INSERT_BLOCK_SIZE, DEFAULT_INSERT_BLOCK_SIZE, "Squash blocks passed to external table to specified size in rows, if blocks are not big enough"},
            {"min_external_table_block_size_bytes", DEFAULT_INSERT_BLOCK_SIZE * 256, DEFAULT_INSERT_BLOCK_SIZE * 256, "Squash blocks passed to external table to specified size in bytes, if blocks are not big enough."},
            {"parallel_replicas_prefer_local_join", true, true, "If true, and JOIN can be executed with parallel replicas algorithm, and all storages of right JOIN part are *MergeTree, local JOIN will be used instead of GLOBAL JOIN."},
            {"optimize_time_filter_with_preimage", true, true, "Optimize Date and DateTime predicates by converting functions into equivalent comparisons without conversions (e.g. toYear(col) = 2023 -> col >= '2023-01-01' AND col <= '2023-12-31')"},
            {"extract_key_value_pairs_max_pairs_per_row", 0, 0, "Max number of pairs that can be produced by the `extractKeyValuePairs` function. Used as a safeguard against consuming too much memory."},
            {"default_view_definer", "CURRENT_USER", "CURRENT_USER", "Allows to set default `DEFINER` option while creating a view"},
            {"default_materialized_view_sql_security", "DEFINER", "DEFINER", "Allows to set a default value for SQL SECURITY option when creating a materialized view"},
            {"default_normal_view_sql_security", "INVOKER", "INVOKER", "Allows to set default `SQL SECURITY` option while creating a normal view"},
            {"mysql_map_string_to_text_in_show_columns", false, true, "Reduce the configuration effort to connect ClickHouse with BI tools."},
            {"mysql_map_fixed_string_to_text_in_show_columns", false, true, "Reduce the configuration effort to connect ClickHouse with BI tools."},
        }
    },
    {"24.1",
        {
            {"print_pretty_type_names", false, true, "Better user experience."},
            {"input_format_json_read_bools_as_strings", false, true, "Allow to read bools as strings in JSON formats by default"},
            {"output_format_arrow_use_signed_indexes_for_dictionary", false, true, "Use signed indexes type for Arrow dictionaries by default as it's recommended"},
            {"allow_experimental_variant_type", false, false, "Add new experimental Variant type"},
            {"use_variant_as_common_type", false, false, "Allow to use Variant in if/multiIf if there is no common type"},
            {"output_format_arrow_use_64_bit_indexes_for_dictionary", false, false, "Allow to use 64 bit indexes type in Arrow dictionaries"},
            {"parallel_replicas_mark_segment_size", 128, 128, "Add new setting to control segment size in new parallel replicas coordinator implementation"},
            {"ignore_materialized_views_with_dropped_target_table", false, false, "Add new setting to allow to ignore materialized views with dropped target table"},
            {"output_format_compression_level", 3, 3, "Allow to change compression level in the query output"},
            {"output_format_compression_zstd_window_log", 0, 0, "Allow to change zstd window log in the query output when zstd compression is used"},
            {"enable_zstd_qat_codec", false, false, "Add new ZSTD_QAT codec"},
            {"enable_vertical_final", false, true, "Use vertical final by default"},
            {"output_format_arrow_use_64_bit_indexes_for_dictionary", false, false, "Allow to use 64 bit indexes type in Arrow dictionaries"},
            {"max_rows_in_set_to_optimize_join", 100000, 0, "Disable join optimization as it prevents from read in order optimization"},
            {"output_format_pretty_color", true, "auto", "Setting is changed to allow also for auto value, disabling ANSI escapes if output is not a tty"},
            {"function_visible_width_behavior", 0, 1, "We changed the default behavior of `visibleWidth` to be more precise"},
            {"max_estimated_execution_time", 0, 0, "Separate max_execution_time and max_estimated_execution_time"},
            {"iceberg_engine_ignore_schema_evolution", false, false, "Allow to ignore schema evolution in Iceberg table engine"},
            {"optimize_injective_functions_in_group_by", false, true, "Replace injective functions by it's arguments in GROUP BY section in analyzer"},
            {"update_insert_deduplication_token_in_dependent_materialized_views", false, false, "Allow to update insert deduplication token with table identifier during insert in dependent materialized views"},
            {"azure_max_unexpected_write_error_retries", 4, 4, "The maximum number of retries in case of unexpected errors during Azure blob storage write"},
            {"split_parts_ranges_into_intersecting_and_non_intersecting_final", false, true, "Allow to split parts ranges into intersecting and non intersecting during FINAL optimization"},
            {"split_intersecting_parts_ranges_into_layers_final", true, true, "Allow to split intersecting parts ranges into layers during FINAL optimization"}
        }
    },
    {"23.12",
        {
            {"allow_suspicious_ttl_expressions", true, false, "It is a new setting, and in previous versions the behavior was equivalent to allowing."},
            {"input_format_parquet_allow_missing_columns", false, true, "Allow missing columns in Parquet files by default"},
            {"input_format_orc_allow_missing_columns", false, true, "Allow missing columns in ORC files by default"},
            {"input_format_arrow_allow_missing_columns", false, true, "Allow missing columns in Arrow files by default"}
        }
    },
    {"23.11",
        {
            {"parsedatetime_parse_without_leading_zeros", false, true, "Improved compatibility with MySQL DATE_FORMAT/STR_TO_DATE"}
        }
    },
    {"23.9",
        {
            {"optimize_group_by_constant_keys", false, true, "Optimize group by constant keys by default"},
            {"input_format_json_try_infer_named_tuples_from_objects", false, true, "Try to infer named Tuples from JSON objects by default"},
            {"input_format_json_read_numbers_as_strings", false, true, "Allow to read numbers as strings in JSON formats by default"},
            {"input_format_json_read_arrays_as_strings", false, true, "Allow to read arrays as strings in JSON formats by default"},
            {"input_format_json_infer_incomplete_types_as_strings", false, true, "Allow to infer incomplete types as Strings in JSON formats by default"},
            {"input_format_json_try_infer_numbers_from_strings", true, false, "Don't infer numbers from strings in JSON formats by default to prevent possible parsing errors"},
            {"http_write_exception_in_output_format", false, true, "Output valid JSON/XML on exception in HTTP streaming."}
        }
    },
    {"23.8",
        {
            {"rewrite_count_distinct_if_with_count_distinct_implementation", false, true, "Rewrite countDistinctIf with count_distinct_implementation configuration"}
        }
    },
    {"23.7",
        {
            {"function_sleep_max_microseconds_per_block", 0, 3000000, "In previous versions, the maximum sleep time of 3 seconds was applied only for `sleep`, but not for `sleepEachRow` function. In the new version, we introduce this setting. If you set compatibility with the previous versions, we will disable the limit altogether."}
        }
    },
    {"23.6",
        {
            {"http_send_timeout", 180, 30, "3 minutes seems crazy long. Note that this is timeout for a single network write call, not for the whole upload operation."},
            {"http_receive_timeout", 180, 30, "See http_send_timeout."}
        }
    },
    {"23.5",
        {
            {"input_format_parquet_preserve_order", true, false, "Allow Parquet reader to reorder rows for better parallelism."},
            {"parallelize_output_from_storages", false, true, "Allow parallelism when executing queries that read from file/url/s3/etc. This may reorder rows."},
            {"use_with_fill_by_sorting_prefix", false, true, "Columns preceding WITH FILL columns in ORDER BY clause form sorting prefix. Rows with different values in sorting prefix are filled independently"},
            {"output_format_parquet_compliant_nested_types", false, true, "Change an internal field name in output Parquet file schema."}
        }
    },
    {"23.4",
        {
            {"allow_suspicious_indices", true, false, "If true, index can defined with identical expressions"},
            {"allow_nonconst_timezone_arguments", true, false, "Allow non-const timezone arguments in certain time-related functions like toTimeZone(), fromUnixTimestamp*(), snowflakeToDateTime*()."},
            {"connect_timeout_with_failover_ms", 50, 1000, "Increase default connect timeout because of async connect"},
            {"connect_timeout_with_failover_secure_ms", 100, 1000, "Increase default secure connect timeout because of async connect"},
            {"hedged_connection_timeout_ms", 100, 50, "Start new connection in hedged requests after 50 ms instead of 100 to correspond with previous connect timeout"},
            {"formatdatetime_f_prints_single_zero", true, false, "Improved compatibility with MySQL DATE_FORMAT()/STR_TO_DATE()"},
            {"formatdatetime_parsedatetime_m_is_month_name", false, true, "Improved compatibility with MySQL DATE_FORMAT/STR_TO_DATE"}
        }
    },
    {"23.3",
        {
            {"output_format_parquet_version", "1.0", "2.latest", "Use latest Parquet format version for output format"},
            {"input_format_json_ignore_unknown_keys_in_named_tuple", false, true, "Improve parsing JSON objects as named tuples"},
            {"input_format_native_allow_types_conversion", false, true, "Allow types conversion in Native input forma"},
            {"output_format_arrow_compression_method", "none", "lz4_frame", "Use lz4 compression in Arrow output format by default"},
            {"output_format_parquet_compression_method", "snappy", "lz4", "Use lz4 compression in Parquet output format by default"},
            {"output_format_orc_compression_method", "none", "lz4_frame", "Use lz4 compression in ORC output format by default"},
            {"async_query_sending_for_remote", false, true, "Create connections and send query async across shards"}
        }
    },
    {"23.2",
        {
            {"output_format_parquet_fixed_string_as_fixed_byte_array", false, true, "Use Parquet FIXED_LENGTH_BYTE_ARRAY type for FixedString by default"},
            {"output_format_arrow_fixed_string_as_fixed_byte_array", false, true, "Use Arrow FIXED_SIZE_BINARY type for FixedString by default"},
            {"query_plan_remove_redundant_distinct", false, true, "Remove redundant Distinct step in query plan"},
            {"optimize_duplicate_order_by_and_distinct", true, false, "Remove duplicate ORDER BY and DISTINCT if it's possible"},
            {"insert_keeper_max_retries", 0, 20, "Enable reconnections to Keeper on INSERT, improve reliability"}
        }
    },
    {"23.1",
        {
            {"input_format_json_read_objects_as_strings", 0, 1, "Enable reading nested json objects as strings while object type is experimental"},
            {"input_format_json_defaults_for_missing_elements_in_named_tuple", false, true, "Allow missing elements in JSON objects while reading named tuples by default"},
            {"input_format_csv_detect_header", false, true, "Detect header in CSV format by default"},
            {"input_format_tsv_detect_header", false, true, "Detect header in TSV format by default"},
            {"input_format_custom_detect_header", false, true, "Detect header in CustomSeparated format by default"},
            {"query_plan_remove_redundant_sorting", false, true, "Remove redundant sorting in query plan. For example, sorting steps related to ORDER BY clauses in subqueries"}
        }
    },
    {"22.12",
        {
            {"max_size_to_preallocate_for_aggregation", 10'000'000, 100'000'000, "This optimizes performance"},
            {"query_plan_aggregation_in_order", 0, 1, "Enable some refactoring around query plan"},
            {"format_binary_max_string_size", 0, 1_GiB, "Prevent allocating large amount of memory"}
        }
    },
    {"22.11",
        {
            {"use_structure_from_insertion_table_in_table_functions", 0, 2, "Improve using structure from insertion table in table functions"}
        }
    },
    {"22.9",
        {
            {"force_grouping_standard_compatibility", false, true, "Make GROUPING function output the same as in SQL standard and other DBMS"}
        }
    },
    {"22.7",
        {
            {"cross_to_inner_join_rewrite", 1, 2, "Force rewrite comma join to inner"},
            {"enable_positional_arguments", false, true, "Enable positional arguments feature by default"},
            {"format_csv_allow_single_quotes", true, false, "Most tools don't treat single quote in CSV specially, don't do it by default too"}
        }
    },
    {"22.6",
        {
            {"output_format_json_named_tuples_as_objects", false, true, "Allow to serialize named tuples as JSON objects in JSON formats by default"},
            {"input_format_skip_unknown_fields", false, true, "Optimize reading subset of columns for some input formats"}
        }
    },
    {"22.5",
        {
            {"memory_overcommit_ratio_denominator", 0, 1073741824, "Enable memory overcommit feature by default"},
            {"memory_overcommit_ratio_denominator_for_user", 0, 1073741824, "Enable memory overcommit feature by default"}
        }
    },
    {"22.4",
        {
            {"allow_settings_after_format_in_insert", true, false, "Do not allow SETTINGS after FORMAT for INSERT queries because ClickHouse interpret SETTINGS as some values, which is misleading"}
        }
    },
    {"22.3",
        {
            {"cast_ipv4_ipv6_default_on_conversion_error", true, false, "Make functions cast(value, 'IPv4') and cast(value, 'IPv6') behave same as toIPv4 and toIPv6 functions"}
        }
    },
    {"21.12",
        {
            {"stream_like_engine_allow_direct_select", true, false, "Do not allow direct select for Kafka/RabbitMQ/FileLog by default"}
        }
    },
    {"21.9",
        {
            {"output_format_decimal_trailing_zeros", true, false, "Do not output trailing zeros in text representation of Decimal types by default for better looking output"},
            {"use_hedged_requests", false, true, "Enable Hedged Requests feature by default"}
        }
    },
    {"21.7",
        {
            {"legacy_column_name_of_tuple_literal", true, false, "Add this setting only for compatibility reasons. It makes sense to set to 'true', while doing rolling update of cluster from version lower than 21.7 to higher"}
        }
    },
    {"21.5",
        {
            {"async_socket_for_remote", false, true, "Fix all problems and turn on asynchronous reads from socket for remote queries by default again"}
        }
    },
    {"21.3",
        {
            {"async_socket_for_remote", true, false, "Turn off asynchronous reads from socket for remote queries because of some problems"},
            {"optimize_normalize_count_variants", false, true, "Rewrite aggregate functions that semantically equals to count() as count() by default"},
            {"normalize_function_names", false, true, "Normalize function names to their canonical names, this was needed for projection query routing"}
        }
    },
    {"21.2",
        {
            {"enable_global_with_statement", false, true, "Propagate WITH statements to UNION queries and all subqueries by default"}
        }
    },
    {"21.1",
        {
            {"insert_quorum_parallel", false, true, "Use parallel quorum inserts by default. It is significantly more convenient to use than sequential quorum inserts"},
            {"input_format_null_as_default", false, true, "Allow to insert NULL as default for input formats by default"},
            {"optimize_on_insert", false, true, "Enable data optimization on INSERT by default for better user experience"},
            {"use_compact_format_in_distributed_parts_names", false, true, "Use compact format for async INSERT into Distributed tables by default"}
        }
    },
    {"20.10",
        {
            {"format_regexp_escaping_rule", "Escaped", "Raw", "Use Raw as default escaping rule for Regexp format to male the behaviour more like to what users expect"}
        }
    },
    {"20.7",
        {
            {"show_table_uuid_in_table_create_query_if_not_nil", true, false, "Stop showing  UID of the table in its CREATE query for Engine=Atomic"}
        }
    },
    {"20.5",
        {
            {"input_format_with_names_use_header", false, true, "Enable using header with names for formats with WithNames/WithNamesAndTypes suffixes"},
            {"allow_suspicious_codecs", true, false, "Don't allow to specify meaningless compression codecs"}
        }
    },
    {"20.4",
        {
            {"validate_polygons", false, true, "Throw exception if polygon is invalid in function pointInPolygon by default instead of returning possibly wrong results"}
        }
    },
    {"19.18",
        {
            {"enable_scalar_subquery_optimization", false, true, "Prevent scalar subqueries from (de)serializing large scalar values and possibly avoid running the same subquery more than once"}
        }
    },
    {"19.14",
        {
            {"any_join_distinct_right_table_keys", true, false, "Disable ANY RIGHT and ANY FULL JOINs by default to avoid inconsistency"}
        }
    },
    {"19.12",
        {
            {"input_format_defaults_for_omitted_fields", false, true, "Enable calculation of complex default expressions for omitted fields for some input formats, because it should be the expected behaviour"}
        }
    },
    {"19.5",
        {
            {"max_partitions_per_insert_block", 0, 100, "Add a limit for the number of partitions in one block"}
        }
    },
    {"18.12.17",
        {
            {"enable_optimize_predicate_expression", 0, 1, "Optimize predicates to subqueries by default"}
        }
    },
};

static std::initializer_list<std::pair<ClickHouseVersion, SettingsChangesHistory::SettingsChanges>> merge_tree_settings_changes_history_initializer =
{
    {"24.12",
        {
            {"enforce_index_structure_match_on_partition_manipulation", true, false, "Add new setting to allow attach when source table's projections and secondary indices is a subset of those in the target table."},
            {"use_primary_key_cache", false, false, "New setting"},
            {"prewarm_primary_key_cache", false, false, "New setting"},
            {"min_bytes_to_prewarm_caches", 0, 0, "New setting"},
            {"allow_experimental_reverse_key", false, false, "New setting"},
        }
    },
    {"24.11",
        {
        }
    },
    {"24.10",
        {
        }
    },
    {"24.9",
        {
        }
    },
    {"24.8",
        {
            {"deduplicate_merge_projection_mode", "ignore", "throw", "Do not allow to create inconsistent projection"}
        }
    },
};

static void initSettingsChangesHistory(
    std::map<ClickHouseVersion, SettingsChangesHistory::SettingsChanges> & settings_changes_history,
    std::once_flag & initialized_flag,
    std::initializer_list<std::pair<ClickHouseVersion, SettingsChangesHistory::SettingsChanges>> const & initializer
)
{
    std::call_once(initialized_flag, [&]()
    {
        for (const auto & setting_change : initializer)
        {
            /// Disallow duplicate keys in the settings changes history. Example:
            ///     {"21.2", {{"some_setting_1", false, true, "[...]"}}},
            ///     [...]
            ///     {"21.2", {{"some_setting_2", false, true, "[...]"}}},
            /// As std::set has unique keys, one of the entries would be overwritten.
            if (settings_changes_history.contains(setting_change.first))
                throw Exception{ErrorCodes::LOGICAL_ERROR, "Detected duplicate version '{}'", setting_change.first.toString()};

            settings_changes_history[setting_change.first] = setting_change.second;
        }
    });
}

const std::map<ClickHouseVersion, SettingsChangesHistory::SettingsChanges> & getSettingsChangesHistory()
{
    static std::map<ClickHouseVersion, SettingsChangesHistory::SettingsChanges> settings_changes_history;
    static std::once_flag initialized_flag;
    initSettingsChangesHistory(settings_changes_history, initialized_flag, settings_changes_history_initializer);

    return settings_changes_history;
}

const std::map<ClickHouseVersion, SettingsChangesHistory::SettingsChanges> & getMergeTreeSettingsChangesHistory()
{
    static std::map<ClickHouseVersion, SettingsChangesHistory::SettingsChanges> merge_tree_settings_changes_history;
    static std::once_flag initialized_flag;
    initSettingsChangesHistory(merge_tree_settings_changes_history, initialized_flag, merge_tree_settings_changes_history_initializer);

    return merge_tree_settings_changes_history;
}

}<|MERGE_RESOLUTION|>--- conflicted
+++ resolved
@@ -58,15 +58,6 @@
 /// Note: please check if the key already exists to prevent duplicate entries.
 static std::initializer_list<std::pair<ClickHouseVersion, SettingsChangesHistory::SettingsChanges>> settings_changes_history_initializer =
 {
-<<<<<<< HEAD
-    {"25.1",
-        {
-            {"distributed_cache_min_bytes_for_seek", false, false, "New private setting."},
-
-        }
-    },
-=======
->>>>>>> 024ddca6
     {"24.12",
         {
             {"allow_experimental_database_iceberg", false, false, "New setting."},
