#include <Core/SettingsChangesHistory.h>
#include <Core/Defines.h>
#include <IO/ReadBufferFromString.h>
#include <IO/ReadHelpers.h>
#include <boost/algorithm/string.hpp>

namespace DB
{

namespace ErrorCodes
{
    extern const int BAD_ARGUMENTS;
    extern const int LOGICAL_ERROR;
}

ClickHouseVersion::ClickHouseVersion(const String & version)
{
    Strings split;
    boost::split(split, version, [](char c){ return c == '.'; });
    components.reserve(split.size());
    if (split.empty())
        throw Exception{ErrorCodes::BAD_ARGUMENTS, "Cannot parse ClickHouse version here: {}", version};

    for (const auto & split_element : split)
    {
        size_t component;
        ReadBufferFromString buf(split_element);
        if (!tryReadIntText(component, buf) || !buf.eof())
            throw Exception{ErrorCodes::BAD_ARGUMENTS, "Cannot parse ClickHouse version here: {}", version};
        components.push_back(component);
    }
}

ClickHouseVersion::ClickHouseVersion(const char * version)
    : ClickHouseVersion(String(version))
{
}

String ClickHouseVersion::toString() const
{
    String version = std::to_string(components[0]);
    for (size_t i = 1; i < components.size(); ++i)
        version += "." + std::to_string(components[i]);

    return version;
}

// clang-format off
/// History of settings changes that controls some backward incompatible changes
/// across all ClickHouse versions. It maps ClickHouse version to settings changes that were done
/// in this version. This history contains both changes to existing settings and newly added settings.
/// Settings changes is a vector of structs
///     {setting_name, previous_value, new_value, reason}.
/// For newly added setting choose the most appropriate previous_value (for example, if new setting
/// controls new feature and it's 'true' by default, use 'false' as previous_value).
/// It's used to implement `compatibility` setting (see https://github.com/ClickHouse/ClickHouse/issues/35972)
/// Note: please check if the key already exists to prevent duplicate entries.
static std::initializer_list<std::pair<ClickHouseVersion, SettingsChangesHistory::SettingsChanges>> settings_changes_history_initializer =
{
    {"24.12",
        {
        }
    },
    {"24.11",
        {
        }
    },
    {"24.10",
        {
        }
    },
    {"24.9",
        {
        }
    },
    {"24.8",
        {
            {"enable_named_columns_in_function_tuple", false, false, "Retroactively disabled by default due to critical bugs."},
            {"rows_before_aggregation", false, false, "Provide exact value for rows_before_aggregation statistic, represents the number of rows read before aggregation"},
            {"restore_replace_external_table_functions_to_null", false, false, "New setting."},
            {"restore_replace_external_engines_to_null", false, false, "New setting."},
            {"input_format_json_max_depth", 1000000, 1000, "It was unlimited in previous versions, but that was unsafe."},
            {"merge_tree_min_bytes_per_task_for_remote_reading", 4194304, 2097152, "Value is unified with `filesystem_prefetch_min_bytes_for_single_read_task`"},
            {"use_hive_partitioning", false, false, "Allows to use hive partitioning for File, URL, S3, AzureBlobStorage and HDFS engines."},
            {"allow_experimental_kafka_offsets_storage_in_keeper", false, false, "Allow the usage of experimental Kafka storage engine that stores the committed offsets in ClickHouse Keeper"},
            {"allow_archive_path_syntax", true, true, "Added new setting to allow disabling archive path syntax."},
            {"query_cache_tag", "", "", "New setting for labeling query cache settings."},
            {"allow_experimental_time_series_table", false, false, "Added new setting to allow the TimeSeries table engine"},
            {"enable_analyzer", 1, 1, "Added an alias to a setting `allow_experimental_analyzer`."},
            {"optimize_functions_to_subcolumns", false, true, "Enabled settings by default"},
            {"allow_experimental_json_type", false, false, "Add new experimental JSON type"},
            {"use_json_alias_for_old_object_type", true, false, "Use JSON type alias to create new JSON type"},
            {"type_json_skip_duplicated_paths", false, false, "Allow to skip duplicated paths during JSON parsing"},
            {"allow_experimental_vector_similarity_index", false, false, "Added new setting to allow experimental vector similarity indexes"},
            {"input_format_try_infer_datetimes_only_datetime64", true, false, "Allow to infer DateTime instead of DateTime64 in data formats"}
        }
    },
    {"24.7",
        {
            {"output_format_parquet_write_page_index", false, true, "Add a possibility to write page index into parquet files."},
            {"output_format_binary_encode_types_in_binary_format", false, false, "Added new setting to allow to write type names in binary format in RowBinaryWithNamesAndTypes output format"},
            {"input_format_binary_decode_types_in_binary_format", false, false, "Added new setting to allow to read type names in binary format in RowBinaryWithNamesAndTypes input format"},
            {"output_format_native_encode_types_in_binary_format", false, false, "Added new setting to allow to write type names in binary format in Native output format"},
            {"input_format_native_decode_types_in_binary_format", false, false, "Added new setting to allow to read type names in binary format in Native output format"},
            {"read_in_order_use_buffering", false, true, "Use buffering before merging while reading in order of primary key"},
            {"enable_named_columns_in_function_tuple", false, false, "Generate named tuples in function tuple() when all names are unique and can be treated as unquoted identifiers."},
            {"optimize_trivial_insert_select", true, false, "The optimization does not make sense in many cases."},
            {"dictionary_validate_primary_key_type", false, false, "Validate primary key type for dictionaries. By default id type for simple layouts will be implicitly converted to UInt64."},
            {"collect_hash_table_stats_during_joins", false, true, "New setting."},
            {"max_size_to_preallocate_for_joins", 0, 100'000'000, "New setting."},
            {"input_format_orc_reader_time_zone_name", "GMT", "GMT", "The time zone name for ORC row reader, the default ORC row reader's time zone is GMT."},            {"lightweight_mutation_projection_mode", "throw", "throw", "When lightweight delete happens on a table with projection(s), the possible operations include throw the exception as projection exists, or drop all projection related to this table then do lightweight delete."},
            {"database_replicated_allow_heavy_create", true, false, "Long-running DDL queries (CREATE AS SELECT and POPULATE) for Replicated database engine was forbidden"},
            {"query_plan_merge_filters", false, false, "Allow to merge filters in the query plan"},
            {"azure_sdk_max_retries", 10, 10, "Maximum number of retries in azure sdk"},
            {"azure_sdk_retry_initial_backoff_ms", 10, 10, "Minimal backoff between retries in azure sdk"},
            {"azure_sdk_retry_max_backoff_ms", 1000, 1000, "Maximal backoff between retries in azure sdk"},
            {"ignore_on_cluster_for_replicated_named_collections_queries", false, false, "Ignore ON CLUSTER clause for replicated named collections management queries."},
            {"backup_restore_s3_retry_attempts", 1000,1000, "Setting for Aws::Client::RetryStrategy, Aws::Client does retries itself, 0 means no retries. It takes place only for backup/restore."},
            {"postgresql_connection_attempt_timeout", 2, 2, "Allow to control 'connect_timeout' parameter of PostgreSQL connection."},
            {"postgresql_connection_pool_retries", 2, 2, "Allow to control the number of retries in PostgreSQL connection pool."}
        }
    },
    {"24.6",
        {
            {"materialize_skip_indexes_on_insert", true, true, "Added new setting to allow to disable materialization of skip indexes on insert"},
            {"materialize_statistics_on_insert", true, true, "Added new setting to allow to disable materialization of statistics on insert"},
            {"input_format_parquet_use_native_reader", false, false, "When reading Parquet files, to use native reader instead of arrow reader."},
            {"hdfs_throw_on_zero_files_match", false, false, "Allow to throw an error when ListObjects request cannot match any files in HDFS engine instead of empty query result"},
            {"azure_throw_on_zero_files_match", false, false, "Allow to throw an error when ListObjects request cannot match any files in AzureBlobStorage engine instead of empty query result"},
            {"s3_validate_request_settings", true, true, "Allow to disable S3 request settings validation"},
            {"allow_experimental_full_text_index", false, false, "Enable experimental full-text index"},
            {"azure_skip_empty_files", false, false, "Allow to skip empty files in azure table engine"},
            {"hdfs_ignore_file_doesnt_exist", false, false, "Allow to return 0 rows when the requested files don't exist instead of throwing an exception in HDFS table engine"},
            {"azure_ignore_file_doesnt_exist", false, false, "Allow to return 0 rows when the requested files don't exist instead of throwing an exception in AzureBlobStorage table engine"},
            {"s3_ignore_file_doesnt_exist", false, false, "Allow to return 0 rows when the requested files don't exist instead of throwing an exception in S3 table engine"},
            {"s3_max_part_number", 10000, 10000, "Maximum part number number for s3 upload part"},
            {"s3_max_single_operation_copy_size", 32 * 1024 * 1024, 32 * 1024 * 1024, "Maximum size for a single copy operation in s3"},
            {"input_format_parquet_max_block_size", 8192, DEFAULT_BLOCK_SIZE, "Increase block size for parquet reader."},
            {"input_format_parquet_prefer_block_bytes", 0, DEFAULT_BLOCK_SIZE * 256, "Average block bytes output by parquet reader."},
            {"enable_blob_storage_log", true, true, "Write information about blob storage operations to system.blob_storage_log table"},
            {"allow_deprecated_snowflake_conversion_functions", true, false, "Disabled deprecated functions snowflakeToDateTime[64] and dateTime[64]ToSnowflake."},
            {"allow_statistic_optimize", false, false, "Old setting which popped up here being renamed."},
            {"allow_experimental_statistic", false, false, "Old setting which popped up here being renamed."},
            {"allow_statistics_optimize", false, false, "The setting was renamed. The previous name is `allow_statistic_optimize`."},
            {"allow_experimental_statistics", false, false, "The setting was renamed. The previous name is `allow_experimental_statistic`."},
            {"enable_vertical_final", false, true, "Enable vertical final by default again after fixing bug"},
            {"parallel_replicas_custom_key_range_lower", 0, 0, "Add settings to control the range filter when using parallel replicas with dynamic shards"},
            {"parallel_replicas_custom_key_range_upper", 0, 0, "Add settings to control the range filter when using parallel replicas with dynamic shards. A value of 0 disables the upper limit"},
            {"output_format_pretty_display_footer_column_names", 0, 1, "Add a setting to display column names in the footer if there are many rows. Threshold value is controlled by output_format_pretty_display_footer_column_names_min_rows."},
            {"output_format_pretty_display_footer_column_names_min_rows", 0, 50, "Add a setting to control the threshold value for setting output_format_pretty_display_footer_column_names_min_rows. Default 50."},
            {"output_format_csv_serialize_tuple_into_separate_columns", true, true, "A new way of how interpret tuples in CSV format was added."},
            {"input_format_csv_deserialize_separate_columns_into_tuple", true, true, "A new way of how interpret tuples in CSV format was added."},
            {"input_format_csv_try_infer_strings_from_quoted_tuples", true, true, "A new way of how interpret tuples in CSV format was added."},
        }
    },
    {"24.5",
        {
            {"allow_deprecated_error_prone_window_functions", true, false, "Allow usage of deprecated error prone window functions (neighbor, runningAccumulate, runningDifferenceStartingWithFirstValue, runningDifference)"},
            {"allow_experimental_join_condition", false, false, "Support join with inequal conditions which involve columns from both left and right table. e.g. t1.y < t2.y."},
            {"input_format_tsv_crlf_end_of_line", false, false, "Enables reading of CRLF line endings with TSV formats"},
            {"output_format_parquet_use_custom_encoder", false, true, "Enable custom Parquet encoder."},
            {"cross_join_min_rows_to_compress", 0, 10000000, "Minimal count of rows to compress block in CROSS JOIN. Zero value means - disable this threshold. This block is compressed when any of the two thresholds (by rows or by bytes) are reached."},
            {"cross_join_min_bytes_to_compress", 0, 1_GiB, "Minimal size of block to compress in CROSS JOIN. Zero value means - disable this threshold. This block is compressed when any of the two thresholds (by rows or by bytes) are reached."},
            {"http_max_chunk_size", 0, 0, "Internal limitation"},
            {"prefer_external_sort_block_bytes", 0, DEFAULT_BLOCK_SIZE * 256, "Prefer maximum block bytes for external sort, reduce the memory usage during merging."},
            {"input_format_force_null_for_omitted_fields", false, false, "Disable type-defaults for omitted fields when needed"},
            {"cast_string_to_dynamic_use_inference", false, false, "Add setting to allow converting String to Dynamic through parsing"},
            {"allow_experimental_dynamic_type", false, false, "Add new experimental Dynamic type"},
            {"azure_max_blocks_in_multipart_upload", 50000, 50000, "Maximum number of blocks in multipart upload for Azure."},
            {"allow_archive_path_syntax", false, true, "Added new setting to allow disabling archive path syntax."},
        }
    },
    {"24.4",
        {
            {"input_format_json_throw_on_bad_escape_sequence", true, true, "Allow to save JSON strings with bad escape sequences"},
            {"max_parsing_threads", 0, 0, "Add a separate setting to control number of threads in parallel parsing from files"},
            {"ignore_drop_queries_probability", 0, 0, "Allow to ignore drop queries in server with specified probability for testing purposes"},
            {"lightweight_deletes_sync", 2, 2, "The same as 'mutation_sync', but controls only execution of lightweight deletes"},
            {"query_cache_system_table_handling", "save", "throw", "The query cache no longer caches results of queries against system tables"},
            {"input_format_json_ignore_unnecessary_fields", false, true, "Ignore unnecessary fields and not parse them. Enabling this may not throw exceptions on json strings of invalid format or with duplicated fields"},
            {"input_format_hive_text_allow_variable_number_of_columns", false, true, "Ignore extra columns in Hive Text input (if file has more columns than expected) and treat missing fields in Hive Text input as default values."},
            {"allow_experimental_database_replicated", false, true, "Database engine Replicated is now in Beta stage"},
            {"temporary_data_in_cache_reserve_space_wait_lock_timeout_milliseconds", (10 * 60 * 1000), (10 * 60 * 1000), "Wait time to lock cache for sapce reservation in temporary data in filesystem cache"},
            {"optimize_rewrite_sum_if_to_count_if", false, true, "Only available for the analyzer, where it works correctly"},
            {"azure_allow_parallel_part_upload", "true", "true", "Use multiple threads for azure multipart upload."},
            {"max_recursive_cte_evaluation_depth", DBMS_RECURSIVE_CTE_MAX_EVALUATION_DEPTH, DBMS_RECURSIVE_CTE_MAX_EVALUATION_DEPTH, "Maximum limit on recursive CTE evaluation depth"},
            {"query_plan_convert_outer_join_to_inner_join", false, true, "Allow to convert OUTER JOIN to INNER JOIN if filter after JOIN always filters default values"},
        }
    },
    {"24.3",
        {
            {"s3_connect_timeout_ms", 1000, 1000, "Introduce new dedicated setting for s3 connection timeout"},
            {"allow_experimental_shared_merge_tree", false, true, "The setting is obsolete"},
            {"use_page_cache_for_disks_without_file_cache", false, false, "Added userspace page cache"},
            {"read_from_page_cache_if_exists_otherwise_bypass_cache", false, false, "Added userspace page cache"},
            {"page_cache_inject_eviction", false, false, "Added userspace page cache"},
            {"default_table_engine", "None", "MergeTree", "Set default table engine to MergeTree for better usability"},
            {"input_format_json_use_string_type_for_ambiguous_paths_in_named_tuples_inference_from_objects", false, false, "Allow to use String type for ambiguous paths during named tuple inference from JSON objects"},
            {"traverse_shadow_remote_data_paths", false, false, "Traverse shadow directory when query system.remote_data_paths."},
            {"throw_if_deduplication_in_dependent_materialized_views_enabled_with_async_insert", false, true, "Deduplication in dependent materialized view cannot work together with async inserts."},
            {"parallel_replicas_allow_in_with_subquery", false, true, "If true, subquery for IN will be executed on every follower replica"},
            {"log_processors_profiles", false, true, "Enable by default"},
            {"function_locate_has_mysql_compatible_argument_order", false, true, "Increase compatibility with MySQL's locate function."},
            {"allow_suspicious_primary_key", true, false, "Forbid suspicious PRIMARY KEY/ORDER BY for MergeTree (i.e. SimpleAggregateFunction)"},
            {"filesystem_cache_reserve_space_wait_lock_timeout_milliseconds", 1000, 1000, "Wait time to lock cache for sapce reservation in filesystem cache"},
            {"max_parser_backtracks", 0, 1000000, "Limiting the complexity of parsing"},
            {"analyzer_compatibility_join_using_top_level_identifier", false, false, "Force to resolve identifier in JOIN USING from projection"},
            {"distributed_insert_skip_read_only_replicas", false, false, "If true, INSERT into Distributed will skip read-only replicas"},
            {"keeper_max_retries", 10, 10, "Max retries for general keeper operations"},
            {"keeper_retry_initial_backoff_ms", 100, 100, "Initial backoff timeout for general keeper operations"},
            {"keeper_retry_max_backoff_ms", 5000, 5000, "Max backoff timeout for general keeper operations"},
            {"s3queue_allow_experimental_sharded_mode", false, false, "Enable experimental sharded mode of S3Queue table engine. It is experimental because it will be rewritten"},
            {"allow_experimental_analyzer", false, true, "Enable analyzer and planner by default."},
            {"merge_tree_read_split_ranges_into_intersecting_and_non_intersecting_injection_probability", 0.0, 0.0, "For testing of `PartsSplitter` - split read ranges into intersecting and non intersecting every time you read from MergeTree with the specified probability."},
            {"allow_get_client_http_header", false, false, "Introduced a new function."},
            {"output_format_pretty_row_numbers", false, true, "It is better for usability."},
            {"output_format_pretty_max_value_width_apply_for_single_value", true, false, "Single values in Pretty formats won't be cut."},
            {"output_format_parquet_string_as_string", false, true, "ClickHouse allows arbitrary binary data in the String data type, which is typically UTF-8. Parquet/ORC/Arrow Strings only support UTF-8. That's why you can choose which Arrow's data type to use for the ClickHouse String data type - String or Binary. While Binary would be more correct and compatible, using String by default will correspond to user expectations in most cases."},
            {"output_format_orc_string_as_string", false, true, "ClickHouse allows arbitrary binary data in the String data type, which is typically UTF-8. Parquet/ORC/Arrow Strings only support UTF-8. That's why you can choose which Arrow's data type to use for the ClickHouse String data type - String or Binary. While Binary would be more correct and compatible, using String by default will correspond to user expectations in most cases."},
            {"output_format_arrow_string_as_string", false, true, "ClickHouse allows arbitrary binary data in the String data type, which is typically UTF-8. Parquet/ORC/Arrow Strings only support UTF-8. That's why you can choose which Arrow's data type to use for the ClickHouse String data type - String or Binary. While Binary would be more correct and compatible, using String by default will correspond to user expectations in most cases."},
            {"output_format_parquet_compression_method", "lz4", "zstd", "Parquet/ORC/Arrow support many compression methods, including lz4 and zstd. ClickHouse supports each and every compression method. Some inferior tools, such as 'duckdb', lack support for the faster `lz4` compression method, that's why we set zstd by default."},
            {"output_format_orc_compression_method", "lz4", "zstd", "Parquet/ORC/Arrow support many compression methods, including lz4 and zstd. ClickHouse supports each and every compression method. Some inferior tools, such as 'duckdb', lack support for the faster `lz4` compression method, that's why we set zstd by default."},
            {"output_format_pretty_highlight_digit_groups", false, true, "If enabled and if output is a terminal, highlight every digit corresponding to the number of thousands, millions, etc. with underline."},
            {"geo_distance_returns_float64_on_float64_arguments", false, true, "Increase the default precision."},
            {"azure_max_inflight_parts_for_one_file", 20, 20, "The maximum number of a concurrent loaded parts in multipart upload request. 0 means unlimited."},
            {"azure_strict_upload_part_size", 0, 0, "The exact size of part to upload during multipart upload to Azure blob storage."},
            {"azure_min_upload_part_size", 16*1024*1024, 16*1024*1024, "The minimum size of part to upload during multipart upload to Azure blob storage."},
            {"azure_max_upload_part_size", 5ull*1024*1024*1024, 5ull*1024*1024*1024, "The maximum size of part to upload during multipart upload to Azure blob storage."},
            {"azure_upload_part_size_multiply_factor", 2, 2, "Multiply azure_min_upload_part_size by this factor each time azure_multiply_parts_count_threshold parts were uploaded from a single write to Azure blob storage."},
            {"azure_upload_part_size_multiply_parts_count_threshold", 500, 500, "Each time this number of parts was uploaded to Azure blob storage, azure_min_upload_part_size is multiplied by azure_upload_part_size_multiply_factor."},
            {"output_format_csv_serialize_tuple_into_separate_columns", true, true, "A new way of how interpret tuples in CSV format was added."},
            {"input_format_csv_deserialize_separate_columns_into_tuple", true, true, "A new way of how interpret tuples in CSV format was added."},
            {"input_format_csv_try_infer_strings_from_quoted_tuples", true, true, "A new way of how interpret tuples in CSV format was added."},
        }
    },
    {"24.2",
        {
            {"allow_suspicious_variant_types", true, false, "Don't allow creating Variant type with suspicious variants by default"},
            {"validate_experimental_and_suspicious_types_inside_nested_types", false, true, "Validate usage of experimental and suspicious types inside nested types"},
            {"output_format_values_escape_quote_with_quote", false, false, "If true escape ' with '', otherwise quoted with \\'"},
            {"output_format_pretty_single_large_number_tip_threshold", 0, 1'000'000, "Print a readable number tip on the right side of the table if the block consists of a single number which exceeds this value (except 0)"},
            {"input_format_try_infer_exponent_floats", true, false, "Don't infer floats in exponential notation by default"},
            {"query_plan_optimize_prewhere", true, true, "Allow to push down filter to PREWHERE expression for supported storages"},
            {"async_insert_max_data_size", 1000000, 10485760, "The previous value appeared to be too small."},
            {"async_insert_poll_timeout_ms", 10, 10, "Timeout in milliseconds for polling data from asynchronous insert queue"},
            {"async_insert_use_adaptive_busy_timeout", false, true, "Use adaptive asynchronous insert timeout"},
            {"async_insert_busy_timeout_min_ms", 50, 50, "The minimum value of the asynchronous insert timeout in milliseconds; it also serves as the initial value, which may be increased later by the adaptive algorithm"},
            {"async_insert_busy_timeout_max_ms", 200, 200, "The minimum value of the asynchronous insert timeout in milliseconds; async_insert_busy_timeout_ms is aliased to async_insert_busy_timeout_max_ms"},
            {"async_insert_busy_timeout_increase_rate", 0.2, 0.2, "The exponential growth rate at which the adaptive asynchronous insert timeout increases"},
            {"async_insert_busy_timeout_decrease_rate", 0.2, 0.2, "The exponential growth rate at which the adaptive asynchronous insert timeout decreases"},
            {"format_template_row_format", "", "", "Template row format string can be set directly in query"},
            {"format_template_resultset_format", "", "", "Template result set format string can be set in query"},
            {"split_parts_ranges_into_intersecting_and_non_intersecting_final", true, true, "Allow to split parts ranges into intersecting and non intersecting during FINAL optimization"},
            {"split_intersecting_parts_ranges_into_layers_final", true, true, "Allow to split intersecting parts ranges into layers during FINAL optimization"},
            {"azure_max_single_part_copy_size", 256*1024*1024, 256*1024*1024, "The maximum size of object to copy using single part copy to Azure blob storage."},
            {"min_external_table_block_size_rows", DEFAULT_INSERT_BLOCK_SIZE, DEFAULT_INSERT_BLOCK_SIZE, "Squash blocks passed to external table to specified size in rows, if blocks are not big enough"},
            {"min_external_table_block_size_bytes", DEFAULT_INSERT_BLOCK_SIZE * 256, DEFAULT_INSERT_BLOCK_SIZE * 256, "Squash blocks passed to external table to specified size in bytes, if blocks are not big enough."},
            {"parallel_replicas_prefer_local_join", true, true, "If true, and JOIN can be executed with parallel replicas algorithm, and all storages of right JOIN part are *MergeTree, local JOIN will be used instead of GLOBAL JOIN."},
            {"optimize_time_filter_with_preimage", true, true, "Optimize Date and DateTime predicates by converting functions into equivalent comparisons without conversions (e.g. toYear(col) = 2023 -> col >= '2023-01-01' AND col <= '2023-12-31')"},
            {"extract_key_value_pairs_max_pairs_per_row", 0, 0, "Max number of pairs that can be produced by the `extractKeyValuePairs` function. Used as a safeguard against consuming too much memory."},
            {"default_view_definer", "CURRENT_USER", "CURRENT_USER", "Allows to set default `DEFINER` option while creating a view"},
            {"default_materialized_view_sql_security", "DEFINER", "DEFINER", "Allows to set a default value for SQL SECURITY option when creating a materialized view"},
            {"default_normal_view_sql_security", "INVOKER", "INVOKER", "Allows to set default `SQL SECURITY` option while creating a normal view"},
            {"mysql_map_string_to_text_in_show_columns", false, true, "Reduce the configuration effort to connect ClickHouse with BI tools."},
            {"mysql_map_fixed_string_to_text_in_show_columns", false, true, "Reduce the configuration effort to connect ClickHouse with BI tools."},
        }
    },
    {"24.1",
        {
            {"print_pretty_type_names", false, true, "Better user experience."},
            {"input_format_json_read_bools_as_strings", false, true, "Allow to read bools as strings in JSON formats by default"},
            {"output_format_arrow_use_signed_indexes_for_dictionary", false, true, "Use signed indexes type for Arrow dictionaries by default as it's recommended"},
            {"allow_experimental_variant_type", false, false, "Add new experimental Variant type"},
            {"use_variant_as_common_type", false, false, "Allow to use Variant in if/multiIf if there is no common type"},
            {"output_format_arrow_use_64_bit_indexes_for_dictionary", false, false, "Allow to use 64 bit indexes type in Arrow dictionaries"},
            {"parallel_replicas_mark_segment_size", 128, 128, "Add new setting to control segment size in new parallel replicas coordinator implementation"},
            {"ignore_materialized_views_with_dropped_target_table", false, false, "Add new setting to allow to ignore materialized views with dropped target table"},
            {"output_format_compression_level", 3, 3, "Allow to change compression level in the query output"},
            {"output_format_compression_zstd_window_log", 0, 0, "Allow to change zstd window log in the query output when zstd compression is used"},
            {"enable_zstd_qat_codec", false, false, "Add new ZSTD_QAT codec"},
            {"enable_vertical_final", false, true, "Use vertical final by default"},
            {"output_format_arrow_use_64_bit_indexes_for_dictionary", false, false, "Allow to use 64 bit indexes type in Arrow dictionaries"},
            {"max_rows_in_set_to_optimize_join", 100000, 0, "Disable join optimization as it prevents from read in order optimization"},
            {"output_format_pretty_color", true, "auto", "Setting is changed to allow also for auto value, disabling ANSI escapes if output is not a tty"},
            {"function_visible_width_behavior", 0, 1, "We changed the default behavior of `visibleWidth` to be more precise"},
            {"max_estimated_execution_time", 0, 0, "Separate max_execution_time and max_estimated_execution_time"},
            {"iceberg_engine_ignore_schema_evolution", false, false, "Allow to ignore schema evolution in Iceberg table engine"},
            {"optimize_injective_functions_in_group_by", false, true, "Replace injective functions by it's arguments in GROUP BY section in analyzer"},
            {"update_insert_deduplication_token_in_dependent_materialized_views", false, false, "Allow to update insert deduplication token with table identifier during insert in dependent materialized views"},
            {"azure_max_unexpected_write_error_retries", 4, 4, "The maximum number of retries in case of unexpected errors during Azure blob storage write"},
            {"split_parts_ranges_into_intersecting_and_non_intersecting_final", false, true, "Allow to split parts ranges into intersecting and non intersecting during FINAL optimization"},
            {"split_intersecting_parts_ranges_into_layers_final", true, true, "Allow to split intersecting parts ranges into layers during FINAL optimization"}
        }
    },
    {"23.12",
        {
            {"allow_suspicious_ttl_expressions", true, false, "It is a new setting, and in previous versions the behavior was equivalent to allowing."},
            {"input_format_parquet_allow_missing_columns", false, true, "Allow missing columns in Parquet files by default"},
            {"input_format_orc_allow_missing_columns", false, true, "Allow missing columns in ORC files by default"},
            {"input_format_arrow_allow_missing_columns", false, true, "Allow missing columns in Arrow files by default"}
        }
    },
    {"23.11",
        {
            {"parsedatetime_parse_without_leading_zeros", false, true, "Improved compatibility with MySQL DATE_FORMAT/STR_TO_DATE"}
        }
    },
    {"23.9",
        {
            {"optimize_group_by_constant_keys", false, true, "Optimize group by constant keys by default"},
            {"input_format_json_try_infer_named_tuples_from_objects", false, true, "Try to infer named Tuples from JSON objects by default"},
            {"input_format_json_read_numbers_as_strings", false, true, "Allow to read numbers as strings in JSON formats by default"},
            {"input_format_json_read_arrays_as_strings", false, true, "Allow to read arrays as strings in JSON formats by default"},
            {"input_format_json_infer_incomplete_types_as_strings", false, true, "Allow to infer incomplete types as Strings in JSON formats by default"},
            {"input_format_json_try_infer_numbers_from_strings", true, false, "Don't infer numbers from strings in JSON formats by default to prevent possible parsing errors"},
            {"http_write_exception_in_output_format", false, true, "Output valid JSON/XML on exception in HTTP streaming."}
        }
    },
    {"23.8",
        {
            {"rewrite_count_distinct_if_with_count_distinct_implementation", false, true, "Rewrite countDistinctIf with count_distinct_implementation configuration"}
        }
    },
    {"23.7",
        {
            {"function_sleep_max_microseconds_per_block", 0, 3000000, "In previous versions, the maximum sleep time of 3 seconds was applied only for `sleep`, but not for `sleepEachRow` function. In the new version, we introduce this setting. If you set compatibility with the previous versions, we will disable the limit altogether."}
        }
    },
    {"23.6",
        {
            {"http_send_timeout", 180, 30, "3 minutes seems crazy long. Note that this is timeout for a single network write call, not for the whole upload operation."},
            {"http_receive_timeout", 180, 30, "See http_send_timeout."}
        }
    },
    {"23.5",
        {
            {"input_format_parquet_preserve_order", true, false, "Allow Parquet reader to reorder rows for better parallelism."},
            {"parallelize_output_from_storages", false, true, "Allow parallelism when executing queries that read from file/url/s3/etc. This may reorder rows."},
            {"use_with_fill_by_sorting_prefix", false, true, "Columns preceding WITH FILL columns in ORDER BY clause form sorting prefix. Rows with different values in sorting prefix are filled independently"},
            {"output_format_parquet_compliant_nested_types", false, true, "Change an internal field name in output Parquet file schema."}
        }
    },
    {"23.4",
        {
            {"allow_suspicious_indices", true, false, "If true, index can defined with identical expressions"},
            {"allow_nonconst_timezone_arguments", true, false, "Allow non-const timezone arguments in certain time-related functions like toTimeZone(), fromUnixTimestamp*(), snowflakeToDateTime*()."},
            {"connect_timeout_with_failover_ms", 50, 1000, "Increase default connect timeout because of async connect"},
            {"connect_timeout_with_failover_secure_ms", 100, 1000, "Increase default secure connect timeout because of async connect"},
            {"hedged_connection_timeout_ms", 100, 50, "Start new connection in hedged requests after 50 ms instead of 100 to correspond with previous connect timeout"},
            {"formatdatetime_f_prints_single_zero", true, false, "Improved compatibility with MySQL DATE_FORMAT()/STR_TO_DATE()"},
            {"formatdatetime_parsedatetime_m_is_month_name", false, true, "Improved compatibility with MySQL DATE_FORMAT/STR_TO_DATE"}
        }
    },
    {"23.3",
        {
            {"output_format_parquet_version", "1.0", "2.latest", "Use latest Parquet format version for output format"},
            {"input_format_json_ignore_unknown_keys_in_named_tuple", false, true, "Improve parsing JSON objects as named tuples"},
            {"input_format_native_allow_types_conversion", false, true, "Allow types conversion in Native input forma"},
            {"output_format_arrow_compression_method", "none", "lz4_frame", "Use lz4 compression in Arrow output format by default"},
            {"output_format_parquet_compression_method", "snappy", "lz4", "Use lz4 compression in Parquet output format by default"},
            {"output_format_orc_compression_method", "none", "lz4_frame", "Use lz4 compression in ORC output format by default"},
            {"async_query_sending_for_remote", false, true, "Create connections and send query async across shards"}
        }
    },
    {"23.2",
        {
            {"output_format_parquet_fixed_string_as_fixed_byte_array", false, true, "Use Parquet FIXED_LENGTH_BYTE_ARRAY type for FixedString by default"},
            {"output_format_arrow_fixed_string_as_fixed_byte_array", false, true, "Use Arrow FIXED_SIZE_BINARY type for FixedString by default"},
            {"query_plan_remove_redundant_distinct", false, true, "Remove redundant Distinct step in query plan"},
            {"optimize_duplicate_order_by_and_distinct", true, false, "Remove duplicate ORDER BY and DISTINCT if it's possible"},
            {"insert_keeper_max_retries", 0, 20, "Enable reconnections to Keeper on INSERT, improve reliability"}
        }
    },
    {"23.1",
        {
            {"input_format_json_read_objects_as_strings", 0, 1, "Enable reading nested json objects as strings while object type is experimental"},
            {"input_format_json_defaults_for_missing_elements_in_named_tuple", false, true, "Allow missing elements in JSON objects while reading named tuples by default"},
            {"input_format_csv_detect_header", false, true, "Detect header in CSV format by default"},
            {"input_format_tsv_detect_header", false, true, "Detect header in TSV format by default"},
            {"input_format_custom_detect_header", false, true, "Detect header in CustomSeparated format by default"},
            {"query_plan_remove_redundant_sorting", false, true, "Remove redundant sorting in query plan. For example, sorting steps related to ORDER BY clauses in subqueries"}
        }
    },
    {"22.12",
        {
            {"max_size_to_preallocate_for_aggregation", 10'000'000, 100'000'000, "This optimizes performance"},
            {"query_plan_aggregation_in_order", 0, 1, "Enable some refactoring around query plan"},
            {"format_binary_max_string_size", 0, 1_GiB, "Prevent allocating large amount of memory"}
        }
    },
    {"22.11",
        {
            {"use_structure_from_insertion_table_in_table_functions", 0, 2, "Improve using structure from insertion table in table functions"}
        }
    },
    {"22.9",
        {
            {"force_grouping_standard_compatibility", false, true, "Make GROUPING function output the same as in SQL standard and other DBMS"}
        }
    },
    {"22.7",
        {
            {"cross_to_inner_join_rewrite", 1, 2, "Force rewrite comma join to inner"},
            {"enable_positional_arguments", false, true, "Enable positional arguments feature by default"},
            {"format_csv_allow_single_quotes", true, false, "Most tools don't treat single quote in CSV specially, don't do it by default too"}
        }
    },
    {"22.6",
        {
            {"output_format_json_named_tuples_as_objects", false, true, "Allow to serialize named tuples as JSON objects in JSON formats by default"},
            {"input_format_skip_unknown_fields", false, true, "Optimize reading subset of columns for some input formats"}
        }
    },
    {"22.5",
        {
            {"memory_overcommit_ratio_denominator", 0, 1073741824, "Enable memory overcommit feature by default"},
            {"memory_overcommit_ratio_denominator_for_user", 0, 1073741824, "Enable memory overcommit feature by default"}
        }
    },
    {"22.4",
        {
            {"allow_settings_after_format_in_insert", true, false, "Do not allow SETTINGS after FORMAT for INSERT queries because ClickHouse interpret SETTINGS as some values, which is misleading"}
        }
    },
    {"22.3",
        {
            {"cast_ipv4_ipv6_default_on_conversion_error", true, false, "Make functions cast(value, 'IPv4') and cast(value, 'IPv6') behave same as toIPv4 and toIPv6 functions"}
        }
    },
    {"21.12",
        {
            {"stream_like_engine_allow_direct_select", true, false, "Do not allow direct select for Kafka/RabbitMQ/FileLog by default"}
        }
    },
    {"21.9",
        {
            {"output_format_decimal_trailing_zeros", true, false, "Do not output trailing zeros in text representation of Decimal types by default for better looking output"},
            {"use_hedged_requests", false, true, "Enable Hedged Requests feature by default"}
        }
    },
    {"21.7",
        {
            {"legacy_column_name_of_tuple_literal", true, false, "Add this setting only for compatibility reasons. It makes sense to set to 'true', while doing rolling update of cluster from version lower than 21.7 to higher"}
        }
    },
    {"21.5",
        {
            {"async_socket_for_remote", false, true, "Fix all problems and turn on asynchronous reads from socket for remote queries by default again"}
        }
    },
    {"21.3",
        {
            {"async_socket_for_remote", true, false, "Turn off asynchronous reads from socket for remote queries because of some problems"},
            {"optimize_normalize_count_variants", false, true, "Rewrite aggregate functions that semantically equals to count() as count() by default"},
            {"normalize_function_names", false, true, "Normalize function names to their canonical names, this was needed for projection query routing"}
        }
    },
    {"21.2",
        {
            {"enable_global_with_statement", false, true, "Propagate WITH statements to UNION queries and all subqueries by default"}
        }
    },
    {"21.1",
        {
            {"insert_quorum_parallel", false, true, "Use parallel quorum inserts by default. It is significantly more convenient to use than sequential quorum inserts"},
            {"input_format_null_as_default", false, true, "Allow to insert NULL as default for input formats by default"},
            {"optimize_on_insert", false, true, "Enable data optimization on INSERT by default for better user experience"},
            {"use_compact_format_in_distributed_parts_names", false, true, "Use compact format for async INSERT into Distributed tables by default"}
        }
    },
    {"20.10",
        {
            {"format_regexp_escaping_rule", "Escaped", "Raw", "Use Raw as default escaping rule for Regexp format to male the behaviour more like to what users expect"}
        }
    },
    {"20.7",
        {
            {"show_table_uuid_in_table_create_query_if_not_nil", true, false, "Stop showing  UID of the table in its CREATE query for Engine=Atomic"}
        }
    },
    {"20.5",
        {
            {"input_format_with_names_use_header", false, true, "Enable using header with names for formats with WithNames/WithNamesAndTypes suffixes"},
            {"allow_suspicious_codecs", true, false, "Don't allow to specify meaningless compression codecs"}
        }
    },
    {"20.4",
        {
            {"validate_polygons", false, true, "Throw exception if polygon is invalid in function pointInPolygon by default instead of returning possibly wrong results"}
        }
    },
    {"19.18",
        {
            {"enable_scalar_subquery_optimization", false, true, "Prevent scalar subqueries from (de)serializing large scalar values and possibly avoid running the same subquery more than once"}
        }
    },
    {"19.14",
        {
            {"any_join_distinct_right_table_keys", true, false, "Disable ANY RIGHT and ANY FULL JOINs by default to avoid inconsistency"}
        }
    },
    {"19.12",
        {
            {"input_format_defaults_for_omitted_fields", false, true, "Enable calculation of complex default expressions for omitted fields for some input formats, because it should be the expected behaviour"}
        }
    },
    {"19.5",
        {
            {"max_partitions_per_insert_block", 0, 100, "Add a limit for the number of partitions in one block"}
        }
    },
    {"18.12.17",
        {
            {"enable_optimize_predicate_expression", 0, 1, "Optimize predicates to subqueries by default"}
        }
    },
};


const std::map<ClickHouseVersion, SettingsChangesHistory::SettingsChanges> & getSettingsChangesHistory()
{
    static std::map<ClickHouseVersion, SettingsChangesHistory::SettingsChanges> settings_changes_history;

    static std::once_flag initialized_flag;
    std::call_once(initialized_flag, []()
    {
<<<<<<< HEAD
        addSettingsChanges(merge_tree_settings_changes_history, "25.1",
        {
            {"enable_max_bytes_limit_for_min_age_to_force_merge", false, false, "Added new setting to limit max bytes for min_age_to_force_merge."},
            {"add_minmax_index_for_numeric_columns", false, false, "New setting"},
            {"add_minmax_index_for_string_columns", false, false, "New setting"},
        });
        addSettingsChanges(merge_tree_settings_changes_history, "24.12",
        {
            /// Release closed. Please use 25.1
            {"enforce_index_structure_match_on_partition_manipulation", true, false, "New setting"},
            {"use_primary_key_cache", false, false, "New setting"},
            {"prewarm_primary_key_cache", false, false, "New setting"},
            {"min_bytes_to_prewarm_caches", 0, 0, "New setting"},
            {"allow_experimental_reverse_key", false, false, "New setting"},
            /// Release closed. Please use 25.1
        });
        addSettingsChanges(merge_tree_settings_changes_history, "24.11",
        {
        });
        addSettingsChanges(merge_tree_settings_changes_history, "24.10",
        {
        });
        addSettingsChanges(merge_tree_settings_changes_history, "24.9",
        {
        });
        addSettingsChanges(merge_tree_settings_changes_history, "24.8",
        {
            {"deduplicate_merge_projection_mode", "ignore", "throw", "Do not allow to create inconsistent projection"}
        });
=======
        for (const auto & setting_change : settings_changes_history_initializer)
        {
            /// Disallow duplicate keys in the settings changes history. Example:
            ///     {"21.2", {{"some_setting_1", false, true, "[...]"}}},
            ///     [...]
            ///     {"21.2", {{"some_setting_2", false, true, "[...]"}}},
            /// As std::set has unique keys, one of the entries would be overwritten.
            if (settings_changes_history.contains(setting_change.first))
                throw Exception{ErrorCodes::LOGICAL_ERROR, "Detected duplicate version '{}'", setting_change.first.toString()};

            settings_changes_history[setting_change.first] = setting_change.second;
        }
>>>>>>> aefd0d75
    });

    return settings_changes_history;
}
}<|MERGE_RESOLUTION|>--- conflicted
+++ resolved
@@ -524,7 +524,29 @@
     static std::once_flag initialized_flag;
     std::call_once(initialized_flag, []()
     {
-<<<<<<< HEAD
+        for (const auto & setting_change : settings_changes_history_initializer)
+        {
+            /// Disallow duplicate keys in the settings changes history. Example:
+            ///     {"21.2", {{"some_setting_1", false, true, "[...]"}}},
+            ///     [...]
+            ///     {"21.2", {{"some_setting_2", false, true, "[...]"}}},
+            /// As std::set has unique keys, one of the entries would be overwritten.
+            if (settings_changes_history.contains(setting_change.first))
+                throw Exception{ErrorCodes::LOGICAL_ERROR, "Detected duplicate version '{}'", setting_change.first.toString()};
+
+            settings_changes_history[setting_change.first] = setting_change.second;
+        }
+    });
+
+    return settings_changes_history;
+}
+
+const VersionToSettingsChangesMap & getMergeTreeSettingsChangesHistory()
+{
+    static VersionToSettingsChangesMap merge_tree_settings_changes_history;
+    static std::once_flag initialized_flag;
+    std::call_once(initialized_flag, [&]
+    {
         addSettingsChanges(merge_tree_settings_changes_history, "25.1",
         {
             {"enable_max_bytes_limit_for_min_age_to_force_merge", false, false, "Added new setting to limit max bytes for min_age_to_force_merge."},
@@ -554,22 +576,9 @@
         {
             {"deduplicate_merge_projection_mode", "ignore", "throw", "Do not allow to create inconsistent projection"}
         });
-=======
-        for (const auto & setting_change : settings_changes_history_initializer)
-        {
-            /// Disallow duplicate keys in the settings changes history. Example:
-            ///     {"21.2", {{"some_setting_1", false, true, "[...]"}}},
-            ///     [...]
-            ///     {"21.2", {{"some_setting_2", false, true, "[...]"}}},
-            /// As std::set has unique keys, one of the entries would be overwritten.
-            if (settings_changes_history.contains(setting_change.first))
-                throw Exception{ErrorCodes::LOGICAL_ERROR, "Detected duplicate version '{}'", setting_change.first.toString()};
-
-            settings_changes_history[setting_change.first] = setting_change.second;
-        }
->>>>>>> aefd0d75
     });
 
-    return settings_changes_history;
+    return merge_tree_settings_changes_history;
 }
+
 }