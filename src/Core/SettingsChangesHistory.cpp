#include <Core/SettingsChangesHistory.h>

#include <Core/SettingsEnums.h>

#include <Common/Exception.h>

namespace DB
{

namespace ErrorCodes
{
    extern const int LOGICAL_ERROR;
}

static void addSettingsChanges(
    VersionToSettingsChangesMap & settings_changes_history,
    std::string_view version,
    SettingsChangesHistory::SettingsChanges && changes)
{
    /// Forbid duplicate versions
    auto [_, inserted] = settings_changes_history.emplace(ClickHouseVersion(version), std::move(changes));
    if (!inserted)
        throw Exception{ErrorCodes::LOGICAL_ERROR, "Detected duplicate version '{}'", ClickHouseVersion(version).toString()};
}

const VersionToSettingsChangesMap & getSettingsChangesHistory()
{
    static VersionToSettingsChangesMap settings_changes_history;
    static std::once_flag initialized_flag;
    std::call_once(initialized_flag, [&]
    {
        // clang-format off
        /// History of settings changes that controls some backward incompatible changes
        /// across all ClickHouse versions. It maps ClickHouse version to settings changes that were done
        /// in this version. This history contains both changes to existing settings and newly added settings.
        /// Settings changes is a vector of structs
        ///     {setting_name, previous_value, new_value, reason}.
        /// For newly added setting choose the most appropriate previous_value (for example, if new setting
        /// controls new feature and it's 'true' by default, use 'false' as previous_value).
        /// It's used to implement `compatibility` setting (see https://github.com/ClickHouse/ClickHouse/issues/35972)
        /// Note: please check if the key already exists to prevent duplicate entries.
        addSettingsChanges(settings_changes_history, "25.9",
        {
            {"s3_slow_all_threads_after_retryable_error", true, true, "Added an alias for setting `backup_slow_all_threads_after_retryable_s3_error`"},
        });
        addSettingsChanges(settings_changes_history, "25.8",
        {
            {"output_format_json_quote_64bit_integers", true, false, "Disable quoting of the 64 bit integers in JSON by default"},
            {"show_data_lake_catalogs_in_system_tables", true, true, "New setting"},
            {"optimize_rewrite_regexp_functions", false, true, "A new setting"},
            {"max_joined_block_size_bytes", 0, 4 * 1024 * 1024, "New setting"},
            {"azure_max_single_part_upload_size", 100 * 1024 * 1024, 32 * 1024 * 1024, "Align with S3"},
            {"azure_max_redirects", 10, 10, "New setting"},
            {"azure_max_get_rps", 0, 0, "New setting"},
            {"azure_max_get_burst", 0, 0, "New setting"},
            {"azure_max_put_rps", 0, 0, "New setting"},
            {"azure_max_put_burst", 0, 0, "New setting"},
            {"azure_use_adaptive_timeouts", true, true, "New setting"},
            {"azure_request_timeout_ms", 30000, 30000, "New setting"},
            {"azure_connect_timeout_ms", 1000, 1000, "New setting"},
            {"azure_sdk_use_native_client", false, true, "New setting"},
            {"analyzer_compatibility_allow_compound_identifiers_in_unflatten_nested", false, true, "New setting."},
            {"distributed_cache_connect_backoff_min_ms", 0, 0, "New setting"},
            {"distributed_cache_connect_backoff_max_ms", 50, 50, "New setting"},
            {"distributed_cache_read_request_max_tries", 20, 10, "Changed setting value"},
            {"distributed_cache_connect_max_tries", 20, 5, "Changed setting value"},
            {"opentelemetry_trace_cpu_scheduling", false, false, "New setting to trace `cpu_slot_preemption` feature."},
            {"output_format_parquet_max_dictionary_size", 1024 * 1024, 1024 * 1024, "New setting"},
            {"input_format_parquet_use_native_reader_v3", false, true, "New setting"},
            {"input_format_parquet_memory_low_watermark", 2ul << 20, 2ul << 20, "New setting"},
            {"input_format_parquet_memory_high_watermark", 4ul << 30, 4ul << 30, "New setting"},
            {"input_format_parquet_page_filter_push_down", true, true, "New setting (no effect when input_format_parquet_use_native_reader_v3 is disabled)"},
            {"input_format_parquet_use_offset_index", true, true, "New setting (no effect when input_format_parquet_use_native_reader_v3 is disabled)"},
            {"output_format_parquet_enum_as_byte_array", false, true, "Enable writing Enum as byte array in Parquet by default"},
            {"json_type_escape_dots_in_keys", false, false, "Add new setting that allows to escape dots in JSON keys during JSON type parsing"},
            {"parallel_replicas_support_projection", false, true, "New setting. Optimization of projections can be applied in parallel replicas. Effective only with enabled parallel_replicas_local_plan and aggregation_in_order is inactive."},
            {"input_format_json_infer_array_of_dynamic_from_array_of_different_types", false, true, "Infer Array(Dynamic) for JSON arrays with different values types by default"},
            {"enable_add_distinct_to_in_subqueries", false, false, "New setting to reduce the size of temporary tables transferred for distributed IN subqueries."},
            {"enable_vector_similarity_index", false, true, "Vector similarity indexes are GA."},
            {"execute_exists_as_scalar_subquery", false, true, "New setting"},
            {"allow_experimental_vector_similarity_index", false, true, "Vector similarity indexes are GA."},
            {"vector_search_with_rescoring", true, false, "New setting."},
            {"delta_lake_enable_expression_visitor_logging", false, false, "New setting"},
            {"write_full_path_in_iceberg_metadata", false, false, "New setting."},
            {"output_format_orc_compression_block_size", 65536, 262144, "New setting"},
            {"allow_database_iceberg", false, false, "Added an alias for setting `allow_experimental_database_iceberg`"},
            {"allow_database_unity_catalog", false, false, "Added an alias for setting `allow_experimental_database_unity_catalog`"},
            {"allow_database_glue_catalog", false, false, "Added an alias for setting `allow_experimental_database_glue_catalog`"},
            {"apply_patch_parts_join_cache_buckets", 8, 8, "New setting"},
            {"delta_lake_throw_on_engine_predicate_error", false, false, "New setting"},
            {"delta_lake_enable_engine_predicate", true, true, "New setting"},
            {"backup_restore_s3_retry_initial_backoff_ms", 25, 25, "New setting"},
            {"backup_restore_s3_retry_max_backoff_ms", 5000, 5000, "New setting"},
            {"backup_restore_s3_retry_jitter_factor", 0.0, 0.1, "New setting"},
            {"vector_search_index_fetch_multiplier", 1.0, 1.0, "Alias for setting 'vector_search_postfilter_multiplier'"},
            {"backup_slow_all_threads_after_retryable_s3_error", true, true, "New setting"},
            {"allow_experimental_ytsaurus_table_engine", false, false, "New setting."},
            {"allow_experimental_ytsaurus_table_function", false, false, "New setting."},
            {"allow_experimental_ytsaurus_dictionary_source", false, false, "New setting."},
            {"per_part_index_stats", false, false, "New setting."},
            {"allow_experimental_iceberg_compaction", 0, 0, "New setting "},
            {"delta_lake_snapshot_version", -1, -1, "New setting"},
            {"use_roaring_bitmap_iceberg_positional_deletes", false, false, "New setting"},
            {"iceberg_metadata_compression_method", "", "", "New setting"},
            {"allow_experimental_correlated_subqueries", false, true, "Mark correlated subqueries support as Beta."},
            {"promql_database", "", "", "New experimental setting"},
            {"promql_table", "", "", "New experimental setting"},
            {"evaluation_time", 0, 0, "New experimental setting"},
            {"output_format_parquet_date_as_uint16", false, false, "Added a compatibility setting for a minor compatibility-breaking change introduced back in 24.12."},
            {"enable_lightweight_update", false, true, "Lightweight updates were moved to Beta. Added an alias for setting 'allow_experimental_lightweight_update'."},
            {"allow_experimental_lightweight_update", false, true, "Lightweight updates were moved to Beta."},
<<<<<<< HEAD
            {"optimize_const_name_size", -1, 256, "Replace with scalar and use hash as a name for large constants (size is estimated by name length)"},
=======
            {"s3_slow_all_threads_after_retryable_error", true, true, "Added an alias for setting `backup_slow_all_threads_after_retryable_s3_error`"},
>>>>>>> 51e603b4
        });
        addSettingsChanges(settings_changes_history, "25.7",
        {
            /// RELEASE CLOSED
            {"correlated_subqueries_substitute_equivalent_expressions", false, true, "New setting to correlated subquery planning optimization."},
            {"function_date_trunc_return_type_behavior", 0, 0, "Add new setting to preserve old behaviour of dateTrunc function"},
            {"output_format_parquet_geometadata", false, true, "A new setting to allow to write information about geo columns in parquet metadata and encode columns in WKB format."},
            {"cluster_function_process_archive_on_multiple_nodes", false, true, "New setting"},
            {"enable_vector_similarity_index", false, false, "Added an alias for setting `allow_experimental_vector_similarity_index`"},
            {"distributed_plan_max_rows_to_broadcast", 20000, 20000, "New experimental setting."},
            {"output_format_json_map_as_array_of_tuples", false, false, "New setting"},
            {"input_format_json_map_as_array_of_tuples", false, false, "New setting"},
            {"parallel_distributed_insert_select", 0, 2, "Enable parallel distributed insert select by default"},
            {"write_through_distributed_cache_buffer_size", 0, 0, "New cloud setting"},
            {"min_joined_block_size_rows", 0, DEFAULT_BLOCK_SIZE, "New setting."},
            {"table_engine_read_through_distributed_cache", false, false, "New setting"},
            {"distributed_cache_alignment", 0, 0, "Rename of distributed_cache_read_alignment"},
            {"enable_scopes_for_with_statement", true, true, "New setting for backward compatibility with the old analyzer."},
            {"output_format_parquet_enum_as_byte_array", false, false, "Write enum using parquet physical type: BYTE_ARRAY and logical type: ENUM"},
            {"distributed_plan_force_shuffle_aggregation", 0, 0, "New experimental setting"},
            {"allow_experimental_insert_into_iceberg", false, false, "New setting."},
            /// RELEASE CLOSED
        });
        addSettingsChanges(settings_changes_history, "25.6",
        {
            /// RELEASE CLOSED
            {"output_format_native_use_flattened_dynamic_and_json_serialization", false, false, "Add flattened Dynamic/JSON serializations to Native format"},
            {"cast_string_to_date_time_mode", "basic", "basic", "Allow to use different DateTime parsing mode in String to DateTime cast"},
            {"parallel_replicas_connect_timeout_ms", 1000, 300, "Separate connection timeout for parallel replicas queries"},
            {"use_iceberg_partition_pruning", false, true, "Enable Iceberg partition pruning by default."},
            {"distributed_cache_credentials_refresh_period_seconds", 5, 5, "New private setting"},
            {"enable_shared_storage_snapshot_in_query", false, false, "A new setting to share storage snapshot in query"},
            {"merge_tree_storage_snapshot_sleep_ms", 0, 0, "A new setting to debug storage snapshot consistency in query"},
            {"enable_job_stack_trace", false, false, "The setting was disabled by default to avoid performance overhead."},
            {"use_legacy_to_time", true, true, "New setting. Allows for user to use the old function logic for toTime, which works as toTimeWithFixedDate."},
            {"allow_experimental_time_time64_type", false, false, "New settings. Allows to use a new experimental Time and Time64 data types."},
            {"enable_time_time64_type", false, false, "New settings. Allows to use a new experimental Time and Time64 data types."},
            {"optimize_use_projection_filtering", false, true, "New setting"},
            {"input_format_parquet_enable_json_parsing", false, true, "When reading Parquet files, parse JSON columns as ClickHouse JSON Column."},
            {"use_skip_indexes_if_final", 0, 1, "Change in default value of setting"},
            {"use_skip_indexes_if_final_exact_mode", 0, 1, "Change in default value of setting"},
            {"allow_experimental_time_series_aggregate_functions", false, false, "New setting to enable experimental timeSeries* aggregate functions."},
            {"min_outstreams_per_resize_after_split", 0, 24, "New setting."},
            {"count_matches_stop_at_empty_match", true, false, "New setting."},
            {"enable_parallel_blocks_marshalling", "false", "true", "A new setting"},
            {"format_schema_source", "file", "file", "New setting"},
            {"format_schema_message_name", "", "", "New setting"},
            {"enable_scopes_for_with_statement", true, true, "New setting for backward compatibility with the old analyzer."},
            {"backup_slow_all_threads_after_retryable_s3_error", true, true, "New setting"},
            {"s3_slow_all_threads_after_retryable_error", true, true, "Added an alias for setting `backup_slow_all_threads_after_retryable_s3_error`"},
            /// RELEASE CLOSED
        });
        addSettingsChanges(settings_changes_history, "25.5",
        {
            /// Release closed. Please use 25.6
            {"geotoh3_argument_order", "lon_lat", "lat_lon", "A new setting for legacy behaviour to set lon and lat argument order"},
            {"secondary_indices_enable_bulk_filtering", false, true, "A new algorithm for filtering by data skipping indices"},
            {"implicit_table_at_top_level", "", "", "A new setting, used in clickhouse-local"},
            {"use_skip_indexes_if_final_exact_mode", 0, 0, "This setting was introduced to help FINAL query return correct results with skip indexes"},
            {"parsedatetime_e_requires_space_padding", true, false, "Improved compatibility with MySQL DATE_FORMAT/STR_TO_DATE"},
            {"formatdatetime_e_with_space_padding", true, false, "Improved compatibility with MySQL DATE_FORMAT/STR_TO_DATE"},
            {"input_format_max_block_size_bytes", 0, 0, "New setting to limit bytes size if blocks created by input format"},
            {"parallel_replicas_insert_select_local_pipeline", false, true, "Use local pipeline during distributed INSERT SELECT with parallel replicas. Currently disabled due to performance issues"},
            {"page_cache_block_size", 1048576, 1048576, "Made this setting adjustable on a per-query level."},
            {"page_cache_lookahead_blocks", 16, 16, "Made this setting adjustable on a per-query level."},
            {"output_format_pretty_glue_chunks", "0", "auto", "A new setting to make Pretty formats prettier."},
            {"distributed_cache_read_only_from_current_az", true, true, "New setting"},
            {"parallel_hash_join_threshold", 0, 100'000, "New setting"},
            {"max_limit_for_ann_queries", 1'000, 0, "Obsolete setting"},
            {"max_limit_for_vector_search_queries", 1'000, 1'000, "New setting"},
            {"min_os_cpu_wait_time_ratio_to_throw", 0, 0, "Setting values were changed and backported to 25.4"},
            {"max_os_cpu_wait_time_ratio_to_throw", 0, 0, "Setting values were changed and backported to 25.4"},
            {"make_distributed_plan", 0, 0, "New experimental setting."},
            {"distributed_plan_execute_locally", 0, 0, "New experimental setting."},
            {"distributed_plan_default_shuffle_join_bucket_count", 8, 8, "New experimental setting."},
            {"distributed_plan_default_reader_bucket_count", 8, 8, "New experimental setting."},
            {"distributed_plan_optimize_exchanges", true, true, "New experimental setting."},
            {"distributed_plan_force_exchange_kind", "", "", "New experimental setting."},
            {"update_sequential_consistency", true, true, "A new setting"},
            {"update_parallel_mode", "auto", "auto", "A new setting"},
            {"lightweight_delete_mode", "alter_update", "alter_update", "A new setting"},
            {"alter_update_mode", "heavy", "heavy", "A new setting"},
            {"apply_patch_parts", true, true, "A new setting"},
            {"allow_experimental_lightweight_update", false, false, "A new setting"},
            {"allow_experimental_delta_kernel_rs", false, true, "New setting"},
            {"allow_experimental_database_hms_catalog", false, false, "Allow experimental database engine DataLakeCatalog with catalog_type = 'hive'"},
            {"vector_search_filter_strategy", "auto", "auto", "New setting"},
            {"vector_search_postfilter_multiplier", 1.0, 1.0, "New setting"},
            {"compile_expressions", false, true, "We believe that the LLVM infrastructure behind the JIT compiler is stable enough to enable this setting by default."},
            {"input_format_parquet_bloom_filter_push_down", false, true, "When reading Parquet files, skip whole row groups based on the WHERE/PREWHERE expressions and bloom filter in the Parquet metadata."},
            {"input_format_parquet_allow_geoparquet_parser", false, true, "A new setting to use geo columns in parquet file"},
            {"enable_url_encoding", true, false, "Changed existing setting's default value"},
            {"s3_slow_all_threads_after_network_error", false, true, "New setting"},
            {"enable_scopes_for_with_statement", true, true, "New setting for backward compatibility with the old analyzer."},
            /// Release closed. Please use 25.6
        });
        addSettingsChanges(settings_changes_history, "25.4",
        {
            /// Release closed. Please use 25.5
            {"use_query_condition_cache", false, true, "A new optimization"},
            {"allow_materialized_view_with_bad_select", true, false, "Don't allow creating MVs referencing nonexistent columns or tables"},
            {"query_plan_optimize_lazy_materialization", false, true, "Added new setting to use query plan for lazy materialization optimisation"},
            {"query_plan_max_limit_for_lazy_materialization", 10, 10, "Added new setting to control maximum limit value that allows to use query plan for lazy materialization optimisation. If zero, there is no limit"},
            {"query_plan_convert_join_to_in", false, false, "New setting"},
            {"enable_hdfs_pread", true, true, "New setting."},
            {"low_priority_query_wait_time_ms", 1000, 1000, "New setting."},
            {"allow_experimental_correlated_subqueries", false, false, "Added new setting to allow correlated subqueries execution."},
            {"serialize_query_plan", false, false, "NewSetting"},
            {"allow_experimental_shared_set_join", 0, 1, "A setting for ClickHouse Cloud to enable SharedSet and SharedJoin"},
            {"allow_special_bool_values_inside_variant", true, false, "Don't allow special bool values during Variant type parsing"},
            {"cast_string_to_variant_use_inference", true, true, "New setting to enable/disable types inference during CAST from String to Variant"},
            {"distributed_cache_read_request_max_tries", 20, 20, "New setting"},
            {"query_condition_cache_store_conditions_as_plaintext", false, false, "New setting"},
            {"min_os_cpu_wait_time_ratio_to_throw", 0, 0, "New setting"},
            {"max_os_cpu_wait_time_ratio_to_throw", 0, 0, "New setting"},
            {"query_plan_merge_filter_into_join_condition", false, true, "Added new setting to merge filter into join condition"},
            {"use_local_cache_for_remote_storage", true, false, "Obsolete setting."},
            {"iceberg_timestamp_ms", 0, 0, "New setting."},
            {"iceberg_snapshot_id", 0, 0, "New setting."},
            {"use_iceberg_metadata_files_cache", true, true, "New setting"},
            {"query_plan_join_shard_by_pk_ranges", false, false, "New setting"},
            {"parallel_replicas_insert_select_local_pipeline", false, false, "Use local pipeline during distributed INSERT SELECT with parallel replicas. Currently disabled due to performance issues"},
            {"parallel_hash_join_threshold", 0, 0, "New setting"},
            {"function_date_trunc_return_type_behavior", 1, 0, "Change the result type for dateTrunc function for DateTime64/Date32 arguments to DateTime64/Date32 regardless of time unit to get correct result for negative values"},
            {"enable_scopes_for_with_statement", true, true, "New setting for backward compatibility with the old analyzer."},
            /// Release closed. Please use 25.5
        });
        addSettingsChanges(settings_changes_history, "25.3",
        {
            /// Release closed. Please use 25.4
            {"enable_json_type", false, true, "JSON data type is production-ready"},
            {"enable_dynamic_type", false, true, "Dynamic data type is production-ready"},
            {"enable_variant_type", false, true, "Variant data type is production-ready"},
            {"allow_experimental_json_type", false, true, "JSON data type is production-ready"},
            {"allow_experimental_dynamic_type", false, true, "Dynamic data type is production-ready"},
            {"allow_experimental_variant_type", false, true, "Variant data type is production-ready"},
            {"allow_experimental_database_unity_catalog", false, false, "Allow experimental database engine DataLakeCatalog with catalog_type = 'unity'"},
            {"allow_experimental_database_glue_catalog", false, false, "Allow experimental database engine DataLakeCatalog with catalog_type = 'glue'"},
            {"use_page_cache_with_distributed_cache", false, false, "New setting"},
            {"use_query_condition_cache", false, false, "New setting."},
            {"parallel_replicas_for_cluster_engines", false, true, "New setting."},
            {"parallel_hash_join_threshold", 0, 0, "New setting"},
            /// Release closed. Please use 25.4
        });
        addSettingsChanges(settings_changes_history, "25.2",
        {
            /// Release closed. Please use 25.3
            {"schema_inference_make_json_columns_nullable", false, false, "Allow to infer Nullable(JSON) during schema inference"},
            {"query_plan_use_new_logical_join_step", false, true, "Enable new step"},
            {"postgresql_fault_injection_probability", 0., 0., "New setting"},
            {"apply_settings_from_server", false, true, "Client-side code (e.g. INSERT input parsing and query output formatting) will use the same settings as the server, including settings from server config."},
            {"merge_tree_use_deserialization_prefixes_cache", true, true, "A new setting to control the usage of deserialization prefixes cache in MergeTree"},
            {"merge_tree_use_prefixes_deserialization_thread_pool", true, true, "A new setting controlling the usage of the thread pool for parallel prefixes deserialization in MergeTree"},
            {"optimize_and_compare_chain", false, true, "A new setting"},
            {"enable_adaptive_memory_spill_scheduler", false, false, "New setting. Enable spill memory data into external storage adaptively."},
            {"output_format_parquet_write_bloom_filter", false, true, "Added support for writing Parquet bloom filters."},
            {"output_format_parquet_bloom_filter_bits_per_value", 10.5, 10.5, "New setting."},
            {"output_format_parquet_bloom_filter_flush_threshold_bytes", 128 * 1024 * 1024, 128 * 1024 * 1024, "New setting."},
            {"output_format_pretty_max_rows", 10000, 1000, "It is better for usability - less amount to scroll."},
            {"restore_replicated_merge_tree_to_shared_merge_tree", false, false, "New setting."},
            {"parallel_replicas_only_with_analyzer", true, true, "Parallel replicas is supported only with analyzer enabled"},
            {"s3_allow_multipart_copy", true, true, "New setting."},
        });
        addSettingsChanges(settings_changes_history, "25.1",
        {
            /// Release closed. Please use 25.2
            {"allow_not_comparable_types_in_order_by", true, false, "Don't allow not comparable types in order by by default"},
            {"allow_not_comparable_types_in_comparison_functions", true, false, "Don't allow not comparable types in comparison functions by default"},
            {"output_format_json_pretty_print", false, true, "Print values in a pretty format in JSON output format by default"},
            {"allow_experimental_ts_to_grid_aggregate_function", false, false, "Cloud only"},
            {"formatdatetime_f_prints_scale_number_of_digits", true, false, "New setting."},
            {"distributed_cache_connect_max_tries", 20, 20, "Cloud only"},
            {"query_plan_use_new_logical_join_step", false, false, "New join step, internal change"},
            {"distributed_cache_min_bytes_for_seek", 0, 0, "New private setting."},
            {"use_iceberg_partition_pruning", false, false, "New setting for Iceberg partition pruning."},
            {"max_bytes_ratio_before_external_group_by", 0.0, 0.5, "Enable automatic spilling to disk by default."},
            {"max_bytes_ratio_before_external_sort", 0.0, 0.5, "Enable automatic spilling to disk by default."},
            {"min_external_sort_block_bytes", 0., 100_MiB, "New setting."},
            {"s3queue_migrate_old_metadata_to_buckets", false, false, "New setting."},
            {"distributed_cache_pool_behaviour_on_limit", "allocate_bypassing_pool", "wait", "Cloud only"},
            {"use_hive_partitioning", false, true, "Enabled the setting by default."},
            {"query_plan_try_use_vector_search", false, true, "New setting."},
            {"short_circuit_function_evaluation_for_nulls", false, true, "Allow to execute functions with Nullable arguments only on rows with non-NULL values in all arguments"},
            {"short_circuit_function_evaluation_for_nulls_threshold", 1.0, 1.0, "Ratio threshold of NULL values to execute functions with Nullable arguments only on rows with non-NULL values in all arguments. Applies when setting short_circuit_function_evaluation_for_nulls is enabled."},
            {"output_format_orc_writer_time_zone_name", "GMT", "GMT", "The time zone name for ORC writer, the default ORC writer's time zone is GMT."},
            {"output_format_pretty_highlight_trailing_spaces", false, true, "A new setting."},
            {"allow_experimental_bfloat16_type", false, true, "Add new BFloat16 type"},
            {"allow_push_predicate_ast_for_distributed_subqueries", false, true, "A new setting"},
            {"output_format_pretty_squash_consecutive_ms", 0, 50, "Add new setting"},
            {"output_format_pretty_squash_max_wait_ms", 0, 1000, "Add new setting"},
            {"output_format_pretty_max_column_name_width_cut_to", 0, 24, "A new setting"},
            {"output_format_pretty_max_column_name_width_min_chars_to_cut", 0, 4, "A new setting"},
            {"output_format_pretty_multiline_fields", false, true, "A new setting"},
            {"output_format_pretty_fallback_to_vertical", false, true, "A new setting"},
            {"output_format_pretty_fallback_to_vertical_max_rows_per_chunk", 0, 100, "A new setting"},
            {"output_format_pretty_fallback_to_vertical_min_columns", 0, 5, "A new setting"},
            {"output_format_pretty_fallback_to_vertical_min_table_width", 0, 250, "A new setting"},
            {"merge_table_max_tables_to_look_for_schema_inference", 1, 1000, "A new setting"},
            {"max_autoincrement_series", 1000, 1000, "A new setting"},
            {"validate_enum_literals_in_operators", false, false, "A new setting"},
            {"allow_experimental_kusto_dialect", true, false, "A new setting"},
            {"allow_experimental_prql_dialect", true, false, "A new setting"},
            {"h3togeo_lon_lat_result_order", true, false, "A new setting"},
            {"max_parallel_replicas", 1, 1000, "Use up to 1000 parallel replicas by default."},
            {"allow_general_join_planning", false, true, "Allow more general join planning algorithm when hash join algorithm is enabled."},
            {"optimize_extract_common_expressions", false, true, "Optimize WHERE, PREWHERE, ON, HAVING and QUALIFY expressions by extracting common expressions out from disjunction of conjunctions."},
            /// Release closed. Please use 25.2
        });
        addSettingsChanges(settings_changes_history, "24.12",
        {
            /// Release closed. Please use 25.1
            {"allow_experimental_database_iceberg", false, false, "New setting."},
            {"shared_merge_tree_sync_parts_on_partition_operations", 1, 1, "New setting. By default parts are always synchronized"},
            {"query_plan_join_swap_table", "false", "auto", "New setting. Right table was always chosen before."},
            {"max_size_to_preallocate_for_aggregation", 100'000'000, 1'000'000'000'000, "Enable optimisation for bigger tables."},
            {"max_size_to_preallocate_for_joins", 100'000'000, 1'000'000'000'000, "Enable optimisation for bigger tables."},
            {"max_bytes_ratio_before_external_group_by", 0., 0., "New setting."},
            {"optimize_extract_common_expressions", false, false, "Introduce setting to optimize WHERE, PREWHERE, ON, HAVING and QUALIFY expressions by extracting common expressions out from disjunction of conjunctions."},
            {"max_bytes_ratio_before_external_sort", 0., 0., "New setting."},
            {"use_async_executor_for_materialized_views", false, false, "New setting."},
            {"http_response_headers", "", "", "New setting."},
            {"output_format_parquet_datetime_as_uint32", true, false, "Write DateTime as DateTime64(3) instead of UInt32 (these are the two Parquet types closest to DateTime)."},
            {"output_format_parquet_date_as_uint16", true, false, "Write Date as Date32 instead of plain UInt16 (these are the two Parquet types closest to Date)."},
            {"skip_redundant_aliases_in_udf", false, false, "When enabled, this allows you to use the same user defined function several times for several materialized columns in the same table."},
            {"parallel_replicas_index_analysis_only_on_coordinator", true, true, "Index analysis done only on replica-coordinator and skipped on other replicas. Effective only with enabled parallel_replicas_local_plan"}, // enabling it was moved to 24.10
            {"least_greatest_legacy_null_behavior", true, false, "New setting"},
            {"use_concurrency_control", false, true, "Enable concurrency control by default"},
            {"join_algorithm", "default", "direct,parallel_hash,hash", "'default' was deprecated in favor of explicitly specified join algorithms, also parallel_hash is now preferred over hash"},
            /// Release closed. Please use 25.1
        });
        addSettingsChanges(settings_changes_history, "24.11",
        {
            {"validate_mutation_query", false, true, "New setting to validate mutation queries by default."},
            {"enable_job_stack_trace", false, false, "Enables collecting stack traces from job's scheduling. Disabled by default to avoid performance overhead."},
            {"allow_suspicious_types_in_group_by", true, false, "Don't allow Variant/Dynamic types in GROUP BY by default"},
            {"allow_suspicious_types_in_order_by", true, false, "Don't allow Variant/Dynamic types in ORDER BY by default"},
            {"distributed_cache_discard_connection_if_unread_data", true, true, "New setting"},
            {"filesystem_cache_enable_background_download_for_metadata_files_in_packed_storage", true, true, "New setting"},
            {"filesystem_cache_enable_background_download_during_fetch", true, true, "New setting"},
            {"azure_check_objects_after_upload", false, false, "Check each uploaded object in azure blob storage to be sure that upload was successful"},
            {"backup_restore_keeper_max_retries", 20, 1000, "Should be big enough so the whole operation BACKUP or RESTORE operation won't fail because of a temporary [Zoo]Keeper failure in the middle of it."},
            {"backup_restore_failure_after_host_disconnected_for_seconds", 0, 3600, "New setting."},
            {"backup_restore_keeper_max_retries_while_initializing", 0, 20, "New setting."},
            {"backup_restore_keeper_max_retries_while_handling_error", 0, 20, "New setting."},
            {"backup_restore_finish_timeout_after_error_sec", 0, 180, "New setting."},
            {"query_plan_merge_filters", false, true, "Allow to merge filters in the query plan. This is required to properly support filter-push-down with a new analyzer."},
            {"parallel_replicas_local_plan", false, true, "Use local plan for local replica in a query with parallel replicas"},
            {"merge_tree_use_v1_object_and_dynamic_serialization", true, false, "Add new serialization V2 version for JSON and Dynamic types"},
            {"min_joined_block_size_bytes", 524288, 524288, "New setting."},
            {"allow_experimental_bfloat16_type", false, false, "Add new experimental BFloat16 type"},
            {"filesystem_cache_skip_download_if_exceeds_per_query_cache_write_limit", 1, 1, "Rename of setting skip_download_if_exceeds_query_cache_limit"},
            {"filesystem_cache_prefer_bigger_buffer_size", true, true, "New setting"},
            {"read_in_order_use_virtual_row", false, false, "Use virtual row while reading in order of primary key or its monotonic function fashion. It is useful when searching over multiple parts as only relevant ones are touched."},
            {"s3_skip_empty_files", false, true, "We hope it will provide better UX"},
            {"filesystem_cache_boundary_alignment", 0, 0, "New setting"},
            {"push_external_roles_in_interserver_queries", false, true, "New setting."},
            {"enable_variant_type", false, false, "Add alias to allow_experimental_variant_type"},
            {"enable_dynamic_type", false, false, "Add alias to allow_experimental_dynamic_type"},
            {"enable_json_type", false, false, "Add alias to allow_experimental_json_type"},
        });
        addSettingsChanges(settings_changes_history, "24.10",
        {
            {"query_metric_log_interval", 0, -1, "New setting."},
            {"enforce_strict_identifier_format", false, false, "New setting."},
            {"enable_parsing_to_custom_serialization", false, true, "New setting"},
            {"mongodb_throw_on_unsupported_query", false, true, "New setting."},
            {"enable_parallel_replicas", false, false, "Parallel replicas with read tasks became the Beta tier feature."},
            {"parallel_replicas_mode", "read_tasks", "read_tasks", "This setting was introduced as a part of making parallel replicas feature Beta"},
            {"filesystem_cache_name", "", "", "Filesystem cache name to use for stateless table engines or data lakes"},
            {"restore_replace_external_dictionary_source_to_null", false, false, "New setting."},
            {"show_create_query_identifier_quoting_rule", "when_necessary", "when_necessary", "New setting."},
            {"show_create_query_identifier_quoting_style", "Backticks", "Backticks", "New setting."},
            {"merge_tree_min_read_task_size", 8, 8, "New setting"},
            {"merge_tree_min_rows_for_concurrent_read_for_remote_filesystem", (20 * 8192), 0, "Setting is deprecated"},
            {"merge_tree_min_bytes_for_concurrent_read_for_remote_filesystem", (24 * 10 * 1024 * 1024), 0, "Setting is deprecated"},
            {"implicit_select", false, false, "A new setting."},
            {"output_format_native_write_json_as_string", false, false, "Add new setting to allow write JSON column as single String column in Native format"},
            {"output_format_binary_write_json_as_string", false, false, "Add new setting to write values of JSON type as JSON string in RowBinary output format"},
            {"input_format_binary_read_json_as_string", false, false, "Add new setting to read values of JSON type as JSON string in RowBinary input format"},
            {"min_free_disk_bytes_to_perform_insert", 0, 0, "New setting."},
            {"min_free_disk_ratio_to_perform_insert", 0.0, 0.0, "New setting."},
            {"parallel_replicas_local_plan", false, true, "Use local plan for local replica in a query with parallel replicas"},
            {"enable_named_columns_in_function_tuple", false, false, "Disabled pending usability improvements"},
            {"cloud_mode_database_engine", 1, 1, "A setting for ClickHouse Cloud"},
            {"allow_experimental_shared_set_join", 0, 0, "A setting for ClickHouse Cloud"},
            {"read_through_distributed_cache", 0, 0, "A setting for ClickHouse Cloud"},
            {"write_through_distributed_cache", 0, 0, "A setting for ClickHouse Cloud"},
            {"distributed_cache_throw_on_error", 0, 0, "A setting for ClickHouse Cloud"},
            {"distributed_cache_log_mode", "on_error", "on_error", "A setting for ClickHouse Cloud"},
            {"distributed_cache_fetch_metrics_only_from_current_az", 1, 1, "A setting for ClickHouse Cloud"},
            {"distributed_cache_connect_max_tries", 20, 20, "A setting for ClickHouse Cloud"},
            {"distributed_cache_receive_response_wait_milliseconds", 60000, 60000, "A setting for ClickHouse Cloud"},
            {"distributed_cache_receive_timeout_milliseconds", 10000, 10000, "A setting for ClickHouse Cloud"},
            {"distributed_cache_wait_connection_from_pool_milliseconds", 100, 100, "A setting for ClickHouse Cloud"},
            {"distributed_cache_bypass_connection_pool", 0, 0, "A setting for ClickHouse Cloud"},
            {"distributed_cache_pool_behaviour_on_limit", "allocate_bypassing_pool", "allocate_bypassing_pool", "A setting for ClickHouse Cloud"},
            {"distributed_cache_read_alignment", 0, 0, "A setting for ClickHouse Cloud"},
            {"distributed_cache_max_unacked_inflight_packets", 10, 10, "A setting for ClickHouse Cloud"},
            {"distributed_cache_data_packet_ack_window", 5, 5, "A setting for ClickHouse Cloud"},
            {"input_format_parquet_enable_row_group_prefetch", false, true, "Enable row group prefetching during parquet parsing. Currently, only single-threaded parsing can prefetch."},
            {"input_format_orc_dictionary_as_low_cardinality", false, true, "Treat ORC dictionary encoded columns as LowCardinality columns while reading ORC files"},
            {"allow_experimental_refreshable_materialized_view", false, true, "Not experimental anymore"},
            {"max_parts_to_move", 0, 1000, "New setting"},
            {"hnsw_candidate_list_size_for_search", 64, 256, "New setting. Previously, the value was optionally specified in CREATE INDEX and 64 by default."},
            {"allow_reorder_prewhere_conditions", true, true, "New setting"},
            {"input_format_parquet_bloom_filter_push_down", false, false, "When reading Parquet files, skip whole row groups based on the WHERE/PREWHERE expressions and bloom filter in the Parquet metadata."},
            {"date_time_64_output_format_cut_trailing_zeros_align_to_groups_of_thousands", false, false, "Dynamically trim the trailing zeros of datetime64 values to adjust the output scale to (0, 3, 6), corresponding to 'seconds', 'milliseconds', and 'microseconds'."},
            {"parallel_replicas_index_analysis_only_on_coordinator", false, true, "Index analysis done only on replica-coordinator and skipped on other replicas. Effective only with enabled parallel_replicas_local_plan"},
            {"distributed_cache_discard_connection_if_unread_data", true, true, "New setting"},
            {"azure_check_objects_after_upload", false, false, "Check each uploaded object in azure blob storage to be sure that upload was successful"},
            {"backup_restore_keeper_max_retries", 20, 1000, "Should be big enough so the whole operation BACKUP or RESTORE operation won't fail because of a temporary [Zoo]Keeper failure in the middle of it."},
            {"backup_restore_failure_after_host_disconnected_for_seconds", 0, 3600, "New setting."},
            {"backup_restore_keeper_max_retries_while_initializing", 0, 20, "New setting."},
            {"backup_restore_keeper_max_retries_while_handling_error", 0, 20, "New setting."},
            {"backup_restore_finish_timeout_after_error_sec", 0, 180, "New setting."},
        });
        addSettingsChanges(settings_changes_history, "24.9",
        {
            {"output_format_orc_dictionary_key_size_threshold", 0.0, 0.0, "For a string column in ORC output format, if the number of distinct values is greater than this fraction of the total number of non-null rows, turn off dictionary encoding. Otherwise dictionary encoding is enabled"},
            {"input_format_json_empty_as_default", false, false, "Added new setting to allow to treat empty fields in JSON input as default values."},
            {"input_format_try_infer_variants", false, false, "Try to infer Variant type in text formats when there is more than one possible type for column/array elements"},
            {"join_output_by_rowlist_perkey_rows_threshold", 0, 5, "The lower limit of per-key average rows in the right table to determine whether to output by row list in hash join."},
            {"create_if_not_exists", false, false, "New setting."},
            {"allow_materialized_view_with_bad_select", true, true, "Support (but not enable yet) stricter validation in CREATE MATERIALIZED VIEW"},
            {"parallel_replicas_mark_segment_size", 128, 0, "Value for this setting now determined automatically"},
            {"database_replicated_allow_replicated_engine_arguments", 1, 0, "Don't allow explicit arguments by default"},
            {"database_replicated_allow_explicit_uuid", 1, 0, "Added a new setting to disallow explicitly specifying table UUID"},
            {"parallel_replicas_local_plan", false, false, "Use local plan for local replica in a query with parallel replicas"},
            {"join_to_sort_minimum_perkey_rows", 0, 40, "The lower limit of per-key average rows in the right table to determine whether to rerange the right table by key in left or inner join. This setting ensures that the optimization is not applied for sparse table keys"},
            {"join_to_sort_maximum_table_rows", 0, 10000, "The maximum number of rows in the right table to determine whether to rerange the right table by key in left or inner join"},
            {"allow_experimental_join_right_table_sorting", false, false, "If it is set to true, and the conditions of `join_to_sort_minimum_perkey_rows` and `join_to_sort_maximum_table_rows` are met, rerange the right table by key to improve the performance in left or inner hash join"},
            {"mongodb_throw_on_unsupported_query", false, true, "New setting."},
            {"min_free_disk_bytes_to_perform_insert", 0, 0, "Maintain some free disk space bytes from inserts while still allowing for temporary writing."},
            {"min_free_disk_ratio_to_perform_insert", 0.0, 0.0, "Maintain some free disk space bytes expressed as ratio to total disk space from inserts while still allowing for temporary writing."},
        });
        addSettingsChanges(settings_changes_history, "24.8",
        {
            {"rows_before_aggregation", false, false, "Provide exact value for rows_before_aggregation statistic, represents the number of rows read before aggregation"},
            {"restore_replace_external_table_functions_to_null", false, false, "New setting."},
            {"restore_replace_external_engines_to_null", false, false, "New setting."},
            {"input_format_json_max_depth", 1000000, 1000, "It was unlimited in previous versions, but that was unsafe."},
            {"merge_tree_min_bytes_per_task_for_remote_reading", 4194304, 2097152, "Value is unified with `filesystem_prefetch_min_bytes_for_single_read_task`"},
            {"use_hive_partitioning", false, false, "Allows to use hive partitioning for File, URL, S3, AzureBlobStorage and HDFS engines."},
            {"allow_experimental_kafka_offsets_storage_in_keeper", false, false, "Allow the usage of experimental Kafka storage engine that stores the committed offsets in ClickHouse Keeper"},
            {"allow_archive_path_syntax", true, true, "Added new setting to allow disabling archive path syntax."},
            {"query_cache_tag", "", "", "New setting for labeling query cache settings."},
            {"allow_experimental_time_series_table", false, false, "Added new setting to allow the TimeSeries table engine"},
            {"enable_analyzer", 1, 1, "Added an alias to a setting `allow_experimental_analyzer`."},
            {"optimize_functions_to_subcolumns", false, true, "Enabled settings by default"},
            {"allow_experimental_json_type", false, false, "Add new experimental JSON type"},
            {"use_json_alias_for_old_object_type", true, false, "Use JSON type alias to create new JSON type"},
            {"type_json_skip_duplicated_paths", false, false, "Allow to skip duplicated paths during JSON parsing"},
            {"allow_experimental_vector_similarity_index", false, false, "Added new setting to allow experimental vector similarity indexes"},
            {"input_format_try_infer_datetimes_only_datetime64", true, false, "Allow to infer DateTime instead of DateTime64 in data formats"},
        });
        addSettingsChanges(settings_changes_history, "24.7",
        {
            {"output_format_parquet_write_page_index", false, true, "Add a possibility to write page index into parquet files."},
            {"output_format_binary_encode_types_in_binary_format", false, false, "Added new setting to allow to write type names in binary format in RowBinaryWithNamesAndTypes output format"},
            {"input_format_binary_decode_types_in_binary_format", false, false, "Added new setting to allow to read type names in binary format in RowBinaryWithNamesAndTypes input format"},
            {"output_format_native_encode_types_in_binary_format", false, false, "Added new setting to allow to write type names in binary format in Native output format"},
            {"input_format_native_decode_types_in_binary_format", false, false, "Added new setting to allow to read type names in binary format in Native output format"},
            {"read_in_order_use_buffering", false, true, "Use buffering before merging while reading in order of primary key"},
            {"enable_named_columns_in_function_tuple", false, false, "Generate named tuples in function tuple() when all names are unique and can be treated as unquoted identifiers."},
            {"optimize_trivial_insert_select", true, false, "The optimization does not make sense in many cases."},
            {"dictionary_validate_primary_key_type", false, false, "Validate primary key type for dictionaries. By default id type for simple layouts will be implicitly converted to UInt64."},
            {"collect_hash_table_stats_during_joins", false, true, "New setting."},
            {"max_size_to_preallocate_for_joins", 0, 100'000'000, "New setting."},
            {"input_format_orc_reader_time_zone_name", "GMT", "GMT", "The time zone name for ORC row reader, the default ORC row reader's time zone is GMT."},
            {"database_replicated_allow_heavy_create", true, false, "Long-running DDL queries (CREATE AS SELECT and POPULATE) for Replicated database engine was forbidden"},
            {"query_plan_merge_filters", false, false, "Allow to merge filters in the query plan"},
            {"azure_sdk_max_retries", 10, 10, "Maximum number of retries in azure sdk"},
            {"azure_sdk_retry_initial_backoff_ms", 10, 10, "Minimal backoff between retries in azure sdk"},
            {"azure_sdk_retry_max_backoff_ms", 1000, 1000, "Maximal backoff between retries in azure sdk"},
            {"ignore_on_cluster_for_replicated_named_collections_queries", false, false, "Ignore ON CLUSTER clause for replicated named collections management queries."},
            {"backup_restore_s3_retry_attempts", 1000,1000, "Setting for Aws::Client::RetryStrategy, Aws::Client does retries itself, 0 means no retries. It takes place only for backup/restore."},
            {"postgresql_connection_attempt_timeout", 2, 2, "Allow to control 'connect_timeout' parameter of PostgreSQL connection."},
            {"postgresql_connection_pool_retries", 2, 2, "Allow to control the number of retries in PostgreSQL connection pool."}
        });
        addSettingsChanges(settings_changes_history, "24.6",
        {
            {"materialize_skip_indexes_on_insert", true, true, "Added new setting to allow to disable materialization of skip indexes on insert"},
            {"materialize_statistics_on_insert", true, true, "Added new setting to allow to disable materialization of statistics on insert"},
            {"input_format_parquet_use_native_reader", false, false, "When reading Parquet files, to use native reader instead of arrow reader."},
            {"hdfs_throw_on_zero_files_match", false, false, "Allow to throw an error when ListObjects request cannot match any files in HDFS engine instead of empty query result"},
            {"azure_throw_on_zero_files_match", false, false, "Allow to throw an error when ListObjects request cannot match any files in AzureBlobStorage engine instead of empty query result"},
            {"s3_validate_request_settings", true, true, "Allow to disable S3 request settings validation"},
            {"allow_experimental_full_text_index", false, false, "Enable experimental text index"},
            {"azure_skip_empty_files", false, false, "Allow to skip empty files in azure table engine"},
            {"hdfs_ignore_file_doesnt_exist", false, false, "Allow to return 0 rows when the requested files don't exist instead of throwing an exception in HDFS table engine"},
            {"azure_ignore_file_doesnt_exist", false, false, "Allow to return 0 rows when the requested files don't exist instead of throwing an exception in AzureBlobStorage table engine"},
            {"s3_ignore_file_doesnt_exist", false, false, "Allow to return 0 rows when the requested files don't exist instead of throwing an exception in S3 table engine"},
            {"s3_max_part_number", 10000, 10000, "Maximum part number number for s3 upload part"},
            {"s3_max_single_operation_copy_size", 32 * 1024 * 1024, 32 * 1024 * 1024, "Maximum size for a single copy operation in s3"},
            {"input_format_parquet_max_block_size", 8192, DEFAULT_BLOCK_SIZE, "Increase block size for parquet reader."},
            {"input_format_parquet_prefer_block_bytes", 0, DEFAULT_BLOCK_SIZE * 256, "Average block bytes output by parquet reader."},
            {"enable_blob_storage_log", true, true, "Write information about blob storage operations to system.blob_storage_log table"},
            {"allow_deprecated_snowflake_conversion_functions", true, false, "Disabled deprecated functions snowflakeToDateTime[64] and dateTime[64]ToSnowflake."},
            {"allow_statistic_optimize", false, false, "Old setting which popped up here being renamed."},
            {"allow_experimental_statistic", false, false, "Old setting which popped up here being renamed."},
            {"allow_statistics_optimize", false, false, "The setting was renamed. The previous name is `allow_statistic_optimize`."},
            {"allow_experimental_statistics", false, false, "The setting was renamed. The previous name is `allow_experimental_statistic`."},
            {"enable_vertical_final", false, true, "Enable vertical final by default again after fixing bug"},
            {"parallel_replicas_custom_key_range_lower", 0, 0, "Add settings to control the range filter when using parallel replicas with dynamic shards"},
            {"parallel_replicas_custom_key_range_upper", 0, 0, "Add settings to control the range filter when using parallel replicas with dynamic shards. A value of 0 disables the upper limit"},
            {"output_format_pretty_display_footer_column_names", 0, 1, "Add a setting to display column names in the footer if there are many rows. Threshold value is controlled by output_format_pretty_display_footer_column_names_min_rows."},
            {"output_format_pretty_display_footer_column_names_min_rows", 0, 50, "Add a setting to control the threshold value for setting output_format_pretty_display_footer_column_names_min_rows. Default 50."},
            {"output_format_csv_serialize_tuple_into_separate_columns", true, true, "A new way of how interpret tuples in CSV format was added."},
            {"input_format_csv_deserialize_separate_columns_into_tuple", true, true, "A new way of how interpret tuples in CSV format was added."},
            {"input_format_csv_try_infer_strings_from_quoted_tuples", true, true, "A new way of how interpret tuples in CSV format was added."},
        });
        addSettingsChanges(settings_changes_history, "24.5",
        {
            {"allow_deprecated_error_prone_window_functions", true, false, "Allow usage of deprecated error prone window functions (neighbor, runningAccumulate, runningDifferenceStartingWithFirstValue, runningDifference)"},
            {"allow_experimental_join_condition", false, false, "Support join with inequal conditions which involve columns from both left and right table. e.g. t1.y < t2.y."},
            {"input_format_tsv_crlf_end_of_line", false, false, "Enables reading of CRLF line endings with TSV formats"},
            {"output_format_parquet_use_custom_encoder", false, true, "Enable custom Parquet encoder."},
            {"cross_join_min_rows_to_compress", 0, 10000000, "Minimal count of rows to compress block in CROSS JOIN. Zero value means - disable this threshold. This block is compressed when any of the two thresholds (by rows or by bytes) are reached."},
            {"cross_join_min_bytes_to_compress", 0, 1_GiB, "Minimal size of block to compress in CROSS JOIN. Zero value means - disable this threshold. This block is compressed when any of the two thresholds (by rows or by bytes) are reached."},
            {"http_max_chunk_size", 0, 0, "Internal limitation"},
            {"prefer_external_sort_block_bytes", 0, DEFAULT_BLOCK_SIZE * 256, "Prefer maximum block bytes for external sort, reduce the memory usage during merging."},
            {"input_format_force_null_for_omitted_fields", false, false, "Disable type-defaults for omitted fields when needed"},
            {"cast_string_to_dynamic_use_inference", false, false, "Add setting to allow converting String to Dynamic through parsing"},
            {"allow_experimental_dynamic_type", false, false, "Add new experimental Dynamic type"},
            {"azure_max_blocks_in_multipart_upload", 50000, 50000, "Maximum number of blocks in multipart upload for Azure."},
            {"allow_archive_path_syntax", false, true, "Added new setting to allow disabling archive path syntax."},
        });
        addSettingsChanges(settings_changes_history, "24.4",
        {
            {"input_format_json_throw_on_bad_escape_sequence", true, true, "Allow to save JSON strings with bad escape sequences"},
            {"max_parsing_threads", 0, 0, "Add a separate setting to control number of threads in parallel parsing from files"},
            {"ignore_drop_queries_probability", 0, 0, "Allow to ignore drop queries in server with specified probability for testing purposes"},
            {"lightweight_deletes_sync", 2, 2, "The same as 'mutation_sync', but controls only execution of lightweight deletes"},
            {"query_cache_system_table_handling", "save", "throw", "The query cache no longer caches results of queries against system tables"},
            {"input_format_json_ignore_unnecessary_fields", false, true, "Ignore unnecessary fields and not parse them. Enabling this may not throw exceptions on json strings of invalid format or with duplicated fields"},
            {"input_format_hive_text_allow_variable_number_of_columns", false, true, "Ignore extra columns in Hive Text input (if file has more columns than expected) and treat missing fields in Hive Text input as default values."},
            {"allow_experimental_database_replicated", false, true, "Database engine Replicated is now in Beta stage"},
            {"temporary_data_in_cache_reserve_space_wait_lock_timeout_milliseconds", (10 * 60 * 1000), (10 * 60 * 1000), "Wait time to lock cache for sapce reservation in temporary data in filesystem cache"},
            {"optimize_rewrite_sum_if_to_count_if", false, true, "Only available for the analyzer, where it works correctly"},
            {"azure_allow_parallel_part_upload", "true", "true", "Use multiple threads for azure multipart upload."},
            {"max_recursive_cte_evaluation_depth", DBMS_RECURSIVE_CTE_MAX_EVALUATION_DEPTH, DBMS_RECURSIVE_CTE_MAX_EVALUATION_DEPTH, "Maximum limit on recursive CTE evaluation depth"},
            {"query_plan_convert_outer_join_to_inner_join", false, true, "Allow to convert OUTER JOIN to INNER JOIN if filter after JOIN always filters default values"},
        });
        addSettingsChanges(settings_changes_history, "24.3",
        {
            {"s3_connect_timeout_ms", 1000, 1000, "Introduce new dedicated setting for s3 connection timeout"},
            {"allow_experimental_shared_merge_tree", false, true, "The setting is obsolete"},
            {"use_page_cache_for_disks_without_file_cache", false, false, "Added userspace page cache"},
            {"read_from_page_cache_if_exists_otherwise_bypass_cache", false, false, "Added userspace page cache"},
            {"page_cache_inject_eviction", false, false, "Added userspace page cache"},
            {"default_table_engine", "None", "MergeTree", "Set default table engine to MergeTree for better usability"},
            {"input_format_json_use_string_type_for_ambiguous_paths_in_named_tuples_inference_from_objects", false, false, "Allow to use String type for ambiguous paths during named tuple inference from JSON objects"},
            {"traverse_shadow_remote_data_paths", false, false, "Traverse shadow directory when query system.remote_data_paths."},
            {"throw_if_deduplication_in_dependent_materialized_views_enabled_with_async_insert", false, true, "Deduplication in dependent materialized view cannot work together with async inserts."},
            {"parallel_replicas_allow_in_with_subquery", false, true, "If true, subquery for IN will be executed on every follower replica"},
            {"log_processors_profiles", false, true, "Enable by default"},
            {"function_locate_has_mysql_compatible_argument_order", false, true, "Increase compatibility with MySQL's locate function."},
            {"allow_suspicious_primary_key", true, false, "Forbid suspicious PRIMARY KEY/ORDER BY for MergeTree (i.e. SimpleAggregateFunction)"},
            {"filesystem_cache_reserve_space_wait_lock_timeout_milliseconds", 1000, 1000, "Wait time to lock cache for sapce reservation in filesystem cache"},
            {"max_parser_backtracks", 0, 1000000, "Limiting the complexity of parsing"},
            {"analyzer_compatibility_join_using_top_level_identifier", false, false, "Force to resolve identifier in JOIN USING from projection"},
            {"distributed_insert_skip_read_only_replicas", false, false, "If true, INSERT into Distributed will skip read-only replicas"},
            {"keeper_max_retries", 10, 10, "Max retries for general keeper operations"},
            {"keeper_retry_initial_backoff_ms", 100, 100, "Initial backoff timeout for general keeper operations"},
            {"keeper_retry_max_backoff_ms", 5000, 5000, "Max backoff timeout for general keeper operations"},
            {"s3queue_allow_experimental_sharded_mode", false, false, "Enable experimental sharded mode of S3Queue table engine. It is experimental because it will be rewritten"},
            {"allow_experimental_analyzer", false, true, "Enable analyzer and planner by default."},
            {"merge_tree_read_split_ranges_into_intersecting_and_non_intersecting_injection_probability", 0.0, 0.0, "For testing of `PartsSplitter` - split read ranges into intersecting and non intersecting every time you read from MergeTree with the specified probability."},
            {"allow_get_client_http_header", false, false, "Introduced a new function."},
            {"output_format_pretty_row_numbers", false, true, "It is better for usability."},
            {"output_format_pretty_max_value_width_apply_for_single_value", true, false, "Single values in Pretty formats won't be cut."},
            {"output_format_parquet_string_as_string", false, true, "ClickHouse allows arbitrary binary data in the String data type, which is typically UTF-8. Parquet/ORC/Arrow Strings only support UTF-8. That's why you can choose which Arrow's data type to use for the ClickHouse String data type - String or Binary. While Binary would be more correct and compatible, using String by default will correspond to user expectations in most cases."},
            {"output_format_orc_string_as_string", false, true, "ClickHouse allows arbitrary binary data in the String data type, which is typically UTF-8. Parquet/ORC/Arrow Strings only support UTF-8. That's why you can choose which Arrow's data type to use for the ClickHouse String data type - String or Binary. While Binary would be more correct and compatible, using String by default will correspond to user expectations in most cases."},
            {"output_format_arrow_string_as_string", false, true, "ClickHouse allows arbitrary binary data in the String data type, which is typically UTF-8. Parquet/ORC/Arrow Strings only support UTF-8. That's why you can choose which Arrow's data type to use for the ClickHouse String data type - String or Binary. While Binary would be more correct and compatible, using String by default will correspond to user expectations in most cases."},
            {"output_format_parquet_compression_method", "lz4", "zstd", "Parquet/ORC/Arrow support many compression methods, including lz4 and zstd. ClickHouse supports each and every compression method. Some inferior tools, such as 'duckdb', lack support for the faster `lz4` compression method, that's why we set zstd by default."},
            {"output_format_orc_compression_method", "lz4", "zstd", "Parquet/ORC/Arrow support many compression methods, including lz4 and zstd. ClickHouse supports each and every compression method. Some inferior tools, such as 'duckdb', lack support for the faster `lz4` compression method, that's why we set zstd by default."},
            {"output_format_pretty_highlight_digit_groups", false, true, "If enabled and if output is a terminal, highlight every digit corresponding to the number of thousands, millions, etc. with underline."},
            {"geo_distance_returns_float64_on_float64_arguments", false, true, "Increase the default precision."},
            {"azure_max_inflight_parts_for_one_file", 20, 20, "The maximum number of a concurrent loaded parts in multipart upload request. 0 means unlimited."},
            {"azure_strict_upload_part_size", 0, 0, "The exact size of part to upload during multipart upload to Azure blob storage."},
            {"azure_min_upload_part_size", 16*1024*1024, 16*1024*1024, "The minimum size of part to upload during multipart upload to Azure blob storage."},
            {"azure_max_upload_part_size", 5ull*1024*1024*1024, 5ull*1024*1024*1024, "The maximum size of part to upload during multipart upload to Azure blob storage."},
            {"azure_upload_part_size_multiply_factor", 2, 2, "Multiply azure_min_upload_part_size by this factor each time azure_multiply_parts_count_threshold parts were uploaded from a single write to Azure blob storage."},
            {"azure_upload_part_size_multiply_parts_count_threshold", 500, 500, "Each time this number of parts was uploaded to Azure blob storage, azure_min_upload_part_size is multiplied by azure_upload_part_size_multiply_factor."},
            {"output_format_csv_serialize_tuple_into_separate_columns", true, true, "A new way of how interpret tuples in CSV format was added."},
            {"input_format_csv_deserialize_separate_columns_into_tuple", true, true, "A new way of how interpret tuples in CSV format was added."},
            {"input_format_csv_try_infer_strings_from_quoted_tuples", true, true, "A new way of how interpret tuples in CSV format was added."},
        });
        addSettingsChanges(settings_changes_history, "24.2",
        {
            {"allow_suspicious_variant_types", true, false, "Don't allow creating Variant type with suspicious variants by default"},
            {"validate_experimental_and_suspicious_types_inside_nested_types", false, true, "Validate usage of experimental and suspicious types inside nested types"},
            {"output_format_values_escape_quote_with_quote", false, false, "If true escape ' with '', otherwise quoted with \\'"},
            {"output_format_pretty_single_large_number_tip_threshold", 0, 1'000'000, "Print a readable number tip on the right side of the table if the block consists of a single number which exceeds this value (except 0)"},
            {"input_format_try_infer_exponent_floats", true, false, "Don't infer floats in exponential notation by default"},
            {"query_plan_optimize_prewhere", true, true, "Allow to push down filter to PREWHERE expression for supported storages"},
            {"async_insert_max_data_size", 1000000, 10485760, "The previous value appeared to be too small."},
            {"async_insert_poll_timeout_ms", 10, 10, "Timeout in milliseconds for polling data from asynchronous insert queue"},
            {"async_insert_use_adaptive_busy_timeout", false, true, "Use adaptive asynchronous insert timeout"},
            {"async_insert_busy_timeout_min_ms", 50, 50, "The minimum value of the asynchronous insert timeout in milliseconds; it also serves as the initial value, which may be increased later by the adaptive algorithm"},
            {"async_insert_busy_timeout_max_ms", 200, 200, "The minimum value of the asynchronous insert timeout in milliseconds; async_insert_busy_timeout_ms is aliased to async_insert_busy_timeout_max_ms"},
            {"async_insert_busy_timeout_increase_rate", 0.2, 0.2, "The exponential growth rate at which the adaptive asynchronous insert timeout increases"},
            {"async_insert_busy_timeout_decrease_rate", 0.2, 0.2, "The exponential growth rate at which the adaptive asynchronous insert timeout decreases"},
            {"format_template_row_format", "", "", "Template row format string can be set directly in query"},
            {"format_template_resultset_format", "", "", "Template result set format string can be set in query"},
            {"split_parts_ranges_into_intersecting_and_non_intersecting_final", true, true, "Allow to split parts ranges into intersecting and non intersecting during FINAL optimization"},
            {"split_intersecting_parts_ranges_into_layers_final", true, true, "Allow to split intersecting parts ranges into layers during FINAL optimization"},
            {"azure_max_single_part_copy_size", 256*1024*1024, 256*1024*1024, "The maximum size of object to copy using single part copy to Azure blob storage."},
            {"min_external_table_block_size_rows", DEFAULT_INSERT_BLOCK_SIZE, DEFAULT_INSERT_BLOCK_SIZE, "Squash blocks passed to external table to specified size in rows, if blocks are not big enough"},
            {"min_external_table_block_size_bytes", DEFAULT_INSERT_BLOCK_SIZE * 256, DEFAULT_INSERT_BLOCK_SIZE * 256, "Squash blocks passed to external table to specified size in bytes, if blocks are not big enough."},
            {"parallel_replicas_prefer_local_join", true, true, "If true, and JOIN can be executed with parallel replicas algorithm, and all storages of right JOIN part are *MergeTree, local JOIN will be used instead of GLOBAL JOIN."},
            {"optimize_time_filter_with_preimage", true, true, "Optimize Date and DateTime predicates by converting functions into equivalent comparisons without conversions (e.g. toYear(col) = 2023 -> col >= '2023-01-01' AND col <= '2023-12-31')"},
            {"extract_key_value_pairs_max_pairs_per_row", 0, 0, "Max number of pairs that can be produced by the `extractKeyValuePairs` function. Used as a safeguard against consuming too much memory."},
            {"default_view_definer", "CURRENT_USER", "CURRENT_USER", "Allows to set default `DEFINER` option while creating a view"},
            {"default_materialized_view_sql_security", "DEFINER", "DEFINER", "Allows to set a default value for SQL SECURITY option when creating a materialized view"},
            {"default_normal_view_sql_security", "INVOKER", "INVOKER", "Allows to set default `SQL SECURITY` option while creating a normal view"},
            {"mysql_map_string_to_text_in_show_columns", false, true, "Reduce the configuration effort to connect ClickHouse with BI tools."},
            {"mysql_map_fixed_string_to_text_in_show_columns", false, true, "Reduce the configuration effort to connect ClickHouse with BI tools."},
        });
        addSettingsChanges(settings_changes_history, "24.1",
        {
            {"print_pretty_type_names", false, true, "Better user experience."},
            {"input_format_json_read_bools_as_strings", false, true, "Allow to read bools as strings in JSON formats by default"},
            {"output_format_arrow_use_signed_indexes_for_dictionary", false, true, "Use signed indexes type for Arrow dictionaries by default as it's recommended"},
            {"allow_experimental_variant_type", false, false, "Add new experimental Variant type"},
            {"use_variant_as_common_type", false, false, "Allow to use Variant in if/multiIf if there is no common type"},
            {"output_format_arrow_use_64_bit_indexes_for_dictionary", false, false, "Allow to use 64 bit indexes type in Arrow dictionaries"},
            {"parallel_replicas_mark_segment_size", 128, 128, "Add new setting to control segment size in new parallel replicas coordinator implementation"},
            {"ignore_materialized_views_with_dropped_target_table", false, false, "Add new setting to allow to ignore materialized views with dropped target table"},
            {"output_format_compression_level", 3, 3, "Allow to change compression level in the query output"},
            {"output_format_compression_zstd_window_log", 0, 0, "Allow to change zstd window log in the query output when zstd compression is used"},
            {"enable_zstd_qat_codec", false, false, "Add new ZSTD_QAT codec"},
            {"enable_vertical_final", false, true, "Use vertical final by default"},
            {"output_format_arrow_use_64_bit_indexes_for_dictionary", false, false, "Allow to use 64 bit indexes type in Arrow dictionaries"},
            {"max_rows_in_set_to_optimize_join", 100000, 0, "Disable join optimization as it prevents from read in order optimization"},
            {"output_format_pretty_color", true, "auto", "Setting is changed to allow also for auto value, disabling ANSI escapes if output is not a tty"},
            {"function_visible_width_behavior", 0, 1, "We changed the default behavior of `visibleWidth` to be more precise"},
            {"max_estimated_execution_time", 0, 0, "Separate max_execution_time and max_estimated_execution_time"},
            {"iceberg_engine_ignore_schema_evolution", false, false, "Allow to ignore schema evolution in Iceberg table engine"},
            {"optimize_injective_functions_in_group_by", false, true, "Replace injective functions by it's arguments in GROUP BY section in analyzer"},
            {"update_insert_deduplication_token_in_dependent_materialized_views", false, false, "Allow to update insert deduplication token with table identifier during insert in dependent materialized views"},
            {"azure_max_unexpected_write_error_retries", 4, 4, "The maximum number of retries in case of unexpected errors during Azure blob storage write"},
            {"split_parts_ranges_into_intersecting_and_non_intersecting_final", false, true, "Allow to split parts ranges into intersecting and non intersecting during FINAL optimization"},
            {"split_intersecting_parts_ranges_into_layers_final", true, true, "Allow to split intersecting parts ranges into layers during FINAL optimization"}
        });
        addSettingsChanges(settings_changes_history, "23.12",
        {
            {"allow_suspicious_ttl_expressions", true, false, "It is a new setting, and in previous versions the behavior was equivalent to allowing."},
            {"input_format_parquet_allow_missing_columns", false, true, "Allow missing columns in Parquet files by default"},
            {"input_format_orc_allow_missing_columns", false, true, "Allow missing columns in ORC files by default"},
            {"input_format_arrow_allow_missing_columns", false, true, "Allow missing columns in Arrow files by default"}
        });
        addSettingsChanges(settings_changes_history, "23.11",
        {
            {"parsedatetime_parse_without_leading_zeros", false, true, "Improved compatibility with MySQL DATE_FORMAT/STR_TO_DATE"}
        });
        addSettingsChanges(settings_changes_history, "23.9",
        {
            {"optimize_group_by_constant_keys", false, true, "Optimize group by constant keys by default"},
            {"input_format_json_try_infer_named_tuples_from_objects", false, true, "Try to infer named Tuples from JSON objects by default"},
            {"input_format_json_read_numbers_as_strings", false, true, "Allow to read numbers as strings in JSON formats by default"},
            {"input_format_json_read_arrays_as_strings", false, true, "Allow to read arrays as strings in JSON formats by default"},
            {"input_format_json_infer_incomplete_types_as_strings", false, true, "Allow to infer incomplete types as Strings in JSON formats by default"},
            {"input_format_json_try_infer_numbers_from_strings", true, false, "Don't infer numbers from strings in JSON formats by default to prevent possible parsing errors"},
            {"http_write_exception_in_output_format", false, true, "Output valid JSON/XML on exception in HTTP streaming."}
        });
        addSettingsChanges(settings_changes_history, "23.8",
        {
            {"rewrite_count_distinct_if_with_count_distinct_implementation", false, true, "Rewrite countDistinctIf with count_distinct_implementation configuration"}
        });
        addSettingsChanges(settings_changes_history, "23.7",
        {
            {"function_sleep_max_microseconds_per_block", 0, 3000000, "In previous versions, the maximum sleep time of 3 seconds was applied only for `sleep`, but not for `sleepEachRow` function. In the new version, we introduce this setting. If you set compatibility with the previous versions, we will disable the limit altogether."}
        });
        addSettingsChanges(settings_changes_history, "23.6",
        {
            {"http_send_timeout", 180, 30, "3 minutes seems crazy long. Note that this is timeout for a single network write call, not for the whole upload operation."},
            {"http_receive_timeout", 180, 30, "See http_send_timeout."}
        });
        addSettingsChanges(settings_changes_history, "23.5",
        {
            {"input_format_parquet_preserve_order", true, false, "Allow Parquet reader to reorder rows for better parallelism."},
            {"parallelize_output_from_storages", false, true, "Allow parallelism when executing queries that read from file/url/s3/etc. This may reorder rows."},
            {"use_with_fill_by_sorting_prefix", false, true, "Columns preceding WITH FILL columns in ORDER BY clause form sorting prefix. Rows with different values in sorting prefix are filled independently"},
            {"output_format_parquet_compliant_nested_types", false, true, "Change an internal field name in output Parquet file schema."}
        });
        addSettingsChanges(settings_changes_history, "23.4",
        {
            {"allow_suspicious_indices", true, false, "If true, index can defined with identical expressions"},
            {"allow_nonconst_timezone_arguments", true, false, "Allow non-const timezone arguments in certain time-related functions like toTimeZone(), fromUnixTimestamp*(), snowflakeToDateTime*()."},
            {"connect_timeout_with_failover_ms", 50, 1000, "Increase default connect timeout because of async connect"},
            {"connect_timeout_with_failover_secure_ms", 100, 1000, "Increase default secure connect timeout because of async connect"},
            {"hedged_connection_timeout_ms", 100, 50, "Start new connection in hedged requests after 50 ms instead of 100 to correspond with previous connect timeout"},
            {"formatdatetime_f_prints_single_zero", true, false, "Improved compatibility with MySQL DATE_FORMAT()/STR_TO_DATE()"},
            {"formatdatetime_parsedatetime_m_is_month_name", false, true, "Improved compatibility with MySQL DATE_FORMAT/STR_TO_DATE"}
        });
        addSettingsChanges(settings_changes_history, "23.3",
        {
            {"output_format_parquet_version", "1.0", "2.latest", "Use latest Parquet format version for output format"},
            {"input_format_json_ignore_unknown_keys_in_named_tuple", false, true, "Improve parsing JSON objects as named tuples"},
            {"input_format_native_allow_types_conversion", false, true, "Allow types conversion in Native input forma"},
            {"output_format_arrow_compression_method", "none", "lz4_frame", "Use lz4 compression in Arrow output format by default"},
            {"output_format_parquet_compression_method", "snappy", "lz4", "Use lz4 compression in Parquet output format by default"},
            {"output_format_orc_compression_method", "none", "lz4_frame", "Use lz4 compression in ORC output format by default"},
            {"async_query_sending_for_remote", false, true, "Create connections and send query async across shards"}
        });
        addSettingsChanges(settings_changes_history, "23.2",
        {
            {"output_format_parquet_fixed_string_as_fixed_byte_array", false, true, "Use Parquet FIXED_LENGTH_BYTE_ARRAY type for FixedString by default"},
            {"output_format_arrow_fixed_string_as_fixed_byte_array", false, true, "Use Arrow FIXED_SIZE_BINARY type for FixedString by default"},
            {"query_plan_remove_redundant_distinct", false, true, "Remove redundant Distinct step in query plan"},
            {"optimize_duplicate_order_by_and_distinct", true, false, "Remove duplicate ORDER BY and DISTINCT if it's possible"},
            {"insert_keeper_max_retries", 0, 20, "Enable reconnections to Keeper on INSERT, improve reliability"}
        });
        addSettingsChanges(settings_changes_history, "23.1",
        {
            {"input_format_json_read_objects_as_strings", 0, 1, "Enable reading nested json objects as strings while object type is experimental"},
            {"input_format_json_defaults_for_missing_elements_in_named_tuple", false, true, "Allow missing elements in JSON objects while reading named tuples by default"},
            {"input_format_csv_detect_header", false, true, "Detect header in CSV format by default"},
            {"input_format_tsv_detect_header", false, true, "Detect header in TSV format by default"},
            {"input_format_custom_detect_header", false, true, "Detect header in CustomSeparated format by default"},
            {"query_plan_remove_redundant_sorting", false, true, "Remove redundant sorting in query plan. For example, sorting steps related to ORDER BY clauses in subqueries"}
        });
        addSettingsChanges(settings_changes_history, "22.12",
        {
            {"max_size_to_preallocate_for_aggregation", 10'000'000, 100'000'000, "This optimizes performance"},
            {"query_plan_aggregation_in_order", 0, 1, "Enable some refactoring around query plan"},
            {"format_binary_max_string_size", 0, 1_GiB, "Prevent allocating large amount of memory"}
        });
        addSettingsChanges(settings_changes_history, "22.11",
        {
            {"use_structure_from_insertion_table_in_table_functions", 0, 2, "Improve using structure from insertion table in table functions"}
        });
        addSettingsChanges(settings_changes_history, "22.9",
        {
            {"force_grouping_standard_compatibility", false, true, "Make GROUPING function output the same as in SQL standard and other DBMS"}
        });
        addSettingsChanges(settings_changes_history, "22.7",
        {
            {"cross_to_inner_join_rewrite", 1, 2, "Force rewrite comma join to inner"},
            {"enable_positional_arguments", false, true, "Enable positional arguments feature by default"},
            {"format_csv_allow_single_quotes", true, false, "Most tools don't treat single quote in CSV specially, don't do it by default too"}
        });
        addSettingsChanges(settings_changes_history, "22.6",
        {
            {"output_format_json_named_tuples_as_objects", false, true, "Allow to serialize named tuples as JSON objects in JSON formats by default"},
            {"input_format_skip_unknown_fields", false, true, "Optimize reading subset of columns for some input formats"}
        });
        addSettingsChanges(settings_changes_history, "22.5",
        {
            {"memory_overcommit_ratio_denominator", 0, 1073741824, "Enable memory overcommit feature by default"},
            {"memory_overcommit_ratio_denominator_for_user", 0, 1073741824, "Enable memory overcommit feature by default"}
        });
        addSettingsChanges(settings_changes_history, "22.4",
        {
            {"allow_settings_after_format_in_insert", true, false, "Do not allow SETTINGS after FORMAT for INSERT queries because ClickHouse interpret SETTINGS as some values, which is misleading"}
        });
        addSettingsChanges(settings_changes_history, "22.3",
        {
            {"cast_ipv4_ipv6_default_on_conversion_error", true, false, "Make functions cast(value, 'IPv4') and cast(value, 'IPv6') behave same as toIPv4 and toIPv6 functions"}
        });
        addSettingsChanges(settings_changes_history, "21.12",
        {
            {"stream_like_engine_allow_direct_select", true, false, "Do not allow direct select for Kafka/RabbitMQ/FileLog by default"}
        });
        addSettingsChanges(settings_changes_history, "21.9",
        {
            {"output_format_decimal_trailing_zeros", true, false, "Do not output trailing zeros in text representation of Decimal types by default for better looking output"},
            {"use_hedged_requests", false, true, "Enable Hedged Requests feature by default"}
        });
        addSettingsChanges(settings_changes_history, "21.7",
        {
            {"legacy_column_name_of_tuple_literal", true, false, "Add this setting only for compatibility reasons. It makes sense to set to 'true', while doing rolling update of cluster from version lower than 21.7 to higher"}
        });
        addSettingsChanges(settings_changes_history, "21.5",
        {
            {"async_socket_for_remote", false, true, "Fix all problems and turn on asynchronous reads from socket for remote queries by default again"}
        });
        addSettingsChanges(settings_changes_history, "21.3",
        {
            {"async_socket_for_remote", true, false, "Turn off asynchronous reads from socket for remote queries because of some problems"},
            {"optimize_normalize_count_variants", false, true, "Rewrite aggregate functions that semantically equals to count() as count() by default"},
            {"normalize_function_names", false, true, "Normalize function names to their canonical names, this was needed for projection query routing"}
        });
        addSettingsChanges(settings_changes_history, "21.2",
        {
            {"enable_global_with_statement", false, true, "Propagate WITH statements to UNION queries and all subqueries by default"}
        });
        addSettingsChanges(settings_changes_history, "21.1",
        {
            {"insert_quorum_parallel", false, true, "Use parallel quorum inserts by default. It is significantly more convenient to use than sequential quorum inserts"},
            {"input_format_null_as_default", false, true, "Allow to insert NULL as default for input formats by default"},
            {"optimize_on_insert", false, true, "Enable data optimization on INSERT by default for better user experience"},
            {"use_compact_format_in_distributed_parts_names", false, true, "Use compact format for async INSERT into Distributed tables by default"}
        });
        addSettingsChanges(settings_changes_history, "20.10",
        {
            {"format_regexp_escaping_rule", "Escaped", "Raw", "Use Raw as default escaping rule for Regexp format to male the behaviour more like to what users expect"}
        });
        addSettingsChanges(settings_changes_history, "20.7",
        {
            {"show_table_uuid_in_table_create_query_if_not_nil", true, false, "Stop showing  UID of the table in its CREATE query for Engine=Atomic"}
        });
        addSettingsChanges(settings_changes_history, "20.5",
        {
            {"input_format_with_names_use_header", false, true, "Enable using header with names for formats with WithNames/WithNamesAndTypes suffixes"},
            {"allow_suspicious_codecs", true, false, "Don't allow to specify meaningless compression codecs"}
        });
        addSettingsChanges(settings_changes_history, "20.4",
        {
            {"validate_polygons", false, true, "Throw exception if polygon is invalid in function pointInPolygon by default instead of returning possibly wrong results"}
        });
        addSettingsChanges(settings_changes_history, "19.18",
        {
            {"enable_scalar_subquery_optimization", false, true, "Prevent scalar subqueries from (de)serializing large scalar values and possibly avoid running the same subquery more than once"}
        });
        addSettingsChanges(settings_changes_history, "19.14",
        {
            {"any_join_distinct_right_table_keys", true, false, "Disable ANY RIGHT and ANY FULL JOINs by default to avoid inconsistency"}
        });
        addSettingsChanges(settings_changes_history, "19.12",
        {
            {"input_format_defaults_for_omitted_fields", false, true, "Enable calculation of complex default expressions for omitted fields for some input formats, because it should be the expected behaviour"}
        });
        addSettingsChanges(settings_changes_history, "19.5",
        {
            {"max_partitions_per_insert_block", 0, 100, "Add a limit for the number of partitions in one block"}
        });
        addSettingsChanges(settings_changes_history, "18.12.17",
        {
            {"enable_optimize_predicate_expression", 0, 1, "Optimize predicates to subqueries by default"}
        });
    });
    return settings_changes_history;
}

const VersionToSettingsChangesMap & getMergeTreeSettingsChangesHistory()
{
    static VersionToSettingsChangesMap merge_tree_settings_changes_history;
    static std::once_flag initialized_flag;
    std::call_once(initialized_flag, [&]
    {
        addSettingsChanges(merge_tree_settings_changes_history, "25.9",
        {

        });
        addSettingsChanges(merge_tree_settings_changes_history, "25.8",
        {
            {"object_serialization_version", "v2", "v2", "Add a setting to control JSON serialization versions"},
            {"object_shared_data_serialization_version", "map", "map", "Add a setting to control JSON serialization versions"},
            {"object_shared_data_serialization_version_for_zero_level_parts", "map", "map", "Add a setting to control JSON serialization versions  for zero level parts"},
            {"object_shared_data_buckets_for_compact_part", 8, 8, "Add a setting to control number of buckets for shared data in JSON serialization in compact parts"},
            {"object_shared_data_buckets_for_wide_part", 32, 32, "Add a setting to control number of buckets for shared data in JSON serialization in wide parts"},
            {"dynamic_serialization_version", "v2", "v2", "Add a setting to control Dynamic serialization versions"},
            {"search_orphaned_parts_disks", "any", "any", "New setting"},
            {"shared_merge_tree_virtual_parts_discovery_batch", 1, 1, "New setting"},
            {"shared_merge_tree_update_replica_flags_delay_ms", 30000, 30000, "New setting"},
            {"write_marks_for_substreams_in_compact_parts", false, true, "Enable writing marks for substreams in compact parts by default"},
            {"allow_part_offset_column_in_projections", false, true, "Now projections can use _part_offset column."},
            {"max_uncompressed_bytes_in_patches", 0, 30ULL * 1024 * 1024 * 1024, "New setting"},
        });
        addSettingsChanges(merge_tree_settings_changes_history, "25.7",
        {
            /// RELEASE CLOSED
        });
        addSettingsChanges(merge_tree_settings_changes_history, "25.6",
        {
            /// RELEASE CLOSED
            {"cache_populated_by_fetch_filename_regexp", "", "", "New setting"},
            {"allow_coalescing_columns_in_partition_or_order_key", false, false, "New setting to allow coalescing of partition or sorting key columns."},
            /// RELEASE CLOSED
        });
        addSettingsChanges(merge_tree_settings_changes_history, "25.5",
        {
            /// Release closed. Please use 25.6
            {"shared_merge_tree_enable_coordinated_merges", false, false, "New setting"},
            {"shared_merge_tree_merge_coordinator_merges_prepare_count", 100, 100, "New setting"},
            {"shared_merge_tree_merge_coordinator_fetch_fresh_metadata_period_ms", 10000, 10000, "New setting"},
            {"shared_merge_tree_merge_coordinator_max_merge_request_size", 20, 20, "New setting"},
            {"shared_merge_tree_merge_coordinator_election_check_period_ms", 30000, 30000, "New setting"},
            {"shared_merge_tree_merge_coordinator_min_period_ms", 1, 1, "New setting"},
            {"shared_merge_tree_merge_coordinator_max_period_ms", 10000, 10000, "New setting"},
            {"shared_merge_tree_merge_coordinator_factor", 2, 2, "New setting"},
            {"shared_merge_tree_merge_worker_fast_timeout_ms", 100, 100, "New setting"},
            {"shared_merge_tree_merge_worker_regular_timeout_ms", 10000, 10000, "New setting"},
            {"apply_patches_on_merge", true, true, "New setting"},
            {"remove_unused_patch_parts", true, true, "New setting"},
            {"write_marks_for_substreams_in_compact_parts", false, false, "New setting"},
            /// Release closed. Please use 25.6
            {"allow_part_offset_column_in_projections", false, false, "New setting, it protects from creating projections with parent part offset column until it is stabilized."},
        });
        addSettingsChanges(merge_tree_settings_changes_history, "25.4",
        {
            /// Release closed. Please use 25.5
            {"max_postpone_time_for_failed_replicated_fetches_ms", 0, 1ULL * 60 * 1000, "Added new setting to enable postponing fetch tasks in the replication queue."},
            {"max_postpone_time_for_failed_replicated_merges_ms", 0, 1ULL * 60 * 1000, "Added new setting to enable postponing merge tasks in the replication queue."},
            {"max_postpone_time_for_failed_replicated_tasks_ms", 0, 5ULL * 60 * 1000, "Added new setting to enable postponing tasks in the replication queue."},
            {"default_compression_codec", "", "", "New setting"},
            {"refresh_parts_interval", 0, 0, "A new setting"},
            {"max_merge_delayed_streams_for_parallel_write", 40, 40, "New setting"},
            {"allow_summing_columns_in_partition_or_order_key", true, false, "New setting to allow summing of partition or sorting key columns"},
            /// Release closed. Please use 25.5
        });
        addSettingsChanges(merge_tree_settings_changes_history, "25.3",
        {
            /// Release closed. Please use 25.4
            {"shared_merge_tree_enable_keeper_parts_extra_data", false, false, "New setting"},
            {"zero_copy_merge_mutation_min_parts_size_sleep_no_scale_before_lock", 0, 0, "New setting"},
            {"enable_replacing_merge_with_cleanup_for_min_age_to_force_merge", false, false, "New setting to allow automatic cleanup merges for ReplacingMergeTree"},
            /// Release closed. Please use 25.4
        });
        addSettingsChanges(merge_tree_settings_changes_history, "25.2",
        {
            /// Release closed. Please use 25.3
            {"shared_merge_tree_initial_parts_update_backoff_ms", 50, 50, "New setting"},
            {"shared_merge_tree_max_parts_update_backoff_ms", 5000, 5000, "New setting"},
            {"shared_merge_tree_interserver_http_connection_timeout_ms", 100, 100, "New setting"},
            {"columns_and_secondary_indices_sizes_lazy_calculation", true, true, "New setting to calculate columns and indices sizes lazily"},
            {"table_disk", false, false, "New setting"},
            {"allow_reduce_blocking_parts_task", false, true, "Now SMT will remove stale blocking parts from ZooKeeper by default"},
            {"shared_merge_tree_max_suspicious_broken_parts", 0, 0, "Max broken parts for SMT, if more - deny automatic detach"},
            {"shared_merge_tree_max_suspicious_broken_parts_bytes", 0, 0, "Max size of all broken parts for SMT, if more - deny automatic detach"},
            /// Release closed. Please use 25.3
        });
        addSettingsChanges(merge_tree_settings_changes_history, "25.1",
        {
            /// Release closed. Please use 25.2
            {"shared_merge_tree_try_fetch_part_in_memory_data_from_replicas", false, false, "New setting to fetch parts data from other replicas"},
            {"enable_max_bytes_limit_for_min_age_to_force_merge", false, false, "Added new setting to limit max bytes for min_age_to_force_merge."},
            {"enable_max_bytes_limit_for_min_age_to_force_merge", false, false, "New setting"},
            {"add_minmax_index_for_numeric_columns", false, false, "New setting"},
            {"add_minmax_index_for_string_columns", false, false, "New setting"},
            {"materialize_skip_indexes_on_merge", true, true, "New setting"},
            {"merge_max_bytes_to_prewarm_cache", 1ULL * 1024 * 1024 * 1024, 1ULL * 1024 * 1024 * 1024, "Cloud sync"},
            {"merge_total_max_bytes_to_prewarm_cache", 15ULL * 1024 * 1024 * 1024, 15ULL * 1024 * 1024 * 1024, "Cloud sync"},
            {"reduce_blocking_parts_sleep_ms", 5000, 5000, "Cloud sync"},
            {"number_of_partitions_to_consider_for_merge", 10, 10, "Cloud sync"},
            {"shared_merge_tree_enable_outdated_parts_check", true, true, "Cloud sync"},
            {"shared_merge_tree_max_parts_update_leaders_in_total", 6, 6, "Cloud sync"},
            {"shared_merge_tree_max_parts_update_leaders_per_az", 2, 2, "Cloud sync"},
            {"shared_merge_tree_leader_update_period_seconds", 30, 30, "Cloud sync"},
            {"shared_merge_tree_leader_update_period_random_add_seconds", 10, 10, "Cloud sync"},
            {"shared_merge_tree_read_virtual_parts_from_leader", true, true, "Cloud sync"},
            {"shared_merge_tree_interserver_http_timeout_ms", 10000, 10000, "Cloud sync"},
            {"shared_merge_tree_max_replicas_for_parts_deletion", 10, 10, "Cloud sync"},
            {"shared_merge_tree_max_replicas_to_merge_parts_for_each_parts_range", 5, 5, "Cloud sync"},
            {"shared_merge_tree_use_outdated_parts_compact_format", false, false, "Cloud sync"},
            {"shared_merge_tree_memo_ids_remove_timeout_seconds", 1800, 1800, "Cloud sync"},
            {"shared_merge_tree_idle_parts_update_seconds", 3600, 3600, "Cloud sync"},
            {"shared_merge_tree_max_outdated_parts_to_process_at_once", 1000, 1000, "Cloud sync"},
            {"shared_merge_tree_postpone_next_merge_for_locally_merged_parts_rows_threshold", 1000000, 1000000, "Cloud sync"},
            {"shared_merge_tree_postpone_next_merge_for_locally_merged_parts_ms", 0, 0, "Cloud sync"},
            {"shared_merge_tree_range_for_merge_window_size", 10, 10, "Cloud sync"},
            {"shared_merge_tree_use_too_many_parts_count_from_virtual_parts", 0, 0, "Cloud sync"},
            {"shared_merge_tree_create_per_replica_metadata_nodes", true, true, "Cloud sync"},
            {"shared_merge_tree_use_metadata_hints_cache", true, true, "Cloud sync"},
            {"notify_newest_block_number", false, false, "Cloud sync"},
            {"allow_reduce_blocking_parts_task", false, false, "Cloud sync"},
            /// Release closed. Please use 25.2
        });
        addSettingsChanges(merge_tree_settings_changes_history, "24.12",
        {
            /// Release closed. Please use 25.1
            {"enforce_index_structure_match_on_partition_manipulation", true, false, "New setting"},
            {"use_primary_key_cache", false, false, "New setting"},
            {"prewarm_primary_key_cache", false, false, "New setting"},
            {"min_bytes_to_prewarm_caches", 0, 0, "New setting"},
            {"allow_experimental_reverse_key", false, false, "New setting"},
            /// Release closed. Please use 25.1
        });
        addSettingsChanges(merge_tree_settings_changes_history, "24.11",
        {
        });
        addSettingsChanges(merge_tree_settings_changes_history, "24.10",
        {
        });
        addSettingsChanges(merge_tree_settings_changes_history, "24.9",
        {
        });
        addSettingsChanges(merge_tree_settings_changes_history, "24.8",
        {
            {"deduplicate_merge_projection_mode", "ignore", "throw", "Do not allow to create inconsistent projection"}
        });
    });

    return merge_tree_settings_changes_history;
}

}<|MERGE_RESOLUTION|>--- conflicted
+++ resolved
@@ -109,11 +109,8 @@
             {"output_format_parquet_date_as_uint16", false, false, "Added a compatibility setting for a minor compatibility-breaking change introduced back in 24.12."},
             {"enable_lightweight_update", false, true, "Lightweight updates were moved to Beta. Added an alias for setting 'allow_experimental_lightweight_update'."},
             {"allow_experimental_lightweight_update", false, true, "Lightweight updates were moved to Beta."},
-<<<<<<< HEAD
             {"optimize_const_name_size", -1, 256, "Replace with scalar and use hash as a name for large constants (size is estimated by name length)"},
-=======
             {"s3_slow_all_threads_after_retryable_error", true, true, "Added an alias for setting `backup_slow_all_threads_after_retryable_s3_error`"},
->>>>>>> 51e603b4
         });
         addSettingsChanges(settings_changes_history, "25.7",
         {
