#include <Core/SettingsChangesHistory.h>

#include <Core/SettingsEnums.h>

#include <Common/Exception.h>

namespace DB
{

namespace ErrorCodes
{
    extern const int LOGICAL_ERROR;
}

static void addSettingsChanges(
    VersionToSettingsChangesMap & settings_changes_history,
    std::string_view version,
    SettingsChangesHistory::SettingsChanges && changes)
{
    /// Forbid duplicate versions
    auto [_, inserted] = settings_changes_history.emplace(ClickHouseVersion(version), std::move(changes));
    if (!inserted)
        throw Exception{ErrorCodes::LOGICAL_ERROR, "Detected duplicate version '{}'", ClickHouseVersion(version).toString()};
}

const VersionToSettingsChangesMap & getSettingsChangesHistory()
{
    static VersionToSettingsChangesMap settings_changes_history;
    static std::once_flag initialized_flag;
    std::call_once(initialized_flag, [&]
    {
        // clang-format off
        /// History of settings changes that controls some backward incompatible changes
        /// across all ClickHouse versions. It maps ClickHouse version to settings changes that were done
        /// in this version. This history contains both changes to existing settings and newly added settings.
        /// Settings changes is a vector of structs
        ///     {setting_name, previous_value, new_value, reason}.
        /// For newly added setting choose the most appropriate previous_value (for example, if new setting
        /// controls new feature and it's 'true' by default, use 'false' as previous_value).
        /// It's used to implement `compatibility` setting (see https://github.com/ClickHouse/ClickHouse/issues/35972)
        /// Note: please check if the key already exists to prevent duplicate entries.
        addSettingsChanges(settings_changes_history, "25.7",
        {
            {"correlated_subqueries_substitute_equivalent_expressions", false, true, "New setting to correlated subquery planning optimization."},
            {"function_date_trunc_return_type_behavior", 0, 0, "Add new setting to preserve old behaviour of dateTrunc function"},
            {"output_format_parquet_geometadata", false, true, "A new setting to allow to write information about geo columns in parquet metadata and encode columns in WKB format."},
            {"cluster_function_process_archive_on_multiple_nodes", true, true, "New setting"},
            {"enable_vector_similarity_index", false, false, "Added an alias for setting `allow_experimental_vector_similarity_index`"},
            {"distributed_plan_max_rows_to_broadcast", 20000, 20000, "New experimental setting."},
            {"output_format_json_map_as_array_of_tuples", false, false, "New setting"},
            {"input_format_json_map_as_array_of_tuples", false, false, "New setting"},
            {"parallel_distributed_insert_select", 0, 2, "Enable parallel distributed insert select by default"},
            {"write_through_distributed_cache_buffer_size", 0, 0, "New cloud setting"},
            {"min_joined_block_size_rows", 0, DEFAULT_BLOCK_SIZE, "New setting."},
            {"table_engine_read_through_distributed_cache", false, false, "New setting"},
            {"distributed_cache_alignment", 0, 0, "Rename of distributed_cache_read_alignment"},
            {"output_format_parquet_enum_as_byte_array", false, false, "Write enum using parquet physical type: BYTE_ARRAY and logical type: ENUM"},
<<<<<<< HEAD
            {"allow_experimental_insert_into_iceberg", false, false, "New setting."},
=======
            {"distributed_plan_force_shuffle_aggregation", 0, 0, "New experimental setting"},
>>>>>>> 7c158a0c
        });
        addSettingsChanges(settings_changes_history, "25.6",
        {
            /// RELEASE CLOSED
            {"output_format_native_use_flattened_dynamic_and_json_serialization", false, false, "Add flattened Dynamic/JSON serializations to Native format"},
            {"cast_string_to_date_time_mode", "basic", "basic", "Allow to use different DateTime parsing mode in String to DateTime cast"},
            {"parallel_replicas_connect_timeout_ms", 1000, 300, "Separate connection timeout for parallel replicas queries"},
            {"use_iceberg_partition_pruning", false, true, "Enable Iceberg partition pruning by default."},
            {"distributed_cache_credentials_refresh_period_seconds", 5, 5, "New private setting"},
            {"enable_shared_storage_snapshot_in_query", false, false, "A new setting to share storage snapshot in query"},
            {"merge_tree_storage_snapshot_sleep_ms", 0, 0, "A new setting to debug storage snapshot consistency in query"},
            {"enable_job_stack_trace", false, false, "The setting was disabled by default to avoid performance overhead."},
            {"use_legacy_to_time", true, true, "New setting. Allows for user to use the old function logic for toTime, which works as toTimeWithFixedDate."},
            {"allow_experimental_time_time64_type", false, false, "New settings. Allows to use a new experimental Time and Time64 data types."},
            {"enable_time_time64_type", false, false, "New settings. Allows to use a new experimental Time and Time64 data types."},
            {"optimize_use_projection_filtering", false, true, "New setting"},
            {"input_format_parquet_enable_json_parsing", false, true, "When reading Parquet files, parse JSON columns as ClickHouse JSON Column."},
            {"use_skip_indexes_if_final", 0, 1, "Change in default value of setting"},
            {"use_skip_indexes_if_final_exact_mode", 0, 1, "Change in default value of setting"},
            {"allow_experimental_time_series_aggregate_functions", false, false, "New setting to enable experimental timeSeries* aggregate functions."},
            {"min_outstreams_per_resize_after_split", 0, 24, "New setting."},
            {"count_matches_stop_at_empty_match", true, false, "New setting."},
            {"enable_parallel_blocks_marshalling", "false", "true", "A new setting"},
            {"format_schema_source", "file", "file", "New setting"},
            {"format_schema_message_name", "", "", "New setting"},
            /// RELEASE CLOSED
        });
        addSettingsChanges(settings_changes_history, "25.5",
        {
            /// Release closed. Please use 25.6
            {"geotoh3_argument_order", "lon_lat", "lat_lon", "A new setting for legacy behaviour to set lon and lat argument order"},
            {"secondary_indices_enable_bulk_filtering", false, true, "A new algorithm for filtering by data skipping indices"},
            {"implicit_table_at_top_level", "", "", "A new setting, used in clickhouse-local"},
            {"use_skip_indexes_if_final_exact_mode", 0, 0, "This setting was introduced to help FINAL query return correct results with skip indexes"},
            {"parsedatetime_e_requires_space_padding", true, false, "Improved compatibility with MySQL DATE_FORMAT/STR_TO_DATE"},
            {"formatdatetime_e_with_space_padding", true, false, "Improved compatibility with MySQL DATE_FORMAT/STR_TO_DATE"},
            {"input_format_max_block_size_bytes", 0, 0, "New setting to limit bytes size if blocks created by input format"},
            {"parallel_replicas_insert_select_local_pipeline", false, true, "Use local pipeline during distributed INSERT SELECT with parallel replicas. Currently disabled due to performance issues"},
            {"page_cache_block_size", 1048576, 1048576, "Made this setting adjustable on a per-query level."},
            {"page_cache_lookahead_blocks", 16, 16, "Made this setting adjustable on a per-query level."},
            {"output_format_pretty_glue_chunks", "0", "auto", "A new setting to make Pretty formats prettier."},
            {"distributed_cache_read_only_from_current_az", true, true, "New setting"},
            {"parallel_hash_join_threshold", 0, 100'000, "New setting"},
            {"max_limit_for_ann_queries", 1'000, 0, "Obsolete setting"},
            {"max_limit_for_vector_search_queries", 1'000, 1'000, "New setting"},
            {"min_os_cpu_wait_time_ratio_to_throw", 0, 0, "Setting values were changed and backported to 25.4"},
            {"max_os_cpu_wait_time_ratio_to_throw", 0, 0, "Setting values were changed and backported to 25.4"},
            {"make_distributed_plan", 0, 0, "New experimental setting."},
            {"distributed_plan_execute_locally", 0, 0, "New experimental setting."},
            {"distributed_plan_default_shuffle_join_bucket_count", 8, 8, "New experimental setting."},
            {"distributed_plan_default_reader_bucket_count", 8, 8, "New experimental setting."},
            {"distributed_plan_optimize_exchanges", true, true, "New experimental setting."},
            {"distributed_plan_force_exchange_kind", "", "", "New experimental setting."},
            {"update_sequential_consistency", true, true, "A new setting"},
            {"update_parallel_mode", "auto", "auto", "A new setting"},
            {"lightweight_delete_mode", "alter_update", "alter_update", "A new setting"},
            {"alter_update_mode", "heavy", "heavy", "A new setting"},
            {"apply_patch_parts", false, true, "A new setting"},
            {"allow_experimental_lightweight_update", false, false, "A new setting"},
            {"allow_experimental_delta_kernel_rs", true, true, "New setting"},
            {"allow_experimental_database_hms_catalog", false, false, "Allow experimental database engine DataLakeCatalog with catalog_type = 'hive'"},
            {"vector_search_filter_strategy", "auto", "auto", "New setting"},
            {"vector_search_postfilter_multiplier", 1, 1, "New setting"},
            {"compile_expressions", false, true, "We believe that the LLVM infrastructure behind the JIT compiler is stable enough to enable this setting by default."},
            {"input_format_parquet_bloom_filter_push_down", false, true, "When reading Parquet files, skip whole row groups based on the WHERE/PREWHERE expressions and bloom filter in the Parquet metadata."},
            {"input_format_parquet_allow_geoparquet_parser", false, true, "A new setting to use geo columns in parquet file"},
            {"enable_url_encoding", true, false, "Changed existing setting's default value"},
            {"s3_slow_all_threads_after_network_error", false, true, "New setting"},
            /// Release closed. Please use 25.6
        });
        addSettingsChanges(settings_changes_history, "25.4",
        {
            /// Release closed. Please use 25.5
            {"use_query_condition_cache", false, true, "A new optimization"},
            {"allow_materialized_view_with_bad_select", true, false, "Don't allow creating MVs referencing nonexistent columns or tables"},
            {"query_plan_optimize_lazy_materialization", false, true, "Added new setting to use query plan for lazy materialization optimisation"},
            {"query_plan_max_limit_for_lazy_materialization", 10, 10, "Added new setting to control maximum limit value that allows to use query plan for lazy materialization optimisation. If zero, there is no limit"},
            {"query_plan_convert_join_to_in", false, false, "New setting"},
            {"enable_hdfs_pread", true, true, "New setting."},
            {"low_priority_query_wait_time_ms", 1000, 1000, "New setting."},
            {"allow_experimental_correlated_subqueries", false, false, "Added new setting to allow correlated subqueries execution."},
            {"serialize_query_plan", false, false, "NewSetting"},
            {"allow_experimental_shared_set_join", 0, 1, "A setting for ClickHouse Cloud to enable SharedSet and SharedJoin"},
            {"allow_special_bool_values_inside_variant", true, false, "Don't allow special bool values during Variant type parsing"},
            {"cast_string_to_variant_use_inference", true, true, "New setting to enable/disable types inference during CAST from String to Variant"},
            {"distributed_cache_read_request_max_tries", 20, 20, "New setting"},
            {"query_condition_cache_store_conditions_as_plaintext", false, false, "New setting"},
            {"min_os_cpu_wait_time_ratio_to_throw", 0, 0, "New setting"},
            {"max_os_cpu_wait_time_ratio_to_throw", 0, 0, "New setting"},
            {"query_plan_merge_filter_into_join_condition", false, true, "Added new setting to merge filter into join condition"},
            {"use_local_cache_for_remote_storage", true, false, "Obsolete setting."},
            {"iceberg_timestamp_ms", 0, 0, "New setting."},
            {"iceberg_snapshot_id", 0, 0, "New setting."},
            {"use_iceberg_metadata_files_cache", true, true, "New setting"},
            {"query_plan_join_shard_by_pk_ranges", false, false, "New setting"},
            {"parallel_replicas_insert_select_local_pipeline", false, false, "Use local pipeline during distributed INSERT SELECT with parallel replicas. Currently disabled due to performance issues"},
            {"parallel_hash_join_threshold", 0, 0, "New setting"},
            {"function_date_trunc_return_type_behavior", 1, 0, "Change the result type for dateTrunc function for DateTime64/Date32 arguments to DateTime64/Date32 regardless of time unit to get correct result for negative values"}
            /// Release closed. Please use 25.5
        });
        addSettingsChanges(settings_changes_history, "25.3",
        {
            /// Release closed. Please use 25.4
            {"enable_json_type", false, true, "JSON data type is production-ready"},
            {"enable_dynamic_type", false, true, "Dynamic data type is production-ready"},
            {"enable_variant_type", false, true, "Variant data type is production-ready"},
            {"allow_experimental_json_type", false, true, "JSON data type is production-ready"},
            {"allow_experimental_dynamic_type", false, true, "Dynamic data type is production-ready"},
            {"allow_experimental_variant_type", false, true, "Variant data type is production-ready"},
            {"allow_experimental_database_unity_catalog", false, false, "Allow experimental database engine DataLakeCatalog with catalog_type = 'unity'"},
            {"allow_experimental_database_glue_catalog", false, false, "Allow experimental database engine DataLakeCatalog with catalog_type = 'glue'"},
            {"use_page_cache_with_distributed_cache", false, false, "New setting"},
            {"use_query_condition_cache", false, false, "New setting."},
            {"parallel_replicas_for_cluster_engines", false, true, "New setting."},
            {"parallel_hash_join_threshold", 0, 0, "New setting"},
            /// Release closed. Please use 25.4
        });
        addSettingsChanges(settings_changes_history, "25.2",
        {
            /// Release closed. Please use 25.3
            {"schema_inference_make_json_columns_nullable", false, false, "Allow to infer Nullable(JSON) during schema inference"},
            {"query_plan_use_new_logical_join_step", false, true, "Enable new step"},
            {"postgresql_fault_injection_probability", 0., 0., "New setting"},
            {"apply_settings_from_server", false, true, "Client-side code (e.g. INSERT input parsing and query output formatting) will use the same settings as the server, including settings from server config."},
            {"merge_tree_use_deserialization_prefixes_cache", true, true, "A new setting to control the usage of deserialization prefixes cache in MergeTree"},
            {"merge_tree_use_prefixes_deserialization_thread_pool", true, true, "A new setting controlling the usage of the thread pool for parallel prefixes deserialization in MergeTree"},
            {"optimize_and_compare_chain", false, true, "A new setting"},
            {"enable_adaptive_memory_spill_scheduler", false, false, "New setting. Enable spill memory data into external storage adaptively."},
            {"output_format_parquet_write_bloom_filter", false, true, "Added support for writing Parquet bloom filters."},
            {"output_format_parquet_bloom_filter_bits_per_value", 10.5, 10.5, "New setting."},
            {"output_format_parquet_bloom_filter_flush_threshold_bytes", 128 * 1024 * 1024, 128 * 1024 * 1024, "New setting."},
            {"output_format_pretty_max_rows", 10000, 1000, "It is better for usability - less amount to scroll."},
            {"restore_replicated_merge_tree_to_shared_merge_tree", false, false, "New setting."},
            {"parallel_replicas_only_with_analyzer", true, true, "Parallel replicas is supported only with analyzer enabled"},
            {"s3_allow_multipart_copy", true, true, "New setting."},
        });
        addSettingsChanges(settings_changes_history, "25.1",
        {
            /// Release closed. Please use 25.2
            {"allow_not_comparable_types_in_order_by", true, false, "Don't allow not comparable types in order by by default"},
            {"allow_not_comparable_types_in_comparison_functions", true, false, "Don't allow not comparable types in comparison functions by default"},
            {"output_format_json_pretty_print", false, true, "Print values in a pretty format in JSON output format by default"},
            {"allow_experimental_ts_to_grid_aggregate_function", false, false, "Cloud only"},
            {"formatdatetime_f_prints_scale_number_of_digits", true, false, "New setting."},
            {"distributed_cache_connect_max_tries", 20, 20, "Cloud only"},
            {"query_plan_use_new_logical_join_step", false, false, "New join step, internal change"},
            {"distributed_cache_min_bytes_for_seek", 0, 0, "New private setting."},
            {"use_iceberg_partition_pruning", false, false, "New setting for Iceberg partition pruning."},
            {"max_bytes_ratio_before_external_group_by", 0.0, 0.5, "Enable automatic spilling to disk by default."},
            {"max_bytes_ratio_before_external_sort", 0.0, 0.5, "Enable automatic spilling to disk by default."},
            {"min_external_sort_block_bytes", 0., 100_MiB, "New setting."},
            {"s3queue_migrate_old_metadata_to_buckets", false, false, "New setting."},
            {"distributed_cache_pool_behaviour_on_limit", "allocate_bypassing_pool", "wait", "Cloud only"},
            {"use_hive_partitioning", false, true, "Enabled the setting by default."},
            {"query_plan_try_use_vector_search", false, true, "New setting."},
            {"short_circuit_function_evaluation_for_nulls", false, true, "Allow to execute functions with Nullable arguments only on rows with non-NULL values in all arguments"},
            {"short_circuit_function_evaluation_for_nulls_threshold", 1.0, 1.0, "Ratio threshold of NULL values to execute functions with Nullable arguments only on rows with non-NULL values in all arguments. Applies when setting short_circuit_function_evaluation_for_nulls is enabled."},
            {"output_format_orc_writer_time_zone_name", "GMT", "GMT", "The time zone name for ORC writer, the default ORC writer's time zone is GMT."},
            {"output_format_pretty_highlight_trailing_spaces", false, true, "A new setting."},
            {"allow_experimental_bfloat16_type", false, true, "Add new BFloat16 type"},
            {"allow_push_predicate_ast_for_distributed_subqueries", false, true, "A new setting"},
            {"output_format_pretty_squash_consecutive_ms", 0, 50, "Add new setting"},
            {"output_format_pretty_squash_max_wait_ms", 0, 1000, "Add new setting"},
            {"output_format_pretty_max_column_name_width_cut_to", 0, 24, "A new setting"},
            {"output_format_pretty_max_column_name_width_min_chars_to_cut", 0, 4, "A new setting"},
            {"output_format_pretty_multiline_fields", false, true, "A new setting"},
            {"output_format_pretty_fallback_to_vertical", false, true, "A new setting"},
            {"output_format_pretty_fallback_to_vertical_max_rows_per_chunk", 0, 100, "A new setting"},
            {"output_format_pretty_fallback_to_vertical_min_columns", 0, 5, "A new setting"},
            {"output_format_pretty_fallback_to_vertical_min_table_width", 0, 250, "A new setting"},
            {"merge_table_max_tables_to_look_for_schema_inference", 1, 1000, "A new setting"},
            {"max_autoincrement_series", 1000, 1000, "A new setting"},
            {"validate_enum_literals_in_operators", false, false, "A new setting"},
            {"allow_experimental_kusto_dialect", true, false, "A new setting"},
            {"allow_experimental_prql_dialect", true, false, "A new setting"},
            {"h3togeo_lon_lat_result_order", true, false, "A new setting"},
            {"max_parallel_replicas", 1, 1000, "Use up to 1000 parallel replicas by default."},
            {"allow_general_join_planning", false, true, "Allow more general join planning algorithm when hash join algorithm is enabled."},
            {"optimize_extract_common_expressions", false, true, "Optimize WHERE, PREWHERE, ON, HAVING and QUALIFY expressions by extracting common expressions out from disjunction of conjunctions."},
            /// Release closed. Please use 25.2
        });
        addSettingsChanges(settings_changes_history, "24.12",
        {
            /// Release closed. Please use 25.1
            {"allow_experimental_database_iceberg", false, false, "New setting."},
            {"shared_merge_tree_sync_parts_on_partition_operations", 1, 1, "New setting. By default parts are always synchronized"},
            {"query_plan_join_swap_table", "false", "auto", "New setting. Right table was always chosen before."},
            {"max_size_to_preallocate_for_aggregation", 100'000'000, 1'000'000'000'000, "Enable optimisation for bigger tables."},
            {"max_size_to_preallocate_for_joins", 100'000'000, 1'000'000'000'000, "Enable optimisation for bigger tables."},
            {"max_bytes_ratio_before_external_group_by", 0., 0., "New setting."},
            {"optimize_extract_common_expressions", false, false, "Introduce setting to optimize WHERE, PREWHERE, ON, HAVING and QUALIFY expressions by extracting common expressions out from disjunction of conjunctions."},
            {"max_bytes_ratio_before_external_sort", 0., 0., "New setting."},
            {"use_async_executor_for_materialized_views", false, false, "New setting."},
            {"http_response_headers", "", "", "New setting."},
            {"output_format_parquet_datetime_as_uint32", true, false, "Write DateTime as DateTime64(3) instead of UInt32 (these are the two Parquet types closest to DateTime)."},
            {"skip_redundant_aliases_in_udf", false, false, "When enabled, this allows you to use the same user defined function several times for several materialized columns in the same table."},
            {"parallel_replicas_index_analysis_only_on_coordinator", true, true, "Index analysis done only on replica-coordinator and skipped on other replicas. Effective only with enabled parallel_replicas_local_plan"}, // enabling it was moved to 24.10
            {"least_greatest_legacy_null_behavior", true, false, "New setting"},
            {"use_concurrency_control", false, true, "Enable concurrency control by default"},
            {"join_algorithm", "default", "direct,parallel_hash,hash", "'default' was deprecated in favor of explicitly specified join algorithms, also parallel_hash is now preferred over hash"},
            /// Release closed. Please use 25.1
        });
        addSettingsChanges(settings_changes_history, "24.11",
        {
            {"validate_mutation_query", false, true, "New setting to validate mutation queries by default."},
            {"enable_job_stack_trace", false, false, "Enables collecting stack traces from job's scheduling. Disabled by default to avoid performance overhead."},
            {"allow_suspicious_types_in_group_by", true, false, "Don't allow Variant/Dynamic types in GROUP BY by default"},
            {"allow_suspicious_types_in_order_by", true, false, "Don't allow Variant/Dynamic types in ORDER BY by default"},
            {"distributed_cache_discard_connection_if_unread_data", true, true, "New setting"},
            {"filesystem_cache_enable_background_download_for_metadata_files_in_packed_storage", true, true, "New setting"},
            {"filesystem_cache_enable_background_download_during_fetch", true, true, "New setting"},
            {"azure_check_objects_after_upload", false, false, "Check each uploaded object in azure blob storage to be sure that upload was successful"},
            {"backup_restore_keeper_max_retries", 20, 1000, "Should be big enough so the whole operation BACKUP or RESTORE operation won't fail because of a temporary [Zoo]Keeper failure in the middle of it."},
            {"backup_restore_failure_after_host_disconnected_for_seconds", 0, 3600, "New setting."},
            {"backup_restore_keeper_max_retries_while_initializing", 0, 20, "New setting."},
            {"backup_restore_keeper_max_retries_while_handling_error", 0, 20, "New setting."},
            {"backup_restore_finish_timeout_after_error_sec", 0, 180, "New setting."},
            {"query_plan_merge_filters", false, true, "Allow to merge filters in the query plan. This is required to properly support filter-push-down with a new analyzer."},
            {"parallel_replicas_local_plan", false, true, "Use local plan for local replica in a query with parallel replicas"},
            {"merge_tree_use_v1_object_and_dynamic_serialization", true, false, "Add new serialization V2 version for JSON and Dynamic types"},
            {"min_joined_block_size_bytes", 524288, 524288, "New setting."},
            {"allow_experimental_bfloat16_type", false, false, "Add new experimental BFloat16 type"},
            {"filesystem_cache_skip_download_if_exceeds_per_query_cache_write_limit", 1, 1, "Rename of setting skip_download_if_exceeds_query_cache_limit"},
            {"filesystem_cache_prefer_bigger_buffer_size", true, true, "New setting"},
            {"read_in_order_use_virtual_row", false, false, "Use virtual row while reading in order of primary key or its monotonic function fashion. It is useful when searching over multiple parts as only relevant ones are touched."},
            {"s3_skip_empty_files", false, true, "We hope it will provide better UX"},
            {"filesystem_cache_boundary_alignment", 0, 0, "New setting"},
            {"push_external_roles_in_interserver_queries", false, true, "New setting."},
            {"enable_variant_type", false, false, "Add alias to allow_experimental_variant_type"},
            {"enable_dynamic_type", false, false, "Add alias to allow_experimental_dynamic_type"},
            {"enable_json_type", false, false, "Add alias to allow_experimental_json_type"},
        });
        addSettingsChanges(settings_changes_history, "24.10",
        {
            {"query_metric_log_interval", 0, -1, "New setting."},
            {"enforce_strict_identifier_format", false, false, "New setting."},
            {"enable_parsing_to_custom_serialization", false, true, "New setting"},
            {"mongodb_throw_on_unsupported_query", false, true, "New setting."},
            {"enable_parallel_replicas", false, false, "Parallel replicas with read tasks became the Beta tier feature."},
            {"parallel_replicas_mode", "read_tasks", "read_tasks", "This setting was introduced as a part of making parallel replicas feature Beta"},
            {"filesystem_cache_name", "", "", "Filesystem cache name to use for stateless table engines or data lakes"},
            {"restore_replace_external_dictionary_source_to_null", false, false, "New setting."},
            {"show_create_query_identifier_quoting_rule", "when_necessary", "when_necessary", "New setting."},
            {"show_create_query_identifier_quoting_style", "Backticks", "Backticks", "New setting."},
            {"merge_tree_min_read_task_size", 8, 8, "New setting"},
            {"merge_tree_min_rows_for_concurrent_read_for_remote_filesystem", (20 * 8192), 0, "Setting is deprecated"},
            {"merge_tree_min_bytes_for_concurrent_read_for_remote_filesystem", (24 * 10 * 1024 * 1024), 0, "Setting is deprecated"},
            {"implicit_select", false, false, "A new setting."},
            {"output_format_native_write_json_as_string", false, false, "Add new setting to allow write JSON column as single String column in Native format"},
            {"output_format_binary_write_json_as_string", false, false, "Add new setting to write values of JSON type as JSON string in RowBinary output format"},
            {"input_format_binary_read_json_as_string", false, false, "Add new setting to read values of JSON type as JSON string in RowBinary input format"},
            {"min_free_disk_bytes_to_perform_insert", 0, 0, "New setting."},
            {"min_free_disk_ratio_to_perform_insert", 0.0, 0.0, "New setting."},
            {"parallel_replicas_local_plan", false, true, "Use local plan for local replica in a query with parallel replicas"},
            {"enable_named_columns_in_function_tuple", false, false, "Disabled pending usability improvements"},
            {"cloud_mode_database_engine", 1, 1, "A setting for ClickHouse Cloud"},
            {"allow_experimental_shared_set_join", 0, 0, "A setting for ClickHouse Cloud"},
            {"read_through_distributed_cache", 0, 0, "A setting for ClickHouse Cloud"},
            {"write_through_distributed_cache", 0, 0, "A setting for ClickHouse Cloud"},
            {"distributed_cache_throw_on_error", 0, 0, "A setting for ClickHouse Cloud"},
            {"distributed_cache_log_mode", "on_error", "on_error", "A setting for ClickHouse Cloud"},
            {"distributed_cache_fetch_metrics_only_from_current_az", 1, 1, "A setting for ClickHouse Cloud"},
            {"distributed_cache_connect_max_tries", 20, 20, "A setting for ClickHouse Cloud"},
            {"distributed_cache_receive_response_wait_milliseconds", 60000, 60000, "A setting for ClickHouse Cloud"},
            {"distributed_cache_receive_timeout_milliseconds", 10000, 10000, "A setting for ClickHouse Cloud"},
            {"distributed_cache_wait_connection_from_pool_milliseconds", 100, 100, "A setting for ClickHouse Cloud"},
            {"distributed_cache_bypass_connection_pool", 0, 0, "A setting for ClickHouse Cloud"},
            {"distributed_cache_pool_behaviour_on_limit", "allocate_bypassing_pool", "allocate_bypassing_pool", "A setting for ClickHouse Cloud"},
            {"distributed_cache_read_alignment", 0, 0, "A setting for ClickHouse Cloud"},
            {"distributed_cache_max_unacked_inflight_packets", 10, 10, "A setting for ClickHouse Cloud"},
            {"distributed_cache_data_packet_ack_window", 5, 5, "A setting for ClickHouse Cloud"},
            {"input_format_parquet_enable_row_group_prefetch", false, true, "Enable row group prefetching during parquet parsing. Currently, only single-threaded parsing can prefetch."},
            {"input_format_orc_dictionary_as_low_cardinality", false, true, "Treat ORC dictionary encoded columns as LowCardinality columns while reading ORC files"},
            {"allow_experimental_refreshable_materialized_view", false, true, "Not experimental anymore"},
            {"max_parts_to_move", 0, 1000, "New setting"},
            {"hnsw_candidate_list_size_for_search", 64, 256, "New setting. Previously, the value was optionally specified in CREATE INDEX and 64 by default."},
            {"allow_reorder_prewhere_conditions", true, true, "New setting"},
            {"input_format_parquet_bloom_filter_push_down", false, false, "When reading Parquet files, skip whole row groups based on the WHERE/PREWHERE expressions and bloom filter in the Parquet metadata."},
            {"date_time_64_output_format_cut_trailing_zeros_align_to_groups_of_thousands", false, false, "Dynamically trim the trailing zeros of datetime64 values to adjust the output scale to (0, 3, 6), corresponding to 'seconds', 'milliseconds', and 'microseconds'."},
            {"parallel_replicas_index_analysis_only_on_coordinator", false, true, "Index analysis done only on replica-coordinator and skipped on other replicas. Effective only with enabled parallel_replicas_local_plan"},
            {"distributed_cache_discard_connection_if_unread_data", true, true, "New setting"},
            {"azure_check_objects_after_upload", false, false, "Check each uploaded object in azure blob storage to be sure that upload was successful"},
            {"backup_restore_keeper_max_retries", 20, 1000, "Should be big enough so the whole operation BACKUP or RESTORE operation won't fail because of a temporary [Zoo]Keeper failure in the middle of it."},
            {"backup_restore_failure_after_host_disconnected_for_seconds", 0, 3600, "New setting."},
            {"backup_restore_keeper_max_retries_while_initializing", 0, 20, "New setting."},
            {"backup_restore_keeper_max_retries_while_handling_error", 0, 20, "New setting."},
            {"backup_restore_finish_timeout_after_error_sec", 0, 180, "New setting."},
        });
        addSettingsChanges(settings_changes_history, "24.9",
        {
            {"output_format_orc_dictionary_key_size_threshold", 0.0, 0.0, "For a string column in ORC output format, if the number of distinct values is greater than this fraction of the total number of non-null rows, turn off dictionary encoding. Otherwise dictionary encoding is enabled"},
            {"input_format_json_empty_as_default", false, false, "Added new setting to allow to treat empty fields in JSON input as default values."},
            {"input_format_try_infer_variants", false, false, "Try to infer Variant type in text formats when there is more than one possible type for column/array elements"},
            {"join_output_by_rowlist_perkey_rows_threshold", 0, 5, "The lower limit of per-key average rows in the right table to determine whether to output by row list in hash join."},
            {"create_if_not_exists", false, false, "New setting."},
            {"allow_materialized_view_with_bad_select", true, true, "Support (but not enable yet) stricter validation in CREATE MATERIALIZED VIEW"},
            {"parallel_replicas_mark_segment_size", 128, 0, "Value for this setting now determined automatically"},
            {"database_replicated_allow_replicated_engine_arguments", 1, 0, "Don't allow explicit arguments by default"},
            {"database_replicated_allow_explicit_uuid", 1, 0, "Added a new setting to disallow explicitly specifying table UUID"},
            {"parallel_replicas_local_plan", false, false, "Use local plan for local replica in a query with parallel replicas"},
            {"join_to_sort_minimum_perkey_rows", 0, 40, "The lower limit of per-key average rows in the right table to determine whether to rerange the right table by key in left or inner join. This setting ensures that the optimization is not applied for sparse table keys"},
            {"join_to_sort_maximum_table_rows", 0, 10000, "The maximum number of rows in the right table to determine whether to rerange the right table by key in left or inner join"},
            {"allow_experimental_join_right_table_sorting", false, false, "If it is set to true, and the conditions of `join_to_sort_minimum_perkey_rows` and `join_to_sort_maximum_table_rows` are met, rerange the right table by key to improve the performance in left or inner hash join"},
            {"mongodb_throw_on_unsupported_query", false, true, "New setting."},
            {"min_free_disk_bytes_to_perform_insert", 0, 0, "Maintain some free disk space bytes from inserts while still allowing for temporary writing."},
            {"min_free_disk_ratio_to_perform_insert", 0.0, 0.0, "Maintain some free disk space bytes expressed as ratio to total disk space from inserts while still allowing for temporary writing."},
        });
        addSettingsChanges(settings_changes_history, "24.8",
        {
            {"rows_before_aggregation", false, false, "Provide exact value for rows_before_aggregation statistic, represents the number of rows read before aggregation"},
            {"restore_replace_external_table_functions_to_null", false, false, "New setting."},
            {"restore_replace_external_engines_to_null", false, false, "New setting."},
            {"input_format_json_max_depth", 1000000, 1000, "It was unlimited in previous versions, but that was unsafe."},
            {"merge_tree_min_bytes_per_task_for_remote_reading", 4194304, 2097152, "Value is unified with `filesystem_prefetch_min_bytes_for_single_read_task`"},
            {"use_hive_partitioning", false, false, "Allows to use hive partitioning for File, URL, S3, AzureBlobStorage and HDFS engines."},
            {"allow_experimental_kafka_offsets_storage_in_keeper", false, false, "Allow the usage of experimental Kafka storage engine that stores the committed offsets in ClickHouse Keeper"},
            {"allow_archive_path_syntax", true, true, "Added new setting to allow disabling archive path syntax."},
            {"query_cache_tag", "", "", "New setting for labeling query cache settings."},
            {"allow_experimental_time_series_table", false, false, "Added new setting to allow the TimeSeries table engine"},
            {"enable_analyzer", 1, 1, "Added an alias to a setting `allow_experimental_analyzer`."},
            {"optimize_functions_to_subcolumns", false, true, "Enabled settings by default"},
            {"allow_experimental_json_type", false, false, "Add new experimental JSON type"},
            {"use_json_alias_for_old_object_type", true, false, "Use JSON type alias to create new JSON type"},
            {"type_json_skip_duplicated_paths", false, false, "Allow to skip duplicated paths during JSON parsing"},
            {"allow_experimental_vector_similarity_index", false, false, "Added new setting to allow experimental vector similarity indexes"},
            {"input_format_try_infer_datetimes_only_datetime64", true, false, "Allow to infer DateTime instead of DateTime64 in data formats"},
        });
        addSettingsChanges(settings_changes_history, "24.7",
        {
            {"output_format_parquet_write_page_index", false, true, "Add a possibility to write page index into parquet files."},
            {"output_format_binary_encode_types_in_binary_format", false, false, "Added new setting to allow to write type names in binary format in RowBinaryWithNamesAndTypes output format"},
            {"input_format_binary_decode_types_in_binary_format", false, false, "Added new setting to allow to read type names in binary format in RowBinaryWithNamesAndTypes input format"},
            {"output_format_native_encode_types_in_binary_format", false, false, "Added new setting to allow to write type names in binary format in Native output format"},
            {"input_format_native_decode_types_in_binary_format", false, false, "Added new setting to allow to read type names in binary format in Native output format"},
            {"read_in_order_use_buffering", false, true, "Use buffering before merging while reading in order of primary key"},
            {"enable_named_columns_in_function_tuple", false, false, "Generate named tuples in function tuple() when all names are unique and can be treated as unquoted identifiers."},
            {"optimize_trivial_insert_select", true, false, "The optimization does not make sense in many cases."},
            {"dictionary_validate_primary_key_type", false, false, "Validate primary key type for dictionaries. By default id type for simple layouts will be implicitly converted to UInt64."},
            {"collect_hash_table_stats_during_joins", false, true, "New setting."},
            {"max_size_to_preallocate_for_joins", 0, 100'000'000, "New setting."},
            {"input_format_orc_reader_time_zone_name", "GMT", "GMT", "The time zone name for ORC row reader, the default ORC row reader's time zone is GMT."},
            {"database_replicated_allow_heavy_create", true, false, "Long-running DDL queries (CREATE AS SELECT and POPULATE) for Replicated database engine was forbidden"},
            {"query_plan_merge_filters", false, false, "Allow to merge filters in the query plan"},
            {"azure_sdk_max_retries", 10, 10, "Maximum number of retries in azure sdk"},
            {"azure_sdk_retry_initial_backoff_ms", 10, 10, "Minimal backoff between retries in azure sdk"},
            {"azure_sdk_retry_max_backoff_ms", 1000, 1000, "Maximal backoff between retries in azure sdk"},
            {"ignore_on_cluster_for_replicated_named_collections_queries", false, false, "Ignore ON CLUSTER clause for replicated named collections management queries."},
            {"backup_restore_s3_retry_attempts", 1000,1000, "Setting for Aws::Client::RetryStrategy, Aws::Client does retries itself, 0 means no retries. It takes place only for backup/restore."},
            {"postgresql_connection_attempt_timeout", 2, 2, "Allow to control 'connect_timeout' parameter of PostgreSQL connection."},
            {"postgresql_connection_pool_retries", 2, 2, "Allow to control the number of retries in PostgreSQL connection pool."}
        });
        addSettingsChanges(settings_changes_history, "24.6",
        {
            {"materialize_skip_indexes_on_insert", true, true, "Added new setting to allow to disable materialization of skip indexes on insert"},
            {"materialize_statistics_on_insert", true, true, "Added new setting to allow to disable materialization of statistics on insert"},
            {"input_format_parquet_use_native_reader", false, false, "When reading Parquet files, to use native reader instead of arrow reader."},
            {"hdfs_throw_on_zero_files_match", false, false, "Allow to throw an error when ListObjects request cannot match any files in HDFS engine instead of empty query result"},
            {"azure_throw_on_zero_files_match", false, false, "Allow to throw an error when ListObjects request cannot match any files in AzureBlobStorage engine instead of empty query result"},
            {"s3_validate_request_settings", true, true, "Allow to disable S3 request settings validation"},
            {"allow_experimental_full_text_index", false, false, "Enable experimental text index"},
            {"azure_skip_empty_files", false, false, "Allow to skip empty files in azure table engine"},
            {"hdfs_ignore_file_doesnt_exist", false, false, "Allow to return 0 rows when the requested files don't exist instead of throwing an exception in HDFS table engine"},
            {"azure_ignore_file_doesnt_exist", false, false, "Allow to return 0 rows when the requested files don't exist instead of throwing an exception in AzureBlobStorage table engine"},
            {"s3_ignore_file_doesnt_exist", false, false, "Allow to return 0 rows when the requested files don't exist instead of throwing an exception in S3 table engine"},
            {"s3_max_part_number", 10000, 10000, "Maximum part number number for s3 upload part"},
            {"s3_max_single_operation_copy_size", 32 * 1024 * 1024, 32 * 1024 * 1024, "Maximum size for a single copy operation in s3"},
            {"input_format_parquet_max_block_size", 8192, DEFAULT_BLOCK_SIZE, "Increase block size for parquet reader."},
            {"input_format_parquet_prefer_block_bytes", 0, DEFAULT_BLOCK_SIZE * 256, "Average block bytes output by parquet reader."},
            {"enable_blob_storage_log", true, true, "Write information about blob storage operations to system.blob_storage_log table"},
            {"allow_deprecated_snowflake_conversion_functions", true, false, "Disabled deprecated functions snowflakeToDateTime[64] and dateTime[64]ToSnowflake."},
            {"allow_statistic_optimize", false, false, "Old setting which popped up here being renamed."},
            {"allow_experimental_statistic", false, false, "Old setting which popped up here being renamed."},
            {"allow_statistics_optimize", false, false, "The setting was renamed. The previous name is `allow_statistic_optimize`."},
            {"allow_experimental_statistics", false, false, "The setting was renamed. The previous name is `allow_experimental_statistic`."},
            {"enable_vertical_final", false, true, "Enable vertical final by default again after fixing bug"},
            {"parallel_replicas_custom_key_range_lower", 0, 0, "Add settings to control the range filter when using parallel replicas with dynamic shards"},
            {"parallel_replicas_custom_key_range_upper", 0, 0, "Add settings to control the range filter when using parallel replicas with dynamic shards. A value of 0 disables the upper limit"},
            {"output_format_pretty_display_footer_column_names", 0, 1, "Add a setting to display column names in the footer if there are many rows. Threshold value is controlled by output_format_pretty_display_footer_column_names_min_rows."},
            {"output_format_pretty_display_footer_column_names_min_rows", 0, 50, "Add a setting to control the threshold value for setting output_format_pretty_display_footer_column_names_min_rows. Default 50."},
            {"output_format_csv_serialize_tuple_into_separate_columns", true, true, "A new way of how interpret tuples in CSV format was added."},
            {"input_format_csv_deserialize_separate_columns_into_tuple", true, true, "A new way of how interpret tuples in CSV format was added."},
            {"input_format_csv_try_infer_strings_from_quoted_tuples", true, true, "A new way of how interpret tuples in CSV format was added."},
        });
        addSettingsChanges(settings_changes_history, "24.5",
        {
            {"allow_deprecated_error_prone_window_functions", true, false, "Allow usage of deprecated error prone window functions (neighbor, runningAccumulate, runningDifferenceStartingWithFirstValue, runningDifference)"},
            {"allow_experimental_join_condition", false, false, "Support join with inequal conditions which involve columns from both left and right table. e.g. t1.y < t2.y."},
            {"input_format_tsv_crlf_end_of_line", false, false, "Enables reading of CRLF line endings with TSV formats"},
            {"output_format_parquet_use_custom_encoder", false, true, "Enable custom Parquet encoder."},
            {"cross_join_min_rows_to_compress", 0, 10000000, "Minimal count of rows to compress block in CROSS JOIN. Zero value means - disable this threshold. This block is compressed when any of the two thresholds (by rows or by bytes) are reached."},
            {"cross_join_min_bytes_to_compress", 0, 1_GiB, "Minimal size of block to compress in CROSS JOIN. Zero value means - disable this threshold. This block is compressed when any of the two thresholds (by rows or by bytes) are reached."},
            {"http_max_chunk_size", 0, 0, "Internal limitation"},
            {"prefer_external_sort_block_bytes", 0, DEFAULT_BLOCK_SIZE * 256, "Prefer maximum block bytes for external sort, reduce the memory usage during merging."},
            {"input_format_force_null_for_omitted_fields", false, false, "Disable type-defaults for omitted fields when needed"},
            {"cast_string_to_dynamic_use_inference", false, false, "Add setting to allow converting String to Dynamic through parsing"},
            {"allow_experimental_dynamic_type", false, false, "Add new experimental Dynamic type"},
            {"azure_max_blocks_in_multipart_upload", 50000, 50000, "Maximum number of blocks in multipart upload for Azure."},
            {"allow_archive_path_syntax", false, true, "Added new setting to allow disabling archive path syntax."},
        });
        addSettingsChanges(settings_changes_history, "24.4",
        {
            {"input_format_json_throw_on_bad_escape_sequence", true, true, "Allow to save JSON strings with bad escape sequences"},
            {"max_parsing_threads", 0, 0, "Add a separate setting to control number of threads in parallel parsing from files"},
            {"ignore_drop_queries_probability", 0, 0, "Allow to ignore drop queries in server with specified probability for testing purposes"},
            {"lightweight_deletes_sync", 2, 2, "The same as 'mutation_sync', but controls only execution of lightweight deletes"},
            {"query_cache_system_table_handling", "save", "throw", "The query cache no longer caches results of queries against system tables"},
            {"input_format_json_ignore_unnecessary_fields", false, true, "Ignore unnecessary fields and not parse them. Enabling this may not throw exceptions on json strings of invalid format or with duplicated fields"},
            {"input_format_hive_text_allow_variable_number_of_columns", false, true, "Ignore extra columns in Hive Text input (if file has more columns than expected) and treat missing fields in Hive Text input as default values."},
            {"allow_experimental_database_replicated", false, true, "Database engine Replicated is now in Beta stage"},
            {"temporary_data_in_cache_reserve_space_wait_lock_timeout_milliseconds", (10 * 60 * 1000), (10 * 60 * 1000), "Wait time to lock cache for sapce reservation in temporary data in filesystem cache"},
            {"optimize_rewrite_sum_if_to_count_if", false, true, "Only available for the analyzer, where it works correctly"},
            {"azure_allow_parallel_part_upload", "true", "true", "Use multiple threads for azure multipart upload."},
            {"max_recursive_cte_evaluation_depth", DBMS_RECURSIVE_CTE_MAX_EVALUATION_DEPTH, DBMS_RECURSIVE_CTE_MAX_EVALUATION_DEPTH, "Maximum limit on recursive CTE evaluation depth"},
            {"query_plan_convert_outer_join_to_inner_join", false, true, "Allow to convert OUTER JOIN to INNER JOIN if filter after JOIN always filters default values"},
        });
        addSettingsChanges(settings_changes_history, "24.3",
        {
            {"s3_connect_timeout_ms", 1000, 1000, "Introduce new dedicated setting for s3 connection timeout"},
            {"allow_experimental_shared_merge_tree", false, true, "The setting is obsolete"},
            {"use_page_cache_for_disks_without_file_cache", false, false, "Added userspace page cache"},
            {"read_from_page_cache_if_exists_otherwise_bypass_cache", false, false, "Added userspace page cache"},
            {"page_cache_inject_eviction", false, false, "Added userspace page cache"},
            {"default_table_engine", "None", "MergeTree", "Set default table engine to MergeTree for better usability"},
            {"input_format_json_use_string_type_for_ambiguous_paths_in_named_tuples_inference_from_objects", false, false, "Allow to use String type for ambiguous paths during named tuple inference from JSON objects"},
            {"traverse_shadow_remote_data_paths", false, false, "Traverse shadow directory when query system.remote_data_paths."},
            {"throw_if_deduplication_in_dependent_materialized_views_enabled_with_async_insert", false, true, "Deduplication in dependent materialized view cannot work together with async inserts."},
            {"parallel_replicas_allow_in_with_subquery", false, true, "If true, subquery for IN will be executed on every follower replica"},
            {"log_processors_profiles", false, true, "Enable by default"},
            {"function_locate_has_mysql_compatible_argument_order", false, true, "Increase compatibility with MySQL's locate function."},
            {"allow_suspicious_primary_key", true, false, "Forbid suspicious PRIMARY KEY/ORDER BY for MergeTree (i.e. SimpleAggregateFunction)"},
            {"filesystem_cache_reserve_space_wait_lock_timeout_milliseconds", 1000, 1000, "Wait time to lock cache for sapce reservation in filesystem cache"},
            {"max_parser_backtracks", 0, 1000000, "Limiting the complexity of parsing"},
            {"analyzer_compatibility_join_using_top_level_identifier", false, false, "Force to resolve identifier in JOIN USING from projection"},
            {"distributed_insert_skip_read_only_replicas", false, false, "If true, INSERT into Distributed will skip read-only replicas"},
            {"keeper_max_retries", 10, 10, "Max retries for general keeper operations"},
            {"keeper_retry_initial_backoff_ms", 100, 100, "Initial backoff timeout for general keeper operations"},
            {"keeper_retry_max_backoff_ms", 5000, 5000, "Max backoff timeout for general keeper operations"},
            {"s3queue_allow_experimental_sharded_mode", false, false, "Enable experimental sharded mode of S3Queue table engine. It is experimental because it will be rewritten"},
            {"allow_experimental_analyzer", false, true, "Enable analyzer and planner by default."},
            {"merge_tree_read_split_ranges_into_intersecting_and_non_intersecting_injection_probability", 0.0, 0.0, "For testing of `PartsSplitter` - split read ranges into intersecting and non intersecting every time you read from MergeTree with the specified probability."},
            {"allow_get_client_http_header", false, false, "Introduced a new function."},
            {"output_format_pretty_row_numbers", false, true, "It is better for usability."},
            {"output_format_pretty_max_value_width_apply_for_single_value", true, false, "Single values in Pretty formats won't be cut."},
            {"output_format_parquet_string_as_string", false, true, "ClickHouse allows arbitrary binary data in the String data type, which is typically UTF-8. Parquet/ORC/Arrow Strings only support UTF-8. That's why you can choose which Arrow's data type to use for the ClickHouse String data type - String or Binary. While Binary would be more correct and compatible, using String by default will correspond to user expectations in most cases."},
            {"output_format_orc_string_as_string", false, true, "ClickHouse allows arbitrary binary data in the String data type, which is typically UTF-8. Parquet/ORC/Arrow Strings only support UTF-8. That's why you can choose which Arrow's data type to use for the ClickHouse String data type - String or Binary. While Binary would be more correct and compatible, using String by default will correspond to user expectations in most cases."},
            {"output_format_arrow_string_as_string", false, true, "ClickHouse allows arbitrary binary data in the String data type, which is typically UTF-8. Parquet/ORC/Arrow Strings only support UTF-8. That's why you can choose which Arrow's data type to use for the ClickHouse String data type - String or Binary. While Binary would be more correct and compatible, using String by default will correspond to user expectations in most cases."},
            {"output_format_parquet_compression_method", "lz4", "zstd", "Parquet/ORC/Arrow support many compression methods, including lz4 and zstd. ClickHouse supports each and every compression method. Some inferior tools, such as 'duckdb', lack support for the faster `lz4` compression method, that's why we set zstd by default."},
            {"output_format_orc_compression_method", "lz4", "zstd", "Parquet/ORC/Arrow support many compression methods, including lz4 and zstd. ClickHouse supports each and every compression method. Some inferior tools, such as 'duckdb', lack support for the faster `lz4` compression method, that's why we set zstd by default."},
            {"output_format_pretty_highlight_digit_groups", false, true, "If enabled and if output is a terminal, highlight every digit corresponding to the number of thousands, millions, etc. with underline."},
            {"geo_distance_returns_float64_on_float64_arguments", false, true, "Increase the default precision."},
            {"azure_max_inflight_parts_for_one_file", 20, 20, "The maximum number of a concurrent loaded parts in multipart upload request. 0 means unlimited."},
            {"azure_strict_upload_part_size", 0, 0, "The exact size of part to upload during multipart upload to Azure blob storage."},
            {"azure_min_upload_part_size", 16*1024*1024, 16*1024*1024, "The minimum size of part to upload during multipart upload to Azure blob storage."},
            {"azure_max_upload_part_size", 5ull*1024*1024*1024, 5ull*1024*1024*1024, "The maximum size of part to upload during multipart upload to Azure blob storage."},
            {"azure_upload_part_size_multiply_factor", 2, 2, "Multiply azure_min_upload_part_size by this factor each time azure_multiply_parts_count_threshold parts were uploaded from a single write to Azure blob storage."},
            {"azure_upload_part_size_multiply_parts_count_threshold", 500, 500, "Each time this number of parts was uploaded to Azure blob storage, azure_min_upload_part_size is multiplied by azure_upload_part_size_multiply_factor."},
            {"output_format_csv_serialize_tuple_into_separate_columns", true, true, "A new way of how interpret tuples in CSV format was added."},
            {"input_format_csv_deserialize_separate_columns_into_tuple", true, true, "A new way of how interpret tuples in CSV format was added."},
            {"input_format_csv_try_infer_strings_from_quoted_tuples", true, true, "A new way of how interpret tuples in CSV format was added."},
        });
        addSettingsChanges(settings_changes_history, "24.2",
        {
            {"allow_suspicious_variant_types", true, false, "Don't allow creating Variant type with suspicious variants by default"},
            {"validate_experimental_and_suspicious_types_inside_nested_types", false, true, "Validate usage of experimental and suspicious types inside nested types"},
            {"output_format_values_escape_quote_with_quote", false, false, "If true escape ' with '', otherwise quoted with \\'"},
            {"output_format_pretty_single_large_number_tip_threshold", 0, 1'000'000, "Print a readable number tip on the right side of the table if the block consists of a single number which exceeds this value (except 0)"},
            {"input_format_try_infer_exponent_floats", true, false, "Don't infer floats in exponential notation by default"},
            {"query_plan_optimize_prewhere", true, true, "Allow to push down filter to PREWHERE expression for supported storages"},
            {"async_insert_max_data_size", 1000000, 10485760, "The previous value appeared to be too small."},
            {"async_insert_poll_timeout_ms", 10, 10, "Timeout in milliseconds for polling data from asynchronous insert queue"},
            {"async_insert_use_adaptive_busy_timeout", false, true, "Use adaptive asynchronous insert timeout"},
            {"async_insert_busy_timeout_min_ms", 50, 50, "The minimum value of the asynchronous insert timeout in milliseconds; it also serves as the initial value, which may be increased later by the adaptive algorithm"},
            {"async_insert_busy_timeout_max_ms", 200, 200, "The minimum value of the asynchronous insert timeout in milliseconds; async_insert_busy_timeout_ms is aliased to async_insert_busy_timeout_max_ms"},
            {"async_insert_busy_timeout_increase_rate", 0.2, 0.2, "The exponential growth rate at which the adaptive asynchronous insert timeout increases"},
            {"async_insert_busy_timeout_decrease_rate", 0.2, 0.2, "The exponential growth rate at which the adaptive asynchronous insert timeout decreases"},
            {"format_template_row_format", "", "", "Template row format string can be set directly in query"},
            {"format_template_resultset_format", "", "", "Template result set format string can be set in query"},
            {"split_parts_ranges_into_intersecting_and_non_intersecting_final", true, true, "Allow to split parts ranges into intersecting and non intersecting during FINAL optimization"},
            {"split_intersecting_parts_ranges_into_layers_final", true, true, "Allow to split intersecting parts ranges into layers during FINAL optimization"},
            {"azure_max_single_part_copy_size", 256*1024*1024, 256*1024*1024, "The maximum size of object to copy using single part copy to Azure blob storage."},
            {"min_external_table_block_size_rows", DEFAULT_INSERT_BLOCK_SIZE, DEFAULT_INSERT_BLOCK_SIZE, "Squash blocks passed to external table to specified size in rows, if blocks are not big enough"},
            {"min_external_table_block_size_bytes", DEFAULT_INSERT_BLOCK_SIZE * 256, DEFAULT_INSERT_BLOCK_SIZE * 256, "Squash blocks passed to external table to specified size in bytes, if blocks are not big enough."},
            {"parallel_replicas_prefer_local_join", true, true, "If true, and JOIN can be executed with parallel replicas algorithm, and all storages of right JOIN part are *MergeTree, local JOIN will be used instead of GLOBAL JOIN."},
            {"optimize_time_filter_with_preimage", true, true, "Optimize Date and DateTime predicates by converting functions into equivalent comparisons without conversions (e.g. toYear(col) = 2023 -> col >= '2023-01-01' AND col <= '2023-12-31')"},
            {"extract_key_value_pairs_max_pairs_per_row", 0, 0, "Max number of pairs that can be produced by the `extractKeyValuePairs` function. Used as a safeguard against consuming too much memory."},
            {"default_view_definer", "CURRENT_USER", "CURRENT_USER", "Allows to set default `DEFINER` option while creating a view"},
            {"default_materialized_view_sql_security", "DEFINER", "DEFINER", "Allows to set a default value for SQL SECURITY option when creating a materialized view"},
            {"default_normal_view_sql_security", "INVOKER", "INVOKER", "Allows to set default `SQL SECURITY` option while creating a normal view"},
            {"mysql_map_string_to_text_in_show_columns", false, true, "Reduce the configuration effort to connect ClickHouse with BI tools."},
            {"mysql_map_fixed_string_to_text_in_show_columns", false, true, "Reduce the configuration effort to connect ClickHouse with BI tools."},
        });
        addSettingsChanges(settings_changes_history, "24.1",
        {
            {"print_pretty_type_names", false, true, "Better user experience."},
            {"input_format_json_read_bools_as_strings", false, true, "Allow to read bools as strings in JSON formats by default"},
            {"output_format_arrow_use_signed_indexes_for_dictionary", false, true, "Use signed indexes type for Arrow dictionaries by default as it's recommended"},
            {"allow_experimental_variant_type", false, false, "Add new experimental Variant type"},
            {"use_variant_as_common_type", false, false, "Allow to use Variant in if/multiIf if there is no common type"},
            {"output_format_arrow_use_64_bit_indexes_for_dictionary", false, false, "Allow to use 64 bit indexes type in Arrow dictionaries"},
            {"parallel_replicas_mark_segment_size", 128, 128, "Add new setting to control segment size in new parallel replicas coordinator implementation"},
            {"ignore_materialized_views_with_dropped_target_table", false, false, "Add new setting to allow to ignore materialized views with dropped target table"},
            {"output_format_compression_level", 3, 3, "Allow to change compression level in the query output"},
            {"output_format_compression_zstd_window_log", 0, 0, "Allow to change zstd window log in the query output when zstd compression is used"},
            {"enable_zstd_qat_codec", false, false, "Add new ZSTD_QAT codec"},
            {"enable_vertical_final", false, true, "Use vertical final by default"},
            {"output_format_arrow_use_64_bit_indexes_for_dictionary", false, false, "Allow to use 64 bit indexes type in Arrow dictionaries"},
            {"max_rows_in_set_to_optimize_join", 100000, 0, "Disable join optimization as it prevents from read in order optimization"},
            {"output_format_pretty_color", true, "auto", "Setting is changed to allow also for auto value, disabling ANSI escapes if output is not a tty"},
            {"function_visible_width_behavior", 0, 1, "We changed the default behavior of `visibleWidth` to be more precise"},
            {"max_estimated_execution_time", 0, 0, "Separate max_execution_time and max_estimated_execution_time"},
            {"iceberg_engine_ignore_schema_evolution", false, false, "Allow to ignore schema evolution in Iceberg table engine"},
            {"optimize_injective_functions_in_group_by", false, true, "Replace injective functions by it's arguments in GROUP BY section in analyzer"},
            {"update_insert_deduplication_token_in_dependent_materialized_views", false, false, "Allow to update insert deduplication token with table identifier during insert in dependent materialized views"},
            {"azure_max_unexpected_write_error_retries", 4, 4, "The maximum number of retries in case of unexpected errors during Azure blob storage write"},
            {"split_parts_ranges_into_intersecting_and_non_intersecting_final", false, true, "Allow to split parts ranges into intersecting and non intersecting during FINAL optimization"},
            {"split_intersecting_parts_ranges_into_layers_final", true, true, "Allow to split intersecting parts ranges into layers during FINAL optimization"}
        });
        addSettingsChanges(settings_changes_history, "23.12",
        {
            {"allow_suspicious_ttl_expressions", true, false, "It is a new setting, and in previous versions the behavior was equivalent to allowing."},
            {"input_format_parquet_allow_missing_columns", false, true, "Allow missing columns in Parquet files by default"},
            {"input_format_orc_allow_missing_columns", false, true, "Allow missing columns in ORC files by default"},
            {"input_format_arrow_allow_missing_columns", false, true, "Allow missing columns in Arrow files by default"}
        });
        addSettingsChanges(settings_changes_history, "23.11",
        {
            {"parsedatetime_parse_without_leading_zeros", false, true, "Improved compatibility with MySQL DATE_FORMAT/STR_TO_DATE"}
        });
        addSettingsChanges(settings_changes_history, "23.9",
        {
            {"optimize_group_by_constant_keys", false, true, "Optimize group by constant keys by default"},
            {"input_format_json_try_infer_named_tuples_from_objects", false, true, "Try to infer named Tuples from JSON objects by default"},
            {"input_format_json_read_numbers_as_strings", false, true, "Allow to read numbers as strings in JSON formats by default"},
            {"input_format_json_read_arrays_as_strings", false, true, "Allow to read arrays as strings in JSON formats by default"},
            {"input_format_json_infer_incomplete_types_as_strings", false, true, "Allow to infer incomplete types as Strings in JSON formats by default"},
            {"input_format_json_try_infer_numbers_from_strings", true, false, "Don't infer numbers from strings in JSON formats by default to prevent possible parsing errors"},
            {"http_write_exception_in_output_format", false, true, "Output valid JSON/XML on exception in HTTP streaming."}
        });
        addSettingsChanges(settings_changes_history, "23.8",
        {
            {"rewrite_count_distinct_if_with_count_distinct_implementation", false, true, "Rewrite countDistinctIf with count_distinct_implementation configuration"}
        });
        addSettingsChanges(settings_changes_history, "23.7",
        {
            {"function_sleep_max_microseconds_per_block", 0, 3000000, "In previous versions, the maximum sleep time of 3 seconds was applied only for `sleep`, but not for `sleepEachRow` function. In the new version, we introduce this setting. If you set compatibility with the previous versions, we will disable the limit altogether."}
        });
        addSettingsChanges(settings_changes_history, "23.6",
        {
            {"http_send_timeout", 180, 30, "3 minutes seems crazy long. Note that this is timeout for a single network write call, not for the whole upload operation."},
            {"http_receive_timeout", 180, 30, "See http_send_timeout."}
        });
        addSettingsChanges(settings_changes_history, "23.5",
        {
            {"input_format_parquet_preserve_order", true, false, "Allow Parquet reader to reorder rows for better parallelism."},
            {"parallelize_output_from_storages", false, true, "Allow parallelism when executing queries that read from file/url/s3/etc. This may reorder rows."},
            {"use_with_fill_by_sorting_prefix", false, true, "Columns preceding WITH FILL columns in ORDER BY clause form sorting prefix. Rows with different values in sorting prefix are filled independently"},
            {"output_format_parquet_compliant_nested_types", false, true, "Change an internal field name in output Parquet file schema."}
        });
        addSettingsChanges(settings_changes_history, "23.4",
        {
            {"allow_suspicious_indices", true, false, "If true, index can defined with identical expressions"},
            {"allow_nonconst_timezone_arguments", true, false, "Allow non-const timezone arguments in certain time-related functions like toTimeZone(), fromUnixTimestamp*(), snowflakeToDateTime*()."},
            {"connect_timeout_with_failover_ms", 50, 1000, "Increase default connect timeout because of async connect"},
            {"connect_timeout_with_failover_secure_ms", 100, 1000, "Increase default secure connect timeout because of async connect"},
            {"hedged_connection_timeout_ms", 100, 50, "Start new connection in hedged requests after 50 ms instead of 100 to correspond with previous connect timeout"},
            {"formatdatetime_f_prints_single_zero", true, false, "Improved compatibility with MySQL DATE_FORMAT()/STR_TO_DATE()"},
            {"formatdatetime_parsedatetime_m_is_month_name", false, true, "Improved compatibility with MySQL DATE_FORMAT/STR_TO_DATE"}
        });
        addSettingsChanges(settings_changes_history, "23.3",
        {
            {"output_format_parquet_version", "1.0", "2.latest", "Use latest Parquet format version for output format"},
            {"input_format_json_ignore_unknown_keys_in_named_tuple", false, true, "Improve parsing JSON objects as named tuples"},
            {"input_format_native_allow_types_conversion", false, true, "Allow types conversion in Native input forma"},
            {"output_format_arrow_compression_method", "none", "lz4_frame", "Use lz4 compression in Arrow output format by default"},
            {"output_format_parquet_compression_method", "snappy", "lz4", "Use lz4 compression in Parquet output format by default"},
            {"output_format_orc_compression_method", "none", "lz4_frame", "Use lz4 compression in ORC output format by default"},
            {"async_query_sending_for_remote", false, true, "Create connections and send query async across shards"}
        });
        addSettingsChanges(settings_changes_history, "23.2",
        {
            {"output_format_parquet_fixed_string_as_fixed_byte_array", false, true, "Use Parquet FIXED_LENGTH_BYTE_ARRAY type for FixedString by default"},
            {"output_format_arrow_fixed_string_as_fixed_byte_array", false, true, "Use Arrow FIXED_SIZE_BINARY type for FixedString by default"},
            {"query_plan_remove_redundant_distinct", false, true, "Remove redundant Distinct step in query plan"},
            {"optimize_duplicate_order_by_and_distinct", true, false, "Remove duplicate ORDER BY and DISTINCT if it's possible"},
            {"insert_keeper_max_retries", 0, 20, "Enable reconnections to Keeper on INSERT, improve reliability"}
        });
        addSettingsChanges(settings_changes_history, "23.1",
        {
            {"input_format_json_read_objects_as_strings", 0, 1, "Enable reading nested json objects as strings while object type is experimental"},
            {"input_format_json_defaults_for_missing_elements_in_named_tuple", false, true, "Allow missing elements in JSON objects while reading named tuples by default"},
            {"input_format_csv_detect_header", false, true, "Detect header in CSV format by default"},
            {"input_format_tsv_detect_header", false, true, "Detect header in TSV format by default"},
            {"input_format_custom_detect_header", false, true, "Detect header in CustomSeparated format by default"},
            {"query_plan_remove_redundant_sorting", false, true, "Remove redundant sorting in query plan. For example, sorting steps related to ORDER BY clauses in subqueries"}
        });
        addSettingsChanges(settings_changes_history, "22.12",
        {
            {"max_size_to_preallocate_for_aggregation", 10'000'000, 100'000'000, "This optimizes performance"},
            {"query_plan_aggregation_in_order", 0, 1, "Enable some refactoring around query plan"},
            {"format_binary_max_string_size", 0, 1_GiB, "Prevent allocating large amount of memory"}
        });
        addSettingsChanges(settings_changes_history, "22.11",
        {
            {"use_structure_from_insertion_table_in_table_functions", 0, 2, "Improve using structure from insertion table in table functions"}
        });
        addSettingsChanges(settings_changes_history, "22.9",
        {
            {"force_grouping_standard_compatibility", false, true, "Make GROUPING function output the same as in SQL standard and other DBMS"}
        });
        addSettingsChanges(settings_changes_history, "22.7",
        {
            {"cross_to_inner_join_rewrite", 1, 2, "Force rewrite comma join to inner"},
            {"enable_positional_arguments", false, true, "Enable positional arguments feature by default"},
            {"format_csv_allow_single_quotes", true, false, "Most tools don't treat single quote in CSV specially, don't do it by default too"}
        });
        addSettingsChanges(settings_changes_history, "22.6",
        {
            {"output_format_json_named_tuples_as_objects", false, true, "Allow to serialize named tuples as JSON objects in JSON formats by default"},
            {"input_format_skip_unknown_fields", false, true, "Optimize reading subset of columns for some input formats"}
        });
        addSettingsChanges(settings_changes_history, "22.5",
        {
            {"memory_overcommit_ratio_denominator", 0, 1073741824, "Enable memory overcommit feature by default"},
            {"memory_overcommit_ratio_denominator_for_user", 0, 1073741824, "Enable memory overcommit feature by default"}
        });
        addSettingsChanges(settings_changes_history, "22.4",
        {
            {"allow_settings_after_format_in_insert", true, false, "Do not allow SETTINGS after FORMAT for INSERT queries because ClickHouse interpret SETTINGS as some values, which is misleading"}
        });
        addSettingsChanges(settings_changes_history, "22.3",
        {
            {"cast_ipv4_ipv6_default_on_conversion_error", true, false, "Make functions cast(value, 'IPv4') and cast(value, 'IPv6') behave same as toIPv4 and toIPv6 functions"}
        });
        addSettingsChanges(settings_changes_history, "21.12",
        {
            {"stream_like_engine_allow_direct_select", true, false, "Do not allow direct select for Kafka/RabbitMQ/FileLog by default"}
        });
        addSettingsChanges(settings_changes_history, "21.9",
        {
            {"output_format_decimal_trailing_zeros", true, false, "Do not output trailing zeros in text representation of Decimal types by default for better looking output"},
            {"use_hedged_requests", false, true, "Enable Hedged Requests feature by default"}
        });
        addSettingsChanges(settings_changes_history, "21.7",
        {
            {"legacy_column_name_of_tuple_literal", true, false, "Add this setting only for compatibility reasons. It makes sense to set to 'true', while doing rolling update of cluster from version lower than 21.7 to higher"}
        });
        addSettingsChanges(settings_changes_history, "21.5",
        {
            {"async_socket_for_remote", false, true, "Fix all problems and turn on asynchronous reads from socket for remote queries by default again"}
        });
        addSettingsChanges(settings_changes_history, "21.3",
        {
            {"async_socket_for_remote", true, false, "Turn off asynchronous reads from socket for remote queries because of some problems"},
            {"optimize_normalize_count_variants", false, true, "Rewrite aggregate functions that semantically equals to count() as count() by default"},
            {"normalize_function_names", false, true, "Normalize function names to their canonical names, this was needed for projection query routing"}
        });
        addSettingsChanges(settings_changes_history, "21.2",
        {
            {"enable_global_with_statement", false, true, "Propagate WITH statements to UNION queries and all subqueries by default"}
        });
        addSettingsChanges(settings_changes_history, "21.1",
        {
            {"insert_quorum_parallel", false, true, "Use parallel quorum inserts by default. It is significantly more convenient to use than sequential quorum inserts"},
            {"input_format_null_as_default", false, true, "Allow to insert NULL as default for input formats by default"},
            {"optimize_on_insert", false, true, "Enable data optimization on INSERT by default for better user experience"},
            {"use_compact_format_in_distributed_parts_names", false, true, "Use compact format for async INSERT into Distributed tables by default"}
        });
        addSettingsChanges(settings_changes_history, "20.10",
        {
            {"format_regexp_escaping_rule", "Escaped", "Raw", "Use Raw as default escaping rule for Regexp format to male the behaviour more like to what users expect"}
        });
        addSettingsChanges(settings_changes_history, "20.7",
        {
            {"show_table_uuid_in_table_create_query_if_not_nil", true, false, "Stop showing  UID of the table in its CREATE query for Engine=Atomic"}
        });
        addSettingsChanges(settings_changes_history, "20.5",
        {
            {"input_format_with_names_use_header", false, true, "Enable using header with names for formats with WithNames/WithNamesAndTypes suffixes"},
            {"allow_suspicious_codecs", true, false, "Don't allow to specify meaningless compression codecs"}
        });
        addSettingsChanges(settings_changes_history, "20.4",
        {
            {"validate_polygons", false, true, "Throw exception if polygon is invalid in function pointInPolygon by default instead of returning possibly wrong results"}
        });
        addSettingsChanges(settings_changes_history, "19.18",
        {
            {"enable_scalar_subquery_optimization", false, true, "Prevent scalar subqueries from (de)serializing large scalar values and possibly avoid running the same subquery more than once"}
        });
        addSettingsChanges(settings_changes_history, "19.14",
        {
            {"any_join_distinct_right_table_keys", true, false, "Disable ANY RIGHT and ANY FULL JOINs by default to avoid inconsistency"}
        });
        addSettingsChanges(settings_changes_history, "19.12",
        {
            {"input_format_defaults_for_omitted_fields", false, true, "Enable calculation of complex default expressions for omitted fields for some input formats, because it should be the expected behaviour"}
        });
        addSettingsChanges(settings_changes_history, "19.5",
        {
            {"max_partitions_per_insert_block", 0, 100, "Add a limit for the number of partitions in one block"}
        });
        addSettingsChanges(settings_changes_history, "18.12.17",
        {
            {"enable_optimize_predicate_expression", 0, 1, "Optimize predicates to subqueries by default"}
        });
    });
    return settings_changes_history;
}

const VersionToSettingsChangesMap & getMergeTreeSettingsChangesHistory()
{
    static VersionToSettingsChangesMap merge_tree_settings_changes_history;
    static std::once_flag initialized_flag;
    std::call_once(initialized_flag, [&]
    {
        addSettingsChanges(merge_tree_settings_changes_history, "25.7",
        {

        });
        addSettingsChanges(merge_tree_settings_changes_history, "25.6",
        {
            /// RELEASE CLOSED
            {"cache_populated_by_fetch_filename_regexp", "", "", "New setting"},
            {"allow_coalescing_columns_in_partition_or_order_key", false, false, "New setting to allow coalescing of partition or sorting key columns."},
            /// RELEASE CLOSED
        });
        addSettingsChanges(merge_tree_settings_changes_history, "25.5",
        {
            /// Release closed. Please use 25.6
            {"shared_merge_tree_enable_coordinated_merges", false, false, "New setting"},
            {"shared_merge_tree_merge_coordinator_merges_prepare_count", 100, 100, "New setting"},
            {"shared_merge_tree_merge_coordinator_fetch_fresh_metadata_period_ms", 10000, 10000, "New setting"},
            {"shared_merge_tree_merge_coordinator_max_merge_request_size", 20, 20, "New setting"},
            {"shared_merge_tree_merge_coordinator_election_check_period_ms", 30000, 30000, "New setting"},
            {"shared_merge_tree_merge_coordinator_min_period_ms", 1, 1, "New setting"},
            {"shared_merge_tree_merge_coordinator_max_period_ms", 10000, 10000, "New setting"},
            {"shared_merge_tree_merge_coordinator_factor", 2, 2, "New setting"},
            {"shared_merge_tree_merge_worker_fast_timeout_ms", 100, 100, "New setting"},
            {"shared_merge_tree_merge_worker_regular_timeout_ms", 10000, 10000, "New setting"},
            {"apply_patches_on_merge", true, true, "New setting"},
            {"remove_unused_patch_parts", true, true, "New setting"},
            {"write_marks_for_substreams_in_compact_parts", false, false, "New setting"},
            /// Release closed. Please use 25.6
        });
        addSettingsChanges(merge_tree_settings_changes_history, "25.4",
        {
            /// Release closed. Please use 25.5
            {"max_postpone_time_for_failed_replicated_fetches_ms", 0, 1ULL * 60 * 1000, "Added new setting to enable postponing fetch tasks in the replication queue."},
            {"max_postpone_time_for_failed_replicated_merges_ms", 0, 1ULL * 60 * 1000, "Added new setting to enable postponing merge tasks in the replication queue."},
            {"max_postpone_time_for_failed_replicated_tasks_ms", 0, 5ULL * 60 * 1000, "Added new setting to enable postponing tasks in the replication queue."},
            {"default_compression_codec", "", "", "New setting"},
            {"refresh_parts_interval", 0, 0, "A new setting"},
            {"max_merge_delayed_streams_for_parallel_write", 40, 40, "New setting"},
            {"allow_summing_columns_in_partition_or_order_key", true, false, "New setting to allow summing of partition or sorting key columns"},
            /// Release closed. Please use 25.5
        });
        addSettingsChanges(merge_tree_settings_changes_history, "25.3",
        {
            /// Release closed. Please use 25.4
            {"shared_merge_tree_enable_keeper_parts_extra_data", false, false, "New setting"},
            {"zero_copy_merge_mutation_min_parts_size_sleep_no_scale_before_lock", 0, 0, "New setting"},
            {"enable_replacing_merge_with_cleanup_for_min_age_to_force_merge", false, false, "New setting to allow automatic cleanup merges for ReplacingMergeTree"},
            /// Release closed. Please use 25.4
        });
        addSettingsChanges(merge_tree_settings_changes_history, "25.2",
        {
            /// Release closed. Please use 25.3
            {"shared_merge_tree_initial_parts_update_backoff_ms", 50, 50, "New setting"},
            {"shared_merge_tree_max_parts_update_backoff_ms", 5000, 5000, "New setting"},
            {"shared_merge_tree_interserver_http_connection_timeout_ms", 100, 100, "New setting"},
            {"columns_and_secondary_indices_sizes_lazy_calculation", true, true, "New setting to calculate columns and indices sizes lazily"},
            {"table_disk", false, false, "New setting"},
            {"allow_reduce_blocking_parts_task", false, true, "Now SMT will remove stale blocking parts from ZooKeeper by default"},
            {"shared_merge_tree_max_suspicious_broken_parts", 0, 0, "Max broken parts for SMT, if more - deny automatic detach"},
            {"shared_merge_tree_max_suspicious_broken_parts_bytes", 0, 0, "Max size of all broken parts for SMT, if more - deny automatic detach"},
            /// Release closed. Please use 25.3
        });
        addSettingsChanges(merge_tree_settings_changes_history, "25.1",
        {
            /// Release closed. Please use 25.2
            {"shared_merge_tree_try_fetch_part_in_memory_data_from_replicas", false, false, "New setting to fetch parts data from other replicas"},
            {"enable_max_bytes_limit_for_min_age_to_force_merge", false, false, "Added new setting to limit max bytes for min_age_to_force_merge."},
            {"enable_max_bytes_limit_for_min_age_to_force_merge", false, false, "New setting"},
            {"add_minmax_index_for_numeric_columns", false, false, "New setting"},
            {"add_minmax_index_for_string_columns", false, false, "New setting"},
            {"materialize_skip_indexes_on_merge", true, true, "New setting"},
            {"merge_max_bytes_to_prewarm_cache", 1ULL * 1024 * 1024 * 1024, 1ULL * 1024 * 1024 * 1024, "Cloud sync"},
            {"merge_total_max_bytes_to_prewarm_cache", 15ULL * 1024 * 1024 * 1024, 15ULL * 1024 * 1024 * 1024, "Cloud sync"},
            {"reduce_blocking_parts_sleep_ms", 5000, 5000, "Cloud sync"},
            {"number_of_partitions_to_consider_for_merge", 10, 10, "Cloud sync"},
            {"shared_merge_tree_enable_outdated_parts_check", true, true, "Cloud sync"},
            {"shared_merge_tree_max_parts_update_leaders_in_total", 6, 6, "Cloud sync"},
            {"shared_merge_tree_max_parts_update_leaders_per_az", 2, 2, "Cloud sync"},
            {"shared_merge_tree_leader_update_period_seconds", 30, 30, "Cloud sync"},
            {"shared_merge_tree_leader_update_period_random_add_seconds", 10, 10, "Cloud sync"},
            {"shared_merge_tree_read_virtual_parts_from_leader", true, true, "Cloud sync"},
            {"shared_merge_tree_interserver_http_timeout_ms", 10000, 10000, "Cloud sync"},
            {"shared_merge_tree_max_replicas_for_parts_deletion", 10, 10, "Cloud sync"},
            {"shared_merge_tree_max_replicas_to_merge_parts_for_each_parts_range", 5, 5, "Cloud sync"},
            {"shared_merge_tree_use_outdated_parts_compact_format", false, false, "Cloud sync"},
            {"shared_merge_tree_memo_ids_remove_timeout_seconds", 1800, 1800, "Cloud sync"},
            {"shared_merge_tree_idle_parts_update_seconds", 3600, 3600, "Cloud sync"},
            {"shared_merge_tree_max_outdated_parts_to_process_at_once", 1000, 1000, "Cloud sync"},
            {"shared_merge_tree_postpone_next_merge_for_locally_merged_parts_rows_threshold", 1000000, 1000000, "Cloud sync"},
            {"shared_merge_tree_postpone_next_merge_for_locally_merged_parts_ms", 0, 0, "Cloud sync"},
            {"shared_merge_tree_range_for_merge_window_size", 10, 10, "Cloud sync"},
            {"shared_merge_tree_use_too_many_parts_count_from_virtual_parts", 0, 0, "Cloud sync"},
            {"shared_merge_tree_create_per_replica_metadata_nodes", true, true, "Cloud sync"},
            {"shared_merge_tree_use_metadata_hints_cache", true, true, "Cloud sync"},
            {"notify_newest_block_number", false, false, "Cloud sync"},
            {"allow_reduce_blocking_parts_task", false, false, "Cloud sync"},
            /// Release closed. Please use 25.2
        });
        addSettingsChanges(merge_tree_settings_changes_history, "24.12",
        {
            /// Release closed. Please use 25.1
            {"enforce_index_structure_match_on_partition_manipulation", true, false, "New setting"},
            {"use_primary_key_cache", false, false, "New setting"},
            {"prewarm_primary_key_cache", false, false, "New setting"},
            {"min_bytes_to_prewarm_caches", 0, 0, "New setting"},
            {"allow_experimental_reverse_key", false, false, "New setting"},
            /// Release closed. Please use 25.1
        });
        addSettingsChanges(merge_tree_settings_changes_history, "24.11",
        {
        });
        addSettingsChanges(merge_tree_settings_changes_history, "24.10",
        {
        });
        addSettingsChanges(merge_tree_settings_changes_history, "24.9",
        {
        });
        addSettingsChanges(merge_tree_settings_changes_history, "24.8",
        {
            {"deduplicate_merge_projection_mode", "ignore", "throw", "Do not allow to create inconsistent projection"}
        });
    });

    return merge_tree_settings_changes_history;
}

}<|MERGE_RESOLUTION|>--- conflicted
+++ resolved
@@ -55,11 +55,8 @@
             {"table_engine_read_through_distributed_cache", false, false, "New setting"},
             {"distributed_cache_alignment", 0, 0, "Rename of distributed_cache_read_alignment"},
             {"output_format_parquet_enum_as_byte_array", false, false, "Write enum using parquet physical type: BYTE_ARRAY and logical type: ENUM"},
-<<<<<<< HEAD
+            {"distributed_plan_force_shuffle_aggregation", 0, 0, "New experimental setting"},
             {"allow_experimental_insert_into_iceberg", false, false, "New setting."},
-=======
-            {"distributed_plan_force_shuffle_aggregation", 0, 0, "New experimental setting"},
->>>>>>> 7c158a0c
         });
         addSettingsChanges(settings_changes_history, "25.6",
         {
