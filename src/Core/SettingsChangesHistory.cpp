--- conflicted
+++ resolved
@@ -53,6 +53,7 @@
             {"azure_connect_timeout_ms", 1000, 1000, "New setting"},
             {"azure_sdk_use_native_client", false, true, "New setting"},
             {"opentelemetry_trace_cpu_scheduling", false, false, "New setting to trace `cpu_slot_preemption` feature."},
+            {"enable_function_early_short_circuit", false, true, "New setting"},
             {"vector_search_with_rescoring", true, true, "New setting."},
         });
         addSettingsChanges(settings_changes_history, "25.7",
@@ -70,16 +71,12 @@
             {"write_through_distributed_cache_buffer_size", 0, 0, "New cloud setting"},
             {"min_joined_block_size_rows", 0, DEFAULT_BLOCK_SIZE, "New setting."},
             {"table_engine_read_through_distributed_cache", false, false, "New setting"},
-<<<<<<< HEAD
-            {"enable_function_early_short_circuit", false, true, "New setting"},
-=======
             {"distributed_cache_alignment", 0, 0, "Rename of distributed_cache_read_alignment"},
             {"enable_scopes_for_with_statement", true, true, "New setting for backward compatibility with the old analyzer."},
             {"output_format_parquet_enum_as_byte_array", false, false, "Write enum using parquet physical type: BYTE_ARRAY and logical type: ENUM"},
             {"distributed_plan_force_shuffle_aggregation", 0, 0, "New experimental setting"},
             {"allow_experimental_insert_into_iceberg", false, false, "New setting."},
             /// RELEASE CLOSED
->>>>>>> 313e9c54
         });
         addSettingsChanges(settings_changes_history, "25.6",
         {
