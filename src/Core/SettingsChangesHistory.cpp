--- conflicted
+++ resolved
@@ -48,13 +48,10 @@
             {"use_text_index_dictionary_cache", false, false, "New setting"},
             {"s3_retry_attempts", 500, 500, "Changed the value of the obsolete setting"},
             {"optimize_const_name_size", -1, 256, "Replace with scalar and use hash as a name for large constants (size is estimated by name length)"},
-<<<<<<< HEAD
             {"enable_automatic_parallel_replicas", 0, 0, "New setting"},
-=======
             {"enable_lazy_columns_replication", false, true, "Enable lazy columns replication in JOIN and ARRAY JOIN by default"},
             {"input_format_parquet_verify_checksums", true, true, "New setting."},
             {"output_format_parquet_write_checksums", false, true, "New setting."},
->>>>>>> cb9a084a
         });
         addSettingsChanges(settings_changes_history, "25.10",
         {
