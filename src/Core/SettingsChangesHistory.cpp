--- conflicted
+++ resolved
@@ -67,12 +67,6 @@
         /// controls new feature and it's 'true' by default, use 'false' as previous_value).
         /// It's used to implement `compatibility` setting (see https://github.com/ClickHouse/ClickHouse/issues/35972)
         /// Note: please check if the key already exists to prevent duplicate entries.
-<<<<<<< HEAD
-        addSettingsChanges(settings_changes_history, "25.6.5.20000",
-        {
-            // Altinity Antalya modifications atop of 25.6
-            {"lock_object_storage_task_distribution_ms", 0, 0, "New setting."},
-=======
 
         addSettingsChanges(settings_changes_history, "25.6.5.2000",
         {
@@ -80,7 +74,7 @@
             {"allow_experimental_database_unity_catalog", false, true, "Turned ON by default for Antalya"},
             {"allow_experimental_database_glue_catalog", false, true, "Turned ON by default for Antalya"},
             {"output_format_parquet_enum_as_byte_array", true, true, "Enable writing Enum as byte array in Parquet by default"},
->>>>>>> 5ccff482
+            {"lock_object_storage_task_distribution_ms", 0, 0, "New setting."},
         });
         addSettingsChanges(settings_changes_history, "25.6",
         {
