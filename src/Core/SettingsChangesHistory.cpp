#include <Core/Defines.h>
#include <Core/SettingsChangesHistory.h>
#include <IO/ReadBufferFromString.h>
#include <IO/ReadHelpers.h>
#include <boost/algorithm/string.hpp>


namespace DB
{

namespace ErrorCodes
{
    extern const int BAD_ARGUMENTS;
    extern const int LOGICAL_ERROR;
}

ClickHouseVersion::ClickHouseVersion(std::string_view version)
{
    Strings split;
    boost::split(split, version, [](char c){ return c == '.'; });
    components.reserve(split.size());
    if (split.empty())
        throw Exception{ErrorCodes::BAD_ARGUMENTS, "Cannot parse ClickHouse version here: {}", version};

    for (const auto & split_element : split)
    {
        size_t component;
        ReadBufferFromString buf(split_element);
        if (!tryReadIntText(component, buf) || !buf.eof())
            throw Exception{ErrorCodes::BAD_ARGUMENTS, "Cannot parse ClickHouse version here: {}", version};
        components.push_back(component);
    }
}

String ClickHouseVersion::toString() const
{
    return fmt::format("{}", fmt::join(components, "."));
}

static void addSettingsChanges(
    VersionToSettingsChangesMap & settings_changes_history,
    std::string_view version,
    SettingsChangesHistory::SettingsChanges && changes)
{
    /// Forbid duplicate versions
    auto [_, inserted] = settings_changes_history.emplace(ClickHouseVersion(version), std::move(changes));
    if (!inserted)
        throw Exception{ErrorCodes::LOGICAL_ERROR, "Detected duplicate version '{}'", ClickHouseVersion(version).toString()};
}

const VersionToSettingsChangesMap & getSettingsChangesHistory()
{
    static VersionToSettingsChangesMap settings_changes_history;
    static std::once_flag initialized_flag;
    std::call_once(initialized_flag, [&]
    {
        // clang-format off
        /// History of settings changes that controls some backward incompatible changes
        /// across all ClickHouse versions. It maps ClickHouse version to settings changes that were done
        /// in this version. This history contains both changes to existing settings and newly added settings.
        /// Settings changes is a vector of structs
        ///     {setting_name, previous_value, new_value, reason}.
        /// For newly added setting choose the most appropriate previous_value (for example, if new setting
        /// controls new feature and it's 'true' by default, use 'false' as previous_value).
        /// It's used to implement `compatibility` setting (see https://github.com/ClickHouse/ClickHouse/issues/35972)
        /// Note: please check if the key already exists to prevent duplicate entries.
        addSettingsChanges(settings_changes_history, "25.2",
        {
            {"schema_inference_make_json_columns_nullable", false, false, "Allow to infer Nullable(JSON) during schema inference"},
            {"query_plan_use_new_logical_join_step", false, true, "Enable new step"},
            {"postgresql_fault_injection_probability", 0., 0., "New setting"},
            {"merge_tree_use_deserialization_prefixes_cache", true, true, "A new setting to control the usage of deserialization prefixes cache in MergeTree"},
            {"merge_tree_use_prefixes_deserialization_thread_pool", true, true, "A new setting controlling the usage of the thread pool for parallel prefixes deserialization in MergeTree"},
            {"optimize_and_compare_chain", true, false, "A new setting"},
            {"enable_adaptive_memory_spill_scheduler", false, false, "New setting. Enable spill memory data into external storage adaptively."},
            {"output_format_parquet_write_bloom_filter", false, true, "Added support for writing Parquet bloom filters."},
            {"output_format_parquet_bloom_filter_bits_per_value", 10.5, 10.5, "New setting."},
            {"output_format_parquet_bloom_filter_flush_threshold_bytes", 128 * 1024 * 1024, 128 * 1024 * 1024, "New setting."},
        });
        addSettingsChanges(settings_changes_history, "25.1",
        {
            /// Release closed. Please use 25.2
            {"allow_not_comparable_types_in_order_by", true, false, "Don't allow not comparable types in order by by default"},
            {"allow_not_comparable_types_in_comparison_functions", true, false, "Don't allow not comparable types in comparison functions by default"},
            {"output_format_json_pretty_print", false, true, "Print values in a pretty format in JSON output format by default"},
            {"allow_experimental_ts_to_grid_aggregate_function", false, false, "Cloud only"},
            {"formatdatetime_f_prints_scale_number_of_digits", true, false, "New setting."},
            {"distributed_cache_connect_max_tries", 20, 20, "Cloud only"},
            {"query_plan_use_new_logical_join_step", false, false, "New join step, internal change"},
            {"distributed_cache_min_bytes_for_seek", false, false, "New private setting."},
            {"use_iceberg_partition_pruning", false, false, "New setting"},
            {"max_bytes_ratio_before_external_group_by", 0.0, 0.5, "Enable automatic spilling to disk by default."},
            {"max_bytes_ratio_before_external_sort", 0.0, 0.5, "Enable automatic spilling to disk by default."},
            {"min_external_sort_block_bytes", 0., 100_MiB, "New setting."},
            {"s3queue_migrate_old_metadata_to_buckets", false, false, "New setting."},
            {"distributed_cache_pool_behaviour_on_limit", "allocate_bypassing_pool", "wait", "Cloud only"},
            {"use_hive_partitioning", false, true, "Enabled the setting by default."},
            {"query_plan_try_use_vector_search", false, true, "New setting."},
            {"short_circuit_function_evaluation_for_nulls", false, true, "Allow to execute functions with Nullable arguments only on rows with non-NULL values in all arguments"},
            {"short_circuit_function_evaluation_for_nulls_threshold", 1.0, 1.0, "Ratio threshold of NULL values to execute functions with Nullable arguments only on rows with non-NULL values in all arguments. Applies when setting short_circuit_function_evaluation_for_nulls is enabled."},
            {"output_format_orc_writer_time_zone_name", "GMT", "GMT", "The time zone name for ORC writer, the default ORC writer's time zone is GMT."},
            {"output_format_pretty_highlight_trailing_spaces", false, true, "A new setting."},
            {"allow_experimental_bfloat16_type", false, true, "Add new BFloat16 type"},
            {"allow_push_predicate_ast_for_distributed_subqueries", false, true, "A new setting"},
            {"output_format_pretty_squash_consecutive_ms", 0, 50, "Add new setting"},
            {"output_format_pretty_squash_max_wait_ms", 0, 1000, "Add new setting"},
            {"output_format_pretty_max_column_name_width_cut_to", 0, 24, "A new setting"},
            {"output_format_pretty_max_column_name_width_min_chars_to_cut", 0, 4, "A new setting"},
            {"output_format_pretty_multiline_fields", false, true, "A new setting"},
            {"output_format_pretty_fallback_to_vertical", false, true, "A new setting"},
            {"output_format_pretty_fallback_to_vertical_max_rows_per_chunk", 0, 100, "A new setting"},
            {"output_format_pretty_fallback_to_vertical_min_columns", 0, 5, "A new setting"},
            {"output_format_pretty_fallback_to_vertical_min_table_width", 0, 250, "A new setting"},
            {"merge_table_max_tables_to_look_for_schema_inference", 1, 1000, "A new setting"},
            {"max_autoincrement_series", 1000, 1000, "A new setting"},
            {"validate_enum_literals_in_operators", false, false, "A new setting"},
            {"allow_experimental_kusto_dialect", true, false, "A new setting"},
            {"allow_experimental_prql_dialect", true, false, "A new setting"},
            {"h3togeo_lon_lat_result_order", true, false, "A new setting"},
            {"max_parallel_replicas", 1, 1000, "Use up to 1000 parallel replicas by default."},
            {"allow_general_join_planning", false, true, "Allow more general join planning algorithm when hash join algorithm is enabled."},
            {"optimize_extract_common_expressions", false, true, "Optimize WHERE, PREWHERE, ON, HAVING and QUALIFY expressions by extracting common expressions out from disjunction of conjunctions."},
            /// Release closed. Please use 25.2
        });
        addSettingsChanges(settings_changes_history, "24.12",
        {
            /// Release closed. Please use 25.1
            {"allow_experimental_database_iceberg", false, false, "New setting."},
            {"shared_merge_tree_sync_parts_on_partition_operations", 1, 1, "New setting. By default parts are always synchronized"},
            {"query_plan_join_swap_table", "false", "auto", "New setting. Right table was always chosen before."},
            {"max_size_to_preallocate_for_aggregation", 100'000'000, 1'000'000'000'000, "Enable optimisation for bigger tables."},
            {"max_size_to_preallocate_for_joins", 100'000'000, 1'000'000'000'000, "Enable optimisation for bigger tables."},
            {"max_bytes_ratio_before_external_group_by", 0., 0., "New setting."},
            {"optimize_extract_common_expressions", false, false, "Introduce setting to optimize WHERE, PREWHERE, ON, HAVING and QUALIFY expressions by extracting common expressions out from disjunction of conjunctions."},
            {"max_bytes_ratio_before_external_sort", 0., 0., "New setting."},
            {"use_async_executor_for_materialized_views", false, false, "New setting."},
            {"http_response_headers", "", "", "New setting."},
<<<<<<< HEAD
            {"schema_inference_make_columns_nullable", 1, 3, "Take nullability information from Parquet/ORC/Arrow metadata by default, instead of making everything nullable."},
=======
            {"output_format_parquet_datetime_as_uint32", true, false, "Write DateTime as DateTime64(3) instead of UInt32 (these are the two Parquet types closest to DateTime)."},
            {"skip_redundant_aliases_in_udf", false, false, "When enabled, this allows you to use the same user defined function several times for several materialized columns in the same table."},
>>>>>>> 1ac5c4a6
            {"parallel_replicas_index_analysis_only_on_coordinator", true, true, "Index analysis done only on replica-coordinator and skipped on other replicas. Effective only with enabled parallel_replicas_local_plan"}, // enabling it was moved to 24.10
            {"least_greatest_legacy_null_behavior", true, false, "New setting"},
            {"use_concurrency_control", false, true, "Enable concurrency control by default"},
            /// Release closed. Please use 25.1
        });
        addSettingsChanges(settings_changes_history, "24.11",
        {
            {"validate_mutation_query", false, true, "New setting to validate mutation queries by default."},
            {"enable_job_stack_trace", false, true, "Enable by default collecting stack traces from job's scheduling."},
            {"allow_suspicious_types_in_group_by", true, false, "Don't allow Variant/Dynamic types in GROUP BY by default"},
            {"allow_suspicious_types_in_order_by", true, false, "Don't allow Variant/Dynamic types in ORDER BY by default"},
            {"distributed_cache_discard_connection_if_unread_data", true, true, "New setting"},
            {"filesystem_cache_enable_background_download_for_metadata_files_in_packed_storage", true, true, "New setting"},
            {"filesystem_cache_enable_background_download_during_fetch", true, true, "New setting"},
            {"azure_check_objects_after_upload", false, false, "Check each uploaded object in azure blob storage to be sure that upload was successful"},
            {"backup_restore_keeper_max_retries", 20, 1000, "Should be big enough so the whole operation BACKUP or RESTORE operation won't fail because of a temporary [Zoo]Keeper failure in the middle of it."},
            {"backup_restore_failure_after_host_disconnected_for_seconds", 0, 3600, "New setting."},
            {"backup_restore_keeper_max_retries_while_initializing", 0, 20, "New setting."},
            {"backup_restore_keeper_max_retries_while_handling_error", 0, 20, "New setting."},
            {"backup_restore_finish_timeout_after_error_sec", 0, 180, "New setting."},
            {"query_plan_merge_filters", false, true, "Allow to merge filters in the query plan. This is required to properly support filter-push-down with a new analyzer."},
            {"parallel_replicas_local_plan", false, true, "Use local plan for local replica in a query with parallel replicas"},
            {"merge_tree_use_v1_object_and_dynamic_serialization", true, false, "Add new serialization V2 version for JSON and Dynamic types"},
            {"min_joined_block_size_bytes", 524288, 524288, "New setting."},
            {"allow_experimental_bfloat16_type", false, false, "Add new experimental BFloat16 type"},
            {"filesystem_cache_skip_download_if_exceeds_per_query_cache_write_limit", 1, 1, "Rename of setting skip_download_if_exceeds_query_cache_limit"},
            {"filesystem_cache_prefer_bigger_buffer_size", true, true, "New setting"},
            {"read_in_order_use_virtual_row", false, false, "Use virtual row while reading in order of primary key or its monotonic function fashion. It is useful when searching over multiple parts as only relevant ones are touched."},
            {"s3_skip_empty_files", false, true, "We hope it will provide better UX"},
            {"filesystem_cache_boundary_alignment", 0, 0, "New setting"},
            {"push_external_roles_in_interserver_queries", false, true, "New setting."},
            {"enable_variant_type", false, false, "Add alias to allow_experimental_variant_type"},
            {"enable_dynamic_type", false, false, "Add alias to allow_experimental_dynamic_type"},
            {"enable_json_type", false, false, "Add alias to allow_experimental_json_type"},
        });
        addSettingsChanges(settings_changes_history, "24.10",
        {
            {"query_metric_log_interval", 0, -1, "New setting."},
            {"enforce_strict_identifier_format", false, false, "New setting."},
            {"enable_parsing_to_custom_serialization", false, true, "New setting"},
            {"mongodb_throw_on_unsupported_query", false, true, "New setting."},
            {"enable_parallel_replicas", false, false, "Parallel replicas with read tasks became the Beta tier feature."},
            {"parallel_replicas_mode", "read_tasks", "read_tasks", "This setting was introduced as a part of making parallel replicas feature Beta"},
            {"filesystem_cache_name", "", "", "Filesystem cache name to use for stateless table engines or data lakes"},
            {"restore_replace_external_dictionary_source_to_null", false, false, "New setting."},
            {"show_create_query_identifier_quoting_rule", "when_necessary", "when_necessary", "New setting."},
            {"show_create_query_identifier_quoting_style", "Backticks", "Backticks", "New setting."},
            {"merge_tree_min_read_task_size", 8, 8, "New setting"},
            {"merge_tree_min_rows_for_concurrent_read_for_remote_filesystem", (20 * 8192), 0, "Setting is deprecated"},
            {"merge_tree_min_bytes_for_concurrent_read_for_remote_filesystem", (24 * 10 * 1024 * 1024), 0, "Setting is deprecated"},
            {"implicit_select", false, false, "A new setting."},
            {"output_format_native_write_json_as_string", false, false, "Add new setting to allow write JSON column as single String column in Native format"},
            {"output_format_binary_write_json_as_string", false, false, "Add new setting to write values of JSON type as JSON string in RowBinary output format"},
            {"input_format_binary_read_json_as_string", false, false, "Add new setting to read values of JSON type as JSON string in RowBinary input format"},
            {"min_free_disk_bytes_to_perform_insert", 0, 0, "New setting."},
            {"min_free_disk_ratio_to_perform_insert", 0.0, 0.0, "New setting."},
            {"parallel_replicas_local_plan", false, true, "Use local plan for local replica in a query with parallel replicas"},
            {"enable_named_columns_in_function_tuple", false, false, "Disabled pending usability improvements"},
            {"cloud_mode_database_engine", 1, 1, "A setting for ClickHouse Cloud"},
            {"allow_experimental_shared_set_join", 0, 0, "A setting for ClickHouse Cloud"},
            {"read_through_distributed_cache", 0, 0, "A setting for ClickHouse Cloud"},
            {"write_through_distributed_cache", 0, 0, "A setting for ClickHouse Cloud"},
            {"distributed_cache_throw_on_error", 0, 0, "A setting for ClickHouse Cloud"},
            {"distributed_cache_log_mode", "on_error", "on_error", "A setting for ClickHouse Cloud"},
            {"distributed_cache_fetch_metrics_only_from_current_az", 1, 1, "A setting for ClickHouse Cloud"},
            {"distributed_cache_connect_max_tries", 20, 20, "A setting for ClickHouse Cloud"},
            {"distributed_cache_receive_response_wait_milliseconds", 60000, 60000, "A setting for ClickHouse Cloud"},
            {"distributed_cache_receive_timeout_milliseconds", 10000, 10000, "A setting for ClickHouse Cloud"},
            {"distributed_cache_wait_connection_from_pool_milliseconds", 100, 100, "A setting for ClickHouse Cloud"},
            {"distributed_cache_bypass_connection_pool", 0, 0, "A setting for ClickHouse Cloud"},
            {"distributed_cache_pool_behaviour_on_limit", "allocate_bypassing_pool", "allocate_bypassing_pool", "A setting for ClickHouse Cloud"},
            {"distributed_cache_read_alignment", 0, 0, "A setting for ClickHouse Cloud"},
            {"distributed_cache_max_unacked_inflight_packets", 10, 10, "A setting for ClickHouse Cloud"},
            {"distributed_cache_data_packet_ack_window", 5, 5, "A setting for ClickHouse Cloud"},
            {"input_format_parquet_enable_row_group_prefetch", false, true, "Enable row group prefetching during parquet parsing. Currently, only single-threaded parsing can prefetch."},
            {"input_format_orc_dictionary_as_low_cardinality", false, true, "Treat ORC dictionary encoded columns as LowCardinality columns while reading ORC files"},
            {"allow_experimental_refreshable_materialized_view", false, true, "Not experimental anymore"},
            {"max_parts_to_move", 0, 1000, "New setting"},
            {"hnsw_candidate_list_size_for_search", 64, 256, "New setting. Previously, the value was optionally specified in CREATE INDEX and 64 by default."},
            {"allow_reorder_prewhere_conditions", true, true, "New setting"},
            {"input_format_parquet_bloom_filter_push_down", false, true, "When reading Parquet files, skip whole row groups based on the WHERE/PREWHERE expressions and bloom filter in the Parquet metadata."},
            {"date_time_64_output_format_cut_trailing_zeros_align_to_groups_of_thousands", false, false, "Dynamically trim the trailing zeros of datetime64 values to adjust the output scale to (0, 3, 6), corresponding to 'seconds', 'milliseconds', and 'microseconds'."},
            {"parallel_replicas_index_analysis_only_on_coordinator", false, true, "Index analysis done only on replica-coordinator and skipped on other replicas. Effective only with enabled parallel_replicas_local_plan"},
            {"distributed_cache_discard_connection_if_unread_data", true, true, "New setting"},
            {"azure_check_objects_after_upload", false, false, "Check each uploaded object in azure blob storage to be sure that upload was successful"},
            {"backup_restore_keeper_max_retries", 20, 1000, "Should be big enough so the whole operation BACKUP or RESTORE operation won't fail because of a temporary [Zoo]Keeper failure in the middle of it."},
            {"backup_restore_failure_after_host_disconnected_for_seconds", 0, 3600, "New setting."},
            {"backup_restore_keeper_max_retries_while_initializing", 0, 20, "New setting."},
            {"backup_restore_keeper_max_retries_while_handling_error", 0, 20, "New setting."},
            {"backup_restore_finish_timeout_after_error_sec", 0, 180, "New setting."},
        });
        addSettingsChanges(settings_changes_history, "24.9",
        {
            {"output_format_orc_dictionary_key_size_threshold", 0.0, 0.0, "For a string column in ORC output format, if the number of distinct values is greater than this fraction of the total number of non-null rows, turn off dictionary encoding. Otherwise dictionary encoding is enabled"},
            {"input_format_json_empty_as_default", false, false, "Added new setting to allow to treat empty fields in JSON input as default values."},
            {"input_format_try_infer_variants", false, false, "Try to infer Variant type in text formats when there is more than one possible type for column/array elements"},
            {"join_output_by_rowlist_perkey_rows_threshold", 0, 5, "The lower limit of per-key average rows in the right table to determine whether to output by row list in hash join."},
            {"create_if_not_exists", false, false, "New setting."},
            {"allow_materialized_view_with_bad_select", true, true, "Support (but not enable yet) stricter validation in CREATE MATERIALIZED VIEW"},
            {"parallel_replicas_mark_segment_size", 128, 0, "Value for this setting now determined automatically"},
            {"database_replicated_allow_replicated_engine_arguments", 1, 0, "Don't allow explicit arguments by default"},
            {"database_replicated_allow_explicit_uuid", 1, 0, "Added a new setting to disallow explicitly specifying table UUID"},
            {"parallel_replicas_local_plan", false, false, "Use local plan for local replica in a query with parallel replicas"},
            {"join_to_sort_minimum_perkey_rows", 0, 40, "The lower limit of per-key average rows in the right table to determine whether to rerange the right table by key in left or inner join. This setting ensures that the optimization is not applied for sparse table keys"},
            {"join_to_sort_maximum_table_rows", 0, 10000, "The maximum number of rows in the right table to determine whether to rerange the right table by key in left or inner join"},
            {"allow_experimental_join_right_table_sorting", false, false, "If it is set to true, and the conditions of `join_to_sort_minimum_perkey_rows` and `join_to_sort_maximum_table_rows` are met, rerange the right table by key to improve the performance in left or inner hash join"},
            {"mongodb_throw_on_unsupported_query", false, true, "New setting."},
            {"min_free_disk_bytes_to_perform_insert", 0, 0, "Maintain some free disk space bytes from inserts while still allowing for temporary writing."},
            {"min_free_disk_ratio_to_perform_insert", 0.0, 0.0, "Maintain some free disk space bytes expressed as ratio to total disk space from inserts while still allowing for temporary writing."},
        });
        addSettingsChanges(settings_changes_history, "24.8",
        {
            {"rows_before_aggregation", false, false, "Provide exact value for rows_before_aggregation statistic, represents the number of rows read before aggregation"},
            {"restore_replace_external_table_functions_to_null", false, false, "New setting."},
            {"restore_replace_external_engines_to_null", false, false, "New setting."},
            {"input_format_json_max_depth", 1000000, 1000, "It was unlimited in previous versions, but that was unsafe."},
            {"merge_tree_min_bytes_per_task_for_remote_reading", 4194304, 2097152, "Value is unified with `filesystem_prefetch_min_bytes_for_single_read_task`"},
            {"use_hive_partitioning", false, false, "Allows to use hive partitioning for File, URL, S3, AzureBlobStorage and HDFS engines."},
            {"allow_experimental_kafka_offsets_storage_in_keeper", false, false, "Allow the usage of experimental Kafka storage engine that stores the committed offsets in ClickHouse Keeper"},
            {"allow_archive_path_syntax", true, true, "Added new setting to allow disabling archive path syntax."},
            {"query_cache_tag", "", "", "New setting for labeling query cache settings."},
            {"allow_experimental_time_series_table", false, false, "Added new setting to allow the TimeSeries table engine"},
            {"enable_analyzer", 1, 1, "Added an alias to a setting `allow_experimental_analyzer`."},
            {"optimize_functions_to_subcolumns", false, true, "Enabled settings by default"},
            {"allow_experimental_json_type", false, false, "Add new experimental JSON type"},
            {"use_json_alias_for_old_object_type", true, false, "Use JSON type alias to create new JSON type"},
            {"type_json_skip_duplicated_paths", false, false, "Allow to skip duplicated paths during JSON parsing"},
            {"allow_experimental_vector_similarity_index", false, false, "Added new setting to allow experimental vector similarity indexes"},
            {"input_format_try_infer_datetimes_only_datetime64", true, false, "Allow to infer DateTime instead of DateTime64 in data formats"},
        });
        addSettingsChanges(settings_changes_history, "24.7",
        {
            {"output_format_parquet_write_page_index", false, true, "Add a possibility to write page index into parquet files."},
            {"output_format_binary_encode_types_in_binary_format", false, false, "Added new setting to allow to write type names in binary format in RowBinaryWithNamesAndTypes output format"},
            {"input_format_binary_decode_types_in_binary_format", false, false, "Added new setting to allow to read type names in binary format in RowBinaryWithNamesAndTypes input format"},
            {"output_format_native_encode_types_in_binary_format", false, false, "Added new setting to allow to write type names in binary format in Native output format"},
            {"input_format_native_decode_types_in_binary_format", false, false, "Added new setting to allow to read type names in binary format in Native output format"},
            {"read_in_order_use_buffering", false, true, "Use buffering before merging while reading in order of primary key"},
            {"enable_named_columns_in_function_tuple", false, false, "Generate named tuples in function tuple() when all names are unique and can be treated as unquoted identifiers."},
            {"optimize_trivial_insert_select", true, false, "The optimization does not make sense in many cases."},
            {"dictionary_validate_primary_key_type", false, false, "Validate primary key type for dictionaries. By default id type for simple layouts will be implicitly converted to UInt64."},
            {"collect_hash_table_stats_during_joins", false, true, "New setting."},
            {"max_size_to_preallocate_for_joins", 0, 100'000'000, "New setting."},
            {"input_format_orc_reader_time_zone_name", "GMT", "GMT", "The time zone name for ORC row reader, the default ORC row reader's time zone is GMT."},
            {"database_replicated_allow_heavy_create", true, false, "Long-running DDL queries (CREATE AS SELECT and POPULATE) for Replicated database engine was forbidden"},
            {"query_plan_merge_filters", false, false, "Allow to merge filters in the query plan"},
            {"azure_sdk_max_retries", 10, 10, "Maximum number of retries in azure sdk"},
            {"azure_sdk_retry_initial_backoff_ms", 10, 10, "Minimal backoff between retries in azure sdk"},
            {"azure_sdk_retry_max_backoff_ms", 1000, 1000, "Maximal backoff between retries in azure sdk"},
            {"ignore_on_cluster_for_replicated_named_collections_queries", false, false, "Ignore ON CLUSTER clause for replicated named collections management queries."},
            {"backup_restore_s3_retry_attempts", 1000,1000, "Setting for Aws::Client::RetryStrategy, Aws::Client does retries itself, 0 means no retries. It takes place only for backup/restore."},
            {"postgresql_connection_attempt_timeout", 2, 2, "Allow to control 'connect_timeout' parameter of PostgreSQL connection."},
            {"postgresql_connection_pool_retries", 2, 2, "Allow to control the number of retries in PostgreSQL connection pool."}
        });
        addSettingsChanges(settings_changes_history, "24.6",
        {
            {"materialize_skip_indexes_on_insert", true, true, "Added new setting to allow to disable materialization of skip indexes on insert"},
            {"materialize_statistics_on_insert", true, true, "Added new setting to allow to disable materialization of statistics on insert"},
            {"input_format_parquet_use_native_reader", false, false, "When reading Parquet files, to use native reader instead of arrow reader."},
            {"hdfs_throw_on_zero_files_match", false, false, "Allow to throw an error when ListObjects request cannot match any files in HDFS engine instead of empty query result"},
            {"azure_throw_on_zero_files_match", false, false, "Allow to throw an error when ListObjects request cannot match any files in AzureBlobStorage engine instead of empty query result"},
            {"s3_validate_request_settings", true, true, "Allow to disable S3 request settings validation"},
            {"allow_experimental_full_text_index", false, false, "Enable experimental full-text index"},
            {"azure_skip_empty_files", false, false, "Allow to skip empty files in azure table engine"},
            {"hdfs_ignore_file_doesnt_exist", false, false, "Allow to return 0 rows when the requested files don't exist instead of throwing an exception in HDFS table engine"},
            {"azure_ignore_file_doesnt_exist", false, false, "Allow to return 0 rows when the requested files don't exist instead of throwing an exception in AzureBlobStorage table engine"},
            {"s3_ignore_file_doesnt_exist", false, false, "Allow to return 0 rows when the requested files don't exist instead of throwing an exception in S3 table engine"},
            {"s3_max_part_number", 10000, 10000, "Maximum part number number for s3 upload part"},
            {"s3_max_single_operation_copy_size", 32 * 1024 * 1024, 32 * 1024 * 1024, "Maximum size for a single copy operation in s3"},
            {"input_format_parquet_max_block_size", 8192, DEFAULT_BLOCK_SIZE, "Increase block size for parquet reader."},
            {"input_format_parquet_prefer_block_bytes", 0, DEFAULT_BLOCK_SIZE * 256, "Average block bytes output by parquet reader."},
            {"enable_blob_storage_log", true, true, "Write information about blob storage operations to system.blob_storage_log table"},
            {"allow_deprecated_snowflake_conversion_functions", true, false, "Disabled deprecated functions snowflakeToDateTime[64] and dateTime[64]ToSnowflake."},
            {"allow_statistic_optimize", false, false, "Old setting which popped up here being renamed."},
            {"allow_experimental_statistic", false, false, "Old setting which popped up here being renamed."},
            {"allow_statistics_optimize", false, false, "The setting was renamed. The previous name is `allow_statistic_optimize`."},
            {"allow_experimental_statistics", false, false, "The setting was renamed. The previous name is `allow_experimental_statistic`."},
            {"enable_vertical_final", false, true, "Enable vertical final by default again after fixing bug"},
            {"parallel_replicas_custom_key_range_lower", 0, 0, "Add settings to control the range filter when using parallel replicas with dynamic shards"},
            {"parallel_replicas_custom_key_range_upper", 0, 0, "Add settings to control the range filter when using parallel replicas with dynamic shards. A value of 0 disables the upper limit"},
            {"output_format_pretty_display_footer_column_names", 0, 1, "Add a setting to display column names in the footer if there are many rows. Threshold value is controlled by output_format_pretty_display_footer_column_names_min_rows."},
            {"output_format_pretty_display_footer_column_names_min_rows", 0, 50, "Add a setting to control the threshold value for setting output_format_pretty_display_footer_column_names_min_rows. Default 50."},
            {"output_format_csv_serialize_tuple_into_separate_columns", true, true, "A new way of how interpret tuples in CSV format was added."},
            {"input_format_csv_deserialize_separate_columns_into_tuple", true, true, "A new way of how interpret tuples in CSV format was added."},
            {"input_format_csv_try_infer_strings_from_quoted_tuples", true, true, "A new way of how interpret tuples in CSV format was added."},
        });
        addSettingsChanges(settings_changes_history, "24.5",
        {
            {"allow_deprecated_error_prone_window_functions", true, false, "Allow usage of deprecated error prone window functions (neighbor, runningAccumulate, runningDifferenceStartingWithFirstValue, runningDifference)"},
            {"allow_experimental_join_condition", false, false, "Support join with inequal conditions which involve columns from both left and right table. e.g. t1.y < t2.y."},
            {"input_format_tsv_crlf_end_of_line", false, false, "Enables reading of CRLF line endings with TSV formats"},
            {"output_format_parquet_use_custom_encoder", false, true, "Enable custom Parquet encoder."},
            {"cross_join_min_rows_to_compress", 0, 10000000, "Minimal count of rows to compress block in CROSS JOIN. Zero value means - disable this threshold. This block is compressed when any of the two thresholds (by rows or by bytes) are reached."},
            {"cross_join_min_bytes_to_compress", 0, 1_GiB, "Minimal size of block to compress in CROSS JOIN. Zero value means - disable this threshold. This block is compressed when any of the two thresholds (by rows or by bytes) are reached."},
            {"http_max_chunk_size", 0, 0, "Internal limitation"},
            {"prefer_external_sort_block_bytes", 0, DEFAULT_BLOCK_SIZE * 256, "Prefer maximum block bytes for external sort, reduce the memory usage during merging."},
            {"input_format_force_null_for_omitted_fields", false, false, "Disable type-defaults for omitted fields when needed"},
            {"cast_string_to_dynamic_use_inference", false, false, "Add setting to allow converting String to Dynamic through parsing"},
            {"allow_experimental_dynamic_type", false, false, "Add new experimental Dynamic type"},
            {"azure_max_blocks_in_multipart_upload", 50000, 50000, "Maximum number of blocks in multipart upload for Azure."},
            {"allow_archive_path_syntax", false, true, "Added new setting to allow disabling archive path syntax."},
        });
        addSettingsChanges(settings_changes_history, "24.4",
        {
            {"input_format_json_throw_on_bad_escape_sequence", true, true, "Allow to save JSON strings with bad escape sequences"},
            {"max_parsing_threads", 0, 0, "Add a separate setting to control number of threads in parallel parsing from files"},
            {"ignore_drop_queries_probability", 0, 0, "Allow to ignore drop queries in server with specified probability for testing purposes"},
            {"lightweight_deletes_sync", 2, 2, "The same as 'mutation_sync', but controls only execution of lightweight deletes"},
            {"query_cache_system_table_handling", "save", "throw", "The query cache no longer caches results of queries against system tables"},
            {"input_format_json_ignore_unnecessary_fields", false, true, "Ignore unnecessary fields and not parse them. Enabling this may not throw exceptions on json strings of invalid format or with duplicated fields"},
            {"input_format_hive_text_allow_variable_number_of_columns", false, true, "Ignore extra columns in Hive Text input (if file has more columns than expected) and treat missing fields in Hive Text input as default values."},
            {"allow_experimental_database_replicated", false, true, "Database engine Replicated is now in Beta stage"},
            {"temporary_data_in_cache_reserve_space_wait_lock_timeout_milliseconds", (10 * 60 * 1000), (10 * 60 * 1000), "Wait time to lock cache for sapce reservation in temporary data in filesystem cache"},
            {"optimize_rewrite_sum_if_to_count_if", false, true, "Only available for the analyzer, where it works correctly"},
            {"azure_allow_parallel_part_upload", "true", "true", "Use multiple threads for azure multipart upload."},
            {"max_recursive_cte_evaluation_depth", DBMS_RECURSIVE_CTE_MAX_EVALUATION_DEPTH, DBMS_RECURSIVE_CTE_MAX_EVALUATION_DEPTH, "Maximum limit on recursive CTE evaluation depth"},
            {"query_plan_convert_outer_join_to_inner_join", false, true, "Allow to convert OUTER JOIN to INNER JOIN if filter after JOIN always filters default values"},
        });
        addSettingsChanges(settings_changes_history, "24.3",
        {
            {"s3_connect_timeout_ms", 1000, 1000, "Introduce new dedicated setting for s3 connection timeout"},
            {"allow_experimental_shared_merge_tree", false, true, "The setting is obsolete"},
            {"use_page_cache_for_disks_without_file_cache", false, false, "Added userspace page cache"},
            {"read_from_page_cache_if_exists_otherwise_bypass_cache", false, false, "Added userspace page cache"},
            {"page_cache_inject_eviction", false, false, "Added userspace page cache"},
            {"default_table_engine", "None", "MergeTree", "Set default table engine to MergeTree for better usability"},
            {"input_format_json_use_string_type_for_ambiguous_paths_in_named_tuples_inference_from_objects", false, false, "Allow to use String type for ambiguous paths during named tuple inference from JSON objects"},
            {"traverse_shadow_remote_data_paths", false, false, "Traverse shadow directory when query system.remote_data_paths."},
            {"throw_if_deduplication_in_dependent_materialized_views_enabled_with_async_insert", false, true, "Deduplication in dependent materialized view cannot work together with async inserts."},
            {"parallel_replicas_allow_in_with_subquery", false, true, "If true, subquery for IN will be executed on every follower replica"},
            {"log_processors_profiles", false, true, "Enable by default"},
            {"function_locate_has_mysql_compatible_argument_order", false, true, "Increase compatibility with MySQL's locate function."},
            {"allow_suspicious_primary_key", true, false, "Forbid suspicious PRIMARY KEY/ORDER BY for MergeTree (i.e. SimpleAggregateFunction)"},
            {"filesystem_cache_reserve_space_wait_lock_timeout_milliseconds", 1000, 1000, "Wait time to lock cache for sapce reservation in filesystem cache"},
            {"max_parser_backtracks", 0, 1000000, "Limiting the complexity of parsing"},
            {"analyzer_compatibility_join_using_top_level_identifier", false, false, "Force to resolve identifier in JOIN USING from projection"},
            {"distributed_insert_skip_read_only_replicas", false, false, "If true, INSERT into Distributed will skip read-only replicas"},
            {"keeper_max_retries", 10, 10, "Max retries for general keeper operations"},
            {"keeper_retry_initial_backoff_ms", 100, 100, "Initial backoff timeout for general keeper operations"},
            {"keeper_retry_max_backoff_ms", 5000, 5000, "Max backoff timeout for general keeper operations"},
            {"s3queue_allow_experimental_sharded_mode", false, false, "Enable experimental sharded mode of S3Queue table engine. It is experimental because it will be rewritten"},
            {"allow_experimental_analyzer", false, true, "Enable analyzer and planner by default."},
            {"merge_tree_read_split_ranges_into_intersecting_and_non_intersecting_injection_probability", 0.0, 0.0, "For testing of `PartsSplitter` - split read ranges into intersecting and non intersecting every time you read from MergeTree with the specified probability."},
            {"allow_get_client_http_header", false, false, "Introduced a new function."},
            {"output_format_pretty_row_numbers", false, true, "It is better for usability."},
            {"output_format_pretty_max_value_width_apply_for_single_value", true, false, "Single values in Pretty formats won't be cut."},
            {"output_format_parquet_string_as_string", false, true, "ClickHouse allows arbitrary binary data in the String data type, which is typically UTF-8. Parquet/ORC/Arrow Strings only support UTF-8. That's why you can choose which Arrow's data type to use for the ClickHouse String data type - String or Binary. While Binary would be more correct and compatible, using String by default will correspond to user expectations in most cases."},
            {"output_format_orc_string_as_string", false, true, "ClickHouse allows arbitrary binary data in the String data type, which is typically UTF-8. Parquet/ORC/Arrow Strings only support UTF-8. That's why you can choose which Arrow's data type to use for the ClickHouse String data type - String or Binary. While Binary would be more correct and compatible, using String by default will correspond to user expectations in most cases."},
            {"output_format_arrow_string_as_string", false, true, "ClickHouse allows arbitrary binary data in the String data type, which is typically UTF-8. Parquet/ORC/Arrow Strings only support UTF-8. That's why you can choose which Arrow's data type to use for the ClickHouse String data type - String or Binary. While Binary would be more correct and compatible, using String by default will correspond to user expectations in most cases."},
            {"output_format_parquet_compression_method", "lz4", "zstd", "Parquet/ORC/Arrow support many compression methods, including lz4 and zstd. ClickHouse supports each and every compression method. Some inferior tools, such as 'duckdb', lack support for the faster `lz4` compression method, that's why we set zstd by default."},
            {"output_format_orc_compression_method", "lz4", "zstd", "Parquet/ORC/Arrow support many compression methods, including lz4 and zstd. ClickHouse supports each and every compression method. Some inferior tools, such as 'duckdb', lack support for the faster `lz4` compression method, that's why we set zstd by default."},
            {"output_format_pretty_highlight_digit_groups", false, true, "If enabled and if output is a terminal, highlight every digit corresponding to the number of thousands, millions, etc. with underline."},
            {"geo_distance_returns_float64_on_float64_arguments", false, true, "Increase the default precision."},
            {"azure_max_inflight_parts_for_one_file", 20, 20, "The maximum number of a concurrent loaded parts in multipart upload request. 0 means unlimited."},
            {"azure_strict_upload_part_size", 0, 0, "The exact size of part to upload during multipart upload to Azure blob storage."},
            {"azure_min_upload_part_size", 16*1024*1024, 16*1024*1024, "The minimum size of part to upload during multipart upload to Azure blob storage."},
            {"azure_max_upload_part_size", 5ull*1024*1024*1024, 5ull*1024*1024*1024, "The maximum size of part to upload during multipart upload to Azure blob storage."},
            {"azure_upload_part_size_multiply_factor", 2, 2, "Multiply azure_min_upload_part_size by this factor each time azure_multiply_parts_count_threshold parts were uploaded from a single write to Azure blob storage."},
            {"azure_upload_part_size_multiply_parts_count_threshold", 500, 500, "Each time this number of parts was uploaded to Azure blob storage, azure_min_upload_part_size is multiplied by azure_upload_part_size_multiply_factor."},
            {"output_format_csv_serialize_tuple_into_separate_columns", true, true, "A new way of how interpret tuples in CSV format was added."},
            {"input_format_csv_deserialize_separate_columns_into_tuple", true, true, "A new way of how interpret tuples in CSV format was added."},
            {"input_format_csv_try_infer_strings_from_quoted_tuples", true, true, "A new way of how interpret tuples in CSV format was added."},
        });
        addSettingsChanges(settings_changes_history, "24.2",
        {
            {"allow_suspicious_variant_types", true, false, "Don't allow creating Variant type with suspicious variants by default"},
            {"validate_experimental_and_suspicious_types_inside_nested_types", false, true, "Validate usage of experimental and suspicious types inside nested types"},
            {"output_format_values_escape_quote_with_quote", false, false, "If true escape ' with '', otherwise quoted with \\'"},
            {"output_format_pretty_single_large_number_tip_threshold", 0, 1'000'000, "Print a readable number tip on the right side of the table if the block consists of a single number which exceeds this value (except 0)"},
            {"input_format_try_infer_exponent_floats", true, false, "Don't infer floats in exponential notation by default"},
            {"query_plan_optimize_prewhere", true, true, "Allow to push down filter to PREWHERE expression for supported storages"},
            {"async_insert_max_data_size", 1000000, 10485760, "The previous value appeared to be too small."},
            {"async_insert_poll_timeout_ms", 10, 10, "Timeout in milliseconds for polling data from asynchronous insert queue"},
            {"async_insert_use_adaptive_busy_timeout", false, true, "Use adaptive asynchronous insert timeout"},
            {"async_insert_busy_timeout_min_ms", 50, 50, "The minimum value of the asynchronous insert timeout in milliseconds; it also serves as the initial value, which may be increased later by the adaptive algorithm"},
            {"async_insert_busy_timeout_max_ms", 200, 200, "The minimum value of the asynchronous insert timeout in milliseconds; async_insert_busy_timeout_ms is aliased to async_insert_busy_timeout_max_ms"},
            {"async_insert_busy_timeout_increase_rate", 0.2, 0.2, "The exponential growth rate at which the adaptive asynchronous insert timeout increases"},
            {"async_insert_busy_timeout_decrease_rate", 0.2, 0.2, "The exponential growth rate at which the adaptive asynchronous insert timeout decreases"},
            {"format_template_row_format", "", "", "Template row format string can be set directly in query"},
            {"format_template_resultset_format", "", "", "Template result set format string can be set in query"},
            {"split_parts_ranges_into_intersecting_and_non_intersecting_final", true, true, "Allow to split parts ranges into intersecting and non intersecting during FINAL optimization"},
            {"split_intersecting_parts_ranges_into_layers_final", true, true, "Allow to split intersecting parts ranges into layers during FINAL optimization"},
            {"azure_max_single_part_copy_size", 256*1024*1024, 256*1024*1024, "The maximum size of object to copy using single part copy to Azure blob storage."},
            {"min_external_table_block_size_rows", DEFAULT_INSERT_BLOCK_SIZE, DEFAULT_INSERT_BLOCK_SIZE, "Squash blocks passed to external table to specified size in rows, if blocks are not big enough"},
            {"min_external_table_block_size_bytes", DEFAULT_INSERT_BLOCK_SIZE * 256, DEFAULT_INSERT_BLOCK_SIZE * 256, "Squash blocks passed to external table to specified size in bytes, if blocks are not big enough."},
            {"parallel_replicas_prefer_local_join", true, true, "If true, and JOIN can be executed with parallel replicas algorithm, and all storages of right JOIN part are *MergeTree, local JOIN will be used instead of GLOBAL JOIN."},
            {"optimize_time_filter_with_preimage", true, true, "Optimize Date and DateTime predicates by converting functions into equivalent comparisons without conversions (e.g. toYear(col) = 2023 -> col >= '2023-01-01' AND col <= '2023-12-31')"},
            {"extract_key_value_pairs_max_pairs_per_row", 0, 0, "Max number of pairs that can be produced by the `extractKeyValuePairs` function. Used as a safeguard against consuming too much memory."},
            {"default_view_definer", "CURRENT_USER", "CURRENT_USER", "Allows to set default `DEFINER` option while creating a view"},
            {"default_materialized_view_sql_security", "DEFINER", "DEFINER", "Allows to set a default value for SQL SECURITY option when creating a materialized view"},
            {"default_normal_view_sql_security", "INVOKER", "INVOKER", "Allows to set default `SQL SECURITY` option while creating a normal view"},
            {"mysql_map_string_to_text_in_show_columns", false, true, "Reduce the configuration effort to connect ClickHouse with BI tools."},
            {"mysql_map_fixed_string_to_text_in_show_columns", false, true, "Reduce the configuration effort to connect ClickHouse with BI tools."},
        });
        addSettingsChanges(settings_changes_history, "24.1",
        {
            {"print_pretty_type_names", false, true, "Better user experience."},
            {"input_format_json_read_bools_as_strings", false, true, "Allow to read bools as strings in JSON formats by default"},
            {"output_format_arrow_use_signed_indexes_for_dictionary", false, true, "Use signed indexes type for Arrow dictionaries by default as it's recommended"},
            {"allow_experimental_variant_type", false, false, "Add new experimental Variant type"},
            {"use_variant_as_common_type", false, false, "Allow to use Variant in if/multiIf if there is no common type"},
            {"output_format_arrow_use_64_bit_indexes_for_dictionary", false, false, "Allow to use 64 bit indexes type in Arrow dictionaries"},
            {"parallel_replicas_mark_segment_size", 128, 128, "Add new setting to control segment size in new parallel replicas coordinator implementation"},
            {"ignore_materialized_views_with_dropped_target_table", false, false, "Add new setting to allow to ignore materialized views with dropped target table"},
            {"output_format_compression_level", 3, 3, "Allow to change compression level in the query output"},
            {"output_format_compression_zstd_window_log", 0, 0, "Allow to change zstd window log in the query output when zstd compression is used"},
            {"enable_zstd_qat_codec", false, false, "Add new ZSTD_QAT codec"},
            {"enable_vertical_final", false, true, "Use vertical final by default"},
            {"output_format_arrow_use_64_bit_indexes_for_dictionary", false, false, "Allow to use 64 bit indexes type in Arrow dictionaries"},
            {"max_rows_in_set_to_optimize_join", 100000, 0, "Disable join optimization as it prevents from read in order optimization"},
            {"output_format_pretty_color", true, "auto", "Setting is changed to allow also for auto value, disabling ANSI escapes if output is not a tty"},
            {"function_visible_width_behavior", 0, 1, "We changed the default behavior of `visibleWidth` to be more precise"},
            {"max_estimated_execution_time", 0, 0, "Separate max_execution_time and max_estimated_execution_time"},
            {"iceberg_engine_ignore_schema_evolution", false, false, "Allow to ignore schema evolution in Iceberg table engine"},
            {"optimize_injective_functions_in_group_by", false, true, "Replace injective functions by it's arguments in GROUP BY section in analyzer"},
            {"update_insert_deduplication_token_in_dependent_materialized_views", false, false, "Allow to update insert deduplication token with table identifier during insert in dependent materialized views"},
            {"azure_max_unexpected_write_error_retries", 4, 4, "The maximum number of retries in case of unexpected errors during Azure blob storage write"},
            {"split_parts_ranges_into_intersecting_and_non_intersecting_final", false, true, "Allow to split parts ranges into intersecting and non intersecting during FINAL optimization"},
            {"split_intersecting_parts_ranges_into_layers_final", true, true, "Allow to split intersecting parts ranges into layers during FINAL optimization"}
        });
        addSettingsChanges(settings_changes_history, "23.12",
        {
            {"allow_suspicious_ttl_expressions", true, false, "It is a new setting, and in previous versions the behavior was equivalent to allowing."},
            {"input_format_parquet_allow_missing_columns", false, true, "Allow missing columns in Parquet files by default"},
            {"input_format_orc_allow_missing_columns", false, true, "Allow missing columns in ORC files by default"},
            {"input_format_arrow_allow_missing_columns", false, true, "Allow missing columns in Arrow files by default"}
        });
        addSettingsChanges(settings_changes_history, "23.11",
        {
            {"parsedatetime_parse_without_leading_zeros", false, true, "Improved compatibility with MySQL DATE_FORMAT/STR_TO_DATE"}
        });
        addSettingsChanges(settings_changes_history, "23.9",
        {
            {"optimize_group_by_constant_keys", false, true, "Optimize group by constant keys by default"},
            {"input_format_json_try_infer_named_tuples_from_objects", false, true, "Try to infer named Tuples from JSON objects by default"},
            {"input_format_json_read_numbers_as_strings", false, true, "Allow to read numbers as strings in JSON formats by default"},
            {"input_format_json_read_arrays_as_strings", false, true, "Allow to read arrays as strings in JSON formats by default"},
            {"input_format_json_infer_incomplete_types_as_strings", false, true, "Allow to infer incomplete types as Strings in JSON formats by default"},
            {"input_format_json_try_infer_numbers_from_strings", true, false, "Don't infer numbers from strings in JSON formats by default to prevent possible parsing errors"},
            {"http_write_exception_in_output_format", false, true, "Output valid JSON/XML on exception in HTTP streaming."}
        });
        addSettingsChanges(settings_changes_history, "23.8",
        {
            {"rewrite_count_distinct_if_with_count_distinct_implementation", false, true, "Rewrite countDistinctIf with count_distinct_implementation configuration"}
        });
        addSettingsChanges(settings_changes_history, "23.7",
        {
            {"function_sleep_max_microseconds_per_block", 0, 3000000, "In previous versions, the maximum sleep time of 3 seconds was applied only for `sleep`, but not for `sleepEachRow` function. In the new version, we introduce this setting. If you set compatibility with the previous versions, we will disable the limit altogether."}
        });
        addSettingsChanges(settings_changes_history, "23.6",
        {
            {"http_send_timeout", 180, 30, "3 minutes seems crazy long. Note that this is timeout for a single network write call, not for the whole upload operation."},
            {"http_receive_timeout", 180, 30, "See http_send_timeout."}
        });
        addSettingsChanges(settings_changes_history, "23.5",
        {
            {"input_format_parquet_preserve_order", true, false, "Allow Parquet reader to reorder rows for better parallelism."},
            {"parallelize_output_from_storages", false, true, "Allow parallelism when executing queries that read from file/url/s3/etc. This may reorder rows."},
            {"use_with_fill_by_sorting_prefix", false, true, "Columns preceding WITH FILL columns in ORDER BY clause form sorting prefix. Rows with different values in sorting prefix are filled independently"},
            {"output_format_parquet_compliant_nested_types", false, true, "Change an internal field name in output Parquet file schema."}
        });
        addSettingsChanges(settings_changes_history, "23.4",
        {
            {"allow_suspicious_indices", true, false, "If true, index can defined with identical expressions"},
            {"allow_nonconst_timezone_arguments", true, false, "Allow non-const timezone arguments in certain time-related functions like toTimeZone(), fromUnixTimestamp*(), snowflakeToDateTime*()."},
            {"connect_timeout_with_failover_ms", 50, 1000, "Increase default connect timeout because of async connect"},
            {"connect_timeout_with_failover_secure_ms", 100, 1000, "Increase default secure connect timeout because of async connect"},
            {"hedged_connection_timeout_ms", 100, 50, "Start new connection in hedged requests after 50 ms instead of 100 to correspond with previous connect timeout"},
            {"formatdatetime_f_prints_single_zero", true, false, "Improved compatibility with MySQL DATE_FORMAT()/STR_TO_DATE()"},
            {"formatdatetime_parsedatetime_m_is_month_name", false, true, "Improved compatibility with MySQL DATE_FORMAT/STR_TO_DATE"}
        });
        addSettingsChanges(settings_changes_history, "23.3",
        {
            {"output_format_parquet_version", "1.0", "2.latest", "Use latest Parquet format version for output format"},
            {"input_format_json_ignore_unknown_keys_in_named_tuple", false, true, "Improve parsing JSON objects as named tuples"},
            {"input_format_native_allow_types_conversion", false, true, "Allow types conversion in Native input forma"},
            {"output_format_arrow_compression_method", "none", "lz4_frame", "Use lz4 compression in Arrow output format by default"},
            {"output_format_parquet_compression_method", "snappy", "lz4", "Use lz4 compression in Parquet output format by default"},
            {"output_format_orc_compression_method", "none", "lz4_frame", "Use lz4 compression in ORC output format by default"},
            {"async_query_sending_for_remote", false, true, "Create connections and send query async across shards"}
        });
        addSettingsChanges(settings_changes_history, "23.2",
        {
            {"output_format_parquet_fixed_string_as_fixed_byte_array", false, true, "Use Parquet FIXED_LENGTH_BYTE_ARRAY type for FixedString by default"},
            {"output_format_arrow_fixed_string_as_fixed_byte_array", false, true, "Use Arrow FIXED_SIZE_BINARY type for FixedString by default"},
            {"query_plan_remove_redundant_distinct", false, true, "Remove redundant Distinct step in query plan"},
            {"optimize_duplicate_order_by_and_distinct", true, false, "Remove duplicate ORDER BY and DISTINCT if it's possible"},
            {"insert_keeper_max_retries", 0, 20, "Enable reconnections to Keeper on INSERT, improve reliability"}
        });
        addSettingsChanges(settings_changes_history, "23.1",
        {
            {"input_format_json_read_objects_as_strings", 0, 1, "Enable reading nested json objects as strings while object type is experimental"},
            {"input_format_json_defaults_for_missing_elements_in_named_tuple", false, true, "Allow missing elements in JSON objects while reading named tuples by default"},
            {"input_format_csv_detect_header", false, true, "Detect header in CSV format by default"},
            {"input_format_tsv_detect_header", false, true, "Detect header in TSV format by default"},
            {"input_format_custom_detect_header", false, true, "Detect header in CustomSeparated format by default"},
            {"query_plan_remove_redundant_sorting", false, true, "Remove redundant sorting in query plan. For example, sorting steps related to ORDER BY clauses in subqueries"}
        });
        addSettingsChanges(settings_changes_history, "22.12",
        {
            {"max_size_to_preallocate_for_aggregation", 10'000'000, 100'000'000, "This optimizes performance"},
            {"query_plan_aggregation_in_order", 0, 1, "Enable some refactoring around query plan"},
            {"format_binary_max_string_size", 0, 1_GiB, "Prevent allocating large amount of memory"}
        });
        addSettingsChanges(settings_changes_history, "22.11",
        {
            {"use_structure_from_insertion_table_in_table_functions", 0, 2, "Improve using structure from insertion table in table functions"}
        });
        addSettingsChanges(settings_changes_history, "22.9",
        {
            {"force_grouping_standard_compatibility", false, true, "Make GROUPING function output the same as in SQL standard and other DBMS"}
        });
        addSettingsChanges(settings_changes_history, "22.7",
        {
            {"cross_to_inner_join_rewrite", 1, 2, "Force rewrite comma join to inner"},
            {"enable_positional_arguments", false, true, "Enable positional arguments feature by default"},
            {"format_csv_allow_single_quotes", true, false, "Most tools don't treat single quote in CSV specially, don't do it by default too"}
        });
        addSettingsChanges(settings_changes_history, "22.6",
        {
            {"output_format_json_named_tuples_as_objects", false, true, "Allow to serialize named tuples as JSON objects in JSON formats by default"},
            {"input_format_skip_unknown_fields", false, true, "Optimize reading subset of columns for some input formats"}
        });
        addSettingsChanges(settings_changes_history, "22.5",
        {
            {"memory_overcommit_ratio_denominator", 0, 1073741824, "Enable memory overcommit feature by default"},
            {"memory_overcommit_ratio_denominator_for_user", 0, 1073741824, "Enable memory overcommit feature by default"}
        });
        addSettingsChanges(settings_changes_history, "22.4",
        {
            {"allow_settings_after_format_in_insert", true, false, "Do not allow SETTINGS after FORMAT for INSERT queries because ClickHouse interpret SETTINGS as some values, which is misleading"}
        });
        addSettingsChanges(settings_changes_history, "22.3",
        {
            {"cast_ipv4_ipv6_default_on_conversion_error", true, false, "Make functions cast(value, 'IPv4') and cast(value, 'IPv6') behave same as toIPv4 and toIPv6 functions"}
        });
        addSettingsChanges(settings_changes_history, "21.12",
        {
            {"stream_like_engine_allow_direct_select", true, false, "Do not allow direct select for Kafka/RabbitMQ/FileLog by default"}
        });
        addSettingsChanges(settings_changes_history, "21.9",
        {
            {"output_format_decimal_trailing_zeros", true, false, "Do not output trailing zeros in text representation of Decimal types by default for better looking output"},
            {"use_hedged_requests", false, true, "Enable Hedged Requests feature by default"}
        });
        addSettingsChanges(settings_changes_history, "21.7",
        {
            {"legacy_column_name_of_tuple_literal", true, false, "Add this setting only for compatibility reasons. It makes sense to set to 'true', while doing rolling update of cluster from version lower than 21.7 to higher"}
        });
        addSettingsChanges(settings_changes_history, "21.5",
        {
            {"async_socket_for_remote", false, true, "Fix all problems and turn on asynchronous reads from socket for remote queries by default again"}
        });
        addSettingsChanges(settings_changes_history, "21.3",
        {
            {"async_socket_for_remote", true, false, "Turn off asynchronous reads from socket for remote queries because of some problems"},
            {"optimize_normalize_count_variants", false, true, "Rewrite aggregate functions that semantically equals to count() as count() by default"},
            {"normalize_function_names", false, true, "Normalize function names to their canonical names, this was needed for projection query routing"}
        });
        addSettingsChanges(settings_changes_history, "21.2",
        {
            {"enable_global_with_statement", false, true, "Propagate WITH statements to UNION queries and all subqueries by default"}
        });
        addSettingsChanges(settings_changes_history, "21.1",
        {
            {"insert_quorum_parallel", false, true, "Use parallel quorum inserts by default. It is significantly more convenient to use than sequential quorum inserts"},
            {"input_format_null_as_default", false, true, "Allow to insert NULL as default for input formats by default"},
            {"optimize_on_insert", false, true, "Enable data optimization on INSERT by default for better user experience"},
            {"use_compact_format_in_distributed_parts_names", false, true, "Use compact format for async INSERT into Distributed tables by default"}
        });
        addSettingsChanges(settings_changes_history, "20.10",
        {
            {"format_regexp_escaping_rule", "Escaped", "Raw", "Use Raw as default escaping rule for Regexp format to male the behaviour more like to what users expect"}
        });
        addSettingsChanges(settings_changes_history, "20.7",
        {
            {"show_table_uuid_in_table_create_query_if_not_nil", true, false, "Stop showing  UID of the table in its CREATE query for Engine=Atomic"}
        });
        addSettingsChanges(settings_changes_history, "20.5",
        {
            {"input_format_with_names_use_header", false, true, "Enable using header with names for formats with WithNames/WithNamesAndTypes suffixes"},
            {"allow_suspicious_codecs", true, false, "Don't allow to specify meaningless compression codecs"}
        });
        addSettingsChanges(settings_changes_history, "20.4",
        {
            {"validate_polygons", false, true, "Throw exception if polygon is invalid in function pointInPolygon by default instead of returning possibly wrong results"}
        });
        addSettingsChanges(settings_changes_history, "19.18",
        {
            {"enable_scalar_subquery_optimization", false, true, "Prevent scalar subqueries from (de)serializing large scalar values and possibly avoid running the same subquery more than once"}
        });
        addSettingsChanges(settings_changes_history, "19.14",
        {
            {"any_join_distinct_right_table_keys", true, false, "Disable ANY RIGHT and ANY FULL JOINs by default to avoid inconsistency"}
        });
        addSettingsChanges(settings_changes_history, "19.12",
        {
            {"input_format_defaults_for_omitted_fields", false, true, "Enable calculation of complex default expressions for omitted fields for some input formats, because it should be the expected behaviour"}
        });
        addSettingsChanges(settings_changes_history, "19.5",
        {
            {"max_partitions_per_insert_block", 0, 100, "Add a limit for the number of partitions in one block"}
        });
        addSettingsChanges(settings_changes_history, "18.12.17",
        {
            {"enable_optimize_predicate_expression", 0, 1, "Optimize predicates to subqueries by default"}
        });
    });
    return settings_changes_history;
}

const VersionToSettingsChangesMap & getMergeTreeSettingsChangesHistory()
{
    static VersionToSettingsChangesMap merge_tree_settings_changes_history;
    static std::once_flag initialized_flag;
    std::call_once(initialized_flag, [&]
    {
        addSettingsChanges(merge_tree_settings_changes_history, "25.2",
        {
            {"columns_and_secondary_indices_sizes_lazy_calculation", true, true, "New setting to calculate columns and indices sizes lazily"},
            {"table_disk", false, false, "New setting"},
            {"allow_reduce_blocking_parts_task", false, true, "Now SMT will remove stale blocking parts from ZooKeeper by default"},
        });
        addSettingsChanges(merge_tree_settings_changes_history, "25.1",
        {
            /// Release closed. Please use 25.2
            {"shared_merge_tree_try_fetch_part_in_memory_data_from_replicas", false, false, "New setting to fetch parts data from other replicas"},
            {"enable_max_bytes_limit_for_min_age_to_force_merge", false, false, "Added new setting to limit max bytes for min_age_to_force_merge."},
            {"enable_max_bytes_limit_for_min_age_to_force_merge", false, false, "New setting"},
            {"add_minmax_index_for_numeric_columns", false, false, "New setting"},
            {"add_minmax_index_for_string_columns", false, false, "New setting"},
            {"materialize_skip_indexes_on_merge", true, true, "New setting"},
            {"merge_max_bytes_to_prewarm_cache", 1ULL * 1024 * 1024 * 1024, 1ULL * 1024 * 1024 * 1024, "Cloud sync"},
            {"merge_total_max_bytes_to_prewarm_cache", 15ULL * 1024 * 1024 * 1024, 15ULL * 1024 * 1024 * 1024, "Cloud sync"},
            {"reduce_blocking_parts_sleep_ms", 5000, 5000, "Cloud sync"},
            {"number_of_partitions_to_consider_for_merge", 10, 10, "Cloud sync"},
            {"shared_merge_tree_enable_outdated_parts_check", true, true, "Cloud sync"},
            {"shared_merge_tree_max_parts_update_leaders_in_total", 6, 6, "Cloud sync"},
            {"shared_merge_tree_max_parts_update_leaders_per_az", 2, 2, "Cloud sync"},
            {"shared_merge_tree_leader_update_period_seconds", 30, 30, "Cloud sync"},
            {"shared_merge_tree_leader_update_period_random_add_seconds", 10, 10, "Cloud sync"},
            {"shared_merge_tree_read_virtual_parts_from_leader", true, true, "Cloud sync"},
            {"shared_merge_tree_interserver_http_timeout_ms", 10000, 10000, "Cloud sync"},
            {"shared_merge_tree_max_replicas_for_parts_deletion", 10, 10, "Cloud sync"},
            {"shared_merge_tree_max_replicas_to_merge_parts_for_each_parts_range", 5, 5, "Cloud sync"},
            {"shared_merge_tree_use_outdated_parts_compact_format", false, false, "Cloud sync"},
            {"shared_merge_tree_memo_ids_remove_timeout_seconds", 1800, 1800, "Cloud sync"},
            {"shared_merge_tree_idle_parts_update_seconds", 3600, 3600, "Cloud sync"},
            {"shared_merge_tree_max_outdated_parts_to_process_at_once", 1000, 1000, "Cloud sync"},
            {"shared_merge_tree_postpone_next_merge_for_locally_merged_parts_rows_threshold", 1000000, 1000000, "Cloud sync"},
            {"shared_merge_tree_postpone_next_merge_for_locally_merged_parts_ms", 0, 0, "Cloud sync"},
            {"shared_merge_tree_range_for_merge_window_size", 10, 10, "Cloud sync"},
            {"shared_merge_tree_use_too_many_parts_count_from_virtual_parts", 0, 0, "Cloud sync"},
            {"shared_merge_tree_create_per_replica_metadata_nodes", true, true, "Cloud sync"},
            {"shared_merge_tree_use_metadata_hints_cache", true, true, "Cloud sync"},
            {"notify_newest_block_number", false, false, "Cloud sync"},
            {"allow_reduce_blocking_parts_task", false, false, "Cloud sync"},
            /// Release closed. Please use 25.2
        });
        addSettingsChanges(merge_tree_settings_changes_history, "24.12",
        {
            /// Release closed. Please use 25.1
            {"enforce_index_structure_match_on_partition_manipulation", true, false, "New setting"},
            {"use_primary_key_cache", false, false, "New setting"},
            {"prewarm_primary_key_cache", false, false, "New setting"},
            {"min_bytes_to_prewarm_caches", 0, 0, "New setting"},
            {"allow_experimental_reverse_key", false, false, "New setting"},
            /// Release closed. Please use 25.1
        });
        addSettingsChanges(merge_tree_settings_changes_history, "24.11",
        {
        });
        addSettingsChanges(merge_tree_settings_changes_history, "24.10",
        {
        });
        addSettingsChanges(merge_tree_settings_changes_history, "24.9",
        {
        });
        addSettingsChanges(merge_tree_settings_changes_history, "24.8",
        {
            {"deduplicate_merge_projection_mode", "ignore", "throw", "Do not allow to create inconsistent projection"}
        });
    });

    return merge_tree_settings_changes_history;
}

}<|MERGE_RESOLUTION|>--- conflicted
+++ resolved
@@ -135,12 +135,9 @@
             {"max_bytes_ratio_before_external_sort", 0., 0., "New setting."},
             {"use_async_executor_for_materialized_views", false, false, "New setting."},
             {"http_response_headers", "", "", "New setting."},
-<<<<<<< HEAD
             {"schema_inference_make_columns_nullable", 1, 3, "Take nullability information from Parquet/ORC/Arrow metadata by default, instead of making everything nullable."},
-=======
             {"output_format_parquet_datetime_as_uint32", true, false, "Write DateTime as DateTime64(3) instead of UInt32 (these are the two Parquet types closest to DateTime)."},
             {"skip_redundant_aliases_in_udf", false, false, "When enabled, this allows you to use the same user defined function several times for several materialized columns in the same table."},
->>>>>>> 1ac5c4a6
             {"parallel_replicas_index_analysis_only_on_coordinator", true, true, "Index analysis done only on replica-coordinator and skipped on other replicas. Effective only with enabled parallel_replicas_local_plan"}, // enabling it was moved to 24.10
             {"least_greatest_legacy_null_behavior", true, false, "New setting"},
             {"use_concurrency_control", false, true, "Enable concurrency control by default"},
