--- conflicted
+++ resolved
@@ -50,9 +50,7 @@
             {"into_outfile_create_parent_directories", false, false, "New setting"},
             {"correlated_subqueries_default_join_kind", "left", "right", "New setting. Default join kind for decorrelated query plan."},
             {"use_statistics_cache", 0, 0, "New setting"},
-<<<<<<< HEAD
             {"use_skip_indexes_on_disjuncts", false, false, "New setting"},
-=======
             {"enable_shared_storage_snapshot_in_query", false, true, "Better consistency guarantees."},
             {"input_format_parquet_use_native_reader_v3", false, true, "Seems stable"},
             {"max_projection_rows_to_use_projection_index", 1'000'000, 1'000'000, "New setting"},
@@ -72,7 +70,6 @@
             {"database_shared_drop_table_delay_seconds", 8 * 60 * 60, 8 * 60 * 60, "New setting."},
             {"filesystem_cache_allow_background_download", true, true, "New setting to control background downloads in filesystem cache per query."},
             {"show_processlist_include_internal", false, true, "New setting."},
->>>>>>> 018cdee8
         });
         addSettingsChanges(settings_changes_history, "25.10",
         {
