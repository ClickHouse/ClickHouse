--- conflicted
+++ resolved
@@ -71,11 +71,8 @@
             {"geotoh3_lon_lat_input_order", true, false, "A new setting for legacy behaviour to set lon and lat order"},
             {"secondary_indices_enable_bulk_filtering", false, true, "A new algorithm for filtering by data skipping indices"},
             {"implicit_table_at_top_level", "", "", "A new setting, used in clickhouse-local"},
-<<<<<<< HEAD
+            {"use_skip_indexes_if_final_exact_mode", 0, 0, "This setting was introduced to help FINAL query return correct results with skip indexes"},
             {"parsedatetime_e_requires_space_padding", true, false, "Improved compatibility with MySQL DATE_FORMAT/STR_TO_DATE"},
-=======
-            {"use_skip_indexes_if_final_exact_mode", 0, 0, "This setting was introduced to help FINAL query return correct results with skip indexes"},
->>>>>>> 02a07cf8
         });
         addSettingsChanges(settings_changes_history, "25.4",
         {
