#include <Core/SettingsChangesHistory.h>

#include <Core/SettingsEnums.h>

#include <Common/Exception.h>

namespace DB
{

namespace ErrorCodes
{
    extern const int LOGICAL_ERROR;
}

static void addSettingsChanges(
    VersionToSettingsChangesMap & settings_changes_history,
    std::string_view version,
    SettingsChangesHistory::SettingsChanges && changes)
{
    /// Forbid duplicate versions
    auto [_, inserted] = settings_changes_history.emplace(ClickHouseVersion(version), std::move(changes));
    if (!inserted)
        throw Exception{ErrorCodes::LOGICAL_ERROR, "Detected duplicate version '{}'", ClickHouseVersion(version).toString()};
}

const VersionToSettingsChangesMap & getSettingsChangesHistory()
{
    static VersionToSettingsChangesMap settings_changes_history;
    static std::once_flag initialized_flag;
    std::call_once(initialized_flag, [&]
    {
        // clang-format off
        /// History of settings changes that controls some backward incompatible changes
        /// across all ClickHouse versions. It maps ClickHouse version to settings changes that were done
        /// in this version. This history contains both changes to existing settings and newly added settings.
        /// Settings changes is a vector of structs
        ///     {setting_name, previous_value, new_value, reason}.
        /// For newly added setting choose the most appropriate previous_value (for example, if new setting
        /// controls new feature and it's 'true' by default, use 'false' as previous_value).
        /// It's used to implement `compatibility` setting (see https://github.com/ClickHouse/ClickHouse/issues/35972)
        /// Note: please check if the key already exists to prevent duplicate entries.
        addSettingsChanges(settings_changes_history, "25.7",
        {
            {"correlated_subqueries_substitute_equivalent_expressions", false, true, "New setting to correlated subquery planning optimization."},
            {"function_date_trunc_return_type_behavior", 0, 0, "Add new setting to preserve old behaviour of dateTrunc function"},
            {"output_format_parquet_geometadata", false, true, "A new setting to allow to write information about geo columns in parquet metadata and encode columns in WKB format."},
            {"cluster_function_process_archive_on_multiple_nodes", true, true, "New setting"},
            {"enable_vector_similarity_index", false, false, "Added an alias for setting `allow_experimental_vector_similarity_index`"},
            {"distributed_plan_max_rows_to_broadcast", 20000, 20000, "New experimental setting."},
            {"output_format_json_map_as_array_of_tuples", false, false, "New setting"},
            {"input_format_json_map_as_array_of_tuples", false, false, "New setting"},
            {"parallel_distributed_insert_select", 0, 2, "Enable parallel distributed insert select by default"},
            {"write_through_distributed_cache_buffer_size", 0, 0, "New cloud setting"},
            {"min_joined_block_size_rows", 0, DEFAULT_BLOCK_SIZE, "New setting."},
            {"table_engine_read_through_distributed_cache", false, false, "New setting"},
            {"distributed_cache_alignment", 0, 0, "Rename of distributed_cache_read_alignment"},
            {"enable_scopes_for_with_statement", true, true, "New setting for backward compatibility with the old analyzer."},
            {"output_format_parquet_enum_as_byte_array", false, false, "Write enum using parquet physical type: BYTE_ARRAY and logical type: ENUM"},
            {"distributed_plan_force_shuffle_aggregation", 0, 0, "New experimental setting"},
<<<<<<< HEAD
            {"optimize_const_array_and_tuple_to_scalar_size", -1, -1, "Enables conversion of a constant array or tuple to scalar"},
=======
            {"allow_experimental_insert_into_iceberg", false, false, "New setting."},
>>>>>>> 43e03c62
        });
        addSettingsChanges(settings_changes_history, "25.6",
        {
            /// RELEASE CLOSED
            {"output_format_native_use_flattened_dynamic_and_json_serialization", false, false, "Add flattened Dynamic/JSON serializations to Native format"},
            {"cast_string_to_date_time_mode", "basic", "basic", "Allow to use different DateTime parsing mode in String to DateTime cast"},
            {"parallel_replicas_connect_timeout_ms", 1000, 300, "Separate connection timeout for parallel replicas queries"},
            {"use_iceberg_partition_pruning", false, true, "Enable Iceberg partition pruning by default."},
            {"distributed_cache_credentials_refresh_period_seconds", 5, 5, "New private setting"},
            {"enable_shared_storage_snapshot_in_query", false, false, "A new setting to share storage snapshot in query"},
            {"merge_tree_storage_snapshot_sleep_ms", 0, 0, "A new setting to debug storage snapshot consistency in query"},
            {"enable_job_stack_trace", false, false, "The setting was disabled by default to avoid performance overhead."},
            {"use_legacy_to_time", true, true, "New setting. Allows for user to use the old function logic for toTime, which works as toTimeWithFixedDate."},
            {"allow_experimental_time_time64_type", false, false, "New settings. Allows to use a new experimental Time and Time64 data types."},
            {"enable_time_time64_type", false, false, "New settings. Allows to use a new experimental Time and Time64 data types."},
            {"optimize_use_projection_filtering", false, true, "New setting"},
            {"input_format_parquet_enable_json_parsing", false, true, "When reading Parquet files, parse JSON columns as ClickHouse JSON Column."},
            {"use_skip_indexes_if_final", 0, 1, "Change in default value of setting"},
            {"use_skip_indexes_if_final_exact_mode", 0, 1, "Change in default value of setting"},
            {"allow_experimental_time_series_aggregate_functions", false, false, "New setting to enable experimental timeSeries* aggregate functions."},
            {"min_outstreams_per_resize_after_split", 0, 24, "New setting."},
            {"count_matches_stop_at_empty_match", true, false, "New setting."},
            {"enable_parallel_blocks_marshalling", "false", "true", "A new setting"},
            {"format_schema_source", "file", "file", "New setting"},
            {"format_schema_message_name", "", "", "New setting"},
            {"enable_scopes_for_with_statement", true, true, "New setting for backward compatibility with the old analyzer."},
            /// RELEASE CLOSED
        });
        addSettingsChanges(settings_changes_history, "25.5",
        {
            /// Release closed. Please use 25.6
            {"geotoh3_argument_order", "lon_lat", "lat_lon", "A new setting for legacy behaviour to set lon and lat argument order"},
            {"secondary_indices_enable_bulk_filtering", false, true, "A new algorithm for filtering by data skipping indices"},
            {"implicit_table_at_top_level", "", "", "A new setting, used in clickhouse-local"},
            {"use_skip_indexes_if_final_exact_mode", 0, 0, "This setting was introduced to help FINAL query return correct results with skip indexes"},
            {"parsedatetime_e_requires_space_padding", true, false, "Improved compatibility with MySQL DATE_FORMAT/STR_TO_DATE"},
            {"formatdatetime_e_with_space_padding", true, false, "Improved compatibility with MySQL DATE_FORMAT/STR_TO_DATE"},
            {"input_format_max_block_size_bytes", 0, 0, "New setting to limit bytes size if blocks created by input format"},
            {"parallel_replicas_insert_select_local_pipeline", false, true, "Use local pipeline during distributed INSERT SELECT with parallel replicas. Currently disabled due to performance issues"},
            {"page_cache_block_size", 1048576, 1048576, "Made this setting adjustable on a per-query level."},
            {"page_cache_lookahead_blocks", 16, 16, "Made this setting adjustable on a per-query level."},
            {"output_format_pretty_glue_chunks", "0", "auto", "A new setting to make Pretty formats prettier."},
            {"distributed_cache_read_only_from_current_az", true, true, "New setting"},
            {"parallel_hash_join_threshold", 0, 100'000, "New setting"},
            {"max_limit_for_ann_queries", 1'000, 0, "Obsolete setting"},
            {"max_limit_for_vector_search_queries", 1'000, 1'000, "New setting"},
            {"min_os_cpu_wait_time_ratio_to_throw", 0, 0, "Setting values were changed and backported to 25.4"},
            {"max_os_cpu_wait_time_ratio_to_throw", 0, 0, "Setting values were changed and backported to 25.4"},
            {"make_distributed_plan", 0, 0, "New experimental setting."},
            {"distributed_plan_execute_locally", 0, 0, "New experimental setting."},
            {"distributed_plan_default_shuffle_join_bucket_count", 8, 8, "New experimental setting."},
            {"distributed_plan_default_reader_bucket_count", 8, 8, "New experimental setting."},
            {"distributed_plan_optimize_exchanges", true, true, "New experimental setting."},
            {"distributed_plan_force_exchange_kind", "", "", "New experimental setting."},
            {"update_sequential_consistency", true, true, "A new setting"},
            {"update_parallel_mode", "auto", "auto", "A new setting"},
            {"lightweight_delete_mode", "alter_update", "alter_update", "A new setting"},
            {"alter_update_mode", "heavy", "heavy", "A new setting"},
            {"apply_patch_parts", false, true, "A new setting"},
            {"allow_experimental_lightweight_update", false, false, "A new setting"},
            {"allow_experimental_delta_kernel_rs", true, true, "New setting"},
            {"allow_experimental_database_hms_catalog", false, false, "Allow experimental database engine DataLakeCatalog with catalog_type = 'hive'"},
            {"vector_search_filter_strategy", "auto", "auto", "New setting"},
            {"vector_search_postfilter_multiplier", 1, 1, "New setting"},
            {"compile_expressions", false, true, "We believe that the LLVM infrastructure behind the JIT compiler is stable enough to enable this setting by default."},
            {"input_format_parquet_bloom_filter_push_down", false, true, "When reading Parquet files, skip whole row groups based on the WHERE/PREWHERE expressions and bloom filter in the Parquet metadata."},
            {"input_format_parquet_allow_geoparquet_parser", false, true, "A new setting to use geo columns in parquet file"},
            {"enable_url_encoding", true, false, "Changed existing setting's default value"},
            {"s3_slow_all_threads_after_network_error", false, true, "New setting"},
            {"enable_scopes_for_with_statement", true, true, "New setting for backward compatibility with the old analyzer."},
            /// Release closed. Please use 25.6
        });
        addSettingsChanges(settings_changes_history, "25.4",
        {
            /// Release closed. Please use 25.5
            {"use_query_condition_cache", false, true, "A new optimization"},
            {"allow_materialized_view_with_bad_select", true, false, "Don't allow creating MVs referencing nonexistent columns or tables"},
            {"query_plan_optimize_lazy_materialization", false, true, "Added new setting to use query plan for lazy materialization optimisation"},
            {"query_plan_max_limit_for_lazy_materialization", 10, 10, "Added new setting to control maximum limit value that allows to use query plan for lazy materialization optimisation. If zero, there is no limit"},
            {"query_plan_convert_join_to_in", false, false, "New setting"},
            {"enable_hdfs_pread", true, true, "New setting."},
            {"low_priority_query_wait_time_ms", 1000, 1000, "New setting."},
            {"allow_experimental_correlated_subqueries", false, false, "Added new setting to allow correlated subqueries execution."},
            {"serialize_query_plan", false, false, "NewSetting"},
            {"allow_experimental_shared_set_join", 0, 1, "A setting for ClickHouse Cloud to enable SharedSet and SharedJoin"},
            {"allow_special_bool_values_inside_variant", true, false, "Don't allow special bool values during Variant type parsing"},
            {"cast_string_to_variant_use_inference", true, true, "New setting to enable/disable types inference during CAST from String to Variant"},
            {"distributed_cache_read_request_max_tries", 20, 20, "New setting"},
            {"query_condition_cache_store_conditions_as_plaintext", false, false, "New setting"},
            {"min_os_cpu_wait_time_ratio_to_throw", 0, 0, "New setting"},
            {"max_os_cpu_wait_time_ratio_to_throw", 0, 0, "New setting"},
            {"query_plan_merge_filter_into_join_condition", false, true, "Added new setting to merge filter into join condition"},
            {"use_local_cache_for_remote_storage", true, false, "Obsolete setting."},
            {"iceberg_timestamp_ms", 0, 0, "New setting."},
            {"iceberg_snapshot_id", 0, 0, "New setting."},
            {"use_iceberg_metadata_files_cache", true, true, "New setting"},
            {"query_plan_join_shard_by_pk_ranges", false, false, "New setting"},
            {"parallel_replicas_insert_select_local_pipeline", false, false, "Use local pipeline during distributed INSERT SELECT with parallel replicas. Currently disabled due to performance issues"},
            {"parallel_hash_join_threshold", 0, 0, "New setting"},
            {"function_date_trunc_return_type_behavior", 1, 0, "Change the result type for dateTrunc function for DateTime64/Date32 arguments to DateTime64/Date32 regardless of time unit to get correct result for negative values"},
            {"enable_scopes_for_with_statement", true, true, "New setting for backward compatibility with the old analyzer."},
            /// Release closed. Please use 25.5
        });
        addSettingsChanges(settings_changes_history, "25.3",
        {
            /// Release closed. Please use 25.4
            {"enable_json_type", false, true, "JSON data type is production-ready"},
            {"enable_dynamic_type", false, true, "Dynamic data type is production-ready"},
            {"enable_variant_type", false, true, "Variant data type is production-ready"},
            {"allow_experimental_json_type", false, true, "JSON data type is production-ready"},
            {"allow_experimental_dynamic_type", false, true, "Dynamic data type is production-ready"},
            {"allow_experimental_variant_type", false, true, "Variant data type is production-ready"},
            {"allow_experimental_database_unity_catalog", false, false, "Allow experimental database engine DataLakeCatalog with catalog_type = 'unity'"},
            {"allow_experimental_database_glue_catalog", false, false, "Allow experimental database engine DataLakeCatalog with catalog_type = 'glue'"},
            {"use_page_cache_with_distributed_cache", false, false, "New setting"},
            {"use_query_condition_cache", false, false, "New setting."},
            {"parallel_replicas_for_cluster_engines", false, true, "New setting."},
            {"parallel_hash_join_threshold", 0, 0, "New setting"},
            /// Release closed. Please use 25.4
        });
        addSettingsChanges(settings_changes_history, "25.2",
        {
            /// Release closed. Please use 25.3
            {"schema_inference_make_json_columns_nullable", false, false, "Allow to infer Nullable(JSON) during schema inference"},
            {"query_plan_use_new_logical_join_step", false, true, "Enable new step"},
            {"postgresql_fault_injection_probability", 0., 0., "New setting"},
            {"apply_settings_from_server", false, true, "Client-side code (e.g. INSERT input parsing and query output formatting) will use the same settings as the server, including settings from server config."},
            {"merge_tree_use_deserialization_prefixes_cache", true, true, "A new setting to control the usage of deserialization prefixes cache in MergeTree"},
            {"merge_tree_use_prefixes_deserialization_thread_pool", true, true, "A new setting controlling the usage of the thread pool for parallel prefixes deserialization in MergeTree"},
            {"optimize_and_compare_chain", false, true, "A new setting"},
            {"enable_adaptive_memory_spill_scheduler", false, false, "New setting. Enable spill memory data into external storage adaptively."},
            {"output_format_parquet_write_bloom_filter", false, true, "Added support for writing Parquet bloom filters."},
            {"output_format_parquet_bloom_filter_bits_per_value", 10.5, 10.5, "New setting."},
            {"output_format_parquet_bloom_filter_flush_threshold_bytes", 128 * 1024 * 1024, 128 * 1024 * 1024, "New setting."},
            {"output_format_pretty_max_rows", 10000, 1000, "It is better for usability - less amount to scroll."},
            {"restore_replicated_merge_tree_to_shared_merge_tree", false, false, "New setting."},
            {"parallel_replicas_only_with_analyzer", true, true, "Parallel replicas is supported only with analyzer enabled"},
            {"s3_allow_multipart_copy", true, true, "New setting."},
        });
        addSettingsChanges(settings_changes_history, "25.1",
        {
            /// Release closed. Please use 25.2
            {"allow_not_comparable_types_in_order_by", true, false, "Don't allow not comparable types in order by by default"},
            {"allow_not_comparable_types_in_comparison_functions", true, false, "Don't allow not comparable types in comparison functions by default"},
            {"output_format_json_pretty_print", false, true, "Print values in a pretty format in JSON output format by default"},
            {"allow_experimental_ts_to_grid_aggregate_function", false, false, "Cloud only"},
            {"formatdatetime_f_prints_scale_number_of_digits", true, false, "New setting."},
            {"distributed_cache_connect_max_tries", 20, 20, "Cloud only"},
            {"query_plan_use_new_logical_join_step", false, false, "New join step, internal change"},
            {"distributed_cache_min_bytes_for_seek", 0, 0, "New private setting."},
            {"use_iceberg_partition_pruning", false, false, "New setting for Iceberg partition pruning."},
            {"max_bytes_ratio_before_external_group_by", 0.0, 0.5, "Enable automatic spilling to disk by default."},
            {"max_bytes_ratio_before_external_sort", 0.0, 0.5, "Enable automatic spilling to disk by default."},
            {"min_external_sort_block_bytes", 0., 100_MiB, "New setting."},
            {"s3queue_migrate_old_metadata_to_buckets", false, false, "New setting."},
            {"distributed_cache_pool_behaviour_on_limit", "allocate_bypassing_pool", "wait", "Cloud only"},
            {"use_hive_partitioning", false, true, "Enabled the setting by default."},
            {"query_plan_try_use_vector_search", false, true, "New setting."},
            {"short_circuit_function_evaluation_for_nulls", false, true, "Allow to execute functions with Nullable arguments only on rows with non-NULL values in all arguments"},
            {"short_circuit_function_evaluation_for_nulls_threshold", 1.0, 1.0, "Ratio threshold of NULL values to execute functions with Nullable arguments only on rows with non-NULL values in all arguments. Applies when setting short_circuit_function_evaluation_for_nulls is enabled."},
            {"output_format_orc_writer_time_zone_name", "GMT", "GMT", "The time zone name for ORC writer, the default ORC writer's time zone is GMT."},
            {"output_format_pretty_highlight_trailing_spaces", false, true, "A new setting."},
            {"allow_experimental_bfloat16_type", false, true, "Add new BFloat16 type"},
            {"allow_push_predicate_ast_for_distributed_subqueries", false, true, "A new setting"},
            {"output_format_pretty_squash_consecutive_ms", 0, 50, "Add new setting"},
            {"output_format_pretty_squash_max_wait_ms", 0, 1000, "Add new setting"},
            {"output_format_pretty_max_column_name_width_cut_to", 0, 24, "A new setting"},
            {"output_format_pretty_max_column_name_width_min_chars_to_cut", 0, 4, "A new setting"},
            {"output_format_pretty_multiline_fields", false, true, "A new setting"},
            {"output_format_pretty_fallback_to_vertical", false, true, "A new setting"},
            {"output_format_pretty_fallback_to_vertical_max_rows_per_chunk", 0, 100, "A new setting"},
            {"output_format_pretty_fallback_to_vertical_min_columns", 0, 5, "A new setting"},
            {"output_format_pretty_fallback_to_vertical_min_table_width", 0, 250, "A new setting"},
            {"merge_table_max_tables_to_look_for_schema_inference", 1, 1000, "A new setting"},
            {"max_autoincrement_series", 1000, 1000, "A new setting"},
            {"validate_enum_literals_in_operators", false, false, "A new setting"},
            {"allow_experimental_kusto_dialect", true, false, "A new setting"},
            {"allow_experimental_prql_dialect", true, false, "A new setting"},
            {"h3togeo_lon_lat_result_order", true, false, "A new setting"},
            {"max_parallel_replicas", 1, 1000, "Use up to 1000 parallel replicas by default."},
            {"allow_general_join_planning", false, true, "Allow more general join planning algorithm when hash join algorithm is enabled."},
            {"optimize_extract_common_expressions", false, true, "Optimize WHERE, PREWHERE, ON, HAVING and QUALIFY expressions by extracting common expressions out from disjunction of conjunctions."},
            /// Release closed. Please use 25.2
        });
        addSettingsChanges(settings_changes_history, "24.12",
        {
            /// Release closed. Please use 25.1
            {"allow_experimental_database_iceberg", false, false, "New setting."},
            {"shared_merge_tree_sync_parts_on_partition_operations", 1, 1, "New setting. By default parts are always synchronized"},
            {"query_plan_join_swap_table", "false", "auto", "New setting. Right table was always chosen before."},
            {"max_size_to_preallocate_for_aggregation", 100'000'000, 1'000'000'000'000, "Enable optimisation for bigger tables."},
            {"max_size_to_preallocate_for_joins", 100'000'000, 1'000'000'000'000, "Enable optimisation for bigger tables."},
            {"max_bytes_ratio_before_external_group_by", 0., 0., "New setting."},
            {"optimize_extract_common_expressions", false, false, "Introduce setting to optimize WHERE, PREWHERE, ON, HAVING and QUALIFY expressions by extracting common expressions out from disjunction of conjunctions."},
            {"max_bytes_ratio_before_external_sort", 0., 0., "New setting."},
            {"use_async_executor_for_materialized_views", false, false, "New setting."},
            {"http_response_headers", "", "", "New setting."},
            {"output_format_parquet_datetime_as_uint32", true, false, "Write DateTime as DateTime64(3) instead of UInt32 (these are the two Parquet types closest to DateTime)."},
            {"skip_redundant_aliases_in_udf", false, false, "When enabled, this allows you to use the same user defined function several times for several materialized columns in the same table."},
            {"parallel_replicas_index_analysis_only_on_coordinator", true, true, "Index analysis done only on replica-coordinator and skipped on other replicas. Effective only with enabled parallel_replicas_local_plan"}, // enabling it was moved to 24.10
            {"least_greatest_legacy_null_behavior", true, false, "New setting"},
            {"use_concurrency_control", false, true, "Enable concurrency control by default"},
            {"join_algorithm", "default", "direct,parallel_hash,hash", "'default' was deprecated in favor of explicitly specified join algorithms, also parallel_hash is now preferred over hash"},
            /// Release closed. Please use 25.1
        });
        addSettingsChanges(settings_changes_history, "24.11",
        {
            {"validate_mutation_query", false, true, "New setting to validate mutation queries by default."},
            {"enable_job_stack_trace", false, false, "Enables collecting stack traces from job's scheduling. Disabled by default to avoid performance overhead."},
            {"allow_suspicious_types_in_group_by", true, false, "Don't allow Variant/Dynamic types in GROUP BY by default"},
            {"allow_suspicious_types_in_order_by", true, false, "Don't allow Variant/Dynamic types in ORDER BY by default"},
            {"distributed_cache_discard_connection_if_unread_data", true, true, "New setting"},
            {"filesystem_cache_enable_background_download_for_metadata_files_in_packed_storage", true, true, "New setting"},
            {"filesystem_cache_enable_background_download_during_fetch", true, true, "New setting"},
            {"azure_check_objects_after_upload", false, false, "Check each uploaded object in azure blob storage to be sure that upload was successful"},
            {"backup_restore_keeper_max_retries", 20, 1000, "Should be big enough so the whole operation BACKUP or RESTORE operation won't fail because of a temporary [Zoo]Keeper failure in the middle of it."},
            {"backup_restore_failure_after_host_disconnected_for_seconds", 0, 3600, "New setting."},
            {"backup_restore_keeper_max_retries_while_initializing", 0, 20, "New setting."},
            {"backup_restore_keeper_max_retries_while_handling_error", 0, 20, "New setting."},
            {"backup_restore_finish_timeout_after_error_sec", 0, 180, "New setting."},
            {"query_plan_merge_filters", false, true, "Allow to merge filters in the query plan. This is required to properly support filter-push-down with a new analyzer."},
            {"parallel_replicas_local_plan", false, true, "Use local plan for local replica in a query with parallel replicas"},
            {"merge_tree_use_v1_object_and_dynamic_serialization", true, false, "Add new serialization V2 version for JSON and Dynamic types"},
            {"min_joined_block_size_bytes", 524288, 524288, "New setting."},
            {"allow_experimental_bfloat16_type", false, false, "Add new experimental BFloat16 type"},
            {"filesystem_cache_skip_download_if_exceeds_per_query_cache_write_limit", 1, 1, "Rename of setting skip_download_if_exceeds_query_cache_limit"},
            {"filesystem_cache_prefer_bigger_buffer_size", true, true, "New setting"},
            {"read_in_order_use_virtual_row", false, false, "Use virtual row while reading in order of primary key or its monotonic function fashion. It is useful when searching over multiple parts as only relevant ones are touched."},
            {"s3_skip_empty_files", false, true, "We hope it will provide better UX"},
            {"filesystem_cache_boundary_alignment", 0, 0, "New setting"},
            {"push_external_roles_in_interserver_queries", false, true, "New setting."},
            {"enable_variant_type", false, false, "Add alias to allow_experimental_variant_type"},
            {"enable_dynamic_type", false, false, "Add alias to allow_experimental_dynamic_type"},
            {"enable_json_type", false, false, "Add alias to allow_experimental_json_type"},
        });
        addSettingsChanges(settings_changes_history, "24.10",
        {
            {"query_metric_log_interval", 0, -1, "New setting."},
            {"enforce_strict_identifier_format", false, false, "New setting."},
            {"enable_parsing_to_custom_serialization", false, true, "New setting"},
            {"mongodb_throw_on_unsupported_query", false, true, "New setting."},
            {"enable_parallel_replicas", false, false, "Parallel replicas with read tasks became the Beta tier feature."},
            {"parallel_replicas_mode", "read_tasks", "read_tasks", "This setting was introduced as a part of making parallel replicas feature Beta"},
            {"filesystem_cache_name", "", "", "Filesystem cache name to use for stateless table engines or data lakes"},
            {"restore_replace_external_dictionary_source_to_null", false, false, "New setting."},
            {"show_create_query_identifier_quoting_rule", "when_necessary", "when_necessary", "New setting."},
            {"show_create_query_identifier_quoting_style", "Backticks", "Backticks", "New setting."},
            {"merge_tree_min_read_task_size", 8, 8, "New setting"},
            {"merge_tree_min_rows_for_concurrent_read_for_remote_filesystem", (20 * 8192), 0, "Setting is deprecated"},
            {"merge_tree_min_bytes_for_concurrent_read_for_remote_filesystem", (24 * 10 * 1024 * 1024), 0, "Setting is deprecated"},
            {"implicit_select", false, false, "A new setting."},
            {"output_format_native_write_json_as_string", false, false, "Add new setting to allow write JSON column as single String column in Native format"},
            {"output_format_binary_write_json_as_string", false, false, "Add new setting to write values of JSON type as JSON string in RowBinary output format"},
            {"input_format_binary_read_json_as_string", false, false, "Add new setting to read values of JSON type as JSON string in RowBinary input format"},
            {"min_free_disk_bytes_to_perform_insert", 0, 0, "New setting."},
            {"min_free_disk_ratio_to_perform_insert", 0.0, 0.0, "New setting."},
            {"parallel_replicas_local_plan", false, true, "Use local plan for local replica in a query with parallel replicas"},
            {"enable_named_columns_in_function_tuple", false, false, "Disabled pending usability improvements"},
            {"cloud_mode_database_engine", 1, 1, "A setting for ClickHouse Cloud"},
            {"allow_experimental_shared_set_join", 0, 0, "A setting for ClickHouse Cloud"},
            {"read_through_distributed_cache", 0, 0, "A setting for ClickHouse Cloud"},
            {"write_through_distributed_cache", 0, 0, "A setting for ClickHouse Cloud"},
            {"distributed_cache_throw_on_error", 0, 0, "A setting for ClickHouse Cloud"},
            {"distributed_cache_log_mode", "on_error", "on_error", "A setting for ClickHouse Cloud"},
            {"distributed_cache_fetch_metrics_only_from_current_az", 1, 1, "A setting for ClickHouse Cloud"},
            {"distributed_cache_connect_max_tries", 20, 20, "A setting for ClickHouse Cloud"},
            {"distributed_cache_receive_response_wait_milliseconds", 60000, 60000, "A setting for ClickHouse Cloud"},
            {"distributed_cache_receive_timeout_milliseconds", 10000, 10000, "A setting for ClickHouse Cloud"},
            {"distributed_cache_wait_connection_from_pool_milliseconds", 100, 100, "A setting for ClickHouse Cloud"},
            {"distributed_cache_bypass_connection_pool", 0, 0, "A setting for ClickHouse Cloud"},
            {"distributed_cache_pool_behaviour_on_limit", "allocate_bypassing_pool", "allocate_bypassing_pool", "A setting for ClickHouse Cloud"},
            {"distributed_cache_read_alignment", 0, 0, "A setting for ClickHouse Cloud"},
            {"distributed_cache_max_unacked_inflight_packets", 10, 10, "A setting for ClickHouse Cloud"},
            {"distributed_cache_data_packet_ack_window", 5, 5, "A setting for ClickHouse Cloud"},
            {"input_format_parquet_enable_row_group_prefetch", false, true, "Enable row group prefetching during parquet parsing. Currently, only single-threaded parsing can prefetch."},
            {"input_format_orc_dictionary_as_low_cardinality", false, true, "Treat ORC dictionary encoded columns as LowCardinality columns while reading ORC files"},
            {"allow_experimental_refreshable_materialized_view", false, true, "Not experimental anymore"},
            {"max_parts_to_move", 0, 1000, "New setting"},
            {"hnsw_candidate_list_size_for_search", 64, 256, "New setting. Previously, the value was optionally specified in CREATE INDEX and 64 by default."},
            {"allow_reorder_prewhere_conditions", true, true, "New setting"},
            {"input_format_parquet_bloom_filter_push_down", false, false, "When reading Parquet files, skip whole row groups based on the WHERE/PREWHERE expressions and bloom filter in the Parquet metadata."},
            {"date_time_64_output_format_cut_trailing_zeros_align_to_groups_of_thousands", false, false, "Dynamically trim the trailing zeros of datetime64 values to adjust the output scale to (0, 3, 6), corresponding to 'seconds', 'milliseconds', and 'microseconds'."},
            {"parallel_replicas_index_analysis_only_on_coordinator", false, true, "Index analysis done only on replica-coordinator and skipped on other replicas. Effective only with enabled parallel_replicas_local_plan"},
            {"distributed_cache_discard_connection_if_unread_data", true, true, "New setting"},
            {"azure_check_objects_after_upload", false, false, "Check each uploaded object in azure blob storage to be sure that upload was successful"},
            {"backup_restore_keeper_max_retries", 20, 1000, "Should be big enough so the whole operation BACKUP or RESTORE operation won't fail because of a temporary [Zoo]Keeper failure in the middle of it."},
            {"backup_restore_failure_after_host_disconnected_for_seconds", 0, 3600, "New setting."},
            {"backup_restore_keeper_max_retries_while_initializing", 0, 20, "New setting."},
            {"backup_restore_keeper_max_retries_while_handling_error", 0, 20, "New setting."},
            {"backup_restore_finish_timeout_after_error_sec", 0, 180, "New setting."},
        });
        addSettingsChanges(settings_changes_history, "24.9",
        {
            {"output_format_orc_dictionary_key_size_threshold", 0.0, 0.0, "For a string column in ORC output format, if the number of distinct values is greater than this fraction of the total number of non-null rows, turn off dictionary encoding. Otherwise dictionary encoding is enabled"},
            {"input_format_json_empty_as_default", false, false, "Added new setting to allow to treat empty fields in JSON input as default values."},
            {"input_format_try_infer_variants", false, false, "Try to infer Variant type in text formats when there is more than one possible type for column/array elements"},
            {"join_output_by_rowlist_perkey_rows_threshold", 0, 5, "The lower limit of per-key average rows in the right table to determine whether to output by row list in hash join."},
            {"create_if_not_exists", false, false, "New setting."},
            {"allow_materialized_view_with_bad_select", true, true, "Support (but not enable yet) stricter validation in CREATE MATERIALIZED VIEW"},
            {"parallel_replicas_mark_segment_size", 128, 0, "Value for this setting now determined automatically"},
            {"database_replicated_allow_replicated_engine_arguments", 1, 0, "Don't allow explicit arguments by default"},
            {"database_replicated_allow_explicit_uuid", 1, 0, "Added a new setting to disallow explicitly specifying table UUID"},
            {"parallel_replicas_local_plan", false, false, "Use local plan for local replica in a query with parallel replicas"},
            {"join_to_sort_minimum_perkey_rows", 0, 40, "The lower limit of per-key average rows in the right table to determine whether to rerange the right table by key in left or inner join. This setting ensures that the optimization is not applied for sparse table keys"},
            {"join_to_sort_maximum_table_rows", 0, 10000, "The maximum number of rows in the right table to determine whether to rerange the right table by key in left or inner join"},
            {"allow_experimental_join_right_table_sorting", false, false, "If it is set to true, and the conditions of `join_to_sort_minimum_perkey_rows` and `join_to_sort_maximum_table_rows` are met, rerange the right table by key to improve the performance in left or inner hash join"},
            {"mongodb_throw_on_unsupported_query", false, true, "New setting."},
            {"min_free_disk_bytes_to_perform_insert", 0, 0, "Maintain some free disk space bytes from inserts while still allowing for temporary writing."},
            {"min_free_disk_ratio_to_perform_insert", 0.0, 0.0, "Maintain some free disk space bytes expressed as ratio to total disk space from inserts while still allowing for temporary writing."},
        });
        addSettingsChanges(settings_changes_history, "24.8",
        {
            {"rows_before_aggregation", false, false, "Provide exact value for rows_before_aggregation statistic, represents the number of rows read before aggregation"},
            {"restore_replace_external_table_functions_to_null", false, false, "New setting."},
            {"restore_replace_external_engines_to_null", false, false, "New setting."},
            {"input_format_json_max_depth", 1000000, 1000, "It was unlimited in previous versions, but that was unsafe."},
            {"merge_tree_min_bytes_per_task_for_remote_reading", 4194304, 2097152, "Value is unified with `filesystem_prefetch_min_bytes_for_single_read_task`"},
            {"use_hive_partitioning", false, false, "Allows to use hive partitioning for File, URL, S3, AzureBlobStorage and HDFS engines."},
            {"allow_experimental_kafka_offsets_storage_in_keeper", false, false, "Allow the usage of experimental Kafka storage engine that stores the committed offsets in ClickHouse Keeper"},
            {"allow_archive_path_syntax", true, true, "Added new setting to allow disabling archive path syntax."},
            {"query_cache_tag", "", "", "New setting for labeling query cache settings."},
            {"allow_experimental_time_series_table", false, false, "Added new setting to allow the TimeSeries table engine"},
            {"enable_analyzer", 1, 1, "Added an alias to a setting `allow_experimental_analyzer`."},
            {"optimize_functions_to_subcolumns", false, true, "Enabled settings by default"},
            {"allow_experimental_json_type", false, false, "Add new experimental JSON type"},
            {"use_json_alias_for_old_object_type", true, false, "Use JSON type alias to create new JSON type"},
            {"type_json_skip_duplicated_paths", false, false, "Allow to skip duplicated paths during JSON parsing"},
            {"allow_experimental_vector_similarity_index", false, false, "Added new setting to allow experimental vector similarity indexes"},
            {"input_format_try_infer_datetimes_only_datetime64", true, false, "Allow to infer DateTime instead of DateTime64 in data formats"},
        });
        addSettingsChanges(settings_changes_history, "24.7",
        {
            {"output_format_parquet_write_page_index", false, true, "Add a possibility to write page index into parquet files."},
            {"output_format_binary_encode_types_in_binary_format", false, false, "Added new setting to allow to write type names in binary format in RowBinaryWithNamesAndTypes output format"},
            {"input_format_binary_decode_types_in_binary_format", false, false, "Added new setting to allow to read type names in binary format in RowBinaryWithNamesAndTypes input format"},
            {"output_format_native_encode_types_in_binary_format", false, false, "Added new setting to allow to write type names in binary format in Native output format"},
            {"input_format_native_decode_types_in_binary_format", false, false, "Added new setting to allow to read type names in binary format in Native output format"},
            {"read_in_order_use_buffering", false, true, "Use buffering before merging while reading in order of primary key"},
            {"enable_named_columns_in_function_tuple", false, false, "Generate named tuples in function tuple() when all names are unique and can be treated as unquoted identifiers."},
            {"optimize_trivial_insert_select", true, false, "The optimization does not make sense in many cases."},
            {"dictionary_validate_primary_key_type", false, false, "Validate primary key type for dictionaries. By default id type for simple layouts will be implicitly converted to UInt64."},
            {"collect_hash_table_stats_during_joins", false, true, "New setting."},
            {"max_size_to_preallocate_for_joins", 0, 100'000'000, "New setting."},
            {"input_format_orc_reader_time_zone_name", "GMT", "GMT", "The time zone name for ORC row reader, the default ORC row reader's time zone is GMT."},
            {"database_replicated_allow_heavy_create", true, false, "Long-running DDL queries (CREATE AS SELECT and POPULATE) for Replicated database engine was forbidden"},
            {"query_plan_merge_filters", false, false, "Allow to merge filters in the query plan"},
            {"azure_sdk_max_retries", 10, 10, "Maximum number of retries in azure sdk"},
            {"azure_sdk_retry_initial_backoff_ms", 10, 10, "Minimal backoff between retries in azure sdk"},
            {"azure_sdk_retry_max_backoff_ms", 1000, 1000, "Maximal backoff between retries in azure sdk"},
            {"ignore_on_cluster_for_replicated_named_collections_queries", false, false, "Ignore ON CLUSTER clause for replicated named collections management queries."},
            {"backup_restore_s3_retry_attempts", 1000,1000, "Setting for Aws::Client::RetryStrategy, Aws::Client does retries itself, 0 means no retries. It takes place only for backup/restore."},
            {"postgresql_connection_attempt_timeout", 2, 2, "Allow to control 'connect_timeout' parameter of PostgreSQL connection."},
            {"postgresql_connection_pool_retries", 2, 2, "Allow to control the number of retries in PostgreSQL connection pool."}
        });
        addSettingsChanges(settings_changes_history, "24.6",
        {
            {"materialize_skip_indexes_on_insert", true, true, "Added new setting to allow to disable materialization of skip indexes on insert"},
            {"materialize_statistics_on_insert", true, true, "Added new setting to allow to disable materialization of statistics on insert"},
            {"input_format_parquet_use_native_reader", false, false, "When reading Parquet files, to use native reader instead of arrow reader."},
            {"hdfs_throw_on_zero_files_match", false, false, "Allow to throw an error when ListObjects request cannot match any files in HDFS engine instead of empty query result"},
            {"azure_throw_on_zero_files_match", false, false, "Allow to throw an error when ListObjects request cannot match any files in AzureBlobStorage engine instead of empty query result"},
            {"s3_validate_request_settings", true, true, "Allow to disable S3 request settings validation"},
            {"allow_experimental_full_text_index", false, false, "Enable experimental text index"},
            {"azure_skip_empty_files", false, false, "Allow to skip empty files in azure table engine"},
            {"hdfs_ignore_file_doesnt_exist", false, false, "Allow to return 0 rows when the requested files don't exist instead of throwing an exception in HDFS table engine"},
            {"azure_ignore_file_doesnt_exist", false, false, "Allow to return 0 rows when the requested files don't exist instead of throwing an exception in AzureBlobStorage table engine"},
            {"s3_ignore_file_doesnt_exist", false, false, "Allow to return 0 rows when the requested files don't exist instead of throwing an exception in S3 table engine"},
            {"s3_max_part_number", 10000, 10000, "Maximum part number number for s3 upload part"},
            {"s3_max_single_operation_copy_size", 32 * 1024 * 1024, 32 * 1024 * 1024, "Maximum size for a single copy operation in s3"},
            {"input_format_parquet_max_block_size", 8192, DEFAULT_BLOCK_SIZE, "Increase block size for parquet reader."},
            {"input_format_parquet_prefer_block_bytes", 0, DEFAULT_BLOCK_SIZE * 256, "Average block bytes output by parquet reader."},
            {"enable_blob_storage_log", true, true, "Write information about blob storage operations to system.blob_storage_log table"},
            {"allow_deprecated_snowflake_conversion_functions", true, false, "Disabled deprecated functions snowflakeToDateTime[64] and dateTime[64]ToSnowflake."},
            {"allow_statistic_optimize", false, false, "Old setting which popped up here being renamed."},
            {"allow_experimental_statistic", false, false, "Old setting which popped up here being renamed."},
            {"allow_statistics_optimize", false, false, "The setting was renamed. The previous name is `allow_statistic_optimize`."},
            {"allow_experimental_statistics", false, false, "The setting was renamed. The previous name is `allow_experimental_statistic`."},
            {"enable_vertical_final", false, true, "Enable vertical final by default again after fixing bug"},
            {"parallel_replicas_custom_key_range_lower", 0, 0, "Add settings to control the range filter when using parallel replicas with dynamic shards"},
            {"parallel_replicas_custom_key_range_upper", 0, 0, "Add settings to control the range filter when using parallel replicas with dynamic shards. A value of 0 disables the upper limit"},
            {"output_format_pretty_display_footer_column_names", 0, 1, "Add a setting to display column names in the footer if there are many rows. Threshold value is controlled by output_format_pretty_display_footer_column_names_min_rows."},
            {"output_format_pretty_display_footer_column_names_min_rows", 0, 50, "Add a setting to control the threshold value for setting output_format_pretty_display_footer_column_names_min_rows. Default 50."},
            {"output_format_csv_serialize_tuple_into_separate_columns", true, true, "A new way of how interpret tuples in CSV format was added."},
            {"input_format_csv_deserialize_separate_columns_into_tuple", true, true, "A new way of how interpret tuples in CSV format was added."},
            {"input_format_csv_try_infer_strings_from_quoted_tuples", true, true, "A new way of how interpret tuples in CSV format was added."},
        });
        addSettingsChanges(settings_changes_history, "24.5",
        {
            {"allow_deprecated_error_prone_window_functions", true, false, "Allow usage of deprecated error prone window functions (neighbor, runningAccumulate, runningDifferenceStartingWithFirstValue, runningDifference)"},
            {"allow_experimental_join_condition", false, false, "Support join with inequal conditions which involve columns from both left and right table. e.g. t1.y < t2.y."},
            {"input_format_tsv_crlf_end_of_line", false, false, "Enables reading of CRLF line endings with TSV formats"},
            {"output_format_parquet_use_custom_encoder", false, true, "Enable custom Parquet encoder."},
            {"cross_join_min_rows_to_compress", 0, 10000000, "Minimal count of rows to compress block in CROSS JOIN. Zero value means - disable this threshold. This block is compressed when any of the two thresholds (by rows or by bytes) are reached."},
            {"cross_join_min_bytes_to_compress", 0, 1_GiB, "Minimal size of block to compress in CROSS JOIN. Zero value means - disable this threshold. This block is compressed when any of the two thresholds (by rows or by bytes) are reached."},
            {"http_max_chunk_size", 0, 0, "Internal limitation"},
            {"prefer_external_sort_block_bytes", 0, DEFAULT_BLOCK_SIZE * 256, "Prefer maximum block bytes for external sort, reduce the memory usage during merging."},
            {"input_format_force_null_for_omitted_fields", false, false, "Disable type-defaults for omitted fields when needed"},
            {"cast_string_to_dynamic_use_inference", false, false, "Add setting to allow converting String to Dynamic through parsing"},
            {"allow_experimental_dynamic_type", false, false, "Add new experimental Dynamic type"},
            {"azure_max_blocks_in_multipart_upload", 50000, 50000, "Maximum number of blocks in multipart upload for Azure."},
            {"allow_archive_path_syntax", false, true, "Added new setting to allow disabling archive path syntax."},
        });
        addSettingsChanges(settings_changes_history, "24.4",
        {
            {"input_format_json_throw_on_bad_escape_sequence", true, true, "Allow to save JSON strings with bad escape sequences"},
            {"max_parsing_threads", 0, 0, "Add a separate setting to control number of threads in parallel parsing from files"},
            {"ignore_drop_queries_probability", 0, 0, "Allow to ignore drop queries in server with specified probability for testing purposes"},
            {"lightweight_deletes_sync", 2, 2, "The same as 'mutation_sync', but controls only execution of lightweight deletes"},
            {"query_cache_system_table_handling", "save", "throw", "The query cache no longer caches results of queries against system tables"},
            {"input_format_json_ignore_unnecessary_fields", false, true, "Ignore unnecessary fields and not parse them. Enabling this may not throw exceptions on json strings of invalid format or with duplicated fields"},
            {"input_format_hive_text_allow_variable_number_of_columns", false, true, "Ignore extra columns in Hive Text input (if file has more columns than expected) and treat missing fields in Hive Text input as default values."},
            {"allow_experimental_database_replicated", false, true, "Database engine Replicated is now in Beta stage"},
            {"temporary_data_in_cache_reserve_space_wait_lock_timeout_milliseconds", (10 * 60 * 1000), (10 * 60 * 1000), "Wait time to lock cache for sapce reservation in temporary data in filesystem cache"},
            {"optimize_rewrite_sum_if_to_count_if", false, true, "Only available for the analyzer, where it works correctly"},
            {"azure_allow_parallel_part_upload", "true", "true", "Use multiple threads for azure multipart upload."},
            {"max_recursive_cte_evaluation_depth", DBMS_RECURSIVE_CTE_MAX_EVALUATION_DEPTH, DBMS_RECURSIVE_CTE_MAX_EVALUATION_DEPTH, "Maximum limit on recursive CTE evaluation depth"},
            {"query_plan_convert_outer_join_to_inner_join", false, true, "Allow to convert OUTER JOIN to INNER JOIN if filter after JOIN always filters default values"},
        });
        addSettingsChanges(settings_changes_history, "24.3",
        {
            {"s3_connect_timeout_ms", 1000, 1000, "Introduce new dedicated setting for s3 connection timeout"},
            {"allow_experimental_shared_merge_tree", false, true, "The setting is obsolete"},
            {"use_page_cache_for_disks_without_file_cache", false, false, "Added userspace page cache"},
            {"read_from_page_cache_if_exists_otherwise_bypass_cache", false, false, "Added userspace page cache"},
            {"page_cache_inject_eviction", false, false, "Added userspace page cache"},
            {"default_table_engine", "None", "MergeTree", "Set default table engine to MergeTree for better usability"},
            {"input_format_json_use_string_type_for_ambiguous_paths_in_named_tuples_inference_from_objects", false, false, "Allow to use String type for ambiguous paths during named tuple inference from JSON objects"},
            {"traverse_shadow_remote_data_paths", false, false, "Traverse shadow directory when query system.remote_data_paths."},
            {"throw_if_deduplication_in_dependent_materialized_views_enabled_with_async_insert", false, true, "Deduplication in dependent materialized view cannot work together with async inserts."},
            {"parallel_replicas_allow_in_with_subquery", false, true, "If true, subquery for IN will be executed on every follower replica"},
            {"log_processors_profiles", false, true, "Enable by default"},
            {"function_locate_has_mysql_compatible_argument_order", false, true, "Increase compatibility with MySQL's locate function."},
            {"allow_suspicious_primary_key", true, false, "Forbid suspicious PRIMARY KEY/ORDER BY for MergeTree (i.e. SimpleAggregateFunction)"},
            {"filesystem_cache_reserve_space_wait_lock_timeout_milliseconds", 1000, 1000, "Wait time to lock cache for sapce reservation in filesystem cache"},
            {"max_parser_backtracks", 0, 1000000, "Limiting the complexity of parsing"},
            {"analyzer_compatibility_join_using_top_level_identifier", false, false, "Force to resolve identifier in JOIN USING from projection"},
            {"distributed_insert_skip_read_only_replicas", false, false, "If true, INSERT into Distributed will skip read-only replicas"},
            {"keeper_max_retries", 10, 10, "Max retries for general keeper operations"},
            {"keeper_retry_initial_backoff_ms", 100, 100, "Initial backoff timeout for general keeper operations"},
            {"keeper_retry_max_backoff_ms", 5000, 5000, "Max backoff timeout for general keeper operations"},
            {"s3queue_allow_experimental_sharded_mode", false, false, "Enable experimental sharded mode of S3Queue table engine. It is experimental because it will be rewritten"},
            {"allow_experimental_analyzer", false, true, "Enable analyzer and planner by default."},
            {"merge_tree_read_split_ranges_into_intersecting_and_non_intersecting_injection_probability", 0.0, 0.0, "For testing of `PartsSplitter` - split read ranges into intersecting and non intersecting every time you read from MergeTree with the specified probability."},
            {"allow_get_client_http_header", false, false, "Introduced a new function."},
            {"output_format_pretty_row_numbers", false, true, "It is better for usability."},
            {"output_format_pretty_max_value_width_apply_for_single_value", true, false, "Single values in Pretty formats won't be cut."},
            {"output_format_parquet_string_as_string", false, true, "ClickHouse allows arbitrary binary data in the String data type, which is typically UTF-8. Parquet/ORC/Arrow Strings only support UTF-8. That's why you can choose which Arrow's data type to use for the ClickHouse String data type - String or Binary. While Binary would be more correct and compatible, using String by default will correspond to user expectations in most cases."},
            {"output_format_orc_string_as_string", false, true, "ClickHouse allows arbitrary binary data in the String data type, which is typically UTF-8. Parquet/ORC/Arrow Strings only support UTF-8. That's why you can choose which Arrow's data type to use for the ClickHouse String data type - String or Binary. While Binary would be more correct and compatible, using String by default will correspond to user expectations in most cases."},
            {"output_format_arrow_string_as_string", false, true, "ClickHouse allows arbitrary binary data in the String data type, which is typically UTF-8. Parquet/ORC/Arrow Strings only support UTF-8. That's why you can choose which Arrow's data type to use for the ClickHouse String data type - String or Binary. While Binary would be more correct and compatible, using String by default will correspond to user expectations in most cases."},
            {"output_format_parquet_compression_method", "lz4", "zstd", "Parquet/ORC/Arrow support many compression methods, including lz4 and zstd. ClickHouse supports each and every compression method. Some inferior tools, such as 'duckdb', lack support for the faster `lz4` compression method, that's why we set zstd by default."},
            {"output_format_orc_compression_method", "lz4", "zstd", "Parquet/ORC/Arrow support many compression methods, including lz4 and zstd. ClickHouse supports each and every compression method. Some inferior tools, such as 'duckdb', lack support for the faster `lz4` compression method, that's why we set zstd by default."},
            {"output_format_pretty_highlight_digit_groups", false, true, "If enabled and if output is a terminal, highlight every digit corresponding to the number of thousands, millions, etc. with underline."},
            {"geo_distance_returns_float64_on_float64_arguments", false, true, "Increase the default precision."},
            {"azure_max_inflight_parts_for_one_file", 20, 20, "The maximum number of a concurrent loaded parts in multipart upload request. 0 means unlimited."},
            {"azure_strict_upload_part_size", 0, 0, "The exact size of part to upload during multipart upload to Azure blob storage."},
            {"azure_min_upload_part_size", 16*1024*1024, 16*1024*1024, "The minimum size of part to upload during multipart upload to Azure blob storage."},
            {"azure_max_upload_part_size", 5ull*1024*1024*1024, 5ull*1024*1024*1024, "The maximum size of part to upload during multipart upload to Azure blob storage."},
            {"azure_upload_part_size_multiply_factor", 2, 2, "Multiply azure_min_upload_part_size by this factor each time azure_multiply_parts_count_threshold parts were uploaded from a single write to Azure blob storage."},
            {"azure_upload_part_size_multiply_parts_count_threshold", 500, 500, "Each time this number of parts was uploaded to Azure blob storage, azure_min_upload_part_size is multiplied by azure_upload_part_size_multiply_factor."},
            {"output_format_csv_serialize_tuple_into_separate_columns", true, true, "A new way of how interpret tuples in CSV format was added."},
            {"input_format_csv_deserialize_separate_columns_into_tuple", true, true, "A new way of how interpret tuples in CSV format was added."},
            {"input_format_csv_try_infer_strings_from_quoted_tuples", true, true, "A new way of how interpret tuples in CSV format was added."},
        });
        addSettingsChanges(settings_changes_history, "24.2",
        {
            {"allow_suspicious_variant_types", true, false, "Don't allow creating Variant type with suspicious variants by default"},
            {"validate_experimental_and_suspicious_types_inside_nested_types", false, true, "Validate usage of experimental and suspicious types inside nested types"},
            {"output_format_values_escape_quote_with_quote", false, false, "If true escape ' with '', otherwise quoted with \\'"},
            {"output_format_pretty_single_large_number_tip_threshold", 0, 1'000'000, "Print a readable number tip on the right side of the table if the block consists of a single number which exceeds this value (except 0)"},
            {"input_format_try_infer_exponent_floats", true, false, "Don't infer floats in exponential notation by default"},
            {"query_plan_optimize_prewhere", true, true, "Allow to push down filter to PREWHERE expression for supported storages"},
            {"async_insert_max_data_size", 1000000, 10485760, "The previous value appeared to be too small."},
            {"async_insert_poll_timeout_ms", 10, 10, "Timeout in milliseconds for polling data from asynchronous insert queue"},
            {"async_insert_use_adaptive_busy_timeout", false, true, "Use adaptive asynchronous insert timeout"},
            {"async_insert_busy_timeout_min_ms", 50, 50, "The minimum value of the asynchronous insert timeout in milliseconds; it also serves as the initial value, which may be increased later by the adaptive algorithm"},
            {"async_insert_busy_timeout_max_ms", 200, 200, "The minimum value of the asynchronous insert timeout in milliseconds; async_insert_busy_timeout_ms is aliased to async_insert_busy_timeout_max_ms"},
            {"async_insert_busy_timeout_increase_rate", 0.2, 0.2, "The exponential growth rate at which the adaptive asynchronous insert timeout increases"},
            {"async_insert_busy_timeout_decrease_rate", 0.2, 0.2, "The exponential growth rate at which the adaptive asynchronous insert timeout decreases"},
            {"format_template_row_format", "", "", "Template row format string can be set directly in query"},
            {"format_template_resultset_format", "", "", "Template result set format string can be set in query"},
            {"split_parts_ranges_into_intersecting_and_non_intersecting_final", true, true, "Allow to split parts ranges into intersecting and non intersecting during FINAL optimization"},
            {"split_intersecting_parts_ranges_into_layers_final", true, true, "Allow to split intersecting parts ranges into layers during FINAL optimization"},
            {"azure_max_single_part_copy_size", 256*1024*1024, 256*1024*1024, "The maximum size of object to copy using single part copy to Azure blob storage."},
            {"min_external_table_block_size_rows", DEFAULT_INSERT_BLOCK_SIZE, DEFAULT_INSERT_BLOCK_SIZE, "Squash blocks passed to external table to specified size in rows, if blocks are not big enough"},
            {"min_external_table_block_size_bytes", DEFAULT_INSERT_BLOCK_SIZE * 256, DEFAULT_INSERT_BLOCK_SIZE * 256, "Squash blocks passed to external table to specified size in bytes, if blocks are not big enough."},
            {"parallel_replicas_prefer_local_join", true, true, "If true, and JOIN can be executed with parallel replicas algorithm, and all storages of right JOIN part are *MergeTree, local JOIN will be used instead of GLOBAL JOIN."},
            {"optimize_time_filter_with_preimage", true, true, "Optimize Date and DateTime predicates by converting functions into equivalent comparisons without conversions (e.g. toYear(col) = 2023 -> col >= '2023-01-01' AND col <= '2023-12-31')"},
            {"extract_key_value_pairs_max_pairs_per_row", 0, 0, "Max number of pairs that can be produced by the `extractKeyValuePairs` function. Used as a safeguard against consuming too much memory."},
            {"default_view_definer", "CURRENT_USER", "CURRENT_USER", "Allows to set default `DEFINER` option while creating a view"},
            {"default_materialized_view_sql_security", "DEFINER", "DEFINER", "Allows to set a default value for SQL SECURITY option when creating a materialized view"},
            {"default_normal_view_sql_security", "INVOKER", "INVOKER", "Allows to set default `SQL SECURITY` option while creating a normal view"},
            {"mysql_map_string_to_text_in_show_columns", false, true, "Reduce the configuration effort to connect ClickHouse with BI tools."},
            {"mysql_map_fixed_string_to_text_in_show_columns", false, true, "Reduce the configuration effort to connect ClickHouse with BI tools."},
        });
        addSettingsChanges(settings_changes_history, "24.1",
        {
            {"print_pretty_type_names", false, true, "Better user experience."},
            {"input_format_json_read_bools_as_strings", false, true, "Allow to read bools as strings in JSON formats by default"},
            {"output_format_arrow_use_signed_indexes_for_dictionary", false, true, "Use signed indexes type for Arrow dictionaries by default as it's recommended"},
            {"allow_experimental_variant_type", false, false, "Add new experimental Variant type"},
            {"use_variant_as_common_type", false, false, "Allow to use Variant in if/multiIf if there is no common type"},
            {"output_format_arrow_use_64_bit_indexes_for_dictionary", false, false, "Allow to use 64 bit indexes type in Arrow dictionaries"},
            {"parallel_replicas_mark_segment_size", 128, 128, "Add new setting to control segment size in new parallel replicas coordinator implementation"},
            {"ignore_materialized_views_with_dropped_target_table", false, false, "Add new setting to allow to ignore materialized views with dropped target table"},
            {"output_format_compression_level", 3, 3, "Allow to change compression level in the query output"},
            {"output_format_compression_zstd_window_log", 0, 0, "Allow to change zstd window log in the query output when zstd compression is used"},
            {"enable_zstd_qat_codec", false, false, "Add new ZSTD_QAT codec"},
            {"enable_vertical_final", false, true, "Use vertical final by default"},
            {"output_format_arrow_use_64_bit_indexes_for_dictionary", false, false, "Allow to use 64 bit indexes type in Arrow dictionaries"},
            {"max_rows_in_set_to_optimize_join", 100000, 0, "Disable join optimization as it prevents from read in order optimization"},
            {"output_format_pretty_color", true, "auto", "Setting is changed to allow also for auto value, disabling ANSI escapes if output is not a tty"},
            {"function_visible_width_behavior", 0, 1, "We changed the default behavior of `visibleWidth` to be more precise"},
            {"max_estimated_execution_time", 0, 0, "Separate max_execution_time and max_estimated_execution_time"},
            {"iceberg_engine_ignore_schema_evolution", false, false, "Allow to ignore schema evolution in Iceberg table engine"},
            {"optimize_injective_functions_in_group_by", false, true, "Replace injective functions by it's arguments in GROUP BY section in analyzer"},
            {"update_insert_deduplication_token_in_dependent_materialized_views", false, false, "Allow to update insert deduplication token with table identifier during insert in dependent materialized views"},
            {"azure_max_unexpected_write_error_retries", 4, 4, "The maximum number of retries in case of unexpected errors during Azure blob storage write"},
            {"split_parts_ranges_into_intersecting_and_non_intersecting_final", false, true, "Allow to split parts ranges into intersecting and non intersecting during FINAL optimization"},
            {"split_intersecting_parts_ranges_into_layers_final", true, true, "Allow to split intersecting parts ranges into layers during FINAL optimization"}
        });
        addSettingsChanges(settings_changes_history, "23.12",
        {
            {"allow_suspicious_ttl_expressions", true, false, "It is a new setting, and in previous versions the behavior was equivalent to allowing."},
            {"input_format_parquet_allow_missing_columns", false, true, "Allow missing columns in Parquet files by default"},
            {"input_format_orc_allow_missing_columns", false, true, "Allow missing columns in ORC files by default"},
            {"input_format_arrow_allow_missing_columns", false, true, "Allow missing columns in Arrow files by default"}
        });
        addSettingsChanges(settings_changes_history, "23.11",
        {
            {"parsedatetime_parse_without_leading_zeros", false, true, "Improved compatibility with MySQL DATE_FORMAT/STR_TO_DATE"}
        });
        addSettingsChanges(settings_changes_history, "23.9",
        {
            {"optimize_group_by_constant_keys", false, true, "Optimize group by constant keys by default"},
            {"input_format_json_try_infer_named_tuples_from_objects", false, true, "Try to infer named Tuples from JSON objects by default"},
            {"input_format_json_read_numbers_as_strings", false, true, "Allow to read numbers as strings in JSON formats by default"},
            {"input_format_json_read_arrays_as_strings", false, true, "Allow to read arrays as strings in JSON formats by default"},
            {"input_format_json_infer_incomplete_types_as_strings", false, true, "Allow to infer incomplete types as Strings in JSON formats by default"},
            {"input_format_json_try_infer_numbers_from_strings", true, false, "Don't infer numbers from strings in JSON formats by default to prevent possible parsing errors"},
            {"http_write_exception_in_output_format", false, true, "Output valid JSON/XML on exception in HTTP streaming."}
        });
        addSettingsChanges(settings_changes_history, "23.8",
        {
            {"rewrite_count_distinct_if_with_count_distinct_implementation", false, true, "Rewrite countDistinctIf with count_distinct_implementation configuration"}
        });
        addSettingsChanges(settings_changes_history, "23.7",
        {
            {"function_sleep_max_microseconds_per_block", 0, 3000000, "In previous versions, the maximum sleep time of 3 seconds was applied only for `sleep`, but not for `sleepEachRow` function. In the new version, we introduce this setting. If you set compatibility with the previous versions, we will disable the limit altogether."}
        });
        addSettingsChanges(settings_changes_history, "23.6",
        {
            {"http_send_timeout", 180, 30, "3 minutes seems crazy long. Note that this is timeout for a single network write call, not for the whole upload operation."},
            {"http_receive_timeout", 180, 30, "See http_send_timeout."}
        });
        addSettingsChanges(settings_changes_history, "23.5",
        {
            {"input_format_parquet_preserve_order", true, false, "Allow Parquet reader to reorder rows for better parallelism."},
            {"parallelize_output_from_storages", false, true, "Allow parallelism when executing queries that read from file/url/s3/etc. This may reorder rows."},
            {"use_with_fill_by_sorting_prefix", false, true, "Columns preceding WITH FILL columns in ORDER BY clause form sorting prefix. Rows with different values in sorting prefix are filled independently"},
            {"output_format_parquet_compliant_nested_types", false, true, "Change an internal field name in output Parquet file schema."}
        });
        addSettingsChanges(settings_changes_history, "23.4",
        {
            {"allow_suspicious_indices", true, false, "If true, index can defined with identical expressions"},
            {"allow_nonconst_timezone_arguments", true, false, "Allow non-const timezone arguments in certain time-related functions like toTimeZone(), fromUnixTimestamp*(), snowflakeToDateTime*()."},
            {"connect_timeout_with_failover_ms", 50, 1000, "Increase default connect timeout because of async connect"},
            {"connect_timeout_with_failover_secure_ms", 100, 1000, "Increase default secure connect timeout because of async connect"},
            {"hedged_connection_timeout_ms", 100, 50, "Start new connection in hedged requests after 50 ms instead of 100 to correspond with previous connect timeout"},
            {"formatdatetime_f_prints_single_zero", true, false, "Improved compatibility with MySQL DATE_FORMAT()/STR_TO_DATE()"},
            {"formatdatetime_parsedatetime_m_is_month_name", false, true, "Improved compatibility with MySQL DATE_FORMAT/STR_TO_DATE"}
        });
        addSettingsChanges(settings_changes_history, "23.3",
        {
            {"output_format_parquet_version", "1.0", "2.latest", "Use latest Parquet format version for output format"},
            {"input_format_json_ignore_unknown_keys_in_named_tuple", false, true, "Improve parsing JSON objects as named tuples"},
            {"input_format_native_allow_types_conversion", false, true, "Allow types conversion in Native input forma"},
            {"output_format_arrow_compression_method", "none", "lz4_frame", "Use lz4 compression in Arrow output format by default"},
            {"output_format_parquet_compression_method", "snappy", "lz4", "Use lz4 compression in Parquet output format by default"},
            {"output_format_orc_compression_method", "none", "lz4_frame", "Use lz4 compression in ORC output format by default"},
            {"async_query_sending_for_remote", false, true, "Create connections and send query async across shards"}
        });
        addSettingsChanges(settings_changes_history, "23.2",
        {
            {"output_format_parquet_fixed_string_as_fixed_byte_array", false, true, "Use Parquet FIXED_LENGTH_BYTE_ARRAY type for FixedString by default"},
            {"output_format_arrow_fixed_string_as_fixed_byte_array", false, true, "Use Arrow FIXED_SIZE_BINARY type for FixedString by default"},
            {"query_plan_remove_redundant_distinct", false, true, "Remove redundant Distinct step in query plan"},
            {"optimize_duplicate_order_by_and_distinct", true, false, "Remove duplicate ORDER BY and DISTINCT if it's possible"},
            {"insert_keeper_max_retries", 0, 20, "Enable reconnections to Keeper on INSERT, improve reliability"}
        });
        addSettingsChanges(settings_changes_history, "23.1",
        {
            {"input_format_json_read_objects_as_strings", 0, 1, "Enable reading nested json objects as strings while object type is experimental"},
            {"input_format_json_defaults_for_missing_elements_in_named_tuple", false, true, "Allow missing elements in JSON objects while reading named tuples by default"},
            {"input_format_csv_detect_header", false, true, "Detect header in CSV format by default"},
            {"input_format_tsv_detect_header", false, true, "Detect header in TSV format by default"},
            {"input_format_custom_detect_header", false, true, "Detect header in CustomSeparated format by default"},
            {"query_plan_remove_redundant_sorting", false, true, "Remove redundant sorting in query plan. For example, sorting steps related to ORDER BY clauses in subqueries"}
        });
        addSettingsChanges(settings_changes_history, "22.12",
        {
            {"max_size_to_preallocate_for_aggregation", 10'000'000, 100'000'000, "This optimizes performance"},
            {"query_plan_aggregation_in_order", 0, 1, "Enable some refactoring around query plan"},
            {"format_binary_max_string_size", 0, 1_GiB, "Prevent allocating large amount of memory"}
        });
        addSettingsChanges(settings_changes_history, "22.11",
        {
            {"use_structure_from_insertion_table_in_table_functions", 0, 2, "Improve using structure from insertion table in table functions"}
        });
        addSettingsChanges(settings_changes_history, "22.9",
        {
            {"force_grouping_standard_compatibility", false, true, "Make GROUPING function output the same as in SQL standard and other DBMS"}
        });
        addSettingsChanges(settings_changes_history, "22.7",
        {
            {"cross_to_inner_join_rewrite", 1, 2, "Force rewrite comma join to inner"},
            {"enable_positional_arguments", false, true, "Enable positional arguments feature by default"},
            {"format_csv_allow_single_quotes", true, false, "Most tools don't treat single quote in CSV specially, don't do it by default too"}
        });
        addSettingsChanges(settings_changes_history, "22.6",
        {
            {"output_format_json_named_tuples_as_objects", false, true, "Allow to serialize named tuples as JSON objects in JSON formats by default"},
            {"input_format_skip_unknown_fields", false, true, "Optimize reading subset of columns for some input formats"}
        });
        addSettingsChanges(settings_changes_history, "22.5",
        {
            {"memory_overcommit_ratio_denominator", 0, 1073741824, "Enable memory overcommit feature by default"},
            {"memory_overcommit_ratio_denominator_for_user", 0, 1073741824, "Enable memory overcommit feature by default"}
        });
        addSettingsChanges(settings_changes_history, "22.4",
        {
            {"allow_settings_after_format_in_insert", true, false, "Do not allow SETTINGS after FORMAT for INSERT queries because ClickHouse interpret SETTINGS as some values, which is misleading"}
        });
        addSettingsChanges(settings_changes_history, "22.3",
        {
            {"cast_ipv4_ipv6_default_on_conversion_error", true, false, "Make functions cast(value, 'IPv4') and cast(value, 'IPv6') behave same as toIPv4 and toIPv6 functions"}
        });
        addSettingsChanges(settings_changes_history, "21.12",
        {
            {"stream_like_engine_allow_direct_select", true, false, "Do not allow direct select for Kafka/RabbitMQ/FileLog by default"}
        });
        addSettingsChanges(settings_changes_history, "21.9",
        {
            {"output_format_decimal_trailing_zeros", true, false, "Do not output trailing zeros in text representation of Decimal types by default for better looking output"},
            {"use_hedged_requests", false, true, "Enable Hedged Requests feature by default"}
        });
        addSettingsChanges(settings_changes_history, "21.7",
        {
            {"legacy_column_name_of_tuple_literal", true, false, "Add this setting only for compatibility reasons. It makes sense to set to 'true', while doing rolling update of cluster from version lower than 21.7 to higher"}
        });
        addSettingsChanges(settings_changes_history, "21.5",
        {
            {"async_socket_for_remote", false, true, "Fix all problems and turn on asynchronous reads from socket for remote queries by default again"}
        });
        addSettingsChanges(settings_changes_history, "21.3",
        {
            {"async_socket_for_remote", true, false, "Turn off asynchronous reads from socket for remote queries because of some problems"},
            {"optimize_normalize_count_variants", false, true, "Rewrite aggregate functions that semantically equals to count() as count() by default"},
            {"normalize_function_names", false, true, "Normalize function names to their canonical names, this was needed for projection query routing"}
        });
        addSettingsChanges(settings_changes_history, "21.2",
        {
            {"enable_global_with_statement", false, true, "Propagate WITH statements to UNION queries and all subqueries by default"}
        });
        addSettingsChanges(settings_changes_history, "21.1",
        {
            {"insert_quorum_parallel", false, true, "Use parallel quorum inserts by default. It is significantly more convenient to use than sequential quorum inserts"},
            {"input_format_null_as_default", false, true, "Allow to insert NULL as default for input formats by default"},
            {"optimize_on_insert", false, true, "Enable data optimization on INSERT by default for better user experience"},
            {"use_compact_format_in_distributed_parts_names", false, true, "Use compact format for async INSERT into Distributed tables by default"}
        });
        addSettingsChanges(settings_changes_history, "20.10",
        {
            {"format_regexp_escaping_rule", "Escaped", "Raw", "Use Raw as default escaping rule for Regexp format to male the behaviour more like to what users expect"}
        });
        addSettingsChanges(settings_changes_history, "20.7",
        {
            {"show_table_uuid_in_table_create_query_if_not_nil", true, false, "Stop showing  UID of the table in its CREATE query for Engine=Atomic"}
        });
        addSettingsChanges(settings_changes_history, "20.5",
        {
            {"input_format_with_names_use_header", false, true, "Enable using header with names for formats with WithNames/WithNamesAndTypes suffixes"},
            {"allow_suspicious_codecs", true, false, "Don't allow to specify meaningless compression codecs"}
        });
        addSettingsChanges(settings_changes_history, "20.4",
        {
            {"validate_polygons", false, true, "Throw exception if polygon is invalid in function pointInPolygon by default instead of returning possibly wrong results"}
        });
        addSettingsChanges(settings_changes_history, "19.18",
        {
            {"enable_scalar_subquery_optimization", false, true, "Prevent scalar subqueries from (de)serializing large scalar values and possibly avoid running the same subquery more than once"}
        });
        addSettingsChanges(settings_changes_history, "19.14",
        {
            {"any_join_distinct_right_table_keys", true, false, "Disable ANY RIGHT and ANY FULL JOINs by default to avoid inconsistency"}
        });
        addSettingsChanges(settings_changes_history, "19.12",
        {
            {"input_format_defaults_for_omitted_fields", false, true, "Enable calculation of complex default expressions for omitted fields for some input formats, because it should be the expected behaviour"}
        });
        addSettingsChanges(settings_changes_history, "19.5",
        {
            {"max_partitions_per_insert_block", 0, 100, "Add a limit for the number of partitions in one block"}
        });
        addSettingsChanges(settings_changes_history, "18.12.17",
        {
            {"enable_optimize_predicate_expression", 0, 1, "Optimize predicates to subqueries by default"}
        });
    });
    return settings_changes_history;
}

const VersionToSettingsChangesMap & getMergeTreeSettingsChangesHistory()
{
    static VersionToSettingsChangesMap merge_tree_settings_changes_history;
    static std::once_flag initialized_flag;
    std::call_once(initialized_flag, [&]
    {
        addSettingsChanges(merge_tree_settings_changes_history, "25.7",
        {

        });
        addSettingsChanges(merge_tree_settings_changes_history, "25.6",
        {
            /// RELEASE CLOSED
            {"cache_populated_by_fetch_filename_regexp", "", "", "New setting"},
            {"allow_coalescing_columns_in_partition_or_order_key", false, false, "New setting to allow coalescing of partition or sorting key columns."},
            /// RELEASE CLOSED
        });
        addSettingsChanges(merge_tree_settings_changes_history, "25.5",
        {
            /// Release closed. Please use 25.6
            {"shared_merge_tree_enable_coordinated_merges", false, false, "New setting"},
            {"shared_merge_tree_merge_coordinator_merges_prepare_count", 100, 100, "New setting"},
            {"shared_merge_tree_merge_coordinator_fetch_fresh_metadata_period_ms", 10000, 10000, "New setting"},
            {"shared_merge_tree_merge_coordinator_max_merge_request_size", 20, 20, "New setting"},
            {"shared_merge_tree_merge_coordinator_election_check_period_ms", 30000, 30000, "New setting"},
            {"shared_merge_tree_merge_coordinator_min_period_ms", 1, 1, "New setting"},
            {"shared_merge_tree_merge_coordinator_max_period_ms", 10000, 10000, "New setting"},
            {"shared_merge_tree_merge_coordinator_factor", 2, 2, "New setting"},
            {"shared_merge_tree_merge_worker_fast_timeout_ms", 100, 100, "New setting"},
            {"shared_merge_tree_merge_worker_regular_timeout_ms", 10000, 10000, "New setting"},
            {"apply_patches_on_merge", true, true, "New setting"},
            {"remove_unused_patch_parts", true, true, "New setting"},
            {"write_marks_for_substreams_in_compact_parts", false, false, "New setting"},
            /// Release closed. Please use 25.6
        });
        addSettingsChanges(merge_tree_settings_changes_history, "25.4",
        {
            /// Release closed. Please use 25.5
            {"max_postpone_time_for_failed_replicated_fetches_ms", 0, 1ULL * 60 * 1000, "Added new setting to enable postponing fetch tasks in the replication queue."},
            {"max_postpone_time_for_failed_replicated_merges_ms", 0, 1ULL * 60 * 1000, "Added new setting to enable postponing merge tasks in the replication queue."},
            {"max_postpone_time_for_failed_replicated_tasks_ms", 0, 5ULL * 60 * 1000, "Added new setting to enable postponing tasks in the replication queue."},
            {"default_compression_codec", "", "", "New setting"},
            {"refresh_parts_interval", 0, 0, "A new setting"},
            {"max_merge_delayed_streams_for_parallel_write", 40, 40, "New setting"},
            {"allow_summing_columns_in_partition_or_order_key", true, false, "New setting to allow summing of partition or sorting key columns"},
            /// Release closed. Please use 25.5
        });
        addSettingsChanges(merge_tree_settings_changes_history, "25.3",
        {
            /// Release closed. Please use 25.4
            {"shared_merge_tree_enable_keeper_parts_extra_data", false, false, "New setting"},
            {"zero_copy_merge_mutation_min_parts_size_sleep_no_scale_before_lock", 0, 0, "New setting"},
            {"enable_replacing_merge_with_cleanup_for_min_age_to_force_merge", false, false, "New setting to allow automatic cleanup merges for ReplacingMergeTree"},
            /// Release closed. Please use 25.4
        });
        addSettingsChanges(merge_tree_settings_changes_history, "25.2",
        {
            /// Release closed. Please use 25.3
            {"shared_merge_tree_initial_parts_update_backoff_ms", 50, 50, "New setting"},
            {"shared_merge_tree_max_parts_update_backoff_ms", 5000, 5000, "New setting"},
            {"shared_merge_tree_interserver_http_connection_timeout_ms", 100, 100, "New setting"},
            {"columns_and_secondary_indices_sizes_lazy_calculation", true, true, "New setting to calculate columns and indices sizes lazily"},
            {"table_disk", false, false, "New setting"},
            {"allow_reduce_blocking_parts_task", false, true, "Now SMT will remove stale blocking parts from ZooKeeper by default"},
            {"shared_merge_tree_max_suspicious_broken_parts", 0, 0, "Max broken parts for SMT, if more - deny automatic detach"},
            {"shared_merge_tree_max_suspicious_broken_parts_bytes", 0, 0, "Max size of all broken parts for SMT, if more - deny automatic detach"},
            /// Release closed. Please use 25.3
        });
        addSettingsChanges(merge_tree_settings_changes_history, "25.1",
        {
            /// Release closed. Please use 25.2
            {"shared_merge_tree_try_fetch_part_in_memory_data_from_replicas", false, false, "New setting to fetch parts data from other replicas"},
            {"enable_max_bytes_limit_for_min_age_to_force_merge", false, false, "Added new setting to limit max bytes for min_age_to_force_merge."},
            {"enable_max_bytes_limit_for_min_age_to_force_merge", false, false, "New setting"},
            {"add_minmax_index_for_numeric_columns", false, false, "New setting"},
            {"add_minmax_index_for_string_columns", false, false, "New setting"},
            {"materialize_skip_indexes_on_merge", true, true, "New setting"},
            {"merge_max_bytes_to_prewarm_cache", 1ULL * 1024 * 1024 * 1024, 1ULL * 1024 * 1024 * 1024, "Cloud sync"},
            {"merge_total_max_bytes_to_prewarm_cache", 15ULL * 1024 * 1024 * 1024, 15ULL * 1024 * 1024 * 1024, "Cloud sync"},
            {"reduce_blocking_parts_sleep_ms", 5000, 5000, "Cloud sync"},
            {"number_of_partitions_to_consider_for_merge", 10, 10, "Cloud sync"},
            {"shared_merge_tree_enable_outdated_parts_check", true, true, "Cloud sync"},
            {"shared_merge_tree_max_parts_update_leaders_in_total", 6, 6, "Cloud sync"},
            {"shared_merge_tree_max_parts_update_leaders_per_az", 2, 2, "Cloud sync"},
            {"shared_merge_tree_leader_update_period_seconds", 30, 30, "Cloud sync"},
            {"shared_merge_tree_leader_update_period_random_add_seconds", 10, 10, "Cloud sync"},
            {"shared_merge_tree_read_virtual_parts_from_leader", true, true, "Cloud sync"},
            {"shared_merge_tree_interserver_http_timeout_ms", 10000, 10000, "Cloud sync"},
            {"shared_merge_tree_max_replicas_for_parts_deletion", 10, 10, "Cloud sync"},
            {"shared_merge_tree_max_replicas_to_merge_parts_for_each_parts_range", 5, 5, "Cloud sync"},
            {"shared_merge_tree_use_outdated_parts_compact_format", false, false, "Cloud sync"},
            {"shared_merge_tree_memo_ids_remove_timeout_seconds", 1800, 1800, "Cloud sync"},
            {"shared_merge_tree_idle_parts_update_seconds", 3600, 3600, "Cloud sync"},
            {"shared_merge_tree_max_outdated_parts_to_process_at_once", 1000, 1000, "Cloud sync"},
            {"shared_merge_tree_postpone_next_merge_for_locally_merged_parts_rows_threshold", 1000000, 1000000, "Cloud sync"},
            {"shared_merge_tree_postpone_next_merge_for_locally_merged_parts_ms", 0, 0, "Cloud sync"},
            {"shared_merge_tree_range_for_merge_window_size", 10, 10, "Cloud sync"},
            {"shared_merge_tree_use_too_many_parts_count_from_virtual_parts", 0, 0, "Cloud sync"},
            {"shared_merge_tree_create_per_replica_metadata_nodes", true, true, "Cloud sync"},
            {"shared_merge_tree_use_metadata_hints_cache", true, true, "Cloud sync"},
            {"notify_newest_block_number", false, false, "Cloud sync"},
            {"allow_reduce_blocking_parts_task", false, false, "Cloud sync"},
            /// Release closed. Please use 25.2
        });
        addSettingsChanges(merge_tree_settings_changes_history, "24.12",
        {
            /// Release closed. Please use 25.1
            {"enforce_index_structure_match_on_partition_manipulation", true, false, "New setting"},
            {"use_primary_key_cache", false, false, "New setting"},
            {"prewarm_primary_key_cache", false, false, "New setting"},
            {"min_bytes_to_prewarm_caches", 0, 0, "New setting"},
            {"allow_experimental_reverse_key", false, false, "New setting"},
            /// Release closed. Please use 25.1
        });
        addSettingsChanges(merge_tree_settings_changes_history, "24.11",
        {
        });
        addSettingsChanges(merge_tree_settings_changes_history, "24.10",
        {
        });
        addSettingsChanges(merge_tree_settings_changes_history, "24.9",
        {
        });
        addSettingsChanges(merge_tree_settings_changes_history, "24.8",
        {
            {"deduplicate_merge_projection_mode", "ignore", "throw", "Do not allow to create inconsistent projection"}
        });
    });

    return merge_tree_settings_changes_history;
}

}<|MERGE_RESOLUTION|>--- conflicted
+++ resolved
@@ -57,11 +57,8 @@
             {"enable_scopes_for_with_statement", true, true, "New setting for backward compatibility with the old analyzer."},
             {"output_format_parquet_enum_as_byte_array", false, false, "Write enum using parquet physical type: BYTE_ARRAY and logical type: ENUM"},
             {"distributed_plan_force_shuffle_aggregation", 0, 0, "New experimental setting"},
-<<<<<<< HEAD
+            {"allow_experimental_insert_into_iceberg", false, false, "New setting."},
             {"optimize_const_array_and_tuple_to_scalar_size", -1, -1, "Enables conversion of a constant array or tuple to scalar"},
-=======
-            {"allow_experimental_insert_into_iceberg", false, false, "New setting."},
->>>>>>> 43e03c62
         });
         addSettingsChanges(settings_changes_history, "25.6",
         {
