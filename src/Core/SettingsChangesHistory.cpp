--- conflicted
+++ resolved
@@ -65,12 +65,9 @@
             {"compatibility_s3_presigned_url_query_in_path", false, false, "New setting."},
             {"serialize_string_in_memory_with_zero_byte", true, true, "New setting"},
             {"optimize_inverse_dictionary_lookup", false, true, "New setting"},
-<<<<<<< HEAD
             {"distributed_shard_retry_count", 0, 0, "New setting. The maximum number of times to retry a distributed query on different replicas within a shard when receiving a retryable error."},
-=======
             {"automatic_parallel_replicas_mode", 0, 0, "New setting"},
             {"automatic_parallel_replicas_min_bytes_per_replica", 0, 0, "New setting"},
->>>>>>> af7875fb
             {"type_json_skip_invalid_typed_paths", false, false, "Allow skipping typed paths that fail type coercion in JSON columns"},
             {"query_plan_optimize_join_order_algorithm", "greedy", "greedy", "New experimental setting."},
             {"s3_path_filter_limit", 0, 1000, "New setting"},
@@ -146,11 +143,8 @@
             {"distributed_cache_receive_timeout_ms", 3000, 3000, "New setting"},
             {"distributed_cache_send_timeout_ms", 3000, 3000, "New setting"},
             {"distributed_cache_tcp_keep_alive_timeout_ms", 2900, 2900, "New setting"},
-<<<<<<< HEAD
             {"distributed_shard_retry_count", 0, 1, "New setting to enable retries in distributed queries on different replicas when encountering retryable errors."},
-=======
             {"enable_positional_arguments_for_projections", true, false, "New setting to control positional arguments in projections."},
->>>>>>> af7875fb
         });
         addSettingsChanges(settings_changes_history, "25.9",
         {
