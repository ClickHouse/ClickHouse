--- conflicted
+++ resolved
@@ -67,14 +67,6 @@
         /// controls new feature and it's 'true' by default, use 'false' as previous_value).
         /// It's used to implement `compatibility` setting (see https://github.com/ClickHouse/ClickHouse/issues/35972)
         /// Note: please check if the key already exists to prevent duplicate entries.
-<<<<<<< HEAD
-        addSettingsChanges(settings_changes_history, "25.7",
-        {
-            {"format_schema_source", "file", "file", "New setting"},
-            {"format_schema_message_name", "", "", "New setting"},
-        });
-=======
->>>>>>> 7c4e74a7
         addSettingsChanges(settings_changes_history, "25.6",
         {
             {"output_format_native_use_flattened_dynamic_and_json_serialization", false, false, "Add flattened Dynamic/JSON serializations to Native format"},
@@ -92,6 +84,8 @@
             {"min_outstreams_per_resize_after_split", 0, 24, "New setting."},
             {"count_matches_stop_at_empty_match", true, false, "New setting."},
             {"enable_parallel_blocks_marshalling", "false", "true", "A new setting"},
+            {"format_schema_source", "file", "file", "New setting"},
+            {"format_schema_message_name", "", "", "New setting"},
 
         });
         addSettingsChanges(settings_changes_history, "25.5",
