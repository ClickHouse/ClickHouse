--- conflicted
+++ resolved
@@ -761,14 +761,11 @@
     {
         addSettingsChanges(merge_tree_settings_changes_history, "25.6",
         {
+            {"secondary_indices_on_columns_alter_modify", "throw", "throw", "New setting"},
             {"cache_populated_by_fetch_filename_regexp", "", "", "New setting"},
         });
         addSettingsChanges(merge_tree_settings_changes_history, "25.5",
         {
-<<<<<<< HEAD
-            {"secondary_indices_on_columns_alter_modify", "throw", "throw", "New setting"},
-            {"write_marks_for_substreams_in_compact_parts", false, true, "New setting"},
-=======
             /// Release closed. Please use 25.6
             {"shared_merge_tree_enable_coordinated_merges", false, false, "New setting"},
             {"shared_merge_tree_merge_coordinator_merges_prepare_count", 100, 100, "New setting"},
@@ -784,7 +781,6 @@
             {"remove_unused_patch_parts", true, true, "New setting"},
             {"write_marks_for_substreams_in_compact_parts", false, false, "New setting"},
             /// Release closed. Please use 25.6
->>>>>>> 002deb8c
         });
         addSettingsChanges(merge_tree_settings_changes_history, "25.4",
         {
