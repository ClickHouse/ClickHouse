#include <Core/Defines.h>
#include <Core/SettingsChangesHistory.h>
#include <IO/ReadBufferFromString.h>
#include <IO/ReadHelpers.h>
#include <boost/algorithm/string.hpp>
#include <Core/SettingsEnums.h>

#include <fmt/ranges.h>


namespace DB
{

namespace ErrorCodes
{
    extern const int BAD_ARGUMENTS;
    extern const int LOGICAL_ERROR;
}

ClickHouseVersion::ClickHouseVersion(std::string_view version)
{
    Strings split;
    boost::split(split, version, [](char c){ return c == '.'; });
    components.reserve(split.size());
    if (split.empty())
        throw Exception{ErrorCodes::BAD_ARGUMENTS, "Cannot parse ClickHouse version here: {}", version};

    for (const auto & split_element : split)
    {
        size_t component;
        ReadBufferFromString buf(split_element);
        if (!tryReadIntText(component, buf) || !buf.eof())
            throw Exception{ErrorCodes::BAD_ARGUMENTS, "Cannot parse ClickHouse version here: {}", version};
        components.push_back(component);
    }
}

String ClickHouseVersion::toString() const
{
    return fmt::format("{}", fmt::join(components, "."));
}

static void addSettingsChanges(
    VersionToSettingsChangesMap & settings_changes_history,
    std::string_view version,
    SettingsChangesHistory::SettingsChanges && changes)
{
    /// Forbid duplicate versions
    auto [_, inserted] = settings_changes_history.emplace(ClickHouseVersion(version), std::move(changes));
    if (!inserted)
        throw Exception{ErrorCodes::LOGICAL_ERROR, "Detected duplicate version '{}'", ClickHouseVersion(version).toString()};
}

const VersionToSettingsChangesMap & getSettingsChangesHistory()
{
    static VersionToSettingsChangesMap settings_changes_history;
    static std::once_flag initialized_flag;
    std::call_once(initialized_flag, [&]
    {
        // clang-format off
        /// History of settings changes that controls some backward incompatible changes
        /// across all ClickHouse versions. It maps ClickHouse version to settings changes that were done
        /// in this version. This history contains both changes to existing settings and newly added settings.
        /// Settings changes is a vector of structs
        ///     {setting_name, previous_value, new_value, reason}.
        /// For newly added setting choose the most appropriate previous_value (for example, if new setting
        /// controls new feature and it's 'true' by default, use 'false' as previous_value).
        /// It's used to implement `compatibility` setting (see https://github.com/ClickHouse/ClickHouse/issues/35972)
        /// Note: please check if the key already exists to prevent duplicate entries.
        addSettingsChanges(settings_changes_history, "25.6",
        {
            {"output_format_native_use_flattened_dynamic_and_json_serialization", false, false, "Add flattened Dynamic/JSON serializations to Native format"},
            {"cast_string_to_date_time_mode", "basic", "basic", "Allow to use different DateTime parsing mode in String to DateTime cast"},
            {"parallel_replicas_connect_timeout_ms", 1000, 300, "Separate connection timeout for parallel replicas queries"},
            {"use_iceberg_partition_pruning", false, true, "Enable Iceberg partition pruning by default."},
            {"distributed_cache_credentials_refresh_period_seconds", 5, 5, "New private setting"},
            {"enable_shared_storage_snapshot_in_query", false, false, "A new setting to share storage snapshot in query"},
            {"merge_tree_storage_snapshot_sleep_ms", 0, 0, "A new setting to debug storage snapshot consistency in query"},
            {"enable_job_stack_trace", false, false, "The setting was disabled by default to avoid performance overhead."},
            {"use_legacy_to_time", true, true, "New setting. Allows for user to use the old function logic for toTime, which works as toTimeWithFixedDate."},
            {"allow_experimental_time_time64_type", false, false, "New settings. Allows to use a new experimental Time and Time64 data types."},
            {"enable_time_time64_type", false, false, "New settings. Allows to use a new experimental Time and Time64 data types."},
            {"optimize_use_projection_filtering", false, true, "New setting"},
            {"input_format_parquet_enable_json_parsing", false, true, "When reading Parquet files, parse JSON columns as ClickHouse JSON Column."},
<<<<<<< HEAD
=======
            {"optimize_use_projection_filtering", true, true, "New setting"},
            {"input_format_parquet_enable_json_parsing", true, true, "When reading Parquet files, parse JSON columns as ClickHouse JSON Column."},
>>>>>>> 51da7363
            {"use_skip_indexes_if_final", 0, 1, "Change in default value of setting"},
            {"use_skip_indexes_if_final_exact_mode", 0, 1, "Change in default value of setting"},
            {"allow_experimental_time_series_aggregate_functions", false, false, "New setting to enable experimental timeSeries* aggregate functions."},
            {"min_outstreams_per_resize_after_split", 0, 24, "New setting."},
            {"count_matches_stop_at_empty_match", true, false, "New setting."},
            {"enable_parallel_blocks_marshalling", "false", "true", "A new setting"},
            {"format_schema_source", "file", "file", "New setting"},
            {"format_schema_message_name", "", "", "New setting"},
<<<<<<< HEAD
=======

>>>>>>> 51da7363
        });
        addSettingsChanges(settings_changes_history, "25.5",
        {
            /// Release closed. Please use 25.6
            {"geotoh3_argument_order", "lon_lat", "lat_lon", "A new setting for legacy behaviour to set lon and lat argument order"},
            {"secondary_indices_enable_bulk_filtering", false, true, "A new algorithm for filtering by data skipping indices"},
            {"implicit_table_at_top_level", "", "", "A new setting, used in clickhouse-local"},
            {"use_skip_indexes_if_final_exact_mode", 0, 0, "This setting was introduced to help FINAL query return correct results with skip indexes"},
            {"parsedatetime_e_requires_space_padding", true, false, "Improved compatibility with MySQL DATE_FORMAT/STR_TO_DATE"},
            {"formatdatetime_e_with_space_padding", true, false, "Improved compatibility with MySQL DATE_FORMAT/STR_TO_DATE"},
            {"input_format_max_block_size_bytes", 0, 0, "New setting to limit bytes size if blocks created by input format"},
            {"parallel_replicas_insert_select_local_pipeline", false, true, "Use local pipeline during distributed INSERT SELECT with parallel replicas. Currently disabled due to performance issues"},
            {"page_cache_block_size", 1048576, 1048576, "Made this setting adjustable on a per-query level."},
            {"page_cache_lookahead_blocks", 16, 16, "Made this setting adjustable on a per-query level."},
            {"output_format_pretty_glue_chunks", "0", "auto", "A new setting to make Pretty formats prettier."},
            {"distributed_cache_read_only_from_current_az", true, true, "New setting"},
            {"parallel_hash_join_threshold", 0, 100'000, "New setting"},
            {"max_limit_for_ann_queries", 1'000, 0, "Obsolete setting"},
            {"max_limit_for_vector_search_queries", 1'000, 1'000, "New setting"},
            {"min_os_cpu_wait_time_ratio_to_throw", 0, 0, "Setting values were changed and backported to 25.4"},
            {"max_os_cpu_wait_time_ratio_to_throw", 0, 0, "Setting values were changed and backported to 25.4"},
            {"make_distributed_plan", 0, 0, "New experimental setting."},
            {"distributed_plan_execute_locally", 0, 0, "New experimental setting."},
            {"distributed_plan_default_shuffle_join_bucket_count", 8, 8, "New experimental setting."},
            {"distributed_plan_default_reader_bucket_count", 8, 8, "New experimental setting."},
            {"distributed_plan_optimize_exchanges", true, true, "New experimental setting."},
            {"distributed_plan_force_exchange_kind", "", "", "New experimental setting."},
            {"update_sequential_consistency", true, true, "A new setting"},
            {"update_parallel_mode", "auto", "auto", "A new setting"},
            {"lightweight_delete_mode", "alter_update", "alter_update", "A new setting"},
            {"alter_update_mode", "heavy", "heavy", "A new setting"},
            {"apply_patch_parts", false, true, "A new setting"},
            {"allow_experimental_lightweight_update", false, false, "A new setting"},
            {"allow_experimental_delta_kernel_rs", true, true, "New setting"},
            {"allow_experimental_database_hms_catalog", false, false, "Allow experimental database engine DataLakeCatalog with catalog_type = 'hive'"},
            {"vector_search_filter_strategy", "auto", "auto", "New setting"},
            {"vector_search_postfilter_multiplier", 1, 1, "New setting"},
            {"compile_expressions", false, true, "We believe that the LLVM infrastructure behind the JIT compiler is stable enough to enable this setting by default."},
            {"input_format_parquet_bloom_filter_push_down", false, true, "When reading Parquet files, skip whole row groups based on the WHERE/PREWHERE expressions and bloom filter in the Parquet metadata."},
            {"input_format_parquet_allow_geoparquet_parser", false, true, "A new setting to use geo columns in parquet file"},
            {"enable_url_encoding", true, false, "Changed existing setting's default value"},
            {"s3_slow_all_threads_after_network_error", false, true, "New setting"},
            /// Release closed. Please use 25.6
        });
        addSettingsChanges(settings_changes_history, "25.4",
        {
            /// Release closed. Please use 25.5
            {"use_query_condition_cache", false, true, "A new optimization"},
            {"allow_materialized_view_with_bad_select", true, false, "Don't allow creating MVs referencing nonexistent columns or tables"},
            {"query_plan_optimize_lazy_materialization", false, true, "Added new setting to use query plan for lazy materialization optimisation"},
            {"query_plan_max_limit_for_lazy_materialization", 10, 10, "Added new setting to control maximum limit value that allows to use query plan for lazy materialization optimisation. If zero, there is no limit"},
            {"query_plan_convert_join_to_in", false, false, "New setting"},
            {"enable_hdfs_pread", true, true, "New setting."},
            {"low_priority_query_wait_time_ms", 1000, 1000, "New setting."},
            {"allow_experimental_correlated_subqueries", false, false, "Added new setting to allow correlated subqueries execution."},
            {"serialize_query_plan", false, false, "NewSetting"},
            {"allow_experimental_shared_set_join", 0, 1, "A setting for ClickHouse Cloud to enable SharedSet and SharedJoin"},
            {"allow_special_bool_values_inside_variant", true, false, "Don't allow special bool values during Variant type parsing"},
            {"cast_string_to_variant_use_inference", true, true, "New setting to enable/disable types inference during CAST from String to Variant"},
            {"distributed_cache_read_request_max_tries", 20, 20, "New setting"},
            {"query_condition_cache_store_conditions_as_plaintext", false, false, "New setting"},
            {"min_os_cpu_wait_time_ratio_to_throw", 0, 0, "New setting"},
            {"max_os_cpu_wait_time_ratio_to_throw", 0, 0, "New setting"},
            {"query_plan_merge_filter_into_join_condition", false, true, "Added new setting to merge filter into join condition"},
            {"use_local_cache_for_remote_storage", true, false, "Obsolete setting."},
            {"iceberg_timestamp_ms", 0, 0, "New setting."},
            {"iceberg_snapshot_id", 0, 0, "New setting."},
            {"use_iceberg_metadata_files_cache", true, true, "New setting"},
            {"query_plan_join_shard_by_pk_ranges", false, false, "New setting"},
            {"parallel_replicas_insert_select_local_pipeline", false, false, "Use local pipeline during distributed INSERT SELECT with parallel replicas. Currently disabled due to performance issues"},
            {"parallel_hash_join_threshold", 0, 0, "New setting"},
            /// Release closed. Please use 25.5
        });
        addSettingsChanges(settings_changes_history, "25.3",
        {
            /// Release closed. Please use 25.4
            {"enable_json_type", false, true, "JSON data type is production-ready"},
            {"enable_dynamic_type", false, true, "Dynamic data type is production-ready"},
            {"enable_variant_type", false, true, "Variant data type is production-ready"},
            {"allow_experimental_json_type", false, true, "JSON data type is production-ready"},
            {"allow_experimental_dynamic_type", false, true, "Dynamic data type is production-ready"},
            {"allow_experimental_variant_type", false, true, "Variant data type is production-ready"},
            {"allow_experimental_database_unity_catalog", false, false, "Allow experimental database engine DataLakeCatalog with catalog_type = 'unity'"},
            {"allow_experimental_database_glue_catalog", false, false, "Allow experimental database engine DataLakeCatalog with catalog_type = 'glue'"},
            {"use_page_cache_with_distributed_cache", false, false, "New setting"},
            {"use_query_condition_cache", false, false, "New setting."},
            {"parallel_replicas_for_cluster_engines", false, true, "New setting."},
            {"parallel_hash_join_threshold", 0, 0, "New setting"},
            /// Release closed. Please use 25.4
        });
        addSettingsChanges(settings_changes_history, "25.2",
        {
            /// Release closed. Please use 25.3
            {"schema_inference_make_json_columns_nullable", false, false, "Allow to infer Nullable(JSON) during schema inference"},
            {"query_plan_use_new_logical_join_step", false, true, "Enable new step"},
            {"postgresql_fault_injection_probability", 0., 0., "New setting"},
            {"apply_settings_from_server", false, true, "Client-side code (e.g. INSERT input parsing and query output formatting) will use the same settings as the server, including settings from server config."},
            {"merge_tree_use_deserialization_prefixes_cache", true, true, "A new setting to control the usage of deserialization prefixes cache in MergeTree"},
            {"merge_tree_use_prefixes_deserialization_thread_pool", true, true, "A new setting controlling the usage of the thread pool for parallel prefixes deserialization in MergeTree"},
            {"optimize_and_compare_chain", false, true, "A new setting"},
            {"enable_adaptive_memory_spill_scheduler", false, false, "New setting. Enable spill memory data into external storage adaptively."},
            {"output_format_parquet_write_bloom_filter", false, true, "Added support for writing Parquet bloom filters."},
            {"output_format_parquet_bloom_filter_bits_per_value", 10.5, 10.5, "New setting."},
            {"output_format_parquet_bloom_filter_flush_threshold_bytes", 128 * 1024 * 1024, 128 * 1024 * 1024, "New setting."},
            {"output_format_pretty_max_rows", 10000, 1000, "It is better for usability - less amount to scroll."},
            {"restore_replicated_merge_tree_to_shared_merge_tree", false, false, "New setting."},
            {"parallel_replicas_only_with_analyzer", true, true, "Parallel replicas is supported only with analyzer enabled"},
            {"s3_allow_multipart_copy", true, true, "New setting."},
        });
        addSettingsChanges(settings_changes_history, "25.1",
        {
            /// Release closed. Please use 25.2
            {"allow_not_comparable_types_in_order_by", true, false, "Don't allow not comparable types in order by by default"},
            {"allow_not_comparable_types_in_comparison_functions", true, false, "Don't allow not comparable types in comparison functions by default"},
            {"output_format_json_pretty_print", false, true, "Print values in a pretty format in JSON output format by default"},
            {"allow_experimental_ts_to_grid_aggregate_function", false, false, "Cloud only"},
            {"formatdatetime_f_prints_scale_number_of_digits", true, false, "New setting."},
            {"distributed_cache_connect_max_tries", 20, 20, "Cloud only"},
            {"query_plan_use_new_logical_join_step", false, false, "New join step, internal change"},
            {"distributed_cache_min_bytes_for_seek", 0, 0, "New private setting."},
            {"use_iceberg_partition_pruning", false, false, "New setting for Iceberg partition pruning."},
            {"max_bytes_ratio_before_external_group_by", 0.0, 0.5, "Enable automatic spilling to disk by default."},
            {"max_bytes_ratio_before_external_sort", 0.0, 0.5, "Enable automatic spilling to disk by default."},
            {"min_external_sort_block_bytes", 0., 100_MiB, "New setting."},
            {"s3queue_migrate_old_metadata_to_buckets", false, false, "New setting."},
            {"distributed_cache_pool_behaviour_on_limit", "allocate_bypassing_pool", "wait", "Cloud only"},
            {"use_hive_partitioning", false, true, "Enabled the setting by default."},
            {"query_plan_try_use_vector_search", false, true, "New setting."},
            {"short_circuit_function_evaluation_for_nulls", false, true, "Allow to execute functions with Nullable arguments only on rows with non-NULL values in all arguments"},
            {"short_circuit_function_evaluation_for_nulls_threshold", 1.0, 1.0, "Ratio threshold of NULL values to execute functions with Nullable arguments only on rows with non-NULL values in all arguments. Applies when setting short_circuit_function_evaluation_for_nulls is enabled."},
            {"output_format_orc_writer_time_zone_name", "GMT", "GMT", "The time zone name for ORC writer, the default ORC writer's time zone is GMT."},
            {"output_format_pretty_highlight_trailing_spaces", false, true, "A new setting."},
            {"allow_experimental_bfloat16_type", false, true, "Add new BFloat16 type"},
            {"allow_push_predicate_ast_for_distributed_subqueries", false, true, "A new setting"},
            {"output_format_pretty_squash_consecutive_ms", 0, 50, "Add new setting"},
            {"output_format_pretty_squash_max_wait_ms", 0, 1000, "Add new setting"},
            {"output_format_pretty_max_column_name_width_cut_to", 0, 24, "A new setting"},
            {"output_format_pretty_max_column_name_width_min_chars_to_cut", 0, 4, "A new setting"},
            {"output_format_pretty_multiline_fields", false, true, "A new setting"},
            {"output_format_pretty_fallback_to_vertical", false, true, "A new setting"},
            {"output_format_pretty_fallback_to_vertical_max_rows_per_chunk", 0, 100, "A new setting"},
            {"output_format_pretty_fallback_to_vertical_min_columns", 0, 5, "A new setting"},
            {"output_format_pretty_fallback_to_vertical_min_table_width", 0, 250, "A new setting"},
            {"merge_table_max_tables_to_look_for_schema_inference", 1, 1000, "A new setting"},
            {"max_autoincrement_series", 1000, 1000, "A new setting"},
            {"validate_enum_literals_in_operators", false, false, "A new setting"},
            {"allow_experimental_kusto_dialect", true, false, "A new setting"},
            {"allow_experimental_prql_dialect", true, false, "A new setting"},
            {"h3togeo_lon_lat_result_order", true, false, "A new setting"},
            {"max_parallel_replicas", 1, 1000, "Use up to 1000 parallel replicas by default."},
            {"allow_general_join_planning", false, true, "Allow more general join planning algorithm when hash join algorithm is enabled."},
            {"optimize_extract_common_expressions", false, true, "Optimize WHERE, PREWHERE, ON, HAVING and QUALIFY expressions by extracting common expressions out from disjunction of conjunctions."},
            /// Release closed. Please use 25.2
        });
        addSettingsChanges(settings_changes_history, "24.12",
        {
            /// Release closed. Please use 25.1
            {"allow_experimental_database_iceberg", false, false, "New setting."},
            {"shared_merge_tree_sync_parts_on_partition_operations", 1, 1, "New setting. By default parts are always synchronized"},
            {"query_plan_join_swap_table", "false", "auto", "New setting. Right table was always chosen before."},
            {"max_size_to_preallocate_for_aggregation", 100'000'000, 1'000'000'000'000, "Enable optimisation for bigger tables."},
            {"max_size_to_preallocate_for_joins", 100'000'000, 1'000'000'000'000, "Enable optimisation for bigger tables."},
            {"max_bytes_ratio_before_external_group_by", 0., 0., "New setting."},
            {"optimize_extract_common_expressions", false, false, "Introduce setting to optimize WHERE, PREWHERE, ON, HAVING and QUALIFY expressions by extracting common expressions out from disjunction of conjunctions."},
            {"max_bytes_ratio_before_external_sort", 0., 0., "New setting."},
            {"use_async_executor_for_materialized_views", false, false, "New setting."},
            {"http_response_headers", "", "", "New setting."},
            {"output_format_parquet_datetime_as_uint32", true, false, "Write DateTime as DateTime64(3) instead of UInt32 (these are the two Parquet types closest to DateTime)."},
            {"skip_redundant_aliases_in_udf", false, false, "When enabled, this allows you to use the same user defined function several times for several materialized columns in the same table."},
            {"parallel_replicas_index_analysis_only_on_coordinator", true, true, "Index analysis done only on replica-coordinator and skipped on other replicas. Effective only with enabled parallel_replicas_local_plan"}, // enabling it was moved to 24.10
            {"least_greatest_legacy_null_behavior", true, false, "New setting"},
            {"use_concurrency_control", false, true, "Enable concurrency control by default"},
            {"join_algorithm", "default", "direct,parallel_hash,hash", "'default' was deprecated in favor of explicitly specified join algorithms, also parallel_hash is now preferred over hash"},
            /// Release closed. Please use 25.1
        });
        addSettingsChanges(settings_changes_history, "24.11",
        {
            {"validate_mutation_query", false, true, "New setting to validate mutation queries by default."},
            {"enable_job_stack_trace", false, false, "Enables collecting stack traces from job's scheduling. Disabled by default to avoid performance overhead."},
            {"allow_suspicious_types_in_group_by", true, false, "Don't allow Variant/Dynamic types in GROUP BY by default"},
            {"allow_suspicious_types_in_order_by", true, false, "Don't allow Variant/Dynamic types in ORDER BY by default"},
            {"distributed_cache_discard_connection_if_unread_data", true, true, "New setting"},
            {"filesystem_cache_enable_background_download_for_metadata_files_in_packed_storage", true, true, "New setting"},
            {"filesystem_cache_enable_background_download_during_fetch", true, true, "New setting"},
            {"azure_check_objects_after_upload", false, false, "Check each uploaded object in azure blob storage to be sure that upload was successful"},
            {"backup_restore_keeper_max_retries", 20, 1000, "Should be big enough so the whole operation BACKUP or RESTORE operation won't fail because of a temporary [Zoo]Keeper failure in the middle of it."},
            {"backup_restore_failure_after_host_disconnected_for_seconds", 0, 3600, "New setting."},
            {"backup_restore_keeper_max_retries_while_initializing", 0, 20, "New setting."},
            {"backup_restore_keeper_max_retries_while_handling_error", 0, 20, "New setting."},
            {"backup_restore_finish_timeout_after_error_sec", 0, 180, "New setting."},
            {"query_plan_merge_filters", false, true, "Allow to merge filters in the query plan. This is required to properly support filter-push-down with a new analyzer."},
            {"parallel_replicas_local_plan", false, true, "Use local plan for local replica in a query with parallel replicas"},
            {"merge_tree_use_v1_object_and_dynamic_serialization", true, false, "Add new serialization V2 version for JSON and Dynamic types"},
            {"min_joined_block_size_bytes", 524288, 524288, "New setting."},
            {"allow_experimental_bfloat16_type", false, false, "Add new experimental BFloat16 type"},
            {"filesystem_cache_skip_download_if_exceeds_per_query_cache_write_limit", 1, 1, "Rename of setting skip_download_if_exceeds_query_cache_limit"},
            {"filesystem_cache_prefer_bigger_buffer_size", true, true, "New setting"},
            {"read_in_order_use_virtual_row", false, false, "Use virtual row while reading in order of primary key or its monotonic function fashion. It is useful when searching over multiple parts as only relevant ones are touched."},
            {"s3_skip_empty_files", false, true, "We hope it will provide better UX"},
            {"filesystem_cache_boundary_alignment", 0, 0, "New setting"},
            {"push_external_roles_in_interserver_queries", false, true, "New setting."},
            {"enable_variant_type", false, false, "Add alias to allow_experimental_variant_type"},
            {"enable_dynamic_type", false, false, "Add alias to allow_experimental_dynamic_type"},
            {"enable_json_type", false, false, "Add alias to allow_experimental_json_type"},
        });
        addSettingsChanges(settings_changes_history, "24.10",
        {
            {"query_metric_log_interval", 0, -1, "New setting."},
            {"enforce_strict_identifier_format", false, false, "New setting."},
            {"enable_parsing_to_custom_serialization", false, true, "New setting"},
            {"mongodb_throw_on_unsupported_query", false, true, "New setting."},
            {"enable_parallel_replicas", false, false, "Parallel replicas with read tasks became the Beta tier feature."},
            {"parallel_replicas_mode", "read_tasks", "read_tasks", "This setting was introduced as a part of making parallel replicas feature Beta"},
            {"filesystem_cache_name", "", "", "Filesystem cache name to use for stateless table engines or data lakes"},
            {"restore_replace_external_dictionary_source_to_null", false, false, "New setting."},
            {"show_create_query_identifier_quoting_rule", "when_necessary", "when_necessary", "New setting."},
            {"show_create_query_identifier_quoting_style", "Backticks", "Backticks", "New setting."},
            {"merge_tree_min_read_task_size", 8, 8, "New setting"},
            {"merge_tree_min_rows_for_concurrent_read_for_remote_filesystem", (20 * 8192), 0, "Setting is deprecated"},
            {"merge_tree_min_bytes_for_concurrent_read_for_remote_filesystem", (24 * 10 * 1024 * 1024), 0, "Setting is deprecated"},
            {"implicit_select", false, false, "A new setting."},
            {"output_format_native_write_json_as_string", false, false, "Add new setting to allow write JSON column as single String column in Native format"},
            {"output_format_binary_write_json_as_string", false, false, "Add new setting to write values of JSON type as JSON string in RowBinary output format"},
            {"input_format_binary_read_json_as_string", false, false, "Add new setting to read values of JSON type as JSON string in RowBinary input format"},
            {"min_free_disk_bytes_to_perform_insert", 0, 0, "New setting."},
            {"min_free_disk_ratio_to_perform_insert", 0.0, 0.0, "New setting."},
            {"parallel_replicas_local_plan", false, true, "Use local plan for local replica in a query with parallel replicas"},
            {"enable_named_columns_in_function_tuple", false, false, "Disabled pending usability improvements"},
            {"cloud_mode_database_engine", 1, 1, "A setting for ClickHouse Cloud"},
            {"allow_experimental_shared_set_join", 0, 0, "A setting for ClickHouse Cloud"},
            {"read_through_distributed_cache", 0, 0, "A setting for ClickHouse Cloud"},
            {"write_through_distributed_cache", 0, 0, "A setting for ClickHouse Cloud"},
            {"distributed_cache_throw_on_error", 0, 0, "A setting for ClickHouse Cloud"},
            {"distributed_cache_log_mode", "on_error", "on_error", "A setting for ClickHouse Cloud"},
            {"distributed_cache_fetch_metrics_only_from_current_az", 1, 1, "A setting for ClickHouse Cloud"},
            {"distributed_cache_connect_max_tries", 20, 20, "A setting for ClickHouse Cloud"},
            {"distributed_cache_receive_response_wait_milliseconds", 60000, 60000, "A setting for ClickHouse Cloud"},
            {"distributed_cache_receive_timeout_milliseconds", 10000, 10000, "A setting for ClickHouse Cloud"},
            {"distributed_cache_wait_connection_from_pool_milliseconds", 100, 100, "A setting for ClickHouse Cloud"},
            {"distributed_cache_bypass_connection_pool", 0, 0, "A setting for ClickHouse Cloud"},
            {"distributed_cache_pool_behaviour_on_limit", "allocate_bypassing_pool", "allocate_bypassing_pool", "A setting for ClickHouse Cloud"},
            {"distributed_cache_read_alignment", 0, 0, "A setting for ClickHouse Cloud"},
            {"distributed_cache_max_unacked_inflight_packets", 10, 10, "A setting for ClickHouse Cloud"},
            {"distributed_cache_data_packet_ack_window", 5, 5, "A setting for ClickHouse Cloud"},
            {"input_format_parquet_enable_row_group_prefetch", false, true, "Enable row group prefetching during parquet parsing. Currently, only single-threaded parsing can prefetch."},
            {"input_format_orc_dictionary_as_low_cardinality", false, true, "Treat ORC dictionary encoded columns as LowCardinality columns while reading ORC files"},
            {"allow_experimental_refreshable_materialized_view", false, true, "Not experimental anymore"},
            {"max_parts_to_move", 0, 1000, "New setting"},
            {"hnsw_candidate_list_size_for_search", 64, 256, "New setting. Previously, the value was optionally specified in CREATE INDEX and 64 by default."},
            {"allow_reorder_prewhere_conditions", true, true, "New setting"},
            {"input_format_parquet_bloom_filter_push_down", false, false, "When reading Parquet files, skip whole row groups based on the WHERE/PREWHERE expressions and bloom filter in the Parquet metadata."},
            {"date_time_64_output_format_cut_trailing_zeros_align_to_groups_of_thousands", false, false, "Dynamically trim the trailing zeros of datetime64 values to adjust the output scale to (0, 3, 6), corresponding to 'seconds', 'milliseconds', and 'microseconds'."},
            {"parallel_replicas_index_analysis_only_on_coordinator", false, true, "Index analysis done only on replica-coordinator and skipped on other replicas. Effective only with enabled parallel_replicas_local_plan"},
            {"distributed_cache_discard_connection_if_unread_data", true, true, "New setting"},
            {"azure_check_objects_after_upload", false, false, "Check each uploaded object in azure blob storage to be sure that upload was successful"},
            {"backup_restore_keeper_max_retries", 20, 1000, "Should be big enough so the whole operation BACKUP or RESTORE operation won't fail because of a temporary [Zoo]Keeper failure in the middle of it."},
            {"backup_restore_failure_after_host_disconnected_for_seconds", 0, 3600, "New setting."},
            {"backup_restore_keeper_max_retries_while_initializing", 0, 20, "New setting."},
            {"backup_restore_keeper_max_retries_while_handling_error", 0, 20, "New setting."},
            {"backup_restore_finish_timeout_after_error_sec", 0, 180, "New setting."},
        });
        addSettingsChanges(settings_changes_history, "24.9",
        {
            {"output_format_orc_dictionary_key_size_threshold", 0.0, 0.0, "For a string column in ORC output format, if the number of distinct values is greater than this fraction of the total number of non-null rows, turn off dictionary encoding. Otherwise dictionary encoding is enabled"},
            {"input_format_json_empty_as_default", false, false, "Added new setting to allow to treat empty fields in JSON input as default values."},
            {"input_format_try_infer_variants", false, false, "Try to infer Variant type in text formats when there is more than one possible type for column/array elements"},
            {"join_output_by_rowlist_perkey_rows_threshold", 0, 5, "The lower limit of per-key average rows in the right table to determine whether to output by row list in hash join."},
            {"create_if_not_exists", false, false, "New setting."},
            {"allow_materialized_view_with_bad_select", true, true, "Support (but not enable yet) stricter validation in CREATE MATERIALIZED VIEW"},
            {"parallel_replicas_mark_segment_size", 128, 0, "Value for this setting now determined automatically"},
            {"database_replicated_allow_replicated_engine_arguments", 1, 0, "Don't allow explicit arguments by default"},
            {"database_replicated_allow_explicit_uuid", 1, 0, "Added a new setting to disallow explicitly specifying table UUID"},
            {"parallel_replicas_local_plan", false, false, "Use local plan for local replica in a query with parallel replicas"},
            {"join_to_sort_minimum_perkey_rows", 0, 40, "The lower limit of per-key average rows in the right table to determine whether to rerange the right table by key in left or inner join. This setting ensures that the optimization is not applied for sparse table keys"},
            {"join_to_sort_maximum_table_rows", 0, 10000, "The maximum number of rows in the right table to determine whether to rerange the right table by key in left or inner join"},
            {"allow_experimental_join_right_table_sorting", false, false, "If it is set to true, and the conditions of `join_to_sort_minimum_perkey_rows` and `join_to_sort_maximum_table_rows` are met, rerange the right table by key to improve the performance in left or inner hash join"},
            {"mongodb_throw_on_unsupported_query", false, true, "New setting."},
            {"min_free_disk_bytes_to_perform_insert", 0, 0, "Maintain some free disk space bytes from inserts while still allowing for temporary writing."},
            {"min_free_disk_ratio_to_perform_insert", 0.0, 0.0, "Maintain some free disk space bytes expressed as ratio to total disk space from inserts while still allowing for temporary writing."},
        });
        addSettingsChanges(settings_changes_history, "24.8",
        {
            {"rows_before_aggregation", false, false, "Provide exact value for rows_before_aggregation statistic, represents the number of rows read before aggregation"},
            {"restore_replace_external_table_functions_to_null", false, false, "New setting."},
            {"restore_replace_external_engines_to_null", false, false, "New setting."},
            {"input_format_json_max_depth", 1000000, 1000, "It was unlimited in previous versions, but that was unsafe."},
            {"merge_tree_min_bytes_per_task_for_remote_reading", 4194304, 2097152, "Value is unified with `filesystem_prefetch_min_bytes_for_single_read_task`"},
            {"use_hive_partitioning", false, false, "Allows to use hive partitioning for File, URL, S3, AzureBlobStorage and HDFS engines."},
            {"allow_experimental_kafka_offsets_storage_in_keeper", false, false, "Allow the usage of experimental Kafka storage engine that stores the committed offsets in ClickHouse Keeper"},
            {"allow_archive_path_syntax", true, true, "Added new setting to allow disabling archive path syntax."},
            {"query_cache_tag", "", "", "New setting for labeling query cache settings."},
            {"allow_experimental_time_series_table", false, false, "Added new setting to allow the TimeSeries table engine"},
            {"enable_analyzer", 1, 1, "Added an alias to a setting `allow_experimental_analyzer`."},
            {"optimize_functions_to_subcolumns", false, true, "Enabled settings by default"},
            {"allow_experimental_json_type", false, false, "Add new experimental JSON type"},
            {"use_json_alias_for_old_object_type", true, false, "Use JSON type alias to create new JSON type"},
            {"type_json_skip_duplicated_paths", false, false, "Allow to skip duplicated paths during JSON parsing"},
            {"allow_experimental_vector_similarity_index", false, false, "Added new setting to allow experimental vector similarity indexes"},
            {"input_format_try_infer_datetimes_only_datetime64", true, false, "Allow to infer DateTime instead of DateTime64 in data formats"},
        });
        addSettingsChanges(settings_changes_history, "24.7",
        {
            {"output_format_parquet_write_page_index", false, true, "Add a possibility to write page index into parquet files."},
            {"output_format_binary_encode_types_in_binary_format", false, false, "Added new setting to allow to write type names in binary format in RowBinaryWithNamesAndTypes output format"},
            {"input_format_binary_decode_types_in_binary_format", false, false, "Added new setting to allow to read type names in binary format in RowBinaryWithNamesAndTypes input format"},
            {"output_format_native_encode_types_in_binary_format", false, false, "Added new setting to allow to write type names in binary format in Native output format"},
            {"input_format_native_decode_types_in_binary_format", false, false, "Added new setting to allow to read type names in binary format in Native output format"},
            {"read_in_order_use_buffering", false, true, "Use buffering before merging while reading in order of primary key"},
            {"enable_named_columns_in_function_tuple", false, false, "Generate named tuples in function tuple() when all names are unique and can be treated as unquoted identifiers."},
            {"optimize_trivial_insert_select", true, false, "The optimization does not make sense in many cases."},
            {"dictionary_validate_primary_key_type", false, false, "Validate primary key type for dictionaries. By default id type for simple layouts will be implicitly converted to UInt64."},
            {"collect_hash_table_stats_during_joins", false, true, "New setting."},
            {"max_size_to_preallocate_for_joins", 0, 100'000'000, "New setting."},
            {"input_format_orc_reader_time_zone_name", "GMT", "GMT", "The time zone name for ORC row reader, the default ORC row reader's time zone is GMT."},
            {"database_replicated_allow_heavy_create", true, false, "Long-running DDL queries (CREATE AS SELECT and POPULATE) for Replicated database engine was forbidden"},
            {"query_plan_merge_filters", false, false, "Allow to merge filters in the query plan"},
            {"azure_sdk_max_retries", 10, 10, "Maximum number of retries in azure sdk"},
            {"azure_sdk_retry_initial_backoff_ms", 10, 10, "Minimal backoff between retries in azure sdk"},
            {"azure_sdk_retry_max_backoff_ms", 1000, 1000, "Maximal backoff between retries in azure sdk"},
            {"ignore_on_cluster_for_replicated_named_collections_queries", false, false, "Ignore ON CLUSTER clause for replicated named collections management queries."},
            {"backup_restore_s3_retry_attempts", 1000,1000, "Setting for Aws::Client::RetryStrategy, Aws::Client does retries itself, 0 means no retries. It takes place only for backup/restore."},
            {"postgresql_connection_attempt_timeout", 2, 2, "Allow to control 'connect_timeout' parameter of PostgreSQL connection."},
            {"postgresql_connection_pool_retries", 2, 2, "Allow to control the number of retries in PostgreSQL connection pool."}
        });
        addSettingsChanges(settings_changes_history, "24.6",
        {
            {"materialize_skip_indexes_on_insert", true, true, "Added new setting to allow to disable materialization of skip indexes on insert"},
            {"materialize_statistics_on_insert", true, true, "Added new setting to allow to disable materialization of statistics on insert"},
            {"input_format_parquet_use_native_reader", false, false, "When reading Parquet files, to use native reader instead of arrow reader."},
            {"hdfs_throw_on_zero_files_match", false, false, "Allow to throw an error when ListObjects request cannot match any files in HDFS engine instead of empty query result"},
            {"azure_throw_on_zero_files_match", false, false, "Allow to throw an error when ListObjects request cannot match any files in AzureBlobStorage engine instead of empty query result"},
            {"s3_validate_request_settings", true, true, "Allow to disable S3 request settings validation"},
            {"allow_experimental_full_text_index", false, false, "Enable experimental full-text index"},
            {"azure_skip_empty_files", false, false, "Allow to skip empty files in azure table engine"},
            {"hdfs_ignore_file_doesnt_exist", false, false, "Allow to return 0 rows when the requested files don't exist instead of throwing an exception in HDFS table engine"},
            {"azure_ignore_file_doesnt_exist", false, false, "Allow to return 0 rows when the requested files don't exist instead of throwing an exception in AzureBlobStorage table engine"},
            {"s3_ignore_file_doesnt_exist", false, false, "Allow to return 0 rows when the requested files don't exist instead of throwing an exception in S3 table engine"},
            {"s3_max_part_number", 10000, 10000, "Maximum part number number for s3 upload part"},
            {"s3_max_single_operation_copy_size", 32 * 1024 * 1024, 32 * 1024 * 1024, "Maximum size for a single copy operation in s3"},
            {"input_format_parquet_max_block_size", 8192, DEFAULT_BLOCK_SIZE, "Increase block size for parquet reader."},
            {"input_format_parquet_prefer_block_bytes", 0, DEFAULT_BLOCK_SIZE * 256, "Average block bytes output by parquet reader."},
            {"enable_blob_storage_log", true, true, "Write information about blob storage operations to system.blob_storage_log table"},
            {"allow_deprecated_snowflake_conversion_functions", true, false, "Disabled deprecated functions snowflakeToDateTime[64] and dateTime[64]ToSnowflake."},
            {"allow_statistic_optimize", false, false, "Old setting which popped up here being renamed."},
            {"allow_experimental_statistic", false, false, "Old setting which popped up here being renamed."},
            {"allow_statistics_optimize", false, false, "The setting was renamed. The previous name is `allow_statistic_optimize`."},
            {"allow_experimental_statistics", false, false, "The setting was renamed. The previous name is `allow_experimental_statistic`."},
            {"enable_vertical_final", false, true, "Enable vertical final by default again after fixing bug"},
            {"parallel_replicas_custom_key_range_lower", 0, 0, "Add settings to control the range filter when using parallel replicas with dynamic shards"},
            {"parallel_replicas_custom_key_range_upper", 0, 0, "Add settings to control the range filter when using parallel replicas with dynamic shards. A value of 0 disables the upper limit"},
            {"output_format_pretty_display_footer_column_names", 0, 1, "Add a setting to display column names in the footer if there are many rows. Threshold value is controlled by output_format_pretty_display_footer_column_names_min_rows."},
            {"output_format_pretty_display_footer_column_names_min_rows", 0, 50, "Add a setting to control the threshold value for setting output_format_pretty_display_footer_column_names_min_rows. Default 50."},
            {"output_format_csv_serialize_tuple_into_separate_columns", true, true, "A new way of how interpret tuples in CSV format was added."},
            {"input_format_csv_deserialize_separate_columns_into_tuple", true, true, "A new way of how interpret tuples in CSV format was added."},
            {"input_format_csv_try_infer_strings_from_quoted_tuples", true, true, "A new way of how interpret tuples in CSV format was added."},
        });
        addSettingsChanges(settings_changes_history, "24.5",
        {
            {"allow_deprecated_error_prone_window_functions", true, false, "Allow usage of deprecated error prone window functions (neighbor, runningAccumulate, runningDifferenceStartingWithFirstValue, runningDifference)"},
            {"allow_experimental_join_condition", false, false, "Support join with inequal conditions which involve columns from both left and right table. e.g. t1.y < t2.y."},
            {"input_format_tsv_crlf_end_of_line", false, false, "Enables reading of CRLF line endings with TSV formats"},
            {"output_format_parquet_use_custom_encoder", false, true, "Enable custom Parquet encoder."},
            {"cross_join_min_rows_to_compress", 0, 10000000, "Minimal count of rows to compress block in CROSS JOIN. Zero value means - disable this threshold. This block is compressed when any of the two thresholds (by rows or by bytes) are reached."},
            {"cross_join_min_bytes_to_compress", 0, 1_GiB, "Minimal size of block to compress in CROSS JOIN. Zero value means - disable this threshold. This block is compressed when any of the two thresholds (by rows or by bytes) are reached."},
            {"http_max_chunk_size", 0, 0, "Internal limitation"},
            {"prefer_external_sort_block_bytes", 0, DEFAULT_BLOCK_SIZE * 256, "Prefer maximum block bytes for external sort, reduce the memory usage during merging."},
            {"input_format_force_null_for_omitted_fields", false, false, "Disable type-defaults for omitted fields when needed"},
            {"cast_string_to_dynamic_use_inference", false, false, "Add setting to allow converting String to Dynamic through parsing"},
            {"allow_experimental_dynamic_type", false, false, "Add new experimental Dynamic type"},
            {"azure_max_blocks_in_multipart_upload", 50000, 50000, "Maximum number of blocks in multipart upload for Azure."},
            {"allow_archive_path_syntax", false, true, "Added new setting to allow disabling archive path syntax."},
        });
        addSettingsChanges(settings_changes_history, "24.4",
        {
            {"input_format_json_throw_on_bad_escape_sequence", true, true, "Allow to save JSON strings with bad escape sequences"},
            {"max_parsing_threads", 0, 0, "Add a separate setting to control number of threads in parallel parsing from files"},
            {"ignore_drop_queries_probability", 0, 0, "Allow to ignore drop queries in server with specified probability for testing purposes"},
            {"lightweight_deletes_sync", 2, 2, "The same as 'mutation_sync', but controls only execution of lightweight deletes"},
            {"query_cache_system_table_handling", "save", "throw", "The query cache no longer caches results of queries against system tables"},
            {"input_format_json_ignore_unnecessary_fields", false, true, "Ignore unnecessary fields and not parse them. Enabling this may not throw exceptions on json strings of invalid format or with duplicated fields"},
            {"input_format_hive_text_allow_variable_number_of_columns", false, true, "Ignore extra columns in Hive Text input (if file has more columns than expected) and treat missing fields in Hive Text input as default values."},
            {"allow_experimental_database_replicated", false, true, "Database engine Replicated is now in Beta stage"},
            {"temporary_data_in_cache_reserve_space_wait_lock_timeout_milliseconds", (10 * 60 * 1000), (10 * 60 * 1000), "Wait time to lock cache for sapce reservation in temporary data in filesystem cache"},
            {"optimize_rewrite_sum_if_to_count_if", false, true, "Only available for the analyzer, where it works correctly"},
            {"azure_allow_parallel_part_upload", "true", "true", "Use multiple threads for azure multipart upload."},
            {"max_recursive_cte_evaluation_depth", DBMS_RECURSIVE_CTE_MAX_EVALUATION_DEPTH, DBMS_RECURSIVE_CTE_MAX_EVALUATION_DEPTH, "Maximum limit on recursive CTE evaluation depth"},
            {"query_plan_convert_outer_join_to_inner_join", false, true, "Allow to convert OUTER JOIN to INNER JOIN if filter after JOIN always filters default values"},
        });
        addSettingsChanges(settings_changes_history, "24.3",
        {
            {"s3_connect_timeout_ms", 1000, 1000, "Introduce new dedicated setting for s3 connection timeout"},
            {"allow_experimental_shared_merge_tree", false, true, "The setting is obsolete"},
            {"use_page_cache_for_disks_without_file_cache", false, false, "Added userspace page cache"},
            {"read_from_page_cache_if_exists_otherwise_bypass_cache", false, false, "Added userspace page cache"},
            {"page_cache_inject_eviction", false, false, "Added userspace page cache"},
            {"default_table_engine", "None", "MergeTree", "Set default table engine to MergeTree for better usability"},
            {"input_format_json_use_string_type_for_ambiguous_paths_in_named_tuples_inference_from_objects", false, false, "Allow to use String type for ambiguous paths during named tuple inference from JSON objects"},
            {"traverse_shadow_remote_data_paths", false, false, "Traverse shadow directory when query system.remote_data_paths."},
            {"throw_if_deduplication_in_dependent_materialized_views_enabled_with_async_insert", false, true, "Deduplication in dependent materialized view cannot work together with async inserts."},
            {"parallel_replicas_allow_in_with_subquery", false, true, "If true, subquery for IN will be executed on every follower replica"},
            {"log_processors_profiles", false, true, "Enable by default"},
            {"function_locate_has_mysql_compatible_argument_order", false, true, "Increase compatibility with MySQL's locate function."},
            {"allow_suspicious_primary_key", true, false, "Forbid suspicious PRIMARY KEY/ORDER BY for MergeTree (i.e. SimpleAggregateFunction)"},
            {"filesystem_cache_reserve_space_wait_lock_timeout_milliseconds", 1000, 1000, "Wait time to lock cache for sapce reservation in filesystem cache"},
            {"max_parser_backtracks", 0, 1000000, "Limiting the complexity of parsing"},
            {"analyzer_compatibility_join_using_top_level_identifier", false, false, "Force to resolve identifier in JOIN USING from projection"},
            {"distributed_insert_skip_read_only_replicas", false, false, "If true, INSERT into Distributed will skip read-only replicas"},
            {"keeper_max_retries", 10, 10, "Max retries for general keeper operations"},
            {"keeper_retry_initial_backoff_ms", 100, 100, "Initial backoff timeout for general keeper operations"},
            {"keeper_retry_max_backoff_ms", 5000, 5000, "Max backoff timeout for general keeper operations"},
            {"s3queue_allow_experimental_sharded_mode", false, false, "Enable experimental sharded mode of S3Queue table engine. It is experimental because it will be rewritten"},
            {"allow_experimental_analyzer", false, true, "Enable analyzer and planner by default."},
            {"merge_tree_read_split_ranges_into_intersecting_and_non_intersecting_injection_probability", 0.0, 0.0, "For testing of `PartsSplitter` - split read ranges into intersecting and non intersecting every time you read from MergeTree with the specified probability."},
            {"allow_get_client_http_header", false, false, "Introduced a new function."},
            {"output_format_pretty_row_numbers", false, true, "It is better for usability."},
            {"output_format_pretty_max_value_width_apply_for_single_value", true, false, "Single values in Pretty formats won't be cut."},
            {"output_format_parquet_string_as_string", false, true, "ClickHouse allows arbitrary binary data in the String data type, which is typically UTF-8. Parquet/ORC/Arrow Strings only support UTF-8. That's why you can choose which Arrow's data type to use for the ClickHouse String data type - String or Binary. While Binary would be more correct and compatible, using String by default will correspond to user expectations in most cases."},
            {"output_format_orc_string_as_string", false, true, "ClickHouse allows arbitrary binary data in the String data type, which is typically UTF-8. Parquet/ORC/Arrow Strings only support UTF-8. That's why you can choose which Arrow's data type to use for the ClickHouse String data type - String or Binary. While Binary would be more correct and compatible, using String by default will correspond to user expectations in most cases."},
            {"output_format_arrow_string_as_string", false, true, "ClickHouse allows arbitrary binary data in the String data type, which is typically UTF-8. Parquet/ORC/Arrow Strings only support UTF-8. That's why you can choose which Arrow's data type to use for the ClickHouse String data type - String or Binary. While Binary would be more correct and compatible, using String by default will correspond to user expectations in most cases."},
            {"output_format_parquet_compression_method", "lz4", "zstd", "Parquet/ORC/Arrow support many compression methods, including lz4 and zstd. ClickHouse supports each and every compression method. Some inferior tools, such as 'duckdb', lack support for the faster `lz4` compression method, that's why we set zstd by default."},
            {"output_format_orc_compression_method", "lz4", "zstd", "Parquet/ORC/Arrow support many compression methods, including lz4 and zstd. ClickHouse supports each and every compression method. Some inferior tools, such as 'duckdb', lack support for the faster `lz4` compression method, that's why we set zstd by default."},
            {"output_format_pretty_highlight_digit_groups", false, true, "If enabled and if output is a terminal, highlight every digit corresponding to the number of thousands, millions, etc. with underline."},
            {"geo_distance_returns_float64_on_float64_arguments", false, true, "Increase the default precision."},
            {"azure_max_inflight_parts_for_one_file", 20, 20, "The maximum number of a concurrent loaded parts in multipart upload request. 0 means unlimited."},
            {"azure_strict_upload_part_size", 0, 0, "The exact size of part to upload during multipart upload to Azure blob storage."},
            {"azure_min_upload_part_size", 16*1024*1024, 16*1024*1024, "The minimum size of part to upload during multipart upload to Azure blob storage."},
            {"azure_max_upload_part_size", 5ull*1024*1024*1024, 5ull*1024*1024*1024, "The maximum size of part to upload during multipart upload to Azure blob storage."},
            {"azure_upload_part_size_multiply_factor", 2, 2, "Multiply azure_min_upload_part_size by this factor each time azure_multiply_parts_count_threshold parts were uploaded from a single write to Azure blob storage."},
            {"azure_upload_part_size_multiply_parts_count_threshold", 500, 500, "Each time this number of parts was uploaded to Azure blob storage, azure_min_upload_part_size is multiplied by azure_upload_part_size_multiply_factor."},
            {"output_format_csv_serialize_tuple_into_separate_columns", true, true, "A new way of how interpret tuples in CSV format was added."},
            {"input_format_csv_deserialize_separate_columns_into_tuple", true, true, "A new way of how interpret tuples in CSV format was added."},
            {"input_format_csv_try_infer_strings_from_quoted_tuples", true, true, "A new way of how interpret tuples in CSV format was added."},
        });
        addSettingsChanges(settings_changes_history, "24.2",
        {
            {"allow_suspicious_variant_types", true, false, "Don't allow creating Variant type with suspicious variants by default"},
            {"validate_experimental_and_suspicious_types_inside_nested_types", false, true, "Validate usage of experimental and suspicious types inside nested types"},
            {"output_format_values_escape_quote_with_quote", false, false, "If true escape ' with '', otherwise quoted with \\'"},
            {"output_format_pretty_single_large_number_tip_threshold", 0, 1'000'000, "Print a readable number tip on the right side of the table if the block consists of a single number which exceeds this value (except 0)"},
            {"input_format_try_infer_exponent_floats", true, false, "Don't infer floats in exponential notation by default"},
            {"query_plan_optimize_prewhere", true, true, "Allow to push down filter to PREWHERE expression for supported storages"},
            {"async_insert_max_data_size", 1000000, 10485760, "The previous value appeared to be too small."},
            {"async_insert_poll_timeout_ms", 10, 10, "Timeout in milliseconds for polling data from asynchronous insert queue"},
            {"async_insert_use_adaptive_busy_timeout", false, true, "Use adaptive asynchronous insert timeout"},
            {"async_insert_busy_timeout_min_ms", 50, 50, "The minimum value of the asynchronous insert timeout in milliseconds; it also serves as the initial value, which may be increased later by the adaptive algorithm"},
            {"async_insert_busy_timeout_max_ms", 200, 200, "The minimum value of the asynchronous insert timeout in milliseconds; async_insert_busy_timeout_ms is aliased to async_insert_busy_timeout_max_ms"},
            {"async_insert_busy_timeout_increase_rate", 0.2, 0.2, "The exponential growth rate at which the adaptive asynchronous insert timeout increases"},
            {"async_insert_busy_timeout_decrease_rate", 0.2, 0.2, "The exponential growth rate at which the adaptive asynchronous insert timeout decreases"},
            {"format_template_row_format", "", "", "Template row format string can be set directly in query"},
            {"format_template_resultset_format", "", "", "Template result set format string can be set in query"},
            {"split_parts_ranges_into_intersecting_and_non_intersecting_final", true, true, "Allow to split parts ranges into intersecting and non intersecting during FINAL optimization"},
            {"split_intersecting_parts_ranges_into_layers_final", true, true, "Allow to split intersecting parts ranges into layers during FINAL optimization"},
            {"azure_max_single_part_copy_size", 256*1024*1024, 256*1024*1024, "The maximum size of object to copy using single part copy to Azure blob storage."},
            {"min_external_table_block_size_rows", DEFAULT_INSERT_BLOCK_SIZE, DEFAULT_INSERT_BLOCK_SIZE, "Squash blocks passed to external table to specified size in rows, if blocks are not big enough"},
            {"min_external_table_block_size_bytes", DEFAULT_INSERT_BLOCK_SIZE * 256, DEFAULT_INSERT_BLOCK_SIZE * 256, "Squash blocks passed to external table to specified size in bytes, if blocks are not big enough."},
            {"parallel_replicas_prefer_local_join", true, true, "If true, and JOIN can be executed with parallel replicas algorithm, and all storages of right JOIN part are *MergeTree, local JOIN will be used instead of GLOBAL JOIN."},
            {"optimize_time_filter_with_preimage", true, true, "Optimize Date and DateTime predicates by converting functions into equivalent comparisons without conversions (e.g. toYear(col) = 2023 -> col >= '2023-01-01' AND col <= '2023-12-31')"},
            {"extract_key_value_pairs_max_pairs_per_row", 0, 0, "Max number of pairs that can be produced by the `extractKeyValuePairs` function. Used as a safeguard against consuming too much memory."},
            {"default_view_definer", "CURRENT_USER", "CURRENT_USER", "Allows to set default `DEFINER` option while creating a view"},
            {"default_materialized_view_sql_security", "DEFINER", "DEFINER", "Allows to set a default value for SQL SECURITY option when creating a materialized view"},
            {"default_normal_view_sql_security", "INVOKER", "INVOKER", "Allows to set default `SQL SECURITY` option while creating a normal view"},
            {"mysql_map_string_to_text_in_show_columns", false, true, "Reduce the configuration effort to connect ClickHouse with BI tools."},
            {"mysql_map_fixed_string_to_text_in_show_columns", false, true, "Reduce the configuration effort to connect ClickHouse with BI tools."},
        });
        addSettingsChanges(settings_changes_history, "24.1",
        {
            {"print_pretty_type_names", false, true, "Better user experience."},
            {"input_format_json_read_bools_as_strings", false, true, "Allow to read bools as strings in JSON formats by default"},
            {"output_format_arrow_use_signed_indexes_for_dictionary", false, true, "Use signed indexes type for Arrow dictionaries by default as it's recommended"},
            {"allow_experimental_variant_type", false, false, "Add new experimental Variant type"},
            {"use_variant_as_common_type", false, false, "Allow to use Variant in if/multiIf if there is no common type"},
            {"output_format_arrow_use_64_bit_indexes_for_dictionary", false, false, "Allow to use 64 bit indexes type in Arrow dictionaries"},
            {"parallel_replicas_mark_segment_size", 128, 128, "Add new setting to control segment size in new parallel replicas coordinator implementation"},
            {"ignore_materialized_views_with_dropped_target_table", false, false, "Add new setting to allow to ignore materialized views with dropped target table"},
            {"output_format_compression_level", 3, 3, "Allow to change compression level in the query output"},
            {"output_format_compression_zstd_window_log", 0, 0, "Allow to change zstd window log in the query output when zstd compression is used"},
            {"enable_zstd_qat_codec", false, false, "Add new ZSTD_QAT codec"},
            {"enable_vertical_final", false, true, "Use vertical final by default"},
            {"output_format_arrow_use_64_bit_indexes_for_dictionary", false, false, "Allow to use 64 bit indexes type in Arrow dictionaries"},
            {"max_rows_in_set_to_optimize_join", 100000, 0, "Disable join optimization as it prevents from read in order optimization"},
            {"output_format_pretty_color", true, "auto", "Setting is changed to allow also for auto value, disabling ANSI escapes if output is not a tty"},
            {"function_visible_width_behavior", 0, 1, "We changed the default behavior of `visibleWidth` to be more precise"},
            {"max_estimated_execution_time", 0, 0, "Separate max_execution_time and max_estimated_execution_time"},
            {"iceberg_engine_ignore_schema_evolution", false, false, "Allow to ignore schema evolution in Iceberg table engine"},
            {"optimize_injective_functions_in_group_by", false, true, "Replace injective functions by it's arguments in GROUP BY section in analyzer"},
            {"update_insert_deduplication_token_in_dependent_materialized_views", false, false, "Allow to update insert deduplication token with table identifier during insert in dependent materialized views"},
            {"azure_max_unexpected_write_error_retries", 4, 4, "The maximum number of retries in case of unexpected errors during Azure blob storage write"},
            {"split_parts_ranges_into_intersecting_and_non_intersecting_final", false, true, "Allow to split parts ranges into intersecting and non intersecting during FINAL optimization"},
            {"split_intersecting_parts_ranges_into_layers_final", true, true, "Allow to split intersecting parts ranges into layers during FINAL optimization"}
        });
        addSettingsChanges(settings_changes_history, "23.12",
        {
            {"allow_suspicious_ttl_expressions", true, false, "It is a new setting, and in previous versions the behavior was equivalent to allowing."},
            {"input_format_parquet_allow_missing_columns", false, true, "Allow missing columns in Parquet files by default"},
            {"input_format_orc_allow_missing_columns", false, true, "Allow missing columns in ORC files by default"},
            {"input_format_arrow_allow_missing_columns", false, true, "Allow missing columns in Arrow files by default"}
        });
        addSettingsChanges(settings_changes_history, "23.11",
        {
            {"parsedatetime_parse_without_leading_zeros", false, true, "Improved compatibility with MySQL DATE_FORMAT/STR_TO_DATE"}
        });
        addSettingsChanges(settings_changes_history, "23.9",
        {
            {"optimize_group_by_constant_keys", false, true, "Optimize group by constant keys by default"},
            {"input_format_json_try_infer_named_tuples_from_objects", false, true, "Try to infer named Tuples from JSON objects by default"},
            {"input_format_json_read_numbers_as_strings", false, true, "Allow to read numbers as strings in JSON formats by default"},
            {"input_format_json_read_arrays_as_strings", false, true, "Allow to read arrays as strings in JSON formats by default"},
            {"input_format_json_infer_incomplete_types_as_strings", false, true, "Allow to infer incomplete types as Strings in JSON formats by default"},
            {"input_format_json_try_infer_numbers_from_strings", true, false, "Don't infer numbers from strings in JSON formats by default to prevent possible parsing errors"},
            {"http_write_exception_in_output_format", false, true, "Output valid JSON/XML on exception in HTTP streaming."}
        });
        addSettingsChanges(settings_changes_history, "23.8",
        {
            {"rewrite_count_distinct_if_with_count_distinct_implementation", false, true, "Rewrite countDistinctIf with count_distinct_implementation configuration"}
        });
        addSettingsChanges(settings_changes_history, "23.7",
        {
            {"function_sleep_max_microseconds_per_block", 0, 3000000, "In previous versions, the maximum sleep time of 3 seconds was applied only for `sleep`, but not for `sleepEachRow` function. In the new version, we introduce this setting. If you set compatibility with the previous versions, we will disable the limit altogether."}
        });
        addSettingsChanges(settings_changes_history, "23.6",
        {
            {"http_send_timeout", 180, 30, "3 minutes seems crazy long. Note that this is timeout for a single network write call, not for the whole upload operation."},
            {"http_receive_timeout", 180, 30, "See http_send_timeout."}
        });
        addSettingsChanges(settings_changes_history, "23.5",
        {
            {"input_format_parquet_preserve_order", true, false, "Allow Parquet reader to reorder rows for better parallelism."},
            {"parallelize_output_from_storages", false, true, "Allow parallelism when executing queries that read from file/url/s3/etc. This may reorder rows."},
            {"use_with_fill_by_sorting_prefix", false, true, "Columns preceding WITH FILL columns in ORDER BY clause form sorting prefix. Rows with different values in sorting prefix are filled independently"},
            {"output_format_parquet_compliant_nested_types", false, true, "Change an internal field name in output Parquet file schema."}
        });
        addSettingsChanges(settings_changes_history, "23.4",
        {
            {"allow_suspicious_indices", true, false, "If true, index can defined with identical expressions"},
            {"allow_nonconst_timezone_arguments", true, false, "Allow non-const timezone arguments in certain time-related functions like toTimeZone(), fromUnixTimestamp*(), snowflakeToDateTime*()."},
            {"connect_timeout_with_failover_ms", 50, 1000, "Increase default connect timeout because of async connect"},
            {"connect_timeout_with_failover_secure_ms", 100, 1000, "Increase default secure connect timeout because of async connect"},
            {"hedged_connection_timeout_ms", 100, 50, "Start new connection in hedged requests after 50 ms instead of 100 to correspond with previous connect timeout"},
            {"formatdatetime_f_prints_single_zero", true, false, "Improved compatibility with MySQL DATE_FORMAT()/STR_TO_DATE()"},
            {"formatdatetime_parsedatetime_m_is_month_name", false, true, "Improved compatibility with MySQL DATE_FORMAT/STR_TO_DATE"}
        });
        addSettingsChanges(settings_changes_history, "23.3",
        {
            {"output_format_parquet_version", "1.0", "2.latest", "Use latest Parquet format version for output format"},
            {"input_format_json_ignore_unknown_keys_in_named_tuple", false, true, "Improve parsing JSON objects as named tuples"},
            {"input_format_native_allow_types_conversion", false, true, "Allow types conversion in Native input forma"},
            {"output_format_arrow_compression_method", "none", "lz4_frame", "Use lz4 compression in Arrow output format by default"},
            {"output_format_parquet_compression_method", "snappy", "lz4", "Use lz4 compression in Parquet output format by default"},
            {"output_format_orc_compression_method", "none", "lz4_frame", "Use lz4 compression in ORC output format by default"},
            {"async_query_sending_for_remote", false, true, "Create connections and send query async across shards"}
        });
        addSettingsChanges(settings_changes_history, "23.2",
        {
            {"output_format_parquet_fixed_string_as_fixed_byte_array", false, true, "Use Parquet FIXED_LENGTH_BYTE_ARRAY type for FixedString by default"},
            {"output_format_arrow_fixed_string_as_fixed_byte_array", false, true, "Use Arrow FIXED_SIZE_BINARY type for FixedString by default"},
            {"query_plan_remove_redundant_distinct", false, true, "Remove redundant Distinct step in query plan"},
            {"optimize_duplicate_order_by_and_distinct", true, false, "Remove duplicate ORDER BY and DISTINCT if it's possible"},
            {"insert_keeper_max_retries", 0, 20, "Enable reconnections to Keeper on INSERT, improve reliability"}
        });
        addSettingsChanges(settings_changes_history, "23.1",
        {
            {"input_format_json_read_objects_as_strings", 0, 1, "Enable reading nested json objects as strings while object type is experimental"},
            {"input_format_json_defaults_for_missing_elements_in_named_tuple", false, true, "Allow missing elements in JSON objects while reading named tuples by default"},
            {"input_format_csv_detect_header", false, true, "Detect header in CSV format by default"},
            {"input_format_tsv_detect_header", false, true, "Detect header in TSV format by default"},
            {"input_format_custom_detect_header", false, true, "Detect header in CustomSeparated format by default"},
            {"query_plan_remove_redundant_sorting", false, true, "Remove redundant sorting in query plan. For example, sorting steps related to ORDER BY clauses in subqueries"}
        });
        addSettingsChanges(settings_changes_history, "22.12",
        {
            {"max_size_to_preallocate_for_aggregation", 10'000'000, 100'000'000, "This optimizes performance"},
            {"query_plan_aggregation_in_order", 0, 1, "Enable some refactoring around query plan"},
            {"format_binary_max_string_size", 0, 1_GiB, "Prevent allocating large amount of memory"}
        });
        addSettingsChanges(settings_changes_history, "22.11",
        {
            {"use_structure_from_insertion_table_in_table_functions", 0, 2, "Improve using structure from insertion table in table functions"}
        });
        addSettingsChanges(settings_changes_history, "22.9",
        {
            {"force_grouping_standard_compatibility", false, true, "Make GROUPING function output the same as in SQL standard and other DBMS"}
        });
        addSettingsChanges(settings_changes_history, "22.7",
        {
            {"cross_to_inner_join_rewrite", 1, 2, "Force rewrite comma join to inner"},
            {"enable_positional_arguments", false, true, "Enable positional arguments feature by default"},
            {"format_csv_allow_single_quotes", true, false, "Most tools don't treat single quote in CSV specially, don't do it by default too"}
        });
        addSettingsChanges(settings_changes_history, "22.6",
        {
            {"output_format_json_named_tuples_as_objects", false, true, "Allow to serialize named tuples as JSON objects in JSON formats by default"},
            {"input_format_skip_unknown_fields", false, true, "Optimize reading subset of columns for some input formats"}
        });
        addSettingsChanges(settings_changes_history, "22.5",
        {
            {"memory_overcommit_ratio_denominator", 0, 1073741824, "Enable memory overcommit feature by default"},
            {"memory_overcommit_ratio_denominator_for_user", 0, 1073741824, "Enable memory overcommit feature by default"}
        });
        addSettingsChanges(settings_changes_history, "22.4",
        {
            {"allow_settings_after_format_in_insert", true, false, "Do not allow SETTINGS after FORMAT for INSERT queries because ClickHouse interpret SETTINGS as some values, which is misleading"}
        });
        addSettingsChanges(settings_changes_history, "22.3",
        {
            {"cast_ipv4_ipv6_default_on_conversion_error", true, false, "Make functions cast(value, 'IPv4') and cast(value, 'IPv6') behave same as toIPv4 and toIPv6 functions"}
        });
        addSettingsChanges(settings_changes_history, "21.12",
        {
            {"stream_like_engine_allow_direct_select", true, false, "Do not allow direct select for Kafka/RabbitMQ/FileLog by default"}
        });
        addSettingsChanges(settings_changes_history, "21.9",
        {
            {"output_format_decimal_trailing_zeros", true, false, "Do not output trailing zeros in text representation of Decimal types by default for better looking output"},
            {"use_hedged_requests", false, true, "Enable Hedged Requests feature by default"}
        });
        addSettingsChanges(settings_changes_history, "21.7",
        {
            {"legacy_column_name_of_tuple_literal", true, false, "Add this setting only for compatibility reasons. It makes sense to set to 'true', while doing rolling update of cluster from version lower than 21.7 to higher"}
        });
        addSettingsChanges(settings_changes_history, "21.5",
        {
            {"async_socket_for_remote", false, true, "Fix all problems and turn on asynchronous reads from socket for remote queries by default again"}
        });
        addSettingsChanges(settings_changes_history, "21.3",
        {
            {"async_socket_for_remote", true, false, "Turn off asynchronous reads from socket for remote queries because of some problems"},
            {"optimize_normalize_count_variants", false, true, "Rewrite aggregate functions that semantically equals to count() as count() by default"},
            {"normalize_function_names", false, true, "Normalize function names to their canonical names, this was needed for projection query routing"}
        });
        addSettingsChanges(settings_changes_history, "21.2",
        {
            {"enable_global_with_statement", false, true, "Propagate WITH statements to UNION queries and all subqueries by default"}
        });
        addSettingsChanges(settings_changes_history, "21.1",
        {
            {"insert_quorum_parallel", false, true, "Use parallel quorum inserts by default. It is significantly more convenient to use than sequential quorum inserts"},
            {"input_format_null_as_default", false, true, "Allow to insert NULL as default for input formats by default"},
            {"optimize_on_insert", false, true, "Enable data optimization on INSERT by default for better user experience"},
            {"use_compact_format_in_distributed_parts_names", false, true, "Use compact format for async INSERT into Distributed tables by default"}
        });
        addSettingsChanges(settings_changes_history, "20.10",
        {
            {"format_regexp_escaping_rule", "Escaped", "Raw", "Use Raw as default escaping rule for Regexp format to male the behaviour more like to what users expect"}
        });
        addSettingsChanges(settings_changes_history, "20.7",
        {
            {"show_table_uuid_in_table_create_query_if_not_nil", true, false, "Stop showing  UID of the table in its CREATE query for Engine=Atomic"}
        });
        addSettingsChanges(settings_changes_history, "20.5",
        {
            {"input_format_with_names_use_header", false, true, "Enable using header with names for formats with WithNames/WithNamesAndTypes suffixes"},
            {"allow_suspicious_codecs", true, false, "Don't allow to specify meaningless compression codecs"}
        });
        addSettingsChanges(settings_changes_history, "20.4",
        {
            {"validate_polygons", false, true, "Throw exception if polygon is invalid in function pointInPolygon by default instead of returning possibly wrong results"}
        });
        addSettingsChanges(settings_changes_history, "19.18",
        {
            {"enable_scalar_subquery_optimization", false, true, "Prevent scalar subqueries from (de)serializing large scalar values and possibly avoid running the same subquery more than once"}
        });
        addSettingsChanges(settings_changes_history, "19.14",
        {
            {"any_join_distinct_right_table_keys", true, false, "Disable ANY RIGHT and ANY FULL JOINs by default to avoid inconsistency"}
        });
        addSettingsChanges(settings_changes_history, "19.12",
        {
            {"input_format_defaults_for_omitted_fields", false, true, "Enable calculation of complex default expressions for omitted fields for some input formats, because it should be the expected behaviour"}
        });
        addSettingsChanges(settings_changes_history, "19.5",
        {
            {"max_partitions_per_insert_block", 0, 100, "Add a limit for the number of partitions in one block"}
        });
        addSettingsChanges(settings_changes_history, "18.12.17",
        {
            {"enable_optimize_predicate_expression", 0, 1, "Optimize predicates to subqueries by default"}
        });
    });
    return settings_changes_history;
}

const VersionToSettingsChangesMap & getMergeTreeSettingsChangesHistory()
{
    static VersionToSettingsChangesMap merge_tree_settings_changes_history;
    static std::once_flag initialized_flag;
    std::call_once(initialized_flag, [&]
    {
        addSettingsChanges(merge_tree_settings_changes_history, "25.6",
        {
            {"cache_populated_by_fetch_filename_regexp", "", "", "New setting"},
            {"allow_coalescing_columns_in_partition_or_order_key", false, false, "New setting to allow coalescing of partition or sorting key columns."},
        });
        addSettingsChanges(merge_tree_settings_changes_history, "25.5",
        {
            /// Release closed. Please use 25.6
            {"shared_merge_tree_enable_coordinated_merges", false, false, "New setting"},
            {"shared_merge_tree_merge_coordinator_merges_prepare_count", 100, 100, "New setting"},
            {"shared_merge_tree_merge_coordinator_fetch_fresh_metadata_period_ms", 10000, 10000, "New setting"},
            {"shared_merge_tree_merge_coordinator_max_merge_request_size", 20, 20, "New setting"},
            {"shared_merge_tree_merge_coordinator_election_check_period_ms", 30000, 30000, "New setting"},
            {"shared_merge_tree_merge_coordinator_min_period_ms", 1, 1, "New setting"},
            {"shared_merge_tree_merge_coordinator_max_period_ms", 10000, 10000, "New setting"},
            {"shared_merge_tree_merge_coordinator_factor", 2, 2, "New setting"},
            {"shared_merge_tree_merge_worker_fast_timeout_ms", 100, 100, "New setting"},
            {"shared_merge_tree_merge_worker_regular_timeout_ms", 10000, 10000, "New setting"},
            {"apply_patches_on_merge", true, true, "New setting"},
            {"remove_unused_patch_parts", true, true, "New setting"},
            {"write_marks_for_substreams_in_compact_parts", false, false, "New setting"},
            /// Release closed. Please use 25.6
        });
        addSettingsChanges(merge_tree_settings_changes_history, "25.4",
        {
            /// Release closed. Please use 25.5
            {"max_postpone_time_for_failed_replicated_fetches_ms", 0, 1ULL * 60 * 1000, "Added new setting to enable postponing fetch tasks in the replication queue."},
            {"max_postpone_time_for_failed_replicated_merges_ms", 0, 1ULL * 60 * 1000, "Added new setting to enable postponing merge tasks in the replication queue."},
            {"max_postpone_time_for_failed_replicated_tasks_ms", 0, 5ULL * 60 * 1000, "Added new setting to enable postponing tasks in the replication queue."},
            {"default_compression_codec", "", "", "New setting"},
            {"refresh_parts_interval", 0, 0, "A new setting"},
            {"max_merge_delayed_streams_for_parallel_write", 40, 40, "New setting"},
            {"allow_summing_columns_in_partition_or_order_key", true, false, "New setting to allow summing of partition or sorting key columns"},
            /// Release closed. Please use 25.5
        });
        addSettingsChanges(merge_tree_settings_changes_history, "25.3",
        {
            /// Release closed. Please use 25.4
            {"shared_merge_tree_enable_keeper_parts_extra_data", false, false, "New setting"},
            {"zero_copy_merge_mutation_min_parts_size_sleep_no_scale_before_lock", 0, 0, "New setting"},
            {"enable_replacing_merge_with_cleanup_for_min_age_to_force_merge", false, false, "New setting to allow automatic cleanup merges for ReplacingMergeTree"},
            /// Release closed. Please use 25.4
        });
        addSettingsChanges(merge_tree_settings_changes_history, "25.2",
        {
            /// Release closed. Please use 25.3
            {"shared_merge_tree_initial_parts_update_backoff_ms", 50, 50, "New setting"},
            {"shared_merge_tree_max_parts_update_backoff_ms", 5000, 5000, "New setting"},
            {"shared_merge_tree_interserver_http_connection_timeout_ms", 100, 100, "New setting"},
            {"columns_and_secondary_indices_sizes_lazy_calculation", true, true, "New setting to calculate columns and indices sizes lazily"},
            {"table_disk", false, false, "New setting"},
            {"allow_reduce_blocking_parts_task", false, true, "Now SMT will remove stale blocking parts from ZooKeeper by default"},
            {"shared_merge_tree_max_suspicious_broken_parts", 0, 0, "Max broken parts for SMT, if more - deny automatic detach"},
            {"shared_merge_tree_max_suspicious_broken_parts_bytes", 0, 0, "Max size of all broken parts for SMT, if more - deny automatic detach"},
            /// Release closed. Please use 25.3
        });
        addSettingsChanges(merge_tree_settings_changes_history, "25.1",
        {
            /// Release closed. Please use 25.2
            {"shared_merge_tree_try_fetch_part_in_memory_data_from_replicas", false, false, "New setting to fetch parts data from other replicas"},
            {"enable_max_bytes_limit_for_min_age_to_force_merge", false, false, "Added new setting to limit max bytes for min_age_to_force_merge."},
            {"enable_max_bytes_limit_for_min_age_to_force_merge", false, false, "New setting"},
            {"add_minmax_index_for_numeric_columns", false, false, "New setting"},
            {"add_minmax_index_for_string_columns", false, false, "New setting"},
            {"materialize_skip_indexes_on_merge", true, true, "New setting"},
            {"merge_max_bytes_to_prewarm_cache", 1ULL * 1024 * 1024 * 1024, 1ULL * 1024 * 1024 * 1024, "Cloud sync"},
            {"merge_total_max_bytes_to_prewarm_cache", 15ULL * 1024 * 1024 * 1024, 15ULL * 1024 * 1024 * 1024, "Cloud sync"},
            {"reduce_blocking_parts_sleep_ms", 5000, 5000, "Cloud sync"},
            {"number_of_partitions_to_consider_for_merge", 10, 10, "Cloud sync"},
            {"shared_merge_tree_enable_outdated_parts_check", true, true, "Cloud sync"},
            {"shared_merge_tree_max_parts_update_leaders_in_total", 6, 6, "Cloud sync"},
            {"shared_merge_tree_max_parts_update_leaders_per_az", 2, 2, "Cloud sync"},
            {"shared_merge_tree_leader_update_period_seconds", 30, 30, "Cloud sync"},
            {"shared_merge_tree_leader_update_period_random_add_seconds", 10, 10, "Cloud sync"},
            {"shared_merge_tree_read_virtual_parts_from_leader", true, true, "Cloud sync"},
            {"shared_merge_tree_interserver_http_timeout_ms", 10000, 10000, "Cloud sync"},
            {"shared_merge_tree_max_replicas_for_parts_deletion", 10, 10, "Cloud sync"},
            {"shared_merge_tree_max_replicas_to_merge_parts_for_each_parts_range", 5, 5, "Cloud sync"},
            {"shared_merge_tree_use_outdated_parts_compact_format", false, false, "Cloud sync"},
            {"shared_merge_tree_memo_ids_remove_timeout_seconds", 1800, 1800, "Cloud sync"},
            {"shared_merge_tree_idle_parts_update_seconds", 3600, 3600, "Cloud sync"},
            {"shared_merge_tree_max_outdated_parts_to_process_at_once", 1000, 1000, "Cloud sync"},
            {"shared_merge_tree_postpone_next_merge_for_locally_merged_parts_rows_threshold", 1000000, 1000000, "Cloud sync"},
            {"shared_merge_tree_postpone_next_merge_for_locally_merged_parts_ms", 0, 0, "Cloud sync"},
            {"shared_merge_tree_range_for_merge_window_size", 10, 10, "Cloud sync"},
            {"shared_merge_tree_use_too_many_parts_count_from_virtual_parts", 0, 0, "Cloud sync"},
            {"shared_merge_tree_create_per_replica_metadata_nodes", true, true, "Cloud sync"},
            {"shared_merge_tree_use_metadata_hints_cache", true, true, "Cloud sync"},
            {"notify_newest_block_number", false, false, "Cloud sync"},
            {"allow_reduce_blocking_parts_task", false, false, "Cloud sync"},
            /// Release closed. Please use 25.2
        });
        addSettingsChanges(merge_tree_settings_changes_history, "24.12",
        {
            /// Release closed. Please use 25.1
            {"enforce_index_structure_match_on_partition_manipulation", true, false, "New setting"},
            {"use_primary_key_cache", false, false, "New setting"},
            {"prewarm_primary_key_cache", false, false, "New setting"},
            {"min_bytes_to_prewarm_caches", 0, 0, "New setting"},
            {"allow_experimental_reverse_key", false, false, "New setting"},
            /// Release closed. Please use 25.1
        });
        addSettingsChanges(merge_tree_settings_changes_history, "24.11",
        {
        });
        addSettingsChanges(merge_tree_settings_changes_history, "24.10",
        {
        });
        addSettingsChanges(merge_tree_settings_changes_history, "24.9",
        {
        });
        addSettingsChanges(merge_tree_settings_changes_history, "24.8",
        {
            {"deduplicate_merge_projection_mode", "ignore", "throw", "Do not allow to create inconsistent projection"}
        });
    });

    return merge_tree_settings_changes_history;
}

}<|MERGE_RESOLUTION|>--- conflicted
+++ resolved
@@ -82,11 +82,6 @@
             {"enable_time_time64_type", false, false, "New settings. Allows to use a new experimental Time and Time64 data types."},
             {"optimize_use_projection_filtering", false, true, "New setting"},
             {"input_format_parquet_enable_json_parsing", false, true, "When reading Parquet files, parse JSON columns as ClickHouse JSON Column."},
-<<<<<<< HEAD
-=======
-            {"optimize_use_projection_filtering", true, true, "New setting"},
-            {"input_format_parquet_enable_json_parsing", true, true, "When reading Parquet files, parse JSON columns as ClickHouse JSON Column."},
->>>>>>> 51da7363
             {"use_skip_indexes_if_final", 0, 1, "Change in default value of setting"},
             {"use_skip_indexes_if_final_exact_mode", 0, 1, "Change in default value of setting"},
             {"allow_experimental_time_series_aggregate_functions", false, false, "New setting to enable experimental timeSeries* aggregate functions."},
@@ -94,11 +89,7 @@
             {"count_matches_stop_at_empty_match", true, false, "New setting."},
             {"enable_parallel_blocks_marshalling", "false", "true", "A new setting"},
             {"format_schema_source", "file", "file", "New setting"},
-            {"format_schema_message_name", "", "", "New setting"},
-<<<<<<< HEAD
-=======
-
->>>>>>> 51da7363
+            {"format_schema_message_name", "", "", "New setting"}
         });
         addSettingsChanges(settings_changes_history, "25.5",
         {
