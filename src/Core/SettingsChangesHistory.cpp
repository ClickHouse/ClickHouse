--- conflicted
+++ resolved
@@ -46,9 +46,7 @@
             {"query_plan_optimize_join_order_limit", 1, 10, "Allow JOIN reordering with more tables by default"},
             {"iceberg_insert_max_partitions", 100, 100, "New setting."},
             {"use_paimon_partition_pruning", false, false, "New setting."},
-<<<<<<< HEAD
             {"use_join_disjunctions_push_down", false, true, "Enabled this optimization."},
-=======
             {"use_skip_indexes_for_disjunctions", false, true, "New setting"},
             {"allow_statistics_optimize", false, true, "Enable this optimization by default."},
             {"allow_statistic_optimize", false, true, "Enable this optimization by default."},
@@ -65,7 +63,6 @@
             {"optimize_inverse_dictionary_lookup", false, true, "New setting"},
             {"type_json_skip_invalid_typed_paths", false, false, "Allow skipping typed paths that fail type coercion in JSON columns"},
             {"s3_path_filter_limit", 0, 1000, "New setting"},
->>>>>>> a42582f7
         });
         addSettingsChanges(settings_changes_history, "25.11",
         {
