#include <Core/Defines.h>
#include <Core/SettingsChangesHistory.h>
#include <IO/ReadBufferFromString.h>
#include <IO/ReadHelpers.h>
#include <boost/algorithm/string.hpp>
#include <Core/SettingsEnums.h>

#include <fmt/ranges.h>


namespace DB
{

namespace ErrorCodes
{
    extern const int BAD_ARGUMENTS;
    extern const int LOGICAL_ERROR;
}

ClickHouseVersion::ClickHouseVersion(std::string_view version)
{
    Strings split;
    boost::split(split, version, [](char c){ return c == '.'; });
    components.reserve(split.size());
    if (split.empty())
        throw Exception{ErrorCodes::BAD_ARGUMENTS, "Cannot parse ClickHouse version here: {}", version};

    for (const auto & split_element : split)
    {
        size_t component;
        ReadBufferFromString buf(split_element);
        if (!tryReadIntText(component, buf) || !buf.eof())
            throw Exception{ErrorCodes::BAD_ARGUMENTS, "Cannot parse ClickHouse version here: {}", version};
        components.push_back(component);
    }
}

String ClickHouseVersion::toString() const
{
    return fmt::format("{}", fmt::join(components, "."));
}

static void addSettingsChanges(
    VersionToSettingsChangesMap & settings_changes_history,
    std::string_view version,
    SettingsChangesHistory::SettingsChanges && changes)
{
    /// Forbid duplicate versions
    auto [_, inserted] = settings_changes_history.emplace(ClickHouseVersion(version), std::move(changes));
    if (!inserted)
        throw Exception{ErrorCodes::LOGICAL_ERROR, "Detected duplicate version '{}'", ClickHouseVersion(version).toString()};
}

const VersionToSettingsChangesMap & getSettingsChangesHistory()
{
    static VersionToSettingsChangesMap settings_changes_history;
    static std::once_flag initialized_flag;
    std::call_once(initialized_flag, [&]
    {
        // clang-format off
        /// History of settings changes that controls some backward incompatible changes
        /// across all ClickHouse versions. It maps ClickHouse version to settings changes that were done
        /// in this version. This history contains both changes to existing settings and newly added settings.
        /// Settings changes is a vector of structs
        ///     {setting_name, previous_value, new_value, reason}.
        /// For newly added setting choose the most appropriate previous_value (for example, if new setting
        /// controls new feature and it's 'true' by default, use 'false' as previous_value).
        /// It's used to implement `compatibility` setting (see https://github.com/ClickHouse/ClickHouse/issues/35972)
        /// Note: please check if the key already exists to prevent duplicate entries.
        addSettingsChanges(settings_changes_history, "25.6",
        {
            {"output_format_native_use_flattened_dynamic_and_json_serialization", false, false, "Add flattened Dynamic/JSON serializations to Native format"},
            {"cast_string_to_date_time_mode", "basic", "basic", "Allow to use different DateTime parsing mode in String to DateTime cast"},
            {"parallel_replicas_connect_timeout_ms", 1000, 300, "Separate connection timeout for parallel replicas queries"},
            {"use_iceberg_partition_pruning", false, true, "Enable Iceberg partition pruning by default."},
            {"enable_shared_storage_snapshot_in_query", false, false, "A new setting to share storage snapshot in query"},
            {"merge_tree_storage_snapshot_sleep_ms", 0, 0, "A new setting to debug storage snapshot consistency in query"},
            {"enable_job_stack_trace", false, false, "The setting was disabled by default to avoid performance overhead."},
            {"optimize_use_projection_filtering", false, true, "New setting"},
            {"input_format_parquet_enable_json_parsing", false, true, "When reading Parquet files, parse JSON columns as ClickHouse JSON Column."},
            {"use_skip_indexes_if_final", 0, 1, "Change in default value of setting"},
            {"use_skip_indexes_if_final_exact_mode", 0, 1, "Change in default value of setting"},
            {"allow_experimental_time_series_aggregate_functions", false, false, "New setting to enable experimental timeSeries* aggregate functions."},
            {"min_outstreams_per_resize_after_split", 0, 24, "New setting."},
        });
        addSettingsChanges(settings_changes_history, "25.5",
        {
            /// Release closed. Please use 25.6
            {"geotoh3_argument_order", "lon_lat", "lat_lon", "A new setting for legacy behaviour to set lon and lat argument order"},
            {"secondary_indices_enable_bulk_filtering", false, true, "A new algorithm for filtering by data skipping indices"},
            {"implicit_table_at_top_level", "", "", "A new setting, used in clickhouse-local"},
            {"use_skip_indexes_if_final_exact_mode", 0, 0, "This setting was introduced to help FINAL query return correct results with skip indexes"},
            {"parsedatetime_e_requires_space_padding", true, false, "Improved compatibility with MySQL DATE_FORMAT/STR_TO_DATE"},
            {"formatdatetime_e_with_space_padding", true, false, "Improved compatibility with MySQL DATE_FORMAT/STR_TO_DATE"},
            {"input_format_max_block_size_bytes", 0, 0, "New setting to limit bytes size if blocks created by input format"},
            {"parallel_replicas_insert_select_local_pipeline", false, true, "Use local pipeline during distributed INSERT SELECT with parallel replicas. Currently disabled due to performance issues"},
            {"page_cache_block_size", 1048576, 1048576, "Made this setting adjustable on a per-query level."},
            {"page_cache_lookahead_blocks", 16, 16, "Made this setting adjustable on a per-query level."},
            {"output_format_pretty_glue_chunks", "0", "auto", "A new setting to make Pretty formats prettier."},
            {"distributed_cache_read_only_from_current_az", true, true, "New setting"},
            {"parallel_hash_join_threshold", 0, 100'000, "New setting"},
            {"max_limit_for_ann_queries", 1'000, 0, "Obsolete setting"},
            {"max_limit_for_vector_search_queries", 1'000, 1'000, "New setting"},
            {"min_os_cpu_wait_time_ratio_to_throw", 0, 0, "Setting values were changed and backported to 25.4"},
            {"max_os_cpu_wait_time_ratio_to_throw", 0, 0, "Setting values were changed and backported to 25.4"},
            {"make_distributed_plan", 0, 0, "New experimental setting."},
            {"distributed_plan_execute_locally", 0, 0, "New experimental setting."},
            {"distributed_plan_default_shuffle_join_bucket_count", 8, 8, "New experimental setting."},
            {"distributed_plan_default_reader_bucket_count", 8, 8, "New experimental setting."},
            {"distributed_plan_optimize_exchanges", true, true, "New experimental setting."},
            {"distributed_plan_force_exchange_kind", "", "", "New experimental setting."},
            {"update_sequential_consistency", true, true, "A new setting"},
            {"update_parallel_mode", "auto", "auto", "A new setting"},
            {"lightweight_delete_mode", "alter_update", "alter_update", "A new setting"},
            {"alter_update_mode", "heavy", "heavy", "A new setting"},
            {"apply_patch_parts", false, true, "A new setting"},
            {"allow_experimental_lightweight_update", false, false, "A new setting"},
            {"allow_experimental_delta_kernel_rs", true, true, "New setting"},
            {"allow_experimental_database_hms_catalog", false, false, "Allow experimental database engine DataLakeCatalog with catalog_type = 'hive'"},
            {"vector_search_filter_strategy", "auto", "auto", "New setting"},
            {"vector_search_postfilter_multiplier", 1, 1, "New setting"},
            {"compile_expressions", false, true, "We believe that the LLVM infrastructure behind the JIT compiler is stable enough to enable this setting by default."},
            {"input_format_parquet_bloom_filter_push_down", false, true, "When reading Parquet files, skip whole row groups based on the WHERE/PREWHERE expressions and bloom filter in the Parquet metadata."},
            {"input_format_parquet_allow_geoparquet_parser", false, true, "A new setting to use geo columns in parquet file"},
            {"enable_url_encoding", true, false, "Changed existing setting's default value"},
            {"s3_slow_all_threads_after_network_error", false, true, "New setting"},
            /// Release closed. Please use 25.6
        });
        addSettingsChanges(settings_changes_history, "25.4",
        {
            /// Release closed. Please use 25.5
            {"use_query_condition_cache", false, true, "A new optimization"},
            {"allow_materialized_view_with_bad_select", true, false, "Don't allow creating MVs referencing nonexistent columns or tables"},
            {"query_plan_optimize_lazy_materialization", false, true, "Added new setting to use query plan for lazy materialization optimisation"},
            {"query_plan_max_limit_for_lazy_materialization", 10, 10, "Added new setting to control maximum limit value that allows to use query plan for lazy materialization optimisation. If zero, there is no limit"},
            {"query_plan_convert_join_to_in", false, false, "New setting"},
            {"enable_hdfs_pread", true, true, "New setting."},
            {"low_priority_query_wait_time_ms", 1000, 1000, "New setting."},
            {"allow_experimental_correlated_subqueries", false, false, "Added new setting to allow correlated subqueries execution."},
            {"serialize_query_plan", false, false, "NewSetting"},
            {"allow_experimental_shared_set_join", 0, 1, "A setting for ClickHouse Cloud to enable SharedSet and SharedJoin"},
            {"allow_special_bool_values_inside_variant", true, false, "Don't allow special bool values during Variant type parsing"},
            {"cast_string_to_variant_use_inference", true, true, "New setting to enable/disable types inference during CAST from String to Variant"},
            {"distributed_cache_read_request_max_tries", 20, 20, "New setting"},
            {"query_condition_cache_store_conditions_as_plaintext", false, false, "New setting"},
            {"min_os_cpu_wait_time_ratio_to_throw", 0, 0, "New setting"},
            {"max_os_cpu_wait_time_ratio_to_throw", 0, 0, "New setting"},
            {"query_plan_merge_filter_into_join_condition", false, true, "Added new setting to merge filter into join condition"},
            {"use_local_cache_for_remote_storage", true, false, "Obsolete setting."},
            {"iceberg_timestamp_ms", 0, 0, "New setting."},
            {"iceberg_snapshot_id", 0, 0, "New setting."},
            {"use_iceberg_metadata_files_cache", true, true, "New setting"},
            {"query_plan_join_shard_by_pk_ranges", false, false, "New setting"},
            {"parallel_replicas_insert_select_local_pipeline", false, false, "Use local pipeline during distributed INSERT SELECT with parallel replicas. Currently disabled due to performance issues"},
            {"parallel_hash_join_threshold", 0, 0, "New setting"},
            /// Release closed. Please use 25.5
        });
        addSettingsChanges(settings_changes_history, "25.3",
        {
            /// Release closed. Please use 25.4
            {"enable_json_type", false, true, "JSON data type is production-ready"},
            {"enable_dynamic_type", false, true, "Dynamic data type is production-ready"},
            {"enable_variant_type", false, true, "Variant data type is production-ready"},
            {"allow_experimental_json_type", false, true, "JSON data type is production-ready"},
            {"allow_experimental_dynamic_type", false, true, "Dynamic data type is production-ready"},
            {"allow_experimental_variant_type", false, true, "Variant data type is production-ready"},
            {"allow_experimental_database_unity_catalog", false, false, "Allow experimental database engine DataLakeCatalog with catalog_type = 'unity'"},
            {"allow_experimental_database_glue_catalog", false, false, "Allow experimental database engine DataLakeCatalog with catalog_type = 'glue'"},
            {"use_page_cache_with_distributed_cache", false, false, "New setting"},
            {"use_query_condition_cache", false, false, "New setting."},
            {"parallel_replicas_for_cluster_engines", false, true, "New setting."},
            {"parallel_hash_join_threshold", 0, 0, "New setting"},
            /// Release closed. Please use 25.4
        });
        addSettingsChanges(settings_changes_history, "25.2",
        {
            /// Release closed. Please use 25.3
            {"schema_inference_make_json_columns_nullable", false, false, "Allow to infer Nullable(JSON) during schema inference"},
            {"query_plan_use_new_logical_join_step", false, true, "Enable new step"},
            {"postgresql_fault_injection_probability", 0., 0., "New setting"},
            {"apply_settings_from_server", false, true, "Client-side code (e.g. INSERT input parsing and query output formatting) will use the same settings as the server, including settings from server config."},
            {"merge_tree_use_deserialization_prefixes_cache", true, true, "A new setting to control the usage of deserialization prefixes cache in MergeTree"},
            {"merge_tree_use_prefixes_deserialization_thread_pool", true, true, "A new setting controlling the usage of the thread pool for parallel prefixes deserialization in MergeTree"},
            {"optimize_and_compare_chain", false, true, "A new setting"},
            {"enable_adaptive_memory_spill_scheduler", false, false, "New setting. Enable spill memory data into external storage adaptively."},
            {"output_format_parquet_write_bloom_filter", false, true, "Added support for writing Parquet bloom filters."},
            {"output_format_parquet_bloom_filter_bits_per_value", 10.5, 10.5, "New setting."},
            {"output_format_parquet_bloom_filter_flush_threshold_bytes", 128 * 1024 * 1024, 128 * 1024 * 1024, "New setting."},
            {"output_format_pretty_max_rows", 10000, 1000, "It is better for usability - less amount to scroll."},
            {"restore_replicated_merge_tree_to_shared_merge_tree", false, false, "New setting."},
            {"parallel_replicas_only_with_analyzer", true, true, "Parallel replicas is supported only with analyzer enabled"},
            {"s3_allow_multipart_copy", true, true, "New setting."},
            /// Release closed. Please use 25.3
        });
        addSettingsChanges(settings_changes_history, "25.1",
        {
            /// Release closed. Please use 25.2
            {"allow_not_comparable_types_in_order_by", true, false, "Don't allow not comparable types in order by by default"},
            {"allow_not_comparable_types_in_comparison_functions", true, false, "Don't allow not comparable types in comparison functions by default"},
            {"output_format_json_pretty_print", false, true, "Print values in a pretty format in JSON output format by default"},
            {"allow_experimental_ts_to_grid_aggregate_function", false, false, "Cloud only"},
            {"formatdatetime_f_prints_scale_number_of_digits", true, false, "New setting."},
            {"distributed_cache_connect_max_tries", 20, 20, "Cloud only"},
            {"query_plan_use_new_logical_join_step", false, false, "New join step, internal change"},
            {"distributed_cache_min_bytes_for_seek", 0, 0, "New private setting."},
            {"use_iceberg_partition_pruning", false, false, "New setting for Iceberg partition pruning."},
            {"max_bytes_ratio_before_external_group_by", 0.0, 0.5, "Enable automatic spilling to disk by default."},
            {"max_bytes_ratio_before_external_sort", 0.0, 0.5, "Enable automatic spilling to disk by default."},
            {"min_external_sort_block_bytes", 0., 100_MiB, "New setting."},
            {"s3queue_migrate_old_metadata_to_buckets", false, false, "New setting."},
            {"distributed_cache_pool_behaviour_on_limit", "allocate_bypassing_pool", "wait", "Cloud only"},
            {"use_hive_partitioning", false, true, "Enabled the setting by default."},
            {"query_plan_try_use_vector_search", false, true, "New setting."},
            {"short_circuit_function_evaluation_for_nulls", false, true, "Allow to execute functions with Nullable arguments only on rows with non-NULL values in all arguments"},
            {"short_circuit_function_evaluation_for_nulls_threshold", 1.0, 1.0, "Ratio threshold of NULL values to execute functions with Nullable arguments only on rows with non-NULL values in all arguments. Applies when setting short_circuit_function_evaluation_for_nulls is enabled."},
            {"output_format_orc_writer_time_zone_name", "GMT", "GMT", "The time zone name for ORC writer, the default ORC writer's time zone is GMT."},
            {"output_format_pretty_highlight_trailing_spaces", false, true, "A new setting."},
            {"allow_experimental_bfloat16_type", false, true, "Add new BFloat16 type"},
            {"allow_push_predicate_ast_for_distributed_subqueries", false, true, "A new setting"},
            {"output_format_pretty_squash_consecutive_ms", 0, 50, "Add new setting"},
            {"output_format_pretty_squash_max_wait_ms", 0, 1000, "Add new setting"},
            {"output_format_pretty_max_column_name_width_cut_to", 0, 24, "A new setting"},
            {"output_format_pretty_max_column_name_width_min_chars_to_cut", 0, 4, "A new setting"},
            {"output_format_pretty_multiline_fields", false, true, "A new setting"},
            {"output_format_pretty_fallback_to_vertical", false, true, "A new setting"},
            {"output_format_pretty_fallback_to_vertical_max_rows_per_chunk", 0, 100, "A new setting"},
            {"output_format_pretty_fallback_to_vertical_min_columns", 0, 5, "A new setting"},
            {"output_format_pretty_fallback_to_vertical_min_table_width", 0, 250, "A new setting"},
            {"merge_table_max_tables_to_look_for_schema_inference", 1, 1000, "A new setting"},
            {"max_autoincrement_series", 1000, 1000, "A new setting"},
            {"validate_enum_literals_in_operators", false, false, "A new setting"},
            {"allow_experimental_kusto_dialect", true, false, "A new setting"},
            {"allow_experimental_prql_dialect", true, false, "A new setting"},
            {"h3togeo_lon_lat_result_order", true, false, "A new setting"},
            {"max_parallel_replicas", 1, 1000, "Use up to 1000 parallel replicas by default."},
            {"allow_general_join_planning", false, true, "Allow more general join planning algorithm when hash join algorithm is enabled."},
            {"optimize_extract_common_expressions", false, true, "Optimize WHERE, PREWHERE, ON, HAVING and QUALIFY expressions by extracting common expressions out from disjunction of conjunctions."},
            /// Release closed. Please use 25.2
        });
        addSettingsChanges(settings_changes_history, "24.12",
        {
            /// Release closed. Please use 25.1
            {"allow_experimental_database_iceberg", false, false, "New setting."},
            {"shared_merge_tree_sync_parts_on_partition_operations", 1, 1, "New setting. By default parts are always synchronized"},
            {"query_plan_join_swap_table", "false", "auto", "New setting. Right table was always chosen before."},
            {"max_size_to_preallocate_for_aggregation", 100'000'000, 1'000'000'000'000, "Enable optimisation for bigger tables."},
            {"max_size_to_preallocate_for_joins", 100'000'000, 1'000'000'000'000, "Enable optimisation for bigger tables."},
            {"max_bytes_ratio_before_external_group_by", 0., 0., "New setting."},
            {"optimize_extract_common_expressions", false, false, "Introduce setting to optimize WHERE, PREWHERE, ON, HAVING and QUALIFY expressions by extracting common expressions out from disjunction of conjunctions."},
            {"max_bytes_ratio_before_external_sort", 0., 0., "New setting."},
            {"use_async_executor_for_materialized_views", false, false, "New setting."},
            {"http_response_headers", "", "", "New setting."},
            {"output_format_parquet_datetime_as_uint32", true, false, "Write DateTime as DateTime64(3) instead of UInt32 (these are the two Parquet types closest to DateTime)."},
            {"skip_redundant_aliases_in_udf", false, false, "When enabled, this allows you to use the same user defined function several times for several materialized columns in the same table."},
            {"parallel_replicas_index_analysis_only_on_coordinator", true, true, "Index analysis done only on replica-coordinator and skipped on other replicas. Effective only with enabled parallel_replicas_local_plan"}, // enabling it was moved to 24.10
            {"least_greatest_legacy_null_behavior", true, false, "New setting"},
            {"use_concurrency_control", false, true, "Enable concurrency control by default"},
            {"join_algorithm", "default", "direct,parallel_hash,hash", "'default' was deprecated in favor of explicitly specified join algorithms, also parallel_hash is now preferred over hash"},
            /// Release closed. Please use 25.1
        });
        addSettingsChanges(settings_changes_history, "24.11",
        {
            {"validate_mutation_query", false, true, "New setting to validate mutation queries by default."},
            {"enable_job_stack_trace", false, false, "Enables collecting stack traces from job's scheduling. Disabled by default to avoid performance overhead."},
            {"allow_suspicious_types_in_group_by", true, false, "Don't allow Variant/Dynamic types in GROUP BY by default"},
            {"allow_suspicious_types_in_order_by", true, false, "Don't allow Variant/Dynamic types in ORDER BY by default"},
            {"distributed_cache_discard_connection_if_unread_data", true, true, "New setting"},
            {"filesystem_cache_enable_background_download_for_metadata_files_in_packed_storage", true, true, "New setting"},
            {"filesystem_cache_enable_background_download_during_fetch", true, true, "New setting"},
            {"azure_check_objects_after_upload", false, false, "Check each uploaded object in azure blob storage to be sure that upload was successful"},
            {"backup_restore_keeper_max_retries", 20, 1000, "Should be big enough so the whole operation BACKUP or RESTORE operation won't fail because of a temporary [Zoo]Keeper failure in the middle of it."},
            {"backup_restore_failure_after_host_disconnected_for_seconds", 0, 3600, "New setting."},
            {"backup_restore_keeper_max_retries_while_initializing", 0, 20, "New setting."},
            {"backup_restore_keeper_max_retries_while_handling_error", 0, 20, "New setting."},
            {"backup_restore_finish_timeout_after_error_sec", 0, 180, "New setting."},
            {"query_plan_merge_filters", false, true, "Allow to merge filters in the query plan. This is required to properly support filter-push-down with a new analyzer."},
            {"parallel_replicas_local_plan", false, true, "Use local plan for local replica in a query with parallel replicas"},
            {"merge_tree_use_v1_object_and_dynamic_serialization", true, false, "Add new serialization V2 version for JSON and Dynamic types"},
            {"min_joined_block_size_bytes", 524288, 524288, "New setting."},
            {"allow_experimental_bfloat16_type", false, false, "Add new experimental BFloat16 type"},
            {"filesystem_cache_skip_download_if_exceeds_per_query_cache_write_limit", 1, 1, "Rename of setting skip_download_if_exceeds_query_cache_limit"},
            {"filesystem_cache_prefer_bigger_buffer_size", true, true, "New setting"},
            {"read_in_order_use_virtual_row", false, false, "Use virtual row while reading in order of primary key or its monotonic function fashion. It is useful when searching over multiple parts as only relevant ones are touched."},
            {"s3_skip_empty_files", false, true, "We hope it will provide better UX"},
            {"filesystem_cache_boundary_alignment", 0, 0, "New setting"},
            {"push_external_roles_in_interserver_queries", false, true, "New setting."},
            {"enable_variant_type", false, false, "Add alias to allow_experimental_variant_type"},
            {"enable_dynamic_type", false, false, "Add alias to allow_experimental_dynamic_type"},
            {"enable_json_type", false, false, "Add alias to allow_experimental_json_type"},
        });
        addSettingsChanges(settings_changes_history, "24.10",
        {
            {"query_metric_log_interval", 0, -1, "New setting."},
            {"enforce_strict_identifier_format", false, false, "New setting."},
            {"enable_parsing_to_custom_serialization", false, true, "New setting"},
            {"mongodb_throw_on_unsupported_query", false, true, "New setting."},
            {"enable_parallel_replicas", false, false, "Parallel replicas with read tasks became the Beta tier feature."},
            {"parallel_replicas_mode", "read_tasks", "read_tasks", "This setting was introduced as a part of making parallel replicas feature Beta"},
            {"filesystem_cache_name", "", "", "Filesystem cache name to use for stateless table engines or data lakes"},
            {"restore_replace_external_dictionary_source_to_null", false, false, "New setting."},
            {"show_create_query_identifier_quoting_rule", "when_necessary", "when_necessary", "New setting."},
            {"show_create_query_identifier_quoting_style", "Backticks", "Backticks", "New setting."},
            {"merge_tree_min_read_task_size", 8, 8, "New setting"},
            {"merge_tree_min_rows_for_concurrent_read_for_remote_filesystem", (20 * 8192), 0, "Setting is deprecated"},
            {"merge_tree_min_bytes_for_concurrent_read_for_remote_filesystem", (24 * 10 * 1024 * 1024), 0, "Setting is deprecated"},
            {"implicit_select", false, false, "A new setting."},
            {"output_format_native_write_json_as_string", false, false, "Add new setting to allow write JSON column as single String column in Native format"},
            {"output_format_binary_write_json_as_string", false, false, "Add new setting to write values of JSON type as JSON string in RowBinary output format"},
            {"input_format_binary_read_json_as_string", false, false, "Add new setting to read values of JSON type as JSON string in RowBinary input format"},
            {"min_free_disk_bytes_to_perform_insert", 0, 0, "New setting."},
            {"min_free_disk_ratio_to_perform_insert", 0.0, 0.0, "New setting."},
            {"parallel_replicas_local_plan", false, true, "Use local plan for local replica in a query with parallel replicas"},
            {"enable_named_columns_in_function_tuple", false, false, "Disabled pending usability improvements"},
            {"cloud_mode_database_engine", 1, 1, "A setting for ClickHouse Cloud"},
            {"allow_experimental_shared_set_join", 0, 0, "A setting for ClickHouse Cloud"},
            {"read_through_distributed_cache", 0, 0, "A setting for ClickHouse Cloud"},
            {"write_through_distributed_cache", 0, 0, "A setting for ClickHouse Cloud"},
            {"distributed_cache_throw_on_error", 0, 0, "A setting for ClickHouse Cloud"},
            {"distributed_cache_log_mode", "on_error", "on_error", "A setting for ClickHouse Cloud"},
            {"distributed_cache_fetch_metrics_only_from_current_az", 1, 1, "A setting for ClickHouse Cloud"},
            {"distributed_cache_connect_max_tries", 20, 20, "A setting for ClickHouse Cloud"},
            {"distributed_cache_receive_response_wait_milliseconds", 60000, 60000, "A setting for ClickHouse Cloud"},
            {"distributed_cache_receive_timeout_milliseconds", 10000, 10000, "A setting for ClickHouse Cloud"},
            {"distributed_cache_wait_connection_from_pool_milliseconds", 100, 100, "A setting for ClickHouse Cloud"},
            {"distributed_cache_bypass_connection_pool", 0, 0, "A setting for ClickHouse Cloud"},
            {"distributed_cache_pool_behaviour_on_limit", "allocate_bypassing_pool", "allocate_bypassing_pool", "A setting for ClickHouse Cloud"},
            {"distributed_cache_read_alignment", 0, 0, "A setting for ClickHouse Cloud"},
            {"distributed_cache_max_unacked_inflight_packets", 10, 10, "A setting for ClickHouse Cloud"},
            {"distributed_cache_data_packet_ack_window", 5, 5, "A setting for ClickHouse Cloud"},
            {"input_format_parquet_enable_row_group_prefetch", false, true, "Enable row group prefetching during parquet parsing. Currently, only single-threaded parsing can prefetch."},
            {"input_format_orc_dictionary_as_low_cardinality", false, true, "Treat ORC dictionary encoded columns as LowCardinality columns while reading ORC files"},
            {"allow_experimental_refreshable_materialized_view", false, true, "Not experimental anymore"},
            {"max_parts_to_move", 0, 1000, "New setting"},
            {"hnsw_candidate_list_size_for_search", 64, 256, "New setting. Previously, the value was optionally specified in CREATE INDEX and 64 by default."},
            {"allow_reorder_prewhere_conditions", true, true, "New setting"},
            {"input_format_parquet_bloom_filter_push_down", false, false, "When reading Parquet files, skip whole row groups based on the WHERE/PREWHERE expressions and bloom filter in the Parquet metadata."},
            {"date_time_64_output_format_cut_trailing_zeros_align_to_groups_of_thousands", false, false, "Dynamically trim the trailing zeros of datetime64 values to adjust the output scale to (0, 3, 6), corresponding to 'seconds', 'milliseconds', and 'microseconds'."},
            {"parallel_replicas_index_analysis_only_on_coordinator", false, true, "Index analysis done only on replica-coordinator and skipped on other replicas. Effective only with enabled parallel_replicas_local_plan"},
            {"distributed_cache_discard_connection_if_unread_data", true, true, "New setting"},
            {"azure_check_objects_after_upload", false, false, "Check each uploaded object in azure blob storage to be sure that upload was successful"},
            {"backup_restore_keeper_max_retries", 20, 1000, "Should be big enough so the whole operation BACKUP or RESTORE operation won't fail because of a temporary [Zoo]Keeper failure in the middle of it."},
            {"backup_restore_failure_after_host_disconnected_for_seconds", 0, 3600, "New setting."},
            {"backup_restore_keeper_max_retries_while_initializing", 0, 20, "New setting."},
            {"backup_restore_keeper_max_retries_while_handling_error", 0, 20, "New setting."},
            {"backup_restore_finish_timeout_after_error_sec", 0, 180, "New setting."},
        });
        addSettingsChanges(settings_changes_history, "24.9",
        {
            {"output_format_orc_dictionary_key_size_threshold", 0.0, 0.0, "For a string column in ORC output format, if the number of distinct values is greater than this fraction of the total number of non-null rows, turn off dictionary encoding. Otherwise dictionary encoding is enabled"},
            {"input_format_json_empty_as_default", false, false, "Added new setting to allow to treat empty fields in JSON input as default values."},
            {"input_format_try_infer_variants", false, false, "Try to infer Variant type in text formats when there is more than one possible type for column/array elements"},
            {"join_output_by_rowlist_perkey_rows_threshold", 0, 5, "The lower limit of per-key average rows in the right table to determine whether to output by row list in hash join."},
            {"create_if_not_exists", false, false, "New setting."},
            {"allow_materialized_view_with_bad_select", true, true, "Support (but not enable yet) stricter validation in CREATE MATERIALIZED VIEW"},
            {"parallel_replicas_mark_segment_size", 128, 0, "Value for this setting now determined automatically"},
            {"database_replicated_allow_replicated_engine_arguments", 1, 0, "Don't allow explicit arguments by default"},
            {"database_replicated_allow_explicit_uuid", 1, 0, "Added a new setting to disallow explicitly specifying table UUID"},
            {"parallel_replicas_local_plan", false, false, "Use local plan for local replica in a query with parallel replicas"},
            {"join_to_sort_minimum_perkey_rows", 0, 40, "The lower limit of per-key average rows in the right table to determine whether to rerange the right table by key in left or inner join. This setting ensures that the optimization is not applied for sparse table keys"},
            {"join_to_sort_maximum_table_rows", 0, 10000, "The maximum number of rows in the right table to determine whether to rerange the right table by key in left or inner join"},
            {"allow_experimental_join_right_table_sorting", false, false, "If it is set to true, and the conditions of `join_to_sort_minimum_perkey_rows` and `join_to_sort_maximum_table_rows` are met, rerange the right table by key to improve the performance in left or inner hash join"},
            {"mongodb_throw_on_unsupported_query", false, true, "New setting."},
            {"min_free_disk_bytes_to_perform_insert", 0, 0, "Maintain some free disk space bytes from inserts while still allowing for temporary writing."},
            {"min_free_disk_ratio_to_perform_insert", 0.0, 0.0, "Maintain some free disk space bytes expressed as ratio to total disk space from inserts while still allowing for temporary writing."},
        });
        addSettingsChanges(settings_changes_history, "24.8",
        {
            {"rows_before_aggregation", false, false, "Provide exact value for rows_before_aggregation statistic, represents the number of rows read before aggregation"},
            {"restore_replace_external_table_functions_to_null", false, false, "New setting."},
            {"restore_replace_external_engines_to_null", false, false, "New setting."},
            {"input_format_json_max_depth", 1000000, 1000, "It was unlimited in previous versions, but that was unsafe."},
            {"merge_tree_min_bytes_per_task_for_remote_reading", 4194304, 2097152, "Value is unified with `filesystem_prefetch_min_bytes_for_single_read_task`"},
            {"use_hive_partitioning", false, false, "Allows to use hive partitioning for File, URL, S3, AzureBlobStorage and HDFS engines."},
            {"allow_experimental_kafka_offsets_storage_in_keeper", false, false, "Allow the usage of experimental Kafka storage engine that stores the committed offsets in ClickHouse Keeper"},
            {"allow_archive_path_syntax", true, true, "Added new setting to allow disabling archive path syntax."},
            {"query_cache_tag", "", "", "New setting for labeling query cache settings."},
            {"allow_experimental_time_series_table", false, false, "Added new setting to allow the TimeSeries table engine"},
            {"enable_analyzer", 1, 1, "Added an alias to a setting `allow_experimental_analyzer`."},
            {"optimize_functions_to_subcolumns", false, true, "Enabled settings by default"},
            {"allow_experimental_json_type", false, false, "Add new experimental JSON type"},
            {"use_json_alias_for_old_object_type", true, false, "Use JSON type alias to create new JSON type"},
            {"type_json_skip_duplicated_paths", false, false, "Allow to skip duplicated paths during JSON parsing"},
            {"allow_experimental_vector_similarity_index", false, false, "Added new setting to allow experimental vector similarity indexes"},
            {"input_format_try_infer_datetimes_only_datetime64", true, false, "Allow to infer DateTime instead of DateTime64 in data formats"},
        });
        addSettingsChanges(settings_changes_history, "24.7",
        {
            {"output_format_parquet_write_page_index", false, true, "Add a possibility to write page index into parquet files."},
            {"output_format_binary_encode_types_in_binary_format", false, false, "Added new setting to allow to write type names in binary format in RowBinaryWithNamesAndTypes output format"},
            {"input_format_binary_decode_types_in_binary_format", false, false, "Added new setting to allow to read type names in binary format in RowBinaryWithNamesAndTypes input format"},
            {"output_format_native_encode_types_in_binary_format", false, false, "Added new setting to allow to write type names in binary format in Native output format"},
            {"input_format_native_decode_types_in_binary_format", false, false, "Added new setting to allow to read type names in binary format in Native output format"},
            {"read_in_order_use_buffering", false, true, "Use buffering before merging while reading in order of primary key"},
            {"enable_named_columns_in_function_tuple", false, false, "Generate named tuples in function tuple() when all names are unique and can be treated as unquoted identifiers."},
            {"optimize_trivial_insert_select", true, false, "The optimization does not make sense in many cases."},
            {"dictionary_validate_primary_key_type", false, false, "Validate primary key type for dictionaries. By default id type for simple layouts will be implicitly converted to UInt64."},
            {"collect_hash_table_stats_during_joins", false, true, "New setting."},
            {"max_size_to_preallocate_for_joins", 0, 100'000'000, "New setting."},
            {"input_format_orc_reader_time_zone_name", "GMT", "GMT", "The time zone name for ORC row reader, the default ORC row reader's time zone is GMT."},
            {"database_replicated_allow_heavy_create", true, false, "Long-running DDL queries (CREATE AS SELECT and POPULATE) for Replicated database engine was forbidden"},
            {"query_plan_merge_filters", false, false, "Allow to merge filters in the query plan"},
            {"azure_sdk_max_retries", 10, 10, "Maximum number of retries in azure sdk"},
            {"azure_sdk_retry_initial_backoff_ms", 10, 10, "Minimal backoff between retries in azure sdk"},
            {"azure_sdk_retry_max_backoff_ms", 1000, 1000, "Maximal backoff between retries in azure sdk"},
            {"ignore_on_cluster_for_replicated_named_collections_queries", false, false, "Ignore ON CLUSTER clause for replicated named collections management queries."},
            {"backup_restore_s3_retry_attempts", 1000,1000, "Setting for Aws::Client::RetryStrategy, Aws::Client does retries itself, 0 means no retries. It takes place only for backup/restore."},
            {"postgresql_connection_attempt_timeout", 2, 2, "Allow to control 'connect_timeout' parameter of PostgreSQL connection."},
            {"postgresql_connection_pool_retries", 2, 2, "Allow to control the number of retries in PostgreSQL connection pool."}
        });
        addSettingsChanges(settings_changes_history, "24.6",
        {
            {"materialize_skip_indexes_on_insert", true, true, "Added new setting to allow to disable materialization of skip indexes on insert"},
            {"materialize_statistics_on_insert", true, true, "Added new setting to allow to disable materialization of statistics on insert"},
            {"input_format_parquet_use_native_reader", false, false, "When reading Parquet files, to use native reader instead of arrow reader."},
            {"hdfs_throw_on_zero_files_match", false, false, "Allow to throw an error when ListObjects request cannot match any files in HDFS engine instead of empty query result"},
            {"azure_throw_on_zero_files_match", false, false, "Allow to throw an error when ListObjects request cannot match any files in AzureBlobStorage engine instead of empty query result"},
            {"s3_validate_request_settings", true, true, "Allow to disable S3 request settings validation"},
            {"allow_experimental_full_text_index", false, false, "Enable experimental full-text index"},
            {"azure_skip_empty_files", false, false, "Allow to skip empty files in azure table engine"},
            {"hdfs_ignore_file_doesnt_exist", false, false, "Allow to return 0 rows when the requested files don't exist instead of throwing an exception in HDFS table engine"},
            {"azure_ignore_file_doesnt_exist", false, false, "Allow to return 0 rows when the requested files don't exist instead of throwing an exception in AzureBlobStorage table engine"},
            {"s3_ignore_file_doesnt_exist", false, false, "Allow to return 0 rows when the requested files don't exist instead of throwing an exception in S3 table engine"},
            {"s3_max_part_number", 10000, 10000, "Maximum part number number for s3 upload part"},
            {"s3_max_single_operation_copy_size", 32 * 1024 * 1024, 32 * 1024 * 1024, "Maximum size for a single copy operation in s3"},
            {"input_format_parquet_max_block_size", 8192, DEFAULT_BLOCK_SIZE, "Increase block size for parquet reader."},
            {"input_format_parquet_prefer_block_bytes", 0, DEFAULT_BLOCK_SIZE * 256, "Average block bytes output by parquet reader."},
            {"enable_blob_storage_log", true, true, "Write information about blob storage operations to system.blob_storage_log table"},
            {"allow_deprecated_snowflake_conversion_functions", true, false, "Disabled deprecated functions snowflakeToDateTime[64] and dateTime[64]ToSnowflake."},
            {"allow_statistic_optimize", false, false, "Old setting which popped up here being renamed."},
            {"allow_experimental_statistic", false, false, "Old setting which popped up here being renamed."},
            {"allow_statistics_optimize", false, false, "The setting was renamed. The previous name is `allow_statistic_optimize`."},
            {"allow_experimental_statistics", false, false, "The setting was renamed. The previous name is `allow_experimental_statistic`."},
            {"enable_vertical_final", false, true, "Enable vertical final by default again after fixing bug"},
            {"parallel_replicas_custom_key_range_lower", 0, 0, "Add settings to control the range filter when using parallel replicas with dynamic shards"},
            {"parallel_replicas_custom_key_range_upper", 0, 0, "Add settings to control the range filter when using parallel replicas with dynamic shards. A value of 0 disables the upper limit"},
            {"output_format_pretty_display_footer_column_names", 0, 1, "Add a setting to display column names in the footer if there are many rows. Threshold value is controlled by output_format_pretty_display_footer_column_names_min_rows."},
            {"output_format_pretty_display_footer_column_names_min_rows", 0, 50, "Add a setting to control the threshold value for setting output_format_pretty_display_footer_column_names_min_rows. Default 50."},
            {"output_format_csv_serialize_tuple_into_separate_columns", true, true, "A new way of how interpret tuples in CSV format was added."},
            {"input_format_csv_deserialize_separate_columns_into_tuple", true, true, "A new way of how interpret tuples in CSV format was added."},
            {"input_format_csv_try_infer_strings_from_quoted_tuples", true, true, "A new way of how interpret tuples in CSV format was added."},
        });
        addSettingsChanges(settings_changes_history, "24.5",
        {
            {"allow_deprecated_error_prone_window_functions", true, false, "Allow usage of deprecated error prone window functions (neighbor, runningAccumulate, runningDifferenceStartingWithFirstValue, runningDifference)"},
            {"allow_experimental_join_condition", false, false, "Support join with inequal conditions which involve columns from both left and right table. e.g. t1.y < t2.y."},
            {"input_format_tsv_crlf_end_of_line", false, false, "Enables reading of CRLF line endings with TSV formats"},
            {"output_format_parquet_use_custom_encoder", false, true, "Enable custom Parquet encoder."},
            {"cross_join_min_rows_to_compress", 0, 10000000, "Minimal count of rows to compress block in CROSS JOIN. Zero value means - disable this threshold. This block is compressed when any of the two thresholds (by rows or by bytes) are reached."},
            {"cross_join_min_bytes_to_compress", 0, 1_GiB, "Minimal size of block to compress in CROSS JOIN. Zero value means - disable this threshold. This block is compressed when any of the two thresholds (by rows or by bytes) are reached."},
            {"http_max_chunk_size", 0, 0, "Internal limitation"},
            {"prefer_external_sort_block_bytes", 0, DEFAULT_BLOCK_SIZE * 256, "Prefer maximum block bytes for external sort, reduce the memory usage during merging."},
            {"input_format_force_null_for_omitted_fields", false, false, "Disable type-defaults for omitted fields when needed"},
            {"cast_string_to_dynamic_use_inference", false, false, "Add setting to allow converting String to Dynamic through parsing"},
            {"allow_experimental_dynamic_type", false, false, "Add new experimental Dynamic type"},
            {"azure_max_blocks_in_multipart_upload", 50000, 50000, "Maximum number of blocks in multipart upload for Azure."},
            {"allow_archive_path_syntax", false, true, "Added new setting to allow disabling archive path syntax."},
        });
        addSettingsChanges(settings_changes_history, "24.4",
        {
            {"input_format_json_throw_on_bad_escape_sequence", true, true, "Allow to save JSON strings with bad escape sequences"},
            {"max_parsing_threads", 0, 0, "Add a separate setting to control number of threads in parallel parsing from files"},
            {"ignore_drop_queries_probability", 0, 0, "Allow to ignore drop queries in server with specified probability for testing purposes"},
            {"lightweight_deletes_sync", 2, 2, "The same as 'mutation_sync', but controls only execution of lightweight deletes"},
            {"query_cache_system_table_handling", "save", "throw", "The query cache no longer caches results of queries against system tables"},
            {"input_format_json_ignore_unnecessary_fields", false, true, "Ignore unnecessary fields and not parse them. Enabling this may not throw exceptions on json strings of invalid format or with duplicated fields"},
            {"input_format_hive_text_allow_variable_number_of_columns", false, true, "Ignore extra columns in Hive Text input (if file has more columns than expected) and treat missing fields in Hive Text input as default values."},
            {"allow_experimental_database_replicated", false, true, "Database engine Replicated is now in Beta stage"},
            {"temporary_data_in_cache_reserve_space_wait_lock_timeout_milliseconds", (10 * 60 * 1000), (10 * 60 * 1000), "Wait time to lock cache for sapce reservation in temporary data in filesystem cache"},
            {"optimize_rewrite_sum_if_to_count_if", false, true, "Only available for the analyzer, where it works correctly"},
            {"azure_allow_parallel_part_upload", "true", "true", "Use multiple threads for azure multipart upload."},
            {"max_recursive_cte_evaluation_depth", DBMS_RECURSIVE_CTE_MAX_EVALUATION_DEPTH, DBMS_RECURSIVE_CTE_MAX_EVALUATION_DEPTH, "Maximum limit on recursive CTE evaluation depth"},
            {"query_plan_convert_outer_join_to_inner_join", false, true, "Allow to convert OUTER JOIN to INNER JOIN if filter after JOIN always filters default values"},
        });
        addSettingsChanges(settings_changes_history, "24.3",
        {
            {"s3_connect_timeout_ms", 1000, 1000, "Introduce new dedicated setting for s3 connection timeout"},
            {"allow_experimental_shared_merge_tree", false, true, "The setting is obsolete"},
            {"use_page_cache_for_disks_without_file_cache", false, false, "Added userspace page cache"},
            {"read_from_page_cache_if_exists_otherwise_bypass_cache", false, false, "Added userspace page cache"},
            {"page_cache_inject_eviction", false, false, "Added userspace page cache"},
            {"default_table_engine", "None", "MergeTree", "Set default table engine to MergeTree for better usability"},
            {"input_format_json_use_string_type_for_ambiguous_paths_in_named_tuples_inference_from_objects", false, false, "Allow to use String type for ambiguous paths during named tuple inference from JSON objects"},
            {"traverse_shadow_remote_data_paths", false, false, "Traverse shadow directory when query system.remote_data_paths."},
            {"throw_if_deduplication_in_dependent_materialized_views_enabled_with_async_insert", false, true, "Deduplication in dependent materialized view cannot work together with async inserts."},
            {"parallel_replicas_allow_in_with_subquery", false, true, "If true, subquery for IN will be executed on every follower replica"},
            {"log_processors_profiles", false, true, "Enable by default"},
            {"function_locate_has_mysql_compatible_argument_order", false, true, "Increase compatibility with MySQL's locate function."},
            {"allow_suspicious_primary_key", true, false, "Forbid suspicious PRIMARY KEY/ORDER BY for MergeTree (i.e. SimpleAggregateFunction)"},
            {"filesystem_cache_reserve_space_wait_lock_timeout_milliseconds", 1000, 1000, "Wait time to lock cache for sapce reservation in filesystem cache"},
            {"max_parser_backtracks", 0, 1000000, "Limiting the complexity of parsing"},
            {"analyzer_compatibility_join_using_top_level_identifier", false, false, "Force to resolve identifier in JOIN USING from projection"},
            {"distributed_insert_skip_read_only_replicas", false, false, "If true, INSERT into Distributed will skip read-only replicas"},
            {"keeper_max_retries", 10, 10, "Max retries for general keeper operations"},
            {"keeper_retry_initial_backoff_ms", 100, 100, "Initial backoff timeout for general keeper operations"},
            {"keeper_retry_max_backoff_ms", 5000, 5000, "Max backoff timeout for general keeper operations"},
            {"s3queue_allow_experimental_sharded_mode", false, false, "Enable experimental sharded mode of S3Queue table engine. It is experimental because it will be rewritten"},
            {"allow_experimental_analyzer", false, true, "Enable analyzer and planner by default."},
            {"merge_tree_read_split_ranges_into_intersecting_and_non_intersecting_injection_probability", 0.0, 0.0, "For testing of `PartsSplitter` - split read ranges into intersecting and non intersecting every time you read from MergeTree with the specified probability."},
            {"allow_get_client_http_header", false, false, "Introduced a new function."},
            {"output_format_pretty_row_numbers", false, true, "It is better for usability."},
            {"output_format_pretty_max_value_width_apply_for_single_value", true, false, "Single values in Pretty formats won't be cut."},
            {"output_format_parquet_string_as_string", false, true, "ClickHouse allows arbitrary binary data in the String data type, which is typically UTF-8. Parquet/ORC/Arrow Strings only support UTF-8. That's why you can choose which Arrow's data type to use for the ClickHouse String data type - String or Binary. While Binary would be more correct and compatible, using String by default will correspond to user expectations in most cases."},
            {"output_format_orc_string_as_string", false, true, "ClickHouse allows arbitrary binary data in the String data type, which is typically UTF-8. Parquet/ORC/Arrow Strings only support UTF-8. That's why you can choose which Arrow's data type to use for the ClickHouse String data type - String or Binary. While Binary would be more correct and compatible, using String by default will correspond to user expectations in most cases."},
            {"output_format_arrow_string_as_string", false, true, "ClickHouse allows arbitrary binary data in the String data type, which is typically UTF-8. Parquet/ORC/Arrow Strings only support UTF-8. That's why you can choose which Arrow's data type to use for the ClickHouse String data type - String or Binary. While Binary would be more correct and compatible, using String by default will correspond to user expectations in most cases."},
            {"output_format_parquet_compression_method", "lz4", "zstd", "Parquet/ORC/Arrow support many compression methods, including lz4 and zstd. ClickHouse supports each and every compression method. Some inferior tools, such as 'duckdb', lack support for the faster `lz4` compression method, that's why we set zstd by default."},
            {"output_format_orc_compression_method", "lz4", "zstd", "Parquet/ORC/Arrow support many compression methods, including lz4 and zstd. ClickHouse supports each and every compression method. Some inferior tools, such as 'duckdb', lack support for the faster `lz4` compression method, that's why we set zstd by default."},
            {"output_format_pretty_highlight_digit_groups", false, true, "If enabled and if output is a terminal, highlight every digit corresponding to the number of thousands, millions, etc. with underline."},
            {"geo_distance_returns_float64_on_float64_arguments", false, true, "Increase the default precision."},
            {"azure_max_inflight_parts_for_one_file", 20, 20, "The maximum number of a concurrent loaded parts in multipart upload request. 0 means unlimited."},
            {"azure_strict_upload_part_size", 0, 0, "The exact size of part to upload during multipart upload to Azure blob storage."},
            {"azure_min_upload_part_size", 16*1024*1024, 16*1024*1024, "The minimum size of part to upload during multipart upload to Azure blob storage."},
            {"azure_max_upload_part_size", 5ull*1024*1024*1024, 5ull*1024*1024*1024, "The maximum size of part to upload during multipart upload to Azure blob storage."},
            {"azure_upload_part_size_multiply_factor", 2, 2, "Multiply azure_min_upload_part_size by this factor each time azure_multiply_parts_count_threshold parts were uploaded from a single write to Azure blob storage."},
            {"azure_upload_part_size_multiply_parts_count_threshold", 500, 500, "Each time this number of parts was uploaded to Azure blob storage, azure_min_upload_part_size is multiplied by azure_upload_part_size_multiply_factor."},
            {"output_format_csv_serialize_tuple_into_separate_columns", true, true, "A new way of how interpret tuples in CSV format was added."},
            {"input_format_csv_deserialize_separate_columns_into_tuple", true, true, "A new way of how interpret tuples in CSV format was added."},
            {"input_format_csv_try_infer_strings_from_quoted_tuples", true, true, "A new way of how interpret tuples in CSV format was added."},
        });
        addSettingsChanges(settings_changes_history, "24.2",
        {
            {"allow_suspicious_variant_types", true, false, "Don't allow creating Variant type with suspicious variants by default"},
            {"validate_experimental_and_suspicious_types_inside_nested_types", false, true, "Validate usage of experimental and suspicious types inside nested types"},
            {"output_format_values_escape_quote_with_quote", false, false, "If true escape ' with '', otherwise quoted with \\'"},
            {"output_format_pretty_single_large_number_tip_threshold", 0, 1'000'000, "Print a readable number tip on the right side of the table if the block consists of a single number which exceeds this value (except 0)"},
            {"input_format_try_infer_exponent_floats", true, false, "Don't infer floats in exponential notation by default"},
            {"query_plan_optimize_prewhere", true, true, "Allow to push down filter to PREWHERE expression for supported storages"},
            {"async_insert_max_data_size", 1000000, 10485760, "The previous value appeared to be too small."},
            {"async_insert_poll_timeout_ms", 10, 10, "Timeout in milliseconds for polling data from asynchronous insert queue"},
            {"async_insert_use_adaptive_busy_timeout", false, true, "Use adaptive asynchronous insert timeout"},
            {"async_insert_busy_timeout_min_ms", 50, 50, "The minimum value of the asynchronous insert timeout in milliseconds; it also serves as the initial value, which may be increased later by the adaptive algorithm"},
            {"async_insert_busy_timeout_max_ms", 200, 200, "The minimum value of the asynchronous insert timeout in milliseconds; async_insert_busy_timeout_ms is aliased to async_insert_busy_timeout_max_ms"},
            {"async_insert_busy_timeout_increase_rate", 0.2, 0.2, "The exponential growth rate at which the adaptive asynchronous insert timeout increases"},
            {"async_insert_busy_timeout_decrease_rate", 0.2, 0.2, "The exponential growth rate at which the adaptive asynchronous insert timeout decreases"},
            {"format_template_row_format", "", "", "Template row format string can be set directly in query"},
            {"format_template_resultset_format", "", "", "Template result set format string can be set in query"},
            {"split_parts_ranges_into_intersecting_and_non_intersecting_final", true, true, "Allow to split parts ranges into intersecting and non intersecting during FINAL optimization"},
            {"split_intersecting_parts_ranges_into_layers_final", true, true, "Allow to split intersecting parts ranges into layers during FINAL optimization"},
            {"azure_max_single_part_copy_size", 256*1024*1024, 256*1024*1024, "The maximum size of object to copy using single part copy to Azure blob storage."},
            {"min_external_table_block_size_rows", DEFAULT_INSERT_BLOCK_SIZE, DEFAULT_INSERT_BLOCK_SIZE, "Squash blocks passed to external table to specified size in rows, if blocks are not big enough"},
            {"min_external_table_block_size_bytes", DEFAULT_INSERT_BLOCK_SIZE * 256, DEFAULT_INSERT_BLOCK_SIZE * 256, "Squash blocks passed to external table to specified size in bytes, if blocks are not big enough."},
            {"parallel_replicas_prefer_local_join", true, true, "If true, and JOIN can be executed with parallel replicas algorithm, and all storages of right JOIN part are *MergeTree, local JOIN will be used instead of GLOBAL JOIN."},
            {"optimize_time_filter_with_preimage", true, true, "Optimize Date and DateTime predicates by converting functions into equivalent comparisons without conversions (e.g. toYear(col) = 2023 -> col >= '2023-01-01' AND col <= '2023-12-31')"},
            {"extract_key_value_pairs_max_pairs_per_row", 0, 0, "Max number of pairs that can be produced by the `extractKeyValuePairs` function. Used as a safeguard against consuming too much memory."},
            {"default_view_definer", "CURRENT_USER", "CURRENT_USER", "Allows to set default `DEFINER` option while creating a view"},
            {"default_materialized_view_sql_security", "DEFINER", "DEFINER", "Allows to set a default value for SQL SECURITY option when creating a materialized view"},
            {"default_normal_view_sql_security", "INVOKER", "INVOKER", "Allows to set default `SQL SECURITY` option while creating a normal view"},
            {"mysql_map_string_to_text_in_show_columns", false, true, "Reduce the configuration effort to connect ClickHouse with BI tools."},
            {"mysql_map_fixed_string_to_text_in_show_columns", false, true, "Reduce the configuration effort to connect ClickHouse with BI tools."},
        });
        addSettingsChanges(settings_changes_history, "24.1",
        {
            {"print_pretty_type_names", false, true, "Better user experience."},
            {"input_format_json_read_bools_as_strings", false, true, "Allow to read bools as strings in JSON formats by default"},
            {"output_format_arrow_use_signed_indexes_for_dictionary", false, true, "Use signed indexes type for Arrow dictionaries by default as it's recommended"},
            {"allow_experimental_variant_type", false, false, "Add new experimental Variant type"},
            {"use_variant_as_common_type", false, false, "Allow to use Variant in if/multiIf if there is no common type"},
            {"output_format_arrow_use_64_bit_indexes_for_dictionary", false, false, "Allow to use 64 bit indexes type in Arrow dictionaries"},
            {"parallel_replicas_mark_segment_size", 128, 128, "Add new setting to control segment size in new parallel replicas coordinator implementation"},
            {"ignore_materialized_views_with_dropped_target_table", false, false, "Add new setting to allow to ignore materialized views with dropped target table"},
            {"output_format_compression_level", 3, 3, "Allow to change compression level in the query output"},
            {"output_format_compression_zstd_window_log", 0, 0, "Allow to change zstd window log in the query output when zstd compression is used"},
            {"enable_zstd_qat_codec", false, false, "Add new ZSTD_QAT codec"},
            {"enable_vertical_final", false, true, "Use vertical final by default"},
            {"output_format_arrow_use_64_bit_indexes_for_dictionary", false, false, "Allow to use 64 bit indexes type in Arrow dictionaries"},
            {"max_rows_in_set_to_optimize_join", 100000, 0, "Disable join optimization as it prevents from read in order optimization"},
            {"output_format_pretty_color", true, "auto", "Setting is changed to allow also for auto value, disabling ANSI escapes if output is not a tty"},
            {"function_visible_width_behavior", 0, 1, "We changed the default behavior of `visibleWidth` to be more precise"},
            {"max_estimated_execution_time", 0, 0, "Separate max_execution_time and max_estimated_execution_time"},
            {"iceberg_engine_ignore_schema_evolution", false, false, "Allow to ignore schema evolution in Iceberg table engine"},
            {"optimize_injective_functions_in_group_by", false, true, "Replace injective functions by it's arguments in GROUP BY section in analyzer"},
            {"update_insert_deduplication_token_in_dependent_materialized_views", false, false, "Allow to update insert deduplication token with table identifier during insert in dependent materialized views"},
            {"azure_max_unexpected_write_error_retries", 4, 4, "The maximum number of retries in case of unexpected errors during Azure blob storage write"},
            {"split_parts_ranges_into_intersecting_and_non_intersecting_final", false, true, "Allow to split parts ranges into intersecting and non intersecting during FINAL optimization"},
            {"split_intersecting_parts_ranges_into_layers_final", true, true, "Allow to split intersecting parts ranges into layers during FINAL optimization"}
        });
        addSettingsChanges(settings_changes_history, "23.12",
        {
            {"allow_suspicious_ttl_expressions", true, false, "It is a new setting, and in previous versions the behavior was equivalent to allowing."},
            {"input_format_parquet_allow_missing_columns", false, true, "Allow missing columns in Parquet files by default"},
            {"input_format_orc_allow_missing_columns", false, true, "Allow missing columns in ORC files by default"},
            {"input_format_arrow_allow_missing_columns", false, true, "Allow missing columns in Arrow files by default"}
        });
        addSettingsChanges(settings_changes_history, "23.11",
        {
            {"parsedatetime_parse_without_leading_zeros", false, true, "Improved compatibility with MySQL DATE_FORMAT/STR_TO_DATE"}
        });
        addSettingsChanges(settings_changes_history, "23.9",
        {
            {"optimize_group_by_constant_keys", false, true, "Optimize group by constant keys by default"},
            {"input_format_json_try_infer_named_tuples_from_objects", false, true, "Try to infer named Tuples from JSON objects by default"},
            {"input_format_json_read_numbers_as_strings", false, true, "Allow to read numbers as strings in JSON formats by default"},
            {"input_format_json_read_arrays_as_strings", false, true, "Allow to read arrays as strings in JSON formats by default"},
            {"input_format_json_infer_incomplete_types_as_strings", false, true, "Allow to infer incomplete types as Strings in JSON formats by default"},
            {"input_format_json_try_infer_numbers_from_strings", true, false, "Don't infer numbers from strings in JSON formats by default to prevent possible parsing errors"},
            {"http_write_exception_in_output_format", false, true, "Output valid JSON/XML on exception in HTTP streaming."}
        });
        addSettingsChanges(settings_changes_history, "23.8",
        {
            {"rewrite_count_distinct_if_with_count_distinct_implementation", false, true, "Rewrite countDistinctIf with count_distinct_implementation configuration"}
        });
        addSettingsChanges(settings_changes_history, "23.7",
        {
            {"function_sleep_max_microseconds_per_block", 0, 3000000, "In previous versions, the maximum sleep time of 3 seconds was applied only for `sleep`, but not for `sleepEachRow` function. In the new version, we introduce this setting. If you set compatibility with the previous versions, we will disable the limit altogether."}
        });
        addSettingsChanges(settings_changes_history, "23.6",
        {
            {"http_send_timeout", 180, 30, "3 minutes seems crazy long. Note that this is timeout for a single network write call, not for the whole upload operation."},
            {"http_receive_timeout", 180, 30, "See http_send_timeout."}
        });
        addSettingsChanges(settings_changes_history, "23.5",
        {
            {"input_format_parquet_preserve_order", true, false, "Allow Parquet reader to reorder rows for better parallelism."},
            {"parallelize_output_from_storages", false, true, "Allow parallelism when executing queries that read from file/url/s3/etc. This may reorder rows."},
            {"use_with_fill_by_sorting_prefix", false, true, "Columns preceding WITH FILL columns in ORDER BY clause form sorting prefix. Rows with different values in sorting prefix are filled independently"},
            {"output_format_parquet_compliant_nested_types", false, true, "Change an internal field name in output Parquet file schema."}
        });
        addSettingsChanges(settings_changes_history, "23.4",
        {
            {"allow_suspicious_indices", true, false, "If true, index can defined with identical expressions"},
            {"allow_nonconst_timezone_arguments", true, false, "Allow non-const timezone arguments in certain time-related functions like toTimeZone(), fromUnixTimestamp*(), snowflakeToDateTime*()."},
            {"connect_timeout_with_failover_ms", 50, 1000, "Increase default connect timeout because of async connect"},
            {"connect_timeout_with_failover_secure_ms", 100, 1000, "Increase default secure connect timeout because of async connect"},
            {"hedged_connection_timeout_ms", 100, 50, "Start new connection in hedged requests after 50 ms instead of 100 to correspond with previous connect timeout"},
            {"formatdatetime_f_prints_single_zero", true, false, "Improved compatibility with MySQL DATE_FORMAT()/STR_TO_DATE()"},
            {"formatdatetime_parsedatetime_m_is_month_name", false, true, "Improved compatibility with MySQL DATE_FORMAT/STR_TO_DATE"}
        });
        addSettingsChanges(settings_changes_history, "23.3",
        {
            {"output_format_parquet_version", "1.0", "2.latest", "Use latest Parquet format version for output format"},
            {"input_format_json_ignore_unknown_keys_in_named_tuple", false, true, "Improve parsing JSON objects as named tuples"},
            {"input_format_native_allow_types_conversion", false, true, "Allow types conversion in Native input forma"},
            {"output_format_arrow_compression_method", "none", "lz4_frame", "Use lz4 compression in Arrow output format by default"},
            {"output_format_parquet_compression_method", "snappy", "lz4", "Use lz4 compression in Parquet output format by default"},
            {"output_format_orc_compression_method", "none", "lz4_frame", "Use lz4 compression in ORC output format by default"},
            {"async_query_sending_for_remote", false, true, "Create connections and send query async across shards"}
        });
        addSettingsChanges(settings_changes_history, "23.2",
        {
            {"output_format_parquet_fixed_string_as_fixed_byte_array", false, true, "Use Parquet FIXED_LENGTH_BYTE_ARRAY type for FixedString by default"},
            {"output_format_arrow_fixed_string_as_fixed_byte_array", false, true, "Use Arrow FIXED_SIZE_BINARY type for FixedString by default"},
            {"query_plan_remove_redundant_distinct", false, true, "Remove redundant Distinct step in query plan"},
            {"optimize_duplicate_order_by_and_distinct", true, false, "Remove duplicate ORDER BY and DISTINCT if it's possible"},
            {"insert_keeper_max_retries", 0, 20, "Enable reconnections to Keeper on INSERT, improve reliability"}
        });
        addSettingsChanges(settings_changes_history, "23.1",
        {
            {"input_format_json_read_objects_as_strings", 0, 1, "Enable reading nested json objects as strings while object type is experimental"},
            {"input_format_json_defaults_for_missing_elements_in_named_tuple", false, true, "Allow missing elements in JSON objects while reading named tuples by default"},
            {"input_format_csv_detect_header", false, true, "Detect header in CSV format by default"},
            {"input_format_tsv_detect_header", false, true, "Detect header in TSV format by default"},
            {"input_format_custom_detect_header", false, true, "Detect header in CustomSeparated format by default"},
            {"query_plan_remove_redundant_sorting", false, true, "Remove redundant sorting in query plan. For example, sorting steps related to ORDER BY clauses in subqueries"}
        });
        addSettingsChanges(settings_changes_history, "22.12",
        {
            {"max_size_to_preallocate_for_aggregation", 10'000'000, 100'000'000, "This optimizes performance"},
            {"query_plan_aggregation_in_order", 0, 1, "Enable some refactoring around query plan"},
            {"format_binary_max_string_size", 0, 1_GiB, "Prevent allocating large amount of memory"}
        });
        addSettingsChanges(settings_changes_history, "22.11",
        {
            {"use_structure_from_insertion_table_in_table_functions", 0, 2, "Improve using structure from insertion table in table functions"}
        });
        addSettingsChanges(settings_changes_history, "22.9",
        {
            {"force_grouping_standard_compatibility", false, true, "Make GROUPING function output the same as in SQL standard and other DBMS"}
        });
        addSettingsChanges(settings_changes_history, "22.7",
        {
            {"cross_to_inner_join_rewrite", 1, 2, "Force rewrite comma join to inner"},
            {"enable_positional_arguments", false, true, "Enable positional arguments feature by default"},
            {"format_csv_allow_single_quotes", true, false, "Most tools don't treat single quote in CSV specially, don't do it by default too"}
        });
        addSettingsChanges(settings_changes_history, "22.6",
        {
            {"output_format_json_named_tuples_as_objects", false, true, "Allow to serialize named tuples as JSON objects in JSON formats by default"},
            {"input_format_skip_unknown_fields", false, true, "Optimize reading subset of columns for some input formats"}
        });
        addSettingsChanges(settings_changes_history, "22.5",
        {
            {"memory_overcommit_ratio_denominator", 0, 1073741824, "Enable memory overcommit feature by default"},
            {"memory_overcommit_ratio_denominator_for_user", 0, 1073741824, "Enable memory overcommit feature by default"}
        });
        addSettingsChanges(settings_changes_history, "22.4",
        {
            {"allow_settings_after_format_in_insert", true, false, "Do not allow SETTINGS after FORMAT for INSERT queries because ClickHouse interpret SETTINGS as some values, which is misleading"}
        });
        addSettingsChanges(settings_changes_history, "22.3",
        {
            {"cast_ipv4_ipv6_default_on_conversion_error", true, false, "Make functions cast(value, 'IPv4') and cast(value, 'IPv6') behave same as toIPv4 and toIPv6 functions"}
        });
        addSettingsChanges(settings_changes_history, "21.12",
        {
            {"stream_like_engine_allow_direct_select", true, false, "Do not allow direct select for Kafka/RabbitMQ/FileLog by default"}
        });
        addSettingsChanges(settings_changes_history, "21.9",
        {
            {"output_format_decimal_trailing_zeros", true, false, "Do not output trailing zeros in text representation of Decimal types by default for better looking output"},
            {"use_hedged_requests", false, true, "Enable Hedged Requests feature by default"}
        });
        addSettingsChanges(settings_changes_history, "21.7",
        {
            {"legacy_column_name_of_tuple_literal", true, false, "Add this setting only for compatibility reasons. It makes sense to set to 'true', while doing rolling update of cluster from version lower than 21.7 to higher"}
        });
        addSettingsChanges(settings_changes_history, "21.5",
        {
            {"async_socket_for_remote", false, true, "Fix all problems and turn on asynchronous reads from socket for remote queries by default again"}
        });
        addSettingsChanges(settings_changes_history, "21.3",
        {
            {"async_socket_for_remote", true, false, "Turn off asynchronous reads from socket for remote queries because of some problems"},
            {"optimize_normalize_count_variants", false, true, "Rewrite aggregate functions that semantically equals to count() as count() by default"},
            {"normalize_function_names", false, true, "Normalize function names to their canonical names, this was needed for projection query routing"}
        });
        addSettingsChanges(settings_changes_history, "21.2",
        {
            {"enable_global_with_statement", false, true, "Propagate WITH statements to UNION queries and all subqueries by default"}
        });
        addSettingsChanges(settings_changes_history, "21.1",
        {
            {"insert_quorum_parallel", false, true, "Use parallel quorum inserts by default. It is significantly more convenient to use than sequential quorum inserts"},
            {"input_format_null_as_default", false, true, "Allow to insert NULL as default for input formats by default"},
            {"optimize_on_insert", false, true, "Enable data optimization on INSERT by default for better user experience"},
            {"use_compact_format_in_distributed_parts_names", false, true, "Use compact format for async INSERT into Distributed tables by default"}
        });
        addSettingsChanges(settings_changes_history, "20.10",
        {
            {"format_regexp_escaping_rule", "Escaped", "Raw", "Use Raw as default escaping rule for Regexp format to male the behaviour more like to what users expect"}
        });
        addSettingsChanges(settings_changes_history, "20.7",
        {
            {"show_table_uuid_in_table_create_query_if_not_nil", true, false, "Stop showing  UID of the table in its CREATE query for Engine=Atomic"}
        });
        addSettingsChanges(settings_changes_history, "20.5",
        {
            {"input_format_with_names_use_header", false, true, "Enable using header with names for formats with WithNames/WithNamesAndTypes suffixes"},
            {"allow_suspicious_codecs", true, false, "Don't allow to specify meaningless compression codecs"}
        });
        addSettingsChanges(settings_changes_history, "20.4",
        {
            {"validate_polygons", false, true, "Throw exception if polygon is invalid in function pointInPolygon by default instead of returning possibly wrong results"}
        });
        addSettingsChanges(settings_changes_history, "19.18",
        {
            {"enable_scalar_subquery_optimization", false, true, "Prevent scalar subqueries from (de)serializing large scalar values and possibly avoid running the same subquery more than once"}
        });
        addSettingsChanges(settings_changes_history, "19.14",
        {
            {"any_join_distinct_right_table_keys", true, false, "Disable ANY RIGHT and ANY FULL JOINs by default to avoid inconsistency"}
        });
        addSettingsChanges(settings_changes_history, "19.12",
        {
            {"input_format_defaults_for_omitted_fields", false, true, "Enable calculation of complex default expressions for omitted fields for some input formats, because it should be the expected behaviour"}
        });
        addSettingsChanges(settings_changes_history, "19.5",
        {
            {"max_partitions_per_insert_block", 0, 100, "Add a limit for the number of partitions in one block"}
        });
        addSettingsChanges(settings_changes_history, "18.12.17",
        {
            {"enable_optimize_predicate_expression", 0, 1, "Optimize predicates to subqueries by default"}
        });
    });
    return settings_changes_history;
}

const VersionToSettingsChangesMap & getMergeTreeSettingsChangesHistory()
{
    static VersionToSettingsChangesMap merge_tree_settings_changes_history;
    static std::once_flag initialized_flag;
    std::call_once(initialized_flag, [&]
    {
        addSettingsChanges(merge_tree_settings_changes_history, "25.6",
        {
            {"cache_populated_by_fetch_filename_regexp", "", "", "New setting"},
<<<<<<< HEAD
            {"allow_coalescing_columns_in_partition_or_order_key", false, false, "New setting to allow coalescing of partition or sorting key columns."},
            /// RELEASE CLOSED
=======
            {"allow_coalescing_columns_in_partition_or_order_key", true, false, "New setting to allow coalescing of partition or sorting key columns."},
>>>>>>> b4ae202b
        });
        addSettingsChanges(merge_tree_settings_changes_history, "25.5",
        {
            /// Release closed. Please use 25.6
            {"shared_merge_tree_enable_coordinated_merges", false, false, "New setting"},
            {"shared_merge_tree_merge_coordinator_merges_prepare_count", 100, 100, "New setting"},
            {"shared_merge_tree_merge_coordinator_fetch_fresh_metadata_period_ms", 10000, 10000, "New setting"},
            {"shared_merge_tree_merge_coordinator_max_merge_request_size", 20, 20, "New setting"},
            {"shared_merge_tree_merge_coordinator_election_check_period_ms", 30000, 30000, "New setting"},
            {"shared_merge_tree_merge_coordinator_min_period_ms", 1, 1, "New setting"},
            {"shared_merge_tree_merge_coordinator_max_period_ms", 10000, 10000, "New setting"},
            {"shared_merge_tree_merge_coordinator_factor", 2, 2, "New setting"},
            {"shared_merge_tree_merge_worker_fast_timeout_ms", 100, 100, "New setting"},
            {"shared_merge_tree_merge_worker_regular_timeout_ms", 10000, 10000, "New setting"},
            {"apply_patches_on_merge", true, true, "New setting"},
            {"remove_unused_patch_parts", true, true, "New setting"},
            {"write_marks_for_substreams_in_compact_parts", false, false, "New setting"},
            /// Release closed. Please use 25.6
        });
        addSettingsChanges(merge_tree_settings_changes_history, "25.4",
        {
            /// Release closed. Please use 25.5
            {"max_postpone_time_for_failed_replicated_fetches_ms", 0, 1ULL * 60 * 1000, "Added new setting to enable postponing fetch tasks in the replication queue."},
            {"max_postpone_time_for_failed_replicated_merges_ms", 0, 1ULL * 60 * 1000, "Added new setting to enable postponing merge tasks in the replication queue."},
            {"max_postpone_time_for_failed_replicated_tasks_ms", 0, 5ULL * 60 * 1000, "Added new setting to enable postponing tasks in the replication queue."},
            {"default_compression_codec", "", "", "New setting"},
            {"refresh_parts_interval", 0, 0, "A new setting"},
            {"max_merge_delayed_streams_for_parallel_write", 40, 40, "New setting"},
            {"allow_summing_columns_in_partition_or_order_key", true, false, "New setting to allow summing of partition or sorting key columns"},
            /// Release closed. Please use 25.5
        });
        addSettingsChanges(merge_tree_settings_changes_history, "25.3",
        {
            /// Release closed. Please use 25.4
            {"shared_merge_tree_enable_keeper_parts_extra_data", false, false, "New setting"},
            {"zero_copy_merge_mutation_min_parts_size_sleep_no_scale_before_lock", 0, 0, "New setting"},
            {"enable_replacing_merge_with_cleanup_for_min_age_to_force_merge", false, false, "New setting to allow automatic cleanup merges for ReplacingMergeTree"},
            /// Release closed. Please use 25.4
        });
        addSettingsChanges(merge_tree_settings_changes_history, "25.2",
        {
            /// Release closed. Please use 25.3
            {"shared_merge_tree_initial_parts_update_backoff_ms", 50, 50, "New setting"},
            {"shared_merge_tree_max_parts_update_backoff_ms", 5000, 5000, "New setting"},
            {"shared_merge_tree_interserver_http_connection_timeout_ms", 100, 100, "New setting"},
            {"columns_and_secondary_indices_sizes_lazy_calculation", true, true, "New setting to calculate columns and indices sizes lazily"},
            {"table_disk", false, false, "New setting"},
            {"allow_reduce_blocking_parts_task", false, true, "Now SMT will remove stale blocking parts from ZooKeeper by default"},
            {"shared_merge_tree_max_suspicious_broken_parts", 0, 0, "Max broken parts for SMT, if more - deny automatic detach"},
            {"shared_merge_tree_max_suspicious_broken_parts_bytes", 0, 0, "Max size of all broken parts for SMT, if more - deny automatic detach"},
            /// Release closed. Please use 25.3
        });
        addSettingsChanges(merge_tree_settings_changes_history, "25.1",
        {
            /// Release closed. Please use 25.2
            {"shared_merge_tree_try_fetch_part_in_memory_data_from_replicas", false, false, "New setting to fetch parts data from other replicas"},
            {"enable_max_bytes_limit_for_min_age_to_force_merge", false, false, "Added new setting to limit max bytes for min_age_to_force_merge."},
            {"enable_max_bytes_limit_for_min_age_to_force_merge", false, false, "New setting"},
            {"add_minmax_index_for_numeric_columns", false, false, "New setting"},
            {"add_minmax_index_for_string_columns", false, false, "New setting"},
            {"materialize_skip_indexes_on_merge", true, true, "New setting"},
            {"merge_max_bytes_to_prewarm_cache", 1ULL * 1024 * 1024 * 1024, 1ULL * 1024 * 1024 * 1024, "Cloud sync"},
            {"merge_total_max_bytes_to_prewarm_cache", 15ULL * 1024 * 1024 * 1024, 15ULL * 1024 * 1024 * 1024, "Cloud sync"},
            {"reduce_blocking_parts_sleep_ms", 5000, 5000, "Cloud sync"},
            {"number_of_partitions_to_consider_for_merge", 10, 10, "Cloud sync"},
            {"shared_merge_tree_enable_outdated_parts_check", true, true, "Cloud sync"},
            {"shared_merge_tree_max_parts_update_leaders_in_total", 6, 6, "Cloud sync"},
            {"shared_merge_tree_max_parts_update_leaders_per_az", 2, 2, "Cloud sync"},
            {"shared_merge_tree_leader_update_period_seconds", 30, 30, "Cloud sync"},
            {"shared_merge_tree_leader_update_period_random_add_seconds", 10, 10, "Cloud sync"},
            {"shared_merge_tree_read_virtual_parts_from_leader", true, true, "Cloud sync"},
            {"shared_merge_tree_interserver_http_timeout_ms", 10000, 10000, "Cloud sync"},
            {"shared_merge_tree_max_replicas_for_parts_deletion", 10, 10, "Cloud sync"},
            {"shared_merge_tree_max_replicas_to_merge_parts_for_each_parts_range", 5, 5, "Cloud sync"},
            {"shared_merge_tree_use_outdated_parts_compact_format", false, false, "Cloud sync"},
            {"shared_merge_tree_memo_ids_remove_timeout_seconds", 1800, 1800, "Cloud sync"},
            {"shared_merge_tree_idle_parts_update_seconds", 3600, 3600, "Cloud sync"},
            {"shared_merge_tree_max_outdated_parts_to_process_at_once", 1000, 1000, "Cloud sync"},
            {"shared_merge_tree_postpone_next_merge_for_locally_merged_parts_rows_threshold", 1000000, 1000000, "Cloud sync"},
            {"shared_merge_tree_postpone_next_merge_for_locally_merged_parts_ms", 0, 0, "Cloud sync"},
            {"shared_merge_tree_range_for_merge_window_size", 10, 10, "Cloud sync"},
            {"shared_merge_tree_use_too_many_parts_count_from_virtual_parts", 0, 0, "Cloud sync"},
            {"shared_merge_tree_create_per_replica_metadata_nodes", true, true, "Cloud sync"},
            {"shared_merge_tree_use_metadata_hints_cache", true, true, "Cloud sync"},
            {"notify_newest_block_number", false, false, "Cloud sync"},
            {"allow_reduce_blocking_parts_task", false, false, "Cloud sync"},
            /// Release closed. Please use 25.2
        });
        addSettingsChanges(merge_tree_settings_changes_history, "24.12",
        {
            /// Release closed. Please use 25.1
            {"enforce_index_structure_match_on_partition_manipulation", true, false, "New setting"},
            {"use_primary_key_cache", false, false, "New setting"},
            {"prewarm_primary_key_cache", false, false, "New setting"},
            {"min_bytes_to_prewarm_caches", 0, 0, "New setting"},
            {"allow_experimental_reverse_key", false, false, "New setting"},
            /// Release closed. Please use 25.1
        });
        addSettingsChanges(merge_tree_settings_changes_history, "24.11",
        {
        });
        addSettingsChanges(merge_tree_settings_changes_history, "24.10",
        {
        });
        addSettingsChanges(merge_tree_settings_changes_history, "24.9",
        {
        });
        addSettingsChanges(merge_tree_settings_changes_history, "24.8",
        {
            {"deduplicate_merge_projection_mode", "ignore", "throw", "Do not allow to create inconsistent projection"}
        });
    });

    return merge_tree_settings_changes_history;
}

}<|MERGE_RESOLUTION|>--- conflicted
+++ resolved
@@ -773,12 +773,7 @@
         addSettingsChanges(merge_tree_settings_changes_history, "25.6",
         {
             {"cache_populated_by_fetch_filename_regexp", "", "", "New setting"},
-<<<<<<< HEAD
             {"allow_coalescing_columns_in_partition_or_order_key", false, false, "New setting to allow coalescing of partition or sorting key columns."},
-            /// RELEASE CLOSED
-=======
-            {"allow_coalescing_columns_in_partition_or_order_key", true, false, "New setting to allow coalescing of partition or sorting key columns."},
->>>>>>> b4ae202b
         });
         addSettingsChanges(merge_tree_settings_changes_history, "25.5",
         {
