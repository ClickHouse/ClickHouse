--- conflicted
+++ resolved
@@ -946,6 +946,7 @@
         addSettingsChanges(merge_tree_settings_changes_history, "25.12",
         {
             {"alter_column_secondary_index_mode", "compatibility", "rebuild", "Change the behaviour to allow ALTER `column` when they have dependent secondary indices"},
+            {"add_minmax_index_for_numeric_columns", false, true, "Should give benefits."},
         });
         addSettingsChanges(merge_tree_settings_changes_history, "25.11",
         {
@@ -1044,13 +1045,9 @@
         {
             /// Release closed. Please use 25.4
             {"shared_merge_tree_enable_keeper_parts_extra_data", false, false, "New setting"},
-<<<<<<< HEAD
-            {"add_minmax_index_for_numeric_columns", false, true, "Should give benefits."},
-=======
             {"zero_copy_merge_mutation_min_parts_size_sleep_no_scale_before_lock", 0, 0, "New setting"},
             {"enable_replacing_merge_with_cleanup_for_min_age_to_force_merge", false, false, "New setting to allow automatic cleanup merges for ReplacingMergeTree"},
             /// Release closed. Please use 25.4
->>>>>>> 2453a19c
         });
         addSettingsChanges(merge_tree_settings_changes_history, "25.2",
         {
