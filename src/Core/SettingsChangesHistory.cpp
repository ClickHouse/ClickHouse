#include <Core/SettingsChangesHistory.h>

#include <Core/SettingsEnums.h>

#include <Common/Exception.h>

namespace DB
{

namespace ErrorCodes
{
    extern const int LOGICAL_ERROR;
}

static void addSettingsChanges(
    VersionToSettingsChangesMap & settings_changes_history,
    std::string_view version,
    SettingsChangesHistory::SettingsChanges && changes)
{
    /// Forbid duplicate versions
    auto [_, inserted] = settings_changes_history.emplace(ClickHouseVersion(version), std::move(changes));
    if (!inserted)
        throw Exception{ErrorCodes::LOGICAL_ERROR, "Detected duplicate version '{}'", ClickHouseVersion(version).toString()};
}

const VersionToSettingsChangesMap & getSettingsChangesHistory()
{
    static VersionToSettingsChangesMap settings_changes_history;
    static std::once_flag initialized_flag;
    std::call_once(initialized_flag, [&]
    {
        // clang-format off
        /// History of settings changes that controls some backward incompatible changes
        /// across all ClickHouse versions. It maps ClickHouse version to settings changes that were done
        /// in this version. This history contains both changes to existing settings and newly added settings.
        /// Settings changes is a vector of structs
        ///     {setting_name, previous_value, new_value, reason}.
        /// For newly added setting choose the most appropriate previous_value (for example, if new setting
        /// controls new feature and it's 'true' by default, use 'false' as previous_value).
        /// It's used to implement `compatibility` setting (see https://github.com/ClickHouse/ClickHouse/issues/35972)
        /// Note: please check if the key already exists to prevent duplicate entries.
        addSettingsChanges(settings_changes_history, "25.7",
        {
            {"correlated_subqueries_substitute_equivalent_expressions", false, true, "New setting to correlated subquery planning optimization."},
            {"function_date_trunc_return_type_behavior", 0, 0, "Add new setting to preserve old behaviour of dateTrunc function"},
            {"output_format_parquet_geometadata", false, true, "A new setting to allow to write information about geo columns in parquet metadata and encode columns in WKB format."},
<<<<<<< HEAD
            {"output_format_orc_compression_block_size", 65536, 262144, "New setting"},
=======
            {"vector_search_with_rescoring", true, false, "New setting."},
>>>>>>> 086b4080
            {"cluster_function_process_archive_on_multiple_nodes", true, true, "New setting"},
            {"enable_vector_similarity_index", false, false, "Added an alias for setting `allow_experimental_vector_similarity_index`"},
            {"distributed_plan_max_rows_to_broadcast", 20000, 20000, "New experimental setting."},
            {"parallel_distributed_insert_select", 0, 2, "Enable parallel distributed insert select by default"},
            {"write_through_distributed_cache_buffer_size", 0, 0, "New cloud setting"},
            {"min_joined_block_size_rows", 0, DEFAULT_BLOCK_SIZE, "New setting."},
            {"table_engine_read_through_distributed_cache", false, false, "New setting"},
            {"distributed_cache_alignment", 0, 0, "Rename of distributed_cache_read_alignment"},
        });
        addSettingsChanges(settings_changes_history, "25.6",
        {
            /// RELEASE CLOSED
            {"output_format_native_use_flattened_dynamic_and_json_serialization", false, false, "Add flattened Dynamic/JSON serializations to Native format"},
            {"cast_string_to_date_time_mode", "basic", "basic", "Allow to use different DateTime parsing mode in String to DateTime cast"},
            {"parallel_replicas_connect_timeout_ms", 1000, 300, "Separate connection timeout for parallel replicas queries"},
            {"use_iceberg_partition_pruning", false, true, "Enable Iceberg partition pruning by default."},
            {"distributed_cache_credentials_refresh_period_seconds", 5, 5, "New private setting"},
            {"enable_shared_storage_snapshot_in_query", false, false, "A new setting to share storage snapshot in query"},
            {"merge_tree_storage_snapshot_sleep_ms", 0, 0, "A new setting to debug storage snapshot consistency in query"},
            {"enable_job_stack_trace", false, false, "The setting was disabled by default to avoid performance overhead."},
            {"use_legacy_to_time", true, true, "New setting. Allows for user to use the old function logic for toTime, which works as toTimeWithFixedDate."},
            {"allow_experimental_time_time64_type", false, false, "New settings. Allows to use a new experimental Time and Time64 data types."},
            {"enable_time_time64_type", false, false, "New settings. Allows to use a new experimental Time and Time64 data types."},
            {"optimize_use_projection_filtering", false, true, "New setting"},
            {"input_format_parquet_enable_json_parsing", false, true, "When reading Parquet files, parse JSON columns as ClickHouse JSON Column."},
            {"use_skip_indexes_if_final", 0, 1, "Change in default value of setting"},
            {"use_skip_indexes_if_final_exact_mode", 0, 1, "Change in default value of setting"},
            {"allow_experimental_time_series_aggregate_functions", false, false, "New setting to enable experimental timeSeries* aggregate functions."},
            {"min_outstreams_per_resize_after_split", 0, 24, "New setting."},
            {"count_matches_stop_at_empty_match", true, false, "New setting."},
            {"enable_parallel_blocks_marshalling", "false", "true", "A new setting"},
            {"format_schema_source", "file", "file", "New setting"},
            {"format_schema_message_name", "", "", "New setting"},
            /// RELEASE CLOSED
        });
        addSettingsChanges(settings_changes_history, "25.5",
        {
            /// Release closed. Please use 25.6
            {"geotoh3_argument_order", "lon_lat", "lat_lon", "A new setting for legacy behaviour to set lon and lat argument order"},
            {"secondary_indices_enable_bulk_filtering", false, true, "A new algorithm for filtering by data skipping indices"},
            {"implicit_table_at_top_level", "", "", "A new setting, used in clickhouse-local"},
            {"use_skip_indexes_if_final_exact_mode", 0, 0, "This setting was introduced to help FINAL query return correct results with skip indexes"},
            {"parsedatetime_e_requires_space_padding", true, false, "Improved compatibility with MySQL DATE_FORMAT/STR_TO_DATE"},
            {"formatdatetime_e_with_space_padding", true, false, "Improved compatibility with MySQL DATE_FORMAT/STR_TO_DATE"},
            {"input_format_max_block_size_bytes", 0, 0, "New setting to limit bytes size if blocks created by input format"},
            {"parallel_replicas_insert_select_local_pipeline", false, true, "Use local pipeline during distributed INSERT SELECT with parallel replicas. Currently disabled due to performance issues"},
            {"page_cache_block_size", 1048576, 1048576, "Made this setting adjustable on a per-query level."},
            {"page_cache_lookahead_blocks", 16, 16, "Made this setting adjustable on a per-query level."},
            {"output_format_pretty_glue_chunks", "0", "auto", "A new setting to make Pretty formats prettier."},
            {"distributed_cache_read_only_from_current_az", true, true, "New setting"},
            {"parallel_hash_join_threshold", 0, 100'000, "New setting"},
            {"max_limit_for_ann_queries", 1'000, 0, "Obsolete setting"},
            {"max_limit_for_vector_search_queries", 1'000, 1'000, "New setting"},
            {"min_os_cpu_wait_time_ratio_to_throw", 0, 0, "Setting values were changed and backported to 25.4"},
            {"max_os_cpu_wait_time_ratio_to_throw", 0, 0, "Setting values were changed and backported to 25.4"},
            {"make_distributed_plan", 0, 0, "New experimental setting."},
            {"distributed_plan_execute_locally", 0, 0, "New experimental setting."},
            {"distributed_plan_default_shuffle_join_bucket_count", 8, 8, "New experimental setting."},
            {"distributed_plan_default_reader_bucket_count", 8, 8, "New experimental setting."},
            {"distributed_plan_optimize_exchanges", true, true, "New experimental setting."},
            {"distributed_plan_force_exchange_kind", "", "", "New experimental setting."},
            {"update_sequential_consistency", true, true, "A new setting"},
            {"update_parallel_mode", "auto", "auto", "A new setting"},
            {"lightweight_delete_mode", "alter_update", "alter_update", "A new setting"},
            {"alter_update_mode", "heavy", "heavy", "A new setting"},
            {"apply_patch_parts", false, true, "A new setting"},
            {"allow_experimental_lightweight_update", false, false, "A new setting"},
            {"allow_experimental_delta_kernel_rs", true, true, "New setting"},
            {"allow_experimental_database_hms_catalog", false, false, "Allow experimental database engine DataLakeCatalog with catalog_type = 'hive'"},
            {"vector_search_filter_strategy", "auto", "auto", "New setting"},
            {"vector_search_postfilter_multiplier", 1, 1, "New setting"},
            {"compile_expressions", false, true, "We believe that the LLVM infrastructure behind the JIT compiler is stable enough to enable this setting by default."},
            {"input_format_parquet_bloom_filter_push_down", false, true, "When reading Parquet files, skip whole row groups based on the WHERE/PREWHERE expressions and bloom filter in the Parquet metadata."},
            {"input_format_parquet_allow_geoparquet_parser", false, true, "A new setting to use geo columns in parquet file"},
            {"enable_url_encoding", true, false, "Changed existing setting's default value"},
            {"s3_slow_all_threads_after_network_error", false, true, "New setting"},
            /// Release closed. Please use 25.6
        });
        addSettingsChanges(settings_changes_history, "25.4",
        {
            /// Release closed. Please use 25.5
            {"use_query_condition_cache", false, true, "A new optimization"},
            {"allow_materialized_view_with_bad_select", true, false, "Don't allow creating MVs referencing nonexistent columns or tables"},
            {"query_plan_optimize_lazy_materialization", false, true, "Added new setting to use query plan for lazy materialization optimisation"},
            {"query_plan_max_limit_for_lazy_materialization", 10, 10, "Added new setting to control maximum limit value that allows to use query plan for lazy materialization optimisation. If zero, there is no limit"},
            {"query_plan_convert_join_to_in", false, false, "New setting"},
            {"enable_hdfs_pread", true, true, "New setting."},
            {"low_priority_query_wait_time_ms", 1000, 1000, "New setting."},
            {"allow_experimental_correlated_subqueries", false, false, "Added new setting to allow correlated subqueries execution."},
            {"serialize_query_plan", false, false, "NewSetting"},
            {"allow_experimental_shared_set_join", 0, 1, "A setting for ClickHouse Cloud to enable SharedSet and SharedJoin"},
            {"allow_special_bool_values_inside_variant", true, false, "Don't allow special bool values during Variant type parsing"},
            {"cast_string_to_variant_use_inference", true, true, "New setting to enable/disable types inference during CAST from String to Variant"},
            {"distributed_cache_read_request_max_tries", 20, 20, "New setting"},
            {"query_condition_cache_store_conditions_as_plaintext", false, false, "New setting"},
            {"min_os_cpu_wait_time_ratio_to_throw", 0, 0, "New setting"},
            {"max_os_cpu_wait_time_ratio_to_throw", 0, 0, "New setting"},
            {"query_plan_merge_filter_into_join_condition", false, true, "Added new setting to merge filter into join condition"},
            {"use_local_cache_for_remote_storage", true, false, "Obsolete setting."},
            {"iceberg_timestamp_ms", 0, 0, "New setting."},
            {"iceberg_snapshot_id", 0, 0, "New setting."},
            {"use_iceberg_metadata_files_cache", true, true, "New setting"},
            {"query_plan_join_shard_by_pk_ranges", false, false, "New setting"},
            {"parallel_replicas_insert_select_local_pipeline", false, false, "Use local pipeline during distributed INSERT SELECT with parallel replicas. Currently disabled due to performance issues"},
            {"parallel_hash_join_threshold", 0, 0, "New setting"},
            {"function_date_trunc_return_type_behavior", 1, 0, "Change the result type for dateTrunc function for DateTime64/Date32 arguments to DateTime64/Date32 regardless of time unit to get correct result for negative values"}
            /// Release closed. Please use 25.5
        });
        addSettingsChanges(settings_changes_history, "25.3",
        {
            /// Release closed. Please use 25.4
            {"enable_json_type", false, true, "JSON data type is production-ready"},
            {"enable_dynamic_type", false, true, "Dynamic data type is production-ready"},
            {"enable_variant_type", false, true, "Variant data type is production-ready"},
            {"allow_experimental_json_type", false, true, "JSON data type is production-ready"},
            {"allow_experimental_dynamic_type", false, true, "Dynamic data type is production-ready"},
            {"allow_experimental_variant_type", false, true, "Variant data type is production-ready"},
            {"allow_experimental_database_unity_catalog", false, false, "Allow experimental database engine DataLakeCatalog with catalog_type = 'unity'"},
            {"allow_experimental_database_glue_catalog", false, false, "Allow experimental database engine DataLakeCatalog with catalog_type = 'glue'"},
            {"use_page_cache_with_distributed_cache", false, false, "New setting"},
            {"use_query_condition_cache", false, false, "New setting."},
            {"parallel_replicas_for_cluster_engines", false, true, "New setting."},
            {"parallel_hash_join_threshold", 0, 0, "New setting"},
            /// Release closed. Please use 25.4
        });
        addSettingsChanges(settings_changes_history, "25.2",
        {
            /// Release closed. Please use 25.3
            {"schema_inference_make_json_columns_nullable", false, false, "Allow to infer Nullable(JSON) during schema inference"},
            {"query_plan_use_new_logical_join_step", false, true, "Enable new step"},
            {"postgresql_fault_injection_probability", 0., 0., "New setting"},
            {"apply_settings_from_server", false, true, "Client-side code (e.g. INSERT input parsing and query output formatting) will use the same settings as the server, including settings from server config."},
            {"merge_tree_use_deserialization_prefixes_cache", true, true, "A new setting to control the usage of deserialization prefixes cache in MergeTree"},
            {"merge_tree_use_prefixes_deserialization_thread_pool", true, true, "A new setting controlling the usage of the thread pool for parallel prefixes deserialization in MergeTree"},
            {"optimize_and_compare_chain", false, true, "A new setting"},
            {"enable_adaptive_memory_spill_scheduler", false, false, "New setting. Enable spill memory data into external storage adaptively."},
            {"output_format_parquet_write_bloom_filter", false, true, "Added support for writing Parquet bloom filters."},
            {"output_format_parquet_bloom_filter_bits_per_value", 10.5, 10.5, "New setting."},
            {"output_format_parquet_bloom_filter_flush_threshold_bytes", 128 * 1024 * 1024, 128 * 1024 * 1024, "New setting."},
            {"output_format_pretty_max_rows", 10000, 1000, "It is better for usability - less amount to scroll."},
            {"restore_replicated_merge_tree_to_shared_merge_tree", false, false, "New setting."},
            {"parallel_replicas_only_with_analyzer", true, true, "Parallel replicas is supported only with analyzer enabled"},
            {"s3_allow_multipart_copy", true, true, "New setting."},
        });
        addSettingsChanges(settings_changes_history, "25.1",
        {
            /// Release closed. Please use 25.2
            {"allow_not_comparable_types_in_order_by", true, false, "Don't allow not comparable types in order by by default"},
            {"allow_not_comparable_types_in_comparison_functions", true, false, "Don't allow not comparable types in comparison functions by default"},
            {"output_format_json_pretty_print", false, true, "Print values in a pretty format in JSON output format by default"},
            {"allow_experimental_ts_to_grid_aggregate_function", false, false, "Cloud only"},
            {"formatdatetime_f_prints_scale_number_of_digits", true, false, "New setting."},
            {"distributed_cache_connect_max_tries", 20, 20, "Cloud only"},
            {"query_plan_use_new_logical_join_step", false, false, "New join step, internal change"},
            {"distributed_cache_min_bytes_for_seek", 0, 0, "New private setting."},
            {"use_iceberg_partition_pruning", false, false, "New setting for Iceberg partition pruning."},
            {"max_bytes_ratio_before_external_group_by", 0.0, 0.5, "Enable automatic spilling to disk by default."},
            {"max_bytes_ratio_before_external_sort", 0.0, 0.5, "Enable automatic spilling to disk by default."},
            {"min_external_sort_block_bytes", 0., 100_MiB, "New setting."},
            {"s3queue_migrate_old_metadata_to_buckets", false, false, "New setting."},
            {"distributed_cache_pool_behaviour_on_limit", "allocate_bypassing_pool", "wait", "Cloud only"},
            {"use_hive_partitioning", false, true, "Enabled the setting by default."},
            {"query_plan_try_use_vector_search", false, true, "New setting."},
            {"short_circuit_function_evaluation_for_nulls", false, true, "Allow to execute functions with Nullable arguments only on rows with non-NULL values in all arguments"},
            {"short_circuit_function_evaluation_for_nulls_threshold", 1.0, 1.0, "Ratio threshold of NULL values to execute functions with Nullable arguments only on rows with non-NULL values in all arguments. Applies when setting short_circuit_function_evaluation_for_nulls is enabled."},
            {"output_format_orc_writer_time_zone_name", "GMT", "GMT", "The time zone name for ORC writer, the default ORC writer's time zone is GMT."},
            {"output_format_pretty_highlight_trailing_spaces", false, true, "A new setting."},
            {"allow_experimental_bfloat16_type", false, true, "Add new BFloat16 type"},
            {"allow_push_predicate_ast_for_distributed_subqueries", false, true, "A new setting"},
            {"output_format_pretty_squash_consecutive_ms", 0, 50, "Add new setting"},
            {"output_format_pretty_squash_max_wait_ms", 0, 1000, "Add new setting"},
            {"output_format_pretty_max_column_name_width_cut_to", 0, 24, "A new setting"},
            {"output_format_pretty_max_column_name_width_min_chars_to_cut", 0, 4, "A new setting"},
            {"output_format_pretty_multiline_fields", false, true, "A new setting"},
            {"output_format_pretty_fallback_to_vertical", false, true, "A new setting"},
            {"output_format_pretty_fallback_to_vertical_max_rows_per_chunk", 0, 100, "A new setting"},
            {"output_format_pretty_fallback_to_vertical_min_columns", 0, 5, "A new setting"},
            {"output_format_pretty_fallback_to_vertical_min_table_width", 0, 250, "A new setting"},
            {"merge_table_max_tables_to_look_for_schema_inference", 1, 1000, "A new setting"},
            {"max_autoincrement_series", 1000, 1000, "A new setting"},
            {"validate_enum_literals_in_operators", false, false, "A new setting"},
            {"allow_experimental_kusto_dialect", true, false, "A new setting"},
            {"allow_experimental_prql_dialect", true, false, "A new setting"},
            {"h3togeo_lon_lat_result_order", true, false, "A new setting"},
            {"max_parallel_replicas", 1, 1000, "Use up to 1000 parallel replicas by default."},
            {"allow_general_join_planning", false, true, "Allow more general join planning algorithm when hash join algorithm is enabled."},
            {"optimize_extract_common_expressions", false, true, "Optimize WHERE, PREWHERE, ON, HAVING and QUALIFY expressions by extracting common expressions out from disjunction of conjunctions."},
            /// Release closed. Please use 25.2
        });
        addSettingsChanges(settings_changes_history, "24.12",
        {
            /// Release closed. Please use 25.1
            {"allow_experimental_database_iceberg", false, false, "New setting."},
            {"shared_merge_tree_sync_parts_on_partition_operations", 1, 1, "New setting. By default parts are always synchronized"},
            {"query_plan_join_swap_table", "false", "auto", "New setting. Right table was always chosen before."},
            {"max_size_to_preallocate_for_aggregation", 100'000'000, 1'000'000'000'000, "Enable optimisation for bigger tables."},
            {"max_size_to_preallocate_for_joins", 100'000'000, 1'000'000'000'000, "Enable optimisation for bigger tables."},
            {"max_bytes_ratio_before_external_group_by", 0., 0., "New setting."},
            {"optimize_extract_common_expressions", false, false, "Introduce setting to optimize WHERE, PREWHERE, ON, HAVING and QUALIFY expressions by extracting common expressions out from disjunction of conjunctions."},
            {"max_bytes_ratio_before_external_sort", 0., 0., "New setting."},
            {"use_async_executor_for_materialized_views", false, false, "New setting."},
            {"http_response_headers", "", "", "New setting."},
            {"output_format_parquet_datetime_as_uint32", true, false, "Write DateTime as DateTime64(3) instead of UInt32 (these are the two Parquet types closest to DateTime)."},
            {"skip_redundant_aliases_in_udf", false, false, "When enabled, this allows you to use the same user defined function several times for several materialized columns in the same table."},
            {"parallel_replicas_index_analysis_only_on_coordinator", true, true, "Index analysis done only on replica-coordinator and skipped on other replicas. Effective only with enabled parallel_replicas_local_plan"}, // enabling it was moved to 24.10
            {"least_greatest_legacy_null_behavior", true, false, "New setting"},
            {"use_concurrency_control", false, true, "Enable concurrency control by default"},
            {"join_algorithm", "default", "direct,parallel_hash,hash", "'default' was deprecated in favor of explicitly specified join algorithms, also parallel_hash is now preferred over hash"},
            /// Release closed. Please use 25.1
        });
        addSettingsChanges(settings_changes_history, "24.11",
        {
            {"validate_mutation_query", false, true, "New setting to validate mutation queries by default."},
            {"enable_job_stack_trace", false, false, "Enables collecting stack traces from job's scheduling. Disabled by default to avoid performance overhead."},
            {"allow_suspicious_types_in_group_by", true, false, "Don't allow Variant/Dynamic types in GROUP BY by default"},
            {"allow_suspicious_types_in_order_by", true, false, "Don't allow Variant/Dynamic types in ORDER BY by default"},
            {"distributed_cache_discard_connection_if_unread_data", true, true, "New setting"},
            {"filesystem_cache_enable_background_download_for_metadata_files_in_packed_storage", true, true, "New setting"},
            {"filesystem_cache_enable_background_download_during_fetch", true, true, "New setting"},
            {"azure_check_objects_after_upload", false, false, "Check each uploaded object in azure blob storage to be sure that upload was successful"},
            {"backup_restore_keeper_max_retries", 20, 1000, "Should be big enough so the whole operation BACKUP or RESTORE operation won't fail because of a temporary [Zoo]Keeper failure in the middle of it."},
            {"backup_restore_failure_after_host_disconnected_for_seconds", 0, 3600, "New setting."},
            {"backup_restore_keeper_max_retries_while_initializing", 0, 20, "New setting."},
            {"backup_restore_keeper_max_retries_while_handling_error", 0, 20, "New setting."},
            {"backup_restore_finish_timeout_after_error_sec", 0, 180, "New setting."},
            {"query_plan_merge_filters", false, true, "Allow to merge filters in the query plan. This is required to properly support filter-push-down with a new analyzer."},
            {"parallel_replicas_local_plan", false, true, "Use local plan for local replica in a query with parallel replicas"},
            {"merge_tree_use_v1_object_and_dynamic_serialization", true, false, "Add new serialization V2 version for JSON and Dynamic types"},
            {"min_joined_block_size_bytes", 524288, 524288, "New setting."},
            {"allow_experimental_bfloat16_type", false, false, "Add new experimental BFloat16 type"},
            {"filesystem_cache_skip_download_if_exceeds_per_query_cache_write_limit", 1, 1, "Rename of setting skip_download_if_exceeds_query_cache_limit"},
            {"filesystem_cache_prefer_bigger_buffer_size", true, true, "New setting"},
            {"read_in_order_use_virtual_row", false, false, "Use virtual row while reading in order of primary key or its monotonic function fashion. It is useful when searching over multiple parts as only relevant ones are touched."},
            {"s3_skip_empty_files", false, true, "We hope it will provide better UX"},
            {"filesystem_cache_boundary_alignment", 0, 0, "New setting"},
            {"push_external_roles_in_interserver_queries", false, true, "New setting."},
            {"enable_variant_type", false, false, "Add alias to allow_experimental_variant_type"},
            {"enable_dynamic_type", false, false, "Add alias to allow_experimental_dynamic_type"},
            {"enable_json_type", false, false, "Add alias to allow_experimental_json_type"},
        });
        addSettingsChanges(settings_changes_history, "24.10",
        {
            {"query_metric_log_interval", 0, -1, "New setting."},
            {"enforce_strict_identifier_format", false, false, "New setting."},
            {"enable_parsing_to_custom_serialization", false, true, "New setting"},
            {"mongodb_throw_on_unsupported_query", false, true, "New setting."},
            {"enable_parallel_replicas", false, false, "Parallel replicas with read tasks became the Beta tier feature."},
            {"parallel_replicas_mode", "read_tasks", "read_tasks", "This setting was introduced as a part of making parallel replicas feature Beta"},
            {"filesystem_cache_name", "", "", "Filesystem cache name to use for stateless table engines or data lakes"},
            {"restore_replace_external_dictionary_source_to_null", false, false, "New setting."},
            {"show_create_query_identifier_quoting_rule", "when_necessary", "when_necessary", "New setting."},
            {"show_create_query_identifier_quoting_style", "Backticks", "Backticks", "New setting."},
            {"merge_tree_min_read_task_size", 8, 8, "New setting"},
            {"merge_tree_min_rows_for_concurrent_read_for_remote_filesystem", (20 * 8192), 0, "Setting is deprecated"},
            {"merge_tree_min_bytes_for_concurrent_read_for_remote_filesystem", (24 * 10 * 1024 * 1024), 0, "Setting is deprecated"},
            {"implicit_select", false, false, "A new setting."},
            {"output_format_native_write_json_as_string", false, false, "Add new setting to allow write JSON column as single String column in Native format"},
            {"output_format_binary_write_json_as_string", false, false, "Add new setting to write values of JSON type as JSON string in RowBinary output format"},
            {"input_format_binary_read_json_as_string", false, false, "Add new setting to read values of JSON type as JSON string in RowBinary input format"},
            {"min_free_disk_bytes_to_perform_insert", 0, 0, "New setting."},
            {"min_free_disk_ratio_to_perform_insert", 0.0, 0.0, "New setting."},
            {"parallel_replicas_local_plan", false, true, "Use local plan for local replica in a query with parallel replicas"},
            {"enable_named_columns_in_function_tuple", false, false, "Disabled pending usability improvements"},
            {"cloud_mode_database_engine", 1, 1, "A setting for ClickHouse Cloud"},
            {"allow_experimental_shared_set_join", 0, 0, "A setting for ClickHouse Cloud"},
            {"read_through_distributed_cache", 0, 0, "A setting for ClickHouse Cloud"},
            {"write_through_distributed_cache", 0, 0, "A setting for ClickHouse Cloud"},
            {"distributed_cache_throw_on_error", 0, 0, "A setting for ClickHouse Cloud"},
            {"distributed_cache_log_mode", "on_error", "on_error", "A setting for ClickHouse Cloud"},
            {"distributed_cache_fetch_metrics_only_from_current_az", 1, 1, "A setting for ClickHouse Cloud"},
            {"distributed_cache_connect_max_tries", 20, 20, "A setting for ClickHouse Cloud"},
            {"distributed_cache_receive_response_wait_milliseconds", 60000, 60000, "A setting for ClickHouse Cloud"},
            {"distributed_cache_receive_timeout_milliseconds", 10000, 10000, "A setting for ClickHouse Cloud"},
            {"distributed_cache_wait_connection_from_pool_milliseconds", 100, 100, "A setting for ClickHouse Cloud"},
            {"distributed_cache_bypass_connection_pool", 0, 0, "A setting for ClickHouse Cloud"},
            {"distributed_cache_pool_behaviour_on_limit", "allocate_bypassing_pool", "allocate_bypassing_pool", "A setting for ClickHouse Cloud"},
            {"distributed_cache_read_alignment", 0, 0, "A setting for ClickHouse Cloud"},
            {"distributed_cache_max_unacked_inflight_packets", 10, 10, "A setting for ClickHouse Cloud"},
            {"distributed_cache_data_packet_ack_window", 5, 5, "A setting for ClickHouse Cloud"},
            {"input_format_parquet_enable_row_group_prefetch", false, true, "Enable row group prefetching during parquet parsing. Currently, only single-threaded parsing can prefetch."},
            {"input_format_orc_dictionary_as_low_cardinality", false, true, "Treat ORC dictionary encoded columns as LowCardinality columns while reading ORC files"},
            {"allow_experimental_refreshable_materialized_view", false, true, "Not experimental anymore"},
            {"max_parts_to_move", 0, 1000, "New setting"},
            {"hnsw_candidate_list_size_for_search", 64, 256, "New setting. Previously, the value was optionally specified in CREATE INDEX and 64 by default."},
            {"allow_reorder_prewhere_conditions", true, true, "New setting"},
            {"input_format_parquet_bloom_filter_push_down", false, false, "When reading Parquet files, skip whole row groups based on the WHERE/PREWHERE expressions and bloom filter in the Parquet metadata."},
            {"date_time_64_output_format_cut_trailing_zeros_align_to_groups_of_thousands", false, false, "Dynamically trim the trailing zeros of datetime64 values to adjust the output scale to (0, 3, 6), corresponding to 'seconds', 'milliseconds', and 'microseconds'."},
            {"parallel_replicas_index_analysis_only_on_coordinator", false, true, "Index analysis done only on replica-coordinator and skipped on other replicas. Effective only with enabled parallel_replicas_local_plan"},
            {"distributed_cache_discard_connection_if_unread_data", true, true, "New setting"},
            {"azure_check_objects_after_upload", false, false, "Check each uploaded object in azure blob storage to be sure that upload was successful"},
            {"backup_restore_keeper_max_retries", 20, 1000, "Should be big enough so the whole operation BACKUP or RESTORE operation won't fail because of a temporary [Zoo]Keeper failure in the middle of it."},
            {"backup_restore_failure_after_host_disconnected_for_seconds", 0, 3600, "New setting."},
            {"backup_restore_keeper_max_retries_while_initializing", 0, 20, "New setting."},
            {"backup_restore_keeper_max_retries_while_handling_error", 0, 20, "New setting."},
            {"backup_restore_finish_timeout_after_error_sec", 0, 180, "New setting."},
        });
        addSettingsChanges(settings_changes_history, "24.9",
        {
            {"output_format_orc_dictionary_key_size_threshold", 0.0, 0.0, "For a string column in ORC output format, if the number of distinct values is greater than this fraction of the total number of non-null rows, turn off dictionary encoding. Otherwise dictionary encoding is enabled"},
            {"input_format_json_empty_as_default", false, false, "Added new setting to allow to treat empty fields in JSON input as default values."},
            {"input_format_try_infer_variants", false, false, "Try to infer Variant type in text formats when there is more than one possible type for column/array elements"},
            {"join_output_by_rowlist_perkey_rows_threshold", 0, 5, "The lower limit of per-key average rows in the right table to determine whether to output by row list in hash join."},
            {"create_if_not_exists", false, false, "New setting."},
            {"allow_materialized_view_with_bad_select", true, true, "Support (but not enable yet) stricter validation in CREATE MATERIALIZED VIEW"},
            {"parallel_replicas_mark_segment_size", 128, 0, "Value for this setting now determined automatically"},
            {"database_replicated_allow_replicated_engine_arguments", 1, 0, "Don't allow explicit arguments by default"},
            {"database_replicated_allow_explicit_uuid", 1, 0, "Added a new setting to disallow explicitly specifying table UUID"},
            {"parallel_replicas_local_plan", false, false, "Use local plan for local replica in a query with parallel replicas"},
            {"join_to_sort_minimum_perkey_rows", 0, 40, "The lower limit of per-key average rows in the right table to determine whether to rerange the right table by key in left or inner join. This setting ensures that the optimization is not applied for sparse table keys"},
            {"join_to_sort_maximum_table_rows", 0, 10000, "The maximum number of rows in the right table to determine whether to rerange the right table by key in left or inner join"},
            {"allow_experimental_join_right_table_sorting", false, false, "If it is set to true, and the conditions of `join_to_sort_minimum_perkey_rows` and `join_to_sort_maximum_table_rows` are met, rerange the right table by key to improve the performance in left or inner hash join"},
            {"mongodb_throw_on_unsupported_query", false, true, "New setting."},
            {"min_free_disk_bytes_to_perform_insert", 0, 0, "Maintain some free disk space bytes from inserts while still allowing for temporary writing."},
            {"min_free_disk_ratio_to_perform_insert", 0.0, 0.0, "Maintain some free disk space bytes expressed as ratio to total disk space from inserts while still allowing for temporary writing."},
        });
        addSettingsChanges(settings_changes_history, "24.8",
        {
            {"rows_before_aggregation", false, false, "Provide exact value for rows_before_aggregation statistic, represents the number of rows read before aggregation"},
            {"restore_replace_external_table_functions_to_null", false, false, "New setting."},
            {"restore_replace_external_engines_to_null", false, false, "New setting."},
            {"input_format_json_max_depth", 1000000, 1000, "It was unlimited in previous versions, but that was unsafe."},
            {"merge_tree_min_bytes_per_task_for_remote_reading", 4194304, 2097152, "Value is unified with `filesystem_prefetch_min_bytes_for_single_read_task`"},
            {"use_hive_partitioning", false, false, "Allows to use hive partitioning for File, URL, S3, AzureBlobStorage and HDFS engines."},
            {"allow_experimental_kafka_offsets_storage_in_keeper", false, false, "Allow the usage of experimental Kafka storage engine that stores the committed offsets in ClickHouse Keeper"},
            {"allow_archive_path_syntax", true, true, "Added new setting to allow disabling archive path syntax."},
            {"query_cache_tag", "", "", "New setting for labeling query cache settings."},
            {"allow_experimental_time_series_table", false, false, "Added new setting to allow the TimeSeries table engine"},
            {"enable_analyzer", 1, 1, "Added an alias to a setting `allow_experimental_analyzer`."},
            {"optimize_functions_to_subcolumns", false, true, "Enabled settings by default"},
            {"allow_experimental_json_type", false, false, "Add new experimental JSON type"},
            {"use_json_alias_for_old_object_type", true, false, "Use JSON type alias to create new JSON type"},
            {"type_json_skip_duplicated_paths", false, false, "Allow to skip duplicated paths during JSON parsing"},
            {"allow_experimental_vector_similarity_index", false, false, "Added new setting to allow experimental vector similarity indexes"},
            {"input_format_try_infer_datetimes_only_datetime64", true, false, "Allow to infer DateTime instead of DateTime64 in data formats"},
        });
        addSettingsChanges(settings_changes_history, "24.7",
        {
            {"output_format_parquet_write_page_index", false, true, "Add a possibility to write page index into parquet files."},
            {"output_format_binary_encode_types_in_binary_format", false, false, "Added new setting to allow to write type names in binary format in RowBinaryWithNamesAndTypes output format"},
            {"input_format_binary_decode_types_in_binary_format", false, false, "Added new setting to allow to read type names in binary format in RowBinaryWithNamesAndTypes input format"},
            {"output_format_native_encode_types_in_binary_format", false, false, "Added new setting to allow to write type names in binary format in Native output format"},
            {"input_format_native_decode_types_in_binary_format", false, false, "Added new setting to allow to read type names in binary format in Native output format"},
            {"read_in_order_use_buffering", false, true, "Use buffering before merging while reading in order of primary key"},
            {"enable_named_columns_in_function_tuple", false, false, "Generate named tuples in function tuple() when all names are unique and can be treated as unquoted identifiers."},
            {"optimize_trivial_insert_select", true, false, "The optimization does not make sense in many cases."},
            {"dictionary_validate_primary_key_type", false, false, "Validate primary key type for dictionaries. By default id type for simple layouts will be implicitly converted to UInt64."},
            {"collect_hash_table_stats_during_joins", false, true, "New setting."},
            {"max_size_to_preallocate_for_joins", 0, 100'000'000, "New setting."},
            {"input_format_orc_reader_time_zone_name", "GMT", "GMT", "The time zone name for ORC row reader, the default ORC row reader's time zone is GMT."},
            {"database_replicated_allow_heavy_create", true, false, "Long-running DDL queries (CREATE AS SELECT and POPULATE) for Replicated database engine was forbidden"},
            {"query_plan_merge_filters", false, false, "Allow to merge filters in the query plan"},
            {"azure_sdk_max_retries", 10, 10, "Maximum number of retries in azure sdk"},
            {"azure_sdk_retry_initial_backoff_ms", 10, 10, "Minimal backoff between retries in azure sdk"},
            {"azure_sdk_retry_max_backoff_ms", 1000, 1000, "Maximal backoff between retries in azure sdk"},
            {"ignore_on_cluster_for_replicated_named_collections_queries", false, false, "Ignore ON CLUSTER clause for replicated named collections management queries."},
            {"backup_restore_s3_retry_attempts", 1000,1000, "Setting for Aws::Client::RetryStrategy, Aws::Client does retries itself, 0 means no retries. It takes place only for backup/restore."},
            {"postgresql_connection_attempt_timeout", 2, 2, "Allow to control 'connect_timeout' parameter of PostgreSQL connection."},
            {"postgresql_connection_pool_retries", 2, 2, "Allow to control the number of retries in PostgreSQL connection pool."}
        });
        addSettingsChanges(settings_changes_history, "24.6",
        {
            {"materialize_skip_indexes_on_insert", true, true, "Added new setting to allow to disable materialization of skip indexes on insert"},
            {"materialize_statistics_on_insert", true, true, "Added new setting to allow to disable materialization of statistics on insert"},
            {"input_format_parquet_use_native_reader", false, false, "When reading Parquet files, to use native reader instead of arrow reader."},
            {"hdfs_throw_on_zero_files_match", false, false, "Allow to throw an error when ListObjects request cannot match any files in HDFS engine instead of empty query result"},
            {"azure_throw_on_zero_files_match", false, false, "Allow to throw an error when ListObjects request cannot match any files in AzureBlobStorage engine instead of empty query result"},
            {"s3_validate_request_settings", true, true, "Allow to disable S3 request settings validation"},
            {"allow_experimental_full_text_index", false, false, "Enable experimental text index"},
            {"azure_skip_empty_files", false, false, "Allow to skip empty files in azure table engine"},
            {"hdfs_ignore_file_doesnt_exist", false, false, "Allow to return 0 rows when the requested files don't exist instead of throwing an exception in HDFS table engine"},
            {"azure_ignore_file_doesnt_exist", false, false, "Allow to return 0 rows when the requested files don't exist instead of throwing an exception in AzureBlobStorage table engine"},
            {"s3_ignore_file_doesnt_exist", false, false, "Allow to return 0 rows when the requested files don't exist instead of throwing an exception in S3 table engine"},
            {"s3_max_part_number", 10000, 10000, "Maximum part number number for s3 upload part"},
            {"s3_max_single_operation_copy_size", 32 * 1024 * 1024, 32 * 1024 * 1024, "Maximum size for a single copy operation in s3"},
            {"input_format_parquet_max_block_size", 8192, DEFAULT_BLOCK_SIZE, "Increase block size for parquet reader."},
            {"input_format_parquet_prefer_block_bytes", 0, DEFAULT_BLOCK_SIZE * 256, "Average block bytes output by parquet reader."},
            {"enable_blob_storage_log", true, true, "Write information about blob storage operations to system.blob_storage_log table"},
            {"allow_deprecated_snowflake_conversion_functions", true, false, "Disabled deprecated functions snowflakeToDateTime[64] and dateTime[64]ToSnowflake."},
            {"allow_statistic_optimize", false, false, "Old setting which popped up here being renamed."},
            {"allow_experimental_statistic", false, false, "Old setting which popped up here being renamed."},
            {"allow_statistics_optimize", false, false, "The setting was renamed. The previous name is `allow_statistic_optimize`."},
            {"allow_experimental_statistics", false, false, "The setting was renamed. The previous name is `allow_experimental_statistic`."},
            {"enable_vertical_final", false, true, "Enable vertical final by default again after fixing bug"},
            {"parallel_replicas_custom_key_range_lower", 0, 0, "Add settings to control the range filter when using parallel replicas with dynamic shards"},
            {"parallel_replicas_custom_key_range_upper", 0, 0, "Add settings to control the range filter when using parallel replicas with dynamic shards. A value of 0 disables the upper limit"},
            {"output_format_pretty_display_footer_column_names", 0, 1, "Add a setting to display column names in the footer if there are many rows. Threshold value is controlled by output_format_pretty_display_footer_column_names_min_rows."},
            {"output_format_pretty_display_footer_column_names_min_rows", 0, 50, "Add a setting to control the threshold value for setting output_format_pretty_display_footer_column_names_min_rows. Default 50."},
            {"output_format_csv_serialize_tuple_into_separate_columns", true, true, "A new way of how interpret tuples in CSV format was added."},
            {"input_format_csv_deserialize_separate_columns_into_tuple", true, true, "A new way of how interpret tuples in CSV format was added."},
            {"input_format_csv_try_infer_strings_from_quoted_tuples", true, true, "A new way of how interpret tuples in CSV format was added."},
        });
        addSettingsChanges(settings_changes_history, "24.5",
        {
            {"allow_deprecated_error_prone_window_functions", true, false, "Allow usage of deprecated error prone window functions (neighbor, runningAccumulate, runningDifferenceStartingWithFirstValue, runningDifference)"},
            {"allow_experimental_join_condition", false, false, "Support join with inequal conditions which involve columns from both left and right table. e.g. t1.y < t2.y."},
            {"input_format_tsv_crlf_end_of_line", false, false, "Enables reading of CRLF line endings with TSV formats"},
            {"output_format_parquet_use_custom_encoder", false, true, "Enable custom Parquet encoder."},
            {"cross_join_min_rows_to_compress", 0, 10000000, "Minimal count of rows to compress block in CROSS JOIN. Zero value means - disable this threshold. This block is compressed when any of the two thresholds (by rows or by bytes) are reached."},
            {"cross_join_min_bytes_to_compress", 0, 1_GiB, "Minimal size of block to compress in CROSS JOIN. Zero value means - disable this threshold. This block is compressed when any of the two thresholds (by rows or by bytes) are reached."},
            {"http_max_chunk_size", 0, 0, "Internal limitation"},
            {"prefer_external_sort_block_bytes", 0, DEFAULT_BLOCK_SIZE * 256, "Prefer maximum block bytes for external sort, reduce the memory usage during merging."},
            {"input_format_force_null_for_omitted_fields", false, false, "Disable type-defaults for omitted fields when needed"},
            {"cast_string_to_dynamic_use_inference", false, false, "Add setting to allow converting String to Dynamic through parsing"},
            {"allow_experimental_dynamic_type", false, false, "Add new experimental Dynamic type"},
            {"azure_max_blocks_in_multipart_upload", 50000, 50000, "Maximum number of blocks in multipart upload for Azure."},
            {"allow_archive_path_syntax", false, true, "Added new setting to allow disabling archive path syntax."},
        });
        addSettingsChanges(settings_changes_history, "24.4",
        {
            {"input_format_json_throw_on_bad_escape_sequence", true, true, "Allow to save JSON strings with bad escape sequences"},
            {"max_parsing_threads", 0, 0, "Add a separate setting to control number of threads in parallel parsing from files"},
            {"ignore_drop_queries_probability", 0, 0, "Allow to ignore drop queries in server with specified probability for testing purposes"},
            {"lightweight_deletes_sync", 2, 2, "The same as 'mutation_sync', but controls only execution of lightweight deletes"},
            {"query_cache_system_table_handling", "save", "throw", "The query cache no longer caches results of queries against system tables"},
            {"input_format_json_ignore_unnecessary_fields", false, true, "Ignore unnecessary fields and not parse them. Enabling this may not throw exceptions on json strings of invalid format or with duplicated fields"},
            {"input_format_hive_text_allow_variable_number_of_columns", false, true, "Ignore extra columns in Hive Text input (if file has more columns than expected) and treat missing fields in Hive Text input as default values."},
            {"allow_experimental_database_replicated", false, true, "Database engine Replicated is now in Beta stage"},
            {"temporary_data_in_cache_reserve_space_wait_lock_timeout_milliseconds", (10 * 60 * 1000), (10 * 60 * 1000), "Wait time to lock cache for sapce reservation in temporary data in filesystem cache"},
            {"optimize_rewrite_sum_if_to_count_if", false, true, "Only available for the analyzer, where it works correctly"},
            {"azure_allow_parallel_part_upload", "true", "true", "Use multiple threads for azure multipart upload."},
            {"max_recursive_cte_evaluation_depth", DBMS_RECURSIVE_CTE_MAX_EVALUATION_DEPTH, DBMS_RECURSIVE_CTE_MAX_EVALUATION_DEPTH, "Maximum limit on recursive CTE evaluation depth"},
            {"query_plan_convert_outer_join_to_inner_join", false, true, "Allow to convert OUTER JOIN to INNER JOIN if filter after JOIN always filters default values"},
        });
        addSettingsChanges(settings_changes_history, "24.3",
        {
            {"s3_connect_timeout_ms", 1000, 1000, "Introduce new dedicated setting for s3 connection timeout"},
            {"allow_experimental_shared_merge_tree", false, true, "The setting is obsolete"},
            {"use_page_cache_for_disks_without_file_cache", false, false, "Added userspace page cache"},
            {"read_from_page_cache_if_exists_otherwise_bypass_cache", false, false, "Added userspace page cache"},
            {"page_cache_inject_eviction", false, false, "Added userspace page cache"},
            {"default_table_engine", "None", "MergeTree", "Set default table engine to MergeTree for better usability"},
            {"input_format_json_use_string_type_for_ambiguous_paths_in_named_tuples_inference_from_objects", false, false, "Allow to use String type for ambiguous paths during named tuple inference from JSON objects"},
            {"traverse_shadow_remote_data_paths", false, false, "Traverse shadow directory when query system.remote_data_paths."},
            {"throw_if_deduplication_in_dependent_materialized_views_enabled_with_async_insert", false, true, "Deduplication in dependent materialized view cannot work together with async inserts."},
            {"parallel_replicas_allow_in_with_subquery", false, true, "If true, subquery for IN will be executed on every follower replica"},
            {"log_processors_profiles", false, true, "Enable by default"},
            {"function_locate_has_mysql_compatible_argument_order", false, true, "Increase compatibility with MySQL's locate function."},
            {"allow_suspicious_primary_key", true, false, "Forbid suspicious PRIMARY KEY/ORDER BY for MergeTree (i.e. SimpleAggregateFunction)"},
            {"filesystem_cache_reserve_space_wait_lock_timeout_milliseconds", 1000, 1000, "Wait time to lock cache for sapce reservation in filesystem cache"},
            {"max_parser_backtracks", 0, 1000000, "Limiting the complexity of parsing"},
            {"analyzer_compatibility_join_using_top_level_identifier", false, false, "Force to resolve identifier in JOIN USING from projection"},
            {"distributed_insert_skip_read_only_replicas", false, false, "If true, INSERT into Distributed will skip read-only replicas"},
            {"keeper_max_retries", 10, 10, "Max retries for general keeper operations"},
            {"keeper_retry_initial_backoff_ms", 100, 100, "Initial backoff timeout for general keeper operations"},
            {"keeper_retry_max_backoff_ms", 5000, 5000, "Max backoff timeout for general keeper operations"},
            {"s3queue_allow_experimental_sharded_mode", false, false, "Enable experimental sharded mode of S3Queue table engine. It is experimental because it will be rewritten"},
            {"allow_experimental_analyzer", false, true, "Enable analyzer and planner by default."},
            {"merge_tree_read_split_ranges_into_intersecting_and_non_intersecting_injection_probability", 0.0, 0.0, "For testing of `PartsSplitter` - split read ranges into intersecting and non intersecting every time you read from MergeTree with the specified probability."},
            {"allow_get_client_http_header", false, false, "Introduced a new function."},
            {"output_format_pretty_row_numbers", false, true, "It is better for usability."},
            {"output_format_pretty_max_value_width_apply_for_single_value", true, false, "Single values in Pretty formats won't be cut."},
            {"output_format_parquet_string_as_string", false, true, "ClickHouse allows arbitrary binary data in the String data type, which is typically UTF-8. Parquet/ORC/Arrow Strings only support UTF-8. That's why you can choose which Arrow's data type to use for the ClickHouse String data type - String or Binary. While Binary would be more correct and compatible, using String by default will correspond to user expectations in most cases."},
            {"output_format_orc_string_as_string", false, true, "ClickHouse allows arbitrary binary data in the String data type, which is typically UTF-8. Parquet/ORC/Arrow Strings only support UTF-8. That's why you can choose which Arrow's data type to use for the ClickHouse String data type - String or Binary. While Binary would be more correct and compatible, using String by default will correspond to user expectations in most cases."},
            {"output_format_arrow_string_as_string", false, true, "ClickHouse allows arbitrary binary data in the String data type, which is typically UTF-8. Parquet/ORC/Arrow Strings only support UTF-8. That's why you can choose which Arrow's data type to use for the ClickHouse String data type - String or Binary. While Binary would be more correct and compatible, using String by default will correspond to user expectations in most cases."},
            {"output_format_parquet_compression_method", "lz4", "zstd", "Parquet/ORC/Arrow support many compression methods, including lz4 and zstd. ClickHouse supports each and every compression method. Some inferior tools, such as 'duckdb', lack support for the faster `lz4` compression method, that's why we set zstd by default."},
            {"output_format_orc_compression_method", "lz4", "zstd", "Parquet/ORC/Arrow support many compression methods, including lz4 and zstd. ClickHouse supports each and every compression method. Some inferior tools, such as 'duckdb', lack support for the faster `lz4` compression method, that's why we set zstd by default."},
            {"output_format_pretty_highlight_digit_groups", false, true, "If enabled and if output is a terminal, highlight every digit corresponding to the number of thousands, millions, etc. with underline."},
            {"geo_distance_returns_float64_on_float64_arguments", false, true, "Increase the default precision."},
            {"azure_max_inflight_parts_for_one_file", 20, 20, "The maximum number of a concurrent loaded parts in multipart upload request. 0 means unlimited."},
            {"azure_strict_upload_part_size", 0, 0, "The exact size of part to upload during multipart upload to Azure blob storage."},
            {"azure_min_upload_part_size", 16*1024*1024, 16*1024*1024, "The minimum size of part to upload during multipart upload to Azure blob storage."},
            {"azure_max_upload_part_size", 5ull*1024*1024*1024, 5ull*1024*1024*1024, "The maximum size of part to upload during multipart upload to Azure blob storage."},
            {"azure_upload_part_size_multiply_factor", 2, 2, "Multiply azure_min_upload_part_size by this factor each time azure_multiply_parts_count_threshold parts were uploaded from a single write to Azure blob storage."},
            {"azure_upload_part_size_multiply_parts_count_threshold", 500, 500, "Each time this number of parts was uploaded to Azure blob storage, azure_min_upload_part_size is multiplied by azure_upload_part_size_multiply_factor."},
            {"output_format_csv_serialize_tuple_into_separate_columns", true, true, "A new way of how interpret tuples in CSV format was added."},
            {"input_format_csv_deserialize_separate_columns_into_tuple", true, true, "A new way of how interpret tuples in CSV format was added."},
            {"input_format_csv_try_infer_strings_from_quoted_tuples", true, true, "A new way of how interpret tuples in CSV format was added."},
        });
        addSettingsChanges(settings_changes_history, "24.2",
        {
            {"allow_suspicious_variant_types", true, false, "Don't allow creating Variant type with suspicious variants by default"},
            {"validate_experimental_and_suspicious_types_inside_nested_types", false, true, "Validate usage of experimental and suspicious types inside nested types"},
            {"output_format_values_escape_quote_with_quote", false, false, "If true escape ' with '', otherwise quoted with \\'"},
            {"output_format_pretty_single_large_number_tip_threshold", 0, 1'000'000, "Print a readable number tip on the right side of the table if the block consists of a single number which exceeds this value (except 0)"},
            {"input_format_try_infer_exponent_floats", true, false, "Don't infer floats in exponential notation by default"},
            {"query_plan_optimize_prewhere", true, true, "Allow to push down filter to PREWHERE expression for supported storages"},
            {"async_insert_max_data_size", 1000000, 10485760, "The previous value appeared to be too small."},
            {"async_insert_poll_timeout_ms", 10, 10, "Timeout in milliseconds for polling data from asynchronous insert queue"},
            {"async_insert_use_adaptive_busy_timeout", false, true, "Use adaptive asynchronous insert timeout"},
            {"async_insert_busy_timeout_min_ms", 50, 50, "The minimum value of the asynchronous insert timeout in milliseconds; it also serves as the initial value, which may be increased later by the adaptive algorithm"},
            {"async_insert_busy_timeout_max_ms", 200, 200, "The minimum value of the asynchronous insert timeout in milliseconds; async_insert_busy_timeout_ms is aliased to async_insert_busy_timeout_max_ms"},
            {"async_insert_busy_timeout_increase_rate", 0.2, 0.2, "The exponential growth rate at which the adaptive asynchronous insert timeout increases"},
            {"async_insert_busy_timeout_decrease_rate", 0.2, 0.2, "The exponential growth rate at which the adaptive asynchronous insert timeout decreases"},
            {"format_template_row_format", "", "", "Template row format string can be set directly in query"},
            {"format_template_resultset_format", "", "", "Template result set format string can be set in query"},
            {"split_parts_ranges_into_intersecting_and_non_intersecting_final", true, true, "Allow to split parts ranges into intersecting and non intersecting during FINAL optimization"},
            {"split_intersecting_parts_ranges_into_layers_final", true, true, "Allow to split intersecting parts ranges into layers during FINAL optimization"},
            {"azure_max_single_part_copy_size", 256*1024*1024, 256*1024*1024, "The maximum size of object to copy using single part copy to Azure blob storage."},
            {"min_external_table_block_size_rows", DEFAULT_INSERT_BLOCK_SIZE, DEFAULT_INSERT_BLOCK_SIZE, "Squash blocks passed to external table to specified size in rows, if blocks are not big enough"},
            {"min_external_table_block_size_bytes", DEFAULT_INSERT_BLOCK_SIZE * 256, DEFAULT_INSERT_BLOCK_SIZE * 256, "Squash blocks passed to external table to specified size in bytes, if blocks are not big enough."},
            {"parallel_replicas_prefer_local_join", true, true, "If true, and JOIN can be executed with parallel replicas algorithm, and all storages of right JOIN part are *MergeTree, local JOIN will be used instead of GLOBAL JOIN."},
            {"optimize_time_filter_with_preimage", true, true, "Optimize Date and DateTime predicates by converting functions into equivalent comparisons without conversions (e.g. toYear(col) = 2023 -> col >= '2023-01-01' AND col <= '2023-12-31')"},
            {"extract_key_value_pairs_max_pairs_per_row", 0, 0, "Max number of pairs that can be produced by the `extractKeyValuePairs` function. Used as a safeguard against consuming too much memory."},
            {"default_view_definer", "CURRENT_USER", "CURRENT_USER", "Allows to set default `DEFINER` option while creating a view"},
            {"default_materialized_view_sql_security", "DEFINER", "DEFINER", "Allows to set a default value for SQL SECURITY option when creating a materialized view"},
            {"default_normal_view_sql_security", "INVOKER", "INVOKER", "Allows to set default `SQL SECURITY` option while creating a normal view"},
            {"mysql_map_string_to_text_in_show_columns", false, true, "Reduce the configuration effort to connect ClickHouse with BI tools."},
            {"mysql_map_fixed_string_to_text_in_show_columns", false, true, "Reduce the configuration effort to connect ClickHouse with BI tools."},
        });
        addSettingsChanges(settings_changes_history, "24.1",
        {
            {"print_pretty_type_names", false, true, "Better user experience."},
            {"input_format_json_read_bools_as_strings", false, true, "Allow to read bools as strings in JSON formats by default"},
            {"output_format_arrow_use_signed_indexes_for_dictionary", false, true, "Use signed indexes type for Arrow dictionaries by default as it's recommended"},
            {"allow_experimental_variant_type", false, false, "Add new experimental Variant type"},
            {"use_variant_as_common_type", false, false, "Allow to use Variant in if/multiIf if there is no common type"},
            {"output_format_arrow_use_64_bit_indexes_for_dictionary", false, false, "Allow to use 64 bit indexes type in Arrow dictionaries"},
            {"parallel_replicas_mark_segment_size", 128, 128, "Add new setting to control segment size in new parallel replicas coordinator implementation"},
            {"ignore_materialized_views_with_dropped_target_table", false, false, "Add new setting to allow to ignore materialized views with dropped target table"},
            {"output_format_compression_level", 3, 3, "Allow to change compression level in the query output"},
            {"output_format_compression_zstd_window_log", 0, 0, "Allow to change zstd window log in the query output when zstd compression is used"},
            {"enable_zstd_qat_codec", false, false, "Add new ZSTD_QAT codec"},
            {"enable_vertical_final", false, true, "Use vertical final by default"},
            {"output_format_arrow_use_64_bit_indexes_for_dictionary", false, false, "Allow to use 64 bit indexes type in Arrow dictionaries"},
            {"max_rows_in_set_to_optimize_join", 100000, 0, "Disable join optimization as it prevents from read in order optimization"},
            {"output_format_pretty_color", true, "auto", "Setting is changed to allow also for auto value, disabling ANSI escapes if output is not a tty"},
            {"function_visible_width_behavior", 0, 1, "We changed the default behavior of `visibleWidth` to be more precise"},
            {"max_estimated_execution_time", 0, 0, "Separate max_execution_time and max_estimated_execution_time"},
            {"iceberg_engine_ignore_schema_evolution", false, false, "Allow to ignore schema evolution in Iceberg table engine"},
            {"optimize_injective_functions_in_group_by", false, true, "Replace injective functions by it's arguments in GROUP BY section in analyzer"},
            {"update_insert_deduplication_token_in_dependent_materialized_views", false, false, "Allow to update insert deduplication token with table identifier during insert in dependent materialized views"},
            {"azure_max_unexpected_write_error_retries", 4, 4, "The maximum number of retries in case of unexpected errors during Azure blob storage write"},
            {"split_parts_ranges_into_intersecting_and_non_intersecting_final", false, true, "Allow to split parts ranges into intersecting and non intersecting during FINAL optimization"},
            {"split_intersecting_parts_ranges_into_layers_final", true, true, "Allow to split intersecting parts ranges into layers during FINAL optimization"}
        });
        addSettingsChanges(settings_changes_history, "23.12",
        {
            {"allow_suspicious_ttl_expressions", true, false, "It is a new setting, and in previous versions the behavior was equivalent to allowing."},
            {"input_format_parquet_allow_missing_columns", false, true, "Allow missing columns in Parquet files by default"},
            {"input_format_orc_allow_missing_columns", false, true, "Allow missing columns in ORC files by default"},
            {"input_format_arrow_allow_missing_columns", false, true, "Allow missing columns in Arrow files by default"}
        });
        addSettingsChanges(settings_changes_history, "23.11",
        {
            {"parsedatetime_parse_without_leading_zeros", false, true, "Improved compatibility with MySQL DATE_FORMAT/STR_TO_DATE"}
        });
        addSettingsChanges(settings_changes_history, "23.9",
        {
            {"optimize_group_by_constant_keys", false, true, "Optimize group by constant keys by default"},
            {"input_format_json_try_infer_named_tuples_from_objects", false, true, "Try to infer named Tuples from JSON objects by default"},
            {"input_format_json_read_numbers_as_strings", false, true, "Allow to read numbers as strings in JSON formats by default"},
            {"input_format_json_read_arrays_as_strings", false, true, "Allow to read arrays as strings in JSON formats by default"},
            {"input_format_json_infer_incomplete_types_as_strings", false, true, "Allow to infer incomplete types as Strings in JSON formats by default"},
            {"input_format_json_try_infer_numbers_from_strings", true, false, "Don't infer numbers from strings in JSON formats by default to prevent possible parsing errors"},
            {"http_write_exception_in_output_format", false, true, "Output valid JSON/XML on exception in HTTP streaming."}
        });
        addSettingsChanges(settings_changes_history, "23.8",
        {
            {"rewrite_count_distinct_if_with_count_distinct_implementation", false, true, "Rewrite countDistinctIf with count_distinct_implementation configuration"}
        });
        addSettingsChanges(settings_changes_history, "23.7",
        {
            {"function_sleep_max_microseconds_per_block", 0, 3000000, "In previous versions, the maximum sleep time of 3 seconds was applied only for `sleep`, but not for `sleepEachRow` function. In the new version, we introduce this setting. If you set compatibility with the previous versions, we will disable the limit altogether."}
        });
        addSettingsChanges(settings_changes_history, "23.6",
        {
            {"http_send_timeout", 180, 30, "3 minutes seems crazy long. Note that this is timeout for a single network write call, not for the whole upload operation."},
            {"http_receive_timeout", 180, 30, "See http_send_timeout."}
        });
        addSettingsChanges(settings_changes_history, "23.5",
        {
            {"input_format_parquet_preserve_order", true, false, "Allow Parquet reader to reorder rows for better parallelism."},
            {"parallelize_output_from_storages", false, true, "Allow parallelism when executing queries that read from file/url/s3/etc. This may reorder rows."},
            {"use_with_fill_by_sorting_prefix", false, true, "Columns preceding WITH FILL columns in ORDER BY clause form sorting prefix. Rows with different values in sorting prefix are filled independently"},
            {"output_format_parquet_compliant_nested_types", false, true, "Change an internal field name in output Parquet file schema."}
        });
        addSettingsChanges(settings_changes_history, "23.4",
        {
            {"allow_suspicious_indices", true, false, "If true, index can defined with identical expressions"},
            {"allow_nonconst_timezone_arguments", true, false, "Allow non-const timezone arguments in certain time-related functions like toTimeZone(), fromUnixTimestamp*(), snowflakeToDateTime*()."},
            {"connect_timeout_with_failover_ms", 50, 1000, "Increase default connect timeout because of async connect"},
            {"connect_timeout_with_failover_secure_ms", 100, 1000, "Increase default secure connect timeout because of async connect"},
            {"hedged_connection_timeout_ms", 100, 50, "Start new connection in hedged requests after 50 ms instead of 100 to correspond with previous connect timeout"},
            {"formatdatetime_f_prints_single_zero", true, false, "Improved compatibility with MySQL DATE_FORMAT()/STR_TO_DATE()"},
            {"formatdatetime_parsedatetime_m_is_month_name", false, true, "Improved compatibility with MySQL DATE_FORMAT/STR_TO_DATE"}
        });
        addSettingsChanges(settings_changes_history, "23.3",
        {
            {"output_format_parquet_version", "1.0", "2.latest", "Use latest Parquet format version for output format"},
            {"input_format_json_ignore_unknown_keys_in_named_tuple", false, true, "Improve parsing JSON objects as named tuples"},
            {"input_format_native_allow_types_conversion", false, true, "Allow types conversion in Native input forma"},
            {"output_format_arrow_compression_method", "none", "lz4_frame", "Use lz4 compression in Arrow output format by default"},
            {"output_format_parquet_compression_method", "snappy", "lz4", "Use lz4 compression in Parquet output format by default"},
            {"output_format_orc_compression_method", "none", "lz4_frame", "Use lz4 compression in ORC output format by default"},
            {"async_query_sending_for_remote", false, true, "Create connections and send query async across shards"}
        });
        addSettingsChanges(settings_changes_history, "23.2",
        {
            {"output_format_parquet_fixed_string_as_fixed_byte_array", false, true, "Use Parquet FIXED_LENGTH_BYTE_ARRAY type for FixedString by default"},
            {"output_format_arrow_fixed_string_as_fixed_byte_array", false, true, "Use Arrow FIXED_SIZE_BINARY type for FixedString by default"},
            {"query_plan_remove_redundant_distinct", false, true, "Remove redundant Distinct step in query plan"},
            {"optimize_duplicate_order_by_and_distinct", true, false, "Remove duplicate ORDER BY and DISTINCT if it's possible"},
            {"insert_keeper_max_retries", 0, 20, "Enable reconnections to Keeper on INSERT, improve reliability"}
        });
        addSettingsChanges(settings_changes_history, "23.1",
        {
            {"input_format_json_read_objects_as_strings", 0, 1, "Enable reading nested json objects as strings while object type is experimental"},
            {"input_format_json_defaults_for_missing_elements_in_named_tuple", false, true, "Allow missing elements in JSON objects while reading named tuples by default"},
            {"input_format_csv_detect_header", false, true, "Detect header in CSV format by default"},
            {"input_format_tsv_detect_header", false, true, "Detect header in TSV format by default"},
            {"input_format_custom_detect_header", false, true, "Detect header in CustomSeparated format by default"},
            {"query_plan_remove_redundant_sorting", false, true, "Remove redundant sorting in query plan. For example, sorting steps related to ORDER BY clauses in subqueries"}
        });
        addSettingsChanges(settings_changes_history, "22.12",
        {
            {"max_size_to_preallocate_for_aggregation", 10'000'000, 100'000'000, "This optimizes performance"},
            {"query_plan_aggregation_in_order", 0, 1, "Enable some refactoring around query plan"},
            {"format_binary_max_string_size", 0, 1_GiB, "Prevent allocating large amount of memory"}
        });
        addSettingsChanges(settings_changes_history, "22.11",
        {
            {"use_structure_from_insertion_table_in_table_functions", 0, 2, "Improve using structure from insertion table in table functions"}
        });
        addSettingsChanges(settings_changes_history, "22.9",
        {
            {"force_grouping_standard_compatibility", false, true, "Make GROUPING function output the same as in SQL standard and other DBMS"}
        });
        addSettingsChanges(settings_changes_history, "22.7",
        {
            {"cross_to_inner_join_rewrite", 1, 2, "Force rewrite comma join to inner"},
            {"enable_positional_arguments", false, true, "Enable positional arguments feature by default"},
            {"format_csv_allow_single_quotes", true, false, "Most tools don't treat single quote in CSV specially, don't do it by default too"}
        });
        addSettingsChanges(settings_changes_history, "22.6",
        {
            {"output_format_json_named_tuples_as_objects", false, true, "Allow to serialize named tuples as JSON objects in JSON formats by default"},
            {"input_format_skip_unknown_fields", false, true, "Optimize reading subset of columns for some input formats"}
        });
        addSettingsChanges(settings_changes_history, "22.5",
        {
            {"memory_overcommit_ratio_denominator", 0, 1073741824, "Enable memory overcommit feature by default"},
            {"memory_overcommit_ratio_denominator_for_user", 0, 1073741824, "Enable memory overcommit feature by default"}
        });
        addSettingsChanges(settings_changes_history, "22.4",
        {
            {"allow_settings_after_format_in_insert", true, false, "Do not allow SETTINGS after FORMAT for INSERT queries because ClickHouse interpret SETTINGS as some values, which is misleading"}
        });
        addSettingsChanges(settings_changes_history, "22.3",
        {
            {"cast_ipv4_ipv6_default_on_conversion_error", true, false, "Make functions cast(value, 'IPv4') and cast(value, 'IPv6') behave same as toIPv4 and toIPv6 functions"}
        });
        addSettingsChanges(settings_changes_history, "21.12",
        {
            {"stream_like_engine_allow_direct_select", true, false, "Do not allow direct select for Kafka/RabbitMQ/FileLog by default"}
        });
        addSettingsChanges(settings_changes_history, "21.9",
        {
            {"output_format_decimal_trailing_zeros", true, false, "Do not output trailing zeros in text representation of Decimal types by default for better looking output"},
            {"use_hedged_requests", false, true, "Enable Hedged Requests feature by default"}
        });
        addSettingsChanges(settings_changes_history, "21.7",
        {
            {"legacy_column_name_of_tuple_literal", true, false, "Add this setting only for compatibility reasons. It makes sense to set to 'true', while doing rolling update of cluster from version lower than 21.7 to higher"}
        });
        addSettingsChanges(settings_changes_history, "21.5",
        {
            {"async_socket_for_remote", false, true, "Fix all problems and turn on asynchronous reads from socket for remote queries by default again"}
        });
        addSettingsChanges(settings_changes_history, "21.3",
        {
            {"async_socket_for_remote", true, false, "Turn off asynchronous reads from socket for remote queries because of some problems"},
            {"optimize_normalize_count_variants", false, true, "Rewrite aggregate functions that semantically equals to count() as count() by default"},
            {"normalize_function_names", false, true, "Normalize function names to their canonical names, this was needed for projection query routing"}
        });
        addSettingsChanges(settings_changes_history, "21.2",
        {
            {"enable_global_with_statement", false, true, "Propagate WITH statements to UNION queries and all subqueries by default"}
        });
        addSettingsChanges(settings_changes_history, "21.1",
        {
            {"insert_quorum_parallel", false, true, "Use parallel quorum inserts by default. It is significantly more convenient to use than sequential quorum inserts"},
            {"input_format_null_as_default", false, true, "Allow to insert NULL as default for input formats by default"},
            {"optimize_on_insert", false, true, "Enable data optimization on INSERT by default for better user experience"},
            {"use_compact_format_in_distributed_parts_names", false, true, "Use compact format for async INSERT into Distributed tables by default"}
        });
        addSettingsChanges(settings_changes_history, "20.10",
        {
            {"format_regexp_escaping_rule", "Escaped", "Raw", "Use Raw as default escaping rule for Regexp format to male the behaviour more like to what users expect"}
        });
        addSettingsChanges(settings_changes_history, "20.7",
        {
            {"show_table_uuid_in_table_create_query_if_not_nil", true, false, "Stop showing  UID of the table in its CREATE query for Engine=Atomic"}
        });
        addSettingsChanges(settings_changes_history, "20.5",
        {
            {"input_format_with_names_use_header", false, true, "Enable using header with names for formats with WithNames/WithNamesAndTypes suffixes"},
            {"allow_suspicious_codecs", true, false, "Don't allow to specify meaningless compression codecs"}
        });
        addSettingsChanges(settings_changes_history, "20.4",
        {
            {"validate_polygons", false, true, "Throw exception if polygon is invalid in function pointInPolygon by default instead of returning possibly wrong results"}
        });
        addSettingsChanges(settings_changes_history, "19.18",
        {
            {"enable_scalar_subquery_optimization", false, true, "Prevent scalar subqueries from (de)serializing large scalar values and possibly avoid running the same subquery more than once"}
        });
        addSettingsChanges(settings_changes_history, "19.14",
        {
            {"any_join_distinct_right_table_keys", true, false, "Disable ANY RIGHT and ANY FULL JOINs by default to avoid inconsistency"}
        });
        addSettingsChanges(settings_changes_history, "19.12",
        {
            {"input_format_defaults_for_omitted_fields", false, true, "Enable calculation of complex default expressions for omitted fields for some input formats, because it should be the expected behaviour"}
        });
        addSettingsChanges(settings_changes_history, "19.5",
        {
            {"max_partitions_per_insert_block", 0, 100, "Add a limit for the number of partitions in one block"}
        });
        addSettingsChanges(settings_changes_history, "18.12.17",
        {
            {"enable_optimize_predicate_expression", 0, 1, "Optimize predicates to subqueries by default"}
        });
    });
    return settings_changes_history;
}

const VersionToSettingsChangesMap & getMergeTreeSettingsChangesHistory()
{
    static VersionToSettingsChangesMap merge_tree_settings_changes_history;
    static std::once_flag initialized_flag;
    std::call_once(initialized_flag, [&]
    {
        addSettingsChanges(merge_tree_settings_changes_history, "25.7",
        {

        });
        addSettingsChanges(merge_tree_settings_changes_history, "25.6",
        {
            /// RELEASE CLOSED
            {"cache_populated_by_fetch_filename_regexp", "", "", "New setting"},
            {"allow_coalescing_columns_in_partition_or_order_key", false, false, "New setting to allow coalescing of partition or sorting key columns."},
            /// RELEASE CLOSED
        });
        addSettingsChanges(merge_tree_settings_changes_history, "25.5",
        {
            /// Release closed. Please use 25.6
            {"shared_merge_tree_enable_coordinated_merges", false, false, "New setting"},
            {"shared_merge_tree_merge_coordinator_merges_prepare_count", 100, 100, "New setting"},
            {"shared_merge_tree_merge_coordinator_fetch_fresh_metadata_period_ms", 10000, 10000, "New setting"},
            {"shared_merge_tree_merge_coordinator_max_merge_request_size", 20, 20, "New setting"},
            {"shared_merge_tree_merge_coordinator_election_check_period_ms", 30000, 30000, "New setting"},
            {"shared_merge_tree_merge_coordinator_min_period_ms", 1, 1, "New setting"},
            {"shared_merge_tree_merge_coordinator_max_period_ms", 10000, 10000, "New setting"},
            {"shared_merge_tree_merge_coordinator_factor", 2, 2, "New setting"},
            {"shared_merge_tree_merge_worker_fast_timeout_ms", 100, 100, "New setting"},
            {"shared_merge_tree_merge_worker_regular_timeout_ms", 10000, 10000, "New setting"},
            {"apply_patches_on_merge", true, true, "New setting"},
            {"remove_unused_patch_parts", true, true, "New setting"},
            {"write_marks_for_substreams_in_compact_parts", false, false, "New setting"},
            /// Release closed. Please use 25.6
        });
        addSettingsChanges(merge_tree_settings_changes_history, "25.4",
        {
            /// Release closed. Please use 25.5
            {"max_postpone_time_for_failed_replicated_fetches_ms", 0, 1ULL * 60 * 1000, "Added new setting to enable postponing fetch tasks in the replication queue."},
            {"max_postpone_time_for_failed_replicated_merges_ms", 0, 1ULL * 60 * 1000, "Added new setting to enable postponing merge tasks in the replication queue."},
            {"max_postpone_time_for_failed_replicated_tasks_ms", 0, 5ULL * 60 * 1000, "Added new setting to enable postponing tasks in the replication queue."},
            {"default_compression_codec", "", "", "New setting"},
            {"refresh_parts_interval", 0, 0, "A new setting"},
            {"max_merge_delayed_streams_for_parallel_write", 40, 40, "New setting"},
            {"allow_summing_columns_in_partition_or_order_key", true, false, "New setting to allow summing of partition or sorting key columns"},
            /// Release closed. Please use 25.5
        });
        addSettingsChanges(merge_tree_settings_changes_history, "25.3",
        {
            /// Release closed. Please use 25.4
            {"shared_merge_tree_enable_keeper_parts_extra_data", false, false, "New setting"},
            {"zero_copy_merge_mutation_min_parts_size_sleep_no_scale_before_lock", 0, 0, "New setting"},
            {"enable_replacing_merge_with_cleanup_for_min_age_to_force_merge", false, false, "New setting to allow automatic cleanup merges for ReplacingMergeTree"},
            /// Release closed. Please use 25.4
        });
        addSettingsChanges(merge_tree_settings_changes_history, "25.2",
        {
            /// Release closed. Please use 25.3
            {"shared_merge_tree_initial_parts_update_backoff_ms", 50, 50, "New setting"},
            {"shared_merge_tree_max_parts_update_backoff_ms", 5000, 5000, "New setting"},
            {"shared_merge_tree_interserver_http_connection_timeout_ms", 100, 100, "New setting"},
            {"columns_and_secondary_indices_sizes_lazy_calculation", true, true, "New setting to calculate columns and indices sizes lazily"},
            {"table_disk", false, false, "New setting"},
            {"allow_reduce_blocking_parts_task", false, true, "Now SMT will remove stale blocking parts from ZooKeeper by default"},
            {"shared_merge_tree_max_suspicious_broken_parts", 0, 0, "Max broken parts for SMT, if more - deny automatic detach"},
            {"shared_merge_tree_max_suspicious_broken_parts_bytes", 0, 0, "Max size of all broken parts for SMT, if more - deny automatic detach"},
            /// Release closed. Please use 25.3
        });
        addSettingsChanges(merge_tree_settings_changes_history, "25.1",
        {
            /// Release closed. Please use 25.2
            {"shared_merge_tree_try_fetch_part_in_memory_data_from_replicas", false, false, "New setting to fetch parts data from other replicas"},
            {"enable_max_bytes_limit_for_min_age_to_force_merge", false, false, "Added new setting to limit max bytes for min_age_to_force_merge."},
            {"enable_max_bytes_limit_for_min_age_to_force_merge", false, false, "New setting"},
            {"add_minmax_index_for_numeric_columns", false, false, "New setting"},
            {"add_minmax_index_for_string_columns", false, false, "New setting"},
            {"materialize_skip_indexes_on_merge", true, true, "New setting"},
            {"merge_max_bytes_to_prewarm_cache", 1ULL * 1024 * 1024 * 1024, 1ULL * 1024 * 1024 * 1024, "Cloud sync"},
            {"merge_total_max_bytes_to_prewarm_cache", 15ULL * 1024 * 1024 * 1024, 15ULL * 1024 * 1024 * 1024, "Cloud sync"},
            {"reduce_blocking_parts_sleep_ms", 5000, 5000, "Cloud sync"},
            {"number_of_partitions_to_consider_for_merge", 10, 10, "Cloud sync"},
            {"shared_merge_tree_enable_outdated_parts_check", true, true, "Cloud sync"},
            {"shared_merge_tree_max_parts_update_leaders_in_total", 6, 6, "Cloud sync"},
            {"shared_merge_tree_max_parts_update_leaders_per_az", 2, 2, "Cloud sync"},
            {"shared_merge_tree_leader_update_period_seconds", 30, 30, "Cloud sync"},
            {"shared_merge_tree_leader_update_period_random_add_seconds", 10, 10, "Cloud sync"},
            {"shared_merge_tree_read_virtual_parts_from_leader", true, true, "Cloud sync"},
            {"shared_merge_tree_interserver_http_timeout_ms", 10000, 10000, "Cloud sync"},
            {"shared_merge_tree_max_replicas_for_parts_deletion", 10, 10, "Cloud sync"},
            {"shared_merge_tree_max_replicas_to_merge_parts_for_each_parts_range", 5, 5, "Cloud sync"},
            {"shared_merge_tree_use_outdated_parts_compact_format", false, false, "Cloud sync"},
            {"shared_merge_tree_memo_ids_remove_timeout_seconds", 1800, 1800, "Cloud sync"},
            {"shared_merge_tree_idle_parts_update_seconds", 3600, 3600, "Cloud sync"},
            {"shared_merge_tree_max_outdated_parts_to_process_at_once", 1000, 1000, "Cloud sync"},
            {"shared_merge_tree_postpone_next_merge_for_locally_merged_parts_rows_threshold", 1000000, 1000000, "Cloud sync"},
            {"shared_merge_tree_postpone_next_merge_for_locally_merged_parts_ms", 0, 0, "Cloud sync"},
            {"shared_merge_tree_range_for_merge_window_size", 10, 10, "Cloud sync"},
            {"shared_merge_tree_use_too_many_parts_count_from_virtual_parts", 0, 0, "Cloud sync"},
            {"shared_merge_tree_create_per_replica_metadata_nodes", true, true, "Cloud sync"},
            {"shared_merge_tree_use_metadata_hints_cache", true, true, "Cloud sync"},
            {"notify_newest_block_number", false, false, "Cloud sync"},
            {"allow_reduce_blocking_parts_task", false, false, "Cloud sync"},
            /// Release closed. Please use 25.2
        });
        addSettingsChanges(merge_tree_settings_changes_history, "24.12",
        {
            /// Release closed. Please use 25.1
            {"enforce_index_structure_match_on_partition_manipulation", true, false, "New setting"},
            {"use_primary_key_cache", false, false, "New setting"},
            {"prewarm_primary_key_cache", false, false, "New setting"},
            {"min_bytes_to_prewarm_caches", 0, 0, "New setting"},
            {"allow_experimental_reverse_key", false, false, "New setting"},
            /// Release closed. Please use 25.1
        });
        addSettingsChanges(merge_tree_settings_changes_history, "24.11",
        {
        });
        addSettingsChanges(merge_tree_settings_changes_history, "24.10",
        {
        });
        addSettingsChanges(merge_tree_settings_changes_history, "24.9",
        {
        });
        addSettingsChanges(merge_tree_settings_changes_history, "24.8",
        {
            {"deduplicate_merge_projection_mode", "ignore", "throw", "Do not allow to create inconsistent projection"}
        });
    });

    return merge_tree_settings_changes_history;
}

}<|MERGE_RESOLUTION|>--- conflicted
+++ resolved
@@ -44,11 +44,8 @@
             {"correlated_subqueries_substitute_equivalent_expressions", false, true, "New setting to correlated subquery planning optimization."},
             {"function_date_trunc_return_type_behavior", 0, 0, "Add new setting to preserve old behaviour of dateTrunc function"},
             {"output_format_parquet_geometadata", false, true, "A new setting to allow to write information about geo columns in parquet metadata and encode columns in WKB format."},
-<<<<<<< HEAD
             {"output_format_orc_compression_block_size", 65536, 262144, "New setting"},
-=======
             {"vector_search_with_rescoring", true, false, "New setting."},
->>>>>>> 086b4080
             {"cluster_function_process_archive_on_multiple_nodes", true, true, "New setting"},
             {"enable_vector_similarity_index", false, false, "Added an alias for setting `allow_experimental_vector_similarity_index`"},
             {"distributed_plan_max_rows_to_broadcast", 20000, 20000, "New experimental setting."},
