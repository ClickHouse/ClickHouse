#include <Core/SettingsChangesHistory.h>

#include <Core/SettingsEnums.h>

#include <Common/Exception.h>

namespace DB
{

namespace ErrorCodes
{
    extern const int LOGICAL_ERROR;
}

static void addSettingsChanges(
    VersionToSettingsChangesMap & settings_changes_history,
    std::string_view version,
    SettingsChangesHistory::SettingsChanges && changes)
{
    /// Forbid duplicate versions
    auto [_, inserted] = settings_changes_history.emplace(ClickHouseVersion(version), std::move(changes));
    if (!inserted)
        throw Exception{ErrorCodes::LOGICAL_ERROR, "Detected duplicate version '{}'", ClickHouseVersion(version).toString()};
}

const VersionToSettingsChangesMap & getSettingsChangesHistory()
{
    static VersionToSettingsChangesMap settings_changes_history;
    static std::once_flag initialized_flag;
    std::call_once(initialized_flag, [&]
    {
        // clang-format off
        /// History of settings changes that controls some backward incompatible changes
        /// across all ClickHouse versions. It maps ClickHouse version to settings changes that were done
        /// in this version. This history contains both changes to existing settings and newly added settings.
        /// Settings changes is a vector of structs
        ///     {setting_name, previous_value, new_value, reason}.
        /// For newly added setting choose the most appropriate previous_value (for example, if new setting
        /// controls new feature and it's 'true' by default, use 'false' as previous_value).
        /// It's used to implement `compatibility` setting (see https://github.com/ClickHouse/ClickHouse/issues/35972)
        /// Note: please check if the key already exists to prevent duplicate entries.
        addSettingsChanges(settings_changes_history, "25.9",
        {
            {"datalake_disk_name", "", "", "New setting."},
            {"input_format_protobuf_oneof_presence", false, false, "New setting"},
            {"iceberg_delete_data_on_drop", false, false, "New setting"},
            {"use_skip_indexes_on_data_read", false, false, "New setting"},
            {"s3_slow_all_threads_after_retryable_error", true, true, "Added an alias for setting `backup_slow_all_threads_after_retryable_s3_error`"},
            {"iceberg_metadata_log_level", "none", "none", "New setting."},
            {"max_iceberg_data_file_rows", 100000, 100000, "New setting."},
            {"max_iceberg_data_file_bytes", 100000000, 100000000, "New setting."},
            {"query_plan_optimize_join_order_limit", 1, 1, "New setting"},
            {"query_plan_display_internal_aliases", false, false, "New setting"},
            {"query_plan_max_step_description_length", 1000000000, 500, "New setting"},
            {"allow_experimental_delta_lake_writes", false, false, "New setting."},
<<<<<<< HEAD
            {"enable_cascades_optimizer", false, false, "New experimental setting."},
=======
            {"enable_producing_buckets_out_of_order_in_aggregation", false, true, "New setting"},
>>>>>>> 1ac1e024
            {"jemalloc_enable_profiler", false, false, "New setting"},
            {"jemalloc_collect_profile_samples_in_trace_log", false, false, "New setting"},
            {"delta_lake_insert_max_bytes_in_data_file", 1_GiB, 1_GiB, "New setting."},
            {"delta_lake_insert_max_rows_in_data_file", 100000, 100000, "New setting."},
            {"promql_evaluation_time", Field{"auto"}, Field{"auto"}, "The setting was renamed. The previous name is `evaluation_time`."},
            {"evaluation_time", 0, 0, "Old setting which popped up here being renamed."},
            {"os_threads_nice_value_query", 0, 0, "New setting."},
            {"os_threads_nice_value_materialized_view", 0, 0, "New setting."},
            {"os_thread_priority", 0, 0, "Obsolete setting."},
        });
        addSettingsChanges(settings_changes_history, "25.8",
        {
            {"output_format_json_quote_64bit_integers", true, false, "Disable quoting of the 64 bit integers in JSON by default"},
            {"show_data_lake_catalogs_in_system_tables", true, true, "New setting"},
            {"optimize_rewrite_regexp_functions", false, true, "A new setting"},
            {"max_joined_block_size_bytes", 0, 4 * 1024 * 1024, "New setting"},
            {"azure_max_single_part_upload_size", 100 * 1024 * 1024, 32 * 1024 * 1024, "Align with S3"},
            {"azure_max_redirects", 10, 10, "New setting"},
            {"azure_max_get_rps", 0, 0, "New setting"},
            {"azure_max_get_burst", 0, 0, "New setting"},
            {"azure_max_put_rps", 0, 0, "New setting"},
            {"azure_max_put_burst", 0, 0, "New setting"},
            {"azure_use_adaptive_timeouts", true, true, "New setting"},
            {"azure_request_timeout_ms", 30000, 30000, "New setting"},
            {"azure_connect_timeout_ms", 1000, 1000, "New setting"},
            {"azure_sdk_use_native_client", false, true, "New setting"},
            {"analyzer_compatibility_allow_compound_identifiers_in_unflatten_nested", false, true, "New setting."},
            {"distributed_cache_connect_backoff_min_ms", 0, 0, "New setting"},
            {"distributed_cache_connect_backoff_max_ms", 50, 50, "New setting"},
            {"distributed_cache_read_request_max_tries", 20, 10, "Changed setting value"},
            {"distributed_cache_connect_max_tries", 20, 5, "Changed setting value"},
            {"opentelemetry_trace_cpu_scheduling", false, false, "New setting to trace `cpu_slot_preemption` feature."},
            {"output_format_parquet_max_dictionary_size", 1024 * 1024, 1024 * 1024, "New setting"},
            {"input_format_parquet_use_native_reader_v3", false, true, "New setting"},
            {"input_format_parquet_memory_low_watermark", 2ul << 20, 2ul << 20, "New setting"},
            {"input_format_parquet_memory_high_watermark", 4ul << 30, 4ul << 30, "New setting"},
            {"input_format_parquet_page_filter_push_down", true, true, "New setting (no effect when input_format_parquet_use_native_reader_v3 is disabled)"},
            {"input_format_parquet_use_offset_index", true, true, "New setting (no effect when input_format_parquet_use_native_reader_v3 is disabled)"},
            {"output_format_parquet_enum_as_byte_array", false, true, "Enable writing Enum as byte array in Parquet by default"},
            {"json_type_escape_dots_in_keys", false, false, "Add new setting that allows to escape dots in JSON keys during JSON type parsing"},
            {"parallel_replicas_support_projection", false, true, "New setting. Optimization of projections can be applied in parallel replicas. Effective only with enabled parallel_replicas_local_plan and aggregation_in_order is inactive."},
            {"input_format_json_infer_array_of_dynamic_from_array_of_different_types", false, true, "Infer Array(Dynamic) for JSON arrays with different values types by default"},
            {"enable_add_distinct_to_in_subqueries", false, false, "New setting to reduce the size of temporary tables transferred for distributed IN subqueries."},
            {"enable_vector_similarity_index", false, true, "Vector similarity indexes are GA."},
            {"execute_exists_as_scalar_subquery", false, true, "New setting"},
            {"allow_experimental_vector_similarity_index", false, true, "Vector similarity indexes are GA."},
            {"vector_search_with_rescoring", true, false, "New setting."},
            {"delta_lake_enable_expression_visitor_logging", false, false, "New setting"},
            {"write_full_path_in_iceberg_metadata", false, false, "New setting."},
            {"output_format_orc_compression_block_size", 65536, 262144, "New setting"},
            {"allow_database_iceberg", false, false, "Added an alias for setting `allow_experimental_database_iceberg`"},
            {"allow_database_unity_catalog", false, false, "Added an alias for setting `allow_experimental_database_unity_catalog`"},
            {"allow_database_glue_catalog", false, false, "Added an alias for setting `allow_experimental_database_glue_catalog`"},
            {"apply_patch_parts_join_cache_buckets", 8, 8, "New setting"},
            {"delta_lake_throw_on_engine_predicate_error", false, false, "New setting"},
            {"delta_lake_enable_engine_predicate", true, true, "New setting"},
            {"backup_restore_s3_retry_initial_backoff_ms", 25, 25, "New setting"},
            {"backup_restore_s3_retry_max_backoff_ms", 5000, 5000, "New setting"},
            {"backup_restore_s3_retry_jitter_factor", 0.0, 0.1, "New setting"},
            {"vector_search_index_fetch_multiplier", 1.0, 1.0, "Alias for setting 'vector_search_postfilter_multiplier'"},
            {"backup_slow_all_threads_after_retryable_s3_error", true, true, "New setting"},
            {"allow_experimental_ytsaurus_table_engine", false, false, "New setting."},
            {"allow_experimental_ytsaurus_table_function", false, false, "New setting."},
            {"allow_experimental_ytsaurus_dictionary_source", false, false, "New setting."},
            {"per_part_index_stats", false, false, "New setting."},
            {"allow_experimental_iceberg_compaction", 0, 0, "New setting "},
            {"delta_lake_snapshot_version", -1, -1, "New setting"},
            {"use_roaring_bitmap_iceberg_positional_deletes", false, false, "New setting"},
            {"iceberg_metadata_compression_method", "", "", "New setting"},
            {"allow_experimental_correlated_subqueries", false, true, "Mark correlated subqueries support as Beta."},
            {"promql_database", "", "", "New experimental setting"},
            {"promql_table", "", "", "New experimental setting"},
            {"evaluation_time", 0, 0, "New experimental setting"},
            {"output_format_parquet_date_as_uint16", false, false, "Added a compatibility setting for a minor compatibility-breaking change introduced back in 24.12."},
            {"enable_lightweight_update", false, true, "Lightweight updates were moved to Beta. Added an alias for setting 'allow_experimental_lightweight_update'."},
            {"allow_experimental_lightweight_update", false, true, "Lightweight updates were moved to Beta."},
            {"s3_slow_all_threads_after_retryable_error", true, true, "Added an alias for setting `backup_slow_all_threads_after_retryable_s3_error`"},
        });
        addSettingsChanges(settings_changes_history, "25.7",
        {
            /// RELEASE CLOSED
            {"correlated_subqueries_substitute_equivalent_expressions", false, true, "New setting to correlated subquery planning optimization."},
            {"function_date_trunc_return_type_behavior", 0, 0, "Add new setting to preserve old behaviour of dateTrunc function"},
            {"output_format_parquet_geometadata", false, true, "A new setting to allow to write information about geo columns in parquet metadata and encode columns in WKB format."},
            {"cluster_function_process_archive_on_multiple_nodes", false, true, "New setting"},
            {"enable_vector_similarity_index", false, false, "Added an alias for setting `allow_experimental_vector_similarity_index`"},
            {"distributed_plan_max_rows_to_broadcast", 20000, 20000, "New experimental setting."},
            {"output_format_json_map_as_array_of_tuples", false, false, "New setting"},
            {"input_format_json_map_as_array_of_tuples", false, false, "New setting"},
            {"parallel_distributed_insert_select", 0, 2, "Enable parallel distributed insert select by default"},
            {"write_through_distributed_cache_buffer_size", 0, 0, "New cloud setting"},
            {"min_joined_block_size_rows", 0, DEFAULT_BLOCK_SIZE, "New setting."},
            {"table_engine_read_through_distributed_cache", false, false, "New setting"},
            {"distributed_cache_alignment", 0, 0, "Rename of distributed_cache_read_alignment"},
            {"enable_scopes_for_with_statement", true, true, "New setting for backward compatibility with the old analyzer."},
            {"output_format_parquet_enum_as_byte_array", false, false, "Write enum using parquet physical type: BYTE_ARRAY and logical type: ENUM"},
            {"distributed_plan_force_shuffle_aggregation", 0, 0, "New experimental setting"},
            {"allow_experimental_insert_into_iceberg", false, false, "New setting."},
            /// RELEASE CLOSED
        });
        addSettingsChanges(settings_changes_history, "25.6",
        {
            /// RELEASE CLOSED
            {"output_format_native_use_flattened_dynamic_and_json_serialization", false, false, "Add flattened Dynamic/JSON serializations to Native format"},
            {"cast_string_to_date_time_mode", "basic", "basic", "Allow to use different DateTime parsing mode in String to DateTime cast"},
            {"parallel_replicas_connect_timeout_ms", 1000, 300, "Separate connection timeout for parallel replicas queries"},
            {"use_iceberg_partition_pruning", false, true, "Enable Iceberg partition pruning by default."},
            {"distributed_cache_credentials_refresh_period_seconds", 5, 5, "New private setting"},
            {"enable_shared_storage_snapshot_in_query", false, false, "A new setting to share storage snapshot in query"},
            {"merge_tree_storage_snapshot_sleep_ms", 0, 0, "A new setting to debug storage snapshot consistency in query"},
            {"enable_job_stack_trace", false, false, "The setting was disabled by default to avoid performance overhead."},
            {"use_legacy_to_time", true, true, "New setting. Allows for user to use the old function logic for toTime, which works as toTimeWithFixedDate."},
            {"allow_experimental_time_time64_type", false, false, "New settings. Allows to use a new experimental Time and Time64 data types."},
            {"enable_time_time64_type", false, false, "New settings. Allows to use a new experimental Time and Time64 data types."},
            {"optimize_use_projection_filtering", false, true, "New setting"},
            {"input_format_parquet_enable_json_parsing", false, true, "When reading Parquet files, parse JSON columns as ClickHouse JSON Column."},
            {"use_skip_indexes_if_final", 0, 1, "Change in default value of setting"},
            {"use_skip_indexes_if_final_exact_mode", 0, 1, "Change in default value of setting"},
            {"allow_experimental_time_series_aggregate_functions", false, false, "New setting to enable experimental timeSeries* aggregate functions."},
            {"min_outstreams_per_resize_after_split", 0, 24, "New setting."},
            {"count_matches_stop_at_empty_match", true, false, "New setting."},
            {"enable_parallel_blocks_marshalling", "false", "true", "A new setting"},
            {"format_schema_source", "file", "file", "New setting"},
            {"format_schema_message_name", "", "", "New setting"},
            {"enable_scopes_for_with_statement", true, true, "New setting for backward compatibility with the old analyzer."},
            {"backup_slow_all_threads_after_retryable_s3_error", true, true, "New setting"},
            {"s3_slow_all_threads_after_retryable_error", true, true, "Added an alias for setting `backup_slow_all_threads_after_retryable_s3_error`"},
            /// RELEASE CLOSED
        });
        addSettingsChanges(settings_changes_history, "25.5",
        {
            /// Release closed. Please use 25.6
            {"geotoh3_argument_order", "lon_lat", "lat_lon", "A new setting for legacy behaviour to set lon and lat argument order"},
            {"secondary_indices_enable_bulk_filtering", false, true, "A new algorithm for filtering by data skipping indices"},
            {"implicit_table_at_top_level", "", "", "A new setting, used in clickhouse-local"},
            {"use_skip_indexes_if_final_exact_mode", 0, 0, "This setting was introduced to help FINAL query return correct results with skip indexes"},
            {"parsedatetime_e_requires_space_padding", true, false, "Improved compatibility with MySQL DATE_FORMAT/STR_TO_DATE"},
            {"formatdatetime_e_with_space_padding", true, false, "Improved compatibility with MySQL DATE_FORMAT/STR_TO_DATE"},
            {"input_format_max_block_size_bytes", 0, 0, "New setting to limit bytes size if blocks created by input format"},
            {"parallel_replicas_insert_select_local_pipeline", false, true, "Use local pipeline during distributed INSERT SELECT with parallel replicas. Currently disabled due to performance issues"},
            {"page_cache_block_size", 1048576, 1048576, "Made this setting adjustable on a per-query level."},
            {"page_cache_lookahead_blocks", 16, 16, "Made this setting adjustable on a per-query level."},
            {"output_format_pretty_glue_chunks", "0", "auto", "A new setting to make Pretty formats prettier."},
            {"distributed_cache_read_only_from_current_az", true, true, "New setting"},
            {"parallel_hash_join_threshold", 0, 100'000, "New setting"},
            {"max_limit_for_ann_queries", 1'000, 0, "Obsolete setting"},
            {"max_limit_for_vector_search_queries", 1'000, 1'000, "New setting"},
            {"min_os_cpu_wait_time_ratio_to_throw", 0, 0, "Setting values were changed and backported to 25.4"},
            {"max_os_cpu_wait_time_ratio_to_throw", 0, 0, "Setting values were changed and backported to 25.4"},
            {"make_distributed_plan", 0, 0, "New experimental setting."},
            {"distributed_plan_execute_locally", 0, 0, "New experimental setting."},
            {"distributed_plan_default_shuffle_join_bucket_count", 8, 8, "New experimental setting."},
            {"distributed_plan_default_reader_bucket_count", 8, 8, "New experimental setting."},
            {"distributed_plan_optimize_exchanges", true, true, "New experimental setting."},
            {"distributed_plan_force_exchange_kind", "", "", "New experimental setting."},
            {"update_sequential_consistency", true, true, "A new setting"},
            {"update_parallel_mode", "auto", "auto", "A new setting"},
            {"lightweight_delete_mode", "alter_update", "alter_update", "A new setting"},
            {"alter_update_mode", "heavy", "heavy", "A new setting"},
            {"apply_patch_parts", true, true, "A new setting"},
            {"allow_experimental_lightweight_update", false, false, "A new setting"},
            {"allow_experimental_delta_kernel_rs", false, true, "New setting"},
            {"allow_experimental_database_hms_catalog", false, false, "Allow experimental database engine DataLakeCatalog with catalog_type = 'hive'"},
            {"vector_search_filter_strategy", "auto", "auto", "New setting"},
            {"vector_search_postfilter_multiplier", 1.0, 1.0, "New setting"},
            {"compile_expressions", false, true, "We believe that the LLVM infrastructure behind the JIT compiler is stable enough to enable this setting by default."},
            {"input_format_parquet_bloom_filter_push_down", false, true, "When reading Parquet files, skip whole row groups based on the WHERE/PREWHERE expressions and bloom filter in the Parquet metadata."},
            {"input_format_parquet_allow_geoparquet_parser", false, true, "A new setting to use geo columns in parquet file"},
            {"enable_url_encoding", true, false, "Changed existing setting's default value"},
            {"s3_slow_all_threads_after_network_error", false, true, "New setting"},
            {"enable_scopes_for_with_statement", true, true, "New setting for backward compatibility with the old analyzer."},
            /// Release closed. Please use 25.6
        });
        addSettingsChanges(settings_changes_history, "25.4",
        {
            /// Release closed. Please use 25.5
            {"use_query_condition_cache", false, true, "A new optimization"},
            {"allow_materialized_view_with_bad_select", true, false, "Don't allow creating MVs referencing nonexistent columns or tables"},
            {"query_plan_optimize_lazy_materialization", false, true, "Added new setting to use query plan for lazy materialization optimisation"},
            {"query_plan_max_limit_for_lazy_materialization", 10, 10, "Added new setting to control maximum limit value that allows to use query plan for lazy materialization optimisation. If zero, there is no limit"},
            {"query_plan_convert_join_to_in", false, false, "New setting"},
            {"enable_hdfs_pread", true, true, "New setting."},
            {"low_priority_query_wait_time_ms", 1000, 1000, "New setting."},
            {"allow_experimental_correlated_subqueries", false, false, "Added new setting to allow correlated subqueries execution."},
            {"serialize_query_plan", false, false, "NewSetting"},
            {"allow_experimental_shared_set_join", 0, 1, "A setting for ClickHouse Cloud to enable SharedSet and SharedJoin"},
            {"allow_special_bool_values_inside_variant", true, false, "Don't allow special bool values during Variant type parsing"},
            {"cast_string_to_variant_use_inference", true, true, "New setting to enable/disable types inference during CAST from String to Variant"},
            {"distributed_cache_read_request_max_tries", 20, 20, "New setting"},
            {"query_condition_cache_store_conditions_as_plaintext", false, false, "New setting"},
            {"min_os_cpu_wait_time_ratio_to_throw", 0, 0, "New setting"},
            {"max_os_cpu_wait_time_ratio_to_throw", 0, 0, "New setting"},
            {"query_plan_merge_filter_into_join_condition", false, true, "Added new setting to merge filter into join condition"},
            {"use_local_cache_for_remote_storage", true, false, "Obsolete setting."},
            {"iceberg_timestamp_ms", 0, 0, "New setting."},
            {"iceberg_snapshot_id", 0, 0, "New setting."},
            {"use_iceberg_metadata_files_cache", true, true, "New setting"},
            {"query_plan_join_shard_by_pk_ranges", false, false, "New setting"},
            {"parallel_replicas_insert_select_local_pipeline", false, false, "Use local pipeline during distributed INSERT SELECT with parallel replicas. Currently disabled due to performance issues"},
            {"parallel_hash_join_threshold", 0, 0, "New setting"},
            {"function_date_trunc_return_type_behavior", 1, 0, "Change the result type for dateTrunc function for DateTime64/Date32 arguments to DateTime64/Date32 regardless of time unit to get correct result for negative values"},
            {"enable_scopes_for_with_statement", true, true, "New setting for backward compatibility with the old analyzer."},
            /// Release closed. Please use 25.5
        });
        addSettingsChanges(settings_changes_history, "25.3",
        {
            /// Release closed. Please use 25.4
            {"enable_json_type", false, true, "JSON data type is production-ready"},
            {"enable_dynamic_type", false, true, "Dynamic data type is production-ready"},
            {"enable_variant_type", false, true, "Variant data type is production-ready"},
            {"allow_experimental_json_type", false, true, "JSON data type is production-ready"},
            {"allow_experimental_dynamic_type", false, true, "Dynamic data type is production-ready"},
            {"allow_experimental_variant_type", false, true, "Variant data type is production-ready"},
            {"allow_experimental_database_unity_catalog", false, false, "Allow experimental database engine DataLakeCatalog with catalog_type = 'unity'"},
            {"allow_experimental_database_glue_catalog", false, false, "Allow experimental database engine DataLakeCatalog with catalog_type = 'glue'"},
            {"use_page_cache_with_distributed_cache", false, false, "New setting"},
            {"use_query_condition_cache", false, false, "New setting."},
            {"parallel_replicas_for_cluster_engines", false, true, "New setting."},
            {"parallel_hash_join_threshold", 0, 0, "New setting"},
            /// Release closed. Please use 25.4
        });
        addSettingsChanges(settings_changes_history, "25.2",
        {
            /// Release closed. Please use 25.3
            {"schema_inference_make_json_columns_nullable", false, false, "Allow to infer Nullable(JSON) during schema inference"},
            {"query_plan_use_new_logical_join_step", false, true, "Enable new step"},
            {"postgresql_fault_injection_probability", 0., 0., "New setting"},
            {"apply_settings_from_server", false, true, "Client-side code (e.g. INSERT input parsing and query output formatting) will use the same settings as the server, including settings from server config."},
            {"merge_tree_use_deserialization_prefixes_cache", true, true, "A new setting to control the usage of deserialization prefixes cache in MergeTree"},
            {"merge_tree_use_prefixes_deserialization_thread_pool", true, true, "A new setting controlling the usage of the thread pool for parallel prefixes deserialization in MergeTree"},
            {"optimize_and_compare_chain", false, true, "A new setting"},
            {"enable_adaptive_memory_spill_scheduler", false, false, "New setting. Enable spill memory data into external storage adaptively."},
            {"output_format_parquet_write_bloom_filter", false, true, "Added support for writing Parquet bloom filters."},
            {"output_format_parquet_bloom_filter_bits_per_value", 10.5, 10.5, "New setting."},
            {"output_format_parquet_bloom_filter_flush_threshold_bytes", 128 * 1024 * 1024, 128 * 1024 * 1024, "New setting."},
            {"output_format_pretty_max_rows", 10000, 1000, "It is better for usability - less amount to scroll."},
            {"restore_replicated_merge_tree_to_shared_merge_tree", false, false, "New setting."},
            {"parallel_replicas_only_with_analyzer", true, true, "Parallel replicas is supported only with analyzer enabled"},
            {"s3_allow_multipart_copy", true, true, "New setting."},
        });
        addSettingsChanges(settings_changes_history, "25.1",
        {
            /// Release closed. Please use 25.2
            {"allow_not_comparable_types_in_order_by", true, false, "Don't allow not comparable types in order by by default"},
            {"allow_not_comparable_types_in_comparison_functions", true, false, "Don't allow not comparable types in comparison functions by default"},
            {"output_format_json_pretty_print", false, true, "Print values in a pretty format in JSON output format by default"},
            {"allow_experimental_ts_to_grid_aggregate_function", false, false, "Cloud only"},
            {"formatdatetime_f_prints_scale_number_of_digits", true, false, "New setting."},
            {"distributed_cache_connect_max_tries", 20, 20, "Cloud only"},
            {"query_plan_use_new_logical_join_step", false, false, "New join step, internal change"},
            {"distributed_cache_min_bytes_for_seek", 0, 0, "New private setting."},
            {"use_iceberg_partition_pruning", false, false, "New setting for Iceberg partition pruning."},
            {"max_bytes_ratio_before_external_group_by", 0.0, 0.5, "Enable automatic spilling to disk by default."},
            {"max_bytes_ratio_before_external_sort", 0.0, 0.5, "Enable automatic spilling to disk by default."},
            {"min_external_sort_block_bytes", 0., 100_MiB, "New setting."},
            {"s3queue_migrate_old_metadata_to_buckets", false, false, "New setting."},
            {"distributed_cache_pool_behaviour_on_limit", "allocate_bypassing_pool", "wait", "Cloud only"},
            {"use_hive_partitioning", false, true, "Enabled the setting by default."},
            {"query_plan_try_use_vector_search", false, true, "New setting."},
            {"short_circuit_function_evaluation_for_nulls", false, true, "Allow to execute functions with Nullable arguments only on rows with non-NULL values in all arguments"},
            {"short_circuit_function_evaluation_for_nulls_threshold", 1.0, 1.0, "Ratio threshold of NULL values to execute functions with Nullable arguments only on rows with non-NULL values in all arguments. Applies when setting short_circuit_function_evaluation_for_nulls is enabled."},
            {"output_format_orc_writer_time_zone_name", "GMT", "GMT", "The time zone name for ORC writer, the default ORC writer's time zone is GMT."},
            {"output_format_pretty_highlight_trailing_spaces", false, true, "A new setting."},
            {"allow_experimental_bfloat16_type", false, true, "Add new BFloat16 type"},
            {"allow_push_predicate_ast_for_distributed_subqueries", false, true, "A new setting"},
            {"output_format_pretty_squash_consecutive_ms", 0, 50, "Add new setting"},
            {"output_format_pretty_squash_max_wait_ms", 0, 1000, "Add new setting"},
            {"output_format_pretty_max_column_name_width_cut_to", 0, 24, "A new setting"},
            {"output_format_pretty_max_column_name_width_min_chars_to_cut", 0, 4, "A new setting"},
            {"output_format_pretty_multiline_fields", false, true, "A new setting"},
            {"output_format_pretty_fallback_to_vertical", false, true, "A new setting"},
            {"output_format_pretty_fallback_to_vertical_max_rows_per_chunk", 0, 100, "A new setting"},
            {"output_format_pretty_fallback_to_vertical_min_columns", 0, 5, "A new setting"},
            {"output_format_pretty_fallback_to_vertical_min_table_width", 0, 250, "A new setting"},
            {"merge_table_max_tables_to_look_for_schema_inference", 1, 1000, "A new setting"},
            {"max_autoincrement_series", 1000, 1000, "A new setting"},
            {"validate_enum_literals_in_operators", false, false, "A new setting"},
            {"allow_experimental_kusto_dialect", true, false, "A new setting"},
            {"allow_experimental_prql_dialect", true, false, "A new setting"},
            {"h3togeo_lon_lat_result_order", true, false, "A new setting"},
            {"max_parallel_replicas", 1, 1000, "Use up to 1000 parallel replicas by default."},
            {"allow_general_join_planning", false, true, "Allow more general join planning algorithm when hash join algorithm is enabled."},
            {"optimize_extract_common_expressions", false, true, "Optimize WHERE, PREWHERE, ON, HAVING and QUALIFY expressions by extracting common expressions out from disjunction of conjunctions."},
            /// Release closed. Please use 25.2
        });
        addSettingsChanges(settings_changes_history, "24.12",
        {
            /// Release closed. Please use 25.1
            {"allow_experimental_database_iceberg", false, false, "New setting."},
            {"shared_merge_tree_sync_parts_on_partition_operations", 1, 1, "New setting. By default parts are always synchronized"},
            {"query_plan_join_swap_table", "false", "auto", "New setting. Right table was always chosen before."},
            {"max_size_to_preallocate_for_aggregation", 100'000'000, 1'000'000'000'000, "Enable optimisation for bigger tables."},
            {"max_size_to_preallocate_for_joins", 100'000'000, 1'000'000'000'000, "Enable optimisation for bigger tables."},
            {"max_bytes_ratio_before_external_group_by", 0., 0., "New setting."},
            {"optimize_extract_common_expressions", false, false, "Introduce setting to optimize WHERE, PREWHERE, ON, HAVING and QUALIFY expressions by extracting common expressions out from disjunction of conjunctions."},
            {"max_bytes_ratio_before_external_sort", 0., 0., "New setting."},
            {"use_async_executor_for_materialized_views", false, false, "New setting."},
            {"http_response_headers", "", "", "New setting."},
            {"output_format_parquet_datetime_as_uint32", true, false, "Write DateTime as DateTime64(3) instead of UInt32 (these are the two Parquet types closest to DateTime)."},
            {"output_format_parquet_date_as_uint16", true, false, "Write Date as Date32 instead of plain UInt16 (these are the two Parquet types closest to Date)."},
            {"skip_redundant_aliases_in_udf", false, false, "When enabled, this allows you to use the same user defined function several times for several materialized columns in the same table."},
            {"parallel_replicas_index_analysis_only_on_coordinator", true, true, "Index analysis done only on replica-coordinator and skipped on other replicas. Effective only with enabled parallel_replicas_local_plan"}, // enabling it was moved to 24.10
            {"least_greatest_legacy_null_behavior", true, false, "New setting"},
            {"use_concurrency_control", false, true, "Enable concurrency control by default"},
            {"join_algorithm", "default", "direct,parallel_hash,hash", "'default' was deprecated in favor of explicitly specified join algorithms, also parallel_hash is now preferred over hash"},
            /// Release closed. Please use 25.1
        });
        addSettingsChanges(settings_changes_history, "24.11",
        {
            {"validate_mutation_query", false, true, "New setting to validate mutation queries by default."},
            {"enable_job_stack_trace", false, false, "Enables collecting stack traces from job's scheduling. Disabled by default to avoid performance overhead."},
            {"allow_suspicious_types_in_group_by", true, false, "Don't allow Variant/Dynamic types in GROUP BY by default"},
            {"allow_suspicious_types_in_order_by", true, false, "Don't allow Variant/Dynamic types in ORDER BY by default"},
            {"distributed_cache_discard_connection_if_unread_data", true, true, "New setting"},
            {"filesystem_cache_enable_background_download_for_metadata_files_in_packed_storage", true, true, "New setting"},
            {"filesystem_cache_enable_background_download_during_fetch", true, true, "New setting"},
            {"azure_check_objects_after_upload", false, false, "Check each uploaded object in azure blob storage to be sure that upload was successful"},
            {"backup_restore_keeper_max_retries", 20, 1000, "Should be big enough so the whole operation BACKUP or RESTORE operation won't fail because of a temporary [Zoo]Keeper failure in the middle of it."},
            {"backup_restore_failure_after_host_disconnected_for_seconds", 0, 3600, "New setting."},
            {"backup_restore_keeper_max_retries_while_initializing", 0, 20, "New setting."},
            {"backup_restore_keeper_max_retries_while_handling_error", 0, 20, "New setting."},
            {"backup_restore_finish_timeout_after_error_sec", 0, 180, "New setting."},
            {"query_plan_merge_filters", false, true, "Allow to merge filters in the query plan. This is required to properly support filter-push-down with a new analyzer."},
            {"parallel_replicas_local_plan", false, true, "Use local plan for local replica in a query with parallel replicas"},
            {"merge_tree_use_v1_object_and_dynamic_serialization", true, false, "Add new serialization V2 version for JSON and Dynamic types"},
            {"min_joined_block_size_bytes", 524288, 524288, "New setting."},
            {"allow_experimental_bfloat16_type", false, false, "Add new experimental BFloat16 type"},
            {"filesystem_cache_skip_download_if_exceeds_per_query_cache_write_limit", 1, 1, "Rename of setting skip_download_if_exceeds_query_cache_limit"},
            {"filesystem_cache_prefer_bigger_buffer_size", true, true, "New setting"},
            {"read_in_order_use_virtual_row", false, false, "Use virtual row while reading in order of primary key or its monotonic function fashion. It is useful when searching over multiple parts as only relevant ones are touched."},
            {"s3_skip_empty_files", false, true, "We hope it will provide better UX"},
            {"filesystem_cache_boundary_alignment", 0, 0, "New setting"},
            {"push_external_roles_in_interserver_queries", false, true, "New setting."},
            {"enable_variant_type", false, false, "Add alias to allow_experimental_variant_type"},
            {"enable_dynamic_type", false, false, "Add alias to allow_experimental_dynamic_type"},
            {"enable_json_type", false, false, "Add alias to allow_experimental_json_type"},
        });
        addSettingsChanges(settings_changes_history, "24.10",
        {
            {"query_metric_log_interval", 0, -1, "New setting."},
            {"enforce_strict_identifier_format", false, false, "New setting."},
            {"enable_parsing_to_custom_serialization", false, true, "New setting"},
            {"mongodb_throw_on_unsupported_query", false, true, "New setting."},
            {"enable_parallel_replicas", false, false, "Parallel replicas with read tasks became the Beta tier feature."},
            {"parallel_replicas_mode", "read_tasks", "read_tasks", "This setting was introduced as a part of making parallel replicas feature Beta"},
            {"filesystem_cache_name", "", "", "Filesystem cache name to use for stateless table engines or data lakes"},
            {"restore_replace_external_dictionary_source_to_null", false, false, "New setting."},
            {"show_create_query_identifier_quoting_rule", "when_necessary", "when_necessary", "New setting."},
            {"show_create_query_identifier_quoting_style", "Backticks", "Backticks", "New setting."},
            {"merge_tree_min_read_task_size", 8, 8, "New setting"},
            {"merge_tree_min_rows_for_concurrent_read_for_remote_filesystem", (20 * 8192), 0, "Setting is deprecated"},
            {"merge_tree_min_bytes_for_concurrent_read_for_remote_filesystem", (24 * 10 * 1024 * 1024), 0, "Setting is deprecated"},
            {"implicit_select", false, false, "A new setting."},
            {"output_format_native_write_json_as_string", false, false, "Add new setting to allow write JSON column as single String column in Native format"},
            {"output_format_binary_write_json_as_string", false, false, "Add new setting to write values of JSON type as JSON string in RowBinary output format"},
            {"input_format_binary_read_json_as_string", false, false, "Add new setting to read values of JSON type as JSON string in RowBinary input format"},
            {"min_free_disk_bytes_to_perform_insert", 0, 0, "New setting."},
            {"min_free_disk_ratio_to_perform_insert", 0.0, 0.0, "New setting."},
            {"parallel_replicas_local_plan", false, true, "Use local plan for local replica in a query with parallel replicas"},
            {"enable_named_columns_in_function_tuple", false, false, "Disabled pending usability improvements"},
            {"cloud_mode_database_engine", 1, 1, "A setting for ClickHouse Cloud"},
            {"allow_experimental_shared_set_join", 0, 0, "A setting for ClickHouse Cloud"},
            {"read_through_distributed_cache", 0, 0, "A setting for ClickHouse Cloud"},
            {"write_through_distributed_cache", 0, 0, "A setting for ClickHouse Cloud"},
            {"distributed_cache_throw_on_error", 0, 0, "A setting for ClickHouse Cloud"},
            {"distributed_cache_log_mode", "on_error", "on_error", "A setting for ClickHouse Cloud"},
            {"distributed_cache_fetch_metrics_only_from_current_az", 1, 1, "A setting for ClickHouse Cloud"},
            {"distributed_cache_connect_max_tries", 20, 20, "A setting for ClickHouse Cloud"},
            {"distributed_cache_receive_response_wait_milliseconds", 60000, 60000, "A setting for ClickHouse Cloud"},
            {"distributed_cache_receive_timeout_milliseconds", 10000, 10000, "A setting for ClickHouse Cloud"},
            {"distributed_cache_wait_connection_from_pool_milliseconds", 100, 100, "A setting for ClickHouse Cloud"},
            {"distributed_cache_bypass_connection_pool", 0, 0, "A setting for ClickHouse Cloud"},
            {"distributed_cache_pool_behaviour_on_limit", "allocate_bypassing_pool", "allocate_bypassing_pool", "A setting for ClickHouse Cloud"},
            {"distributed_cache_read_alignment", 0, 0, "A setting for ClickHouse Cloud"},
            {"distributed_cache_max_unacked_inflight_packets", 10, 10, "A setting for ClickHouse Cloud"},
            {"distributed_cache_data_packet_ack_window", 5, 5, "A setting for ClickHouse Cloud"},
            {"input_format_parquet_enable_row_group_prefetch", false, true, "Enable row group prefetching during parquet parsing. Currently, only single-threaded parsing can prefetch."},
            {"input_format_orc_dictionary_as_low_cardinality", false, true, "Treat ORC dictionary encoded columns as LowCardinality columns while reading ORC files"},
            {"allow_experimental_refreshable_materialized_view", false, true, "Not experimental anymore"},
            {"max_parts_to_move", 0, 1000, "New setting"},
            {"hnsw_candidate_list_size_for_search", 64, 256, "New setting. Previously, the value was optionally specified in CREATE INDEX and 64 by default."},
            {"allow_reorder_prewhere_conditions", true, true, "New setting"},
            {"input_format_parquet_bloom_filter_push_down", false, false, "When reading Parquet files, skip whole row groups based on the WHERE/PREWHERE expressions and bloom filter in the Parquet metadata."},
            {"date_time_64_output_format_cut_trailing_zeros_align_to_groups_of_thousands", false, false, "Dynamically trim the trailing zeros of datetime64 values to adjust the output scale to (0, 3, 6), corresponding to 'seconds', 'milliseconds', and 'microseconds'."},
            {"parallel_replicas_index_analysis_only_on_coordinator", false, true, "Index analysis done only on replica-coordinator and skipped on other replicas. Effective only with enabled parallel_replicas_local_plan"},
            {"distributed_cache_discard_connection_if_unread_data", true, true, "New setting"},
            {"azure_check_objects_after_upload", false, false, "Check each uploaded object in azure blob storage to be sure that upload was successful"},
            {"backup_restore_keeper_max_retries", 20, 1000, "Should be big enough so the whole operation BACKUP or RESTORE operation won't fail because of a temporary [Zoo]Keeper failure in the middle of it."},
            {"backup_restore_failure_after_host_disconnected_for_seconds", 0, 3600, "New setting."},
            {"backup_restore_keeper_max_retries_while_initializing", 0, 20, "New setting."},
            {"backup_restore_keeper_max_retries_while_handling_error", 0, 20, "New setting."},
            {"backup_restore_finish_timeout_after_error_sec", 0, 180, "New setting."},
        });
        addSettingsChanges(settings_changes_history, "24.9",
        {
            {"output_format_orc_dictionary_key_size_threshold", 0.0, 0.0, "For a string column in ORC output format, if the number of distinct values is greater than this fraction of the total number of non-null rows, turn off dictionary encoding. Otherwise dictionary encoding is enabled"},
            {"input_format_json_empty_as_default", false, false, "Added new setting to allow to treat empty fields in JSON input as default values."},
            {"input_format_try_infer_variants", false, false, "Try to infer Variant type in text formats when there is more than one possible type for column/array elements"},
            {"join_output_by_rowlist_perkey_rows_threshold", 0, 5, "The lower limit of per-key average rows in the right table to determine whether to output by row list in hash join."},
            {"create_if_not_exists", false, false, "New setting."},
            {"allow_materialized_view_with_bad_select", true, true, "Support (but not enable yet) stricter validation in CREATE MATERIALIZED VIEW"},
            {"parallel_replicas_mark_segment_size", 128, 0, "Value for this setting now determined automatically"},
            {"database_replicated_allow_replicated_engine_arguments", 1, 0, "Don't allow explicit arguments by default"},
            {"database_replicated_allow_explicit_uuid", 1, 0, "Added a new setting to disallow explicitly specifying table UUID"},
            {"parallel_replicas_local_plan", false, false, "Use local plan for local replica in a query with parallel replicas"},
            {"join_to_sort_minimum_perkey_rows", 0, 40, "The lower limit of per-key average rows in the right table to determine whether to rerange the right table by key in left or inner join. This setting ensures that the optimization is not applied for sparse table keys"},
            {"join_to_sort_maximum_table_rows", 0, 10000, "The maximum number of rows in the right table to determine whether to rerange the right table by key in left or inner join"},
            {"allow_experimental_join_right_table_sorting", false, false, "If it is set to true, and the conditions of `join_to_sort_minimum_perkey_rows` and `join_to_sort_maximum_table_rows` are met, rerange the right table by key to improve the performance in left or inner hash join"},
            {"mongodb_throw_on_unsupported_query", false, true, "New setting."},
            {"min_free_disk_bytes_to_perform_insert", 0, 0, "Maintain some free disk space bytes from inserts while still allowing for temporary writing."},
            {"min_free_disk_ratio_to_perform_insert", 0.0, 0.0, "Maintain some free disk space bytes expressed as ratio to total disk space from inserts while still allowing for temporary writing."},
        });
        addSettingsChanges(settings_changes_history, "24.8",
        {
            {"rows_before_aggregation", false, false, "Provide exact value for rows_before_aggregation statistic, represents the number of rows read before aggregation"},
            {"restore_replace_external_table_functions_to_null", false, false, "New setting."},
            {"restore_replace_external_engines_to_null", false, false, "New setting."},
            {"input_format_json_max_depth", 1000000, 1000, "It was unlimited in previous versions, but that was unsafe."},
            {"merge_tree_min_bytes_per_task_for_remote_reading", 4194304, 2097152, "Value is unified with `filesystem_prefetch_min_bytes_for_single_read_task`"},
            {"use_hive_partitioning", false, false, "Allows to use hive partitioning for File, URL, S3, AzureBlobStorage and HDFS engines."},
            {"allow_experimental_kafka_offsets_storage_in_keeper", false, false, "Allow the usage of experimental Kafka storage engine that stores the committed offsets in ClickHouse Keeper"},
            {"allow_archive_path_syntax", true, true, "Added new setting to allow disabling archive path syntax."},
            {"query_cache_tag", "", "", "New setting for labeling query cache settings."},
            {"allow_experimental_time_series_table", false, false, "Added new setting to allow the TimeSeries table engine"},
            {"enable_analyzer", 1, 1, "Added an alias to a setting `allow_experimental_analyzer`."},
            {"optimize_functions_to_subcolumns", false, true, "Enabled settings by default"},
            {"allow_experimental_json_type", false, false, "Add new experimental JSON type"},
            {"use_json_alias_for_old_object_type", true, false, "Use JSON type alias to create new JSON type"},
            {"type_json_skip_duplicated_paths", false, false, "Allow to skip duplicated paths during JSON parsing"},
            {"allow_experimental_vector_similarity_index", false, false, "Added new setting to allow experimental vector similarity indexes"},
            {"input_format_try_infer_datetimes_only_datetime64", true, false, "Allow to infer DateTime instead of DateTime64 in data formats"},
        });
        addSettingsChanges(settings_changes_history, "24.7",
        {
            {"output_format_parquet_write_page_index", false, true, "Add a possibility to write page index into parquet files."},
            {"output_format_binary_encode_types_in_binary_format", false, false, "Added new setting to allow to write type names in binary format in RowBinaryWithNamesAndTypes output format"},
            {"input_format_binary_decode_types_in_binary_format", false, false, "Added new setting to allow to read type names in binary format in RowBinaryWithNamesAndTypes input format"},
            {"output_format_native_encode_types_in_binary_format", false, false, "Added new setting to allow to write type names in binary format in Native output format"},
            {"input_format_native_decode_types_in_binary_format", false, false, "Added new setting to allow to read type names in binary format in Native output format"},
            {"read_in_order_use_buffering", false, true, "Use buffering before merging while reading in order of primary key"},
            {"enable_named_columns_in_function_tuple", false, false, "Generate named tuples in function tuple() when all names are unique and can be treated as unquoted identifiers."},
            {"optimize_trivial_insert_select", true, false, "The optimization does not make sense in many cases."},
            {"dictionary_validate_primary_key_type", false, false, "Validate primary key type for dictionaries. By default id type for simple layouts will be implicitly converted to UInt64."},
            {"collect_hash_table_stats_during_joins", false, true, "New setting."},
            {"max_size_to_preallocate_for_joins", 0, 100'000'000, "New setting."},
            {"input_format_orc_reader_time_zone_name", "GMT", "GMT", "The time zone name for ORC row reader, the default ORC row reader's time zone is GMT."},
            {"database_replicated_allow_heavy_create", true, false, "Long-running DDL queries (CREATE AS SELECT and POPULATE) for Replicated database engine was forbidden"},
            {"query_plan_merge_filters", false, false, "Allow to merge filters in the query plan"},
            {"azure_sdk_max_retries", 10, 10, "Maximum number of retries in azure sdk"},
            {"azure_sdk_retry_initial_backoff_ms", 10, 10, "Minimal backoff between retries in azure sdk"},
            {"azure_sdk_retry_max_backoff_ms", 1000, 1000, "Maximal backoff between retries in azure sdk"},
            {"ignore_on_cluster_for_replicated_named_collections_queries", false, false, "Ignore ON CLUSTER clause for replicated named collections management queries."},
            {"backup_restore_s3_retry_attempts", 1000,1000, "Setting for Aws::Client::RetryStrategy, Aws::Client does retries itself, 0 means no retries. It takes place only for backup/restore."},
            {"postgresql_connection_attempt_timeout", 2, 2, "Allow to control 'connect_timeout' parameter of PostgreSQL connection."},
            {"postgresql_connection_pool_retries", 2, 2, "Allow to control the number of retries in PostgreSQL connection pool."}
        });
        addSettingsChanges(settings_changes_history, "24.6",
        {
            {"materialize_skip_indexes_on_insert", true, true, "Added new setting to allow to disable materialization of skip indexes on insert"},
            {"materialize_statistics_on_insert", true, true, "Added new setting to allow to disable materialization of statistics on insert"},
            {"input_format_parquet_use_native_reader", false, false, "When reading Parquet files, to use native reader instead of arrow reader."},
            {"hdfs_throw_on_zero_files_match", false, false, "Allow to throw an error when ListObjects request cannot match any files in HDFS engine instead of empty query result"},
            {"azure_throw_on_zero_files_match", false, false, "Allow to throw an error when ListObjects request cannot match any files in AzureBlobStorage engine instead of empty query result"},
            {"s3_validate_request_settings", true, true, "Allow to disable S3 request settings validation"},
            {"allow_experimental_full_text_index", false, false, "Enable experimental text index"},
            {"azure_skip_empty_files", false, false, "Allow to skip empty files in azure table engine"},
            {"hdfs_ignore_file_doesnt_exist", false, false, "Allow to return 0 rows when the requested files don't exist instead of throwing an exception in HDFS table engine"},
            {"azure_ignore_file_doesnt_exist", false, false, "Allow to return 0 rows when the requested files don't exist instead of throwing an exception in AzureBlobStorage table engine"},
            {"s3_ignore_file_doesnt_exist", false, false, "Allow to return 0 rows when the requested files don't exist instead of throwing an exception in S3 table engine"},
            {"s3_max_part_number", 10000, 10000, "Maximum part number number for s3 upload part"},
            {"s3_max_single_operation_copy_size", 32 * 1024 * 1024, 32 * 1024 * 1024, "Maximum size for a single copy operation in s3"},
            {"input_format_parquet_max_block_size", 8192, DEFAULT_BLOCK_SIZE, "Increase block size for parquet reader."},
            {"input_format_parquet_prefer_block_bytes", 0, DEFAULT_BLOCK_SIZE * 256, "Average block bytes output by parquet reader."},
            {"enable_blob_storage_log", true, true, "Write information about blob storage operations to system.blob_storage_log table"},
            {"allow_deprecated_snowflake_conversion_functions", true, false, "Disabled deprecated functions snowflakeToDateTime[64] and dateTime[64]ToSnowflake."},
            {"allow_statistic_optimize", false, false, "Old setting which popped up here being renamed."},
            {"allow_experimental_statistic", false, false, "Old setting which popped up here being renamed."},
            {"allow_statistics_optimize", false, false, "The setting was renamed. The previous name is `allow_statistic_optimize`."},
            {"allow_experimental_statistics", false, false, "The setting was renamed. The previous name is `allow_experimental_statistic`."},
            {"enable_vertical_final", false, true, "Enable vertical final by default again after fixing bug"},
            {"parallel_replicas_custom_key_range_lower", 0, 0, "Add settings to control the range filter when using parallel replicas with dynamic shards"},
            {"parallel_replicas_custom_key_range_upper", 0, 0, "Add settings to control the range filter when using parallel replicas with dynamic shards. A value of 0 disables the upper limit"},
            {"output_format_pretty_display_footer_column_names", 0, 1, "Add a setting to display column names in the footer if there are many rows. Threshold value is controlled by output_format_pretty_display_footer_column_names_min_rows."},
            {"output_format_pretty_display_footer_column_names_min_rows", 0, 50, "Add a setting to control the threshold value for setting output_format_pretty_display_footer_column_names_min_rows. Default 50."},
            {"output_format_csv_serialize_tuple_into_separate_columns", true, true, "A new way of how interpret tuples in CSV format was added."},
            {"input_format_csv_deserialize_separate_columns_into_tuple", true, true, "A new way of how interpret tuples in CSV format was added."},
            {"input_format_csv_try_infer_strings_from_quoted_tuples", true, true, "A new way of how interpret tuples in CSV format was added."},
        });
        addSettingsChanges(settings_changes_history, "24.5",
        {
            {"allow_deprecated_error_prone_window_functions", true, false, "Allow usage of deprecated error prone window functions (neighbor, runningAccumulate, runningDifferenceStartingWithFirstValue, runningDifference)"},
            {"allow_experimental_join_condition", false, false, "Support join with inequal conditions which involve columns from both left and right table. e.g. t1.y < t2.y."},
            {"input_format_tsv_crlf_end_of_line", false, false, "Enables reading of CRLF line endings with TSV formats"},
            {"output_format_parquet_use_custom_encoder", false, true, "Enable custom Parquet encoder."},
            {"cross_join_min_rows_to_compress", 0, 10000000, "Minimal count of rows to compress block in CROSS JOIN. Zero value means - disable this threshold. This block is compressed when any of the two thresholds (by rows or by bytes) are reached."},
            {"cross_join_min_bytes_to_compress", 0, 1_GiB, "Minimal size of block to compress in CROSS JOIN. Zero value means - disable this threshold. This block is compressed when any of the two thresholds (by rows or by bytes) are reached."},
            {"http_max_chunk_size", 0, 0, "Internal limitation"},
            {"prefer_external_sort_block_bytes", 0, DEFAULT_BLOCK_SIZE * 256, "Prefer maximum block bytes for external sort, reduce the memory usage during merging."},
            {"input_format_force_null_for_omitted_fields", false, false, "Disable type-defaults for omitted fields when needed"},
            {"cast_string_to_dynamic_use_inference", false, false, "Add setting to allow converting String to Dynamic through parsing"},
            {"allow_experimental_dynamic_type", false, false, "Add new experimental Dynamic type"},
            {"azure_max_blocks_in_multipart_upload", 50000, 50000, "Maximum number of blocks in multipart upload for Azure."},
            {"allow_archive_path_syntax", false, true, "Added new setting to allow disabling archive path syntax."},
        });
        addSettingsChanges(settings_changes_history, "24.4",
        {
            {"input_format_json_throw_on_bad_escape_sequence", true, true, "Allow to save JSON strings with bad escape sequences"},
            {"max_parsing_threads", 0, 0, "Add a separate setting to control number of threads in parallel parsing from files"},
            {"ignore_drop_queries_probability", 0, 0, "Allow to ignore drop queries in server with specified probability for testing purposes"},
            {"lightweight_deletes_sync", 2, 2, "The same as 'mutation_sync', but controls only execution of lightweight deletes"},
            {"query_cache_system_table_handling", "save", "throw", "The query cache no longer caches results of queries against system tables"},
            {"input_format_json_ignore_unnecessary_fields", false, true, "Ignore unnecessary fields and not parse them. Enabling this may not throw exceptions on json strings of invalid format or with duplicated fields"},
            {"input_format_hive_text_allow_variable_number_of_columns", false, true, "Ignore extra columns in Hive Text input (if file has more columns than expected) and treat missing fields in Hive Text input as default values."},
            {"allow_experimental_database_replicated", false, true, "Database engine Replicated is now in Beta stage"},
            {"temporary_data_in_cache_reserve_space_wait_lock_timeout_milliseconds", (10 * 60 * 1000), (10 * 60 * 1000), "Wait time to lock cache for sapce reservation in temporary data in filesystem cache"},
            {"optimize_rewrite_sum_if_to_count_if", false, true, "Only available for the analyzer, where it works correctly"},
            {"azure_allow_parallel_part_upload", "true", "true", "Use multiple threads for azure multipart upload."},
            {"max_recursive_cte_evaluation_depth", DBMS_RECURSIVE_CTE_MAX_EVALUATION_DEPTH, DBMS_RECURSIVE_CTE_MAX_EVALUATION_DEPTH, "Maximum limit on recursive CTE evaluation depth"},
            {"query_plan_convert_outer_join_to_inner_join", false, true, "Allow to convert OUTER JOIN to INNER JOIN if filter after JOIN always filters default values"},
        });
        addSettingsChanges(settings_changes_history, "24.3",
        {
            {"s3_connect_timeout_ms", 1000, 1000, "Introduce new dedicated setting for s3 connection timeout"},
            {"allow_experimental_shared_merge_tree", false, true, "The setting is obsolete"},
            {"use_page_cache_for_disks_without_file_cache", false, false, "Added userspace page cache"},
            {"read_from_page_cache_if_exists_otherwise_bypass_cache", false, false, "Added userspace page cache"},
            {"page_cache_inject_eviction", false, false, "Added userspace page cache"},
            {"default_table_engine", "None", "MergeTree", "Set default table engine to MergeTree for better usability"},
            {"input_format_json_use_string_type_for_ambiguous_paths_in_named_tuples_inference_from_objects", false, false, "Allow to use String type for ambiguous paths during named tuple inference from JSON objects"},
            {"traverse_shadow_remote_data_paths", false, false, "Traverse shadow directory when query system.remote_data_paths."},
            {"throw_if_deduplication_in_dependent_materialized_views_enabled_with_async_insert", false, true, "Deduplication in dependent materialized view cannot work together with async inserts."},
            {"parallel_replicas_allow_in_with_subquery", false, true, "If true, subquery for IN will be executed on every follower replica"},
            {"log_processors_profiles", false, true, "Enable by default"},
            {"function_locate_has_mysql_compatible_argument_order", false, true, "Increase compatibility with MySQL's locate function."},
            {"allow_suspicious_primary_key", true, false, "Forbid suspicious PRIMARY KEY/ORDER BY for MergeTree (i.e. SimpleAggregateFunction)"},
            {"filesystem_cache_reserve_space_wait_lock_timeout_milliseconds", 1000, 1000, "Wait time to lock cache for sapce reservation in filesystem cache"},
            {"max_parser_backtracks", 0, 1000000, "Limiting the complexity of parsing"},
            {"analyzer_compatibility_join_using_top_level_identifier", false, false, "Force to resolve identifier in JOIN USING from projection"},
            {"distributed_insert_skip_read_only_replicas", false, false, "If true, INSERT into Distributed will skip read-only replicas"},
            {"keeper_max_retries", 10, 10, "Max retries for general keeper operations"},
            {"keeper_retry_initial_backoff_ms", 100, 100, "Initial backoff timeout for general keeper operations"},
            {"keeper_retry_max_backoff_ms", 5000, 5000, "Max backoff timeout for general keeper operations"},
            {"s3queue_allow_experimental_sharded_mode", false, false, "Enable experimental sharded mode of S3Queue table engine. It is experimental because it will be rewritten"},
            {"allow_experimental_analyzer", false, true, "Enable analyzer and planner by default."},
            {"merge_tree_read_split_ranges_into_intersecting_and_non_intersecting_injection_probability", 0.0, 0.0, "For testing of `PartsSplitter` - split read ranges into intersecting and non intersecting every time you read from MergeTree with the specified probability."},
            {"allow_get_client_http_header", false, false, "Introduced a new function."},
            {"output_format_pretty_row_numbers", false, true, "It is better for usability."},
            {"output_format_pretty_max_value_width_apply_for_single_value", true, false, "Single values in Pretty formats won't be cut."},
            {"output_format_parquet_string_as_string", false, true, "ClickHouse allows arbitrary binary data in the String data type, which is typically UTF-8. Parquet/ORC/Arrow Strings only support UTF-8. That's why you can choose which Arrow's data type to use for the ClickHouse String data type - String or Binary. While Binary would be more correct and compatible, using String by default will correspond to user expectations in most cases."},
            {"output_format_orc_string_as_string", false, true, "ClickHouse allows arbitrary binary data in the String data type, which is typically UTF-8. Parquet/ORC/Arrow Strings only support UTF-8. That's why you can choose which Arrow's data type to use for the ClickHouse String data type - String or Binary. While Binary would be more correct and compatible, using String by default will correspond to user expectations in most cases."},
            {"output_format_arrow_string_as_string", false, true, "ClickHouse allows arbitrary binary data in the String data type, which is typically UTF-8. Parquet/ORC/Arrow Strings only support UTF-8. That's why you can choose which Arrow's data type to use for the ClickHouse String data type - String or Binary. While Binary would be more correct and compatible, using String by default will correspond to user expectations in most cases."},
            {"output_format_parquet_compression_method", "lz4", "zstd", "Parquet/ORC/Arrow support many compression methods, including lz4 and zstd. ClickHouse supports each and every compression method. Some inferior tools, such as 'duckdb', lack support for the faster `lz4` compression method, that's why we set zstd by default."},
            {"output_format_orc_compression_method", "lz4", "zstd", "Parquet/ORC/Arrow support many compression methods, including lz4 and zstd. ClickHouse supports each and every compression method. Some inferior tools, such as 'duckdb', lack support for the faster `lz4` compression method, that's why we set zstd by default."},
            {"output_format_pretty_highlight_digit_groups", false, true, "If enabled and if output is a terminal, highlight every digit corresponding to the number of thousands, millions, etc. with underline."},
            {"geo_distance_returns_float64_on_float64_arguments", false, true, "Increase the default precision."},
            {"azure_max_inflight_parts_for_one_file", 20, 20, "The maximum number of a concurrent loaded parts in multipart upload request. 0 means unlimited."},
            {"azure_strict_upload_part_size", 0, 0, "The exact size of part to upload during multipart upload to Azure blob storage."},
            {"azure_min_upload_part_size", 16*1024*1024, 16*1024*1024, "The minimum size of part to upload during multipart upload to Azure blob storage."},
            {"azure_max_upload_part_size", 5ull*1024*1024*1024, 5ull*1024*1024*1024, "The maximum size of part to upload during multipart upload to Azure blob storage."},
            {"azure_upload_part_size_multiply_factor", 2, 2, "Multiply azure_min_upload_part_size by this factor each time azure_multiply_parts_count_threshold parts were uploaded from a single write to Azure blob storage."},
            {"azure_upload_part_size_multiply_parts_count_threshold", 500, 500, "Each time this number of parts was uploaded to Azure blob storage, azure_min_upload_part_size is multiplied by azure_upload_part_size_multiply_factor."},
            {"output_format_csv_serialize_tuple_into_separate_columns", true, true, "A new way of how interpret tuples in CSV format was added."},
            {"input_format_csv_deserialize_separate_columns_into_tuple", true, true, "A new way of how interpret tuples in CSV format was added."},
            {"input_format_csv_try_infer_strings_from_quoted_tuples", true, true, "A new way of how interpret tuples in CSV format was added."},
        });
        addSettingsChanges(settings_changes_history, "24.2",
        {
            {"allow_suspicious_variant_types", true, false, "Don't allow creating Variant type with suspicious variants by default"},
            {"validate_experimental_and_suspicious_types_inside_nested_types", false, true, "Validate usage of experimental and suspicious types inside nested types"},
            {"output_format_values_escape_quote_with_quote", false, false, "If true escape ' with '', otherwise quoted with \\'"},
            {"output_format_pretty_single_large_number_tip_threshold", 0, 1'000'000, "Print a readable number tip on the right side of the table if the block consists of a single number which exceeds this value (except 0)"},
            {"input_format_try_infer_exponent_floats", true, false, "Don't infer floats in exponential notation by default"},
            {"query_plan_optimize_prewhere", true, true, "Allow to push down filter to PREWHERE expression for supported storages"},
            {"async_insert_max_data_size", 1000000, 10485760, "The previous value appeared to be too small."},
            {"async_insert_poll_timeout_ms", 10, 10, "Timeout in milliseconds for polling data from asynchronous insert queue"},
            {"async_insert_use_adaptive_busy_timeout", false, true, "Use adaptive asynchronous insert timeout"},
            {"async_insert_busy_timeout_min_ms", 50, 50, "The minimum value of the asynchronous insert timeout in milliseconds; it also serves as the initial value, which may be increased later by the adaptive algorithm"},
            {"async_insert_busy_timeout_max_ms", 200, 200, "The minimum value of the asynchronous insert timeout in milliseconds; async_insert_busy_timeout_ms is aliased to async_insert_busy_timeout_max_ms"},
            {"async_insert_busy_timeout_increase_rate", 0.2, 0.2, "The exponential growth rate at which the adaptive asynchronous insert timeout increases"},
            {"async_insert_busy_timeout_decrease_rate", 0.2, 0.2, "The exponential growth rate at which the adaptive asynchronous insert timeout decreases"},
            {"format_template_row_format", "", "", "Template row format string can be set directly in query"},
            {"format_template_resultset_format", "", "", "Template result set format string can be set in query"},
            {"split_parts_ranges_into_intersecting_and_non_intersecting_final", true, true, "Allow to split parts ranges into intersecting and non intersecting during FINAL optimization"},
            {"split_intersecting_parts_ranges_into_layers_final", true, true, "Allow to split intersecting parts ranges into layers during FINAL optimization"},
            {"azure_max_single_part_copy_size", 256*1024*1024, 256*1024*1024, "The maximum size of object to copy using single part copy to Azure blob storage."},
            {"min_external_table_block_size_rows", DEFAULT_INSERT_BLOCK_SIZE, DEFAULT_INSERT_BLOCK_SIZE, "Squash blocks passed to external table to specified size in rows, if blocks are not big enough"},
            {"min_external_table_block_size_bytes", DEFAULT_INSERT_BLOCK_SIZE * 256, DEFAULT_INSERT_BLOCK_SIZE * 256, "Squash blocks passed to external table to specified size in bytes, if blocks are not big enough."},
            {"parallel_replicas_prefer_local_join", true, true, "If true, and JOIN can be executed with parallel replicas algorithm, and all storages of right JOIN part are *MergeTree, local JOIN will be used instead of GLOBAL JOIN."},
            {"optimize_time_filter_with_preimage", true, true, "Optimize Date and DateTime predicates by converting functions into equivalent comparisons without conversions (e.g. toYear(col) = 2023 -> col >= '2023-01-01' AND col <= '2023-12-31')"},
            {"extract_key_value_pairs_max_pairs_per_row", 0, 0, "Max number of pairs that can be produced by the `extractKeyValuePairs` function. Used as a safeguard against consuming too much memory."},
            {"default_view_definer", "CURRENT_USER", "CURRENT_USER", "Allows to set default `DEFINER` option while creating a view"},
            {"default_materialized_view_sql_security", "DEFINER", "DEFINER", "Allows to set a default value for SQL SECURITY option when creating a materialized view"},
            {"default_normal_view_sql_security", "INVOKER", "INVOKER", "Allows to set default `SQL SECURITY` option while creating a normal view"},
            {"mysql_map_string_to_text_in_show_columns", false, true, "Reduce the configuration effort to connect ClickHouse with BI tools."},
            {"mysql_map_fixed_string_to_text_in_show_columns", false, true, "Reduce the configuration effort to connect ClickHouse with BI tools."},
        });
        addSettingsChanges(settings_changes_history, "24.1",
        {
            {"print_pretty_type_names", false, true, "Better user experience."},
            {"input_format_json_read_bools_as_strings", false, true, "Allow to read bools as strings in JSON formats by default"},
            {"output_format_arrow_use_signed_indexes_for_dictionary", false, true, "Use signed indexes type for Arrow dictionaries by default as it's recommended"},
            {"allow_experimental_variant_type", false, false, "Add new experimental Variant type"},
            {"use_variant_as_common_type", false, false, "Allow to use Variant in if/multiIf if there is no common type"},
            {"output_format_arrow_use_64_bit_indexes_for_dictionary", false, false, "Allow to use 64 bit indexes type in Arrow dictionaries"},
            {"parallel_replicas_mark_segment_size", 128, 128, "Add new setting to control segment size in new parallel replicas coordinator implementation"},
            {"ignore_materialized_views_with_dropped_target_table", false, false, "Add new setting to allow to ignore materialized views with dropped target table"},
            {"output_format_compression_level", 3, 3, "Allow to change compression level in the query output"},
            {"output_format_compression_zstd_window_log", 0, 0, "Allow to change zstd window log in the query output when zstd compression is used"},
            {"enable_zstd_qat_codec", false, false, "Add new ZSTD_QAT codec"},
            {"enable_vertical_final", false, true, "Use vertical final by default"},
            {"output_format_arrow_use_64_bit_indexes_for_dictionary", false, false, "Allow to use 64 bit indexes type in Arrow dictionaries"},
            {"max_rows_in_set_to_optimize_join", 100000, 0, "Disable join optimization as it prevents from read in order optimization"},
            {"output_format_pretty_color", true, "auto", "Setting is changed to allow also for auto value, disabling ANSI escapes if output is not a tty"},
            {"function_visible_width_behavior", 0, 1, "We changed the default behavior of `visibleWidth` to be more precise"},
            {"max_estimated_execution_time", 0, 0, "Separate max_execution_time and max_estimated_execution_time"},
            {"iceberg_engine_ignore_schema_evolution", false, false, "Allow to ignore schema evolution in Iceberg table engine"},
            {"optimize_injective_functions_in_group_by", false, true, "Replace injective functions by it's arguments in GROUP BY section in analyzer"},
            {"update_insert_deduplication_token_in_dependent_materialized_views", false, false, "Allow to update insert deduplication token with table identifier during insert in dependent materialized views"},
            {"azure_max_unexpected_write_error_retries", 4, 4, "The maximum number of retries in case of unexpected errors during Azure blob storage write"},
            {"split_parts_ranges_into_intersecting_and_non_intersecting_final", false, true, "Allow to split parts ranges into intersecting and non intersecting during FINAL optimization"},
            {"split_intersecting_parts_ranges_into_layers_final", true, true, "Allow to split intersecting parts ranges into layers during FINAL optimization"}
        });
        addSettingsChanges(settings_changes_history, "23.12",
        {
            {"allow_suspicious_ttl_expressions", true, false, "It is a new setting, and in previous versions the behavior was equivalent to allowing."},
            {"input_format_parquet_allow_missing_columns", false, true, "Allow missing columns in Parquet files by default"},
            {"input_format_orc_allow_missing_columns", false, true, "Allow missing columns in ORC files by default"},
            {"input_format_arrow_allow_missing_columns", false, true, "Allow missing columns in Arrow files by default"}
        });
        addSettingsChanges(settings_changes_history, "23.11",
        {
            {"parsedatetime_parse_without_leading_zeros", false, true, "Improved compatibility with MySQL DATE_FORMAT/STR_TO_DATE"}
        });
        addSettingsChanges(settings_changes_history, "23.9",
        {
            {"optimize_group_by_constant_keys", false, true, "Optimize group by constant keys by default"},
            {"input_format_json_try_infer_named_tuples_from_objects", false, true, "Try to infer named Tuples from JSON objects by default"},
            {"input_format_json_read_numbers_as_strings", false, true, "Allow to read numbers as strings in JSON formats by default"},
            {"input_format_json_read_arrays_as_strings", false, true, "Allow to read arrays as strings in JSON formats by default"},
            {"input_format_json_infer_incomplete_types_as_strings", false, true, "Allow to infer incomplete types as Strings in JSON formats by default"},
            {"input_format_json_try_infer_numbers_from_strings", true, false, "Don't infer numbers from strings in JSON formats by default to prevent possible parsing errors"},
            {"http_write_exception_in_output_format", false, true, "Output valid JSON/XML on exception in HTTP streaming."}
        });
        addSettingsChanges(settings_changes_history, "23.8",
        {
            {"rewrite_count_distinct_if_with_count_distinct_implementation", false, true, "Rewrite countDistinctIf with count_distinct_implementation configuration"}
        });
        addSettingsChanges(settings_changes_history, "23.7",
        {
            {"function_sleep_max_microseconds_per_block", 0, 3000000, "In previous versions, the maximum sleep time of 3 seconds was applied only for `sleep`, but not for `sleepEachRow` function. In the new version, we introduce this setting. If you set compatibility with the previous versions, we will disable the limit altogether."}
        });
        addSettingsChanges(settings_changes_history, "23.6",
        {
            {"http_send_timeout", 180, 30, "3 minutes seems crazy long. Note that this is timeout for a single network write call, not for the whole upload operation."},
            {"http_receive_timeout", 180, 30, "See http_send_timeout."}
        });
        addSettingsChanges(settings_changes_history, "23.5",
        {
            {"input_format_parquet_preserve_order", true, false, "Allow Parquet reader to reorder rows for better parallelism."},
            {"parallelize_output_from_storages", false, true, "Allow parallelism when executing queries that read from file/url/s3/etc. This may reorder rows."},
            {"use_with_fill_by_sorting_prefix", false, true, "Columns preceding WITH FILL columns in ORDER BY clause form sorting prefix. Rows with different values in sorting prefix are filled independently"},
            {"output_format_parquet_compliant_nested_types", false, true, "Change an internal field name in output Parquet file schema."}
        });
        addSettingsChanges(settings_changes_history, "23.4",
        {
            {"allow_suspicious_indices", true, false, "If true, index can defined with identical expressions"},
            {"allow_nonconst_timezone_arguments", true, false, "Allow non-const timezone arguments in certain time-related functions like toTimeZone(), fromUnixTimestamp*(), snowflakeToDateTime*()."},
            {"connect_timeout_with_failover_ms", 50, 1000, "Increase default connect timeout because of async connect"},
            {"connect_timeout_with_failover_secure_ms", 100, 1000, "Increase default secure connect timeout because of async connect"},
            {"hedged_connection_timeout_ms", 100, 50, "Start new connection in hedged requests after 50 ms instead of 100 to correspond with previous connect timeout"},
            {"formatdatetime_f_prints_single_zero", true, false, "Improved compatibility with MySQL DATE_FORMAT()/STR_TO_DATE()"},
            {"formatdatetime_parsedatetime_m_is_month_name", false, true, "Improved compatibility with MySQL DATE_FORMAT/STR_TO_DATE"}
        });
        addSettingsChanges(settings_changes_history, "23.3",
        {
            {"output_format_parquet_version", "1.0", "2.latest", "Use latest Parquet format version for output format"},
            {"input_format_json_ignore_unknown_keys_in_named_tuple", false, true, "Improve parsing JSON objects as named tuples"},
            {"input_format_native_allow_types_conversion", false, true, "Allow types conversion in Native input forma"},
            {"output_format_arrow_compression_method", "none", "lz4_frame", "Use lz4 compression in Arrow output format by default"},
            {"output_format_parquet_compression_method", "snappy", "lz4", "Use lz4 compression in Parquet output format by default"},
            {"output_format_orc_compression_method", "none", "lz4_frame", "Use lz4 compression in ORC output format by default"},
            {"async_query_sending_for_remote", false, true, "Create connections and send query async across shards"}
        });
        addSettingsChanges(settings_changes_history, "23.2",
        {
            {"output_format_parquet_fixed_string_as_fixed_byte_array", false, true, "Use Parquet FIXED_LENGTH_BYTE_ARRAY type for FixedString by default"},
            {"output_format_arrow_fixed_string_as_fixed_byte_array", false, true, "Use Arrow FIXED_SIZE_BINARY type for FixedString by default"},
            {"query_plan_remove_redundant_distinct", false, true, "Remove redundant Distinct step in query plan"},
            {"optimize_duplicate_order_by_and_distinct", true, false, "Remove duplicate ORDER BY and DISTINCT if it's possible"},
            {"insert_keeper_max_retries", 0, 20, "Enable reconnections to Keeper on INSERT, improve reliability"}
        });
        addSettingsChanges(settings_changes_history, "23.1",
        {
            {"input_format_json_read_objects_as_strings", 0, 1, "Enable reading nested json objects as strings while object type is experimental"},
            {"input_format_json_defaults_for_missing_elements_in_named_tuple", false, true, "Allow missing elements in JSON objects while reading named tuples by default"},
            {"input_format_csv_detect_header", false, true, "Detect header in CSV format by default"},
            {"input_format_tsv_detect_header", false, true, "Detect header in TSV format by default"},
            {"input_format_custom_detect_header", false, true, "Detect header in CustomSeparated format by default"},
            {"query_plan_remove_redundant_sorting", false, true, "Remove redundant sorting in query plan. For example, sorting steps related to ORDER BY clauses in subqueries"}
        });
        addSettingsChanges(settings_changes_history, "22.12",
        {
            {"max_size_to_preallocate_for_aggregation", 10'000'000, 100'000'000, "This optimizes performance"},
            {"query_plan_aggregation_in_order", 0, 1, "Enable some refactoring around query plan"},
            {"format_binary_max_string_size", 0, 1_GiB, "Prevent allocating large amount of memory"}
        });
        addSettingsChanges(settings_changes_history, "22.11",
        {
            {"use_structure_from_insertion_table_in_table_functions", 0, 2, "Improve using structure from insertion table in table functions"}
        });
        addSettingsChanges(settings_changes_history, "22.9",
        {
            {"force_grouping_standard_compatibility", false, true, "Make GROUPING function output the same as in SQL standard and other DBMS"}
        });
        addSettingsChanges(settings_changes_history, "22.7",
        {
            {"cross_to_inner_join_rewrite", 1, 2, "Force rewrite comma join to inner"},
            {"enable_positional_arguments", false, true, "Enable positional arguments feature by default"},
            {"format_csv_allow_single_quotes", true, false, "Most tools don't treat single quote in CSV specially, don't do it by default too"}
        });
        addSettingsChanges(settings_changes_history, "22.6",
        {
            {"output_format_json_named_tuples_as_objects", false, true, "Allow to serialize named tuples as JSON objects in JSON formats by default"},
            {"input_format_skip_unknown_fields", false, true, "Optimize reading subset of columns for some input formats"}
        });
        addSettingsChanges(settings_changes_history, "22.5",
        {
            {"memory_overcommit_ratio_denominator", 0, 1073741824, "Enable memory overcommit feature by default"},
            {"memory_overcommit_ratio_denominator_for_user", 0, 1073741824, "Enable memory overcommit feature by default"}
        });
        addSettingsChanges(settings_changes_history, "22.4",
        {
            {"allow_settings_after_format_in_insert", true, false, "Do not allow SETTINGS after FORMAT for INSERT queries because ClickHouse interpret SETTINGS as some values, which is misleading"}
        });
        addSettingsChanges(settings_changes_history, "22.3",
        {
            {"cast_ipv4_ipv6_default_on_conversion_error", true, false, "Make functions cast(value, 'IPv4') and cast(value, 'IPv6') behave same as toIPv4 and toIPv6 functions"}
        });
        addSettingsChanges(settings_changes_history, "21.12",
        {
            {"stream_like_engine_allow_direct_select", true, false, "Do not allow direct select for Kafka/RabbitMQ/FileLog by default"}
        });
        addSettingsChanges(settings_changes_history, "21.9",
        {
            {"output_format_decimal_trailing_zeros", true, false, "Do not output trailing zeros in text representation of Decimal types by default for better looking output"},
            {"use_hedged_requests", false, true, "Enable Hedged Requests feature by default"}
        });
        addSettingsChanges(settings_changes_history, "21.7",
        {
            {"legacy_column_name_of_tuple_literal", true, false, "Add this setting only for compatibility reasons. It makes sense to set to 'true', while doing rolling update of cluster from version lower than 21.7 to higher"}
        });
        addSettingsChanges(settings_changes_history, "21.5",
        {
            {"async_socket_for_remote", false, true, "Fix all problems and turn on asynchronous reads from socket for remote queries by default again"}
        });
        addSettingsChanges(settings_changes_history, "21.3",
        {
            {"async_socket_for_remote", true, false, "Turn off asynchronous reads from socket for remote queries because of some problems"},
            {"optimize_normalize_count_variants", false, true, "Rewrite aggregate functions that semantically equals to count() as count() by default"},
            {"normalize_function_names", false, true, "Normalize function names to their canonical names, this was needed for projection query routing"}
        });
        addSettingsChanges(settings_changes_history, "21.2",
        {
            {"enable_global_with_statement", false, true, "Propagate WITH statements to UNION queries and all subqueries by default"}
        });
        addSettingsChanges(settings_changes_history, "21.1",
        {
            {"insert_quorum_parallel", false, true, "Use parallel quorum inserts by default. It is significantly more convenient to use than sequential quorum inserts"},
            {"input_format_null_as_default", false, true, "Allow to insert NULL as default for input formats by default"},
            {"optimize_on_insert", false, true, "Enable data optimization on INSERT by default for better user experience"},
            {"use_compact_format_in_distributed_parts_names", false, true, "Use compact format for async INSERT into Distributed tables by default"}
        });
        addSettingsChanges(settings_changes_history, "20.10",
        {
            {"format_regexp_escaping_rule", "Escaped", "Raw", "Use Raw as default escaping rule for Regexp format to male the behaviour more like to what users expect"}
        });
        addSettingsChanges(settings_changes_history, "20.7",
        {
            {"show_table_uuid_in_table_create_query_if_not_nil", true, false, "Stop showing  UID of the table in its CREATE query for Engine=Atomic"}
        });
        addSettingsChanges(settings_changes_history, "20.5",
        {
            {"input_format_with_names_use_header", false, true, "Enable using header with names for formats with WithNames/WithNamesAndTypes suffixes"},
            {"allow_suspicious_codecs", true, false, "Don't allow to specify meaningless compression codecs"}
        });
        addSettingsChanges(settings_changes_history, "20.4",
        {
            {"validate_polygons", false, true, "Throw exception if polygon is invalid in function pointInPolygon by default instead of returning possibly wrong results"}
        });
        addSettingsChanges(settings_changes_history, "19.18",
        {
            {"enable_scalar_subquery_optimization", false, true, "Prevent scalar subqueries from (de)serializing large scalar values and possibly avoid running the same subquery more than once"}
        });
        addSettingsChanges(settings_changes_history, "19.14",
        {
            {"any_join_distinct_right_table_keys", true, false, "Disable ANY RIGHT and ANY FULL JOINs by default to avoid inconsistency"}
        });
        addSettingsChanges(settings_changes_history, "19.12",
        {
            {"input_format_defaults_for_omitted_fields", false, true, "Enable calculation of complex default expressions for omitted fields for some input formats, because it should be the expected behaviour"}
        });
        addSettingsChanges(settings_changes_history, "19.5",
        {
            {"max_partitions_per_insert_block", 0, 100, "Add a limit for the number of partitions in one block"}
        });
        addSettingsChanges(settings_changes_history, "18.12.17",
        {
            {"enable_optimize_predicate_expression", 0, 1, "Optimize predicates to subqueries by default"}
        });
    });
    return settings_changes_history;
}

const VersionToSettingsChangesMap & getMergeTreeSettingsChangesHistory()
{
    static VersionToSettingsChangesMap merge_tree_settings_changes_history;
    static std::once_flag initialized_flag;
    std::call_once(initialized_flag, [&]
    {
        addSettingsChanges(merge_tree_settings_changes_history, "25.9",
        {
            {"vertical_merge_optimize_lightweight_delete", false, true, "New setting"},
            {"replicated_deduplication_window", 1000, 10000, "increase default value"},
            {"shared_merge_tree_enable_automatic_empty_partitions_cleanup", false, false, "New setting"},
            {"shared_merge_tree_empty_partition_lifetime", 86400, 86400, "New setting"},
            {"shared_merge_tree_outdated_parts_group_size", 2, 2, "New setting"},
            {"shared_merge_tree_use_outdated_parts_compact_format", false, true, "Enable outdated parts v3 by default"},
        });
        addSettingsChanges(merge_tree_settings_changes_history, "25.8",
        {
            {"object_serialization_version", "v2", "v2", "Add a setting to control JSON serialization versions"},
            {"object_shared_data_serialization_version", "map", "map", "Add a setting to control JSON serialization versions"},
            {"object_shared_data_serialization_version_for_zero_level_parts", "map", "map", "Add a setting to control JSON serialization versions  for zero level parts"},
            {"object_shared_data_buckets_for_compact_part", 8, 8, "Add a setting to control number of buckets for shared data in JSON serialization in compact parts"},
            {"object_shared_data_buckets_for_wide_part", 32, 32, "Add a setting to control number of buckets for shared data in JSON serialization in wide parts"},
            {"dynamic_serialization_version", "v2", "v2", "Add a setting to control Dynamic serialization versions"},
            {"search_orphaned_parts_disks", "any", "any", "New setting"},
            {"shared_merge_tree_virtual_parts_discovery_batch", 1, 1, "New setting"},
            {"max_digestion_size_per_segment", 256_MiB, 256_MiB, "Obsolete setting"},
            {"shared_merge_tree_update_replica_flags_delay_ms", 30000, 30000, "New setting"},
            {"write_marks_for_substreams_in_compact_parts", false, true, "Enable writing marks for substreams in compact parts by default"},
            {"allow_part_offset_column_in_projections", false, true, "Now projections can use _part_offset column."},
            {"max_uncompressed_bytes_in_patches", 0, 30ULL * 1024 * 1024 * 1024, "New setting"},
        });
        addSettingsChanges(merge_tree_settings_changes_history, "25.7",
        {
            /// RELEASE CLOSED
        });
        addSettingsChanges(merge_tree_settings_changes_history, "25.6",
        {
            /// RELEASE CLOSED
            {"cache_populated_by_fetch_filename_regexp", "", "", "New setting"},
            {"allow_coalescing_columns_in_partition_or_order_key", false, false, "New setting to allow coalescing of partition or sorting key columns."},
            /// RELEASE CLOSED
        });
        addSettingsChanges(merge_tree_settings_changes_history, "25.5",
        {
            /// Release closed. Please use 25.6
            {"shared_merge_tree_enable_coordinated_merges", false, false, "New setting"},
            {"shared_merge_tree_merge_coordinator_merges_prepare_count", 100, 100, "New setting"},
            {"shared_merge_tree_merge_coordinator_fetch_fresh_metadata_period_ms", 10000, 10000, "New setting"},
            {"shared_merge_tree_merge_coordinator_max_merge_request_size", 20, 20, "New setting"},
            {"shared_merge_tree_merge_coordinator_election_check_period_ms", 30000, 30000, "New setting"},
            {"shared_merge_tree_merge_coordinator_min_period_ms", 1, 1, "New setting"},
            {"shared_merge_tree_merge_coordinator_max_period_ms", 10000, 10000, "New setting"},
            {"shared_merge_tree_merge_coordinator_factor", 2, 2, "New setting"},
            {"shared_merge_tree_merge_worker_fast_timeout_ms", 100, 100, "New setting"},
            {"shared_merge_tree_merge_worker_regular_timeout_ms", 10000, 10000, "New setting"},
            {"apply_patches_on_merge", true, true, "New setting"},
            {"remove_unused_patch_parts", true, true, "New setting"},
            {"write_marks_for_substreams_in_compact_parts", false, false, "New setting"},
            /// Release closed. Please use 25.6
            {"allow_part_offset_column_in_projections", false, false, "New setting, it protects from creating projections with parent part offset column until it is stabilized."},
        });
        addSettingsChanges(merge_tree_settings_changes_history, "25.4",
        {
            /// Release closed. Please use 25.5
            {"max_postpone_time_for_failed_replicated_fetches_ms", 0, 1ULL * 60 * 1000, "Added new setting to enable postponing fetch tasks in the replication queue."},
            {"max_postpone_time_for_failed_replicated_merges_ms", 0, 1ULL * 60 * 1000, "Added new setting to enable postponing merge tasks in the replication queue."},
            {"max_postpone_time_for_failed_replicated_tasks_ms", 0, 5ULL * 60 * 1000, "Added new setting to enable postponing tasks in the replication queue."},
            {"default_compression_codec", "", "", "New setting"},
            {"refresh_parts_interval", 0, 0, "A new setting"},
            {"max_merge_delayed_streams_for_parallel_write", 40, 40, "New setting"},
            {"allow_summing_columns_in_partition_or_order_key", true, false, "New setting to allow summing of partition or sorting key columns"},
            /// Release closed. Please use 25.5
        });
        addSettingsChanges(merge_tree_settings_changes_history, "25.3",
        {
            /// Release closed. Please use 25.4
            {"shared_merge_tree_enable_keeper_parts_extra_data", false, false, "New setting"},
            {"zero_copy_merge_mutation_min_parts_size_sleep_no_scale_before_lock", 0, 0, "New setting"},
            {"enable_replacing_merge_with_cleanup_for_min_age_to_force_merge", false, false, "New setting to allow automatic cleanup merges for ReplacingMergeTree"},
            /// Release closed. Please use 25.4
        });
        addSettingsChanges(merge_tree_settings_changes_history, "25.2",
        {
            /// Release closed. Please use 25.3
            {"shared_merge_tree_initial_parts_update_backoff_ms", 50, 50, "New setting"},
            {"shared_merge_tree_max_parts_update_backoff_ms", 5000, 5000, "New setting"},
            {"shared_merge_tree_interserver_http_connection_timeout_ms", 100, 100, "New setting"},
            {"columns_and_secondary_indices_sizes_lazy_calculation", true, true, "New setting to calculate columns and indices sizes lazily"},
            {"table_disk", false, false, "New setting"},
            {"allow_reduce_blocking_parts_task", false, true, "Now SMT will remove stale blocking parts from ZooKeeper by default"},
            {"shared_merge_tree_max_suspicious_broken_parts", 0, 0, "Max broken parts for SMT, if more - deny automatic detach"},
            {"shared_merge_tree_max_suspicious_broken_parts_bytes", 0, 0, "Max size of all broken parts for SMT, if more - deny automatic detach"},
            /// Release closed. Please use 25.3
        });
        addSettingsChanges(merge_tree_settings_changes_history, "25.1",
        {
            /// Release closed. Please use 25.2
            {"shared_merge_tree_try_fetch_part_in_memory_data_from_replicas", false, false, "New setting to fetch parts data from other replicas"},
            {"enable_max_bytes_limit_for_min_age_to_force_merge", false, false, "Added new setting to limit max bytes for min_age_to_force_merge."},
            {"enable_max_bytes_limit_for_min_age_to_force_merge", false, false, "New setting"},
            {"add_minmax_index_for_numeric_columns", false, false, "New setting"},
            {"add_minmax_index_for_string_columns", false, false, "New setting"},
            {"materialize_skip_indexes_on_merge", true, true, "New setting"},
            {"merge_max_bytes_to_prewarm_cache", 1ULL * 1024 * 1024 * 1024, 1ULL * 1024 * 1024 * 1024, "Cloud sync"},
            {"merge_total_max_bytes_to_prewarm_cache", 15ULL * 1024 * 1024 * 1024, 15ULL * 1024 * 1024 * 1024, "Cloud sync"},
            {"reduce_blocking_parts_sleep_ms", 5000, 5000, "Cloud sync"},
            {"number_of_partitions_to_consider_for_merge", 10, 10, "Cloud sync"},
            {"shared_merge_tree_enable_outdated_parts_check", true, true, "Cloud sync"},
            {"shared_merge_tree_max_parts_update_leaders_in_total", 6, 6, "Cloud sync"},
            {"shared_merge_tree_max_parts_update_leaders_per_az", 2, 2, "Cloud sync"},
            {"shared_merge_tree_leader_update_period_seconds", 30, 30, "Cloud sync"},
            {"shared_merge_tree_leader_update_period_random_add_seconds", 10, 10, "Cloud sync"},
            {"shared_merge_tree_read_virtual_parts_from_leader", true, true, "Cloud sync"},
            {"shared_merge_tree_interserver_http_timeout_ms", 10000, 10000, "Cloud sync"},
            {"shared_merge_tree_max_replicas_for_parts_deletion", 10, 10, "Cloud sync"},
            {"shared_merge_tree_max_replicas_to_merge_parts_for_each_parts_range", 5, 5, "Cloud sync"},
            {"shared_merge_tree_use_outdated_parts_compact_format", false, false, "Cloud sync"},
            {"shared_merge_tree_memo_ids_remove_timeout_seconds", 1800, 1800, "Cloud sync"},
            {"shared_merge_tree_idle_parts_update_seconds", 3600, 3600, "Cloud sync"},
            {"shared_merge_tree_max_outdated_parts_to_process_at_once", 1000, 1000, "Cloud sync"},
            {"shared_merge_tree_postpone_next_merge_for_locally_merged_parts_rows_threshold", 1000000, 1000000, "Cloud sync"},
            {"shared_merge_tree_postpone_next_merge_for_locally_merged_parts_ms", 0, 0, "Cloud sync"},
            {"shared_merge_tree_range_for_merge_window_size", 10, 10, "Cloud sync"},
            {"shared_merge_tree_use_too_many_parts_count_from_virtual_parts", 0, 0, "Cloud sync"},
            {"shared_merge_tree_create_per_replica_metadata_nodes", true, true, "Cloud sync"},
            {"shared_merge_tree_use_metadata_hints_cache", true, true, "Cloud sync"},
            {"notify_newest_block_number", false, false, "Cloud sync"},
            {"allow_reduce_blocking_parts_task", false, false, "Cloud sync"},
            /// Release closed. Please use 25.2
        });
        addSettingsChanges(merge_tree_settings_changes_history, "24.12",
        {
            /// Release closed. Please use 25.1
            {"enforce_index_structure_match_on_partition_manipulation", true, false, "New setting"},
            {"use_primary_key_cache", false, false, "New setting"},
            {"prewarm_primary_key_cache", false, false, "New setting"},
            {"min_bytes_to_prewarm_caches", 0, 0, "New setting"},
            {"allow_experimental_reverse_key", false, false, "New setting"},
            /// Release closed. Please use 25.1
        });
        addSettingsChanges(merge_tree_settings_changes_history, "24.11",
        {
        });
        addSettingsChanges(merge_tree_settings_changes_history, "24.10",
        {
        });
        addSettingsChanges(merge_tree_settings_changes_history, "24.9",
        {
        });
        addSettingsChanges(merge_tree_settings_changes_history, "24.8",
        {
            {"deduplicate_merge_projection_mode", "ignore", "throw", "Do not allow to create inconsistent projection"}
        });
    });

    return merge_tree_settings_changes_history;
}

}<|MERGE_RESOLUTION|>--- conflicted
+++ resolved
@@ -53,11 +53,8 @@
             {"query_plan_display_internal_aliases", false, false, "New setting"},
             {"query_plan_max_step_description_length", 1000000000, 500, "New setting"},
             {"allow_experimental_delta_lake_writes", false, false, "New setting."},
-<<<<<<< HEAD
             {"enable_cascades_optimizer", false, false, "New experimental setting."},
-=======
             {"enable_producing_buckets_out_of_order_in_aggregation", false, true, "New setting"},
->>>>>>> 1ac1e024
             {"jemalloc_enable_profiler", false, false, "New setting"},
             {"jemalloc_collect_profile_samples_in_trace_log", false, false, "New setting"},
             {"delta_lake_insert_max_bytes_in_data_file", 1_GiB, 1_GiB, "New setting."},
