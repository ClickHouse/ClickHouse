--- conflicted
+++ resolved
@@ -71,11 +71,8 @@
             {"parallel_replicas_allow_materialized_views", false, true, "Allow usage of materialized views with parallel replicas"},
             {"distributed_cache_use_clients_cache_for_read", true, true, "New setting"},
             {"distributed_cache_use_clients_cache_for_write", false, false, "New setting"},
-<<<<<<< HEAD
             {"allow_experimental_database_paimon_rest_catalog", false, false, "New setting"},
-=======
             {"enable_positional_arguments_for_projections", true, false, "New setting to control positional arguments in projections."},
->>>>>>> 489f3b71
         });
         addSettingsChanges(settings_changes_history, "25.11",
         {
