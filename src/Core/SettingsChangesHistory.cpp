#include <Core/SettingsChangesHistory.h>

#include <Core/SettingsEnums.h>

#include <Common/Exception.h>

namespace DB
{

namespace ErrorCodes
{
    extern const int LOGICAL_ERROR;
}

static void addSettingsChanges(
    VersionToSettingsChangesMap & settings_changes_history,
    std::string_view version,
    SettingsChangesHistory::SettingsChanges && changes)
{
    /// Forbid duplicate versions
    auto [_, inserted] = settings_changes_history.emplace(ClickHouseVersion(version), std::move(changes));
    if (!inserted)
        throw Exception{ErrorCodes::LOGICAL_ERROR, "Detected duplicate version '{}'", ClickHouseVersion(version).toString()};
}

const VersionToSettingsChangesMap & getSettingsChangesHistory()
{
    static VersionToSettingsChangesMap settings_changes_history;
    static std::once_flag initialized_flag;
    std::call_once(initialized_flag, [&]
    {
        // clang-format off
        /// History of settings changes that controls some backward incompatible changes
        /// across all ClickHouse versions. It maps ClickHouse version to settings changes that were done
        /// in this version. This history contains both changes to existing settings and newly added settings.
        /// Settings changes is a vector of structs
        ///     {setting_name, previous_value, new_value, reason}.
        /// For newly added setting choose the most appropriate previous_value (for example, if new setting
        /// controls new feature and it's 'true' by default, use 'false' as previous_value).
        /// It's used to implement `compatibility` setting (see https://github.com/ClickHouse/ClickHouse/issues/35972)
        /// Note: please check if the key already exists to prevent duplicate entries.
        addSettingsChanges(settings_changes_history, "25.10",
        {
            {"optimize_rewrite_like_perfect_affix", false, true, "New setting"},
            {"allow_dynamic_type_in_join_keys", true, false, "Disallow using Dynamic type in JOIN keys by default"},
            {"use_skip_indexes_on_data_read", false, true, "Enabled skip index usage in read phase by default"},
            {"enable_join_runtime_filters", false, false, "New setting"},
            {"s3queue_keeper_fault_injection_probablility", 0, 0, "New setting."},
            {"join_runtime_bloom_filter_bytes", 512_KiB, 512_KiB, "New setting"},
            {"use_join_disjunctions_push_down", false, false, "New setting."},
            {"joined_block_split_single_row", false, false, "New setting"},
            {"join_runtime_bloom_filter_hash_functions", 3, 3, "New setting"},
            {"rewrite_in_to_join", false, false, "New experimental setting"},
            {"iceberg_insert_max_rows_in_data_file", 100000, 1000000, "New setting."},
            {"iceberg_insert_max_bytes_in_data_file", 100000000, 100000000, "New setting."},
            {"delta_lake_insert_max_rows_in_data_file", 100000, 1000000, "New setting."},
            {"delta_lake_log_metadata", false, false, "New setting."},
            {"distributed_cache_prefer_bigger_buffer_size", false, false, "New setting."},
            {"allow_experimental_qbit_type", false, false, "New experimental setting"},
            {"optimize_qbit_distance_function_reads", true, true, "New setting"},
            {"read_from_distributed_cache_if_exists_otherwise_bypass_cache", false, false, "New setting"},
            {"s3_slow_all_threads_after_retryable_error", false, false, "Disable the setting by default"},
            {"backup_slow_all_threads_after_retryable_s3_error", false, false, "Disable the setting by default"},
            {"enable_http_compression", false, true, "It should be beneficial in general"},
            {"inject_random_order_for_select_without_order_by", false, false, "New setting"},
            {"exclude_materialize_skip_indexes_on_insert", "", "", "New setting."},
            {"optimize_empty_string_comparisons", false, true, "A new setting."},
            {"query_plan_use_logical_join_step", true, true, "Added alias"},
            {"schema_inference_make_columns_nullable", 1, 3, "Take nullability information from Parquet/ORC/Arrow metadata by default, instead of making everything nullable."},
            {"materialized_views_squash_parallel_inserts", false, true, "Added setting to preserve old behavior if needed."},
            {"use_statistics_cache", 0, 0, "New setting"},
        });
        addSettingsChanges(settings_changes_history, "25.9",
        {
            {"input_format_protobuf_oneof_presence", false, false, "New setting"},
            {"iceberg_delete_data_on_drop", false, false, "New setting"},
            {"use_skip_indexes_on_data_read", false, false, "New setting"},
            {"s3_slow_all_threads_after_retryable_error", false, false, "Added an alias for setting `backup_slow_all_threads_after_retryable_s3_error`"},
            {"iceberg_metadata_log_level", "none", "none", "New setting."},
            {"iceberg_insert_max_rows_in_data_file", 100000, 100000, "New setting."},
            {"iceberg_insert_max_bytes_in_data_file", 100000000, 100000000, "New setting."},
            {"query_plan_optimize_join_order_limit", 0, 1, "New setting"},
            {"query_plan_display_internal_aliases", false, false, "New setting"},
            {"query_plan_max_step_description_length", 1000000000, 500, "New setting"},
            {"allow_experimental_delta_lake_writes", false, false, "New setting."},
            {"query_plan_convert_any_join_to_semi_or_anti_join", true, true, "New setting."},
            {"text_index_use_bloom_filter", true, true, "New setting."},
            {"query_plan_direct_read_from_text_index", true, true, "New setting."},
            {"enable_producing_buckets_out_of_order_in_aggregation", false, true, "New setting"},
            {"jemalloc_enable_profiler", false, false, "New setting"},
            {"jemalloc_collect_profile_samples_in_trace_log", false, false, "New setting"},
            {"delta_lake_insert_max_bytes_in_data_file", 1_GiB, 1_GiB, "New setting."},
            {"delta_lake_insert_max_rows_in_data_file", 100000, 100000, "New setting."},
            {"promql_evaluation_time", Field{"auto"}, Field{"auto"}, "The setting was renamed. The previous name is `evaluation_time`."},
            {"evaluation_time", 0, 0, "Old setting which popped up here being renamed."},
            {"os_threads_nice_value_query", 0, 0, "New setting."},
            {"os_threads_nice_value_materialized_view", 0, 0, "New setting."},
            {"os_thread_priority", 0, 0, "Alias for os_threads_nice_value_query."},
        });
        addSettingsChanges(settings_changes_history, "25.8",
        {
            {"output_format_json_quote_64bit_integers", true, false, "Disable quoting of the 64 bit integers in JSON by default"},
            {"show_data_lake_catalogs_in_system_tables", true, true, "New setting"},
            {"optimize_rewrite_regexp_functions", false, true, "A new setting"},
            {"max_joined_block_size_bytes", 0, 4 * 1024 * 1024, "New setting"},
            {"azure_max_single_part_upload_size", 100 * 1024 * 1024, 32 * 1024 * 1024, "Align with S3"},
            {"azure_max_redirects", 10, 10, "New setting"},
            {"azure_max_get_rps", 0, 0, "New setting"},
            {"azure_max_get_burst", 0, 0, "New setting"},
            {"azure_max_put_rps", 0, 0, "New setting"},
            {"azure_max_put_burst", 0, 0, "New setting"},
            {"azure_use_adaptive_timeouts", true, true, "New setting"},
            {"azure_request_timeout_ms", 30000, 30000, "New setting"},
            {"azure_connect_timeout_ms", 1000, 1000, "New setting"},
            {"azure_sdk_use_native_client", false, true, "New setting"},
            {"analyzer_compatibility_allow_compound_identifiers_in_unflatten_nested", false, true, "New setting."},
            {"distributed_cache_connect_backoff_min_ms", 0, 0, "New setting"},
            {"distributed_cache_connect_backoff_max_ms", 50, 50, "New setting"},
            {"distributed_cache_read_request_max_tries", 20, 10, "Changed setting value"},
            {"distributed_cache_connect_max_tries", 20, 5, "Changed setting value"},
            {"opentelemetry_trace_cpu_scheduling", false, false, "New setting to trace `cpu_slot_preemption` feature."},
            {"output_format_parquet_max_dictionary_size", 1024 * 1024, 1024 * 1024, "New setting"},
            {"input_format_parquet_use_native_reader_v3", false, true, "New setting"},
            {"input_format_parquet_memory_low_watermark", 2ul << 20, 2ul << 20, "New setting"},
            {"input_format_parquet_memory_high_watermark", 4ul << 30, 4ul << 30, "New setting"},
            {"input_format_parquet_page_filter_push_down", true, true, "New setting (no effect when input_format_parquet_use_native_reader_v3 is disabled)"},
            {"input_format_parquet_use_offset_index", true, true, "New setting (no effect when input_format_parquet_use_native_reader_v3 is disabled)"},
            {"output_format_parquet_enum_as_byte_array", false, true, "Enable writing Enum as byte array in Parquet by default"},
            {"json_type_escape_dots_in_keys", false, false, "Add new setting that allows to escape dots in JSON keys during JSON type parsing"},
            {"parallel_replicas_support_projection", false, true, "New setting. Optimization of projections can be applied in parallel replicas. Effective only with enabled parallel_replicas_local_plan and aggregation_in_order is inactive."},
            {"input_format_json_infer_array_of_dynamic_from_array_of_different_types", false, true, "Infer Array(Dynamic) for JSON arrays with different values types by default"},
            {"enable_add_distinct_to_in_subqueries", false, false, "New setting to reduce the size of temporary tables transferred for distributed IN subqueries."},
            {"enable_vector_similarity_index", false, true, "Vector similarity indexes are GA."},
            {"execute_exists_as_scalar_subquery", false, true, "New setting"},
            {"allow_experimental_vector_similarity_index", false, true, "Vector similarity indexes are GA."},
            {"vector_search_with_rescoring", true, false, "New setting."},
            {"delta_lake_enable_expression_visitor_logging", false, false, "New setting"},
            {"write_full_path_in_iceberg_metadata", false, false, "New setting."},
            {"output_format_orc_compression_block_size", 65536, 262144, "New setting"},
            {"allow_database_iceberg", false, false, "Added an alias for setting `allow_experimental_database_iceberg`"},
            {"allow_database_unity_catalog", false, false, "Added an alias for setting `allow_experimental_database_unity_catalog`"},
            {"allow_database_glue_catalog", false, false, "Added an alias for setting `allow_experimental_database_glue_catalog`"},
            {"apply_patch_parts_join_cache_buckets", 8, 8, "New setting"},
            {"delta_lake_throw_on_engine_predicate_error", false, false, "New setting"},
            {"delta_lake_enable_engine_predicate", true, true, "New setting"},
            {"backup_restore_s3_retry_initial_backoff_ms", 25, 25, "New setting"},
            {"backup_restore_s3_retry_max_backoff_ms", 5000, 5000, "New setting"},
            {"backup_restore_s3_retry_jitter_factor", 0.0, 0.1, "New setting"},
            {"vector_search_index_fetch_multiplier", 1.0, 1.0, "Alias for setting 'vector_search_postfilter_multiplier'"},
            {"backup_slow_all_threads_after_retryable_s3_error", false, false, "New setting"},
            {"allow_experimental_ytsaurus_table_engine", false, false, "New setting."},
            {"allow_experimental_ytsaurus_table_function", false, false, "New setting."},
            {"allow_experimental_ytsaurus_dictionary_source", false, false, "New setting."},
            {"per_part_index_stats", false, false, "New setting."},
            {"allow_experimental_iceberg_compaction", 0, 0, "New setting "},
            {"delta_lake_snapshot_version", -1, -1, "New setting"},
            {"use_roaring_bitmap_iceberg_positional_deletes", false, false, "New setting"},
            {"iceberg_metadata_compression_method", "", "", "New setting"},
            {"allow_experimental_correlated_subqueries", false, true, "Mark correlated subqueries support as Beta."},
            {"promql_database", "", "", "New experimental setting"},
            {"promql_table", "", "", "New experimental setting"},
            {"evaluation_time", 0, 0, "New experimental setting"},
            {"output_format_parquet_date_as_uint16", false, false, "Added a compatibility setting for a minor compatibility-breaking change introduced back in 24.12."},
            {"enable_lightweight_update", false, true, "Lightweight updates were moved to Beta. Added an alias for setting 'allow_experimental_lightweight_update'."},
            {"allow_experimental_lightweight_update", false, true, "Lightweight updates were moved to Beta."},
            {"s3_slow_all_threads_after_retryable_error", false, false, "Added an alias for setting `backup_slow_all_threads_after_retryable_s3_error`"},
        });
        addSettingsChanges(settings_changes_history, "25.7",
        {
            /// RELEASE CLOSED
            {"correlated_subqueries_substitute_equivalent_expressions", false, true, "New setting to correlated subquery planning optimization."},
            {"function_date_trunc_return_type_behavior", 0, 0, "Add new setting to preserve old behaviour of dateTrunc function"},
            {"output_format_parquet_geometadata", false, true, "A new setting to allow to write information about geo columns in parquet metadata and encode columns in WKB format."},
            {"cluster_function_process_archive_on_multiple_nodes", false, true, "New setting"},
            {"enable_vector_similarity_index", false, false, "Added an alias for setting `allow_experimental_vector_similarity_index`"},
            {"distributed_plan_max_rows_to_broadcast", 20000, 20000, "New experimental setting."},
            {"output_format_json_map_as_array_of_tuples", false, false, "New setting"},
            {"input_format_json_map_as_array_of_tuples", false, false, "New setting"},
            {"parallel_distributed_insert_select", 0, 2, "Enable parallel distributed insert select by default"},
            {"write_through_distributed_cache_buffer_size", 0, 0, "New cloud setting"},
            {"min_joined_block_size_rows", 0, DEFAULT_BLOCK_SIZE, "New setting."},
            {"table_engine_read_through_distributed_cache", false, false, "New setting"},
            {"distributed_cache_alignment", 0, 0, "Rename of distributed_cache_read_alignment"},
            {"enable_scopes_for_with_statement", true, true, "New setting for backward compatibility with the old analyzer."},
            {"output_format_parquet_enum_as_byte_array", false, false, "Write enum using parquet physical type: BYTE_ARRAY and logical type: ENUM"},
            {"distributed_plan_force_shuffle_aggregation", 0, 0, "New experimental setting"},
            {"allow_experimental_insert_into_iceberg", false, false, "New setting."},
            /// RELEASE CLOSED
        });
        addSettingsChanges(settings_changes_history, "25.6",
        {
            /// RELEASE CLOSED
            {"output_format_native_use_flattened_dynamic_and_json_serialization", false, false, "Add flattened Dynamic/JSON serializations to Native format"},
            {"cast_string_to_date_time_mode", "basic", "basic", "Allow to use different DateTime parsing mode in String to DateTime cast"},
            {"parallel_replicas_connect_timeout_ms", 1000, 300, "Separate connection timeout for parallel replicas queries"},
            {"use_iceberg_partition_pruning", false, true, "Enable Iceberg partition pruning by default."},
            {"distributed_cache_credentials_refresh_period_seconds", 5, 5, "New private setting"},
            {"enable_shared_storage_snapshot_in_query", false, false, "A new setting to share storage snapshot in query"},
            {"merge_tree_storage_snapshot_sleep_ms", 0, 0, "A new setting to debug storage snapshot consistency in query"},
            {"enable_job_stack_trace", false, false, "The setting was disabled by default to avoid performance overhead."},
            {"use_legacy_to_time", true, true, "New setting. Allows for user to use the old function logic for toTime, which works as toTimeWithFixedDate."},
            {"allow_experimental_time_time64_type", false, false, "New settings. Allows to use a new experimental Time and Time64 data types."},
            {"enable_time_time64_type", false, false, "New settings. Allows to use a new experimental Time and Time64 data types."},
            {"optimize_use_projection_filtering", false, true, "New setting"},
            {"input_format_parquet_enable_json_parsing", false, true, "When reading Parquet files, parse JSON columns as ClickHouse JSON Column."},
            {"use_skip_indexes_if_final", 0, 1, "Change in default value of setting"},
            {"use_skip_indexes_if_final_exact_mode", 0, 1, "Change in default value of setting"},
            {"allow_experimental_time_series_aggregate_functions", false, false, "New setting to enable experimental timeSeries* aggregate functions."},
            {"min_outstreams_per_resize_after_split", 0, 24, "New setting."},
            {"count_matches_stop_at_empty_match", true, false, "New setting."},
            {"enable_parallel_blocks_marshalling", "false", "true", "A new setting"},
            {"format_schema_source", "file", "file", "New setting"},
            {"format_schema_message_name", "", "", "New setting"},
            {"enable_scopes_for_with_statement", true, true, "New setting for backward compatibility with the old analyzer."},
            {"backup_slow_all_threads_after_retryable_s3_error", false, false, "New setting"},
            {"s3_slow_all_threads_after_retryable_error", false, false, "Added an alias for setting `backup_slow_all_threads_after_retryable_s3_error`"},
            /// RELEASE CLOSED
        });
        addSettingsChanges(settings_changes_history, "25.5",
        {
            /// Release closed. Please use 25.6
            {"geotoh3_argument_order", "lon_lat", "lat_lon", "A new setting for legacy behaviour to set lon and lat argument order"},
            {"secondary_indices_enable_bulk_filtering", false, true, "A new algorithm for filtering by data skipping indices"},
            {"implicit_table_at_top_level", "", "", "A new setting, used in clickhouse-local"},
            {"use_skip_indexes_if_final_exact_mode", 0, 0, "This setting was introduced to help FINAL query return correct results with skip indexes"},
            {"parsedatetime_e_requires_space_padding", true, false, "Improved compatibility with MySQL DATE_FORMAT/STR_TO_DATE"},
            {"formatdatetime_e_with_space_padding", true, false, "Improved compatibility with MySQL DATE_FORMAT/STR_TO_DATE"},
            {"input_format_max_block_size_bytes", 0, 0, "New setting to limit bytes size if blocks created by input format"},
            {"parallel_replicas_insert_select_local_pipeline", false, true, "Use local pipeline during distributed INSERT SELECT with parallel replicas. Currently disabled due to performance issues"},
            {"page_cache_block_size", 1048576, 1048576, "Made this setting adjustable on a per-query level."},
            {"page_cache_lookahead_blocks", 16, 16, "Made this setting adjustable on a per-query level."},
            {"output_format_pretty_glue_chunks", "0", "auto", "A new setting to make Pretty formats prettier."},
            {"distributed_cache_read_only_from_current_az", true, true, "New setting"},
            {"parallel_hash_join_threshold", 0, 100'000, "New setting"},
            {"max_limit_for_ann_queries", 1'000, 0, "Obsolete setting"},
            {"max_limit_for_vector_search_queries", 1'000, 1'000, "New setting"},
            {"min_os_cpu_wait_time_ratio_to_throw", 0, 0, "Setting values were changed and backported to 25.4"},
            {"max_os_cpu_wait_time_ratio_to_throw", 0, 0, "Setting values were changed and backported to 25.4"},
            {"make_distributed_plan", 0, 0, "New experimental setting."},
            {"distributed_plan_execute_locally", 0, 0, "New experimental setting."},
            {"distributed_plan_default_shuffle_join_bucket_count", 8, 8, "New experimental setting."},
            {"distributed_plan_default_reader_bucket_count", 8, 8, "New experimental setting."},
            {"distributed_plan_optimize_exchanges", true, true, "New experimental setting."},
            {"distributed_plan_force_exchange_kind", "", "", "New experimental setting."},
            {"update_sequential_consistency", true, true, "A new setting"},
            {"update_parallel_mode", "auto", "auto", "A new setting"},
            {"lightweight_delete_mode", "alter_update", "alter_update", "A new setting"},
            {"alter_update_mode", "heavy", "heavy", "A new setting"},
            {"apply_patch_parts", true, true, "A new setting"},
            {"allow_experimental_lightweight_update", false, false, "A new setting"},
            {"allow_experimental_delta_kernel_rs", false, true, "New setting"},
            {"allow_experimental_database_hms_catalog", false, false, "Allow experimental database engine DataLakeCatalog with catalog_type = 'hive'"},
            {"vector_search_filter_strategy", "auto", "auto", "New setting"},
            {"vector_search_postfilter_multiplier", 1.0, 1.0, "New setting"},
            {"compile_expressions", false, true, "We believe that the LLVM infrastructure behind the JIT compiler is stable enough to enable this setting by default."},
            {"input_format_parquet_bloom_filter_push_down", false, true, "When reading Parquet files, skip whole row groups based on the WHERE/PREWHERE expressions and bloom filter in the Parquet metadata."},
            {"input_format_parquet_allow_geoparquet_parser", false, true, "A new setting to use geo columns in parquet file"},
            {"enable_url_encoding", true, false, "Changed existing setting's default value"},
            {"s3_slow_all_threads_after_network_error", false, true, "New setting"},
            {"enable_scopes_for_with_statement", true, true, "New setting for backward compatibility with the old analyzer."},
            /// Release closed. Please use 25.6
        });
        addSettingsChanges(settings_changes_history, "25.4",
        {
            /// Release closed. Please use 25.5
            {"use_query_condition_cache", false, true, "A new optimization"},
            {"allow_materialized_view_with_bad_select", true, false, "Don't allow creating MVs referencing nonexistent columns or tables"},
            {"query_plan_optimize_lazy_materialization", false, true, "Added new setting to use query plan for lazy materialization optimisation"},
            {"query_plan_max_limit_for_lazy_materialization", 10, 10, "Added new setting to control maximum limit value that allows to use query plan for lazy materialization optimisation. If zero, there is no limit"},
            {"query_plan_convert_join_to_in", false, false, "New setting"},
            {"enable_hdfs_pread", true, true, "New setting."},
            {"low_priority_query_wait_time_ms", 1000, 1000, "New setting."},
            {"allow_experimental_correlated_subqueries", false, false, "Added new setting to allow correlated subqueries execution."},
            {"serialize_query_plan", false, false, "NewSetting"},
            {"allow_experimental_shared_set_join", 0, 1, "A setting for ClickHouse Cloud to enable SharedSet and SharedJoin"},
            {"allow_special_bool_values_inside_variant", true, false, "Don't allow special bool values during Variant type parsing"},
            {"cast_string_to_variant_use_inference", true, true, "New setting to enable/disable types inference during CAST from String to Variant"},
            {"distributed_cache_read_request_max_tries", 20, 20, "New setting"},
            {"query_condition_cache_store_conditions_as_plaintext", false, false, "New setting"},
            {"min_os_cpu_wait_time_ratio_to_throw", 0, 0, "New setting"},
            {"max_os_cpu_wait_time_ratio_to_throw", 0, 0, "New setting"},
            {"query_plan_merge_filter_into_join_condition", false, true, "Added new setting to merge filter into join condition"},
            {"use_local_cache_for_remote_storage", true, false, "Obsolete setting."},
            {"iceberg_timestamp_ms", 0, 0, "New setting."},
            {"iceberg_snapshot_id", 0, 0, "New setting."},
            {"use_iceberg_metadata_files_cache", true, true, "New setting"},
            {"query_plan_join_shard_by_pk_ranges", false, false, "New setting"},
            {"parallel_replicas_insert_select_local_pipeline", false, false, "Use local pipeline during distributed INSERT SELECT with parallel replicas. Currently disabled due to performance issues"},
            {"parallel_hash_join_threshold", 0, 0, "New setting"},
            {"function_date_trunc_return_type_behavior", 1, 0, "Change the result type for dateTrunc function for DateTime64/Date32 arguments to DateTime64/Date32 regardless of time unit to get correct result for negative values"},
            {"enable_scopes_for_with_statement", true, true, "New setting for backward compatibility with the old analyzer."},
            /// Release closed. Please use 25.5
        });
        addSettingsChanges(settings_changes_history, "25.3",
        {
            /// Release closed. Please use 25.4
            {"enable_json_type", false, true, "JSON data type is production-ready"},
            {"enable_dynamic_type", false, true, "Dynamic data type is production-ready"},
            {"enable_variant_type", false, true, "Variant data type is production-ready"},
            {"allow_experimental_json_type", false, true, "JSON data type is production-ready"},
            {"allow_experimental_dynamic_type", false, true, "Dynamic data type is production-ready"},
            {"allow_experimental_variant_type", false, true, "Variant data type is production-ready"},
            {"allow_experimental_database_unity_catalog", false, false, "Allow experimental database engine DataLakeCatalog with catalog_type = 'unity'"},
            {"allow_experimental_database_glue_catalog", false, false, "Allow experimental database engine DataLakeCatalog with catalog_type = 'glue'"},
            {"use_page_cache_with_distributed_cache", false, false, "New setting"},
            {"use_query_condition_cache", false, false, "New setting."},
            {"parallel_replicas_for_cluster_engines", false, true, "New setting."},
            {"parallel_hash_join_threshold", 0, 0, "New setting"},
            /// Release closed. Please use 25.4
        });
        addSettingsChanges(settings_changes_history, "25.2",
        {
            /// Release closed. Please use 25.3
            {"schema_inference_make_json_columns_nullable", false, false, "Allow to infer Nullable(JSON) during schema inference"},
            {"query_plan_use_new_logical_join_step", false, true, "Enable new step"},
            {"postgresql_fault_injection_probability", 0., 0., "New setting"},
            {"apply_settings_from_server", false, true, "Client-side code (e.g. INSERT input parsing and query output formatting) will use the same settings as the server, including settings from server config."},
            {"merge_tree_use_deserialization_prefixes_cache", true, true, "A new setting to control the usage of deserialization prefixes cache in MergeTree"},
            {"merge_tree_use_prefixes_deserialization_thread_pool", true, true, "A new setting controlling the usage of the thread pool for parallel prefixes deserialization in MergeTree"},
            {"optimize_and_compare_chain", false, true, "A new setting"},
            {"enable_adaptive_memory_spill_scheduler", false, false, "New setting. Enable spill memory data into external storage adaptively."},
            {"output_format_parquet_write_bloom_filter", false, true, "Added support for writing Parquet bloom filters."},
            {"output_format_parquet_bloom_filter_bits_per_value", 10.5, 10.5, "New setting."},
            {"output_format_parquet_bloom_filter_flush_threshold_bytes", 128 * 1024 * 1024, 128 * 1024 * 1024, "New setting."},
            {"output_format_pretty_max_rows", 10000, 1000, "It is better for usability - less amount to scroll."},
            {"restore_replicated_merge_tree_to_shared_merge_tree", false, false, "New setting."},
            {"parallel_replicas_only_with_analyzer", true, true, "Parallel replicas is supported only with analyzer enabled"},
            {"s3_allow_multipart_copy", true, true, "New setting."},
        });
        addSettingsChanges(settings_changes_history, "25.1",
        {
            /// Release closed. Please use 25.2
            {"allow_not_comparable_types_in_order_by", true, false, "Don't allow not comparable types in order by by default"},
            {"allow_not_comparable_types_in_comparison_functions", true, false, "Don't allow not comparable types in comparison functions by default"},
            {"output_format_json_pretty_print", false, true, "Print values in a pretty format in JSON output format by default"},
            {"allow_experimental_ts_to_grid_aggregate_function", false, false, "Cloud only"},
            {"formatdatetime_f_prints_scale_number_of_digits", true, false, "New setting."},
            {"distributed_cache_connect_max_tries", 20, 20, "Cloud only"},
            {"query_plan_use_new_logical_join_step", false, false, "New join step, internal change"},
            {"distributed_cache_min_bytes_for_seek", 0, 0, "New private setting."},
            {"use_iceberg_partition_pruning", false, false, "New setting for Iceberg partition pruning."},
            {"max_bytes_ratio_before_external_group_by", 0.0, 0.5, "Enable automatic spilling to disk by default."},
            {"max_bytes_ratio_before_external_sort", 0.0, 0.5, "Enable automatic spilling to disk by default."},
            {"min_external_sort_block_bytes", 0., 100_MiB, "New setting."},
            {"s3queue_migrate_old_metadata_to_buckets", false, false, "New setting."},
            {"distributed_cache_pool_behaviour_on_limit", "allocate_bypassing_pool", "wait", "Cloud only"},
            {"use_hive_partitioning", false, true, "Enabled the setting by default."},
            {"query_plan_try_use_vector_search", false, true, "New setting."},
            {"short_circuit_function_evaluation_for_nulls", false, true, "Allow to execute functions with Nullable arguments only on rows with non-NULL values in all arguments"},
            {"short_circuit_function_evaluation_for_nulls_threshold", 1.0, 1.0, "Ratio threshold of NULL values to execute functions with Nullable arguments only on rows with non-NULL values in all arguments. Applies when setting short_circuit_function_evaluation_for_nulls is enabled."},
            {"output_format_orc_writer_time_zone_name", "GMT", "GMT", "The time zone name for ORC writer, the default ORC writer's time zone is GMT."},
            {"output_format_pretty_highlight_trailing_spaces", false, true, "A new setting."},
            {"allow_experimental_bfloat16_type", false, true, "Add new BFloat16 type"},
            {"allow_push_predicate_ast_for_distributed_subqueries", false, true, "A new setting"},
            {"output_format_pretty_squash_consecutive_ms", 0, 50, "Add new setting"},
            {"output_format_pretty_squash_max_wait_ms", 0, 1000, "Add new setting"},
            {"output_format_pretty_max_column_name_width_cut_to", 0, 24, "A new setting"},
            {"output_format_pretty_max_column_name_width_min_chars_to_cut", 0, 4, "A new setting"},
            {"output_format_pretty_multiline_fields", false, true, "A new setting"},
            {"output_format_pretty_fallback_to_vertical", false, true, "A new setting"},
            {"output_format_pretty_fallback_to_vertical_max_rows_per_chunk", 0, 100, "A new setting"},
            {"output_format_pretty_fallback_to_vertical_min_columns", 0, 5, "A new setting"},
            {"output_format_pretty_fallback_to_vertical_min_table_width", 0, 250, "A new setting"},
            {"merge_table_max_tables_to_look_for_schema_inference", 1, 1000, "A new setting"},
            {"max_autoincrement_series", 1000, 1000, "A new setting"},
            {"validate_enum_literals_in_operators", false, false, "A new setting"},
            {"allow_experimental_kusto_dialect", true, false, "A new setting"},
            {"allow_experimental_prql_dialect", true, false, "A new setting"},
            {"h3togeo_lon_lat_result_order", true, false, "A new setting"},
            {"max_parallel_replicas", 1, 1000, "Use up to 1000 parallel replicas by default."},
            {"allow_general_join_planning", false, true, "Allow more general join planning algorithm when hash join algorithm is enabled."},
            {"optimize_extract_common_expressions", false, true, "Optimize WHERE, PREWHERE, ON, HAVING and QUALIFY expressions by extracting common expressions out from disjunction of conjunctions."},
            /// Release closed. Please use 25.2
        });
        addSettingsChanges(settings_changes_history, "24.12",
        {
            /// Release closed. Please use 25.1
            {"allow_experimental_database_iceberg", false, false, "New setting."},
            {"shared_merge_tree_sync_parts_on_partition_operations", 1, 1, "New setting. By default parts are always synchronized"},
            {"query_plan_join_swap_table", "false", "auto", "New setting. Right table was always chosen before."},
            {"max_size_to_preallocate_for_aggregation", 100'000'000, 1'000'000'000'000, "Enable optimisation for bigger tables."},
            {"max_size_to_preallocate_for_joins", 100'000'000, 1'000'000'000'000, "Enable optimisation for bigger tables."},
            {"max_bytes_ratio_before_external_group_by", 0., 0., "New setting."},
            {"optimize_extract_common_expressions", false, false, "Introduce setting to optimize WHERE, PREWHERE, ON, HAVING and QUALIFY expressions by extracting common expressions out from disjunction of conjunctions."},
            {"max_bytes_ratio_before_external_sort", 0., 0., "New setting."},
            {"use_async_executor_for_materialized_views", false, false, "New setting."},
            {"http_response_headers", "", "", "New setting."},
            {"output_format_parquet_datetime_as_uint32", true, false, "Write DateTime as DateTime64(3) instead of UInt32 (these are the two Parquet types closest to DateTime)."},
            {"output_format_parquet_date_as_uint16", true, false, "Write Date as Date32 instead of plain UInt16 (these are the two Parquet types closest to Date)."},
            {"skip_redundant_aliases_in_udf", false, false, "When enabled, this allows you to use the same user defined function several times for several materialized columns in the same table."},
            {"parallel_replicas_index_analysis_only_on_coordinator", true, true, "Index analysis done only on replica-coordinator and skipped on other replicas. Effective only with enabled parallel_replicas_local_plan"}, // enabling it was moved to 24.10
            {"least_greatest_legacy_null_behavior", true, false, "New setting"},
            {"use_concurrency_control", false, true, "Enable concurrency control by default"},
            {"join_algorithm", "default", "direct,parallel_hash,hash", "'default' was deprecated in favor of explicitly specified join algorithms, also parallel_hash is now preferred over hash"},
            /// Release closed. Please use 25.1
        });
        addSettingsChanges(settings_changes_history, "24.11",
        {
            {"validate_mutation_query", false, true, "New setting to validate mutation queries by default."},
            {"enable_job_stack_trace", false, false, "Enables collecting stack traces from job's scheduling. Disabled by default to avoid performance overhead."},
            {"allow_suspicious_types_in_group_by", true, false, "Don't allow Variant/Dynamic types in GROUP BY by default"},
            {"allow_suspicious_types_in_order_by", true, false, "Don't allow Variant/Dynamic types in ORDER BY by default"},
            {"distributed_cache_discard_connection_if_unread_data", true, true, "New setting"},
            {"filesystem_cache_enable_background_download_for_metadata_files_in_packed_storage", true, true, "New setting"},
            {"filesystem_cache_enable_background_download_during_fetch", true, true, "New setting"},
            {"azure_check_objects_after_upload", false, false, "Check each uploaded object in azure blob storage to be sure that upload was successful"},
            {"backup_restore_keeper_max_retries", 20, 1000, "Should be big enough so the whole operation BACKUP or RESTORE operation won't fail because of a temporary [Zoo]Keeper failure in the middle of it."},
            {"backup_restore_failure_after_host_disconnected_for_seconds", 0, 3600, "New setting."},
            {"backup_restore_keeper_max_retries_while_initializing", 0, 20, "New setting."},
            {"backup_restore_keeper_max_retries_while_handling_error", 0, 20, "New setting."},
            {"backup_restore_finish_timeout_after_error_sec", 0, 180, "New setting."},
            {"query_plan_merge_filters", false, true, "Allow to merge filters in the query plan. This is required to properly support filter-push-down with a new analyzer."},
            {"parallel_replicas_local_plan", false, true, "Use local plan for local replica in a query with parallel replicas"},
            {"merge_tree_use_v1_object_and_dynamic_serialization", true, false, "Add new serialization V2 version for JSON and Dynamic types"},
            {"min_joined_block_size_bytes", 524288, 524288, "New setting."},
            {"allow_experimental_bfloat16_type", false, false, "Add new experimental BFloat16 type"},
            {"filesystem_cache_skip_download_if_exceeds_per_query_cache_write_limit", 1, 1, "Rename of setting skip_download_if_exceeds_query_cache_limit"},
            {"filesystem_cache_prefer_bigger_buffer_size", true, true, "New setting"},
            {"read_in_order_use_virtual_row", false, false, "Use virtual row while reading in order of primary key or its monotonic function fashion. It is useful when searching over multiple parts as only relevant ones are touched."},
            {"s3_skip_empty_files", false, true, "We hope it will provide better UX"},
            {"filesystem_cache_boundary_alignment", 0, 0, "New setting"},
            {"push_external_roles_in_interserver_queries", false, true, "New setting."},
            {"enable_variant_type", false, false, "Add alias to allow_experimental_variant_type"},
            {"enable_dynamic_type", false, false, "Add alias to allow_experimental_dynamic_type"},
            {"enable_json_type", false, false, "Add alias to allow_experimental_json_type"},
        });
        addSettingsChanges(settings_changes_history, "24.10",
        {
            {"query_metric_log_interval", 0, -1, "New setting."},
            {"enforce_strict_identifier_format", false, false, "New setting."},
            {"enable_parsing_to_custom_serialization", false, true, "New setting"},
            {"mongodb_throw_on_unsupported_query", false, true, "New setting."},
            {"enable_parallel_replicas", false, false, "Parallel replicas with read tasks became the Beta tier feature."},
            {"parallel_replicas_mode", "read_tasks", "read_tasks", "This setting was introduced as a part of making parallel replicas feature Beta"},
            {"filesystem_cache_name", "", "", "Filesystem cache name to use for stateless table engines or data lakes"},
            {"restore_replace_external_dictionary_source_to_null", false, false, "New setting."},
            {"show_create_query_identifier_quoting_rule", "when_necessary", "when_necessary", "New setting."},
            {"show_create_query_identifier_quoting_style", "Backticks", "Backticks", "New setting."},
            {"merge_tree_min_read_task_size", 8, 8, "New setting"},
            {"merge_tree_min_rows_for_concurrent_read_for_remote_filesystem", (20 * 8192), 0, "Setting is deprecated"},
            {"merge_tree_min_bytes_for_concurrent_read_for_remote_filesystem", (24 * 10 * 1024 * 1024), 0, "Setting is deprecated"},
            {"implicit_select", false, false, "A new setting."},
            {"output_format_native_write_json_as_string", false, false, "Add new setting to allow write JSON column as single String column in Native format"},
            {"output_format_binary_write_json_as_string", false, false, "Add new setting to write values of JSON type as JSON string in RowBinary output format"},
            {"input_format_binary_read_json_as_string", false, false, "Add new setting to read values of JSON type as JSON string in RowBinary input format"},
            {"min_free_disk_bytes_to_perform_insert", 0, 0, "New setting."},
            {"min_free_disk_ratio_to_perform_insert", 0.0, 0.0, "New setting."},
            {"parallel_replicas_local_plan", false, true, "Use local plan for local replica in a query with parallel replicas"},
            {"enable_named_columns_in_function_tuple", false, false, "Disabled pending usability improvements"},
            {"cloud_mode_database_engine", 1, 1, "A setting for ClickHouse Cloud"},
            {"allow_experimental_shared_set_join", 0, 0, "A setting for ClickHouse Cloud"},
            {"read_through_distributed_cache", 0, 0, "A setting for ClickHouse Cloud"},
            {"write_through_distributed_cache", 0, 0, "A setting for ClickHouse Cloud"},
            {"distributed_cache_throw_on_error", 0, 0, "A setting for ClickHouse Cloud"},
            {"distributed_cache_log_mode", "on_error", "on_error", "A setting for ClickHouse Cloud"},
            {"distributed_cache_fetch_metrics_only_from_current_az", 1, 1, "A setting for ClickHouse Cloud"},
            {"distributed_cache_connect_max_tries", 20, 20, "A setting for ClickHouse Cloud"},
            {"distributed_cache_receive_response_wait_milliseconds", 60000, 60000, "A setting for ClickHouse Cloud"},
            {"distributed_cache_receive_timeout_milliseconds", 10000, 10000, "A setting for ClickHouse Cloud"},
            {"distributed_cache_wait_connection_from_pool_milliseconds", 100, 100, "A setting for ClickHouse Cloud"},
            {"distributed_cache_bypass_connection_pool", 0, 0, "A setting for ClickHouse Cloud"},
            {"distributed_cache_pool_behaviour_on_limit", "allocate_bypassing_pool", "allocate_bypassing_pool", "A setting for ClickHouse Cloud"},
            {"distributed_cache_read_alignment", 0, 0, "A setting for ClickHouse Cloud"},
            {"distributed_cache_max_unacked_inflight_packets", 10, 10, "A setting for ClickHouse Cloud"},
            {"distributed_cache_data_packet_ack_window", 5, 5, "A setting for ClickHouse Cloud"},
            {"input_format_parquet_enable_row_group_prefetch", false, true, "Enable row group prefetching during parquet parsing. Currently, only single-threaded parsing can prefetch."},
            {"input_format_orc_dictionary_as_low_cardinality", false, true, "Treat ORC dictionary encoded columns as LowCardinality columns while reading ORC files"},
            {"allow_experimental_refreshable_materialized_view", false, true, "Not experimental anymore"},
            {"max_parts_to_move", 0, 1000, "New setting"},
            {"hnsw_candidate_list_size_for_search", 64, 256, "New setting. Previously, the value was optionally specified in CREATE INDEX and 64 by default."},
            {"allow_reorder_prewhere_conditions", true, true, "New setting"},
            {"input_format_parquet_bloom_filter_push_down", false, false, "When reading Parquet files, skip whole row groups based on the WHERE/PREWHERE expressions and bloom filter in the Parquet metadata."},
            {"date_time_64_output_format_cut_trailing_zeros_align_to_groups_of_thousands", false, false, "Dynamically trim the trailing zeros of datetime64 values to adjust the output scale to (0, 3, 6), corresponding to 'seconds', 'milliseconds', and 'microseconds'."},
            {"parallel_replicas_index_analysis_only_on_coordinator", false, true, "Index analysis done only on replica-coordinator and skipped on other replicas. Effective only with enabled parallel_replicas_local_plan"},
            {"distributed_cache_discard_connection_if_unread_data", true, true, "New setting"},
            {"azure_check_objects_after_upload", false, false, "Check each uploaded object in azure blob storage to be sure that upload was successful"},
            {"backup_restore_keeper_max_retries", 20, 1000, "Should be big enough so the whole operation BACKUP or RESTORE operation won't fail because of a temporary [Zoo]Keeper failure in the middle of it."},
            {"backup_restore_failure_after_host_disconnected_for_seconds", 0, 3600, "New setting."},
            {"backup_restore_keeper_max_retries_while_initializing", 0, 20, "New setting."},
            {"backup_restore_keeper_max_retries_while_handling_error", 0, 20, "New setting."},
            {"backup_restore_finish_timeout_after_error_sec", 0, 180, "New setting."},
        });
        addSettingsChanges(settings_changes_history, "24.9",
        {
            {"output_format_orc_dictionary_key_size_threshold", 0.0, 0.0, "For a string column in ORC output format, if the number of distinct values is greater than this fraction of the total number of non-null rows, turn off dictionary encoding. Otherwise dictionary encoding is enabled"},
            {"input_format_json_empty_as_default", false, false, "Added new setting to allow to treat empty fields in JSON input as default values."},
            {"input_format_try_infer_variants", false, false, "Try to infer Variant type in text formats when there is more than one possible type for column/array elements"},
            {"join_output_by_rowlist_perkey_rows_threshold", 0, 5, "The lower limit of per-key average rows in the right table to determine whether to output by row list in hash join."},
            {"create_if_not_exists", false, false, "New setting."},
            {"allow_materialized_view_with_bad_select", true, true, "Support (but not enable yet) stricter validation in CREATE MATERIALIZED VIEW"},
            {"parallel_replicas_mark_segment_size", 128, 0, "Value for this setting now determined automatically"},
            {"database_replicated_allow_replicated_engine_arguments", 1, 0, "Don't allow explicit arguments by default"},
            {"database_replicated_allow_explicit_uuid", 1, 0, "Added a new setting to disallow explicitly specifying table UUID"},
            {"parallel_replicas_local_plan", false, false, "Use local plan for local replica in a query with parallel replicas"},
            {"join_to_sort_minimum_perkey_rows", 0, 40, "The lower limit of per-key average rows in the right table to determine whether to rerange the right table by key in left or inner join. This setting ensures that the optimization is not applied for sparse table keys"},
            {"join_to_sort_maximum_table_rows", 0, 10000, "The maximum number of rows in the right table to determine whether to rerange the right table by key in left or inner join"},
            {"allow_experimental_join_right_table_sorting", false, false, "If it is set to true, and the conditions of `join_to_sort_minimum_perkey_rows` and `join_to_sort_maximum_table_rows` are met, rerange the right table by key to improve the performance in left or inner hash join"},
            {"mongodb_throw_on_unsupported_query", false, true, "New setting."},
            {"min_free_disk_bytes_to_perform_insert", 0, 0, "Maintain some free disk space bytes from inserts while still allowing for temporary writing."},
            {"min_free_disk_ratio_to_perform_insert", 0.0, 0.0, "Maintain some free disk space bytes expressed as ratio to total disk space from inserts while still allowing for temporary writing."},
        });
        addSettingsChanges(settings_changes_history, "24.8",
        {
            {"rows_before_aggregation", false, false, "Provide exact value for rows_before_aggregation statistic, represents the number of rows read before aggregation"},
            {"restore_replace_external_table_functions_to_null", false, false, "New setting."},
            {"restore_replace_external_engines_to_null", false, false, "New setting."},
            {"input_format_json_max_depth", 1000000, 1000, "It was unlimited in previous versions, but that was unsafe."},
            {"merge_tree_min_bytes_per_task_for_remote_reading", 4194304, 2097152, "Value is unified with `filesystem_prefetch_min_bytes_for_single_read_task`"},
            {"use_hive_partitioning", false, false, "Allows to use hive partitioning for File, URL, S3, AzureBlobStorage and HDFS engines."},
            {"allow_experimental_kafka_offsets_storage_in_keeper", false, false, "Allow the usage of experimental Kafka storage engine that stores the committed offsets in ClickHouse Keeper"},
            {"allow_archive_path_syntax", true, true, "Added new setting to allow disabling archive path syntax."},
            {"query_cache_tag", "", "", "New setting for labeling query cache settings."},
            {"allow_experimental_time_series_table", false, false, "Added new setting to allow the TimeSeries table engine"},
            {"enable_analyzer", 1, 1, "Added an alias to a setting `allow_experimental_analyzer`."},
            {"optimize_functions_to_subcolumns", false, true, "Enabled settings by default"},
            {"allow_experimental_json_type", false, false, "Add new experimental JSON type"},
            {"use_json_alias_for_old_object_type", true, false, "Use JSON type alias to create new JSON type"},
            {"type_json_skip_duplicated_paths", false, false, "Allow to skip duplicated paths during JSON parsing"},
            {"allow_experimental_vector_similarity_index", false, false, "Added new setting to allow experimental vector similarity indexes"},
            {"input_format_try_infer_datetimes_only_datetime64", true, false, "Allow to infer DateTime instead of DateTime64 in data formats"},
        });
        addSettingsChanges(settings_changes_history, "24.7",
        {
            {"output_format_parquet_write_page_index", false, true, "Add a possibility to write page index into parquet files."},
            {"output_format_binary_encode_types_in_binary_format", false, false, "Added new setting to allow to write type names in binary format in RowBinaryWithNamesAndTypes output format"},
            {"input_format_binary_decode_types_in_binary_format", false, false, "Added new setting to allow to read type names in binary format in RowBinaryWithNamesAndTypes input format"},
            {"output_format_native_encode_types_in_binary_format", false, false, "Added new setting to allow to write type names in binary format in Native output format"},
            {"input_format_native_decode_types_in_binary_format", false, false, "Added new setting to allow to read type names in binary format in Native output format"},
            {"read_in_order_use_buffering", false, true, "Use buffering before merging while reading in order of primary key"},
            {"enable_named_columns_in_function_tuple", false, false, "Generate named tuples in function tuple() when all names are unique and can be treated as unquoted identifiers."},
            {"optimize_trivial_insert_select", true, false, "The optimization does not make sense in many cases."},
            {"dictionary_validate_primary_key_type", false, false, "Validate primary key type for dictionaries. By default id type for simple layouts will be implicitly converted to UInt64."},
            {"collect_hash_table_stats_during_joins", false, true, "New setting."},
            {"max_size_to_preallocate_for_joins", 0, 100'000'000, "New setting."},
            {"input_format_orc_reader_time_zone_name", "GMT", "GMT", "The time zone name for ORC row reader, the default ORC row reader's time zone is GMT."},
            {"database_replicated_allow_heavy_create", true, false, "Long-running DDL queries (CREATE AS SELECT and POPULATE) for Replicated database engine was forbidden"},
            {"query_plan_merge_filters", false, false, "Allow to merge filters in the query plan"},
            {"azure_sdk_max_retries", 10, 10, "Maximum number of retries in azure sdk"},
            {"azure_sdk_retry_initial_backoff_ms", 10, 10, "Minimal backoff between retries in azure sdk"},
            {"azure_sdk_retry_max_backoff_ms", 1000, 1000, "Maximal backoff between retries in azure sdk"},
            {"ignore_on_cluster_for_replicated_named_collections_queries", false, false, "Ignore ON CLUSTER clause for replicated named collections management queries."},
            {"backup_restore_s3_retry_attempts", 1000,1000, "Setting for Aws::Client::RetryStrategy, Aws::Client does retries itself, 0 means no retries. It takes place only for backup/restore."},
            {"postgresql_connection_attempt_timeout", 2, 2, "Allow to control 'connect_timeout' parameter of PostgreSQL connection."},
            {"postgresql_connection_pool_retries", 2, 2, "Allow to control the number of retries in PostgreSQL connection pool."}
        });
        addSettingsChanges(settings_changes_history, "24.6",
        {
            {"materialize_skip_indexes_on_insert", true, true, "Added new setting to allow to disable materialization of skip indexes on insert"},
            {"materialize_statistics_on_insert", true, true, "Added new setting to allow to disable materialization of statistics on insert"},
            {"input_format_parquet_use_native_reader", false, false, "When reading Parquet files, to use native reader instead of arrow reader."},
            {"hdfs_throw_on_zero_files_match", false, false, "Allow to throw an error when ListObjects request cannot match any files in HDFS engine instead of empty query result"},
            {"azure_throw_on_zero_files_match", false, false, "Allow to throw an error when ListObjects request cannot match any files in AzureBlobStorage engine instead of empty query result"},
            {"s3_validate_request_settings", true, true, "Allow to disable S3 request settings validation"},
            {"allow_experimental_full_text_index", false, false, "Enable experimental text index"},
            {"azure_skip_empty_files", false, false, "Allow to skip empty files in azure table engine"},
            {"hdfs_ignore_file_doesnt_exist", false, false, "Allow to return 0 rows when the requested files don't exist instead of throwing an exception in HDFS table engine"},
            {"azure_ignore_file_doesnt_exist", false, false, "Allow to return 0 rows when the requested files don't exist instead of throwing an exception in AzureBlobStorage table engine"},
            {"s3_ignore_file_doesnt_exist", false, false, "Allow to return 0 rows when the requested files don't exist instead of throwing an exception in S3 table engine"},
            {"s3_max_part_number", 10000, 10000, "Maximum part number number for s3 upload part"},
            {"s3_max_single_operation_copy_size", 32 * 1024 * 1024, 32 * 1024 * 1024, "Maximum size for a single copy operation in s3"},
            {"input_format_parquet_max_block_size", 8192, DEFAULT_BLOCK_SIZE, "Increase block size for parquet reader."},
            {"input_format_parquet_prefer_block_bytes", 0, DEFAULT_BLOCK_SIZE * 256, "Average block bytes output by parquet reader."},
            {"enable_blob_storage_log", true, true, "Write information about blob storage operations to system.blob_storage_log table"},
            {"allow_deprecated_snowflake_conversion_functions", true, false, "Disabled deprecated functions snowflakeToDateTime[64] and dateTime[64]ToSnowflake."},
            {"allow_statistic_optimize", false, false, "Old setting which popped up here being renamed."},
            {"allow_experimental_statistic", false, false, "Old setting which popped up here being renamed."},
            {"allow_statistics_optimize", false, false, "The setting was renamed. The previous name is `allow_statistic_optimize`."},
            {"allow_experimental_statistics", false, false, "The setting was renamed. The previous name is `allow_experimental_statistic`."},
            {"enable_vertical_final", false, true, "Enable vertical final by default again after fixing bug"},
            {"parallel_replicas_custom_key_range_lower", 0, 0, "Add settings to control the range filter when using parallel replicas with dynamic shards"},
            {"parallel_replicas_custom_key_range_upper", 0, 0, "Add settings to control the range filter when using parallel replicas with dynamic shards. A value of 0 disables the upper limit"},
            {"output_format_pretty_display_footer_column_names", 0, 1, "Add a setting to display column names in the footer if there are many rows. Threshold value is controlled by output_format_pretty_display_footer_column_names_min_rows."},
            {"output_format_pretty_display_footer_column_names_min_rows", 0, 50, "Add a setting to control the threshold value for setting output_format_pretty_display_footer_column_names_min_rows. Default 50."},
            {"output_format_csv_serialize_tuple_into_separate_columns", true, true, "A new way of how interpret tuples in CSV format was added."},
            {"input_format_csv_deserialize_separate_columns_into_tuple", true, true, "A new way of how interpret tuples in CSV format was added."},
            {"input_format_csv_try_infer_strings_from_quoted_tuples", true, true, "A new way of how interpret tuples in CSV format was added."},
        });
        addSettingsChanges(settings_changes_history, "24.5",
        {
            {"allow_deprecated_error_prone_window_functions", true, false, "Allow usage of deprecated error prone window functions (neighbor, runningAccumulate, runningDifferenceStartingWithFirstValue, runningDifference)"},
            {"allow_experimental_join_condition", false, false, "Support join with inequal conditions which involve columns from both left and right table. e.g. t1.y < t2.y."},
            {"input_format_tsv_crlf_end_of_line", false, false, "Enables reading of CRLF line endings with TSV formats"},
            {"output_format_parquet_use_custom_encoder", false, true, "Enable custom Parquet encoder."},
            {"cross_join_min_rows_to_compress", 0, 10000000, "Minimal count of rows to compress block in CROSS JOIN. Zero value means - disable this threshold. This block is compressed when any of the two thresholds (by rows or by bytes) are reached."},
            {"cross_join_min_bytes_to_compress", 0, 1_GiB, "Minimal size of block to compress in CROSS JOIN. Zero value means - disable this threshold. This block is compressed when any of the two thresholds (by rows or by bytes) are reached."},
            {"http_max_chunk_size", 0, 0, "Internal limitation"},
            {"prefer_external_sort_block_bytes", 0, DEFAULT_BLOCK_SIZE * 256, "Prefer maximum block bytes for external sort, reduce the memory usage during merging."},
            {"input_format_force_null_for_omitted_fields", false, false, "Disable type-defaults for omitted fields when needed"},
            {"cast_string_to_dynamic_use_inference", false, false, "Add setting to allow converting String to Dynamic through parsing"},
            {"allow_experimental_dynamic_type", false, false, "Add new experimental Dynamic type"},
            {"azure_max_blocks_in_multipart_upload", 50000, 50000, "Maximum number of blocks in multipart upload for Azure."},
            {"allow_archive_path_syntax", false, true, "Added new setting to allow disabling archive path syntax."},
        });
        addSettingsChanges(settings_changes_history, "24.4",
        {
            {"input_format_json_throw_on_bad_escape_sequence", true, true, "Allow to save JSON strings with bad escape sequences"},
            {"max_parsing_threads", 0, 0, "Add a separate setting to control number of threads in parallel parsing from files"},
            {"ignore_drop_queries_probability", 0, 0, "Allow to ignore drop queries in server with specified probability for testing purposes"},
            {"lightweight_deletes_sync", 2, 2, "The same as 'mutation_sync', but controls only execution of lightweight deletes"},
            {"query_cache_system_table_handling", "save", "throw", "The query cache no longer caches results of queries against system tables"},
            {"input_format_json_ignore_unnecessary_fields", false, true, "Ignore unnecessary fields and not parse them. Enabling this may not throw exceptions on json strings of invalid format or with duplicated fields"},
            {"input_format_hive_text_allow_variable_number_of_columns", false, true, "Ignore extra columns in Hive Text input (if file has more columns than expected) and treat missing fields in Hive Text input as default values."},
            {"allow_experimental_database_replicated", false, true, "Database engine Replicated is now in Beta stage"},
            {"temporary_data_in_cache_reserve_space_wait_lock_timeout_milliseconds", (10 * 60 * 1000), (10 * 60 * 1000), "Wait time to lock cache for space reservation in temporary data in filesystem cache"},
            {"optimize_rewrite_sum_if_to_count_if", false, true, "Only available for the analyzer, where it works correctly"},
            {"azure_allow_parallel_part_upload", "true", "true", "Use multiple threads for azure multipart upload."},
            {"max_recursive_cte_evaluation_depth", DBMS_RECURSIVE_CTE_MAX_EVALUATION_DEPTH, DBMS_RECURSIVE_CTE_MAX_EVALUATION_DEPTH, "Maximum limit on recursive CTE evaluation depth"},
            {"query_plan_convert_outer_join_to_inner_join", false, true, "Allow to convert OUTER JOIN to INNER JOIN if filter after JOIN always filters default values"},
        });
        addSettingsChanges(settings_changes_history, "24.3",
        {
            {"s3_connect_timeout_ms", 1000, 1000, "Introduce new dedicated setting for s3 connection timeout"},
            {"allow_experimental_shared_merge_tree", false, true, "The setting is obsolete"},
            {"use_page_cache_for_disks_without_file_cache", false, false, "Added userspace page cache"},
            {"read_from_page_cache_if_exists_otherwise_bypass_cache", false, false, "Added userspace page cache"},
            {"page_cache_inject_eviction", false, false, "Added userspace page cache"},
            {"default_table_engine", "None", "MergeTree", "Set default table engine to MergeTree for better usability"},
            {"input_format_json_use_string_type_for_ambiguous_paths_in_named_tuples_inference_from_objects", false, false, "Allow to use String type for ambiguous paths during named tuple inference from JSON objects"},
            {"traverse_shadow_remote_data_paths", false, false, "Traverse shadow directory when query system.remote_data_paths."},
            {"throw_if_deduplication_in_dependent_materialized_views_enabled_with_async_insert", false, true, "Deduplication in dependent materialized view cannot work together with async inserts."},
            {"parallel_replicas_allow_in_with_subquery", false, true, "If true, subquery for IN will be executed on every follower replica"},
            {"log_processors_profiles", false, true, "Enable by default"},
            {"function_locate_has_mysql_compatible_argument_order", false, true, "Increase compatibility with MySQL's locate function."},
            {"allow_suspicious_primary_key", true, false, "Forbid suspicious PRIMARY KEY/ORDER BY for MergeTree (i.e. SimpleAggregateFunction)"},
            {"filesystem_cache_reserve_space_wait_lock_timeout_milliseconds", 1000, 1000, "Wait time to lock cache for space reservation in filesystem cache"},
            {"max_parser_backtracks", 0, 1000000, "Limiting the complexity of parsing"},
            {"analyzer_compatibility_join_using_top_level_identifier", false, false, "Force to resolve identifier in JOIN USING from projection"},
            {"distributed_insert_skip_read_only_replicas", false, false, "If true, INSERT into Distributed will skip read-only replicas"},
            {"keeper_max_retries", 10, 10, "Max retries for general keeper operations"},
            {"keeper_retry_initial_backoff_ms", 100, 100, "Initial backoff timeout for general keeper operations"},
            {"keeper_retry_max_backoff_ms", 5000, 5000, "Max backoff timeout for general keeper operations"},
            {"s3queue_allow_experimental_sharded_mode", false, false, "Enable experimental sharded mode of S3Queue table engine. It is experimental because it will be rewritten"},
            {"allow_experimental_analyzer", false, true, "Enable analyzer and planner by default."},
            {"merge_tree_read_split_ranges_into_intersecting_and_non_intersecting_injection_probability", 0.0, 0.0, "For testing of `PartsSplitter` - split read ranges into intersecting and non intersecting every time you read from MergeTree with the specified probability."},
            {"allow_get_client_http_header", false, false, "Introduced a new function."},
            {"output_format_pretty_row_numbers", false, true, "It is better for usability."},
            {"output_format_pretty_max_value_width_apply_for_single_value", true, false, "Single values in Pretty formats won't be cut."},
            {"output_format_parquet_string_as_string", false, true, "ClickHouse allows arbitrary binary data in the String data type, which is typically UTF-8. Parquet/ORC/Arrow Strings only support UTF-8. That's why you can choose which Arrow's data type to use for the ClickHouse String data type - String or Binary. While Binary would be more correct and compatible, using String by default will correspond to user expectations in most cases."},
            {"output_format_orc_string_as_string", false, true, "ClickHouse allows arbitrary binary data in the String data type, which is typically UTF-8. Parquet/ORC/Arrow Strings only support UTF-8. That's why you can choose which Arrow's data type to use for the ClickHouse String data type - String or Binary. While Binary would be more correct and compatible, using String by default will correspond to user expectations in most cases."},
            {"output_format_arrow_string_as_string", false, true, "ClickHouse allows arbitrary binary data in the String data type, which is typically UTF-8. Parquet/ORC/Arrow Strings only support UTF-8. That's why you can choose which Arrow's data type to use for the ClickHouse String data type - String or Binary. While Binary would be more correct and compatible, using String by default will correspond to user expectations in most cases."},
            {"output_format_parquet_compression_method", "lz4", "zstd", "Parquet/ORC/Arrow support many compression methods, including lz4 and zstd. ClickHouse supports each and every compression method. Some inferior tools, such as 'duckdb', lack support for the faster `lz4` compression method, that's why we set zstd by default."},
            {"output_format_orc_compression_method", "lz4", "zstd", "Parquet/ORC/Arrow support many compression methods, including lz4 and zstd. ClickHouse supports each and every compression method. Some inferior tools, such as 'duckdb', lack support for the faster `lz4` compression method, that's why we set zstd by default."},
            {"output_format_pretty_highlight_digit_groups", false, true, "If enabled and if output is a terminal, highlight every digit corresponding to the number of thousands, millions, etc. with underline."},
            {"geo_distance_returns_float64_on_float64_arguments", false, true, "Increase the default precision."},
            {"azure_max_inflight_parts_for_one_file", 20, 20, "The maximum number of a concurrent loaded parts in multipart upload request. 0 means unlimited."},
            {"azure_strict_upload_part_size", 0, 0, "The exact size of part to upload during multipart upload to Azure blob storage."},
            {"azure_min_upload_part_size", 16*1024*1024, 16*1024*1024, "The minimum size of part to upload during multipart upload to Azure blob storage."},
            {"azure_max_upload_part_size", 5ull*1024*1024*1024, 5ull*1024*1024*1024, "The maximum size of part to upload during multipart upload to Azure blob storage."},
            {"azure_upload_part_size_multiply_factor", 2, 2, "Multiply azure_min_upload_part_size by this factor each time azure_multiply_parts_count_threshold parts were uploaded from a single write to Azure blob storage."},
            {"azure_upload_part_size_multiply_parts_count_threshold", 500, 500, "Each time this number of parts was uploaded to Azure blob storage, azure_min_upload_part_size is multiplied by azure_upload_part_size_multiply_factor."},
            {"output_format_csv_serialize_tuple_into_separate_columns", true, true, "A new way of how interpret tuples in CSV format was added."},
            {"input_format_csv_deserialize_separate_columns_into_tuple", true, true, "A new way of how interpret tuples in CSV format was added."},
            {"input_format_csv_try_infer_strings_from_quoted_tuples", true, true, "A new way of how interpret tuples in CSV format was added."},
        });
        addSettingsChanges(settings_changes_history, "24.2",
        {
            {"allow_suspicious_variant_types", true, false, "Don't allow creating Variant type with suspicious variants by default"},
            {"validate_experimental_and_suspicious_types_inside_nested_types", false, true, "Validate usage of experimental and suspicious types inside nested types"},
            {"output_format_values_escape_quote_with_quote", false, false, "If true escape ' with '', otherwise quoted with \\'"},
            {"output_format_pretty_single_large_number_tip_threshold", 0, 1'000'000, "Print a readable number tip on the right side of the table if the block consists of a single number which exceeds this value (except 0)"},
            {"input_format_try_infer_exponent_floats", true, false, "Don't infer floats in exponential notation by default"},
            {"query_plan_optimize_prewhere", true, true, "Allow to push down filter to PREWHERE expression for supported storages"},
            {"async_insert_max_data_size", 1000000, 10485760, "The previous value appeared to be too small."},
            {"async_insert_poll_timeout_ms", 10, 10, "Timeout in milliseconds for polling data from asynchronous insert queue"},
            {"async_insert_use_adaptive_busy_timeout", false, true, "Use adaptive asynchronous insert timeout"},
            {"async_insert_busy_timeout_min_ms", 50, 50, "The minimum value of the asynchronous insert timeout in milliseconds; it also serves as the initial value, which may be increased later by the adaptive algorithm"},
            {"async_insert_busy_timeout_max_ms", 200, 200, "The minimum value of the asynchronous insert timeout in milliseconds; async_insert_busy_timeout_ms is aliased to async_insert_busy_timeout_max_ms"},
            {"async_insert_busy_timeout_increase_rate", 0.2, 0.2, "The exponential growth rate at which the adaptive asynchronous insert timeout increases"},
            {"async_insert_busy_timeout_decrease_rate", 0.2, 0.2, "The exponential growth rate at which the adaptive asynchronous insert timeout decreases"},
            {"format_template_row_format", "", "", "Template row format string can be set directly in query"},
            {"format_template_resultset_format", "", "", "Template result set format string can be set in query"},
            {"split_parts_ranges_into_intersecting_and_non_intersecting_final", true, true, "Allow to split parts ranges into intersecting and non intersecting during FINAL optimization"},
            {"split_intersecting_parts_ranges_into_layers_final", true, true, "Allow to split intersecting parts ranges into layers during FINAL optimization"},
            {"azure_max_single_part_copy_size", 256*1024*1024, 256*1024*1024, "The maximum size of object to copy using single part copy to Azure blob storage."},
            {"min_external_table_block_size_rows", DEFAULT_INSERT_BLOCK_SIZE, DEFAULT_INSERT_BLOCK_SIZE, "Squash blocks passed to external table to specified size in rows, if blocks are not big enough"},
            {"min_external_table_block_size_bytes", DEFAULT_INSERT_BLOCK_SIZE * 256, DEFAULT_INSERT_BLOCK_SIZE * 256, "Squash blocks passed to external table to specified size in bytes, if blocks are not big enough."},
            {"parallel_replicas_prefer_local_join", true, true, "If true, and JOIN can be executed with parallel replicas algorithm, and all storages of right JOIN part are *MergeTree, local JOIN will be used instead of GLOBAL JOIN."},
            {"optimize_time_filter_with_preimage", true, true, "Optimize Date and DateTime predicates by converting functions into equivalent comparisons without conversions (e.g. toYear(col) = 2023 -> col >= '2023-01-01' AND col <= '2023-12-31')"},
            {"extract_key_value_pairs_max_pairs_per_row", 0, 0, "Max number of pairs that can be produced by the `extractKeyValuePairs` function. Used as a safeguard against consuming too much memory."},
            {"default_view_definer", "CURRENT_USER", "CURRENT_USER", "Allows to set default `DEFINER` option while creating a view"},
            {"default_materialized_view_sql_security", "DEFINER", "DEFINER", "Allows to set a default value for SQL SECURITY option when creating a materialized view"},
            {"default_normal_view_sql_security", "INVOKER", "INVOKER", "Allows to set default `SQL SECURITY` option while creating a normal view"},
            {"mysql_map_string_to_text_in_show_columns", false, true, "Reduce the configuration effort to connect ClickHouse with BI tools."},
            {"mysql_map_fixed_string_to_text_in_show_columns", false, true, "Reduce the configuration effort to connect ClickHouse with BI tools."},
        });
        addSettingsChanges(settings_changes_history, "24.1",
        {
            {"print_pretty_type_names", false, true, "Better user experience."},
            {"input_format_json_read_bools_as_strings", false, true, "Allow to read bools as strings in JSON formats by default"},
            {"output_format_arrow_use_signed_indexes_for_dictionary", false, true, "Use signed indexes type for Arrow dictionaries by default as it's recommended"},
            {"allow_experimental_variant_type", false, false, "Add new experimental Variant type"},
            {"use_variant_as_common_type", false, false, "Allow to use Variant in if/multiIf if there is no common type"},
            {"output_format_arrow_use_64_bit_indexes_for_dictionary", false, false, "Allow to use 64 bit indexes type in Arrow dictionaries"},
            {"parallel_replicas_mark_segment_size", 128, 128, "Add new setting to control segment size in new parallel replicas coordinator implementation"},
            {"ignore_materialized_views_with_dropped_target_table", false, false, "Add new setting to allow to ignore materialized views with dropped target table"},
            {"output_format_compression_level", 3, 3, "Allow to change compression level in the query output"},
            {"output_format_compression_zstd_window_log", 0, 0, "Allow to change zstd window log in the query output when zstd compression is used"},
            {"enable_zstd_qat_codec", false, false, "Add new ZSTD_QAT codec"},
            {"enable_vertical_final", false, true, "Use vertical final by default"},
            {"output_format_arrow_use_64_bit_indexes_for_dictionary", false, false, "Allow to use 64 bit indexes type in Arrow dictionaries"},
            {"max_rows_in_set_to_optimize_join", 100000, 0, "Disable join optimization as it prevents from read in order optimization"},
            {"output_format_pretty_color", true, "auto", "Setting is changed to allow also for auto value, disabling ANSI escapes if output is not a tty"},
            {"function_visible_width_behavior", 0, 1, "We changed the default behavior of `visibleWidth` to be more precise"},
            {"max_estimated_execution_time", 0, 0, "Separate max_execution_time and max_estimated_execution_time"},
            {"iceberg_engine_ignore_schema_evolution", false, false, "Allow to ignore schema evolution in Iceberg table engine"},
            {"optimize_injective_functions_in_group_by", false, true, "Replace injective functions by it's arguments in GROUP BY section in analyzer"},
            {"update_insert_deduplication_token_in_dependent_materialized_views", false, false, "Allow to update insert deduplication token with table identifier during insert in dependent materialized views"},
            {"azure_max_unexpected_write_error_retries", 4, 4, "The maximum number of retries in case of unexpected errors during Azure blob storage write"},
            {"split_parts_ranges_into_intersecting_and_non_intersecting_final", false, true, "Allow to split parts ranges into intersecting and non intersecting during FINAL optimization"},
            {"split_intersecting_parts_ranges_into_layers_final", true, true, "Allow to split intersecting parts ranges into layers during FINAL optimization"}
        });
        addSettingsChanges(settings_changes_history, "23.12",
        {
            {"allow_suspicious_ttl_expressions", true, false, "It is a new setting, and in previous versions the behavior was equivalent to allowing."},
            {"input_format_parquet_allow_missing_columns", false, true, "Allow missing columns in Parquet files by default"},
            {"input_format_orc_allow_missing_columns", false, true, "Allow missing columns in ORC files by default"},
            {"input_format_arrow_allow_missing_columns", false, true, "Allow missing columns in Arrow files by default"}
        });
        addSettingsChanges(settings_changes_history, "23.11",
        {
            {"parsedatetime_parse_without_leading_zeros", false, true, "Improved compatibility with MySQL DATE_FORMAT/STR_TO_DATE"}
        });
        addSettingsChanges(settings_changes_history, "23.9",
        {
            {"optimize_group_by_constant_keys", false, true, "Optimize group by constant keys by default"},
            {"input_format_json_try_infer_named_tuples_from_objects", false, true, "Try to infer named Tuples from JSON objects by default"},
            {"input_format_json_read_numbers_as_strings", false, true, "Allow to read numbers as strings in JSON formats by default"},
            {"input_format_json_read_arrays_as_strings", false, true, "Allow to read arrays as strings in JSON formats by default"},
            {"input_format_json_infer_incomplete_types_as_strings", false, true, "Allow to infer incomplete types as Strings in JSON formats by default"},
            {"input_format_json_try_infer_numbers_from_strings", true, false, "Don't infer numbers from strings in JSON formats by default to prevent possible parsing errors"},
            {"http_write_exception_in_output_format", false, true, "Output valid JSON/XML on exception in HTTP streaming."}
        });
        addSettingsChanges(settings_changes_history, "23.8",
        {
            {"rewrite_count_distinct_if_with_count_distinct_implementation", false, true, "Rewrite countDistinctIf with count_distinct_implementation configuration"}
        });
        addSettingsChanges(settings_changes_history, "23.7",
        {
            {"function_sleep_max_microseconds_per_block", 0, 3000000, "In previous versions, the maximum sleep time of 3 seconds was applied only for `sleep`, but not for `sleepEachRow` function. In the new version, we introduce this setting. If you set compatibility with the previous versions, we will disable the limit altogether."}
        });
        addSettingsChanges(settings_changes_history, "23.6",
        {
            {"http_send_timeout", 180, 30, "3 minutes seems crazy long. Note that this is timeout for a single network write call, not for the whole upload operation."},
            {"http_receive_timeout", 180, 30, "See http_send_timeout."}
        });
        addSettingsChanges(settings_changes_history, "23.5",
        {
            {"input_format_parquet_preserve_order", true, false, "Allow Parquet reader to reorder rows for better parallelism."},
            {"parallelize_output_from_storages", false, true, "Allow parallelism when executing queries that read from file/url/s3/etc. This may reorder rows."},
            {"use_with_fill_by_sorting_prefix", false, true, "Columns preceding WITH FILL columns in ORDER BY clause form sorting prefix. Rows with different values in sorting prefix are filled independently"},
            {"output_format_parquet_compliant_nested_types", false, true, "Change an internal field name in output Parquet file schema."}
        });
        addSettingsChanges(settings_changes_history, "23.4",
        {
            {"allow_suspicious_indices", true, false, "If true, index can defined with identical expressions"},
            {"allow_nonconst_timezone_arguments", true, false, "Allow non-const timezone arguments in certain time-related functions like toTimeZone(), fromUnixTimestamp*(), snowflakeToDateTime*()."},
            {"connect_timeout_with_failover_ms", 50, 1000, "Increase default connect timeout because of async connect"},
            {"connect_timeout_with_failover_secure_ms", 100, 1000, "Increase default secure connect timeout because of async connect"},
            {"hedged_connection_timeout_ms", 100, 50, "Start new connection in hedged requests after 50 ms instead of 100 to correspond with previous connect timeout"},
            {"formatdatetime_f_prints_single_zero", true, false, "Improved compatibility with MySQL DATE_FORMAT()/STR_TO_DATE()"},
            {"formatdatetime_parsedatetime_m_is_month_name", false, true, "Improved compatibility with MySQL DATE_FORMAT/STR_TO_DATE"}
        });
        addSettingsChanges(settings_changes_history, "23.3",
        {
            {"output_format_parquet_version", "1.0", "2.latest", "Use latest Parquet format version for output format"},
            {"input_format_json_ignore_unknown_keys_in_named_tuple", false, true, "Improve parsing JSON objects as named tuples"},
            {"input_format_native_allow_types_conversion", false, true, "Allow types conversion in Native input forma"},
            {"output_format_arrow_compression_method", "none", "lz4_frame", "Use lz4 compression in Arrow output format by default"},
            {"output_format_parquet_compression_method", "snappy", "lz4", "Use lz4 compression in Parquet output format by default"},
            {"output_format_orc_compression_method", "none", "lz4_frame", "Use lz4 compression in ORC output format by default"},
            {"async_query_sending_for_remote", false, true, "Create connections and send query async across shards"}
        });
        addSettingsChanges(settings_changes_history, "23.2",
        {
            {"output_format_parquet_fixed_string_as_fixed_byte_array", false, true, "Use Parquet FIXED_LENGTH_BYTE_ARRAY type for FixedString by default"},
            {"output_format_arrow_fixed_string_as_fixed_byte_array", false, true, "Use Arrow FIXED_SIZE_BINARY type for FixedString by default"},
            {"query_plan_remove_redundant_distinct", false, true, "Remove redundant Distinct step in query plan"},
            {"optimize_duplicate_order_by_and_distinct", true, false, "Remove duplicate ORDER BY and DISTINCT if it's possible"},
            {"insert_keeper_max_retries", 0, 20, "Enable reconnections to Keeper on INSERT, improve reliability"}
        });
        addSettingsChanges(settings_changes_history, "23.1",
        {
            {"input_format_json_read_objects_as_strings", 0, 1, "Enable reading nested json objects as strings while object type is experimental"},
            {"input_format_json_defaults_for_missing_elements_in_named_tuple", false, true, "Allow missing elements in JSON objects while reading named tuples by default"},
            {"input_format_csv_detect_header", false, true, "Detect header in CSV format by default"},
            {"input_format_tsv_detect_header", false, true, "Detect header in TSV format by default"},
            {"input_format_custom_detect_header", false, true, "Detect header in CustomSeparated format by default"},
            {"query_plan_remove_redundant_sorting", false, true, "Remove redundant sorting in query plan. For example, sorting steps related to ORDER BY clauses in subqueries"}
        });
        addSettingsChanges(settings_changes_history, "22.12",
        {
            {"max_size_to_preallocate_for_aggregation", 10'000'000, 100'000'000, "This optimizes performance"},
            {"query_plan_aggregation_in_order", 0, 1, "Enable some refactoring around query plan"},
            {"format_binary_max_string_size", 0, 1_GiB, "Prevent allocating large amount of memory"}
        });
        addSettingsChanges(settings_changes_history, "22.11",
        {
            {"use_structure_from_insertion_table_in_table_functions", 0, 2, "Improve using structure from insertion table in table functions"}
        });
        addSettingsChanges(settings_changes_history, "22.9",
        {
            {"force_grouping_standard_compatibility", false, true, "Make GROUPING function output the same as in SQL standard and other DBMS"}
        });
        addSettingsChanges(settings_changes_history, "22.7",
        {
            {"cross_to_inner_join_rewrite", 1, 2, "Force rewrite comma join to inner"},
            {"enable_positional_arguments", false, true, "Enable positional arguments feature by default"},
            {"format_csv_allow_single_quotes", true, false, "Most tools don't treat single quote in CSV specially, don't do it by default too"}
        });
        addSettingsChanges(settings_changes_history, "22.6",
        {
            {"output_format_json_named_tuples_as_objects", false, true, "Allow to serialize named tuples as JSON objects in JSON formats by default"},
            {"input_format_skip_unknown_fields", false, true, "Optimize reading subset of columns for some input formats"}
        });
        addSettingsChanges(settings_changes_history, "22.5",
        {
            {"memory_overcommit_ratio_denominator", 0, 1073741824, "Enable memory overcommit feature by default"},
            {"memory_overcommit_ratio_denominator_for_user", 0, 1073741824, "Enable memory overcommit feature by default"}
        });
        addSettingsChanges(settings_changes_history, "22.4",
        {
            {"allow_settings_after_format_in_insert", true, false, "Do not allow SETTINGS after FORMAT for INSERT queries because ClickHouse interpret SETTINGS as some values, which is misleading"}
        });
        addSettingsChanges(settings_changes_history, "22.3",
        {
            {"cast_ipv4_ipv6_default_on_conversion_error", true, false, "Make functions cast(value, 'IPv4') and cast(value, 'IPv6') behave same as toIPv4 and toIPv6 functions"}
        });
        addSettingsChanges(settings_changes_history, "21.12",
        {
            {"stream_like_engine_allow_direct_select", true, false, "Do not allow direct select for Kafka/RabbitMQ/FileLog by default"}
        });
        addSettingsChanges(settings_changes_history, "21.9",
        {
            {"output_format_decimal_trailing_zeros", true, false, "Do not output trailing zeros in text representation of Decimal types by default for better looking output"},
            {"use_hedged_requests", false, true, "Enable Hedged Requests feature by default"}
        });
        addSettingsChanges(settings_changes_history, "21.7",
        {
            {"legacy_column_name_of_tuple_literal", true, false, "Add this setting only for compatibility reasons. It makes sense to set to 'true', while doing rolling update of cluster from version lower than 21.7 to higher"}
        });
        addSettingsChanges(settings_changes_history, "21.5",
        {
            {"async_socket_for_remote", false, true, "Fix all problems and turn on asynchronous reads from socket for remote queries by default again"}
        });
        addSettingsChanges(settings_changes_history, "21.3",
        {
            {"async_socket_for_remote", true, false, "Turn off asynchronous reads from socket for remote queries because of some problems"},
            {"optimize_normalize_count_variants", false, true, "Rewrite aggregate functions that semantically equals to count() as count() by default"},
            {"normalize_function_names", false, true, "Normalize function names to their canonical names, this was needed for projection query routing"}
        });
        addSettingsChanges(settings_changes_history, "21.2",
        {
            {"enable_global_with_statement", false, true, "Propagate WITH statements to UNION queries and all subqueries by default"}
        });
        addSettingsChanges(settings_changes_history, "21.1",
        {
            {"insert_quorum_parallel", false, true, "Use parallel quorum inserts by default. It is significantly more convenient to use than sequential quorum inserts"},
            {"input_format_null_as_default", false, true, "Allow to insert NULL as default for input formats by default"},
            {"optimize_on_insert", false, true, "Enable data optimization on INSERT by default for better user experience"},
            {"use_compact_format_in_distributed_parts_names", false, true, "Use compact format for async INSERT into Distributed tables by default"}
        });
        addSettingsChanges(settings_changes_history, "20.10",
        {
            {"format_regexp_escaping_rule", "Escaped", "Raw", "Use Raw as default escaping rule for Regexp format to male the behaviour more like to what users expect"}
        });
        addSettingsChanges(settings_changes_history, "20.7",
        {
            {"show_table_uuid_in_table_create_query_if_not_nil", true, false, "Stop showing  UID of the table in its CREATE query for Engine=Atomic"}
        });
        addSettingsChanges(settings_changes_history, "20.5",
        {
            {"input_format_with_names_use_header", false, true, "Enable using header with names for formats with WithNames/WithNamesAndTypes suffixes"},
            {"allow_suspicious_codecs", true, false, "Don't allow to specify meaningless compression codecs"}
        });
        addSettingsChanges(settings_changes_history, "20.4",
        {
            {"validate_polygons", false, true, "Throw exception if polygon is invalid in function pointInPolygon by default instead of returning possibly wrong results"}
        });
        addSettingsChanges(settings_changes_history, "19.18",
        {
            {"enable_scalar_subquery_optimization", false, true, "Prevent scalar subqueries from (de)serializing large scalar values and possibly avoid running the same subquery more than once"}
        });
        addSettingsChanges(settings_changes_history, "19.14",
        {
            {"any_join_distinct_right_table_keys", true, false, "Disable ANY RIGHT and ANY FULL JOINs by default to avoid inconsistency"}
        });
        addSettingsChanges(settings_changes_history, "19.12",
        {
            {"input_format_defaults_for_omitted_fields", false, true, "Enable calculation of complex default expressions for omitted fields for some input formats, because it should be the expected behaviour"}
        });
        addSettingsChanges(settings_changes_history, "19.5",
        {
            {"max_partitions_per_insert_block", 0, 100, "Add a limit for the number of partitions in one block"}
        });
        addSettingsChanges(settings_changes_history, "18.12.17",
        {
            {"enable_optimize_predicate_expression", 0, 1, "Optimize predicates to subqueries by default"}
        });
    });
    return settings_changes_history;
}

const VersionToSettingsChangesMap & getMergeTreeSettingsChangesHistory()
{
    static VersionToSettingsChangesMap merge_tree_settings_changes_history;
    static std::once_flag initialized_flag;
    std::call_once(initialized_flag, [&]
    {
        addSettingsChanges(merge_tree_settings_changes_history, "25.10",
        {
            {"auto_statistics_types", "", "", "New setting"},
            {"exclude_materialize_skip_indexes_on_merge", "", "", "New setting."},
            {"serialization_info_version", "default", "default", "New setting"},
            {"string_serialization_version", "default", "default", "New setting"},
            {"replicated_deduplication_window_seconds", 7 * 24 * 60 * 60, 60*60, "decrease default value"},
            {"shared_merge_tree_activate_coordinated_merges_tasks", false, false, "New settings"},
            {"shared_merge_tree_merge_coordinator_factor", 1.1f, 1.1f, "Lower coordinator sleep time after load"},
<<<<<<< HEAD
            {"refresh_statistics_interval", 0, 0, "New setting"},
=======
            {"min_level_for_wide_part", 0, 0, "New setting"},
            {"min_level_for_full_part_storage", 0, 0, "New setting"},
>>>>>>> 1bf00b38
        });
        addSettingsChanges(merge_tree_settings_changes_history, "25.9",
        {
            {"vertical_merge_optimize_lightweight_delete", false, true, "New setting"},
            {"replicated_deduplication_window", 1000, 10000, "increase default value"},
            {"shared_merge_tree_enable_automatic_empty_partitions_cleanup", false, false, "New setting"},
            {"shared_merge_tree_empty_partition_lifetime", 86400, 86400, "New setting"},
            {"shared_merge_tree_outdated_parts_group_size", 2, 2, "New setting"},
            {"shared_merge_tree_use_outdated_parts_compact_format", false, true, "Enable outdated parts v3 by default"},
            {"shared_merge_tree_activate_coordinated_merges_tasks", false, false, "New settings"},
        });
        addSettingsChanges(merge_tree_settings_changes_history, "25.8",
        {
            {"object_serialization_version", "v2", "v2", "Add a setting to control JSON serialization versions"},
            {"object_shared_data_serialization_version", "map", "map", "Add a setting to control JSON serialization versions"},
            {"object_shared_data_serialization_version_for_zero_level_parts", "map", "map", "Add a setting to control JSON serialization versions  for zero level parts"},
            {"object_shared_data_buckets_for_compact_part", 8, 8, "Add a setting to control number of buckets for shared data in JSON serialization in compact parts"},
            {"object_shared_data_buckets_for_wide_part", 32, 32, "Add a setting to control number of buckets for shared data in JSON serialization in wide parts"},
            {"dynamic_serialization_version", "v2", "v2", "Add a setting to control Dynamic serialization versions"},
            {"search_orphaned_parts_disks", "any", "any", "New setting"},
            {"shared_merge_tree_virtual_parts_discovery_batch", 1, 1, "New setting"},
            {"max_digestion_size_per_segment", 256_MiB, 256_MiB, "Obsolete setting"},
            {"shared_merge_tree_update_replica_flags_delay_ms", 30000, 30000, "New setting"},
            {"write_marks_for_substreams_in_compact_parts", false, true, "Enable writing marks for substreams in compact parts by default"},
            {"allow_part_offset_column_in_projections", false, true, "Now projections can use _part_offset column."},
            {"max_uncompressed_bytes_in_patches", 0, 30ULL * 1024 * 1024 * 1024, "New setting"},
            {"shared_merge_tree_activate_coordinated_merges_tasks", false, false, "New settings"},
        });
        addSettingsChanges(merge_tree_settings_changes_history, "25.7",
        {
            /// RELEASE CLOSED
            {"shared_merge_tree_activate_coordinated_merges_tasks", false, false, "New settings"},
            /// RELEASE CLOSED
        });
        addSettingsChanges(merge_tree_settings_changes_history, "25.6",
        {
            /// RELEASE CLOSED
            {"cache_populated_by_fetch_filename_regexp", "", "", "New setting"},
            {"allow_coalescing_columns_in_partition_or_order_key", false, false, "New setting to allow coalescing of partition or sorting key columns."},
            {"shared_merge_tree_activate_coordinated_merges_tasks", false, false, "New settings"},
            /// RELEASE CLOSED
        });
        addSettingsChanges(merge_tree_settings_changes_history, "25.5",
        {
            /// Release closed. Please use 25.6
            {"shared_merge_tree_enable_coordinated_merges", false, false, "New setting"},
            {"shared_merge_tree_merge_coordinator_merges_prepare_count", 100, 100, "New setting"},
            {"shared_merge_tree_merge_coordinator_fetch_fresh_metadata_period_ms", 10000, 10000, "New setting"},
            {"shared_merge_tree_merge_coordinator_max_merge_request_size", 20, 20, "New setting"},
            {"shared_merge_tree_merge_coordinator_election_check_period_ms", 30000, 30000, "New setting"},
            {"shared_merge_tree_merge_coordinator_min_period_ms", 1, 1, "New setting"},
            {"shared_merge_tree_merge_coordinator_max_period_ms", 10000, 10000, "New setting"},
            {"shared_merge_tree_merge_coordinator_factor", 1.1f, 1.1f, "New setting"},
            {"shared_merge_tree_merge_worker_fast_timeout_ms", 100, 100, "New setting"},
            {"shared_merge_tree_merge_worker_regular_timeout_ms", 10000, 10000, "New setting"},
            {"apply_patches_on_merge", true, true, "New setting"},
            {"remove_unused_patch_parts", true, true, "New setting"},
            {"write_marks_for_substreams_in_compact_parts", false, false, "New setting"},
            /// Release closed. Please use 25.6
            {"allow_part_offset_column_in_projections", false, false, "New setting, it protects from creating projections with parent part offset column until it is stabilized."},
        });
        addSettingsChanges(merge_tree_settings_changes_history, "25.4",
        {
            /// Release closed. Please use 25.5
            {"max_postpone_time_for_failed_replicated_fetches_ms", 0, 1ULL * 60 * 1000, "Added new setting to enable postponing fetch tasks in the replication queue."},
            {"max_postpone_time_for_failed_replicated_merges_ms", 0, 1ULL * 60 * 1000, "Added new setting to enable postponing merge tasks in the replication queue."},
            {"max_postpone_time_for_failed_replicated_tasks_ms", 0, 5ULL * 60 * 1000, "Added new setting to enable postponing tasks in the replication queue."},
            {"default_compression_codec", "", "", "New setting"},
            {"refresh_parts_interval", 0, 0, "A new setting"},
            {"max_merge_delayed_streams_for_parallel_write", 40, 40, "New setting"},
            {"allow_summing_columns_in_partition_or_order_key", true, false, "New setting to allow summing of partition or sorting key columns"},
            /// Release closed. Please use 25.5
        });
        addSettingsChanges(merge_tree_settings_changes_history, "25.3",
        {
            /// Release closed. Please use 25.4
            {"shared_merge_tree_enable_keeper_parts_extra_data", false, false, "New setting"},
            {"zero_copy_merge_mutation_min_parts_size_sleep_no_scale_before_lock", 0, 0, "New setting"},
            {"enable_replacing_merge_with_cleanup_for_min_age_to_force_merge", false, false, "New setting to allow automatic cleanup merges for ReplacingMergeTree"},
            /// Release closed. Please use 25.4
        });
        addSettingsChanges(merge_tree_settings_changes_history, "25.2",
        {
            /// Release closed. Please use 25.3
            {"shared_merge_tree_initial_parts_update_backoff_ms", 50, 50, "New setting"},
            {"shared_merge_tree_max_parts_update_backoff_ms", 5000, 5000, "New setting"},
            {"shared_merge_tree_interserver_http_connection_timeout_ms", 100, 100, "New setting"},
            {"columns_and_secondary_indices_sizes_lazy_calculation", true, true, "New setting to calculate columns and indices sizes lazily"},
            {"table_disk", false, false, "New setting"},
            {"allow_reduce_blocking_parts_task", false, true, "Now SMT will remove stale blocking parts from ZooKeeper by default"},
            {"shared_merge_tree_max_suspicious_broken_parts", 0, 0, "Max broken parts for SMT, if more - deny automatic detach"},
            {"shared_merge_tree_max_suspicious_broken_parts_bytes", 0, 0, "Max size of all broken parts for SMT, if more - deny automatic detach"},
            /// Release closed. Please use 25.3
        });
        addSettingsChanges(merge_tree_settings_changes_history, "25.1",
        {
            /// Release closed. Please use 25.2
            {"shared_merge_tree_try_fetch_part_in_memory_data_from_replicas", false, false, "New setting to fetch parts data from other replicas"},
            {"enable_max_bytes_limit_for_min_age_to_force_merge", false, false, "Added new setting to limit max bytes for min_age_to_force_merge."},
            {"enable_max_bytes_limit_for_min_age_to_force_merge", false, false, "New setting"},
            {"add_minmax_index_for_numeric_columns", false, false, "New setting"},
            {"add_minmax_index_for_string_columns", false, false, "New setting"},
            {"materialize_skip_indexes_on_merge", true, true, "New setting"},
            {"merge_max_bytes_to_prewarm_cache", 1ULL * 1024 * 1024 * 1024, 1ULL * 1024 * 1024 * 1024, "Cloud sync"},
            {"merge_total_max_bytes_to_prewarm_cache", 15ULL * 1024 * 1024 * 1024, 15ULL * 1024 * 1024 * 1024, "Cloud sync"},
            {"reduce_blocking_parts_sleep_ms", 5000, 5000, "Cloud sync"},
            {"number_of_partitions_to_consider_for_merge", 10, 10, "Cloud sync"},
            {"shared_merge_tree_enable_outdated_parts_check", true, true, "Cloud sync"},
            {"shared_merge_tree_max_parts_update_leaders_in_total", 6, 6, "Cloud sync"},
            {"shared_merge_tree_max_parts_update_leaders_per_az", 2, 2, "Cloud sync"},
            {"shared_merge_tree_leader_update_period_seconds", 30, 30, "Cloud sync"},
            {"shared_merge_tree_leader_update_period_random_add_seconds", 10, 10, "Cloud sync"},
            {"shared_merge_tree_read_virtual_parts_from_leader", true, true, "Cloud sync"},
            {"shared_merge_tree_interserver_http_timeout_ms", 10000, 10000, "Cloud sync"},
            {"shared_merge_tree_max_replicas_for_parts_deletion", 10, 10, "Cloud sync"},
            {"shared_merge_tree_max_replicas_to_merge_parts_for_each_parts_range", 5, 5, "Cloud sync"},
            {"shared_merge_tree_use_outdated_parts_compact_format", false, false, "Cloud sync"},
            {"shared_merge_tree_memo_ids_remove_timeout_seconds", 1800, 1800, "Cloud sync"},
            {"shared_merge_tree_idle_parts_update_seconds", 3600, 3600, "Cloud sync"},
            {"shared_merge_tree_max_outdated_parts_to_process_at_once", 1000, 1000, "Cloud sync"},
            {"shared_merge_tree_postpone_next_merge_for_locally_merged_parts_rows_threshold", 1000000, 1000000, "Cloud sync"},
            {"shared_merge_tree_postpone_next_merge_for_locally_merged_parts_ms", 0, 0, "Cloud sync"},
            {"shared_merge_tree_range_for_merge_window_size", 10, 10, "Cloud sync"},
            {"shared_merge_tree_use_too_many_parts_count_from_virtual_parts", 0, 0, "Cloud sync"},
            {"shared_merge_tree_create_per_replica_metadata_nodes", true, true, "Cloud sync"},
            {"shared_merge_tree_use_metadata_hints_cache", true, true, "Cloud sync"},
            {"notify_newest_block_number", false, false, "Cloud sync"},
            {"allow_reduce_blocking_parts_task", false, false, "Cloud sync"},
            /// Release closed. Please use 25.2
        });
        addSettingsChanges(merge_tree_settings_changes_history, "24.12",
        {
            /// Release closed. Please use 25.1
            {"enforce_index_structure_match_on_partition_manipulation", true, false, "New setting"},
            {"use_primary_key_cache", false, false, "New setting"},
            {"prewarm_primary_key_cache", false, false, "New setting"},
            {"min_bytes_to_prewarm_caches", 0, 0, "New setting"},
            {"allow_experimental_reverse_key", false, false, "New setting"},
            /// Release closed. Please use 25.1
        });
        addSettingsChanges(merge_tree_settings_changes_history, "24.11",
        {
        });
        addSettingsChanges(merge_tree_settings_changes_history, "24.10",
        {
        });
        addSettingsChanges(merge_tree_settings_changes_history, "24.9",
        {
        });
        addSettingsChanges(merge_tree_settings_changes_history, "24.8",
        {
            {"deduplicate_merge_projection_mode", "ignore", "throw", "Do not allow to create inconsistent projection"}
        });
    });

    return merge_tree_settings_changes_history;
}

}<|MERGE_RESOLUTION|>--- conflicted
+++ resolved
@@ -915,12 +915,9 @@
             {"replicated_deduplication_window_seconds", 7 * 24 * 60 * 60, 60*60, "decrease default value"},
             {"shared_merge_tree_activate_coordinated_merges_tasks", false, false, "New settings"},
             {"shared_merge_tree_merge_coordinator_factor", 1.1f, 1.1f, "Lower coordinator sleep time after load"},
-<<<<<<< HEAD
             {"refresh_statistics_interval", 0, 0, "New setting"},
-=======
             {"min_level_for_wide_part", 0, 0, "New setting"},
             {"min_level_for_full_part_storage", 0, 0, "New setting"},
->>>>>>> 1bf00b38
         });
         addSettingsChanges(merge_tree_settings_changes_history, "25.9",
         {
