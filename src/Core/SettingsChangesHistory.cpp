--- conflicted
+++ resolved
@@ -68,23 +68,16 @@
         /// Note: please check if the key already exists to prevent duplicate entries.
         addSettingsChanges(settings_changes_history, "25.4",
         {
-<<<<<<< HEAD
         });
         addSettingsChanges(settings_changes_history, "25.3",
         {
+            /// Release closed. Please use 25.4
             {"enable_json_type", false, true, "JSON data type is production-ready"},
             {"enable_dynamic_type", false, true, "Dynamic data type is production-ready"},
             {"enable_variant_type", false, true, "Variant data type is production-ready"},
             {"allow_experimental_json_type", false, true, "JSON data type is production-ready"},
             {"allow_experimental_dynamic_type", false, true, "Dynamic data type is production-ready"},
             {"allow_experimental_variant_type", false, true, "Variant data type is production-ready"},
-=======
-
-        });
-        addSettingsChanges(settings_changes_history, "25.3",
-        {
-            /// Release closed. Please use 25.4
->>>>>>> fa74fc5c
             {"allow_experimental_database_unity_catalog", false, false, "Allow experimental database engine DataLakeCatalog with catalog_type = 'unity'"},
             {"allow_experimental_database_glue_catalog", false, false, "Allow experimental database engine DataLakeCatalog with catalog_type = 'glue'"},
             {"use_page_cache_with_distributed_cache", false, false, "New setting"},
