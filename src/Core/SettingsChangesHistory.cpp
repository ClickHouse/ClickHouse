#include <Core/SettingsChangesHistory.h>

#include <Core/SettingsEnums.h>

#include <Common/Exception.h>

namespace DB
{

namespace ErrorCodes
{
    extern const int LOGICAL_ERROR;
}

static void addSettingsChanges(
    VersionToSettingsChangesMap & settings_changes_history,
    std::string_view version,
    SettingsChangesHistory::SettingsChanges && changes)
{
    /// Forbid duplicate versions
    auto [_, inserted] = settings_changes_history.emplace(ClickHouseVersion(version), std::move(changes));
    if (!inserted)
        throw Exception{ErrorCodes::LOGICAL_ERROR, "Detected duplicate version '{}'", ClickHouseVersion(version).toString()};
}

const VersionToSettingsChangesMap & getSettingsChangesHistory()
{
    static VersionToSettingsChangesMap settings_changes_history;
    static std::once_flag initialized_flag;
    std::call_once(initialized_flag, [&]
    {
        // clang-format off
        /// History of settings changes that controls some backward incompatible changes
        /// across all ClickHouse versions. It maps ClickHouse version to settings changes that were done
        /// in this version. This history contains both changes to existing settings and newly added settings.
        /// Settings changes is a vector of structs
        ///     {setting_name, previous_value, new_value, reason}.
        /// For newly added setting choose the most appropriate previous_value (for example, if new setting
        /// controls new feature and it's 'true' by default, use 'false' as previous_value).
        /// It's used to implement `compatibility` setting (see https://github.com/ClickHouse/ClickHouse/issues/35972)
        /// Note: please check if the key already exists to prevent duplicate entries.
<<<<<<< HEAD
        addSettingsChanges(settings_changes_history, "25.11",
        {
            {"into_outfile_create_parent_directories", false, false, "New setting"},
            {"correlated_subqueries_default_join_kind", "left", "right", "New setting. Default join kind for decorrelated query plan."},
            {"use_statistics_cache", 0, 0, "New setting"},
            {"max_projection_rows_to_use_projection_index", 1'000'000, 1'000'000, "New setting"},
            {"min_table_rows_to_use_projection_index", 1'000'000, 1'000'000, "New setting"},
            {"use_text_index_dictionary_cache", false, false, "New setting"},
            {"use_text_index_header_cache", false, false, "New setting"},
            {"use_text_index_postings_cache", false, false, "New setting"},
            {"s3_retry_attempts", 500, 500, "Changed the value of the obsolete setting"},
            {"http_write_exception_in_output_format", true, false, "Changed for consistency across formats"},
            {"optimize_const_name_size", -1, 256, "Replace with scalar and use hash as a name for large constants (size is estimated by name length)"},
            {"enable_lazy_columns_replication", false, true, "Enable lazy columns replication in JOIN and ARRAY JOIN by default"},
            {"allow_experimental_alias_table_engine", false, false, "New setting"},
            {"input_format_parquet_local_time_as_utc", false, true, "Use more appropriate type DateTime64(..., 'UTC') for parquet 'local time without timezone' type."},
            {"input_format_parquet_verify_checksums", true, true, "New setting."},
            {"output_format_parquet_write_checksums", false, true, "New setting."},
            {"database_shared_drop_table_delay_seconds", 8 * 60 * 60, 8 * 60 * 60, "New setting."},
        });
        addSettingsChanges(settings_changes_history, "25.10",
        {
            {"allow_special_serialization_kinds_in_output_formats", false, false, "Add a setting to allow output of special columns representations like Sparse/Replicated without converting them to full columns"},
            {"enable_lazy_columns_replication", false, false, "Add a setting to enable lazy columns replication in JOIN and ARRAY JOIN"},
            {"correlated_subqueries_default_join_kind", "left", "right", "New setting. Default join kind for decorrelated query plan."},
            {"show_data_lake_catalogs_in_system_tables", true, false, "Disable catalogs in system tables by default"},
            {"optimize_rewrite_like_perfect_affix", false, true, "New setting"},
            {"allow_dynamic_type_in_join_keys", true, false, "Disallow using Dynamic type in JOIN keys by default"},
            {"s3queue_keeper_fault_injection_probability", 0, 0, "New setting."},
            {"enable_join_runtime_filters", false, false, "New setting"},
            {"join_runtime_filter_exact_values_limit", 10000, 10000, "New setting"},
            {"join_runtime_bloom_filter_bytes", 512_KiB, 512_KiB, "New setting"},
            {"join_runtime_bloom_filter_hash_functions", 3, 3, "New setting"},
            {"use_join_disjunctions_push_down", false, false, "New setting."},
            {"joined_block_split_single_row", false, false, "New setting"},
            {"temporary_files_buffer_size", DBMS_DEFAULT_BUFFER_SIZE, DBMS_DEFAULT_BUFFER_SIZE, "New setting"},
            {"rewrite_in_to_join", false, false, "New experimental setting"},
            {"delta_lake_log_metadata", false, false, "New setting."},
            {"distributed_cache_prefer_bigger_buffer_size", false, false, "New setting."},
            {"allow_experimental_qbit_type", false, false, "New experimental setting"},
            {"optimize_qbit_distance_function_reads", true, true, "New setting"},
            {"read_from_distributed_cache_if_exists_otherwise_bypass_cache", false, false, "New setting"},
            {"s3_slow_all_threads_after_retryable_error", false, false, "Disable the setting by default"},
            {"backup_slow_all_threads_after_retryable_s3_error", false, false, "Disable the setting by default"},
            {"enable_http_compression", false, true, "It should be beneficial in general"},
            {"inject_random_order_for_select_without_order_by", false, false, "New setting"},
            {"exclude_materialize_skip_indexes_on_insert", "", "", "New setting."},
            {"optimize_empty_string_comparisons", false, true, "A new setting."},
            {"query_plan_use_logical_join_step", true, true, "Added alias"},
            {"schema_inference_make_columns_nullable", 1, 3, "Take nullability information from Parquet/ORC/Arrow metadata by default, instead of making everything nullable."},
            {"materialized_views_squash_parallel_inserts", false, true, "Added setting to preserve old behavior if needed."},
            {"distributed_cache_connect_timeout_ms", 50, 50, "New setting"},
            {"distributed_cache_receive_timeout_ms", 3000, 3000, "New setting"},
            {"distributed_cache_send_timeout_ms", 3000, 3000, "New setting"},
            {"distributed_cache_tcp_keep_alive_timeout_ms", 2900, 2900, "New setting"},
        });
=======
>>>>>>> cb3698a1
        addSettingsChanges(settings_changes_history, "25.9",
        {
            {"input_format_protobuf_oneof_presence", false, false, "New setting"},
            {"iceberg_delete_data_on_drop", false, false, "New setting"},
            {"use_skip_indexes_on_data_read", false, false, "New setting"},
            {"s3_slow_all_threads_after_retryable_error", false, false, "Added an alias for setting `backup_slow_all_threads_after_retryable_s3_error`"},
            {"iceberg_metadata_log_level", "none", "none", "New setting."},
<<<<<<< HEAD
            {"iceberg_insert_max_rows_in_data_file", 1000000, 1000000, "New setting."},
            {"iceberg_insert_max_bytes_in_data_file", 1_GiB, 1_GiB, "New setting."},
=======
>>>>>>> cb3698a1
            {"query_plan_optimize_join_order_limit", 1, 1, "New setting"},
            {"query_plan_display_internal_aliases", false, false, "New setting"},
            {"query_plan_max_step_description_length", 1000000000, 500, "New setting"},
            {"allow_experimental_delta_lake_writes", false, false, "New setting."},
            {"query_plan_convert_any_join_to_semi_or_anti_join", true, true, "New setting."},
            {"text_index_use_bloom_filter", true, true, "New setting."},
            {"query_plan_direct_read_from_text_index", true, true, "New setting."},
            {"enable_producing_buckets_out_of_order_in_aggregation", false, true, "New setting"},
            {"jemalloc_enable_profiler", false, false, "New setting"},
            {"jemalloc_collect_profile_samples_in_trace_log", false, false, "New setting"},
            {"delta_lake_insert_max_bytes_in_data_file", 1_GiB, 1_GiB, "New setting."},
            {"delta_lake_insert_max_rows_in_data_file", 1000000, 1000000, "New setting."},
<<<<<<< HEAD
=======
            {"iceberg_insert_max_rows_in_data_file", 100000, 1000000, "New setting."},
            {"iceberg_insert_max_bytes_in_data_file", 100000000, 100000000, "New setting."},
>>>>>>> cb3698a1
            {"promql_evaluation_time", Field{"auto"}, Field{"auto"}, "The setting was renamed. The previous name is `evaluation_time`."},
            {"evaluation_time", 0, 0, "Old setting which popped up here being renamed."},
            {"os_threads_nice_value_query", 0, 0, "New setting."},
            {"os_threads_nice_value_materialized_view", 0, 0, "New setting."},
            {"os_thread_priority", 0, 0, "Alias for os_threads_nice_value_query."},
        });
        addSettingsChanges(settings_changes_history, "25.8",
        {
            {"output_format_json_quote_64bit_integers", true, false, "Disable quoting of the 64 bit integers in JSON by default"},
            {"show_data_lake_catalogs_in_system_tables", true, true, "New setting"},
            {"optimize_rewrite_regexp_functions", false, true, "A new setting"},
            {"max_joined_block_size_bytes", 0, 4 * 1024 * 1024, "New setting"},
            {"azure_max_single_part_upload_size", 100 * 1024 * 1024, 32 * 1024 * 1024, "Align with S3"},
            {"azure_max_redirects", 10, 10, "New setting"},
            {"azure_max_get_rps", 0, 0, "New setting"},
            {"azure_max_get_burst", 0, 0, "New setting"},
            {"azure_max_put_rps", 0, 0, "New setting"},
            {"azure_max_put_burst", 0, 0, "New setting"},
            {"azure_use_adaptive_timeouts", true, true, "New setting"},
            {"azure_request_timeout_ms", 30000, 30000, "New setting"},
            {"azure_connect_timeout_ms", 1000, 1000, "New setting"},
            {"azure_sdk_use_native_client", false, true, "New setting"},
            {"analyzer_compatibility_allow_compound_identifiers_in_unflatten_nested", false, true, "New setting."},
            {"distributed_cache_connect_backoff_min_ms", 0, 0, "New setting"},
            {"distributed_cache_connect_backoff_max_ms", 50, 50, "New setting"},
            {"distributed_cache_read_request_max_tries", 20, 10, "Changed setting value"},
            {"distributed_cache_connect_max_tries", 20, 5, "Changed setting value"},
            {"opentelemetry_trace_cpu_scheduling", false, false, "New setting to trace `cpu_slot_preemption` feature."},
            {"output_format_parquet_max_dictionary_size", 1024 * 1024, 1024 * 1024, "New setting"},
            {"input_format_parquet_use_native_reader_v3", false, true, "New setting"},
            {"input_format_parquet_memory_low_watermark", 2ul << 20, 2ul << 20, "New setting"},
            {"input_format_parquet_memory_high_watermark", 4ul << 30, 4ul << 30, "New setting"},
            {"input_format_parquet_page_filter_push_down", true, true, "New setting (no effect when input_format_parquet_use_native_reader_v3 is disabled)"},
            {"input_format_parquet_use_offset_index", true, true, "New setting (no effect when input_format_parquet_use_native_reader_v3 is disabled)"},
            {"output_format_parquet_enum_as_byte_array", false, true, "Enable writing Enum as byte array in Parquet by default"},
            {"json_type_escape_dots_in_keys", false, false, "Add new setting that allows to escape dots in JSON keys during JSON type parsing"},
            {"parallel_replicas_support_projection", false, true, "New setting. Optimization of projections can be applied in parallel replicas. Effective only with enabled parallel_replicas_local_plan and aggregation_in_order is inactive."},
            {"input_format_json_infer_array_of_dynamic_from_array_of_different_types", false, true, "Infer Array(Dynamic) for JSON arrays with different values types by default"},
            {"enable_add_distinct_to_in_subqueries", false, false, "New setting to reduce the size of temporary tables transferred for distributed IN subqueries."},
            {"enable_vector_similarity_index", false, true, "Vector similarity indexes are GA."},
            {"execute_exists_as_scalar_subquery", false, true, "New setting"},
            {"allow_experimental_vector_similarity_index", false, true, "Vector similarity indexes are GA."},
            {"vector_search_with_rescoring", true, false, "New setting."},
            {"delta_lake_enable_expression_visitor_logging", false, false, "New setting"},
            {"write_full_path_in_iceberg_metadata", false, false, "New setting."},
            {"output_format_orc_compression_block_size", 65536, 262144, "New setting"},
            {"allow_database_iceberg", false, false, "Added an alias for setting `allow_experimental_database_iceberg`"},
            {"allow_database_unity_catalog", false, false, "Added an alias for setting `allow_experimental_database_unity_catalog`"},
            {"allow_database_glue_catalog", false, false, "Added an alias for setting `allow_experimental_database_glue_catalog`"},
            {"apply_patch_parts_join_cache_buckets", 8, 8, "New setting"},
            {"delta_lake_throw_on_engine_predicate_error", false, false, "New setting"},
            {"delta_lake_enable_engine_predicate", true, true, "New setting"},
            {"backup_restore_s3_retry_initial_backoff_ms", 25, 25, "New setting"},
            {"backup_restore_s3_retry_max_backoff_ms", 5000, 5000, "New setting"},
            {"backup_restore_s3_retry_jitter_factor", 0.0, 0.1, "New setting"},
            {"vector_search_index_fetch_multiplier", 1.0, 1.0, "Alias for setting 'vector_search_postfilter_multiplier'"},
            {"backup_slow_all_threads_after_retryable_s3_error", false, false, "New setting"},
            {"allow_experimental_ytsaurus_table_engine", false, false, "New setting."},
            {"allow_experimental_ytsaurus_table_function", false, false, "New setting."},
            {"allow_experimental_ytsaurus_dictionary_source", false, false, "New setting."},
            {"per_part_index_stats", false, false, "New setting."},
            {"allow_experimental_iceberg_compaction", 0, 0, "New setting "},
            {"delta_lake_snapshot_version", -1, -1, "New setting"},
            {"use_roaring_bitmap_iceberg_positional_deletes", false, false, "New setting"},
            {"iceberg_metadata_compression_method", "", "", "New setting"},
            {"allow_experimental_correlated_subqueries", false, true, "Mark correlated subqueries support as Beta."},
            {"promql_database", "", "", "New experimental setting"},
            {"promql_table", "", "", "New experimental setting"},
            {"evaluation_time", 0, 0, "New experimental setting"},
            {"output_format_parquet_date_as_uint16", false, false, "Added a compatibility setting for a minor compatibility-breaking change introduced back in 24.12."},
            {"enable_lightweight_update", false, true, "Lightweight updates were moved to Beta. Added an alias for setting 'allow_experimental_lightweight_update'."},
            {"allow_experimental_lightweight_update", false, true, "Lightweight updates were moved to Beta."},
            {"s3_slow_all_threads_after_retryable_error", false, false, "Added an alias for setting `backup_slow_all_threads_after_retryable_s3_error`"},
        });
        addSettingsChanges(settings_changes_history, "25.7",
        {
            /// RELEASE CLOSED
            {"correlated_subqueries_substitute_equivalent_expressions", false, true, "New setting to correlated subquery planning optimization."},
            {"function_date_trunc_return_type_behavior", 0, 0, "Add new setting to preserve old behaviour of dateTrunc function"},
            {"output_format_parquet_geometadata", false, true, "A new setting to allow to write information about geo columns in parquet metadata and encode columns in WKB format."},
            {"cluster_function_process_archive_on_multiple_nodes", false, true, "New setting"},
            {"enable_vector_similarity_index", false, false, "Added an alias for setting `allow_experimental_vector_similarity_index`"},
            {"distributed_plan_max_rows_to_broadcast", 20000, 20000, "New experimental setting."},
            {"output_format_json_map_as_array_of_tuples", false, false, "New setting"},
            {"input_format_json_map_as_array_of_tuples", false, false, "New setting"},
            {"parallel_distributed_insert_select", 0, 2, "Enable parallel distributed insert select by default"},
            {"write_through_distributed_cache_buffer_size", 0, 0, "New cloud setting"},
            {"min_joined_block_size_rows", 0, DEFAULT_BLOCK_SIZE, "New setting."},
            {"table_engine_read_through_distributed_cache", false, false, "New setting"},
            {"distributed_cache_alignment", 0, 0, "Rename of distributed_cache_read_alignment"},
            {"enable_scopes_for_with_statement", true, true, "New setting for backward compatibility with the old analyzer."},
            {"output_format_parquet_enum_as_byte_array", false, false, "Write enum using parquet physical type: BYTE_ARRAY and logical type: ENUM"},
            {"distributed_plan_force_shuffle_aggregation", 0, 0, "New experimental setting"},
            {"allow_experimental_insert_into_iceberg", false, false, "New setting."},
            /// RELEASE CLOSED
        });
        addSettingsChanges(settings_changes_history, "25.6",
        {
            /// RELEASE CLOSED
            {"output_format_native_use_flattened_dynamic_and_json_serialization", false, false, "Add flattened Dynamic/JSON serializations to Native format"},
            {"cast_string_to_date_time_mode", "basic", "basic", "Allow to use different DateTime parsing mode in String to DateTime cast"},
            {"parallel_replicas_connect_timeout_ms", 1000, 300, "Separate connection timeout for parallel replicas queries"},
            {"use_iceberg_partition_pruning", false, true, "Enable Iceberg partition pruning by default."},
            {"distributed_cache_credentials_refresh_period_seconds", 5, 5, "New private setting"},
            {"enable_shared_storage_snapshot_in_query", false, false, "A new setting to share storage snapshot in query"},
            {"merge_tree_storage_snapshot_sleep_ms", 0, 0, "A new setting to debug storage snapshot consistency in query"},
            {"enable_job_stack_trace", false, false, "The setting was disabled by default to avoid performance overhead."},
            {"use_legacy_to_time", true, true, "New setting. Allows for user to use the old function logic for toTime, which works as toTimeWithFixedDate."},
            {"allow_experimental_time_time64_type", false, false, "New settings. Allows to use a new experimental Time and Time64 data types."},
            {"enable_time_time64_type", false, false, "New settings. Allows to use a new experimental Time and Time64 data types."},
            {"optimize_use_projection_filtering", false, true, "New setting"},
            {"input_format_parquet_enable_json_parsing", false, true, "When reading Parquet files, parse JSON columns as ClickHouse JSON Column."},
            {"use_skip_indexes_if_final", 0, 1, "Change in default value of setting"},
            {"use_skip_indexes_if_final_exact_mode", 0, 1, "Change in default value of setting"},
            {"allow_experimental_time_series_aggregate_functions", false, false, "New setting to enable experimental timeSeries* aggregate functions."},
            {"min_outstreams_per_resize_after_split", 0, 24, "New setting."},
            {"count_matches_stop_at_empty_match", true, false, "New setting."},
            {"enable_parallel_blocks_marshalling", "false", "true", "A new setting"},
            {"format_schema_source", "file", "file", "New setting"},
            {"format_schema_message_name", "", "", "New setting"},
            {"enable_scopes_for_with_statement", true, true, "New setting for backward compatibility with the old analyzer."},
            {"backup_slow_all_threads_after_retryable_s3_error", false, false, "New setting"},
            {"s3_slow_all_threads_after_retryable_error", false, false, "Added an alias for setting `backup_slow_all_threads_after_retryable_s3_error`"},
            /// RELEASE CLOSED
        });
        addSettingsChanges(settings_changes_history, "25.5",
        {
            /// Release closed. Please use 25.6
            {"geotoh3_argument_order", "lon_lat", "lat_lon", "A new setting for legacy behaviour to set lon and lat argument order"},
            {"secondary_indices_enable_bulk_filtering", false, true, "A new algorithm for filtering by data skipping indices"},
            {"implicit_table_at_top_level", "", "", "A new setting, used in clickhouse-local"},
            {"use_skip_indexes_if_final_exact_mode", 0, 0, "This setting was introduced to help FINAL query return correct results with skip indexes"},
            {"parsedatetime_e_requires_space_padding", true, false, "Improved compatibility with MySQL DATE_FORMAT/STR_TO_DATE"},
            {"formatdatetime_e_with_space_padding", true, false, "Improved compatibility with MySQL DATE_FORMAT/STR_TO_DATE"},
            {"input_format_max_block_size_bytes", 0, 0, "New setting to limit bytes size if blocks created by input format"},
            {"parallel_replicas_insert_select_local_pipeline", false, true, "Use local pipeline during distributed INSERT SELECT with parallel replicas. Currently disabled due to performance issues"},
            {"page_cache_block_size", 1048576, 1048576, "Made this setting adjustable on a per-query level."},
            {"page_cache_lookahead_blocks", 16, 16, "Made this setting adjustable on a per-query level."},
            {"output_format_pretty_glue_chunks", "0", "auto", "A new setting to make Pretty formats prettier."},
            {"distributed_cache_read_only_from_current_az", true, true, "New setting"},
            {"parallel_hash_join_threshold", 0, 100'000, "New setting"},
            {"max_limit_for_ann_queries", 1'000, 0, "Obsolete setting"},
            {"max_limit_for_vector_search_queries", 1'000, 1'000, "New setting"},
            {"min_os_cpu_wait_time_ratio_to_throw", 0, 0, "Setting values were changed and backported to 25.4"},
            {"max_os_cpu_wait_time_ratio_to_throw", 0, 0, "Setting values were changed and backported to 25.4"},
            {"make_distributed_plan", 0, 0, "New experimental setting."},
            {"distributed_plan_execute_locally", 0, 0, "New experimental setting."},
            {"distributed_plan_default_shuffle_join_bucket_count", 8, 8, "New experimental setting."},
            {"distributed_plan_default_reader_bucket_count", 8, 8, "New experimental setting."},
            {"distributed_plan_optimize_exchanges", true, true, "New experimental setting."},
            {"distributed_plan_force_exchange_kind", "", "", "New experimental setting."},
            {"update_sequential_consistency", true, true, "A new setting"},
            {"update_parallel_mode", "auto", "auto", "A new setting"},
            {"lightweight_delete_mode", "alter_update", "alter_update", "A new setting"},
            {"alter_update_mode", "heavy", "heavy", "A new setting"},
            {"apply_patch_parts", true, true, "A new setting"},
            {"allow_experimental_lightweight_update", false, false, "A new setting"},
            {"allow_experimental_delta_kernel_rs", false, true, "New setting"},
            {"allow_experimental_database_hms_catalog", false, false, "Allow experimental database engine DataLakeCatalog with catalog_type = 'hive'"},
            {"vector_search_filter_strategy", "auto", "auto", "New setting"},
            {"vector_search_postfilter_multiplier", 1.0, 1.0, "New setting"},
            {"compile_expressions", false, true, "We believe that the LLVM infrastructure behind the JIT compiler is stable enough to enable this setting by default."},
            {"input_format_parquet_bloom_filter_push_down", false, true, "When reading Parquet files, skip whole row groups based on the WHERE/PREWHERE expressions and bloom filter in the Parquet metadata."},
            {"input_format_parquet_allow_geoparquet_parser", false, true, "A new setting to use geo columns in parquet file"},
            {"enable_url_encoding", true, false, "Changed existing setting's default value"},
            {"s3_slow_all_threads_after_network_error", false, true, "New setting"},
            {"enable_scopes_for_with_statement", true, true, "New setting for backward compatibility with the old analyzer."},
            /// Release closed. Please use 25.6
        });
        addSettingsChanges(settings_changes_history, "25.4",
        {
            /// Release closed. Please use 25.5
            {"use_query_condition_cache", false, true, "A new optimization"},
            {"allow_materialized_view_with_bad_select", true, false, "Don't allow creating MVs referencing nonexistent columns or tables"},
            {"query_plan_optimize_lazy_materialization", false, true, "Added new setting to use query plan for lazy materialization optimisation"},
            {"query_plan_max_limit_for_lazy_materialization", 10, 10, "Added new setting to control maximum limit value that allows to use query plan for lazy materialization optimisation. If zero, there is no limit"},
            {"query_plan_convert_join_to_in", false, false, "New setting"},
            {"enable_hdfs_pread", true, true, "New setting."},
            {"low_priority_query_wait_time_ms", 1000, 1000, "New setting."},
            {"allow_experimental_correlated_subqueries", false, false, "Added new setting to allow correlated subqueries execution."},
            {"serialize_query_plan", false, false, "NewSetting"},
            {"allow_experimental_shared_set_join", 0, 1, "A setting for ClickHouse Cloud to enable SharedSet and SharedJoin"},
            {"allow_special_bool_values_inside_variant", true, false, "Don't allow special bool values during Variant type parsing"},
            {"cast_string_to_variant_use_inference", true, true, "New setting to enable/disable types inference during CAST from String to Variant"},
            {"distributed_cache_read_request_max_tries", 20, 20, "New setting"},
            {"query_condition_cache_store_conditions_as_plaintext", false, false, "New setting"},
            {"min_os_cpu_wait_time_ratio_to_throw", 0, 0, "New setting"},
            {"max_os_cpu_wait_time_ratio_to_throw", 0, 0, "New setting"},
            {"query_plan_merge_filter_into_join_condition", false, true, "Added new setting to merge filter into join condition"},
            {"use_local_cache_for_remote_storage", true, false, "Obsolete setting."},
            {"iceberg_timestamp_ms", 0, 0, "New setting."},
            {"iceberg_snapshot_id", 0, 0, "New setting."},
            {"use_iceberg_metadata_files_cache", true, true, "New setting"},
            {"query_plan_join_shard_by_pk_ranges", false, false, "New setting"},
            {"parallel_replicas_insert_select_local_pipeline", false, false, "Use local pipeline during distributed INSERT SELECT with parallel replicas. Currently disabled due to performance issues"},
            {"parallel_hash_join_threshold", 0, 0, "New setting"},
            {"function_date_trunc_return_type_behavior", 1, 0, "Change the result type for dateTrunc function for DateTime64/Date32 arguments to DateTime64/Date32 regardless of time unit to get correct result for negative values"},
            {"enable_scopes_for_with_statement", true, true, "New setting for backward compatibility with the old analyzer."},
            /// Release closed. Please use 25.5
        });
        addSettingsChanges(settings_changes_history, "25.3",
        {
            /// Release closed. Please use 25.4
            {"enable_json_type", false, true, "JSON data type is production-ready"},
            {"enable_dynamic_type", false, true, "Dynamic data type is production-ready"},
            {"enable_variant_type", false, true, "Variant data type is production-ready"},
            {"allow_experimental_json_type", false, true, "JSON data type is production-ready"},
            {"allow_experimental_dynamic_type", false, true, "Dynamic data type is production-ready"},
            {"allow_experimental_variant_type", false, true, "Variant data type is production-ready"},
            {"allow_experimental_database_unity_catalog", false, false, "Allow experimental database engine DataLakeCatalog with catalog_type = 'unity'"},
            {"allow_experimental_database_glue_catalog", false, false, "Allow experimental database engine DataLakeCatalog with catalog_type = 'glue'"},
            {"use_page_cache_with_distributed_cache", false, false, "New setting"},
            {"use_query_condition_cache", false, false, "New setting."},
            {"parallel_replicas_for_cluster_engines", false, true, "New setting."},
            {"parallel_hash_join_threshold", 0, 0, "New setting"},
            /// Release closed. Please use 25.4
        });
        addSettingsChanges(settings_changes_history, "25.2",
        {
            /// Release closed. Please use 25.3
            {"schema_inference_make_json_columns_nullable", false, false, "Allow to infer Nullable(JSON) during schema inference"},
            {"query_plan_use_new_logical_join_step", false, true, "Enable new step"},
            {"postgresql_fault_injection_probability", 0., 0., "New setting"},
            {"apply_settings_from_server", false, true, "Client-side code (e.g. INSERT input parsing and query output formatting) will use the same settings as the server, including settings from server config."},
            {"merge_tree_use_deserialization_prefixes_cache", true, true, "A new setting to control the usage of deserialization prefixes cache in MergeTree"},
            {"merge_tree_use_prefixes_deserialization_thread_pool", true, true, "A new setting controlling the usage of the thread pool for parallel prefixes deserialization in MergeTree"},
            {"optimize_and_compare_chain", false, true, "A new setting"},
            {"enable_adaptive_memory_spill_scheduler", false, false, "New setting. Enable spill memory data into external storage adaptively."},
            {"output_format_parquet_write_bloom_filter", false, true, "Added support for writing Parquet bloom filters."},
            {"output_format_parquet_bloom_filter_bits_per_value", 10.5, 10.5, "New setting."},
            {"output_format_parquet_bloom_filter_flush_threshold_bytes", 128 * 1024 * 1024, 128 * 1024 * 1024, "New setting."},
            {"output_format_pretty_max_rows", 10000, 1000, "It is better for usability - less amount to scroll."},
            {"restore_replicated_merge_tree_to_shared_merge_tree", false, false, "New setting."},
            {"parallel_replicas_only_with_analyzer", true, true, "Parallel replicas is supported only with analyzer enabled"},
            {"s3_allow_multipart_copy", true, true, "New setting."},
        });
        addSettingsChanges(settings_changes_history, "25.1",
        {
            /// Release closed. Please use 25.2
            {"allow_not_comparable_types_in_order_by", true, false, "Don't allow not comparable types in order by by default"},
            {"allow_not_comparable_types_in_comparison_functions", true, false, "Don't allow not comparable types in comparison functions by default"},
            {"output_format_json_pretty_print", false, true, "Print values in a pretty format in JSON output format by default"},
            {"allow_experimental_ts_to_grid_aggregate_function", false, false, "Cloud only"},
            {"formatdatetime_f_prints_scale_number_of_digits", true, false, "New setting."},
            {"distributed_cache_connect_max_tries", 20, 20, "Cloud only"},
            {"query_plan_use_new_logical_join_step", false, false, "New join step, internal change"},
            {"distributed_cache_min_bytes_for_seek", 0, 0, "New private setting."},
            {"use_iceberg_partition_pruning", false, false, "New setting for Iceberg partition pruning."},
            {"max_bytes_ratio_before_external_group_by", 0.0, 0.5, "Enable automatic spilling to disk by default."},
            {"max_bytes_ratio_before_external_sort", 0.0, 0.5, "Enable automatic spilling to disk by default."},
            {"min_external_sort_block_bytes", 0., 100_MiB, "New setting."},
            {"s3queue_migrate_old_metadata_to_buckets", false, false, "New setting."},
            {"distributed_cache_pool_behaviour_on_limit", "allocate_bypassing_pool", "wait", "Cloud only"},
            {"use_hive_partitioning", false, true, "Enabled the setting by default."},
            {"query_plan_try_use_vector_search", false, true, "New setting."},
            {"short_circuit_function_evaluation_for_nulls", false, true, "Allow to execute functions with Nullable arguments only on rows with non-NULL values in all arguments"},
            {"short_circuit_function_evaluation_for_nulls_threshold", 1.0, 1.0, "Ratio threshold of NULL values to execute functions with Nullable arguments only on rows with non-NULL values in all arguments. Applies when setting short_circuit_function_evaluation_for_nulls is enabled."},
            {"output_format_orc_writer_time_zone_name", "GMT", "GMT", "The time zone name for ORC writer, the default ORC writer's time zone is GMT."},
            {"output_format_pretty_highlight_trailing_spaces", false, true, "A new setting."},
            {"allow_experimental_bfloat16_type", false, true, "Add new BFloat16 type"},
            {"allow_push_predicate_ast_for_distributed_subqueries", false, true, "A new setting"},
            {"output_format_pretty_squash_consecutive_ms", 0, 50, "Add new setting"},
            {"output_format_pretty_squash_max_wait_ms", 0, 1000, "Add new setting"},
            {"output_format_pretty_max_column_name_width_cut_to", 0, 24, "A new setting"},
            {"output_format_pretty_max_column_name_width_min_chars_to_cut", 0, 4, "A new setting"},
            {"output_format_pretty_multiline_fields", false, true, "A new setting"},
            {"output_format_pretty_fallback_to_vertical", false, true, "A new setting"},
            {"output_format_pretty_fallback_to_vertical_max_rows_per_chunk", 0, 100, "A new setting"},
            {"output_format_pretty_fallback_to_vertical_min_columns", 0, 5, "A new setting"},
            {"output_format_pretty_fallback_to_vertical_min_table_width", 0, 250, "A new setting"},
            {"merge_table_max_tables_to_look_for_schema_inference", 1, 1000, "A new setting"},
            {"max_autoincrement_series", 1000, 1000, "A new setting"},
            {"validate_enum_literals_in_operators", false, false, "A new setting"},
            {"allow_experimental_kusto_dialect", true, false, "A new setting"},
            {"allow_experimental_prql_dialect", true, false, "A new setting"},
            {"h3togeo_lon_lat_result_order", true, false, "A new setting"},
            {"max_parallel_replicas", 1, 1000, "Use up to 1000 parallel replicas by default."},
            {"allow_general_join_planning", false, true, "Allow more general join planning algorithm when hash join algorithm is enabled."},
            {"optimize_extract_common_expressions", false, true, "Optimize WHERE, PREWHERE, ON, HAVING and QUALIFY expressions by extracting common expressions out from disjunction of conjunctions."},
            /// Release closed. Please use 25.2
        });
        addSettingsChanges(settings_changes_history, "24.12",
        {
            /// Release closed. Please use 25.1
            {"allow_experimental_database_iceberg", false, false, "New setting."},
            {"shared_merge_tree_sync_parts_on_partition_operations", 1, 1, "New setting. By default parts are always synchronized"},
            {"query_plan_join_swap_table", "false", "auto", "New setting. Right table was always chosen before."},
            {"max_size_to_preallocate_for_aggregation", 100'000'000, 1'000'000'000'000, "Enable optimisation for bigger tables."},
            {"max_size_to_preallocate_for_joins", 100'000'000, 1'000'000'000'000, "Enable optimisation for bigger tables."},
            {"max_bytes_ratio_before_external_group_by", 0., 0., "New setting."},
            {"optimize_extract_common_expressions", false, false, "Introduce setting to optimize WHERE, PREWHERE, ON, HAVING and QUALIFY expressions by extracting common expressions out from disjunction of conjunctions."},
            {"max_bytes_ratio_before_external_sort", 0., 0., "New setting."},
            {"use_async_executor_for_materialized_views", false, false, "New setting."},
            {"http_response_headers", "", "", "New setting."},
            {"output_format_parquet_datetime_as_uint32", true, false, "Write DateTime as DateTime64(3) instead of UInt32 (these are the two Parquet types closest to DateTime)."},
            {"output_format_parquet_date_as_uint16", true, false, "Write Date as Date32 instead of plain UInt16 (these are the two Parquet types closest to Date)."},
            {"skip_redundant_aliases_in_udf", false, false, "When enabled, this allows you to use the same user defined function several times for several materialized columns in the same table."},
            {"parallel_replicas_index_analysis_only_on_coordinator", true, true, "Index analysis done only on replica-coordinator and skipped on other replicas. Effective only with enabled parallel_replicas_local_plan"}, // enabling it was moved to 24.10
            {"least_greatest_legacy_null_behavior", true, false, "New setting"},
            {"use_concurrency_control", false, true, "Enable concurrency control by default"},
            {"join_algorithm", "default", "direct,parallel_hash,hash", "'default' was deprecated in favor of explicitly specified join algorithms, also parallel_hash is now preferred over hash"},
            /// Release closed. Please use 25.1
        });
        addSettingsChanges(settings_changes_history, "24.11",
        {
            {"validate_mutation_query", false, true, "New setting to validate mutation queries by default."},
            {"enable_job_stack_trace", false, false, "Enables collecting stack traces from job's scheduling. Disabled by default to avoid performance overhead."},
            {"allow_suspicious_types_in_group_by", true, false, "Don't allow Variant/Dynamic types in GROUP BY by default"},
            {"allow_suspicious_types_in_order_by", true, false, "Don't allow Variant/Dynamic types in ORDER BY by default"},
            {"distributed_cache_discard_connection_if_unread_data", true, true, "New setting"},
            {"filesystem_cache_enable_background_download_for_metadata_files_in_packed_storage", true, true, "New setting"},
            {"filesystem_cache_enable_background_download_during_fetch", true, true, "New setting"},
            {"azure_check_objects_after_upload", false, false, "Check each uploaded object in azure blob storage to be sure that upload was successful"},
            {"backup_restore_keeper_max_retries", 20, 1000, "Should be big enough so the whole operation BACKUP or RESTORE operation won't fail because of a temporary [Zoo]Keeper failure in the middle of it."},
            {"backup_restore_failure_after_host_disconnected_for_seconds", 0, 3600, "New setting."},
            {"backup_restore_keeper_max_retries_while_initializing", 0, 20, "New setting."},
            {"backup_restore_keeper_max_retries_while_handling_error", 0, 20, "New setting."},
            {"backup_restore_finish_timeout_after_error_sec", 0, 180, "New setting."},
            {"query_plan_merge_filters", false, true, "Allow to merge filters in the query plan. This is required to properly support filter-push-down with a new analyzer."},
            {"parallel_replicas_local_plan", false, true, "Use local plan for local replica in a query with parallel replicas"},
            {"merge_tree_use_v1_object_and_dynamic_serialization", true, false, "Add new serialization V2 version for JSON and Dynamic types"},
            {"min_joined_block_size_bytes", 524288, 524288, "New setting."},
            {"allow_experimental_bfloat16_type", false, false, "Add new experimental BFloat16 type"},
            {"filesystem_cache_skip_download_if_exceeds_per_query_cache_write_limit", 1, 1, "Rename of setting skip_download_if_exceeds_query_cache_limit"},
            {"filesystem_cache_prefer_bigger_buffer_size", true, true, "New setting"},
            {"read_in_order_use_virtual_row", false, false, "Use virtual row while reading in order of primary key or its monotonic function fashion. It is useful when searching over multiple parts as only relevant ones are touched."},
            {"s3_skip_empty_files", false, true, "We hope it will provide better UX"},
            {"filesystem_cache_boundary_alignment", 0, 0, "New setting"},
            {"push_external_roles_in_interserver_queries", false, true, "New setting."},
            {"enable_variant_type", false, false, "Add alias to allow_experimental_variant_type"},
            {"enable_dynamic_type", false, false, "Add alias to allow_experimental_dynamic_type"},
            {"enable_json_type", false, false, "Add alias to allow_experimental_json_type"},
        });
        addSettingsChanges(settings_changes_history, "24.10",
        {
            {"query_metric_log_interval", 0, -1, "New setting."},
            {"enforce_strict_identifier_format", false, false, "New setting."},
            {"enable_parsing_to_custom_serialization", false, true, "New setting"},
            {"mongodb_throw_on_unsupported_query", false, true, "New setting."},
            {"enable_parallel_replicas", false, false, "Parallel replicas with read tasks became the Beta tier feature."},
            {"parallel_replicas_mode", "read_tasks", "read_tasks", "This setting was introduced as a part of making parallel replicas feature Beta"},
            {"filesystem_cache_name", "", "", "Filesystem cache name to use for stateless table engines or data lakes"},
            {"restore_replace_external_dictionary_source_to_null", false, false, "New setting."},
            {"show_create_query_identifier_quoting_rule", "when_necessary", "when_necessary", "New setting."},
            {"show_create_query_identifier_quoting_style", "Backticks", "Backticks", "New setting."},
            {"merge_tree_min_read_task_size", 8, 8, "New setting"},
            {"merge_tree_min_rows_for_concurrent_read_for_remote_filesystem", (20 * 8192), 0, "Setting is deprecated"},
            {"merge_tree_min_bytes_for_concurrent_read_for_remote_filesystem", (24 * 10 * 1024 * 1024), 0, "Setting is deprecated"},
            {"implicit_select", false, false, "A new setting."},
            {"output_format_native_write_json_as_string", false, false, "Add new setting to allow write JSON column as single String column in Native format"},
            {"output_format_binary_write_json_as_string", false, false, "Add new setting to write values of JSON type as JSON string in RowBinary output format"},
            {"input_format_binary_read_json_as_string", false, false, "Add new setting to read values of JSON type as JSON string in RowBinary input format"},
            {"min_free_disk_bytes_to_perform_insert", 0, 0, "New setting."},
            {"min_free_disk_ratio_to_perform_insert", 0.0, 0.0, "New setting."},
            {"parallel_replicas_local_plan", false, true, "Use local plan for local replica in a query with parallel replicas"},
            {"enable_named_columns_in_function_tuple", false, false, "Disabled pending usability improvements"},
            {"cloud_mode_database_engine", 1, 1, "A setting for ClickHouse Cloud"},
            {"allow_experimental_shared_set_join", 0, 0, "A setting for ClickHouse Cloud"},
            {"read_through_distributed_cache", 0, 0, "A setting for ClickHouse Cloud"},
            {"write_through_distributed_cache", 0, 0, "A setting for ClickHouse Cloud"},
            {"distributed_cache_throw_on_error", 0, 0, "A setting for ClickHouse Cloud"},
            {"distributed_cache_log_mode", "on_error", "on_error", "A setting for ClickHouse Cloud"},
            {"distributed_cache_fetch_metrics_only_from_current_az", 1, 1, "A setting for ClickHouse Cloud"},
            {"distributed_cache_connect_max_tries", 20, 20, "A setting for ClickHouse Cloud"},
            {"distributed_cache_receive_response_wait_milliseconds", 60000, 60000, "A setting for ClickHouse Cloud"},
            {"distributed_cache_receive_timeout_milliseconds", 10000, 10000, "A setting for ClickHouse Cloud"},
            {"distributed_cache_wait_connection_from_pool_milliseconds", 100, 100, "A setting for ClickHouse Cloud"},
            {"distributed_cache_bypass_connection_pool", 0, 0, "A setting for ClickHouse Cloud"},
            {"distributed_cache_pool_behaviour_on_limit", "allocate_bypassing_pool", "allocate_bypassing_pool", "A setting for ClickHouse Cloud"},
            {"distributed_cache_read_alignment", 0, 0, "A setting for ClickHouse Cloud"},
            {"distributed_cache_max_unacked_inflight_packets", 10, 10, "A setting for ClickHouse Cloud"},
            {"distributed_cache_data_packet_ack_window", 5, 5, "A setting for ClickHouse Cloud"},
            {"input_format_parquet_enable_row_group_prefetch", false, true, "Enable row group prefetching during parquet parsing. Currently, only single-threaded parsing can prefetch."},
            {"input_format_orc_dictionary_as_low_cardinality", false, true, "Treat ORC dictionary encoded columns as LowCardinality columns while reading ORC files"},
            {"allow_experimental_refreshable_materialized_view", false, true, "Not experimental anymore"},
            {"max_parts_to_move", 0, 1000, "New setting"},
            {"hnsw_candidate_list_size_for_search", 64, 256, "New setting. Previously, the value was optionally specified in CREATE INDEX and 64 by default."},
            {"allow_reorder_prewhere_conditions", true, true, "New setting"},
            {"input_format_parquet_bloom_filter_push_down", false, false, "When reading Parquet files, skip whole row groups based on the WHERE/PREWHERE expressions and bloom filter in the Parquet metadata."},
            {"date_time_64_output_format_cut_trailing_zeros_align_to_groups_of_thousands", false, false, "Dynamically trim the trailing zeros of datetime64 values to adjust the output scale to (0, 3, 6), corresponding to 'seconds', 'milliseconds', and 'microseconds'."},
            {"parallel_replicas_index_analysis_only_on_coordinator", false, true, "Index analysis done only on replica-coordinator and skipped on other replicas. Effective only with enabled parallel_replicas_local_plan"},
            {"distributed_cache_discard_connection_if_unread_data", true, true, "New setting"},
            {"azure_check_objects_after_upload", false, false, "Check each uploaded object in azure blob storage to be sure that upload was successful"},
            {"backup_restore_keeper_max_retries", 20, 1000, "Should be big enough so the whole operation BACKUP or RESTORE operation won't fail because of a temporary [Zoo]Keeper failure in the middle of it."},
            {"backup_restore_failure_after_host_disconnected_for_seconds", 0, 3600, "New setting."},
            {"backup_restore_keeper_max_retries_while_initializing", 0, 20, "New setting."},
            {"backup_restore_keeper_max_retries_while_handling_error", 0, 20, "New setting."},
            {"backup_restore_finish_timeout_after_error_sec", 0, 180, "New setting."},
        });
        addSettingsChanges(settings_changes_history, "24.9",
        {
            {"output_format_orc_dictionary_key_size_threshold", 0.0, 0.0, "For a string column in ORC output format, if the number of distinct values is greater than this fraction of the total number of non-null rows, turn off dictionary encoding. Otherwise dictionary encoding is enabled"},
            {"input_format_json_empty_as_default", false, false, "Added new setting to allow to treat empty fields in JSON input as default values."},
            {"input_format_try_infer_variants", false, false, "Try to infer Variant type in text formats when there is more than one possible type for column/array elements"},
            {"join_output_by_rowlist_perkey_rows_threshold", 0, 5, "The lower limit of per-key average rows in the right table to determine whether to output by row list in hash join."},
            {"create_if_not_exists", false, false, "New setting."},
            {"allow_materialized_view_with_bad_select", true, true, "Support (but not enable yet) stricter validation in CREATE MATERIALIZED VIEW"},
            {"parallel_replicas_mark_segment_size", 128, 0, "Value for this setting now determined automatically"},
            {"database_replicated_allow_replicated_engine_arguments", 1, 0, "Don't allow explicit arguments by default"},
            {"database_replicated_allow_explicit_uuid", 1, 0, "Added a new setting to disallow explicitly specifying table UUID"},
            {"parallel_replicas_local_plan", false, false, "Use local plan for local replica in a query with parallel replicas"},
            {"join_to_sort_minimum_perkey_rows", 0, 40, "The lower limit of per-key average rows in the right table to determine whether to rerange the right table by key in left or inner join. This setting ensures that the optimization is not applied for sparse table keys"},
            {"join_to_sort_maximum_table_rows", 0, 10000, "The maximum number of rows in the right table to determine whether to rerange the right table by key in left or inner join"},
            {"allow_experimental_join_right_table_sorting", false, false, "If it is set to true, and the conditions of `join_to_sort_minimum_perkey_rows` and `join_to_sort_maximum_table_rows` are met, rerange the right table by key to improve the performance in left or inner hash join"},
            {"mongodb_throw_on_unsupported_query", false, true, "New setting."},
            {"min_free_disk_bytes_to_perform_insert", 0, 0, "Maintain some free disk space bytes from inserts while still allowing for temporary writing."},
            {"min_free_disk_ratio_to_perform_insert", 0.0, 0.0, "Maintain some free disk space bytes expressed as ratio to total disk space from inserts while still allowing for temporary writing."},
        });
        addSettingsChanges(settings_changes_history, "24.8",
        {
            {"rows_before_aggregation", false, false, "Provide exact value for rows_before_aggregation statistic, represents the number of rows read before aggregation"},
            {"restore_replace_external_table_functions_to_null", false, false, "New setting."},
            {"restore_replace_external_engines_to_null", false, false, "New setting."},
            {"input_format_json_max_depth", 1000000, 1000, "It was unlimited in previous versions, but that was unsafe."},
            {"merge_tree_min_bytes_per_task_for_remote_reading", 4194304, 2097152, "Value is unified with `filesystem_prefetch_min_bytes_for_single_read_task`"},
            {"use_hive_partitioning", false, false, "Allows to use hive partitioning for File, URL, S3, AzureBlobStorage and HDFS engines."},
            {"allow_experimental_kafka_offsets_storage_in_keeper", false, false, "Allow the usage of experimental Kafka storage engine that stores the committed offsets in ClickHouse Keeper"},
            {"allow_archive_path_syntax", true, true, "Added new setting to allow disabling archive path syntax."},
            {"query_cache_tag", "", "", "New setting for labeling query cache settings."},
            {"allow_experimental_time_series_table", false, false, "Added new setting to allow the TimeSeries table engine"},
            {"enable_analyzer", 1, 1, "Added an alias to a setting `allow_experimental_analyzer`."},
            {"optimize_functions_to_subcolumns", false, true, "Enabled settings by default"},
            {"allow_experimental_json_type", false, false, "Add new experimental JSON type"},
            {"use_json_alias_for_old_object_type", true, false, "Use JSON type alias to create new JSON type"},
            {"type_json_skip_duplicated_paths", false, false, "Allow to skip duplicated paths during JSON parsing"},
            {"allow_experimental_vector_similarity_index", false, false, "Added new setting to allow experimental vector similarity indexes"},
            {"input_format_try_infer_datetimes_only_datetime64", true, false, "Allow to infer DateTime instead of DateTime64 in data formats"},
        });
        addSettingsChanges(settings_changes_history, "24.7",
        {
            {"output_format_parquet_write_page_index", false, true, "Add a possibility to write page index into parquet files."},
            {"output_format_binary_encode_types_in_binary_format", false, false, "Added new setting to allow to write type names in binary format in RowBinaryWithNamesAndTypes output format"},
            {"input_format_binary_decode_types_in_binary_format", false, false, "Added new setting to allow to read type names in binary format in RowBinaryWithNamesAndTypes input format"},
            {"output_format_native_encode_types_in_binary_format", false, false, "Added new setting to allow to write type names in binary format in Native output format"},
            {"input_format_native_decode_types_in_binary_format", false, false, "Added new setting to allow to read type names in binary format in Native output format"},
            {"read_in_order_use_buffering", false, true, "Use buffering before merging while reading in order of primary key"},
            {"enable_named_columns_in_function_tuple", false, false, "Generate named tuples in function tuple() when all names are unique and can be treated as unquoted identifiers."},
            {"optimize_trivial_insert_select", true, false, "The optimization does not make sense in many cases."},
            {"dictionary_validate_primary_key_type", false, false, "Validate primary key type for dictionaries. By default id type for simple layouts will be implicitly converted to UInt64."},
            {"collect_hash_table_stats_during_joins", false, true, "New setting."},
            {"max_size_to_preallocate_for_joins", 0, 100'000'000, "New setting."},
            {"input_format_orc_reader_time_zone_name", "GMT", "GMT", "The time zone name for ORC row reader, the default ORC row reader's time zone is GMT."},
            {"database_replicated_allow_heavy_create", true, false, "Long-running DDL queries (CREATE AS SELECT and POPULATE) for Replicated database engine was forbidden"},
            {"query_plan_merge_filters", false, false, "Allow to merge filters in the query plan"},
            {"azure_sdk_max_retries", 10, 10, "Maximum number of retries in azure sdk"},
            {"azure_sdk_retry_initial_backoff_ms", 10, 10, "Minimal backoff between retries in azure sdk"},
            {"azure_sdk_retry_max_backoff_ms", 1000, 1000, "Maximal backoff between retries in azure sdk"},
            {"ignore_on_cluster_for_replicated_named_collections_queries", false, false, "Ignore ON CLUSTER clause for replicated named collections management queries."},
            {"backup_restore_s3_retry_attempts", 1000,1000, "Setting for Aws::Client::RetryStrategy, Aws::Client does retries itself, 0 means no retries. It takes place only for backup/restore."},
            {"postgresql_connection_attempt_timeout", 2, 2, "Allow to control 'connect_timeout' parameter of PostgreSQL connection."},
            {"postgresql_connection_pool_retries", 2, 2, "Allow to control the number of retries in PostgreSQL connection pool."}
        });
        addSettingsChanges(settings_changes_history, "24.6",
        {
            {"materialize_skip_indexes_on_insert", true, true, "Added new setting to allow to disable materialization of skip indexes on insert"},
            {"materialize_statistics_on_insert", true, true, "Added new setting to allow to disable materialization of statistics on insert"},
            {"input_format_parquet_use_native_reader", false, false, "When reading Parquet files, to use native reader instead of arrow reader."},
            {"hdfs_throw_on_zero_files_match", false, false, "Allow to throw an error when ListObjects request cannot match any files in HDFS engine instead of empty query result"},
            {"azure_throw_on_zero_files_match", false, false, "Allow to throw an error when ListObjects request cannot match any files in AzureBlobStorage engine instead of empty query result"},
            {"s3_validate_request_settings", true, true, "Allow to disable S3 request settings validation"},
            {"allow_experimental_full_text_index", false, false, "Enable experimental text index"},
            {"azure_skip_empty_files", false, false, "Allow to skip empty files in azure table engine"},
            {"hdfs_ignore_file_doesnt_exist", false, false, "Allow to return 0 rows when the requested files don't exist instead of throwing an exception in HDFS table engine"},
            {"azure_ignore_file_doesnt_exist", false, false, "Allow to return 0 rows when the requested files don't exist instead of throwing an exception in AzureBlobStorage table engine"},
            {"s3_ignore_file_doesnt_exist", false, false, "Allow to return 0 rows when the requested files don't exist instead of throwing an exception in S3 table engine"},
            {"s3_max_part_number", 10000, 10000, "Maximum part number number for s3 upload part"},
            {"s3_max_single_operation_copy_size", 32 * 1024 * 1024, 32 * 1024 * 1024, "Maximum size for a single copy operation in s3"},
            {"input_format_parquet_max_block_size", 8192, DEFAULT_BLOCK_SIZE, "Increase block size for parquet reader."},
            {"input_format_parquet_prefer_block_bytes", 0, DEFAULT_BLOCK_SIZE * 256, "Average block bytes output by parquet reader."},
            {"enable_blob_storage_log", true, true, "Write information about blob storage operations to system.blob_storage_log table"},
            {"allow_deprecated_snowflake_conversion_functions", true, false, "Disabled deprecated functions snowflakeToDateTime[64] and dateTime[64]ToSnowflake."},
            {"allow_statistic_optimize", false, false, "Old setting which popped up here being renamed."},
            {"allow_experimental_statistic", false, false, "Old setting which popped up here being renamed."},
            {"allow_statistics_optimize", false, false, "The setting was renamed. The previous name is `allow_statistic_optimize`."},
            {"allow_experimental_statistics", false, false, "The setting was renamed. The previous name is `allow_experimental_statistic`."},
            {"enable_vertical_final", false, true, "Enable vertical final by default again after fixing bug"},
            {"parallel_replicas_custom_key_range_lower", 0, 0, "Add settings to control the range filter when using parallel replicas with dynamic shards"},
            {"parallel_replicas_custom_key_range_upper", 0, 0, "Add settings to control the range filter when using parallel replicas with dynamic shards. A value of 0 disables the upper limit"},
            {"output_format_pretty_display_footer_column_names", 0, 1, "Add a setting to display column names in the footer if there are many rows. Threshold value is controlled by output_format_pretty_display_footer_column_names_min_rows."},
            {"output_format_pretty_display_footer_column_names_min_rows", 0, 50, "Add a setting to control the threshold value for setting output_format_pretty_display_footer_column_names_min_rows. Default 50."},
            {"output_format_csv_serialize_tuple_into_separate_columns", true, true, "A new way of how interpret tuples in CSV format was added."},
            {"input_format_csv_deserialize_separate_columns_into_tuple", true, true, "A new way of how interpret tuples in CSV format was added."},
            {"input_format_csv_try_infer_strings_from_quoted_tuples", true, true, "A new way of how interpret tuples in CSV format was added."},
        });
        addSettingsChanges(settings_changes_history, "24.5",
        {
            {"allow_deprecated_error_prone_window_functions", true, false, "Allow usage of deprecated error prone window functions (neighbor, runningAccumulate, runningDifferenceStartingWithFirstValue, runningDifference)"},
            {"allow_experimental_join_condition", false, false, "Support join with inequal conditions which involve columns from both left and right table. e.g. t1.y < t2.y."},
            {"input_format_tsv_crlf_end_of_line", false, false, "Enables reading of CRLF line endings with TSV formats"},
            {"output_format_parquet_use_custom_encoder", false, true, "Enable custom Parquet encoder."},
            {"cross_join_min_rows_to_compress", 0, 10000000, "Minimal count of rows to compress block in CROSS JOIN. Zero value means - disable this threshold. This block is compressed when any of the two thresholds (by rows or by bytes) are reached."},
            {"cross_join_min_bytes_to_compress", 0, 1_GiB, "Minimal size of block to compress in CROSS JOIN. Zero value means - disable this threshold. This block is compressed when any of the two thresholds (by rows or by bytes) are reached."},
            {"http_max_chunk_size", 0, 0, "Internal limitation"},
            {"prefer_external_sort_block_bytes", 0, DEFAULT_BLOCK_SIZE * 256, "Prefer maximum block bytes for external sort, reduce the memory usage during merging."},
            {"input_format_force_null_for_omitted_fields", false, false, "Disable type-defaults for omitted fields when needed"},
            {"cast_string_to_dynamic_use_inference", false, false, "Add setting to allow converting String to Dynamic through parsing"},
            {"allow_experimental_dynamic_type", false, false, "Add new experimental Dynamic type"},
            {"azure_max_blocks_in_multipart_upload", 50000, 50000, "Maximum number of blocks in multipart upload for Azure."},
            {"allow_archive_path_syntax", false, true, "Added new setting to allow disabling archive path syntax."},
        });
        addSettingsChanges(settings_changes_history, "24.4",
        {
            {"input_format_json_throw_on_bad_escape_sequence", true, true, "Allow to save JSON strings with bad escape sequences"},
            {"max_parsing_threads", 0, 0, "Add a separate setting to control number of threads in parallel parsing from files"},
            {"ignore_drop_queries_probability", 0, 0, "Allow to ignore drop queries in server with specified probability for testing purposes"},
            {"lightweight_deletes_sync", 2, 2, "The same as 'mutation_sync', but controls only execution of lightweight deletes"},
            {"query_cache_system_table_handling", "save", "throw", "The query cache no longer caches results of queries against system tables"},
            {"input_format_json_ignore_unnecessary_fields", false, true, "Ignore unnecessary fields and not parse them. Enabling this may not throw exceptions on json strings of invalid format or with duplicated fields"},
            {"input_format_hive_text_allow_variable_number_of_columns", false, true, "Ignore extra columns in Hive Text input (if file has more columns than expected) and treat missing fields in Hive Text input as default values."},
            {"allow_experimental_database_replicated", false, true, "Database engine Replicated is now in Beta stage"},
            {"temporary_data_in_cache_reserve_space_wait_lock_timeout_milliseconds", (10 * 60 * 1000), (10 * 60 * 1000), "Wait time to lock cache for sapce reservation in temporary data in filesystem cache"},
            {"optimize_rewrite_sum_if_to_count_if", false, true, "Only available for the analyzer, where it works correctly"},
            {"azure_allow_parallel_part_upload", "true", "true", "Use multiple threads for azure multipart upload."},
            {"max_recursive_cte_evaluation_depth", DBMS_RECURSIVE_CTE_MAX_EVALUATION_DEPTH, DBMS_RECURSIVE_CTE_MAX_EVALUATION_DEPTH, "Maximum limit on recursive CTE evaluation depth"},
            {"query_plan_convert_outer_join_to_inner_join", false, true, "Allow to convert OUTER JOIN to INNER JOIN if filter after JOIN always filters default values"},
        });
        addSettingsChanges(settings_changes_history, "24.3",
        {
            {"s3_connect_timeout_ms", 1000, 1000, "Introduce new dedicated setting for s3 connection timeout"},
            {"allow_experimental_shared_merge_tree", false, true, "The setting is obsolete"},
            {"use_page_cache_for_disks_without_file_cache", false, false, "Added userspace page cache"},
            {"read_from_page_cache_if_exists_otherwise_bypass_cache", false, false, "Added userspace page cache"},
            {"page_cache_inject_eviction", false, false, "Added userspace page cache"},
            {"default_table_engine", "None", "MergeTree", "Set default table engine to MergeTree for better usability"},
            {"input_format_json_use_string_type_for_ambiguous_paths_in_named_tuples_inference_from_objects", false, false, "Allow to use String type for ambiguous paths during named tuple inference from JSON objects"},
            {"traverse_shadow_remote_data_paths", false, false, "Traverse shadow directory when query system.remote_data_paths."},
            {"throw_if_deduplication_in_dependent_materialized_views_enabled_with_async_insert", false, true, "Deduplication in dependent materialized view cannot work together with async inserts."},
            {"parallel_replicas_allow_in_with_subquery", false, true, "If true, subquery for IN will be executed on every follower replica"},
            {"log_processors_profiles", false, true, "Enable by default"},
            {"function_locate_has_mysql_compatible_argument_order", false, true, "Increase compatibility with MySQL's locate function."},
            {"allow_suspicious_primary_key", true, false, "Forbid suspicious PRIMARY KEY/ORDER BY for MergeTree (i.e. SimpleAggregateFunction)"},
            {"filesystem_cache_reserve_space_wait_lock_timeout_milliseconds", 1000, 1000, "Wait time to lock cache for sapce reservation in filesystem cache"},
            {"max_parser_backtracks", 0, 1000000, "Limiting the complexity of parsing"},
            {"analyzer_compatibility_join_using_top_level_identifier", false, false, "Force to resolve identifier in JOIN USING from projection"},
            {"distributed_insert_skip_read_only_replicas", false, false, "If true, INSERT into Distributed will skip read-only replicas"},
            {"keeper_max_retries", 10, 10, "Max retries for general keeper operations"},
            {"keeper_retry_initial_backoff_ms", 100, 100, "Initial backoff timeout for general keeper operations"},
            {"keeper_retry_max_backoff_ms", 5000, 5000, "Max backoff timeout for general keeper operations"},
            {"s3queue_allow_experimental_sharded_mode", false, false, "Enable experimental sharded mode of S3Queue table engine. It is experimental because it will be rewritten"},
            {"allow_experimental_analyzer", false, true, "Enable analyzer and planner by default."},
            {"merge_tree_read_split_ranges_into_intersecting_and_non_intersecting_injection_probability", 0.0, 0.0, "For testing of `PartsSplitter` - split read ranges into intersecting and non intersecting every time you read from MergeTree with the specified probability."},
            {"allow_get_client_http_header", false, false, "Introduced a new function."},
            {"output_format_pretty_row_numbers", false, true, "It is better for usability."},
            {"output_format_pretty_max_value_width_apply_for_single_value", true, false, "Single values in Pretty formats won't be cut."},
            {"output_format_parquet_string_as_string", false, true, "ClickHouse allows arbitrary binary data in the String data type, which is typically UTF-8. Parquet/ORC/Arrow Strings only support UTF-8. That's why you can choose which Arrow's data type to use for the ClickHouse String data type - String or Binary. While Binary would be more correct and compatible, using String by default will correspond to user expectations in most cases."},
            {"output_format_orc_string_as_string", false, true, "ClickHouse allows arbitrary binary data in the String data type, which is typically UTF-8. Parquet/ORC/Arrow Strings only support UTF-8. That's why you can choose which Arrow's data type to use for the ClickHouse String data type - String or Binary. While Binary would be more correct and compatible, using String by default will correspond to user expectations in most cases."},
            {"output_format_arrow_string_as_string", false, true, "ClickHouse allows arbitrary binary data in the String data type, which is typically UTF-8. Parquet/ORC/Arrow Strings only support UTF-8. That's why you can choose which Arrow's data type to use for the ClickHouse String data type - String or Binary. While Binary would be more correct and compatible, using String by default will correspond to user expectations in most cases."},
            {"output_format_parquet_compression_method", "lz4", "zstd", "Parquet/ORC/Arrow support many compression methods, including lz4 and zstd. ClickHouse supports each and every compression method. Some inferior tools, such as 'duckdb', lack support for the faster `lz4` compression method, that's why we set zstd by default."},
            {"output_format_orc_compression_method", "lz4", "zstd", "Parquet/ORC/Arrow support many compression methods, including lz4 and zstd. ClickHouse supports each and every compression method. Some inferior tools, such as 'duckdb', lack support for the faster `lz4` compression method, that's why we set zstd by default."},
            {"output_format_pretty_highlight_digit_groups", false, true, "If enabled and if output is a terminal, highlight every digit corresponding to the number of thousands, millions, etc. with underline."},
            {"geo_distance_returns_float64_on_float64_arguments", false, true, "Increase the default precision."},
            {"azure_max_inflight_parts_for_one_file", 20, 20, "The maximum number of a concurrent loaded parts in multipart upload request. 0 means unlimited."},
            {"azure_strict_upload_part_size", 0, 0, "The exact size of part to upload during multipart upload to Azure blob storage."},
            {"azure_min_upload_part_size", 16*1024*1024, 16*1024*1024, "The minimum size of part to upload during multipart upload to Azure blob storage."},
            {"azure_max_upload_part_size", 5ull*1024*1024*1024, 5ull*1024*1024*1024, "The maximum size of part to upload during multipart upload to Azure blob storage."},
            {"azure_upload_part_size_multiply_factor", 2, 2, "Multiply azure_min_upload_part_size by this factor each time azure_multiply_parts_count_threshold parts were uploaded from a single write to Azure blob storage."},
            {"azure_upload_part_size_multiply_parts_count_threshold", 500, 500, "Each time this number of parts was uploaded to Azure blob storage, azure_min_upload_part_size is multiplied by azure_upload_part_size_multiply_factor."},
            {"output_format_csv_serialize_tuple_into_separate_columns", true, true, "A new way of how interpret tuples in CSV format was added."},
            {"input_format_csv_deserialize_separate_columns_into_tuple", true, true, "A new way of how interpret tuples in CSV format was added."},
            {"input_format_csv_try_infer_strings_from_quoted_tuples", true, true, "A new way of how interpret tuples in CSV format was added."},
        });
        addSettingsChanges(settings_changes_history, "24.2",
        {
            {"allow_suspicious_variant_types", true, false, "Don't allow creating Variant type with suspicious variants by default"},
            {"validate_experimental_and_suspicious_types_inside_nested_types", false, true, "Validate usage of experimental and suspicious types inside nested types"},
            {"output_format_values_escape_quote_with_quote", false, false, "If true escape ' with '', otherwise quoted with \\'"},
            {"output_format_pretty_single_large_number_tip_threshold", 0, 1'000'000, "Print a readable number tip on the right side of the table if the block consists of a single number which exceeds this value (except 0)"},
            {"input_format_try_infer_exponent_floats", true, false, "Don't infer floats in exponential notation by default"},
            {"query_plan_optimize_prewhere", true, true, "Allow to push down filter to PREWHERE expression for supported storages"},
            {"async_insert_max_data_size", 1000000, 10485760, "The previous value appeared to be too small."},
            {"async_insert_poll_timeout_ms", 10, 10, "Timeout in milliseconds for polling data from asynchronous insert queue"},
            {"async_insert_use_adaptive_busy_timeout", false, true, "Use adaptive asynchronous insert timeout"},
            {"async_insert_busy_timeout_min_ms", 50, 50, "The minimum value of the asynchronous insert timeout in milliseconds; it also serves as the initial value, which may be increased later by the adaptive algorithm"},
            {"async_insert_busy_timeout_max_ms", 200, 200, "The minimum value of the asynchronous insert timeout in milliseconds; async_insert_busy_timeout_ms is aliased to async_insert_busy_timeout_max_ms"},
            {"async_insert_busy_timeout_increase_rate", 0.2, 0.2, "The exponential growth rate at which the adaptive asynchronous insert timeout increases"},
            {"async_insert_busy_timeout_decrease_rate", 0.2, 0.2, "The exponential growth rate at which the adaptive asynchronous insert timeout decreases"},
            {"format_template_row_format", "", "", "Template row format string can be set directly in query"},
            {"format_template_resultset_format", "", "", "Template result set format string can be set in query"},
            {"split_parts_ranges_into_intersecting_and_non_intersecting_final", true, true, "Allow to split parts ranges into intersecting and non intersecting during FINAL optimization"},
            {"split_intersecting_parts_ranges_into_layers_final", true, true, "Allow to split intersecting parts ranges into layers during FINAL optimization"},
            {"azure_max_single_part_copy_size", 256*1024*1024, 256*1024*1024, "The maximum size of object to copy using single part copy to Azure blob storage."},
            {"min_external_table_block_size_rows", DEFAULT_INSERT_BLOCK_SIZE, DEFAULT_INSERT_BLOCK_SIZE, "Squash blocks passed to external table to specified size in rows, if blocks are not big enough"},
            {"min_external_table_block_size_bytes", DEFAULT_INSERT_BLOCK_SIZE * 256, DEFAULT_INSERT_BLOCK_SIZE * 256, "Squash blocks passed to external table to specified size in bytes, if blocks are not big enough."},
            {"parallel_replicas_prefer_local_join", true, true, "If true, and JOIN can be executed with parallel replicas algorithm, and all storages of right JOIN part are *MergeTree, local JOIN will be used instead of GLOBAL JOIN."},
            {"optimize_time_filter_with_preimage", true, true, "Optimize Date and DateTime predicates by converting functions into equivalent comparisons without conversions (e.g. toYear(col) = 2023 -> col >= '2023-01-01' AND col <= '2023-12-31')"},
            {"extract_key_value_pairs_max_pairs_per_row", 0, 0, "Max number of pairs that can be produced by the `extractKeyValuePairs` function. Used as a safeguard against consuming too much memory."},
            {"default_view_definer", "CURRENT_USER", "CURRENT_USER", "Allows to set default `DEFINER` option while creating a view"},
            {"default_materialized_view_sql_security", "DEFINER", "DEFINER", "Allows to set a default value for SQL SECURITY option when creating a materialized view"},
            {"default_normal_view_sql_security", "INVOKER", "INVOKER", "Allows to set default `SQL SECURITY` option while creating a normal view"},
            {"mysql_map_string_to_text_in_show_columns", false, true, "Reduce the configuration effort to connect ClickHouse with BI tools."},
            {"mysql_map_fixed_string_to_text_in_show_columns", false, true, "Reduce the configuration effort to connect ClickHouse with BI tools."},
        });
        addSettingsChanges(settings_changes_history, "24.1",
        {
            {"print_pretty_type_names", false, true, "Better user experience."},
            {"input_format_json_read_bools_as_strings", false, true, "Allow to read bools as strings in JSON formats by default"},
            {"output_format_arrow_use_signed_indexes_for_dictionary", false, true, "Use signed indexes type for Arrow dictionaries by default as it's recommended"},
            {"allow_experimental_variant_type", false, false, "Add new experimental Variant type"},
            {"use_variant_as_common_type", false, false, "Allow to use Variant in if/multiIf if there is no common type"},
            {"output_format_arrow_use_64_bit_indexes_for_dictionary", false, false, "Allow to use 64 bit indexes type in Arrow dictionaries"},
            {"parallel_replicas_mark_segment_size", 128, 128, "Add new setting to control segment size in new parallel replicas coordinator implementation"},
            {"ignore_materialized_views_with_dropped_target_table", false, false, "Add new setting to allow to ignore materialized views with dropped target table"},
            {"output_format_compression_level", 3, 3, "Allow to change compression level in the query output"},
            {"output_format_compression_zstd_window_log", 0, 0, "Allow to change zstd window log in the query output when zstd compression is used"},
            {"enable_zstd_qat_codec", false, false, "Add new ZSTD_QAT codec"},
            {"enable_vertical_final", false, true, "Use vertical final by default"},
            {"output_format_arrow_use_64_bit_indexes_for_dictionary", false, false, "Allow to use 64 bit indexes type in Arrow dictionaries"},
            {"max_rows_in_set_to_optimize_join", 100000, 0, "Disable join optimization as it prevents from read in order optimization"},
            {"output_format_pretty_color", true, "auto", "Setting is changed to allow also for auto value, disabling ANSI escapes if output is not a tty"},
            {"function_visible_width_behavior", 0, 1, "We changed the default behavior of `visibleWidth` to be more precise"},
            {"max_estimated_execution_time", 0, 0, "Separate max_execution_time and max_estimated_execution_time"},
            {"iceberg_engine_ignore_schema_evolution", false, false, "Allow to ignore schema evolution in Iceberg table engine"},
            {"optimize_injective_functions_in_group_by", false, true, "Replace injective functions by it's arguments in GROUP BY section in analyzer"},
            {"update_insert_deduplication_token_in_dependent_materialized_views", false, false, "Allow to update insert deduplication token with table identifier during insert in dependent materialized views"},
            {"azure_max_unexpected_write_error_retries", 4, 4, "The maximum number of retries in case of unexpected errors during Azure blob storage write"},
            {"split_parts_ranges_into_intersecting_and_non_intersecting_final", false, true, "Allow to split parts ranges into intersecting and non intersecting during FINAL optimization"},
            {"split_intersecting_parts_ranges_into_layers_final", true, true, "Allow to split intersecting parts ranges into layers during FINAL optimization"}
        });
        addSettingsChanges(settings_changes_history, "23.12",
        {
            {"allow_suspicious_ttl_expressions", true, false, "It is a new setting, and in previous versions the behavior was equivalent to allowing."},
            {"input_format_parquet_allow_missing_columns", false, true, "Allow missing columns in Parquet files by default"},
            {"input_format_orc_allow_missing_columns", false, true, "Allow missing columns in ORC files by default"},
            {"input_format_arrow_allow_missing_columns", false, true, "Allow missing columns in Arrow files by default"}
        });
        addSettingsChanges(settings_changes_history, "23.11",
        {
            {"parsedatetime_parse_without_leading_zeros", false, true, "Improved compatibility with MySQL DATE_FORMAT/STR_TO_DATE"}
        });
        addSettingsChanges(settings_changes_history, "23.9",
        {
            {"optimize_group_by_constant_keys", false, true, "Optimize group by constant keys by default"},
            {"input_format_json_try_infer_named_tuples_from_objects", false, true, "Try to infer named Tuples from JSON objects by default"},
            {"input_format_json_read_numbers_as_strings", false, true, "Allow to read numbers as strings in JSON formats by default"},
            {"input_format_json_read_arrays_as_strings", false, true, "Allow to read arrays as strings in JSON formats by default"},
            {"input_format_json_infer_incomplete_types_as_strings", false, true, "Allow to infer incomplete types as Strings in JSON formats by default"},
            {"input_format_json_try_infer_numbers_from_strings", true, false, "Don't infer numbers from strings in JSON formats by default to prevent possible parsing errors"},
            {"http_write_exception_in_output_format", false, true, "Output valid JSON/XML on exception in HTTP streaming."}
        });
        addSettingsChanges(settings_changes_history, "23.8",
        {
            {"rewrite_count_distinct_if_with_count_distinct_implementation", false, true, "Rewrite countDistinctIf with count_distinct_implementation configuration"}
        });
        addSettingsChanges(settings_changes_history, "23.7",
        {
            {"function_sleep_max_microseconds_per_block", 0, 3000000, "In previous versions, the maximum sleep time of 3 seconds was applied only for `sleep`, but not for `sleepEachRow` function. In the new version, we introduce this setting. If you set compatibility with the previous versions, we will disable the limit altogether."}
        });
        addSettingsChanges(settings_changes_history, "23.6",
        {
            {"http_send_timeout", 180, 30, "3 minutes seems crazy long. Note that this is timeout for a single network write call, not for the whole upload operation."},
            {"http_receive_timeout", 180, 30, "See http_send_timeout."}
        });
        addSettingsChanges(settings_changes_history, "23.5",
        {
            {"input_format_parquet_preserve_order", true, false, "Allow Parquet reader to reorder rows for better parallelism."},
            {"parallelize_output_from_storages", false, true, "Allow parallelism when executing queries that read from file/url/s3/etc. This may reorder rows."},
            {"use_with_fill_by_sorting_prefix", false, true, "Columns preceding WITH FILL columns in ORDER BY clause form sorting prefix. Rows with different values in sorting prefix are filled independently"},
            {"output_format_parquet_compliant_nested_types", false, true, "Change an internal field name in output Parquet file schema."}
        });
        addSettingsChanges(settings_changes_history, "23.4",
        {
            {"allow_suspicious_indices", true, false, "If true, index can defined with identical expressions"},
            {"allow_nonconst_timezone_arguments", true, false, "Allow non-const timezone arguments in certain time-related functions like toTimeZone(), fromUnixTimestamp*(), snowflakeToDateTime*()."},
            {"connect_timeout_with_failover_ms", 50, 1000, "Increase default connect timeout because of async connect"},
            {"connect_timeout_with_failover_secure_ms", 100, 1000, "Increase default secure connect timeout because of async connect"},
            {"hedged_connection_timeout_ms", 100, 50, "Start new connection in hedged requests after 50 ms instead of 100 to correspond with previous connect timeout"},
            {"formatdatetime_f_prints_single_zero", true, false, "Improved compatibility with MySQL DATE_FORMAT()/STR_TO_DATE()"},
            {"formatdatetime_parsedatetime_m_is_month_name", false, true, "Improved compatibility with MySQL DATE_FORMAT/STR_TO_DATE"}
        });
        addSettingsChanges(settings_changes_history, "23.3",
        {
            {"output_format_parquet_version", "1.0", "2.latest", "Use latest Parquet format version for output format"},
            {"input_format_json_ignore_unknown_keys_in_named_tuple", false, true, "Improve parsing JSON objects as named tuples"},
            {"input_format_native_allow_types_conversion", false, true, "Allow types conversion in Native input forma"},
            {"output_format_arrow_compression_method", "none", "lz4_frame", "Use lz4 compression in Arrow output format by default"},
            {"output_format_parquet_compression_method", "snappy", "lz4", "Use lz4 compression in Parquet output format by default"},
            {"output_format_orc_compression_method", "none", "lz4_frame", "Use lz4 compression in ORC output format by default"},
            {"async_query_sending_for_remote", false, true, "Create connections and send query async across shards"}
        });
        addSettingsChanges(settings_changes_history, "23.2",
        {
            {"output_format_parquet_fixed_string_as_fixed_byte_array", false, true, "Use Parquet FIXED_LENGTH_BYTE_ARRAY type for FixedString by default"},
            {"output_format_arrow_fixed_string_as_fixed_byte_array", false, true, "Use Arrow FIXED_SIZE_BINARY type for FixedString by default"},
            {"query_plan_remove_redundant_distinct", false, true, "Remove redundant Distinct step in query plan"},
            {"optimize_duplicate_order_by_and_distinct", true, false, "Remove duplicate ORDER BY and DISTINCT if it's possible"},
            {"insert_keeper_max_retries", 0, 20, "Enable reconnections to Keeper on INSERT, improve reliability"}
        });
        addSettingsChanges(settings_changes_history, "23.1",
        {
            {"input_format_json_read_objects_as_strings", 0, 1, "Enable reading nested json objects as strings while object type is experimental"},
            {"input_format_json_defaults_for_missing_elements_in_named_tuple", false, true, "Allow missing elements in JSON objects while reading named tuples by default"},
            {"input_format_csv_detect_header", false, true, "Detect header in CSV format by default"},
            {"input_format_tsv_detect_header", false, true, "Detect header in TSV format by default"},
            {"input_format_custom_detect_header", false, true, "Detect header in CustomSeparated format by default"},
            {"query_plan_remove_redundant_sorting", false, true, "Remove redundant sorting in query plan. For example, sorting steps related to ORDER BY clauses in subqueries"}
        });
        addSettingsChanges(settings_changes_history, "22.12",
        {
            {"max_size_to_preallocate_for_aggregation", 10'000'000, 100'000'000, "This optimizes performance"},
            {"query_plan_aggregation_in_order", 0, 1, "Enable some refactoring around query plan"},
            {"format_binary_max_string_size", 0, 1_GiB, "Prevent allocating large amount of memory"}
        });
        addSettingsChanges(settings_changes_history, "22.11",
        {
            {"use_structure_from_insertion_table_in_table_functions", 0, 2, "Improve using structure from insertion table in table functions"}
        });
        addSettingsChanges(settings_changes_history, "22.9",
        {
            {"force_grouping_standard_compatibility", false, true, "Make GROUPING function output the same as in SQL standard and other DBMS"}
        });
        addSettingsChanges(settings_changes_history, "22.7",
        {
            {"cross_to_inner_join_rewrite", 1, 2, "Force rewrite comma join to inner"},
            {"enable_positional_arguments", false, true, "Enable positional arguments feature by default"},
            {"format_csv_allow_single_quotes", true, false, "Most tools don't treat single quote in CSV specially, don't do it by default too"}
        });
        addSettingsChanges(settings_changes_history, "22.6",
        {
            {"output_format_json_named_tuples_as_objects", false, true, "Allow to serialize named tuples as JSON objects in JSON formats by default"},
            {"input_format_skip_unknown_fields", false, true, "Optimize reading subset of columns for some input formats"}
        });
        addSettingsChanges(settings_changes_history, "22.5",
        {
            {"memory_overcommit_ratio_denominator", 0, 1073741824, "Enable memory overcommit feature by default"},
            {"memory_overcommit_ratio_denominator_for_user", 0, 1073741824, "Enable memory overcommit feature by default"}
        });
        addSettingsChanges(settings_changes_history, "22.4",
        {
            {"allow_settings_after_format_in_insert", true, false, "Do not allow SETTINGS after FORMAT for INSERT queries because ClickHouse interpret SETTINGS as some values, which is misleading"}
        });
        addSettingsChanges(settings_changes_history, "22.3",
        {
            {"cast_ipv4_ipv6_default_on_conversion_error", true, false, "Make functions cast(value, 'IPv4') and cast(value, 'IPv6') behave same as toIPv4 and toIPv6 functions"}
        });
        addSettingsChanges(settings_changes_history, "21.12",
        {
            {"stream_like_engine_allow_direct_select", true, false, "Do not allow direct select for Kafka/RabbitMQ/FileLog by default"}
        });
        addSettingsChanges(settings_changes_history, "21.9",
        {
            {"output_format_decimal_trailing_zeros", true, false, "Do not output trailing zeros in text representation of Decimal types by default for better looking output"},
            {"use_hedged_requests", false, true, "Enable Hedged Requests feature by default"}
        });
        addSettingsChanges(settings_changes_history, "21.7",
        {
            {"legacy_column_name_of_tuple_literal", true, false, "Add this setting only for compatibility reasons. It makes sense to set to 'true', while doing rolling update of cluster from version lower than 21.7 to higher"}
        });
        addSettingsChanges(settings_changes_history, "21.5",
        {
            {"async_socket_for_remote", false, true, "Fix all problems and turn on asynchronous reads from socket for remote queries by default again"}
        });
        addSettingsChanges(settings_changes_history, "21.3",
        {
            {"async_socket_for_remote", true, false, "Turn off asynchronous reads from socket for remote queries because of some problems"},
            {"optimize_normalize_count_variants", false, true, "Rewrite aggregate functions that semantically equals to count() as count() by default"},
            {"normalize_function_names", false, true, "Normalize function names to their canonical names, this was needed for projection query routing"}
        });
        addSettingsChanges(settings_changes_history, "21.2",
        {
            {"enable_global_with_statement", false, true, "Propagate WITH statements to UNION queries and all subqueries by default"}
        });
        addSettingsChanges(settings_changes_history, "21.1",
        {
            {"insert_quorum_parallel", false, true, "Use parallel quorum inserts by default. It is significantly more convenient to use than sequential quorum inserts"},
            {"input_format_null_as_default", false, true, "Allow to insert NULL as default for input formats by default"},
            {"optimize_on_insert", false, true, "Enable data optimization on INSERT by default for better user experience"},
            {"use_compact_format_in_distributed_parts_names", false, true, "Use compact format for async INSERT into Distributed tables by default"}
        });
        addSettingsChanges(settings_changes_history, "20.10",
        {
            {"format_regexp_escaping_rule", "Escaped", "Raw", "Use Raw as default escaping rule for Regexp format to male the behaviour more like to what users expect"}
        });
        addSettingsChanges(settings_changes_history, "20.7",
        {
            {"show_table_uuid_in_table_create_query_if_not_nil", true, false, "Stop showing  UID of the table in its CREATE query for Engine=Atomic"}
        });
        addSettingsChanges(settings_changes_history, "20.5",
        {
            {"input_format_with_names_use_header", false, true, "Enable using header with names for formats with WithNames/WithNamesAndTypes suffixes"},
            {"allow_suspicious_codecs", true, false, "Don't allow to specify meaningless compression codecs"}
        });
        addSettingsChanges(settings_changes_history, "20.4",
        {
            {"validate_polygons", false, true, "Throw exception if polygon is invalid in function pointInPolygon by default instead of returning possibly wrong results"}
        });
        addSettingsChanges(settings_changes_history, "19.18",
        {
            {"enable_scalar_subquery_optimization", false, true, "Prevent scalar subqueries from (de)serializing large scalar values and possibly avoid running the same subquery more than once"}
        });
        addSettingsChanges(settings_changes_history, "19.14",
        {
            {"any_join_distinct_right_table_keys", true, false, "Disable ANY RIGHT and ANY FULL JOINs by default to avoid inconsistency"}
        });
        addSettingsChanges(settings_changes_history, "19.12",
        {
            {"input_format_defaults_for_omitted_fields", false, true, "Enable calculation of complex default expressions for omitted fields for some input formats, because it should be the expected behaviour"}
        });
        addSettingsChanges(settings_changes_history, "19.5",
        {
            {"max_partitions_per_insert_block", 0, 100, "Add a limit for the number of partitions in one block"}
        });
        addSettingsChanges(settings_changes_history, "18.12.17",
        {
            {"enable_optimize_predicate_expression", 0, 1, "Optimize predicates to subqueries by default"}
        });
    });
    return settings_changes_history;
}

const VersionToSettingsChangesMap & getMergeTreeSettingsChangesHistory()
{
    static VersionToSettingsChangesMap merge_tree_settings_changes_history;
    static std::once_flag initialized_flag;
    std::call_once(initialized_flag, [&]
    {
        addSettingsChanges(merge_tree_settings_changes_history, "25.9",
        {
            {"vertical_merge_optimize_lightweight_delete", false, true, "New setting"},
            {"replicated_deduplication_window", 1000, 10000, "increase default value"},
            {"shared_merge_tree_enable_automatic_empty_partitions_cleanup", false, false, "New setting"},
            {"shared_merge_tree_empty_partition_lifetime", 86400, 86400, "New setting"},
            {"shared_merge_tree_outdated_parts_group_size", 2, 2, "New setting"},
            {"shared_merge_tree_use_outdated_parts_compact_format", false, true, "Enable outdated parts v3 by default"},
        });
        addSettingsChanges(merge_tree_settings_changes_history, "25.8",
        {
            {"object_serialization_version", "v2", "v2", "Add a setting to control JSON serialization versions"},
            {"object_shared_data_serialization_version", "map", "map", "Add a setting to control JSON serialization versions"},
            {"object_shared_data_serialization_version_for_zero_level_parts", "map", "map", "Add a setting to control JSON serialization versions  for zero level parts"},
            {"object_shared_data_buckets_for_compact_part", 8, 8, "Add a setting to control number of buckets for shared data in JSON serialization in compact parts"},
            {"object_shared_data_buckets_for_wide_part", 32, 32, "Add a setting to control number of buckets for shared data in JSON serialization in wide parts"},
            {"dynamic_serialization_version", "v2", "v2", "Add a setting to control Dynamic serialization versions"},
            {"search_orphaned_parts_disks", "any", "any", "New setting"},
            {"shared_merge_tree_virtual_parts_discovery_batch", 1, 1, "New setting"},
            {"max_digestion_size_per_segment", 256_MiB, 256_MiB, "Obsolete setting"},
            {"shared_merge_tree_update_replica_flags_delay_ms", 30000, 30000, "New setting"},
            {"write_marks_for_substreams_in_compact_parts", false, true, "Enable writing marks for substreams in compact parts by default"},
            {"allow_part_offset_column_in_projections", false, true, "Now projections can use _part_offset column."},
            {"max_uncompressed_bytes_in_patches", 0, 30ULL * 1024 * 1024 * 1024, "New setting"},
        });
        addSettingsChanges(merge_tree_settings_changes_history, "25.7",
        {
            /// RELEASE CLOSED
        });
        addSettingsChanges(merge_tree_settings_changes_history, "25.6",
        {
            /// RELEASE CLOSED
            {"cache_populated_by_fetch_filename_regexp", "", "", "New setting"},
            {"allow_coalescing_columns_in_partition_or_order_key", false, false, "New setting to allow coalescing of partition or sorting key columns."},
            /// RELEASE CLOSED
        });
        addSettingsChanges(merge_tree_settings_changes_history, "25.5",
        {
            /// Release closed. Please use 25.6
            {"shared_merge_tree_enable_coordinated_merges", false, false, "New setting"},
            {"shared_merge_tree_merge_coordinator_merges_prepare_count", 100, 100, "New setting"},
            {"shared_merge_tree_merge_coordinator_fetch_fresh_metadata_period_ms", 10000, 10000, "New setting"},
            {"shared_merge_tree_merge_coordinator_max_merge_request_size", 20, 20, "New setting"},
            {"shared_merge_tree_merge_coordinator_election_check_period_ms", 30000, 30000, "New setting"},
            {"shared_merge_tree_merge_coordinator_min_period_ms", 1, 1, "New setting"},
            {"shared_merge_tree_merge_coordinator_max_period_ms", 10000, 10000, "New setting"},
            {"shared_merge_tree_merge_coordinator_factor", 2, 2, "New setting"},
            {"shared_merge_tree_merge_worker_fast_timeout_ms", 100, 100, "New setting"},
            {"shared_merge_tree_merge_worker_regular_timeout_ms", 10000, 10000, "New setting"},
            {"apply_patches_on_merge", true, true, "New setting"},
            {"remove_unused_patch_parts", true, true, "New setting"},
            {"write_marks_for_substreams_in_compact_parts", false, false, "New setting"},
            /// Release closed. Please use 25.6
            {"allow_part_offset_column_in_projections", false, false, "New setting, it protects from creating projections with parent part offset column until it is stabilized."},
        });
        addSettingsChanges(merge_tree_settings_changes_history, "25.4",
        {
            /// Release closed. Please use 25.5
            {"max_postpone_time_for_failed_replicated_fetches_ms", 0, 1ULL * 60 * 1000, "Added new setting to enable postponing fetch tasks in the replication queue."},
            {"max_postpone_time_for_failed_replicated_merges_ms", 0, 1ULL * 60 * 1000, "Added new setting to enable postponing merge tasks in the replication queue."},
            {"max_postpone_time_for_failed_replicated_tasks_ms", 0, 5ULL * 60 * 1000, "Added new setting to enable postponing tasks in the replication queue."},
            {"default_compression_codec", "", "", "New setting"},
            {"refresh_parts_interval", 0, 0, "A new setting"},
            {"max_merge_delayed_streams_for_parallel_write", 40, 40, "New setting"},
            {"allow_summing_columns_in_partition_or_order_key", true, false, "New setting to allow summing of partition or sorting key columns"},
            /// Release closed. Please use 25.5
        });
        addSettingsChanges(merge_tree_settings_changes_history, "25.3",
        {
            /// Release closed. Please use 25.4
            {"shared_merge_tree_enable_keeper_parts_extra_data", false, false, "New setting"},
            {"zero_copy_merge_mutation_min_parts_size_sleep_no_scale_before_lock", 0, 0, "New setting"},
            {"enable_replacing_merge_with_cleanup_for_min_age_to_force_merge", false, false, "New setting to allow automatic cleanup merges for ReplacingMergeTree"},
            /// Release closed. Please use 25.4
        });
        addSettingsChanges(merge_tree_settings_changes_history, "25.2",
        {
            /// Release closed. Please use 25.3
            {"shared_merge_tree_initial_parts_update_backoff_ms", 50, 50, "New setting"},
            {"shared_merge_tree_max_parts_update_backoff_ms", 5000, 5000, "New setting"},
            {"shared_merge_tree_interserver_http_connection_timeout_ms", 100, 100, "New setting"},
            {"columns_and_secondary_indices_sizes_lazy_calculation", true, true, "New setting to calculate columns and indices sizes lazily"},
            {"table_disk", false, false, "New setting"},
            {"allow_reduce_blocking_parts_task", false, true, "Now SMT will remove stale blocking parts from ZooKeeper by default"},
            {"shared_merge_tree_max_suspicious_broken_parts", 0, 0, "Max broken parts for SMT, if more - deny automatic detach"},
            {"shared_merge_tree_max_suspicious_broken_parts_bytes", 0, 0, "Max size of all broken parts for SMT, if more - deny automatic detach"},
            /// Release closed. Please use 25.3
        });
        addSettingsChanges(merge_tree_settings_changes_history, "25.1",
        {
            /// Release closed. Please use 25.2
            {"shared_merge_tree_try_fetch_part_in_memory_data_from_replicas", false, false, "New setting to fetch parts data from other replicas"},
            {"enable_max_bytes_limit_for_min_age_to_force_merge", false, false, "Added new setting to limit max bytes for min_age_to_force_merge."},
            {"enable_max_bytes_limit_for_min_age_to_force_merge", false, false, "New setting"},
            {"add_minmax_index_for_numeric_columns", false, false, "New setting"},
            {"add_minmax_index_for_string_columns", false, false, "New setting"},
            {"materialize_skip_indexes_on_merge", true, true, "New setting"},
            {"merge_max_bytes_to_prewarm_cache", 1ULL * 1024 * 1024 * 1024, 1ULL * 1024 * 1024 * 1024, "Cloud sync"},
            {"merge_total_max_bytes_to_prewarm_cache", 15ULL * 1024 * 1024 * 1024, 15ULL * 1024 * 1024 * 1024, "Cloud sync"},
            {"reduce_blocking_parts_sleep_ms", 5000, 5000, "Cloud sync"},
            {"number_of_partitions_to_consider_for_merge", 10, 10, "Cloud sync"},
            {"shared_merge_tree_enable_outdated_parts_check", true, true, "Cloud sync"},
            {"shared_merge_tree_max_parts_update_leaders_in_total", 6, 6, "Cloud sync"},
            {"shared_merge_tree_max_parts_update_leaders_per_az", 2, 2, "Cloud sync"},
            {"shared_merge_tree_leader_update_period_seconds", 30, 30, "Cloud sync"},
            {"shared_merge_tree_leader_update_period_random_add_seconds", 10, 10, "Cloud sync"},
            {"shared_merge_tree_read_virtual_parts_from_leader", true, true, "Cloud sync"},
            {"shared_merge_tree_interserver_http_timeout_ms", 10000, 10000, "Cloud sync"},
            {"shared_merge_tree_max_replicas_for_parts_deletion", 10, 10, "Cloud sync"},
            {"shared_merge_tree_max_replicas_to_merge_parts_for_each_parts_range", 5, 5, "Cloud sync"},
            {"shared_merge_tree_use_outdated_parts_compact_format", false, false, "Cloud sync"},
            {"shared_merge_tree_memo_ids_remove_timeout_seconds", 1800, 1800, "Cloud sync"},
            {"shared_merge_tree_idle_parts_update_seconds", 3600, 3600, "Cloud sync"},
            {"shared_merge_tree_max_outdated_parts_to_process_at_once", 1000, 1000, "Cloud sync"},
            {"shared_merge_tree_postpone_next_merge_for_locally_merged_parts_rows_threshold", 1000000, 1000000, "Cloud sync"},
            {"shared_merge_tree_postpone_next_merge_for_locally_merged_parts_ms", 0, 0, "Cloud sync"},
            {"shared_merge_tree_range_for_merge_window_size", 10, 10, "Cloud sync"},
            {"shared_merge_tree_use_too_many_parts_count_from_virtual_parts", 0, 0, "Cloud sync"},
            {"shared_merge_tree_create_per_replica_metadata_nodes", true, true, "Cloud sync"},
            {"shared_merge_tree_use_metadata_hints_cache", true, true, "Cloud sync"},
            {"notify_newest_block_number", false, false, "Cloud sync"},
            {"allow_reduce_blocking_parts_task", false, false, "Cloud sync"},
            /// Release closed. Please use 25.2
        });
        addSettingsChanges(merge_tree_settings_changes_history, "24.12",
        {
            /// Release closed. Please use 25.1
            {"enforce_index_structure_match_on_partition_manipulation", true, false, "New setting"},
            {"use_primary_key_cache", false, false, "New setting"},
            {"prewarm_primary_key_cache", false, false, "New setting"},
            {"min_bytes_to_prewarm_caches", 0, 0, "New setting"},
            {"allow_experimental_reverse_key", false, false, "New setting"},
            /// Release closed. Please use 25.1
        });
        addSettingsChanges(merge_tree_settings_changes_history, "24.11",
        {
        });
        addSettingsChanges(merge_tree_settings_changes_history, "24.10",
        {
        });
        addSettingsChanges(merge_tree_settings_changes_history, "24.9",
        {
        });
        addSettingsChanges(merge_tree_settings_changes_history, "24.8",
        {
            {"deduplicate_merge_projection_mode", "ignore", "throw", "Do not allow to create inconsistent projection"}
        });
    });

    return merge_tree_settings_changes_history;
}

}<|MERGE_RESOLUTION|>--- conflicted
+++ resolved
@@ -39,65 +39,6 @@
         /// controls new feature and it's 'true' by default, use 'false' as previous_value).
         /// It's used to implement `compatibility` setting (see https://github.com/ClickHouse/ClickHouse/issues/35972)
         /// Note: please check if the key already exists to prevent duplicate entries.
-<<<<<<< HEAD
-        addSettingsChanges(settings_changes_history, "25.11",
-        {
-            {"into_outfile_create_parent_directories", false, false, "New setting"},
-            {"correlated_subqueries_default_join_kind", "left", "right", "New setting. Default join kind for decorrelated query plan."},
-            {"use_statistics_cache", 0, 0, "New setting"},
-            {"max_projection_rows_to_use_projection_index", 1'000'000, 1'000'000, "New setting"},
-            {"min_table_rows_to_use_projection_index", 1'000'000, 1'000'000, "New setting"},
-            {"use_text_index_dictionary_cache", false, false, "New setting"},
-            {"use_text_index_header_cache", false, false, "New setting"},
-            {"use_text_index_postings_cache", false, false, "New setting"},
-            {"s3_retry_attempts", 500, 500, "Changed the value of the obsolete setting"},
-            {"http_write_exception_in_output_format", true, false, "Changed for consistency across formats"},
-            {"optimize_const_name_size", -1, 256, "Replace with scalar and use hash as a name for large constants (size is estimated by name length)"},
-            {"enable_lazy_columns_replication", false, true, "Enable lazy columns replication in JOIN and ARRAY JOIN by default"},
-            {"allow_experimental_alias_table_engine", false, false, "New setting"},
-            {"input_format_parquet_local_time_as_utc", false, true, "Use more appropriate type DateTime64(..., 'UTC') for parquet 'local time without timezone' type."},
-            {"input_format_parquet_verify_checksums", true, true, "New setting."},
-            {"output_format_parquet_write_checksums", false, true, "New setting."},
-            {"database_shared_drop_table_delay_seconds", 8 * 60 * 60, 8 * 60 * 60, "New setting."},
-        });
-        addSettingsChanges(settings_changes_history, "25.10",
-        {
-            {"allow_special_serialization_kinds_in_output_formats", false, false, "Add a setting to allow output of special columns representations like Sparse/Replicated without converting them to full columns"},
-            {"enable_lazy_columns_replication", false, false, "Add a setting to enable lazy columns replication in JOIN and ARRAY JOIN"},
-            {"correlated_subqueries_default_join_kind", "left", "right", "New setting. Default join kind for decorrelated query plan."},
-            {"show_data_lake_catalogs_in_system_tables", true, false, "Disable catalogs in system tables by default"},
-            {"optimize_rewrite_like_perfect_affix", false, true, "New setting"},
-            {"allow_dynamic_type_in_join_keys", true, false, "Disallow using Dynamic type in JOIN keys by default"},
-            {"s3queue_keeper_fault_injection_probability", 0, 0, "New setting."},
-            {"enable_join_runtime_filters", false, false, "New setting"},
-            {"join_runtime_filter_exact_values_limit", 10000, 10000, "New setting"},
-            {"join_runtime_bloom_filter_bytes", 512_KiB, 512_KiB, "New setting"},
-            {"join_runtime_bloom_filter_hash_functions", 3, 3, "New setting"},
-            {"use_join_disjunctions_push_down", false, false, "New setting."},
-            {"joined_block_split_single_row", false, false, "New setting"},
-            {"temporary_files_buffer_size", DBMS_DEFAULT_BUFFER_SIZE, DBMS_DEFAULT_BUFFER_SIZE, "New setting"},
-            {"rewrite_in_to_join", false, false, "New experimental setting"},
-            {"delta_lake_log_metadata", false, false, "New setting."},
-            {"distributed_cache_prefer_bigger_buffer_size", false, false, "New setting."},
-            {"allow_experimental_qbit_type", false, false, "New experimental setting"},
-            {"optimize_qbit_distance_function_reads", true, true, "New setting"},
-            {"read_from_distributed_cache_if_exists_otherwise_bypass_cache", false, false, "New setting"},
-            {"s3_slow_all_threads_after_retryable_error", false, false, "Disable the setting by default"},
-            {"backup_slow_all_threads_after_retryable_s3_error", false, false, "Disable the setting by default"},
-            {"enable_http_compression", false, true, "It should be beneficial in general"},
-            {"inject_random_order_for_select_without_order_by", false, false, "New setting"},
-            {"exclude_materialize_skip_indexes_on_insert", "", "", "New setting."},
-            {"optimize_empty_string_comparisons", false, true, "A new setting."},
-            {"query_plan_use_logical_join_step", true, true, "Added alias"},
-            {"schema_inference_make_columns_nullable", 1, 3, "Take nullability information from Parquet/ORC/Arrow metadata by default, instead of making everything nullable."},
-            {"materialized_views_squash_parallel_inserts", false, true, "Added setting to preserve old behavior if needed."},
-            {"distributed_cache_connect_timeout_ms", 50, 50, "New setting"},
-            {"distributed_cache_receive_timeout_ms", 3000, 3000, "New setting"},
-            {"distributed_cache_send_timeout_ms", 3000, 3000, "New setting"},
-            {"distributed_cache_tcp_keep_alive_timeout_ms", 2900, 2900, "New setting"},
-        });
-=======
->>>>>>> cb3698a1
         addSettingsChanges(settings_changes_history, "25.9",
         {
             {"input_format_protobuf_oneof_presence", false, false, "New setting"},
@@ -105,11 +46,8 @@
             {"use_skip_indexes_on_data_read", false, false, "New setting"},
             {"s3_slow_all_threads_after_retryable_error", false, false, "Added an alias for setting `backup_slow_all_threads_after_retryable_s3_error`"},
             {"iceberg_metadata_log_level", "none", "none", "New setting."},
-<<<<<<< HEAD
             {"iceberg_insert_max_rows_in_data_file", 1000000, 1000000, "New setting."},
             {"iceberg_insert_max_bytes_in_data_file", 1_GiB, 1_GiB, "New setting."},
-=======
->>>>>>> cb3698a1
             {"query_plan_optimize_join_order_limit", 1, 1, "New setting"},
             {"query_plan_display_internal_aliases", false, false, "New setting"},
             {"query_plan_max_step_description_length", 1000000000, 500, "New setting"},
@@ -122,11 +60,6 @@
             {"jemalloc_collect_profile_samples_in_trace_log", false, false, "New setting"},
             {"delta_lake_insert_max_bytes_in_data_file", 1_GiB, 1_GiB, "New setting."},
             {"delta_lake_insert_max_rows_in_data_file", 1000000, 1000000, "New setting."},
-<<<<<<< HEAD
-=======
-            {"iceberg_insert_max_rows_in_data_file", 100000, 1000000, "New setting."},
-            {"iceberg_insert_max_bytes_in_data_file", 100000000, 100000000, "New setting."},
->>>>>>> cb3698a1
             {"promql_evaluation_time", Field{"auto"}, Field{"auto"}, "The setting was renamed. The previous name is `evaluation_time`."},
             {"evaluation_time", 0, 0, "Old setting which popped up here being renamed."},
             {"os_threads_nice_value_query", 0, 0, "New setting."},
