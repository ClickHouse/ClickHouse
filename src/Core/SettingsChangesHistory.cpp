--- conflicted
+++ resolved
@@ -50,11 +50,8 @@
             {"write_through_distributed_cache_buffer_size", 0, 0, "New cloud setting"},
             {"min_joined_block_size_rows", 0, DEFAULT_BLOCK_SIZE, "New setting."},
             {"table_engine_read_through_distributed_cache", false, false, "New setting"},
-<<<<<<< HEAD
+            {"distributed_cache_alignment", 0, 0, "Rename of distributed_cache_read_alignment"},
             {"skip_non_cache_locality_shards", false, false, "New setting"},
-=======
-            {"distributed_cache_alignment", 0, 0, "Rename of distributed_cache_read_alignment"},
->>>>>>> 42f073ec
         });
         addSettingsChanges(settings_changes_history, "25.6",
         {
