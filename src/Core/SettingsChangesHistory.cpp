--- conflicted
+++ resolved
@@ -80,14 +80,11 @@
             {"database_replicated_allow_replicated_engine_arguments", 1, 0, "Don't allow explicit arguments by default"},
             {"database_replicated_allow_explicit_uuid", 0, 0, "Added a new setting to disallow explicitly specifying table UUID"},
             {"parallel_replicas_local_plan", false, false, "Use local plan for local replica in a query with parallel replicas"},
-<<<<<<< HEAD
-            {"min_free_disk_bytes_to_throw_insert", 0, 0, "Maintain some free disk space bytes from inserts while still allowing for temporary writing."},
-            {"min_free_disk_ratio_to_throw_insert", 0.0, 0.0, "Maintain some free disk space bytes expressed as ratio to total disk space from inserts while still allowing for temporary writing."},
-=======
             {"join_to_sort_minimum_perkey_rows", 0, 40, "The lower limit of per-key average rows in the right table to determine whether to rerange the right table by key in left or inner join. This setting ensures that the optimization is not applied for sparse table keys"},
             {"join_to_sort_maximum_table_rows", 0, 10000, "The maximum number of rows in the right table to determine whether to rerange the right table by key in left or inner join"},
             {"allow_experimental_join_right_table_sorting", false, false, "If it is set to true, and the conditions of `join_to_sort_minimum_perkey_rows` and `join_to_sort_maximum_table_rows` are met, rerange the right table by key to improve the performance in left or inner hash join"}
->>>>>>> e1a206c8
+            {"min_free_disk_bytes_to_throw_insert", 0, 0, "Maintain some free disk space bytes from inserts while still allowing for temporary writing."},
+            {"min_free_disk_ratio_to_throw_insert", 0.0, 0.0, "Maintain some free disk space bytes expressed as ratio to total disk space from inserts while still allowing for temporary writing."},        
         }
     },
     {"24.8",
