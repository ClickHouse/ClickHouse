--- conflicted
+++ resolved
@@ -68,11 +68,8 @@
     },
     {"24.10",
         {
-<<<<<<< HEAD
             {"enable_optimize_query_tree_logical_expression", true, true, "New setting."},
-=======
             {"enforce_strict_identifier_format", false, false, "New setting."},
->>>>>>> 1f1a9c85
             {"enable_parsing_to_custom_serialization", false, true, "New setting"},
             {"mongodb_throw_on_unsupported_query", false, true, "New setting."},
             {"enable_parallel_replicas", false, false, "Parallel replicas with read tasks became the Beta tier feature."},
