#pragma once

#include <chrono>
#include <string_view>
#include <Core/Field.h>
#include <Core/MultiEnum.h>
#include <base/types.h>
#include <Poco/Timespan.h>
#include <Poco/URI.h>

namespace DB
{
namespace ErrorCodes
{
    extern const int BAD_ARGUMENTS;
}

class ReadBuffer;
class WriteBuffer;

struct SettingFieldBase
{
    bool changed = false;
    SettingFieldBase() = default;
    explicit SettingFieldBase(bool changed_) : changed(changed_) { }
    virtual ~SettingFieldBase() = default;

    virtual String toString() const = 0;
    virtual void parseFromString(const String & str) = 0;

    virtual void writeBinary(WriteBuffer & out) const = 0;
    virtual void readBinary(ReadBuffer & in) = 0;

    virtual SettingFieldBase & operator=(const Field & f) = 0;
    virtual explicit operator Field() const = 0;

    virtual std::unique_ptr<SettingFieldBase> clone() const = 0;
};


/** One setting for any type.
  * Stores a value within itself, as well as a flag - whether the value was changed.
  * This is done so that you can send to the remote servers only changed settings (or explicitly specified in the config) values.
  * That is, if the configuration was not specified in the config and was not dynamically changed, it is not sent to the remote server,
  *  and the remote server will use its default value.
  */

template <typename T>
struct SettingFieldNumber : public SettingFieldBase
{
    using Type = T;
<<<<<<< HEAD
=======
    using ValueType = T;

>>>>>>> 5344d701
    Type value;

    SettingFieldNumber(const SettingFieldNumber & o) : SettingFieldBase(o.changed), value(o.value) { }
    explicit SettingFieldNumber(Type x = 0) : value(x) {}
    explicit SettingFieldNumber(const Field & f);

    SettingFieldNumber & operator=(Type x) { value = x; changed = true; return *this; }
    SettingFieldNumber & operator=(const Field & f) override;
    SettingFieldNumber & operator=(const SettingFieldNumber & o)
    {
        if (&o == this)
            return *this;
        value = o.value;
        changed = o.changed;
        return *this;
    }

    std::unique_ptr<SettingFieldBase> clone() const override { return std::make_unique<SettingFieldNumber>(*this); }

    operator Type() const { return value; } /// NOLINT
    explicit operator Field() const override { return value; }

    String toString() const override;
    void parseFromString(const String & str) override;

    void writeBinary(WriteBuffer & out) const override;
    void readBinary(ReadBuffer & in) override;
};

using SettingFieldUInt64 = SettingFieldNumber<UInt64>;
using SettingFieldInt64 = SettingFieldNumber<Int64>;
using SettingFieldUInt32 = SettingFieldNumber<UInt32>;
using SettingFieldInt32 = SettingFieldNumber<Int32>;
using SettingFieldFloat = SettingFieldNumber<float>;
using SettingFieldDouble = SettingFieldNumber<double>;
using SettingFieldBool = SettingFieldNumber<bool>;

/** Wraps any SettingField to support special value 'auto' that can be checked with `is_auto` flag.
  * Note about serialization:
  * The new versions with `SettingsWriteFormat::STRINGS_WITH_FLAGS` serialize values as a string.
  * In legacy SettingsWriteFormat mode, functions `read/writeBinary` would serialize values as a binary, and 'is_auto' would be ignored.
  * It's possible to upgrade settings from regular type to wrapped ones and keep compatibility with old versions,
  * but when serializing 'auto' old version will see binary representation of the default value.
  */
template <typename Base>
struct SettingAutoWrapper final : public SettingFieldBase
{
    constexpr static auto keyword = "auto";
    static bool isAuto(const Field & f) { return f.getType() == Field::Types::String && f.safeGet<const String &>() == keyword; }
    static bool isAuto(const String & str) { return str == keyword; }

    using Type = typename Base::Type;

    Base base;
    bool is_auto = false;

    explicit SettingAutoWrapper() : is_auto(true) {}
    explicit SettingAutoWrapper(Type val) : is_auto(false) { base = Base(val); }
    SettingAutoWrapper(const SettingAutoWrapper & o) : SettingFieldBase(o.changed), base(o.base), is_auto(o.is_auto) { }

    explicit SettingAutoWrapper(const Field & f)
        : is_auto(isAuto(f))
    {
        if (!is_auto)
            base = Base(f);
    }

    SettingAutoWrapper & operator=(const Field & f) override
    {
        changed = true;
        if (is_auto = isAuto(f); !is_auto)
            base = f;
        return *this;
    }

    SettingAutoWrapper & operator=(const SettingAutoWrapper & o)
    {
        if (&o == this)
            return *this;
        changed = o.changed;
        if (is_auto = o.is_auto; !is_auto)
            base = o.base;
        return *this;
    }

    std::unique_ptr<SettingFieldBase> clone() const override { return std::make_unique<SettingAutoWrapper>(*this); }

    explicit operator Field() const override { return is_auto ? Field(keyword) : Field(base); }

    String toString() const override { return is_auto ? keyword : base.toString(); }

    void parseFromString(const String & str) override
    {
        changed = true;
        if (is_auto = isAuto(str); !is_auto)
            base.parseFromString(str);
    }

    void writeBinary(WriteBuffer & out) const override
    {
        if (is_auto)
            Base().writeBinary(out); /// serialize default value
        else
            base.writeBinary(out);
    }

    /*
     * That it is fine to reset `is_auto` here and to use default value in case `is_auto`
     * because settings will be serialized only if changed.
     * If they were changed they were requested to use explicit value instead of `auto`.
     * And so interactions between client-server, and server-server (distributed queries), should be OK.
     */
    void readBinary(ReadBuffer & in) override
    {
        changed = true;
        is_auto = false;
        base.readBinary(in);
    }

    Type valueOr(Type default_value) const { return is_auto ? default_value : base.value; }
};

using SettingFieldBoolAuto = SettingAutoWrapper<SettingFieldBool>;
using SettingFieldUInt64Auto = SettingAutoWrapper<SettingFieldUInt64>;
using SettingFieldInt64Auto = SettingAutoWrapper<SettingFieldInt64>;
using SettingFieldFloatAuto = SettingAutoWrapper<SettingFieldFloat>;
using SettingFieldUInt32Auto = SettingAutoWrapper<SettingFieldUInt32>;
using SettingFieldInt32Auto = SettingAutoWrapper<SettingFieldInt32>;
using SettingFieldDoubleAuto = SettingAutoWrapper<SettingFieldDouble>;

/* Similar to SettingFieldUInt64Auto with small differences to behave like regular UInt64, supported to compatibility.
 * When setting to 'auto' it becomes equal to  the number of processor cores without taking into account SMT.
 * A value of 0 is also treated as 'auto', so 'auto' is parsed and serialized in the same way as 0.
 */
struct SettingFieldMaxThreads final : public SettingFieldBase
{
    bool is_auto;
    UInt64 value;

    explicit SettingFieldMaxThreads(UInt64 x = 0) : is_auto(!x), value(is_auto ? getAuto() : x)  {}
    explicit SettingFieldMaxThreads(const Field & f);
    SettingFieldMaxThreads(const SettingFieldMaxThreads & o) : SettingFieldBase(o.changed), is_auto(o.is_auto), value(o.value) { }

    SettingFieldMaxThreads & operator=(UInt64 x) { is_auto = !x; value = is_auto ? getAuto() : x; changed = true; return *this; }
    SettingFieldMaxThreads & operator=(const Field & f) override;
    SettingFieldMaxThreads & operator=(const SettingFieldMaxThreads & o)
    {
        if (&o == this)
            return *this;
        is_auto = o.is_auto;
        value = o.value;
        changed = o.changed;
        return *this;
    }

    std::unique_ptr<SettingFieldBase> clone() const override { return std::make_unique<SettingFieldMaxThreads>(*this); }

    operator UInt64() const { return value; } /// NOLINT
    explicit operator Field() const override { return value; }

    /// Writes "auto(<number>)" instead of simple "<number>" if `is_auto == true`.
    String toString() const override;
    void parseFromString(const String & str) override;

    void writeBinary(WriteBuffer & out) const override;
    void readBinary(ReadBuffer & in) override;

private:
    static UInt64 getAuto();
};


enum class SettingFieldTimespanUnit : uint8_t
{
    Millisecond,
    Second
};

template <SettingFieldTimespanUnit unit_>
struct SettingFieldTimespan final : public SettingFieldBase
{
    using Unit = SettingFieldTimespanUnit;
    static constexpr Unit unit = unit_;
    static constexpr UInt64 microseconds_per_unit = (unit == SettingFieldTimespanUnit::Millisecond) ? 1000 : 1000000;
    Poco::Timespan value;

    SettingFieldTimespan(const SettingFieldTimespan & o) : SettingFieldBase(o.changed), value(o.value) { }

    explicit SettingFieldTimespan(Poco::Timespan x = {}) : value(x) {}

    template <class Rep, class Period = std::ratio<1>>
    explicit SettingFieldTimespan(const std::chrono::duration<Rep, Period> & x)
        : SettingFieldTimespan(Poco::Timespan{static_cast<Poco::Timespan::TimeDiff>(std::chrono::duration_cast<std::chrono::microseconds>(x).count())}) {}

    explicit SettingFieldTimespan(UInt64 x) : SettingFieldTimespan(Poco::Timespan{static_cast<Poco::Timespan::TimeDiff>(x * microseconds_per_unit)}) {}
    explicit SettingFieldTimespan(const Field & f);

    SettingFieldTimespan & operator =(Poco::Timespan x) { value = x; changed = true; return *this; }

    template <class Rep, class Period = std::ratio<1>>
    SettingFieldTimespan & operator =(const std::chrono::duration<Rep, Period> & x) { *this = Poco::Timespan{static_cast<Poco::Timespan::TimeDiff>(std::chrono::duration_cast<std::chrono::microseconds>(x).count())}; return *this; }

    SettingFieldTimespan & operator =(UInt64 x) { *this = Poco::Timespan{static_cast<Poco::Timespan::TimeDiff>(x * microseconds_per_unit)}; return *this; }
    SettingFieldTimespan & operator=(const Field & f) override;
    SettingFieldTimespan & operator=(const SettingFieldTimespan & o)
    {
        if (&o == this)
            return *this;
        changed = o.changed;
        value = o.value;
        return *this;
    }

    std::unique_ptr<SettingFieldBase> clone() const override { return std::make_unique<SettingFieldTimespan>(*this); }

    operator Poco::Timespan() const { return value; } /// NOLINT

    template <class Rep, class Period = std::ratio<1>>
    operator std::chrono::duration<Rep, Period>() const { return std::chrono::duration_cast<std::chrono::duration<Rep, Period>>(std::chrono::microseconds(value.totalMicroseconds())); } /// NOLINT

    explicit operator UInt64() const { return value.totalMicroseconds() / microseconds_per_unit; }
    explicit operator Field() const override;

    Poco::Timespan::TimeDiff totalMicroseconds() const { return value.totalMicroseconds(); }
    Poco::Timespan::TimeDiff totalMilliseconds() const { return value.totalMilliseconds(); }
    Poco::Timespan::TimeDiff totalSeconds() const { return value.totalSeconds(); }

    String toString() const override;
    void parseFromString(const String & str) override;

    void writeBinary(WriteBuffer & out) const override;
    void readBinary(ReadBuffer & in) override;
};

using SettingFieldSeconds = SettingFieldTimespan<SettingFieldTimespanUnit::Second>;
using SettingFieldMilliseconds = SettingFieldTimespan<SettingFieldTimespanUnit::Millisecond>;


struct SettingFieldString final : public SettingFieldBase
{
    String value;

    explicit SettingFieldString(std::string_view str = {}) : value(str) {}
    explicit SettingFieldString(const String & str) : SettingFieldString(std::string_view{str}) {}
    explicit SettingFieldString(String && str) : value(std::move(str)) {}
    explicit SettingFieldString(const char * str) : SettingFieldString(std::string_view{str}) {}
    explicit SettingFieldString(const Field & f) : SettingFieldString(f.safeGet<const String &>()) {}
    SettingFieldString(const SettingFieldString & o) : SettingFieldBase(o.changed), value(o.value) { }

    SettingFieldString & operator =(std::string_view str) { value = str; changed = true; return *this; }
    SettingFieldString & operator =(const String & str) { *this = std::string_view{str}; return *this; }
    SettingFieldString & operator =(String && str) { value = std::move(str); changed = true; return *this; }
    SettingFieldString & operator =(const char * str) { *this = std::string_view{str}; return *this; }
    SettingFieldString & operator=(const Field & f) override
    {
        *this = f.safeGet<const String &>();
        return *this;
    }
    SettingFieldString & operator=(const SettingFieldString & o)
    {
        if (&o == this)
            return *this;
        value = o.value;
        changed = o.changed;
        return *this;
    }

    std::unique_ptr<SettingFieldBase> clone() const override { return std::make_unique<SettingFieldString>(*this); }

    operator const String &() const { return value; } /// NOLINT
    explicit operator Field() const override { return value; }

    String toString() const override { return value; }
    void parseFromString(const String & str) override { *this = str; }

    void writeBinary(WriteBuffer & out) const override;
    void readBinary(ReadBuffer & in) override;
};

struct SettingFieldMap final : public SettingFieldBase
{
    Map value;

    explicit SettingFieldMap(const Map & map = {}) : value(map) {}
    explicit SettingFieldMap(Map && map) : value(std::move(map)) {}
    explicit SettingFieldMap(const Field & f);
    SettingFieldMap(const SettingFieldMap & o) : SettingFieldBase(o.changed), value(o.value) { }

    SettingFieldMap & operator =(const Map & map) { value = map; changed = true; return *this; }
    SettingFieldMap & operator=(const Field & f) override;
    SettingFieldMap & operator=(const SettingFieldMap & o)
    {
        if (&o == this)
            return *this;
        changed = o.changed;
        value = o.value;
        return *this;
    }

    std::unique_ptr<SettingFieldBase> clone() const override { return std::make_unique<SettingFieldMap>(*this); }

    operator const Map &() const { return value; } /// NOLINT
    explicit operator Field() const override { return value; }

    String toString() const override;
    void parseFromString(const String & str) override;

    void writeBinary(WriteBuffer & out) const override;
    void readBinary(ReadBuffer & in) override;
};

struct SettingFieldChar : public SettingFieldBase
{
    char value;

    explicit SettingFieldChar(char c = '\0') : value(c) {}
    explicit SettingFieldChar(const Field & f);
    SettingFieldChar(const SettingFieldChar & o) : SettingFieldBase(o.changed), value(o.value) { }

    SettingFieldChar & operator =(char c) { value = c; changed = true; return *this; }
    SettingFieldChar & operator=(const Field & f) override;
    SettingFieldChar & operator=(const SettingFieldChar & o)
    {
        if (&o == this)
            return *this;
        value = o.value;
        changed = o.changed;
        return *this;
    }

    std::unique_ptr<SettingFieldBase> clone() const override { return std::make_unique<SettingFieldChar>(*this); }

    operator char() const { return value; } /// NOLINT
    explicit operator Field() const override { return toString(); }

    String toString() const override { return String(&value, 1); }
    void parseFromString(const String & str) override;

    void writeBinary(WriteBuffer & out) const override;
    void readBinary(ReadBuffer & in) override;
};


struct SettingFieldURI final : public SettingFieldBase
{
    Poco::URI value;

    explicit SettingFieldURI(const Poco::URI & uri = {}) : value(uri) {}
    explicit SettingFieldURI(const String & str) : SettingFieldURI(Poco::URI{str}) {}
    explicit SettingFieldURI(const char * str) : SettingFieldURI(Poco::URI{str}) {}
    explicit SettingFieldURI(const Field & f) : SettingFieldURI(f.safeGet<String>()) {}
    SettingFieldURI(const SettingFieldURI & o) : SettingFieldBase(o.changed), value(o.value) { }

    SettingFieldURI & operator =(const Poco::URI & x) { value = x; changed = true; return *this; }
    SettingFieldURI & operator =(const String & str) { *this = Poco::URI{str}; return *this; }
    SettingFieldURI & operator =(const char * str) { *this = Poco::URI{str}; return *this; }
    SettingFieldURI & operator=(const Field & f) override
    {
        *this = f.safeGet<const String &>();
        return *this;
    }
    SettingFieldURI & operator=(const SettingFieldURI & o)
    {
        if (&o == this)
            return *this;
        value = o.value;
        changed = o.changed;
        return *this;
    }

    std::unique_ptr<SettingFieldBase> clone() const override { return std::make_unique<SettingFieldURI>(*this); }

    operator const Poco::URI &() const { return value; } /// NOLINT
    explicit operator String() const { return toString(); }
    explicit operator Field() const override { return toString(); }

    String toString() const override { return value.toString(); }
    void parseFromString(const String & str) override { *this = str; }

    void writeBinary(WriteBuffer & out) const override;
    void readBinary(ReadBuffer & in) override;
};


/** Template class to define enum-based settings.
  * Example of usage:
  *
  * mysettings.h:
  * enum Gender { Male, Female };
  * DECLARE_SETTING_ENUM(SettingFieldGender, Gender)
  *
  * mysettings.cpp:
  * IMPLEMENT_SETTING_ENUM(SettingFieldGender, ErrorCodes::BAD_ARGUMENTS,
  *                        {{"Male", Gender::Male}, {"Female", Gender::Female}})
  */
template <typename EnumT, typename Traits>
struct SettingFieldEnum final : public SettingFieldBase
{
    using EnumType = EnumT;
    using ValueType = EnumT;

    EnumType value;

    explicit SettingFieldEnum(EnumType x = EnumType{0}) : value(x) {}
    explicit SettingFieldEnum(const Field & f) : SettingFieldEnum(Traits::fromString(f.safeGet<const String &>())) {}
    SettingFieldEnum(const SettingFieldEnum & o) : SettingFieldBase(o.changed), value(o.value) { }

    SettingFieldEnum & operator =(EnumType x) { value = x; changed = true; return *this; }
    SettingFieldEnum & operator=(const Field & f) override
    {
        *this = Traits::fromString(f.safeGet<const String &>());
        return *this;
    }
    SettingFieldEnum & operator=(const SettingFieldEnum & o)
    {
        if (&o == this)
            return *this;
        value = o.value;
        changed = o.changed;
        return *this;
    }

    std::unique_ptr<SettingFieldBase> clone() const override { return std::make_unique<SettingFieldEnum>(*this); }

    operator EnumType() const { return value; } /// NOLINT
    explicit operator Field() const override { return toString(); }

    String toString() const override { return Traits::toString(value); }
    void parseFromString(const String & str) override { *this = Traits::fromString(str); }

    void writeBinary(WriteBuffer & out) const override;
    void readBinary(ReadBuffer & in) override;
};

struct SettingFieldEnumHelpers
{
    static void writeBinary(std::string_view str, WriteBuffer & out);
    static String readBinary(ReadBuffer & in);
};

template <typename EnumT, typename Traits>
void SettingFieldEnum<EnumT, Traits>::writeBinary(WriteBuffer & out) const
{
    SettingFieldEnumHelpers::writeBinary(toString(), out);
}

template <typename EnumT, typename Traits>
void SettingFieldEnum<EnumT, Traits>::readBinary(ReadBuffer & in)
{
    *this = Traits::fromString(SettingFieldEnumHelpers::readBinary(in));
}

// Mostly like SettingFieldEnum, but can have multiple enum values (or none) set at once.
template <typename Enum, typename Traits>
struct SettingFieldMultiEnum final : public SettingFieldBase
{
    using EnumType = Enum;
    using ValueType = std::vector<Enum>;

    ValueType value;

    explicit SettingFieldMultiEnum(ValueType v = ValueType{}) : value{v} {}
    explicit SettingFieldMultiEnum(EnumType e) : value{e} {}
    explicit SettingFieldMultiEnum(const Field & f) : value(parseValueFromString(f.safeGet<const String &>())) {}
    SettingFieldMultiEnum(const SettingFieldMultiEnum & o) : SettingFieldBase(o.changed), value(o.value) { }

    operator ValueType() const { return value; } /// NOLINT
    explicit operator Field() const override { return toString(); }
    operator MultiEnum<EnumType>() const /// NOLINT
    {
        MultiEnum<EnumType> res;
        for (const auto & v : value)
            res.set(v);
        return res;
    }

    SettingFieldMultiEnum & operator= (ValueType x) { changed = true; value = x; return *this; }
    SettingFieldMultiEnum & operator=(const Field & x) override
    {
        parseFromString(x.safeGet<const String &>());
        return *this;
    }
    SettingFieldMultiEnum & operator=(const SettingFieldMultiEnum & o)
    {
        if (&o == this)
            return *this;
        changed = o.changed;
        value = o.value;
        return *this;
    }

    std::unique_ptr<SettingFieldBase> clone() const override { return std::make_unique<SettingFieldMultiEnum>(*this); }

    String toString() const override
    {
        static const String separator = ",";
        String result;
        for (const auto & v : value)
        {
            result += Traits::toString(v);
            result += separator;
        }

        if (!result.empty())
            result.erase(result.size() - separator.size());

        return result;
    }
    void parseFromString(const String & str) override { *this = parseValueFromString(str); }

    void writeBinary(WriteBuffer & out) const override;
    void readBinary(ReadBuffer & in) override;

private:
    static ValueType parseValueFromString(const std::string_view str)
    {
        static const String separators=", ";

        ValueType result;
        std::unordered_set<EnumType> values_set;

        //to avoid allocating memory on substr()
        const std::string_view str_view{str};

        auto value_start = str_view.find_first_not_of(separators);
        while (value_start != std::string::npos)
        {
            auto value_end = str_view.find_first_of(separators, value_start + 1);
            if (value_end == std::string::npos)
                value_end = str_view.size();

            auto value = Traits::fromString(str_view.substr(value_start, value_end - value_start));
            /// Deduplicate values
            auto [_, inserted] = values_set.emplace(value);
            if (inserted)
                result.push_back(value);

            value_start = str_view.find_first_not_of(separators, value_end);
        }

        return result;
    }
};

template <typename EnumT, typename Traits>
void SettingFieldMultiEnum<EnumT, Traits>::writeBinary(WriteBuffer & out) const
{
    SettingFieldEnumHelpers::writeBinary(toString(), out);
}

template <typename EnumT, typename Traits>
void SettingFieldMultiEnum<EnumT, Traits>::readBinary(ReadBuffer & in)
{
    parseFromString(SettingFieldEnumHelpers::readBinary(in));
}

/// Setting field for specifying user-defined timezone. It is basically a string, but it needs validation.
struct SettingFieldTimezone final : public SettingFieldBase
{
    String value;

    explicit SettingFieldTimezone(std::string_view str = {}) { validateTimezone(std::string(str)); value = str; }
    explicit SettingFieldTimezone(const String & str) { validateTimezone(str); value = str; }
    explicit SettingFieldTimezone(String && str) { validateTimezone(str); value = std::move(str); }
    explicit SettingFieldTimezone(const char * str) { validateTimezone(str); value = str; }
    explicit SettingFieldTimezone(const Field & f) { const String & str = f.safeGet<const String &>(); validateTimezone(str); value = str; }
    SettingFieldTimezone(const SettingFieldTimezone & o) : SettingFieldBase(o.changed), value(o.value) { }

    SettingFieldTimezone & operator =(std::string_view str) { validateTimezone(std::string(str)); value = str; changed = true; return *this; }
    SettingFieldTimezone & operator =(const String & str) { *this = std::string_view{str}; return *this; }
    SettingFieldTimezone & operator =(String && str) { validateTimezone(str); value = std::move(str); changed = true; return *this; }
    SettingFieldTimezone & operator =(const char * str) { *this = std::string_view{str}; return *this; }
    SettingFieldTimezone & operator=(const Field & f) override
    {
        *this = f.safeGet<const String &>();
        return *this;
    }
    SettingFieldTimezone & operator=(const SettingFieldTimezone & o)
    {
        if (&o == this)
            return *this;
        changed = o.changed;
        value = o.value;
        return *this;
    }

    std::unique_ptr<SettingFieldBase> clone() const override { return std::make_unique<SettingFieldTimezone>(*this); }

    operator const String &() const { return value; } /// NOLINT
    explicit operator Field() const override { return value; }

    String toString() const override { return value; }
    void parseFromString(const String & str) override { *this = str; }

    void writeBinary(WriteBuffer & out) const override;
    void readBinary(ReadBuffer & in) override;

private:
    void validateTimezone(const std::string & tz_str);
};

/// Can keep a value of any type. Used for user-defined settings.
struct SettingFieldCustom final : public SettingFieldBase
{
    Field value;

    explicit SettingFieldCustom(const Field & f = {}) : value(f) {}
    SettingFieldCustom(const SettingFieldCustom & o) : SettingFieldBase(o.changed), value(o.value) { }
    SettingFieldCustom(SettingFieldCustom && o) noexcept : SettingFieldBase(o.changed), value(std::move(o.value)) { }
    SettingFieldCustom & operator=(const Field & f) override
    {
        value = f;
        changed = true;
        return *this;
    }
    SettingFieldCustom & operator=(const SettingFieldCustom & o)
    {
        if (&o == this)
            return *this;
        value = o.value;
        changed = o.changed;
        return *this;
    }

    std::unique_ptr<SettingFieldBase> clone() const override { return std::make_unique<SettingFieldCustom>(*this); }

    explicit operator Field() const override { return value; }

    String toString() const override;
    void parseFromString(const String & str) override;

    void writeBinary(WriteBuffer & out) const override;
    void readBinary(ReadBuffer & in) override;
};

struct SettingFieldNonZeroUInt64 final : public SettingFieldUInt64
{
public:
    explicit SettingFieldNonZeroUInt64(UInt64 x = 1);
    explicit SettingFieldNonZeroUInt64(const Field & f);

    SettingFieldNonZeroUInt64 & operator=(UInt64 x);
    SettingFieldNonZeroUInt64 & operator=(const Field & f) override;

    std::unique_ptr<SettingFieldBase> clone() const override { return std::make_unique<SettingFieldNonZeroUInt64>(*this); }

    void parseFromString(const String & str) override;

private:
    void checkValueNonZero() const;
};

}<|MERGE_RESOLUTION|>--- conflicted
+++ resolved
@@ -49,11 +49,7 @@
 struct SettingFieldNumber : public SettingFieldBase
 {
     using Type = T;
-<<<<<<< HEAD
-=======
     using ValueType = T;
-
->>>>>>> 5344d701
     Type value;
 
     SettingFieldNumber(const SettingFieldNumber & o) : SettingFieldBase(o.changed), value(o.value) { }
