#pragma once

#include <Core/Types.h>
#include <Common/UInt128.h>
#include <Common/TypeList.h>

namespace DB
{

using TypeListNativeNumbers = TypeList<UInt8, UInt16, UInt32, UInt64, Int8, Int16, Int32, Int64, Float32, Float64>;
<<<<<<< HEAD
using TypeListDecimalNumbers = TypeList<Decimal32, Decimal64, Decimal128>;
using TypeListNumbers = typename TypeListConcat<TypeListNativeNumbers, TypeListDecimalNumbers>::Type;

/// Currently separate because UInt128 cannot be used in every context where other numbers can be used.
using TypeListNumbersAndUInt128 = typename AppendToTypeList<UInt128, TypeListNumbers>::Type;
=======
using TypeListDecimalNumbers = TypeList<Decimal32, Decimal64, Decimal128, Decimal256>;
using TypeListNumbers = TypeList<UInt8, UInt16, UInt32, UInt64, bUInt128, bUInt256,
                                 Int8, Int16, Int32, Int64, bInt128, bInt256,
                                 Float32, Float64,
                                 Decimal32, Decimal64, Decimal128, Decimal256>;
>>>>>>> 5ec51530

}<|MERGE_RESOLUTION|>--- conflicted
+++ resolved
@@ -8,18 +8,13 @@
 {
 
 using TypeListNativeNumbers = TypeList<UInt8, UInt16, UInt32, UInt64, Int8, Int16, Int32, Int64, Float32, Float64>;
-<<<<<<< HEAD
-using TypeListDecimalNumbers = TypeList<Decimal32, Decimal64, Decimal128>;
-using TypeListNumbers = typename TypeListConcat<TypeListNativeNumbers, TypeListDecimalNumbers>::Type;
+using TypeListExtendedNumbers = TypeList<bUInt128, bUInt256, bInt128, bInt256>;
+using TypeListDecimalNumbers = TypeList<Decimal32, Decimal64, Decimal128, Decimal256>;
+
+using TypeListGeneralNumbers = typename TypeListConcat<TypeListNativeNumbers, TypeListExtendedNumbers>::Type;
+using TypeListNumbers = typename TypeListConcat<TypeListGeneralNumbers, TypeListDecimalNumbers>::Type;
 
 /// Currently separate because UInt128 cannot be used in every context where other numbers can be used.
 using TypeListNumbersAndUInt128 = typename AppendToTypeList<UInt128, TypeListNumbers>::Type;
-=======
-using TypeListDecimalNumbers = TypeList<Decimal32, Decimal64, Decimal128, Decimal256>;
-using TypeListNumbers = TypeList<UInt8, UInt16, UInt32, UInt64, bUInt128, bUInt256,
-                                 Int8, Int16, Int32, Int64, bInt128, bInt256,
-                                 Float32, Float64,
-                                 Decimal32, Decimal64, Decimal128, Decimal256>;
->>>>>>> 5ec51530
 
 }