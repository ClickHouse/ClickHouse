#include <Access/Common/SQLSecurityDefs.h>
#include <Common/Exception.h>
#include <Core/SettingsEnums.h>
#include <base/EnumReflection.h>

#include <boost/range/adaptor/map.hpp>


namespace DB
{

namespace ErrorCodes
{
    extern const int UNKNOWN_LOAD_BALANCING;
    extern const int UNKNOWN_OVERFLOW_MODE;
    extern const int UNKNOWN_TOTALS_MODE;
    extern const int UNKNOWN_DISTRIBUTED_PRODUCT_MODE;
    extern const int UNKNOWN_JOIN;
    extern const int BAD_ARGUMENTS;
    extern const int UNKNOWN_MYSQL_DATATYPES_SUPPORT_LEVEL;
    extern const int UNKNOWN_UNION;
}

template <typename Type>
constexpr auto getEnumValues()
{
    std::array<std::pair<std::string_view, Type>, magic_enum::enum_count<Type>()> enum_values{};
    size_t index = 0;
    for (auto value : magic_enum::enum_values<Type>())
        enum_values[index++] = std::pair{magic_enum::enum_name(value), value};
    return enum_values;
}

IMPLEMENT_SETTING_ENUM(LoadBalancing, ErrorCodes::UNKNOWN_LOAD_BALANCING,
    {{"random",           LoadBalancing::RANDOM},
     {"nearest_hostname", LoadBalancing::NEAREST_HOSTNAME},
     {"hostname_levenshtein_distance", LoadBalancing::HOSTNAME_LEVENSHTEIN_DISTANCE},
     {"in_order",         LoadBalancing::IN_ORDER},
     {"first_or_random",  LoadBalancing::FIRST_OR_RANDOM},
     {"round_robin",      LoadBalancing::ROUND_ROBIN}})


IMPLEMENT_SETTING_ENUM(JoinStrictness, ErrorCodes::UNKNOWN_JOIN,
    {{"",    JoinStrictness::Unspecified},
     {"ALL", JoinStrictness::All},
     {"ANY", JoinStrictness::Any}})


IMPLEMENT_SETTING_MULTI_ENUM(JoinAlgorithm, ErrorCodes::UNKNOWN_JOIN,
    {{"default",              JoinAlgorithm::DEFAULT},
     {"auto",                 JoinAlgorithm::AUTO},
     {"hash",                 JoinAlgorithm::HASH},
     {"partial_merge",        JoinAlgorithm::PARTIAL_MERGE},
     {"prefer_partial_merge", JoinAlgorithm::PREFER_PARTIAL_MERGE},
     {"parallel_hash",        JoinAlgorithm::PARALLEL_HASH},
     {"direct",               JoinAlgorithm::DIRECT},
     {"full_sorting_merge",   JoinAlgorithm::FULL_SORTING_MERGE},
     {"grace_hash",           JoinAlgorithm::GRACE_HASH}})


IMPLEMENT_SETTING_ENUM(TotalsMode, ErrorCodes::UNKNOWN_TOTALS_MODE,
    {{"before_having",          TotalsMode::BEFORE_HAVING},
     {"after_having_exclusive", TotalsMode::AFTER_HAVING_EXCLUSIVE},
     {"after_having_inclusive", TotalsMode::AFTER_HAVING_INCLUSIVE},
     {"after_having_auto",      TotalsMode::AFTER_HAVING_AUTO}})


IMPLEMENT_SETTING_ENUM(OverflowMode, ErrorCodes::UNKNOWN_OVERFLOW_MODE,
    {{"throw", OverflowMode::THROW},
     {"break", OverflowMode::BREAK}})

IMPLEMENT_SETTING_ENUM(DistributedCacheLogMode, ErrorCodes::BAD_ARGUMENTS,
    {{"nothing", DistributedCacheLogMode::LOG_NOTHING},
     {"on_error", DistributedCacheLogMode::LOG_ON_ERROR},
     {"all", DistributedCacheLogMode::LOG_ALL}})

IMPLEMENT_SETTING_ENUM(DistributedCachePoolBehaviourOnLimit, ErrorCodes::BAD_ARGUMENTS,
    {{"wait", DistributedCachePoolBehaviourOnLimit::WAIT},
     {"allocate_bypassing_pool", DistributedCachePoolBehaviourOnLimit::ALLOCATE_NEW_BYPASSING_POOL}});

IMPLEMENT_SETTING_ENUM(OverflowModeGroupBy, ErrorCodes::UNKNOWN_OVERFLOW_MODE,
    {{"throw", OverflowMode::THROW},
     {"break", OverflowMode::BREAK},
     {"any", OverflowMode::ANY}})


IMPLEMENT_SETTING_ENUM(DistributedProductMode, ErrorCodes::UNKNOWN_DISTRIBUTED_PRODUCT_MODE,
    {{"deny",   DistributedProductMode::DENY},
     {"local",  DistributedProductMode::LOCAL},
     {"global", DistributedProductMode::GLOBAL},
     {"allow",  DistributedProductMode::ALLOW}})


IMPLEMENT_SETTING_ENUM(QueryResultCacheNondeterministicFunctionHandling, ErrorCodes::BAD_ARGUMENTS,
    {{"throw",  QueryResultCacheNondeterministicFunctionHandling::Throw},
     {"save",   QueryResultCacheNondeterministicFunctionHandling::Save},
     {"ignore", QueryResultCacheNondeterministicFunctionHandling::Ignore}})

IMPLEMENT_SETTING_ENUM(QueryResultCacheSystemTableHandling, ErrorCodes::BAD_ARGUMENTS,
    {{"throw",  QueryResultCacheSystemTableHandling::Throw},
     {"save",   QueryResultCacheSystemTableHandling::Save},
     {"ignore", QueryResultCacheSystemTableHandling::Ignore}})

IMPLEMENT_SETTING_ENUM(DateTimeInputFormat, ErrorCodes::BAD_ARGUMENTS,
    {{"basic",       FormatSettings::DateTimeInputFormat::Basic},
     {"best_effort", FormatSettings::DateTimeInputFormat::BestEffort},
     {"best_effort_us", FormatSettings::DateTimeInputFormat::BestEffortUS}})


IMPLEMENT_SETTING_ENUM(DateTimeOutputFormat, ErrorCodes::BAD_ARGUMENTS,
    {{"simple",         FormatSettings::DateTimeOutputFormat::Simple},
     {"iso",            FormatSettings::DateTimeOutputFormat::ISO},
     {"unix_timestamp", FormatSettings::DateTimeOutputFormat::UnixTimestamp}})

IMPLEMENT_SETTING_ENUM(IntervalOutputFormat, ErrorCodes::BAD_ARGUMENTS,
    {{"kusto",     FormatSettings::IntervalOutputFormat::Kusto},
     {"numeric", FormatSettings::IntervalOutputFormat::Numeric}})

IMPLEMENT_SETTING_AUTO_ENUM(LogsLevel, ErrorCodes::BAD_ARGUMENTS)

IMPLEMENT_SETTING_AUTO_ENUM(LogQueriesType, ErrorCodes::BAD_ARGUMENTS)

IMPLEMENT_SETTING_AUTO_ENUM(DefaultDatabaseEngine, ErrorCodes::BAD_ARGUMENTS)

IMPLEMENT_SETTING_AUTO_ENUM(DefaultTableEngine, ErrorCodes::BAD_ARGUMENTS)

IMPLEMENT_SETTING_AUTO_ENUM(CleanDeletedRows, ErrorCodes::BAD_ARGUMENTS)

IMPLEMENT_SETTING_MULTI_ENUM(MySQLDataTypesSupport, ErrorCodes::UNKNOWN_MYSQL_DATATYPES_SUPPORT_LEVEL,
    {{"decimal",    MySQLDataTypesSupport::DECIMAL},
     {"datetime64", MySQLDataTypesSupport::DATETIME64},
     {"date2Date32", MySQLDataTypesSupport::DATE2DATE32},
     {"date2String", MySQLDataTypesSupport::DATE2STRING}})

IMPLEMENT_SETTING_ENUM(SetOperationMode, ErrorCodes::UNKNOWN_UNION,
    {{"",         SetOperationMode::Unspecified},
     {"ALL",      SetOperationMode::ALL},
     {"DISTINCT", SetOperationMode::DISTINCT}})

IMPLEMENT_SETTING_ENUM(DistributedDDLOutputMode, ErrorCodes::BAD_ARGUMENTS,
    {{"none",         DistributedDDLOutputMode::NONE},
     {"throw",    DistributedDDLOutputMode::THROW},
     {"null_status_on_timeout", DistributedDDLOutputMode::NULL_STATUS_ON_TIMEOUT},
     {"throw_only_active", DistributedDDLOutputMode::THROW_ONLY_ACTIVE},
     {"null_status_on_timeout_only_active", DistributedDDLOutputMode::NULL_STATUS_ON_TIMEOUT_ONLY_ACTIVE},
     {"none_only_active", DistributedDDLOutputMode::NONE_ONLY_ACTIVE},
     {"never_throw", DistributedDDLOutputMode::NEVER_THROW}})

IMPLEMENT_SETTING_ENUM(StreamingHandleErrorMode, ErrorCodes::BAD_ARGUMENTS,
    {{"default",      StreamingHandleErrorMode::DEFAULT},
     {"stream",       StreamingHandleErrorMode::STREAM},
     {"dead_letter_queue", StreamingHandleErrorMode::DEAD_LETTER_QUEUE}})

IMPLEMENT_SETTING_ENUM(ShortCircuitFunctionEvaluation, ErrorCodes::BAD_ARGUMENTS,
    {{"enable",          ShortCircuitFunctionEvaluation::ENABLE},
     {"force_enable",    ShortCircuitFunctionEvaluation::FORCE_ENABLE},
     {"disable",         ShortCircuitFunctionEvaluation::DISABLE}})

IMPLEMENT_SETTING_ENUM(TransactionsWaitCSNMode, ErrorCodes::BAD_ARGUMENTS,
    {{"async",          TransactionsWaitCSNMode::ASYNC},
     {"wait",           TransactionsWaitCSNMode::WAIT},
     {"wait_unknown",   TransactionsWaitCSNMode::WAIT_UNKNOWN}})

IMPLEMENT_SETTING_ENUM(CapnProtoEnumComparingMode, ErrorCodes::BAD_ARGUMENTS,
    {{"by_names",   FormatSettings::CapnProtoEnumComparingMode::BY_NAMES},
     {"by_values",  FormatSettings::CapnProtoEnumComparingMode::BY_VALUES},
     {"by_names_case_insensitive", FormatSettings::CapnProtoEnumComparingMode::BY_NAMES_CASE_INSENSITIVE}})

IMPLEMENT_SETTING_AUTO_ENUM(EscapingRule, ErrorCodes::BAD_ARGUMENTS)

IMPLEMENT_SETTING_ENUM(MsgPackUUIDRepresentation, ErrorCodes::BAD_ARGUMENTS,
                       {{"bin", FormatSettings::MsgPackUUIDRepresentation::BIN},
                        {"str", FormatSettings::MsgPackUUIDRepresentation::STR},
                        {"ext", FormatSettings::MsgPackUUIDRepresentation::EXT}})

IMPLEMENT_SETTING_ENUM(Dialect, ErrorCodes::BAD_ARGUMENTS,
    {{"clickhouse", Dialect::clickhouse},
     {"kusto", Dialect::kusto},
     {"prql", Dialect::prql}})

IMPLEMENT_SETTING_ENUM(ParallelReplicasCustomKeyFilterType, ErrorCodes::BAD_ARGUMENTS,
    {{"default", ParallelReplicasCustomKeyFilterType::DEFAULT},
     {"range", ParallelReplicasCustomKeyFilterType::RANGE}})

IMPLEMENT_SETTING_ENUM(AlterUpdateMode, ErrorCodes::BAD_ARGUMENTS,
    {{"heavy", AlterUpdateMode::HEAVY},
     {"lightweight", AlterUpdateMode::LIGHTWEIGHT},
     {"lightweight_force", AlterUpdateMode::LIGHTWEIGHT_FORCE}})

IMPLEMENT_SETTING_ENUM(UpdateParallelMode, ErrorCodes::BAD_ARGUMENTS,
    {{"sync", UpdateParallelMode::SYNC},
     {"async", UpdateParallelMode::ASYNC},
     {"auto", UpdateParallelMode::AUTO}})

IMPLEMENT_SETTING_ENUM(LightweightDeleteMode, ErrorCodes::BAD_ARGUMENTS,
    {{"alter_update", LightweightDeleteMode::ALTER_UPDATE},
     {"lightweight_update", LightweightDeleteMode::LIGHTWEIGHT_UPDATE},
     {"lightweight_update_force", LightweightDeleteMode::LIGHTWEIGHT_UPDATE_FORCE}})

IMPLEMENT_SETTING_ENUM(LightweightMutationProjectionMode, ErrorCodes::BAD_ARGUMENTS,
    {{"throw", LightweightMutationProjectionMode::THROW},
     {"drop", LightweightMutationProjectionMode::DROP},
     {"rebuild", LightweightMutationProjectionMode::REBUILD}})

IMPLEMENT_SETTING_ENUM(DeduplicateMergeProjectionMode, ErrorCodes::BAD_ARGUMENTS,
    {{"ignore", DeduplicateMergeProjectionMode::IGNORE},
     {"throw", DeduplicateMergeProjectionMode::THROW},
     {"drop", DeduplicateMergeProjectionMode::DROP},
     {"rebuild", DeduplicateMergeProjectionMode::REBUILD}})

IMPLEMENT_SETTING_ENUM(ParallelReplicasMode, ErrorCodes::BAD_ARGUMENTS,
    {{"auto", ParallelReplicasMode::AUTO},
     {"read_tasks", ParallelReplicasMode::READ_TASKS},
     {"custom_key_sampling", ParallelReplicasMode::CUSTOM_KEY_SAMPLING},
     {"custom_key_range", ParallelReplicasMode::CUSTOM_KEY_RANGE},
     {"sampling_key", ParallelReplicasMode::SAMPLING_KEY}})

IMPLEMENT_SETTING_AUTO_ENUM(LocalFSReadMethod, ErrorCodes::BAD_ARGUMENTS)

IMPLEMENT_SETTING_ENUM(ParquetVersion, ErrorCodes::BAD_ARGUMENTS,
    {{"1.0",       FormatSettings::ParquetVersion::V1_0},
     {"2.4", FormatSettings::ParquetVersion::V2_4},
     {"2.6", FormatSettings::ParquetVersion::V2_6},
     {"2.latest", FormatSettings::ParquetVersion::V2_LATEST}})

IMPLEMENT_SETTING_ENUM(ParquetCompression, ErrorCodes::BAD_ARGUMENTS,
    {{"none", FormatSettings::ParquetCompression::NONE},
     {"snappy", FormatSettings::ParquetCompression::SNAPPY},
     {"zstd", FormatSettings::ParquetCompression::ZSTD},
     {"gzip", FormatSettings::ParquetCompression::GZIP},
     {"lz4", FormatSettings::ParquetCompression::LZ4},
     {"brotli", FormatSettings::ParquetCompression::BROTLI}})

IMPLEMENT_SETTING_ENUM(ArrowCompression, ErrorCodes::BAD_ARGUMENTS,
    {{"none", FormatSettings::ArrowCompression::NONE},
     {"lz4_frame", FormatSettings::ArrowCompression::LZ4_FRAME},
     {"zstd", FormatSettings::ArrowCompression::ZSTD}})

IMPLEMENT_SETTING_ENUM(ORCCompression, ErrorCodes::BAD_ARGUMENTS,
    {{"none", FormatSettings::ORCCompression::NONE},
     {"snappy", FormatSettings::ORCCompression::SNAPPY},
     {"zstd", FormatSettings::ORCCompression::ZSTD},
     {"zlib", FormatSettings::ORCCompression::ZLIB},
     {"lz4", FormatSettings::ORCCompression::LZ4}})

IMPLEMENT_SETTING_ENUM(ObjectStorageQueueMode, ErrorCodes::BAD_ARGUMENTS,
                       {{"ordered", ObjectStorageQueueMode::ORDERED},
                        {"unordered", ObjectStorageQueueMode::UNORDERED}})

IMPLEMENT_SETTING_ENUM(ObjectStorageQueueAction, ErrorCodes::BAD_ARGUMENTS,
                       {{"keep", ObjectStorageQueueAction::KEEP},
                        {"delete", ObjectStorageQueueAction::DELETE}})

IMPLEMENT_SETTING_ENUM(ExternalCommandStderrReaction, ErrorCodes::BAD_ARGUMENTS,
    {{"none", ExternalCommandStderrReaction::NONE},
     {"log", ExternalCommandStderrReaction::LOG},
     {"log_first", ExternalCommandStderrReaction::LOG_FIRST},
     {"log_last", ExternalCommandStderrReaction::LOG_LAST},
     {"throw", ExternalCommandStderrReaction::THROW}})

IMPLEMENT_SETTING_ENUM(SchemaInferenceMode, ErrorCodes::BAD_ARGUMENTS,
    {{"default", SchemaInferenceMode::DEFAULT},
     {"union", SchemaInferenceMode::UNION}})

IMPLEMENT_SETTING_ENUM(DateTimeOverflowBehavior, ErrorCodes::BAD_ARGUMENTS,
    {{"throw", FormatSettings::DateTimeOverflowBehavior::Throw},
     {"ignore", FormatSettings::DateTimeOverflowBehavior::Ignore},
     {"saturate", FormatSettings::DateTimeOverflowBehavior::Saturate}})

IMPLEMENT_SETTING_ENUM(SQLSecurityType, ErrorCodes::BAD_ARGUMENTS,
    {{"DEFINER", SQLSecurityType::DEFINER},
     {"INVOKER", SQLSecurityType::INVOKER},
     {"NONE", SQLSecurityType::NONE}})

IMPLEMENT_SETTING_ENUM(
    GroupArrayActionWhenLimitReached,
    ErrorCodes::BAD_ARGUMENTS,
    {{"throw", GroupArrayActionWhenLimitReached::THROW}, {"discard", GroupArrayActionWhenLimitReached::DISCARD}})

IMPLEMENT_SETTING_ENUM(
    IdentifierQuotingStyle,
    ErrorCodes::BAD_ARGUMENTS,
    {{"Backticks", IdentifierQuotingStyle::Backticks},
     {"DoubleQuotes", IdentifierQuotingStyle::DoubleQuotes},
     {"BackticksMySQL", IdentifierQuotingStyle::BackticksMySQL}})

IMPLEMENT_SETTING_ENUM(
    IdentifierQuotingRule,
    ErrorCodes::BAD_ARGUMENTS,
    {{"user_display", IdentifierQuotingRule::UserDisplay},
     {"when_necessary", IdentifierQuotingRule::WhenNecessary},
     {"always", IdentifierQuotingRule::Always}})

IMPLEMENT_SETTING_ENUM(
    MergeSelectorAlgorithm,
    ErrorCodes::BAD_ARGUMENTS,
    {{"Simple", MergeSelectorAlgorithm::SIMPLE},
     {"StochasticSimple", MergeSelectorAlgorithm::STOCHASTIC_SIMPLE},
     {"Trivial", MergeSelectorAlgorithm::TRIVIAL}})

IMPLEMENT_SETTING_ENUM(
    DatabaseDataLakeCatalogType,
    ErrorCodes::BAD_ARGUMENTS,
    {{"rest", DatabaseDataLakeCatalogType::ICEBERG_REST},
     {"unity", DatabaseDataLakeCatalogType::UNITY},
     {"glue", DatabaseDataLakeCatalogType::GLUE},
     {"hive", DatabaseDataLakeCatalogType::ICEBERG_HIVE}})

IMPLEMENT_SETTING_ENUM(
    FileCachePolicy,
    ErrorCodes::BAD_ARGUMENTS,
    {{"lru", FileCachePolicy::LRU},
     {"LRU", FileCachePolicy::LRU},
     {"slru", FileCachePolicy::SLRU},
     {"SLRU", FileCachePolicy::SLRU}})

IMPLEMENT_SETTING_ENUM(
    VectorSearchFilterStrategy,
    ErrorCodes::BAD_ARGUMENTS,
    {{"auto", VectorSearchFilterStrategy::AUTO},
     {"prefilter", VectorSearchFilterStrategy::PREFILTER},
     {"postfilter", VectorSearchFilterStrategy::POSTFILTER}})

IMPLEMENT_SETTING_ENUM(
    GeoToH3ArgumentOrder,
    ErrorCodes::BAD_ARGUMENTS,
    {{"lat_lon", GeoToH3ArgumentOrder::LAT_LON},
     {"lon_lat", GeoToH3ArgumentOrder::LON_LAT}})

<<<<<<< HEAD

IMPLEMENT_SETTING_ENUM(
    S3UriStyle,
    ErrorCodes::BAD_ARGUMENTS,
    {{"auto", S3UriStyle::AUTO},
     {"path", S3UriStyle::PATH},
     {"virtual_hosted", S3UriStyle::VIRTUAL_HOSTED}})
=======
IMPLEMENT_SETTING_ENUM(
    SearchOrphanedPartsDisks,
    ErrorCodes::BAD_ARGUMENTS,
    {{"any", SearchOrphanedPartsDisks::ANY},
     {"local", SearchOrphanedPartsDisks::LOCAL},
     {"none", SearchOrphanedPartsDisks::NONE}})
>>>>>>> 212a2470
}<|MERGE_RESOLUTION|>--- conflicted
+++ resolved
@@ -327,20 +327,18 @@
     {{"lat_lon", GeoToH3ArgumentOrder::LAT_LON},
      {"lon_lat", GeoToH3ArgumentOrder::LON_LAT}})
 
-<<<<<<< HEAD
-
 IMPLEMENT_SETTING_ENUM(
     S3UriStyle,
     ErrorCodes::BAD_ARGUMENTS,
     {{"auto", S3UriStyle::AUTO},
      {"path", S3UriStyle::PATH},
      {"virtual_hosted", S3UriStyle::VIRTUAL_HOSTED}})
-=======
+
 IMPLEMENT_SETTING_ENUM(
     SearchOrphanedPartsDisks,
     ErrorCodes::BAD_ARGUMENTS,
     {{"any", SearchOrphanedPartsDisks::ANY},
      {"local", SearchOrphanedPartsDisks::LOCAL},
      {"none", SearchOrphanedPartsDisks::NONE}})
->>>>>>> 212a2470
+
 }