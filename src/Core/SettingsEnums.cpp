#include <Core/SettingsEnums.h>
#include <magic_enum.hpp>


namespace DB
{

namespace ErrorCodes
{
    extern const int UNKNOWN_LOAD_BALANCING;
    extern const int UNKNOWN_OVERFLOW_MODE;
    extern const int UNKNOWN_TOTALS_MODE;
    extern const int UNKNOWN_DISTRIBUTED_PRODUCT_MODE;
    extern const int UNKNOWN_JOIN;
    extern const int BAD_ARGUMENTS;
    extern const int UNKNOWN_MYSQL_DATATYPES_SUPPORT_LEVEL;
    extern const int UNKNOWN_UNION;
}

IMPLEMENT_SETTING_ENUM(LoadBalancing, ErrorCodes::UNKNOWN_LOAD_BALANCING,
    {{"random",           LoadBalancing::RANDOM},
     {"nearest_hostname", LoadBalancing::NEAREST_HOSTNAME},
     {"in_order",         LoadBalancing::IN_ORDER},
     {"first_or_random",  LoadBalancing::FIRST_OR_RANDOM},
     {"round_robin",      LoadBalancing::ROUND_ROBIN}})


IMPLEMENT_SETTING_ENUM(JoinStrictness, ErrorCodes::UNKNOWN_JOIN,
    {{"",    JoinStrictness::Unspecified},
     {"ALL", JoinStrictness::All},
     {"ANY", JoinStrictness::Any}})


IMPLEMENT_SETTING_MULTI_ENUM(JoinAlgorithm, ErrorCodes::UNKNOWN_JOIN,
    {{"default",              JoinAlgorithm::DEFAULT},
     {"auto",                 JoinAlgorithm::AUTO},
     {"hash",                 JoinAlgorithm::HASH},
     {"partial_merge",        JoinAlgorithm::PARTIAL_MERGE},
     {"prefer_partial_merge", JoinAlgorithm::PREFER_PARTIAL_MERGE},
     {"parallel_hash",        JoinAlgorithm::PARALLEL_HASH},
     {"direct",               JoinAlgorithm::DIRECT},
     {"full_sorting_merge",   JoinAlgorithm::FULL_SORTING_MERGE},
     {"grace_hash",           JoinAlgorithm::GRACE_HASH}})


IMPLEMENT_SETTING_ENUM(TotalsMode, ErrorCodes::UNKNOWN_TOTALS_MODE,
    {{"before_having",          TotalsMode::BEFORE_HAVING},
     {"after_having_exclusive", TotalsMode::AFTER_HAVING_EXCLUSIVE},
     {"after_having_inclusive", TotalsMode::AFTER_HAVING_INCLUSIVE},
     {"after_having_auto",      TotalsMode::AFTER_HAVING_AUTO}})


IMPLEMENT_SETTING_ENUM(OverflowMode, ErrorCodes::UNKNOWN_OVERFLOW_MODE,
    {{"throw", OverflowMode::THROW},
     {"break", OverflowMode::BREAK}})


IMPLEMENT_SETTING_ENUM(OverflowModeGroupBy, ErrorCodes::UNKNOWN_OVERFLOW_MODE,
    {{"throw", OverflowMode::THROW},
     {"break", OverflowMode::BREAK},
     {"any", OverflowMode::ANY}})


IMPLEMENT_SETTING_ENUM(DistributedProductMode, ErrorCodes::UNKNOWN_DISTRIBUTED_PRODUCT_MODE,
    {{"deny",   DistributedProductMode::DENY},
     {"local",  DistributedProductMode::LOCAL},
     {"global", DistributedProductMode::GLOBAL},
     {"allow",  DistributedProductMode::ALLOW}})


IMPLEMENT_SETTING_ENUM(DateTimeInputFormat, ErrorCodes::BAD_ARGUMENTS,
    {{"basic",       FormatSettings::DateTimeInputFormat::Basic},
     {"best_effort", FormatSettings::DateTimeInputFormat::BestEffort},
     {"best_effort_us", FormatSettings::DateTimeInputFormat::BestEffortUS}})


IMPLEMENT_SETTING_ENUM(DateTimeOutputFormat, ErrorCodes::BAD_ARGUMENTS,
    {{"simple",         FormatSettings::DateTimeOutputFormat::Simple},
     {"iso",            FormatSettings::DateTimeOutputFormat::ISO},
     {"unix_timestamp", FormatSettings::DateTimeOutputFormat::UnixTimestamp}})

IMPLEMENT_SETTING_AUTO_ENUM(LogsLevel, ErrorCodes::BAD_ARGUMENTS)

IMPLEMENT_SETTING_AUTO_ENUM(LogQueriesType, ErrorCodes::BAD_ARGUMENTS)

IMPLEMENT_SETTING_AUTO_ENUM(DefaultDatabaseEngine, ErrorCodes::BAD_ARGUMENTS)

IMPLEMENT_SETTING_AUTO_ENUM(DefaultTableEngine, ErrorCodes::BAD_ARGUMENTS)

IMPLEMENT_SETTING_AUTO_ENUM(CleanDeletedRows, ErrorCodes::BAD_ARGUMENTS)

IMPLEMENT_SETTING_MULTI_ENUM(MySQLDataTypesSupport, ErrorCodes::UNKNOWN_MYSQL_DATATYPES_SUPPORT_LEVEL,
    {{"decimal",    MySQLDataTypesSupport::DECIMAL},
     {"datetime64", MySQLDataTypesSupport::DATETIME64},
     {"date2Date32", MySQLDataTypesSupport::DATE2DATE32},
     {"date2String", MySQLDataTypesSupport::DATE2STRING}})

IMPLEMENT_SETTING_ENUM(SetOperationMode, ErrorCodes::UNKNOWN_UNION,
    {{"",         SetOperationMode::Unspecified},
     {"ALL",      SetOperationMode::ALL},
     {"DISTINCT", SetOperationMode::DISTINCT}})

IMPLEMENT_SETTING_ENUM(DistributedDDLOutputMode, ErrorCodes::BAD_ARGUMENTS,
    {{"none",         DistributedDDLOutputMode::NONE},
     {"throw",    DistributedDDLOutputMode::THROW},
     {"null_status_on_timeout", DistributedDDLOutputMode::NULL_STATUS_ON_TIMEOUT},
     {"never_throw", DistributedDDLOutputMode::NEVER_THROW}})

IMPLEMENT_SETTING_ENUM(HandleKafkaErrorMode, ErrorCodes::BAD_ARGUMENTS,
    {{"default",      HandleKafkaErrorMode::DEFAULT},
     {"stream",       HandleKafkaErrorMode::STREAM}})

IMPLEMENT_SETTING_ENUM(ShortCircuitFunctionEvaluation, ErrorCodes::BAD_ARGUMENTS,
    {{"enable",          ShortCircuitFunctionEvaluation::ENABLE},
     {"force_enable",    ShortCircuitFunctionEvaluation::FORCE_ENABLE},
     {"disable",         ShortCircuitFunctionEvaluation::DISABLE}})

IMPLEMENT_SETTING_ENUM(TransactionsWaitCSNMode, ErrorCodes::BAD_ARGUMENTS,
    {{"async",          TransactionsWaitCSNMode::ASYNC},
     {"wait",           TransactionsWaitCSNMode::WAIT},
     {"wait_unknown",   TransactionsWaitCSNMode::WAIT_UNKNOWN}})

IMPLEMENT_SETTING_ENUM(CapnProtoEnumComparingMode, ErrorCodes::BAD_ARGUMENTS,
    {{"by_names",   FormatSettings::CapnProtoEnumComparingMode::BY_NAMES},
     {"by_values",  FormatSettings::CapnProtoEnumComparingMode::BY_VALUES},
     {"by_names_case_insensitive", FormatSettings::CapnProtoEnumComparingMode::BY_NAMES_CASE_INSENSITIVE}})

IMPLEMENT_SETTING_AUTO_ENUM(EscapingRule, ErrorCodes::BAD_ARGUMENTS)

IMPLEMENT_SETTING_ENUM(MsgPackUUIDRepresentation, ErrorCodes::BAD_ARGUMENTS,
                       {{"bin", FormatSettings::MsgPackUUIDRepresentation::BIN},
                        {"str", FormatSettings::MsgPackUUIDRepresentation::STR},
                        {"ext", FormatSettings::MsgPackUUIDRepresentation::EXT}})

IMPLEMENT_SETTING_ENUM(Dialect, ErrorCodes::BAD_ARGUMENTS,
    {{"clickhouse", Dialect::clickhouse},
<<<<<<< HEAD
     {"kusto", Dialect::kusto},
     {"prql", Dialect::prql}})
=======
     {"kusto", Dialect::kusto}})
    // FIXME: do not add 'kusto_auto' to the list. Maybe remove it from code completely?
>>>>>>> eb649873

IMPLEMENT_SETTING_ENUM(ParallelReplicasCustomKeyFilterType, ErrorCodes::BAD_ARGUMENTS,
    {{"default", ParallelReplicasCustomKeyFilterType::DEFAULT},
     {"range", ParallelReplicasCustomKeyFilterType::RANGE}})

IMPLEMENT_SETTING_AUTO_ENUM(LocalFSReadMethod, ErrorCodes::BAD_ARGUMENTS)

IMPLEMENT_SETTING_ENUM(ParquetVersion, ErrorCodes::BAD_ARGUMENTS,
    {{"1.0",       FormatSettings::ParquetVersion::V1_0},
     {"2.4", FormatSettings::ParquetVersion::V2_4},
     {"2.6", FormatSettings::ParquetVersion::V2_6},
     {"2.latest", FormatSettings::ParquetVersion::V2_LATEST}})

IMPLEMENT_SETTING_ENUM(ParquetCompression, ErrorCodes::BAD_ARGUMENTS,
    {{"none", FormatSettings::ParquetCompression::NONE},
     {"snappy", FormatSettings::ParquetCompression::SNAPPY},
     {"zstd", FormatSettings::ParquetCompression::ZSTD},
     {"gzip", FormatSettings::ParquetCompression::GZIP},
     {"lz4", FormatSettings::ParquetCompression::LZ4},
     {"brotli", FormatSettings::ParquetCompression::BROTLI}})

IMPLEMENT_SETTING_ENUM(ArrowCompression, ErrorCodes::BAD_ARGUMENTS,
    {{"none", FormatSettings::ArrowCompression::NONE},
     {"lz4_frame", FormatSettings::ArrowCompression::LZ4_FRAME},
     {"zstd", FormatSettings::ArrowCompression::ZSTD}})

IMPLEMENT_SETTING_ENUM(ORCCompression, ErrorCodes::BAD_ARGUMENTS,
    {{"none", FormatSettings::ORCCompression::NONE},
     {"snappy", FormatSettings::ORCCompression::SNAPPY},
     {"zstd", FormatSettings::ORCCompression::ZSTD},
     {"zlib", FormatSettings::ORCCompression::ZLIB},
     {"lz4", FormatSettings::ORCCompression::LZ4}})

}<|MERGE_RESOLUTION|>--- conflicted
+++ resolved
@@ -134,13 +134,10 @@
 
 IMPLEMENT_SETTING_ENUM(Dialect, ErrorCodes::BAD_ARGUMENTS,
     {{"clickhouse", Dialect::clickhouse},
-<<<<<<< HEAD
+     {"kusto", Dialect::kusto},
      {"kusto", Dialect::kusto},
      {"prql", Dialect::prql}})
-=======
-     {"kusto", Dialect::kusto}})
     // FIXME: do not add 'kusto_auto' to the list. Maybe remove it from code completely?
->>>>>>> eb649873
 
 IMPLEMENT_SETTING_ENUM(ParallelReplicasCustomKeyFilterType, ErrorCodes::BAD_ARGUMENTS,
     {{"default", ParallelReplicasCustomKeyFilterType::DEFAULT},
