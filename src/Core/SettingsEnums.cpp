#include <Core/SettingsEnums.h>
#include <magic_enum.hpp>
#include <Access/Common/SQLSecurityDefs.h>


namespace DB
{

namespace ErrorCodes
{
    extern const int UNKNOWN_LOAD_BALANCING;
    extern const int UNKNOWN_OVERFLOW_MODE;
    extern const int UNKNOWN_TOTALS_MODE;
    extern const int UNKNOWN_DISTRIBUTED_PRODUCT_MODE;
    extern const int UNKNOWN_JOIN;
    extern const int BAD_ARGUMENTS;
    extern const int UNKNOWN_MYSQL_DATATYPES_SUPPORT_LEVEL;
    extern const int UNKNOWN_UNION;
}

IMPLEMENT_SETTING_ENUM(LoadBalancing, ErrorCodes::UNKNOWN_LOAD_BALANCING,
    {{"random",           LoadBalancing::RANDOM},
     {"nearest_hostname", LoadBalancing::NEAREST_HOSTNAME},
     {"hostname_levenshtein_distance", LoadBalancing::HOSTNAME_LEVENSHTEIN_DISTANCE},
     {"in_order",         LoadBalancing::IN_ORDER},
     {"first_or_random",  LoadBalancing::FIRST_OR_RANDOM},
     {"round_robin",      LoadBalancing::ROUND_ROBIN}})


IMPLEMENT_SETTING_ENUM(JoinStrictness, ErrorCodes::UNKNOWN_JOIN,
    {{"",    JoinStrictness::Unspecified},
     {"ALL", JoinStrictness::All},
     {"ANY", JoinStrictness::Any}})


IMPLEMENT_SETTING_MULTI_ENUM(JoinAlgorithm, ErrorCodes::UNKNOWN_JOIN,
    {{"default",              JoinAlgorithm::DEFAULT},
     {"auto",                 JoinAlgorithm::AUTO},
     {"hash",                 JoinAlgorithm::HASH},
     {"partial_merge",        JoinAlgorithm::PARTIAL_MERGE},
     {"prefer_partial_merge", JoinAlgorithm::PREFER_PARTIAL_MERGE},
     {"parallel_hash",        JoinAlgorithm::PARALLEL_HASH},
     {"direct",               JoinAlgorithm::DIRECT},
     {"full_sorting_merge",   JoinAlgorithm::FULL_SORTING_MERGE},
     {"grace_hash",           JoinAlgorithm::GRACE_HASH}})


IMPLEMENT_SETTING_ENUM(TotalsMode, ErrorCodes::UNKNOWN_TOTALS_MODE,
    {{"before_having",          TotalsMode::BEFORE_HAVING},
     {"after_having_exclusive", TotalsMode::AFTER_HAVING_EXCLUSIVE},
     {"after_having_inclusive", TotalsMode::AFTER_HAVING_INCLUSIVE},
     {"after_having_auto",      TotalsMode::AFTER_HAVING_AUTO}})


IMPLEMENT_SETTING_ENUM(OverflowMode, ErrorCodes::UNKNOWN_OVERFLOW_MODE,
    {{"throw", OverflowMode::THROW},
     {"break", OverflowMode::BREAK}})


IMPLEMENT_SETTING_ENUM(OverflowModeGroupBy, ErrorCodes::UNKNOWN_OVERFLOW_MODE,
    {{"throw", OverflowMode::THROW},
     {"break", OverflowMode::BREAK},
     {"any", OverflowMode::ANY}})


IMPLEMENT_SETTING_ENUM(DistributedProductMode, ErrorCodes::UNKNOWN_DISTRIBUTED_PRODUCT_MODE,
    {{"deny",   DistributedProductMode::DENY},
     {"local",  DistributedProductMode::LOCAL},
     {"global", DistributedProductMode::GLOBAL},
     {"allow",  DistributedProductMode::ALLOW}})


IMPLEMENT_SETTING_ENUM(QueryCacheNondeterministicFunctionHandling, ErrorCodes::BAD_ARGUMENTS,
    {{"throw",  QueryCacheNondeterministicFunctionHandling::Throw},
     {"save",   QueryCacheNondeterministicFunctionHandling::Save},
     {"ignore", QueryCacheNondeterministicFunctionHandling::Ignore}})


IMPLEMENT_SETTING_ENUM(DateTimeInputFormat, ErrorCodes::BAD_ARGUMENTS,
    {{"basic",       FormatSettings::DateTimeInputFormat::Basic},
     {"best_effort", FormatSettings::DateTimeInputFormat::BestEffort},
     {"best_effort_us", FormatSettings::DateTimeInputFormat::BestEffortUS}})


IMPLEMENT_SETTING_ENUM(DateTimeOutputFormat, ErrorCodes::BAD_ARGUMENTS,
    {{"simple",         FormatSettings::DateTimeOutputFormat::Simple},
     {"iso",            FormatSettings::DateTimeOutputFormat::ISO},
     {"unix_timestamp", FormatSettings::DateTimeOutputFormat::UnixTimestamp}})

IMPLEMENT_SETTING_ENUM(IntervalOutputFormat, ErrorCodes::BAD_ARGUMENTS,
    {{"kusto",     FormatSettings::IntervalOutputFormat::Kusto},
     {"numeric", FormatSettings::IntervalOutputFormat::Numeric}})

IMPLEMENT_SETTING_AUTO_ENUM(LogsLevel, ErrorCodes::BAD_ARGUMENTS)

IMPLEMENT_SETTING_AUTO_ENUM(LogQueriesType, ErrorCodes::BAD_ARGUMENTS)

IMPLEMENT_SETTING_AUTO_ENUM(DefaultDatabaseEngine, ErrorCodes::BAD_ARGUMENTS)

IMPLEMENT_SETTING_AUTO_ENUM(DefaultTableEngine, ErrorCodes::BAD_ARGUMENTS)

IMPLEMENT_SETTING_AUTO_ENUM(CleanDeletedRows, ErrorCodes::BAD_ARGUMENTS)

IMPLEMENT_SETTING_MULTI_ENUM(MySQLDataTypesSupport, ErrorCodes::UNKNOWN_MYSQL_DATATYPES_SUPPORT_LEVEL,
    {{"decimal",    MySQLDataTypesSupport::DECIMAL},
     {"datetime64", MySQLDataTypesSupport::DATETIME64},
     {"date2Date32", MySQLDataTypesSupport::DATE2DATE32},
     {"date2String", MySQLDataTypesSupport::DATE2STRING}})

IMPLEMENT_SETTING_ENUM(SetOperationMode, ErrorCodes::UNKNOWN_UNION,
    {{"",         SetOperationMode::Unspecified},
     {"ALL",      SetOperationMode::ALL},
     {"DISTINCT", SetOperationMode::DISTINCT}})

IMPLEMENT_SETTING_ENUM(DistributedDDLOutputMode, ErrorCodes::BAD_ARGUMENTS,
    {{"none",         DistributedDDLOutputMode::NONE},
     {"throw",    DistributedDDLOutputMode::THROW},
     {"null_status_on_timeout", DistributedDDLOutputMode::NULL_STATUS_ON_TIMEOUT},
     {"throw_only_active", DistributedDDLOutputMode::THROW_ONLY_ACTIVE},
     {"null_status_on_timeout_only_active", DistributedDDLOutputMode::NULL_STATUS_ON_TIMEOUT_ONLY_ACTIVE},
     {"never_throw", DistributedDDLOutputMode::NEVER_THROW}})

IMPLEMENT_SETTING_ENUM(StreamingHandleErrorMode, ErrorCodes::BAD_ARGUMENTS,
    {{"default",      StreamingHandleErrorMode::DEFAULT},
     {"stream",       StreamingHandleErrorMode::STREAM}})

IMPLEMENT_SETTING_ENUM(ShortCircuitFunctionEvaluation, ErrorCodes::BAD_ARGUMENTS,
    {{"enable",          ShortCircuitFunctionEvaluation::ENABLE},
     {"force_enable",    ShortCircuitFunctionEvaluation::FORCE_ENABLE},
     {"disable",         ShortCircuitFunctionEvaluation::DISABLE}})

IMPLEMENT_SETTING_ENUM(TransactionsWaitCSNMode, ErrorCodes::BAD_ARGUMENTS,
    {{"async",          TransactionsWaitCSNMode::ASYNC},
     {"wait",           TransactionsWaitCSNMode::WAIT},
     {"wait_unknown",   TransactionsWaitCSNMode::WAIT_UNKNOWN}})

IMPLEMENT_SETTING_ENUM(CapnProtoEnumComparingMode, ErrorCodes::BAD_ARGUMENTS,
    {{"by_names",   FormatSettings::CapnProtoEnumComparingMode::BY_NAMES},
     {"by_values",  FormatSettings::CapnProtoEnumComparingMode::BY_VALUES},
     {"by_names_case_insensitive", FormatSettings::CapnProtoEnumComparingMode::BY_NAMES_CASE_INSENSITIVE}})

IMPLEMENT_SETTING_AUTO_ENUM(EscapingRule, ErrorCodes::BAD_ARGUMENTS)

IMPLEMENT_SETTING_ENUM(MsgPackUUIDRepresentation, ErrorCodes::BAD_ARGUMENTS,
                       {{"bin", FormatSettings::MsgPackUUIDRepresentation::BIN},
                        {"str", FormatSettings::MsgPackUUIDRepresentation::STR},
                        {"ext", FormatSettings::MsgPackUUIDRepresentation::EXT}})

IMPLEMENT_SETTING_ENUM(Dialect, ErrorCodes::BAD_ARGUMENTS,
    {{"clickhouse", Dialect::clickhouse},
     {"kusto", Dialect::kusto},
     {"prql", Dialect::prql}})


IMPLEMENT_SETTING_ENUM(ParallelReplicasCustomKeyFilterType, ErrorCodes::BAD_ARGUMENTS,
    {{"default", ParallelReplicasCustomKeyFilterType::DEFAULT},
     {"range", ParallelReplicasCustomKeyFilterType::RANGE}})

IMPLEMENT_SETTING_AUTO_ENUM(LocalFSReadMethod, ErrorCodes::BAD_ARGUMENTS)

IMPLEMENT_SETTING_ENUM(ParquetVersion, ErrorCodes::BAD_ARGUMENTS,
    {{"1.0",       FormatSettings::ParquetVersion::V1_0},
     {"2.4", FormatSettings::ParquetVersion::V2_4},
     {"2.6", FormatSettings::ParquetVersion::V2_6},
     {"2.latest", FormatSettings::ParquetVersion::V2_LATEST}})

IMPLEMENT_SETTING_ENUM(ParquetCompression, ErrorCodes::BAD_ARGUMENTS,
    {{"none", FormatSettings::ParquetCompression::NONE},
     {"snappy", FormatSettings::ParquetCompression::SNAPPY},
     {"zstd", FormatSettings::ParquetCompression::ZSTD},
     {"gzip", FormatSettings::ParquetCompression::GZIP},
     {"lz4", FormatSettings::ParquetCompression::LZ4},
     {"brotli", FormatSettings::ParquetCompression::BROTLI}})

IMPLEMENT_SETTING_ENUM(ArrowCompression, ErrorCodes::BAD_ARGUMENTS,
    {{"none", FormatSettings::ArrowCompression::NONE},
     {"lz4_frame", FormatSettings::ArrowCompression::LZ4_FRAME},
     {"zstd", FormatSettings::ArrowCompression::ZSTD}})

IMPLEMENT_SETTING_ENUM(ORCCompression, ErrorCodes::BAD_ARGUMENTS,
    {{"none", FormatSettings::ORCCompression::NONE},
     {"snappy", FormatSettings::ORCCompression::SNAPPY},
     {"zstd", FormatSettings::ORCCompression::ZSTD},
     {"zlib", FormatSettings::ORCCompression::ZLIB},
     {"lz4", FormatSettings::ORCCompression::LZ4}})

IMPLEMENT_SETTING_ENUM(S3QueueMode, ErrorCodes::BAD_ARGUMENTS,
                       {{"ordered", S3QueueMode::ORDERED},
                        {"unordered", S3QueueMode::UNORDERED}})

IMPLEMENT_SETTING_ENUM(S3QueueAction, ErrorCodes::BAD_ARGUMENTS,
                       {{"keep", S3QueueAction::KEEP},
                        {"delete", S3QueueAction::DELETE}})

IMPLEMENT_SETTING_ENUM(ExternalCommandStderrReaction, ErrorCodes::BAD_ARGUMENTS,
    {{"none", ExternalCommandStderrReaction::NONE},
     {"log", ExternalCommandStderrReaction::LOG},
     {"log_first", ExternalCommandStderrReaction::LOG_FIRST},
     {"log_last", ExternalCommandStderrReaction::LOG_LAST},
     {"throw", ExternalCommandStderrReaction::THROW}})

IMPLEMENT_SETTING_ENUM(SchemaInferenceMode, ErrorCodes::BAD_ARGUMENTS,
    {{"default", SchemaInferenceMode::DEFAULT},
     {"union", SchemaInferenceMode::UNION}})

IMPLEMENT_SETTING_ENUM(DateTimeOverflowBehavior, ErrorCodes::BAD_ARGUMENTS,
    {{"throw", FormatSettings::DateTimeOverflowBehavior::Throw},
     {"ignore", FormatSettings::DateTimeOverflowBehavior::Ignore},
     {"saturate", FormatSettings::DateTimeOverflowBehavior::Saturate}})

<<<<<<< HEAD
IMPLEMENT_SETTING_ENUM(CBOStepExecutionMode, ErrorCodes::BAD_ARGUMENTS,
   {{"one_stage", CBOStepExecutionMode::ONE_STAGE},
    {"two_stage", CBOStepExecutionMode::TWO_STAGE},
    {"determined_by_optimizer", CBOStepExecutionMode::DETERMINED_BY_OPTIMIZER}})

=======
IMPLEMENT_SETTING_ENUM(SQLSecurityType, ErrorCodes::BAD_ARGUMENTS,
    {{"DEFINER", SQLSecurityType::DEFINER},
     {"INVOKER", SQLSecurityType::INVOKER},
     {"NONE", SQLSecurityType::NONE}})
>>>>>>> 9a99780d
}<|MERGE_RESOLUTION|>--- conflicted
+++ resolved
@@ -208,16 +208,14 @@
      {"ignore", FormatSettings::DateTimeOverflowBehavior::Ignore},
      {"saturate", FormatSettings::DateTimeOverflowBehavior::Saturate}})
 
-<<<<<<< HEAD
-IMPLEMENT_SETTING_ENUM(CBOStepExecutionMode, ErrorCodes::BAD_ARGUMENTS,
-   {{"one_stage", CBOStepExecutionMode::ONE_STAGE},
-    {"two_stage", CBOStepExecutionMode::TWO_STAGE},
-    {"determined_by_optimizer", CBOStepExecutionMode::DETERMINED_BY_OPTIMIZER}})
-
-=======
 IMPLEMENT_SETTING_ENUM(SQLSecurityType, ErrorCodes::BAD_ARGUMENTS,
     {{"DEFINER", SQLSecurityType::DEFINER},
      {"INVOKER", SQLSecurityType::INVOKER},
      {"NONE", SQLSecurityType::NONE}})
->>>>>>> 9a99780d
+
+IMPLEMENT_SETTING_ENUM(CBOStepExecutionMode, ErrorCodes::BAD_ARGUMENTS,
+                       {{"one_stage", CBOStepExecutionMode::ONE_STAGE},
+                        {"two_stage", CBOStepExecutionMode::TWO_STAGE},
+                        {"determined_by_optimizer", CBOStepExecutionMode::DETERMINED_BY_OPTIMIZER}})
+
 }