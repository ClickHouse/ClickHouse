--- conflicted
+++ resolved
@@ -357,13 +357,12 @@
      {"none", SearchOrphanedPartsDisks::NONE}})
 
 IMPLEMENT_SETTING_ENUM(
-<<<<<<< HEAD
     DecorrelationJoinKind,
     ErrorCodes::BAD_ARGUMENTS,
     {{"left", DecorrelationJoinKind::LEFT},
      {"right", DecorrelationJoinKind::RIGHT}})
 
-=======
+IMPLEMENT_SETTING_ENUM(
     IcebergMetadataLogLevel,
     ErrorCodes::BAD_ARGUMENTS,
     {{"none", IcebergMetadataLogLevel::None},
@@ -372,5 +371,4 @@
      {"manifest_list_entry", IcebergMetadataLogLevel::ManifestListEntry},
      {"manifest_file_metadata", IcebergMetadataLogLevel::ManifestFileMetadata},
      {"manifest_file_entry", IcebergMetadataLogLevel::ManifestFileEntry}})
->>>>>>> b46bdc9a
 }