--- conflicted
+++ resolved
@@ -6894,7 +6894,6 @@
 - 0 - When the second argument is `DateTime64/Date32` the return type will be `DateTime64/Date32` regardless of the time unit in the first argument.
 - 1 - For `Date32` the result is always `Date`. For `DateTime64` the result is `DateTime` for time units `second` and higher.
 )", 0) \
-<<<<<<< HEAD
     DECLARE(Bool, kill_throw_if_noop, true, R"(
 Enables or disables throwing an exception if an [KILL](../../sql-reference/statements/kill.md) query didn't perform a kill.
 
@@ -6906,7 +6905,6 @@
 - 0 — Throwing an exception is disabled.
 )", 0) \
     \
-=======
     DECLARE(Bool, jemalloc_enable_profiler, false, R"(
 Enable jemalloc profiler.
     )", 0) \
@@ -6930,7 +6928,6 @@
     DECLARE(Bool, use_roaring_bitmap_iceberg_positional_deletes, false, R"(
 Use roaring bitmap for iceberg positional deletes.
 )", 0) \
->>>>>>> be402fd1
     /* ####################################################### */ \
     /* ########### START OF EXPERIMENTAL FEATURES ############ */ \
     /* ## ADD PRODUCTION / BETA FEATURES BEFORE THIS BLOCK  ## */ \
