--- conflicted
+++ resolved
@@ -5104,21 +5104,9 @@
     DECLARE(UInt64, distributed_cache_data_packet_ack_window, DistributedCache::ACK_DATA_PACKET_WINDOW, R"(
 Only in ClickHouse Cloud. A window for sending ACK for DataPacket sequence in a single distributed cache read request
 )", 0) \
-<<<<<<< HEAD
-    DECLARE(Bool, distributed_cache_discard_connection_if_unread_data, true, R"(
-Only in ClickHouse Cloud. Discard connection if some data is unread.
-)", 0) \
     DECLARE(Bool, distributed_cache_min_bytes_for_seek, 0, R"(
 Only in ClickHouse Cloud. Minimum number of bytes to do seek in distributed cache.
 )", 0) \
-    DECLARE(Bool, filesystem_cache_enable_background_download_for_metadata_files_in_packed_storage, true, R"(
-Only in ClickHouse Cloud. Wait time to lock cache for space reservation in filesystem cache
-)", 0) \
-    DECLARE(Bool, filesystem_cache_enable_background_download_during_fetch, true, R"(
-Only in ClickHouse Cloud. Wait time to lock cache for space reservation in filesystem cache
-)", 0) \
-=======
->>>>>>> ad31670a
     \
     DECLARE(Bool, parallelize_output_from_storages, true, R"(
 Parallelize output for reading step from storage. It allows parallelization of  query processing right after reading from storage if possible
