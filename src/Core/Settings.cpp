#include <Columns/ColumnArray.h>
#include <Columns/ColumnLowCardinality.h>
#include <Columns/ColumnMap.h>
#include <Columns/ColumnTuple.h>
#include <Core/BaseSettings.h>
#include <Core/BaseSettingsFwdMacrosImpl.h>
#include <Core/BaseSettingsProgramOptions.h>
#include <Core/DistributedCacheDefines.h>
#include <Core/FormatFactorySettings.h>
#include <Core/Settings.h>
#include <Core/SettingsChangesHistory.h>
#include <Core/SettingsEnums.h>
#include <Core/SettingsFields.h>
#include <IO/ReadBufferFromString.h>
#include <IO/S3Defines.h>
#include <Storages/System/MutableColumnsAndConstraints.h>
#include <base/types.h>
#include <Common/NamePrompter.h>
#include <Common/typeid_cast.h>

#include <boost/program_options.hpp>
#include <Poco/Util/AbstractConfiguration.h>
#include <Poco/Util/Application.h>

#include <cstring>

namespace
{
#if !CLICKHOUSE_CLOUD
constexpr UInt64 default_max_size_to_drop = 50000000000lu;
constexpr UInt64 default_distributed_cache_connect_max_tries = 5lu;
constexpr UInt64 default_distributed_cache_read_request_max_tries = 10lu;
constexpr UInt64 default_distributed_cache_credentials_refresh_period_seconds = 5;
constexpr UInt64 default_distributed_cache_connect_backoff_min_ms = 0;
constexpr UInt64 default_distributed_cache_connect_backoff_max_ms = 50;
constexpr UInt64 default_distributed_cache_connect_timeout_ms = 50;
constexpr UInt64 default_distributed_cache_send_timeout_ms = 3000;
constexpr UInt64 default_distributed_cache_receive_timeout_ms = 3000;
constexpr UInt64 default_distributed_cache_tcp_keep_alive_timeout_ms = 2900;
constexpr UInt64 default_distributed_cache_use_clients_cache_for_read = true;
constexpr UInt64 default_distributed_cache_use_clients_cache_for_write = false;
#else
constexpr UInt64 default_max_size_to_drop = 0lu;
constexpr UInt64 default_distributed_cache_connect_max_tries = DistributedCache::DEFAULT_CONNECT_MAX_TRIES;
constexpr UInt64 default_distributed_cache_read_request_max_tries = DistributedCache::DEFAULT_READ_REQUEST_MAX_TRIES;
constexpr UInt64 default_distributed_cache_credentials_refresh_period_seconds = DistributedCache::DEFAULT_CREDENTIALS_REFRESH_PERIOD_SECONDS;
constexpr UInt64 default_distributed_cache_connect_backoff_min_ms = DistributedCache::DEFAULT_CONNECT_BACKOFF_MIN_MS;
constexpr UInt64 default_distributed_cache_connect_backoff_max_ms = DistributedCache::DEFAULT_CONNECT_BACKOFF_MAX_MS;
constexpr UInt64 default_distributed_cache_connect_timeout_ms = DistributedCache::DEFAULT_CONNECT_TIMEOUTS_MS;
constexpr UInt64 default_distributed_cache_send_timeout_ms = DistributedCache::DEFAULT_SEND_TIMEOUT_MS;
constexpr UInt64 default_distributed_cache_receive_timeout_ms = DistributedCache::DEFAULT_RECEIVE_TIMEOUT_MS;
constexpr UInt64 default_distributed_cache_tcp_keep_alive_timeout_ms = DistributedCache::DEFAULT_TCP_KEEP_ALIVE_TIMEOUT_MS;
constexpr UInt64 default_distributed_cache_use_clients_cache_for_read = DistributedCache::DEFAULT_USE_CLIENTS_CACHE_FOR_READ;
constexpr UInt64 default_distributed_cache_use_clients_cache_for_write = DistributedCache::DEFAULT_USE_CLIENTS_CACHE_FOR_WRITE;
#endif
}

namespace DB
{

namespace ErrorCodes
{
    extern const int THERE_IS_NO_PROFILE;
    extern const int NO_ELEMENTS_IN_CONFIG;
    extern const int UNKNOWN_ELEMENT_IN_CONFIG;
    extern const int BAD_ARGUMENTS;
}

/** List of settings: type, name, default value, description, flags
  *
  * This looks rather inconvenient. It is done that way to avoid repeating settings in different places.
  * Note: as an alternative, we could implement settings to be completely dynamic in the form of the map: String -> Field,
  *  but we are not going to do it, because settings are used everywhere as static struct fields.
  *
  * `flags` can include a Tier (BETA | EXPERIMENTAL) and an optional bitwise AND with IMPORTANT.
  * The default (0) means a PRODUCTION ready setting
  *
  * A setting is "IMPORTANT" if it affects the results of queries and can't be ignored by older versions.
  * Tiers:
  * EXPERIMENTAL: The feature is in active development stage. Mostly for developers or for ClickHouse enthusiasts.
  * BETA: There are no known bugs problems in the functionality, but the outcome of using it together with other
  * features/components is unknown and correctness is not guaranteed.
  * PRODUCTION (Default): The feature is safe to use along with other features from the PRODUCTION tier.
  *
  * When adding new or changing existing settings add them to the settings changes history in SettingsChangesHistory.cpp
  * for tracking settings changes in different versions and for special `compatibility` settings to work correctly.
  *
  * The settings in this list are used to autogenerate the markdown documentation. You can find the script which
  * generates the markdown from source here: https://github.com/ClickHouse/clickhouse-docs/blob/main/scripts/settings/autogenerate-settings.sh
  *
  * If a setting has an effect only in ClickHouse Cloud, then please include in the description: "Only has an effect in ClickHouse Cloud."
  */

// clang-format off
#if defined(__CLION_IDE__)
/// CLion freezes for a minute every time it processes this
#define COMMON_SETTINGS(DECLARE, DECLARE_WITH_ALIAS)
#define OBSOLETE_SETTINGS(DECLARE, DECLARE_WITH_ALIAS)
#else
#define COMMON_SETTINGS(DECLARE, DECLARE_WITH_ALIAS) \
    DECLARE(Dialect, dialect, Dialect::clickhouse, R"(
Which dialect will be used to parse query
)", 0)\
    DECLARE(UInt64, min_compress_block_size, 65536, R"(
For [MergeTree](../../engines/table-engines/mergetree-family/mergetree.md) tables. In order to reduce latency when processing queries, a block is compressed when writing the next mark if its size is at least `min_compress_block_size`. By default, 65,536.

The actual size of the block, if the uncompressed data is less than `max_compress_block_size`, is no less than this value and no less than the volume of data for one mark.

Let's look at an example. Assume that `index_granularity` was set to 8192 during table creation.

We are writing a UInt32-type column (4 bytes per value). When writing 8192 rows, the total will be 32 KB of data. Since min_compress_block_size = 65,536, a compressed block will be formed for every two marks.

We are writing a URL column with the String type (average size of 60 bytes per value). When writing 8192 rows, the average will be slightly less than 500 KB of data. Since this is more than 65,536, a compressed block will be formed for each mark. In this case, when reading data from the disk in the range of a single mark, extra data won't be decompressed.

:::note
This is an expert-level setting, and you shouldn't change it if you're just getting started with ClickHouse.
:::
)", 0) \
    DECLARE(UInt64, max_compress_block_size, 1048576, R"(
The maximum size of blocks of uncompressed data before compressing for writing to a table. By default, 1,048,576 (1 MiB). Specifying a smaller block size generally leads to slightly reduced compression ratio, the compression and decompression speed increases slightly due to cache locality, and memory consumption is reduced.

:::note
This is an expert-level setting, and you shouldn't change it if you're just getting started with ClickHouse.
:::

Don't confuse blocks for compression (a chunk of memory consisting of bytes) with blocks for query processing (a set of rows from a table).
)", 0) \
    DECLARE(NonZeroUInt64, max_block_size, DEFAULT_BLOCK_SIZE, R"(
In ClickHouse, data is processed by blocks, which are sets of column parts. The internal processing cycles for a single block are efficient but there are noticeable costs when processing each block.

The `max_block_size` setting indicates the recommended maximum number of rows to include in a single block when loading data from tables. Blocks the size of `max_block_size` are not always loaded from the table: if ClickHouse determines that less data needs to be retrieved, a smaller block is processed.

The block size should not be too small to avoid noticeable costs when processing each block. It should also not be too large to ensure that queries with a LIMIT clause execute quickly after processing the first block. When setting `max_block_size`, the goal should be to avoid consuming too much memory when extracting a large number of columns in multiple threads and to preserve at least some cache locality.
)", 0) \
    DECLARE_WITH_ALIAS(NonZeroUInt64, max_insert_block_size, DEFAULT_INSERT_BLOCK_SIZE, R"(
The maximum size of blocks (in a count of rows) to form for insertion into a table.

This setting controls block formation in format parsing. When the server parses row-based input formats (CSV, TSV, JSONEachRow, etc.) or Values format from any interface (HTTP, clickhouse-client with inline data, gRPC, PostgreSQL wire protocol), it uses this setting to determine when to emit a block.
Note: When using clickhouse-client or clickhouse-local to read from a file, the client itself parses the data and this setting applies on the client side.

A block is emitted when either condition is met:
- Min thresholds (AND): Both min_insert_block_size_rows AND min_insert_block_size_bytes are reached
- Max thresholds (OR): Either max_insert_block_size OR max_insert_block_size_bytes is reached

The default is slightly more than max_block_size. The reason for this is that certain table engines (`*MergeTree`) form a data part on the disk for each inserted block, which is a fairly large entity. Similarly, `*MergeTree` tables sort data during insertion, and a large enough block size allow sorting more data in RAM.

Possible values:
- Positive integer.
)", 0, max_insert_block_size_rows) \
DECLARE(UInt64, max_insert_block_size_bytes, 0, R"(
The maximum size of blocks (in bytes) to form for insertion into a table.

This setting works together with max_insert_block_size_rows and controls block formation in the same context. See max_insert_block_size_rows for detailed information about when and how these settings are applied.

Possible values:
- Positive integer.
- 0 — setting does not participate in block formation.
)", 0) \
DECLARE(UInt64, min_insert_block_size_rows, DEFAULT_INSERT_BLOCK_SIZE, R"(
The minimum size of blocks (in rows) to form for insertion into a table.

This setting controls block formation in two contexts:

1. Format parsing: When the server parses row-based input formats (CSV, TSV, JSONEachRow, etc.) from any interface (HTTP, clickhouse-client with inline data, gRPC, PostgreSQL wire protocol), it uses this setting to determine when to emit a block.
Note: When using clickhouse-client or clickhouse-local to read from a file, the client itself parses the data and this setting applies on the client side.
2. INSERT operations: During INSERT...SELECT queries and when data flows through materialized views, blocks are squashed based on this setting before writing to storage.

A block in format parsing is emitted when either condition is met:
- Min thresholds (AND): Both min_insert_block_size_rows AND min_insert_block_size_bytes are reached
- Max thresholds (OR): Either max_insert_block_size OR max_insert_block_size_bytes is reached

Smaller sized blocks for insert operation are squashed into bigger ones and emitted when one of min_insert_block_size_rows or min_insert_block_size_bytes is met.

Possible values:
- Positive integer.
- 0 — setting does not participate in block formation.
)", 0) \
    DECLARE(UInt64, min_insert_block_size_bytes, (DEFAULT_INSERT_BLOCK_SIZE * 256), R"(
The minimum size of blocks (in bytes) to form for insertion into a table.

This setting works together with min_insert_block_size_rows and controls block formation in the same contexts (format parsing and INSERT operations). See min_insert_block_size_rows for detailed information about when and how these settings are applied.

Possible values:

- Positive integer.
- 0 — setting does not participate in block formation.
)", 0) \
    DECLARE(UInt64, min_insert_block_size_rows_for_materialized_views, 0, R"(
Sets the minimum number of rows in the block which can be inserted into a table by an `INSERT` query. Smaller-sized blocks are squashed into bigger ones. This setting is applied only for blocks inserted into [materialized view](../../sql-reference/statements/create/view.md). By adjusting this setting, you control blocks squashing while pushing to materialized view and avoid excessive memory usage.

Possible values:

- Any positive integer.
- 0 — Squashing disabled.

**See Also**

- [min_insert_block_size_rows](#min_insert_block_size_rows)
)", 0) \
    DECLARE(UInt64, min_insert_block_size_bytes_for_materialized_views, 0, R"(
Sets the minimum number of bytes in the block which can be inserted into a table by an `INSERT` query. Smaller-sized blocks are squashed into bigger ones. This setting is applied only for blocks inserted into [materialized view](../../sql-reference/statements/create/view.md). By adjusting this setting, you control blocks squashing while pushing to materialized view and avoid excessive memory usage.

Possible values:

- Any positive integer.
- 0 — Squashing disabled.

**See also**

- [min_insert_block_size_bytes](#min_insert_block_size_bytes)
)", 0) \
    DECLARE(UInt64, min_external_table_block_size_rows, DEFAULT_INSERT_BLOCK_SIZE, R"(
Squash blocks passed to external table to specified size in rows, if blocks are not big enough.
)", 0) \
    DECLARE(UInt64, min_external_table_block_size_bytes, (DEFAULT_INSERT_BLOCK_SIZE * 256), R"(
Squash blocks passed to the external table to a specified size in bytes, if blocks are not big enough.
)", 0) \
    DECLARE(UInt64, max_joined_block_size_rows, DEFAULT_BLOCK_SIZE, R"(
Maximum block size for JOIN result (if join algorithm supports it). 0 means unlimited.
)", 0) \
    DECLARE(UInt64, max_joined_block_size_bytes, 4_MiB, R"(
Maximum block size in bytes for JOIN result (if join algorithm supports it). 0 means unlimited.
)", 0) \
    DECLARE(UInt64, min_joined_block_size_rows, DEFAULT_BLOCK_SIZE, R"(
Minimum block size in rows for JOIN input and output blocks (if join algorithm supports it). Small blocks will be squashed. 0 means unlimited.
)", 0) \
    DECLARE(UInt64, min_joined_block_size_bytes, 512 * 1024, R"(
Minimum block size in bytes for JOIN input and output blocks (if join algorithm supports it). Small blocks will be squashed. 0 means unlimited.
)", 0) \
    DECLARE(Bool, joined_block_split_single_row, false, R"(
Allow to chunk hash join result by rows corresponding to single row from left table.
This may reduce memory usage in case of row with many matches in right table, but may increase CPU usage.
Note that `max_joined_block_size_rows != 0` is mandatory for this setting to have effect.
The `max_joined_block_size_bytes` combined with this setting is helpful to avoid excessive memory usage in case of skewed data with some large rows having many matches in right table.
)", 0) \
    DECLARE(UInt64, max_insert_threads, 0, R"(
The maximum number of threads to execute the `INSERT SELECT` query.

Possible values:

- 0 (or 1) — `INSERT SELECT` no parallel execution.
- Positive integer. Bigger than 1.

Cloud default value:
- `1` for nodes with 8 GiB memory
- `2` for nodes with 16 GiB memory
- `4` for larger nodes

Parallel `INSERT SELECT` has effect only if the `SELECT` part is executed in parallel, see [`max_threads`](#max_threads) setting.
Higher values will lead to higher memory usage.
)", 0) \
    DECLARE(UInt64, max_insert_delayed_streams_for_parallel_write, 0, R"(
The maximum number of streams (columns) to delay final part flush. Default - auto (100 in case of underlying storage supports parallel write, for example S3 and disabled otherwise)
)", 0) \
    DECLARE(MaxThreads, max_final_threads, 0, R"(
Sets the maximum number of parallel threads for the `SELECT` query data read phase with the [FINAL](/sql-reference/statements/select/from#final-modifier) modifier.

Possible values:

- Positive integer.
- 0 or 1 — Disabled. `SELECT` queries are executed in a single thread.
)", 0) \
    DECLARE(UInt64, max_threads_for_indexes, 0, R"(
The maximum number of threads process indices.
)", 0) \
    DECLARE(MaxThreads, max_threads, 0, R"(
The maximum number of query processing threads, excluding threads for retrieving data from remote servers (see the ['max_distributed_connections'](/operations/settings/settings#max_distributed_connections) parameter).

This parameter applies to threads that perform the same stages of the query processing pipeline in parallel.
For example, when reading from a table, if it is possible to evaluate expressions with functions, filter with `WHERE` and pre-aggregate for `GROUP BY` in parallel using at least 'max_threads' number of threads, then 'max_threads' are used.

For queries that are completed quickly because of a LIMIT, you can set a lower 'max_threads'.
For example, if the necessary number of entries are located in every block and max_threads = 8, then 8 blocks are retrieved, although it would have been enough to read just one.
The smaller the `max_threads` value, the less memory is consumed.

The `max_threads` setting by default matches the number of hardware threads available to ClickHouse.
Without SMT (e.g. Intel HyperThreading), this corresponds to the number of CPU cores.

For ClickHouse Cloud users, the default value will display as `auto(N)` where N matches the vCPU size of your service e.g. 2vCPU/8GiB, 4vCPU/16GiB etc.
See the settings tab in the Cloud console for a list of all service sizes.
)", 0) \
    DECLARE(Bool, use_concurrency_control, true, R"(
Respect the server's concurrency control (see the `concurrent_threads_soft_limit_num` and `concurrent_threads_soft_limit_ratio_to_cores` global server settings). If disabled, it allows using a larger number of threads even if the server is overloaded (not recommended for normal usage, and needed mostly for tests).
)", 0) \
    DECLARE(MaxThreads, max_download_threads, 4, R"(
The maximum number of threads to download data (e.g. for URL engine).
)", 0) \
    DECLARE(MaxThreads, max_parsing_threads, 0, R"(
The maximum number of threads to parse data in input formats that support parallel parsing. By default, it is determined automatically.
)", 0) \
    DECLARE(UInt64, max_download_buffer_size, 10*1024*1024, R"(
The maximal size of buffer for parallel downloading (e.g. for URL engine) per each thread.
)", 0) \
    DECLARE(NonZeroUInt64, max_read_buffer_size, DBMS_DEFAULT_BUFFER_SIZE, R"(
The maximum size of the buffer to read from the filesystem.
)", 0) \
    DECLARE(UInt64, max_read_buffer_size_local_fs, 128*1024, R"(
The maximum size of the buffer to read from local filesystem. If set to 0 then max_read_buffer_size will be used.
)", 0) \
    DECLARE(UInt64, max_read_buffer_size_remote_fs, 0, R"(
The maximum size of the buffer to read from remote filesystem. If set to 0 then max_read_buffer_size will be used.
)", 0) \
    DECLARE(UInt64, max_distributed_connections, 1024, R"(
The maximum number of simultaneous connections with remote servers for distributed processing of a single query to a single Distributed table. We recommend setting a value no less than the number of servers in the cluster.

The following parameters are only used when creating Distributed tables (and when launching a server), so there is no reason to change them at runtime.
)", 0) \
    DECLARE(UInt64, max_query_size, DBMS_DEFAULT_MAX_QUERY_SIZE, R"(
The maximum number of bytes of a query string parsed by the SQL parser.
Data in the VALUES clause of INSERT queries is processed by a separate stream parser (that consumes O(1) RAM) and not affected by this restriction.

:::note
`max_query_size` cannot be set within an SQL query (e.g., `SELECT now() SETTINGS max_query_size=10000`) because ClickHouse needs to allocate a buffer to parse the query, and this buffer size is determined by the `max_query_size` setting, which must be configured before the query is executed.
:::
)", 0) \
    DECLARE(UInt64, interactive_delay, 100000, R"(
The interval in microseconds for checking whether request execution has been canceled and sending the progress.
)", 0) \
    DECLARE(Seconds, connect_timeout, DBMS_DEFAULT_CONNECT_TIMEOUT_SEC, R"(
Connection timeout if there are no replicas.
)", 0) \
    DECLARE(Milliseconds, handshake_timeout_ms, 10000, R"(
Timeout in milliseconds for receiving Hello packet from replicas during handshake.
)", 0) \
    DECLARE(Milliseconds, connect_timeout_with_failover_ms, 1000, R"(
The timeout in milliseconds for connecting to a remote server for a Distributed table engine, if the 'shard' and 'replica' sections are used in the cluster definition.
If unsuccessful, several attempts are made to connect to various replicas.
)", 0) \
    DECLARE(Milliseconds, connect_timeout_with_failover_secure_ms, 1000, R"(
Connection timeout for selecting first healthy replica (for secure connections).
)", 0) \
    DECLARE(Seconds, receive_timeout, DBMS_DEFAULT_RECEIVE_TIMEOUT_SEC, R"(
Timeout for receiving data from the network, in seconds. If no bytes were received in this interval, the exception is thrown. If you set this setting on the client, the 'send_timeout' for the socket will also be set on the corresponding connection end on the server.
)", 0) \
    DECLARE(Seconds, send_timeout, DBMS_DEFAULT_SEND_TIMEOUT_SEC, R"(
Timeout for sending data to the network, in seconds. If a client needs to send some data but is not able to send any bytes in this interval, the exception is thrown. If you set this setting on the client, the 'receive_timeout' for the socket will also be set on the corresponding connection end on the server.
)", 0) \
    DECLARE(Seconds, tcp_keep_alive_timeout, DEFAULT_TCP_KEEP_ALIVE_TIMEOUT /* less than DBMS_DEFAULT_RECEIVE_TIMEOUT_SEC */, R"(
The time in seconds the connection needs to remain idle before TCP starts sending keepalive probes
)", 0) \
    DECLARE(Milliseconds, hedged_connection_timeout_ms, 50, R"(
Connection timeout for establishing connection with replica for Hedged requests
)", 0) \
    DECLARE(Milliseconds, receive_data_timeout_ms, 2000, R"(
Connection timeout for receiving first packet of data or packet with positive progress from replica
)", 0) \
    DECLARE(Bool, use_hedged_requests, true, R"(
Enables hedged requests logic for remote queries. It allows to establish many connections with different replicas for query.
New connection is enabled in case existent connection(s) with replica(s) were not established within `hedged_connection_timeout`
or no data was received within `receive_data_timeout`. Query uses the first connection which send non empty progress packet (or data packet, if `allow_changing_replica_until_first_data_packet`);
other connections are cancelled. Queries with `max_parallel_replicas > 1` are supported.

Enabled by default.

Cloud default value: `1`
)", 0) \
    DECLARE(Bool, allow_changing_replica_until_first_data_packet, false, R"(
If it's enabled, in hedged requests we can start new connection until receiving first data packet even if we have already made some progress
(but progress haven't updated for `receive_data_timeout` timeout), otherwise we disable changing replica after the first time we made progress.
)", 0) \
    DECLARE(Milliseconds, queue_max_wait_ms, 0, R"(
The wait time in the request queue, if the number of concurrent requests exceeds the maximum.
)", 0) \
    DECLARE(Milliseconds, connection_pool_max_wait_ms, 0, R"(
The wait time in milliseconds for a connection when the connection pool is full.

Possible values:

- Positive integer.
- 0 — Infinite timeout.
)", 0) \
    DECLARE(Milliseconds, replace_running_query_max_wait_ms, 5000, R"(
The wait time for running the query with the same `query_id` to finish, when the [replace_running_query](#replace_running_query) setting is active.

Possible values:

- Positive integer.
- 0 — Throwing an exception that does not allow to run a new query if the server already executes a query with the same `query_id`.
)", 0) \
    DECLARE(Milliseconds, kafka_max_wait_ms, 5000, R"(
The wait time in milliseconds for reading messages from [Kafka](/engines/table-engines/integrations/kafka) before retry.

Possible values:

- Positive integer.
- 0 — Infinite timeout.

See also:

- [Apache Kafka](https://kafka.apache.org/)
)", 0) \
    DECLARE(Milliseconds, rabbitmq_max_wait_ms, 5000, R"(
The wait time for reading from RabbitMQ before retry.
)", 0) \
    DECLARE(UInt64, poll_interval, DBMS_DEFAULT_POLL_INTERVAL, R"(
Block at the query wait loop on the server for the specified number of seconds.
)", 0) \
    DECLARE(UInt64, idle_connection_timeout, 3600, R"(
Timeout to close idle TCP connections after specified number of seconds.

Possible values:

- Positive integer (0 - close immediately, after 0 seconds).
)", 0) \
    DECLARE(UInt64, distributed_connections_pool_size, 1024, R"(
The maximum number of simultaneous connections with remote servers for distributed processing of all queries to a single Distributed table. We recommend setting a value no less than the number of servers in the cluster.
)", 0) \
    DECLARE(UInt64, connections_with_failover_max_tries, 3, R"(
The maximum number of connection attempts with each replica for the Distributed table engine.
)", 0) \
    DECLARE(UInt64, s3_strict_upload_part_size, S3::DEFAULT_STRICT_UPLOAD_PART_SIZE, R"(
The exact size of part to upload during multipart upload to S3 (some implementations does not supports variable size parts).
)", 0) \
    DECLARE(UInt64, azure_strict_upload_part_size, 0, R"(
The exact size of part to upload during multipart upload to Azure blob storage.
)", 0) \
    DECLARE(UInt64, azure_max_blocks_in_multipart_upload, 50000, R"(
Maximum number of blocks in multipart upload for Azure.
)", 0) \
    DECLARE(UInt64, s3_min_upload_part_size, S3::DEFAULT_MIN_UPLOAD_PART_SIZE, R"(
The minimum size of part to upload during multipart upload to S3.
)", 0) \
    DECLARE(UInt64, s3_max_upload_part_size, S3::DEFAULT_MAX_UPLOAD_PART_SIZE, R"(
The maximum size of part to upload during multipart upload to S3.
)", 0) \
    DECLARE(UInt64, azure_min_upload_part_size, 16*1024*1024, R"(
The minimum size of part to upload during multipart upload to Azure blob storage.
)", 0) \
    DECLARE(UInt64, azure_max_upload_part_size, 5ull*1024*1024*1024, R"(
The maximum size of part to upload during multipart upload to Azure blob storage.
)", 0) \
    DECLARE(UInt64, s3_upload_part_size_multiply_factor, S3::DEFAULT_UPLOAD_PART_SIZE_MULTIPLY_FACTOR, R"(
Multiply s3_min_upload_part_size by this factor each time s3_multiply_parts_count_threshold parts were uploaded from a single write to S3.
)", 0) \
    DECLARE(UInt64, s3_upload_part_size_multiply_parts_count_threshold, S3::DEFAULT_UPLOAD_PART_SIZE_MULTIPLY_PARTS_COUNT_THRESHOLD, R"(
Each time this number of parts was uploaded to S3, s3_min_upload_part_size is multiplied by s3_upload_part_size_multiply_factor.
)", 0) \
    DECLARE(UInt64, s3_max_part_number, S3::DEFAULT_MAX_PART_NUMBER, R"(
Maximum part number number for s3 upload part.
)", 0) \
    DECLARE(Bool, s3_allow_multipart_copy, true, R"(
Allow multipart copy in S3.
)", 0) \
    DECLARE(UInt64, s3_max_single_operation_copy_size, S3::DEFAULT_MAX_SINGLE_OPERATION_COPY_SIZE, R"(
Maximum size for single-operation copy in s3. This setting is used only if s3_allow_multipart_copy is true.
)", 0) \
    DECLARE(UInt64, azure_upload_part_size_multiply_factor, 2, R"(
Multiply azure_min_upload_part_size by this factor each time azure_multiply_parts_count_threshold parts were uploaded from a single write to Azure blob storage.
)", 0) \
    DECLARE(UInt64, azure_upload_part_size_multiply_parts_count_threshold, 500, R"(
Each time this number of parts was uploaded to Azure blob storage, azure_min_upload_part_size is multiplied by azure_upload_part_size_multiply_factor.
)", 0) \
    DECLARE(UInt64, s3_max_inflight_parts_for_one_file, S3::DEFAULT_MAX_INFLIGHT_PARTS_FOR_ONE_FILE, R"(
The maximum number of a concurrent loaded parts in multipart upload request. 0 means unlimited.
)", 0) \
    DECLARE(UInt64, azure_max_inflight_parts_for_one_file, 20, R"(
The maximum number of a concurrent loaded parts in multipart upload request. 0 means unlimited.
)", 0) \
    DECLARE(UInt64, s3_max_single_part_upload_size, S3::DEFAULT_MAX_SINGLE_PART_UPLOAD_SIZE, R"(
The maximum size of object to upload using singlepart upload to S3.
)", 0) \
    DECLARE(UInt64, azure_max_single_part_upload_size, S3::DEFAULT_MAX_SINGLE_PART_UPLOAD_SIZE, R"(
The maximum size of object to upload using singlepart upload to Azure blob storage.
)", 0)                                                                             \
    DECLARE(UInt64, azure_max_single_part_copy_size, 256*1024*1024, R"(
The maximum size of object to copy using single part copy to Azure blob storage.
)", 0) \
    DECLARE(UInt64, s3_max_single_read_retries, S3::DEFAULT_MAX_SINGLE_READ_TRIES, R"(
The maximum number of retries during single S3 read.
)", 0) \
    DECLARE(UInt64, azure_max_single_read_retries, 4, R"(
The maximum number of retries during single Azure blob storage read.
)", 0) \
    DECLARE(UInt64, azure_max_unexpected_write_error_retries, 4, R"(
The maximum number of retries in case of unexpected errors during Azure blob storage write
)", 0) \
    DECLARE(UInt64, s3_max_unexpected_write_error_retries, S3::DEFAULT_MAX_UNEXPECTED_WRITE_ERROR_RETRIES, R"(
The maximum number of retries in case of unexpected errors during S3 write.
)", 0) \
    DECLARE(UInt64, azure_max_redirects, S3::DEFAULT_MAX_REDIRECTS, R"(
Max number of azure redirects hops allowed.
)", 0) \
    DECLARE(UInt64, azure_max_get_rps, 0, R"(
Limit on Azure GET request per second rate before throttling. Zero means unlimited.
)", 0) \
    DECLARE(UInt64, azure_max_get_burst, 0, R"(
Max number of requests that can be issued simultaneously before hitting request per second limit. By default (0) equals to `azure_max_get_rps`
)", 0) \
    DECLARE(UInt64, azure_max_put_rps, 0, R"(
Limit on Azure PUT request per second rate before throttling. Zero means unlimited.
)", 0) \
    DECLARE(UInt64, azure_max_put_burst, 0, R"(
Max number of requests that can be issued simultaneously before hitting request per second limit. By default (0) equals to `azure_max_put_rps`
)", 0) \
    DECLARE(UInt64, s3_max_connections, S3::DEFAULT_MAX_CONNECTIONS, R"(
The maximum number of connections per server.
)", 0) \
    DECLARE(UInt64, s3_max_get_rps, 0, R"(
Limit on S3 GET request per second rate before throttling. Zero means unlimited.
)", 0) \
    DECLARE(UInt64, s3_max_get_burst, 0, R"(
Max number of requests that can be issued simultaneously before hitting request per second limit. By default (0) equals to `s3_max_get_rps`
)", 0) \
    DECLARE(UInt64, s3_max_put_rps, 0, R"(
Limit on S3 PUT request per second rate before throttling. Zero means unlimited.
)", 0) \
    DECLARE(UInt64, s3_max_put_burst, 0, R"(
Max number of requests that can be issued simultaneously before hitting request per second limit. By default (0) equals to `s3_max_put_rps`
)", 0) \
    DECLARE(UInt64, s3_list_object_keys_size, S3::DEFAULT_LIST_OBJECT_KEYS_SIZE, R"(
Maximum number of files that could be returned in batch by ListObject request
)", 0) \
    DECLARE(Bool, s3_use_adaptive_timeouts, S3::DEFAULT_USE_ADAPTIVE_TIMEOUTS, R"(
When set to `true` than for all s3 requests first two attempts are made with low send and receive timeouts.
When set to `false` than all attempts are made with identical timeouts.
)", 0) \
    DECLARE(Bool, azure_use_adaptive_timeouts, S3::DEFAULT_USE_ADAPTIVE_TIMEOUTS, R"(
When set to `true` than for all azure requests first two attempts are made with low send and receive timeouts.
When set to `false` than all attempts are made with identical timeouts.
)", 0) \
    DECLARE(Bool, s3_slow_all_threads_after_network_error, true, R"(
When set to `true`, all threads executing S3 requests to the same backup endpoint are slowed down
after any single s3 request encounters a retryable network error, such as socket timeout.
When set to `false`, each thread handles S3 request backoff independently of the others.
)", 0) \
    DECLARE(Bool, backup_slow_all_threads_after_retryable_s3_error, false, R"(
When set to `true`, all threads executing S3 requests to the same backup endpoint are slowed down
after any single S3 request encounters a retryable S3 error, such as 'Slow Down'.
When set to `false`, each thread handles s3 request backoff independently of the others.
)", 0) \
    DECLARE(UInt64, azure_list_object_keys_size, 1000, R"(
Maximum number of files that could be returned in batch by ListObject request
)", 0) \
    DECLARE(Bool, s3_truncate_on_insert, false, R"(
Enables or disables truncate before inserts in s3 engine tables. If disabled, an exception will be thrown on insert attempts if an S3 object already exists.

Possible values:
- 0 — `INSERT` query creates a new file or fail if file exists and s3_create_new_file_on_insert is not set.
- 1 — `INSERT` query replaces existing content of the file with the new data.

See more details [here](/integrations/s3#inserting-data).
)", 0) \
    DECLARE(Bool, azure_truncate_on_insert, false, R"(
Enables or disables truncate before insert in azure engine tables.
)", 0) \
    DECLARE(Bool, s3_create_new_file_on_insert, false, R"(
Enables or disables creating a new file on each insert in s3 engine tables. If enabled, on each insert a new S3 object will be created with the key, similar to this pattern:

initial: `data.Parquet.gz` -> `data.1.Parquet.gz` -> `data.2.Parquet.gz`, etc.

Possible values:
- 0 — `INSERT` query creates a new file or fail if file exists and s3_truncate_on_insert is not set.
- 1 — `INSERT` query creates a new file on each insert using suffix (from the second one) if s3_truncate_on_insert is not set.

See more details [here](/integrations/s3#inserting-data).
)", 0) \
    DECLARE(Bool, s3_skip_empty_files, true, R"(
Enables or disables skipping empty files in [S3](../../engines/table-engines/integrations/s3.md) engine tables.

Possible values:
- 0 — `SELECT` throws an exception if empty file is not compatible with requested format.
- 1 — `SELECT` returns empty result for empty file.
)", 0) \
    DECLARE(Bool, azure_create_new_file_on_insert, false, R"(
Enables or disables creating a new file on each insert in azure engine tables
)", 0) \
    DECLARE(Bool, s3_check_objects_after_upload, false, R"(
Check each uploaded object to s3 with head request to be sure that upload was successful
)", 0) \
    DECLARE(Bool, azure_check_objects_after_upload, false, R"(
Check each uploaded object in azure blob storage to be sure that upload was successful
)", 0) \
    DECLARE(Bool, s3_allow_parallel_part_upload, true, R"(
Use multiple threads for s3 multipart upload. It may lead to slightly higher memory usage
)", 0) \
    DECLARE(Bool, azure_allow_parallel_part_upload, true, R"(
Use multiple threads for azure multipart upload.
)", 0) \
    DECLARE(Bool, s3_throw_on_zero_files_match, false, R"(
Throw an error, when ListObjects request cannot match any files
)", 0) \
    DECLARE(Bool, hdfs_throw_on_zero_files_match, false, R"(
Throw an error if matched zero files according to glob expansion rules.

Possible values:
- 1 — `SELECT` throws an exception.
- 0 — `SELECT` returns empty result.
)", 0) \
    DECLARE(Bool, azure_throw_on_zero_files_match, false, R"(
Throw an error if matched zero files according to glob expansion rules.

Possible values:
- 1 — `SELECT` throws an exception.
- 0 — `SELECT` returns empty result.
)", 0) \
    DECLARE(Bool, s3_ignore_file_doesnt_exist, false, R"(
Ignore absence of file if it does not exist when reading certain keys.

Possible values:
- 1 — `SELECT` returns empty result.
- 0 — `SELECT` throws an exception.
)", 0) \
    DECLARE(Bool, hdfs_ignore_file_doesnt_exist, false, R"(
Ignore absence of file if it does not exist when reading certain keys.

Possible values:
- 1 — `SELECT` returns empty result.
- 0 — `SELECT` throws an exception.
)", 0) \
    DECLARE(Bool, azure_ignore_file_doesnt_exist, false, R"(
Ignore absence of file if it does not exist when reading certain keys.

Possible values:
- 1 — `SELECT` returns empty result.
- 0 — `SELECT` throws an exception.
)", 0) \
    DECLARE(UInt64, azure_sdk_max_retries, 10, R"(
Maximum number of retries in azure sdk
)", 0) \
    DECLARE(UInt64, azure_sdk_retry_initial_backoff_ms, 10, R"(
Minimal backoff between retries in azure sdk
)", 0) \
    DECLARE(UInt64, azure_sdk_retry_max_backoff_ms, 1000, R"(
Maximal backoff between retries in azure sdk
)", 0) \
    DECLARE(UInt64, azure_request_timeout_ms, S3::DEFAULT_REQUEST_TIMEOUT_MS, R"(
Idleness timeout for sending and receiving data to/from azure. Fail if a single TCP read or write call blocks for this long.
)", 0) \
    DECLARE(UInt64, azure_connect_timeout_ms, S3::DEFAULT_CONNECT_TIMEOUT_MS, R"(
Connection timeout for host from azure disks.
)", 0) \
    DECLARE(Bool, s3_validate_request_settings, true, R"(
Enables s3 request settings validation.
Possible values:
- 1 — validate settings.
- 0 — do not validate settings.
)", 0) \
    DECLARE(Bool, compatibility_s3_presigned_url_query_in_path, false, R"(
Compatibility: when enabled, folds pre-signed URL query parameters (e.g. X-Amz-*) into the S3 key (legacy behavior),
so '?' acts as a wildcard in the path. When disabled (default), pre-signed URL query parameters are kept in the URL query
to avoid interpreting '?' as a wildcard.
)", 0) \
    DECLARE(Bool, s3_disable_checksum, S3::DEFAULT_DISABLE_CHECKSUM, R"(
Do not calculate a checksum when sending a file to S3. This speeds up writes by avoiding excessive processing passes on a file. It is mostly safe as the data of MergeTree tables is checksummed by ClickHouse anyway, and when S3 is accessed with HTTPS, the TLS layer already provides integrity while transferring through the network. While additional checksums on S3 give defense in depth.
)", 0) \
    DECLARE(UInt64, s3_request_timeout_ms, S3::DEFAULT_REQUEST_TIMEOUT_MS, R"(
Idleness timeout for sending and receiving data to/from S3. Fail if a single TCP read or write call blocks for this long.
)", 0) \
    DECLARE(UInt64, s3_connect_timeout_ms, S3::DEFAULT_CONNECT_TIMEOUT_MS, R"(
Connection timeout for host from s3 disks.
)", 0) \
    DECLARE(Bool, enable_s3_requests_logging, false, R"(
Enable very explicit logging of S3 requests. Makes sense for debug only.
)", 0) \
    DECLARE(String, s3queue_default_zookeeper_path, "/clickhouse/s3queue/", R"(
Default zookeeper path prefix for S3Queue engine
)", 0) \
    DECLARE(Bool, s3queue_migrate_old_metadata_to_buckets, false, R"(
Migrate old metadata structure of S3Queue table to a new one
)", 0) \
    DECLARE(Bool, s3queue_enable_logging_to_s3queue_log, false, R"(
Enable writing to system.s3queue_log. The value can be overwritten per table with table settings
)", 0) \
    DECLARE(Float, s3queue_keeper_fault_injection_probability, 0.0, R"(
Keeper fault injection probability for S3Queue.
)", 0) \
    DECLARE(UInt64, hdfs_replication, 0, R"(
The actual number of replications can be specified when the hdfs file is created.
)", 0) \
    DECLARE(Bool, hdfs_truncate_on_insert, false, R"(
Enables or disables truncation before an insert in hdfs engine tables. If disabled, an exception will be thrown on an attempt to insert if a file in HDFS already exists.

Possible values:
- 0 — `INSERT` query appends new data to the end of the file.
- 1 — `INSERT` query replaces existing content of the file with the new data.
)", 0) \
    DECLARE(Bool, hdfs_create_new_file_on_insert, false, R"(
Enables or disables creating a new file on each insert in HDFS engine tables. If enabled, on each insert a new HDFS file will be created with the name, similar to this pattern:

initial: `data.Parquet.gz` -> `data.1.Parquet.gz` -> `data.2.Parquet.gz`, etc.

Possible values:
- 0 — `INSERT` query appends new data to the end of the file.
- 1 — `INSERT` query creates a new file.
)", 0) \
    DECLARE(Bool, hdfs_skip_empty_files, false, R"(
Enables or disables skipping empty files in [HDFS](../../engines/table-engines/integrations/hdfs.md) engine tables.

Possible values:
- 0 — `SELECT` throws an exception if empty file is not compatible with requested format.
- 1 — `SELECT` returns empty result for empty file.
)", 0) \
    DECLARE(Bool, enable_hdfs_pread, true, R"(
Enable or disables pread for HDFS files. By default, `hdfsPread` is used. If disabled, `hdfsRead` and `hdfsSeek` will be used to read hdfs files.)", 0) \
    DECLARE(Bool, azure_skip_empty_files, false, R"(
Enables or disables skipping empty files in S3 engine.

Possible values:
- 0 — `SELECT` throws an exception if empty file is not compatible with requested format.
- 1 — `SELECT` returns empty result for empty file.
)", 0) \
    DECLARE(ArrowFlightDescriptorType, arrow_flight_request_descriptor_type, ArrowFlightDescriptorType::Path, R"(
Type of descriptor to use for Arrow Flight requests. 'path' sends the dataset name as a path descriptor. 'command' sends a SQL query as a command descriptor (required for Dremio).

Possible values:
- 'path' — Use FlightDescriptor::Path (default, works with most Arrow Flight servers)
- 'command' — Use FlightDescriptor::Command with a SELECT query (required for Dremio)
)", 0) \
    DECLARE(UInt64, hsts_max_age, 0, R"(
Expired time for HSTS. 0 means disable HSTS.
)", 0) \
    DECLARE(Bool, extremes, false, R"(
Whether to count extreme values (the minimums and maximums in columns of a query result). Accepts 0 or 1. By default, 0 (disabled).
For more information, see the section "Extreme values".
)", IMPORTANT) \
    DECLARE(Bool, use_uncompressed_cache, false, R"(
Whether to use a cache of uncompressed blocks. Accepts 0 or 1. By default, 0 (disabled).
Using the uncompressed cache (only for tables in the MergeTree family) can significantly reduce latency and increase throughput when working with a large number of short queries. Enable this setting for users who send frequent short requests. Also pay attention to the [uncompressed_cache_size](/operations/server-configuration-parameters/settings#uncompressed_cache_size) configuration parameter (only set in the config file) – the size of uncompressed cache blocks. By default, it is 8 GiB. The uncompressed cache is filled in as needed and the least-used data is automatically deleted.

For queries that read at least a somewhat large volume of data (one million rows or more), the uncompressed cache is disabled automatically to save space for truly small queries. This means that you can keep the 'use_uncompressed_cache' setting always set to 1.
)", 0) \
    DECLARE(Bool, replace_running_query, false, R"(
When using the HTTP interface, the 'query_id' parameter can be passed. This is any string that serves as the query identifier.
If a query from the same user with the same 'query_id' already exists at this time, the behaviour depends on the 'replace_running_query' parameter.

`0` (default) – Throw an exception (do not allow the query to run if a query with the same 'query_id' is already running).

`1` – Cancel the old query and start running the new one.

Set this parameter to 1 for implementing suggestions for segmentation conditions. After entering the next character, if the old query hasn't finished yet, it should be cancelled.
)", 0) \
    DECLARE(UInt64, max_remote_read_network_bandwidth, 0, R"(
The maximum speed of data exchange over the network in bytes per second for read.
)", 0) \
    DECLARE(UInt64, max_remote_write_network_bandwidth, 0, R"(
The maximum speed of data exchange over the network in bytes per second for write.
)", 0) \
    DECLARE(UInt64, max_local_read_bandwidth, 0, R"(
The maximum speed of local reads in bytes per second.
)", 0) \
    DECLARE(UInt64, max_local_write_bandwidth, 0, R"(
The maximum speed of local writes in bytes per second.
)", 0) \
    DECLARE(Bool, stream_like_engine_allow_direct_select, false, R"(
Allow direct SELECT query for Kafka, RabbitMQ, FileLog, Redis Streams, S3Queue, AzureQueue and NATS engines. In case there are attached materialized views, SELECT query is not allowed even if this setting is enabled.
If there are no attached materialized views, enabling this setting allows to read data. Be aware that usually the read data is removed from the queue. In order to avoid removing read data the related engine settings should be configured properly.
)", 0) \
    DECLARE(String, stream_like_engine_insert_queue, "", R"(
When stream-like engine reads from multiple queues, the user will need to select one queue to insert into when writing. Used by Redis Streams and NATS.
)", 0) \
    DECLARE(Bool, dictionary_validate_primary_key_type, false, R"(
Validate primary key type for dictionaries. By default id type for simple layouts will be implicitly converted to UInt64.
)", 0) \
    DECLARE(Bool, distributed_insert_skip_read_only_replicas, false, R"(
Enables skipping read-only replicas for INSERT queries into Distributed.

Possible values:

- 0 — INSERT was as usual, if it will go to read-only replica it will fail
- 1 — Initiator will skip read-only replicas before sending data to shards.
)", 0) \
    DECLARE_WITH_ALIAS(Bool, distributed_foreground_insert, false, R"(
Enables or disables synchronous data insertion into a [Distributed](/engines/table-engines/special/distributed) table.

By default, when inserting data into a `Distributed` table, the ClickHouse server sends data to cluster nodes in background mode. When `distributed_foreground_insert=1`, the data is processed synchronously, and the `INSERT` operation succeeds only after all the data is saved on all shards (at least one replica for each shard if `internal_replication` is true).

Possible values:

- `0` — Data is inserted in background mode.
- `1` — Data is inserted in synchronous mode.

Cloud default value: `0`.

**See Also**

- [Distributed Table Engine](/engines/table-engines/special/distributed)
- [Managing Distributed Tables](/sql-reference/statements/system#managing-distributed-tables)
)", 0, insert_distributed_sync) \
    DECLARE_WITH_ALIAS(UInt64, distributed_background_insert_timeout, 0, R"(
Timeout for insert query into distributed. Setting is used only with insert_distributed_sync enabled. Zero value means no timeout.
)", 0, insert_distributed_timeout) \
    DECLARE_WITH_ALIAS(Milliseconds, distributed_background_insert_sleep_time_ms, 100, R"(
Base interval for the [Distributed](../../engines/table-engines/special/distributed.md) table engine to send data. The actual interval grows exponentially in the event of errors.

Possible values:

- A positive integer number of milliseconds.
)", 0, distributed_directory_monitor_sleep_time_ms) \
    DECLARE_WITH_ALIAS(Milliseconds, distributed_background_insert_max_sleep_time_ms, 30000, R"(
Maximum interval for the [Distributed](../../engines/table-engines/special/distributed.md) table engine to send data. Limits exponential growth of the interval set in the [distributed_background_insert_sleep_time_ms](#distributed_background_insert_sleep_time_ms) setting.

Possible values:

- A positive integer number of milliseconds.
)", 0, distributed_directory_monitor_max_sleep_time_ms) \
    DECLARE_WITH_ALIAS(Bool, distributed_background_insert_batch, false, R"(
Enables/disables inserted data sending in batches.

When batch sending is enabled, the [Distributed](../../engines/table-engines/special/distributed.md) table engine tries to send multiple files of inserted data in one operation instead of sending them separately. Batch sending improves cluster performance by better-utilizing server and network resources.

Possible values:

- 1 — Enabled.
- 0 — Disabled.
)", 0, distributed_directory_monitor_batch_inserts) \
    DECLARE_WITH_ALIAS(Bool, distributed_background_insert_split_batch_on_failure, false, R"(
Enables/disables splitting batches on failures.

Sometimes sending particular batch to the remote shard may fail, because of some complex pipeline after (i.e. `MATERIALIZED VIEW` with `GROUP BY`) due to `Memory limit exceeded` or similar errors. In this case, retrying will not help (and this will stuck distributed sends for the table) but sending files from that batch one by one may succeed INSERT.

So installing this setting to `1` will disable batching for such batches (i.e. temporary disables `distributed_background_insert_batch` for failed batches).

Possible values:

- 1 — Enabled.
- 0 — Disabled.

:::note
This setting also affects broken batches (that may appears because of abnormal server (machine) termination and no `fsync_after_insert`/`fsync_directories` for [Distributed](../../engines/table-engines/special/distributed.md) table engine).
:::

:::note
You should not rely on automatic batch splitting, since this may hurt performance.
:::
)", 0, distributed_directory_monitor_split_batch_on_failure) \
    \
    DECLARE(Bool, optimize_move_to_prewhere, true, R"(
Enables or disables automatic [PREWHERE](../../sql-reference/statements/select/prewhere.md) optimization in [SELECT](../../sql-reference/statements/select/index.md) queries.

Works only for [*MergeTree](../../engines/table-engines/mergetree-family/index.md) tables.

Possible values:

- 0 — Automatic `PREWHERE` optimization is disabled.
- 1 — Automatic `PREWHERE` optimization is enabled.
)", 0) \
    DECLARE(Bool, optimize_move_to_prewhere_if_final, false, R"(
Enables or disables automatic [PREWHERE](../../sql-reference/statements/select/prewhere.md) optimization in [SELECT](../../sql-reference/statements/select/index.md) queries with [FINAL](/sql-reference/statements/select/from#final-modifier) modifier.

Works only for [*MergeTree](../../engines/table-engines/mergetree-family/index.md) tables.

Possible values:

- 0 — Automatic `PREWHERE` optimization in `SELECT` queries with `FINAL` modifier is disabled.
- 1 — Automatic `PREWHERE` optimization in `SELECT` queries with `FINAL` modifier is enabled.

**See Also**

- [optimize_move_to_prewhere](#optimize_move_to_prewhere) setting
)", 0) \
    DECLARE(Bool, move_all_conditions_to_prewhere, true, R"(
Move all viable conditions from WHERE to PREWHERE
)", 0) \
    DECLARE(Bool, enable_multiple_prewhere_read_steps, true, R"(
Move more conditions from WHERE to PREWHERE and do reads from disk and filtering in multiple steps if there are multiple conditions combined with AND
)", 0) \
    DECLARE(Bool, move_primary_key_columns_to_end_of_prewhere, true, R"(
Move PREWHERE conditions containing primary key columns to the end of AND chain. It is likely that these conditions are taken into account during primary key analysis and thus will not contribute a lot to PREWHERE filtering.
)", 0) \
    DECLARE(Bool, allow_reorder_prewhere_conditions, true, R"(
When moving conditions from WHERE to PREWHERE, allow reordering them to optimize filtering
)", 0) \
    \
    DECLARE_WITH_ALIAS(UInt64, alter_sync, 1, R"(
Allows to set up waiting for actions to be executed on replicas by [ALTER](../../sql-reference/statements/alter/index.md), [OPTIMIZE](../../sql-reference/statements/optimize.md) or [TRUNCATE](../../sql-reference/statements/truncate.md) queries.

Possible values:

- `0` — Do not wait.
- `1` — Wait for own execution.
- `2` — Wait for everyone.

Cloud default value: `1`.

:::note
`alter_sync` is applicable to `Replicated` tables only, it does nothing to alters of not `Replicated` tables.
:::
)", 0, replication_alter_partitions_sync) \
    DECLARE(Int64, replication_wait_for_inactive_replica_timeout, 120, R"(
Specifies how long (in seconds) to wait for inactive replicas to execute [`ALTER`](../../sql-reference/statements/alter/index.md), [`OPTIMIZE`](../../sql-reference/statements/optimize.md) or [`TRUNCATE`](../../sql-reference/statements/truncate.md) queries.

Possible values:

- `0` — Do not wait.
- Negative integer — Wait for unlimited time.
- Positive integer — The number of seconds to wait.
)", 0) \
    DECLARE(Bool, alter_move_to_space_execute_async, false, R"(
Execute ALTER TABLE MOVE ... TO [DISK|VOLUME] asynchronously
)", 0) \
    \
    DECLARE(LoadBalancing, load_balancing, LoadBalancing::RANDOM, R"(
Specifies the algorithm of replicas selection that is used for distributed query processing.

ClickHouse supports the following algorithms of choosing replicas:

- [Random](#load_balancing-random) (by default)
- [Nearest hostname](#load_balancing-nearest_hostname)
- [Hostname levenshtein distance](#load_balancing-hostname_levenshtein_distance)
- [In order](#load_balancing-in_order)
- [First or random](#load_balancing-first_or_random)
- [Round robin](#load_balancing-round_robin)

See also:

- [distributed_replica_max_ignored_errors](#distributed_replica_max_ignored_errors)

### Random (by Default) {#load_balancing-random}

```sql
load_balancing = random
```

The number of errors is counted for each replica. The query is sent to the replica with the fewest errors, and if there are several of these, to anyone of them.
Disadvantages: Server proximity is not accounted for; if the replicas have different data, you will also get different data.

### Nearest Hostname {#load_balancing-nearest_hostname}

```sql
load_balancing = nearest_hostname
```

The number of errors is counted for each replica. Every 5 minutes, the number of errors is integrally divided by 2. Thus, the number of errors is calculated for a recent time with exponential smoothing. If there is one replica with a minimal number of errors (i.e. errors occurred recently on the other replicas), the query is sent to it. If there are multiple replicas with the same minimal number of errors, the query is sent to the replica with a hostname that is most similar to the server's hostname in the config file (for the number of different characters in identical positions, up to the minimum length of both hostnames).

For instance, example01-01-1 and example01-01-2 are different in one position, while example01-01-1 and example01-02-2 differ in two places.
This method might seem primitive, but it does not require external data about network topology, and it does not compare IP addresses, which would be complicated for our IPv6 addresses.

Thus, if there are equivalent replicas, the closest one by name is preferred.
We can also assume that when sending a query to the same server, in the absence of failures, a distributed query will also go to the same servers. So even if different data is placed on the replicas, the query will return mostly the same results.

### Hostname levenshtein distance {#load_balancing-hostname_levenshtein_distance}

```sql
load_balancing = hostname_levenshtein_distance
```

Just like `nearest_hostname`, but it compares hostname in a [levenshtein distance](https://en.wikipedia.org/wiki/Levenshtein_distance) manner. For example:

```text
example-clickhouse-0-0 ample-clickhouse-0-0
1

example-clickhouse-0-0 example-clickhouse-1-10
2

example-clickhouse-0-0 example-clickhouse-12-0
3
```

### In Order {#load_balancing-in_order}

```sql
load_balancing = in_order
```

Replicas with the same number of errors are accessed in the same order as they are specified in the configuration.
This method is appropriate when you know exactly which replica is preferable.

### First or Random {#load_balancing-first_or_random}

```sql
load_balancing = first_or_random
```

This algorithm chooses the first replica in the set or a random replica if the first is unavailable. It's effective in cross-replication topology setups, but useless in other configurations.

The `first_or_random` algorithm solves the problem of the `in_order` algorithm. With `in_order`, if one replica goes down, the next one gets a double load while the remaining replicas handle the usual amount of traffic. When using the `first_or_random` algorithm, the load is evenly distributed among replicas that are still available.

It's possible to explicitly define what the first replica is by using the setting `load_balancing_first_offset`. This gives more control to rebalance query workloads among replicas.

### Round Robin {#load_balancing-round_robin}

```sql
load_balancing = round_robin
```

This algorithm uses a round-robin policy across replicas with the same number of errors (only the queries with `round_robin` policy is accounted).
)", 0) \
    DECLARE(UInt64, load_balancing_first_offset, 0, R"(
Which replica to preferably send a query when FIRST_OR_RANDOM load balancing strategy is used.
)", 0) \
    \
    DECLARE(TotalsMode, totals_mode, TotalsMode::AFTER_HAVING_EXCLUSIVE, R"(
How to calculate TOTALS when HAVING is present, as well as when max_rows_to_group_by and group_by_overflow_mode = 'any' are present.
See the section "WITH TOTALS modifier".
)", IMPORTANT) \
    DECLARE(Float, totals_auto_threshold, 0.5, R"(
The threshold for `totals_mode = 'auto'`.
See the section "WITH TOTALS modifier".
)", 0) \
    \
    DECLARE(Bool, allow_suspicious_low_cardinality_types, false, R"(
Allows or restricts using [LowCardinality](../../sql-reference/data-types/lowcardinality.md) with data types with fixed size of 8 bytes or less: numeric data types and `FixedString(8_bytes_or_less)`.

For small fixed values using of `LowCardinality` is usually inefficient, because ClickHouse stores a numeric index for each row. As a result:

- Disk space usage can rise.
- RAM consumption can be higher, depending on a dictionary size.
- Some functions can work slower due to extra coding/encoding operations.

Merge times in [MergeTree](../../engines/table-engines/mergetree-family/mergetree.md)-engine tables can grow due to all the reasons described above.

Possible values:

- 1 — Usage of `LowCardinality` is not restricted.
- 0 — Usage of `LowCardinality` is restricted.
)", 0) \
    DECLARE(Bool, allow_suspicious_fixed_string_types, false, R"(
In CREATE TABLE statement allows creating columns of type FixedString(n) with n > 256. FixedString with length >= 256 is suspicious and most likely indicates a misuse
)", 0) \
    DECLARE(Bool, allow_suspicious_indices, false, R"(
Reject primary/secondary indexes and sorting keys with identical expressions
)", 0) \
    DECLARE(Bool, allow_suspicious_ttl_expressions, false, R"(
Reject TTL expressions that don't depend on any of table's columns. It indicates a user error most of the time.
)", 0) \
    DECLARE(Bool, allow_suspicious_variant_types, false, R"(
In CREATE TABLE statement allows specifying Variant type with similar variant types (for example, with different numeric or date types). Enabling this setting may introduce some ambiguity when working with values with similar types.
)", 0) \
    DECLARE(Bool, allow_suspicious_primary_key, false, R"(
Allow suspicious `PRIMARY KEY`/`ORDER BY` for MergeTree (i.e. SimpleAggregateFunction).
)", 0) \
    DECLARE(Bool, allow_suspicious_types_in_group_by, false, R"(
Allows or restricts using [Variant](../../sql-reference/data-types/variant.md) and [Dynamic](../../sql-reference/data-types/dynamic.md) types in GROUP BY keys.
)", 0) \
    DECLARE(Bool, allow_suspicious_types_in_order_by, false, R"(
Allows or restricts using [Variant](../../sql-reference/data-types/variant.md) and [Dynamic](../../sql-reference/data-types/dynamic.md) types in ORDER BY keys.
)", 0) \
    DECLARE(Bool, compile_expressions, true, R"(
Compile some scalar functions and operators to native code.
)", 0) \
    DECLARE(UInt64, min_count_to_compile_expression, 3, R"(
Minimum count of executing same expression before it is get compiled.
)", 0) \
    DECLARE(Bool, compile_aggregate_expressions, true, R"(
Enables or disables JIT-compilation of aggregate functions to native code. Enabling this setting can improve the performance.

Possible values:

- 0 — Aggregation is done without JIT compilation.
- 1 — Aggregation is done using JIT compilation.

**See Also**

- [min_count_to_compile_aggregate_expression](#min_count_to_compile_aggregate_expression)
)", 0) \
    DECLARE(UInt64, min_count_to_compile_aggregate_expression, 3, R"(
The minimum number of identical aggregate expressions to start JIT-compilation. Works only if the [compile_aggregate_expressions](#compile_aggregate_expressions) setting is enabled.

Possible values:

- Positive integer.
- 0 — Identical aggregate expressions are always JIT-compiled.
)", 0) \
    DECLARE(Bool, compile_sort_description, true, R"(
Compile sort description to native code.
)", 0) \
    DECLARE(UInt64, min_count_to_compile_sort_description, 3, R"(
The number of identical sort descriptions before they are JIT-compiled
)", 0) \
    DECLARE(UInt64, group_by_two_level_threshold, 100000, R"(
From what number of keys, a two-level aggregation starts. 0 - the threshold is not set.
)", 0) \
    DECLARE(UInt64, group_by_two_level_threshold_bytes, 50000000, R"(
From what size of the aggregation state in bytes, a two-level aggregation begins to be used. 0 - the threshold is not set. Two-level aggregation is used when at least one of the thresholds is triggered.
)", 0) \
    DECLARE(Bool, distributed_aggregation_memory_efficient, true, R"(
Is the memory-saving mode of distributed aggregation enabled.
)", 0) \
    DECLARE(UInt64, aggregation_memory_efficient_merge_threads, 0, R"(
Number of threads to use for merge intermediate aggregation results in memory efficient mode. When bigger, then more memory is consumed. 0 means - same as 'max_threads'.
)", 0) \
    DECLARE(Bool, enable_memory_bound_merging_of_aggregation_results, true, R"(
Enable memory bound merging strategy for aggregation.
)", 0) \
    DECLARE(Bool, enable_positional_arguments, true, R"(
Enables or disables supporting positional arguments for [GROUP BY](/sql-reference/statements/select/group-by), [LIMIT BY](../../sql-reference/statements/select/limit-by.md), [ORDER BY](../../sql-reference/statements/select/order-by.md) statements.

Possible values:

- 0 — Positional arguments aren't supported.
- 1 — Positional arguments are supported: column numbers can use instead of column names.

**Example**

Query:

```sql
CREATE TABLE positional_arguments(one Int, two Int, three Int) ENGINE=Memory();

INSERT INTO positional_arguments VALUES (10, 20, 30), (20, 20, 10), (30, 10, 20);

SELECT * FROM positional_arguments ORDER BY 2,3;
```

Result:

```text
┌─one─┬─two─┬─three─┐
│  30 │  10 │   20  │
│  20 │  20 │   10  │
│  10 │  20 │   30  │
└─────┴─────┴───────┘
```
)", 0) \
    DECLARE(Bool, enable_positional_arguments_for_projections, false, R"(
Enables or disables supporting positional arguments in PROJECTION definitions. See also [enable_positional_arguments](#enable_positional_arguments) setting.

:::note
This is an expert-level setting, and you shouldn't change it if you're just getting started with ClickHouse.
:::

Possible values:

- 0 — Positional arguments aren't supported.
- 1 — Positional arguments are supported: column numbers can use instead of column names.
)", 0) \
    DECLARE(Bool, enable_extended_results_for_datetime_functions, false, R"(
Enables or disables returning results of type `Date32` with extended range (compared to type `Date`)
or `DateTime64` with extended range (compared to type `DateTime`).

Possible values:

- `0` — Functions return `Date` or `DateTime` for all types of arguments.
- `1` — Functions return `Date32` or `DateTime64` for `Date32` or `DateTime64` arguments and `Date` or `DateTime` otherwise.

The table below shows the behavior of this setting for various date-time functions.

| Function | `enable_extended_results_for_datetime_functions = 0` | `enable_extended_results_for_datetime_functions = 1` |
|----------|---------------------------------------------------|---------------------------------------------------|
| `toStartOfYear` | Returns `Date` or `DateTime` | Returns `Date`/`DateTime` for `Date`/`DateTime` input<br/>Returns `Date32`/`DateTime64` for `Date32`/`DateTime64` input |
| `toStartOfISOYear` | Returns `Date` or `DateTime` | Returns `Date`/`DateTime` for `Date`/`DateTime` input<br/>Returns `Date32`/`DateTime64` for `Date32`/`DateTime64` input |
| `toStartOfQuarter` | Returns `Date` or `DateTime` | Returns `Date`/`DateTime` for `Date`/`DateTime` input<br/>Returns `Date32`/`DateTime64` for `Date32`/`DateTime64` input |
| `toStartOfMonth` | Returns `Date` or `DateTime` | Returns `Date`/`DateTime` for `Date`/`DateTime` input<br/>Returns `Date32`/`DateTime64` for `Date32`/`DateTime64` input |
| `toStartOfWeek` | Returns `Date` or `DateTime` | Returns `Date`/`DateTime` for `Date`/`DateTime` input<br/>Returns `Date32`/`DateTime64` for `Date32`/`DateTime64` input |
| `toLastDayOfWeek` | Returns `Date` or `DateTime` | Returns `Date`/`DateTime` for `Date`/`DateTime` input<br/>Returns `Date32`/`DateTime64` for `Date32`/`DateTime64` input |
| `toLastDayOfMonth` | Returns `Date` or `DateTime` | Returns `Date`/`DateTime` for `Date`/`DateTime` input<br/>Returns `Date32`/`DateTime64` for `Date32`/`DateTime64` input |
| `toMonday` | Returns `Date` or `DateTime` | Returns `Date`/`DateTime` for `Date`/`DateTime` input<br/>Returns `Date32`/`DateTime64` for `Date32`/`DateTime64` input |
| `toStartOfDay` | Returns `DateTime`<br/>*Note: Wrong results for values outside 1970-2149 range* | Returns `DateTime` for `Date`/`DateTime` input<br/>Returns `DateTime64` for `Date32`/`DateTime64` input |
| `toStartOfHour` | Returns `DateTime`<br/>*Note: Wrong results for values outside 1970-2149 range* | Returns `DateTime` for `Date`/`DateTime` input<br/>Returns `DateTime64` for `Date32`/`DateTime64` input |
| `toStartOfFifteenMinutes` | Returns `DateTime`<br/>*Note: Wrong results for values outside 1970-2149 range* | Returns `DateTime` for `Date`/`DateTime` input<br/>Returns `DateTime64` for `Date32`/`DateTime64` input |
| `toStartOfTenMinutes` | Returns `DateTime`<br/>*Note: Wrong results for values outside 1970-2149 range* | Returns `DateTime` for `Date`/`DateTime` input<br/>Returns `DateTime64` for `Date32`/`DateTime64` input |
| `toStartOfFiveMinutes` | Returns `DateTime`<br/>*Note: Wrong results for values outside 1970-2149 range* | Returns `DateTime` for `Date`/`DateTime` input<br/>Returns `DateTime64` for `Date32`/`DateTime64` input |
| `toStartOfMinute` | Returns `DateTime`<br/>*Note: Wrong results for values outside 1970-2149 range* | Returns `DateTime` for `Date`/`DateTime` input<br/>Returns `DateTime64` for `Date32`/`DateTime64` input |
| `timeSlot` | Returns `DateTime`<br/>*Note: Wrong results for values outside 1970-2149 range* | Returns `DateTime` for `Date`/`DateTime` input<br/>Returns `DateTime64` for `Date32`/`DateTime64` input |
)", 0) \
    DECLARE(Bool, allow_nonconst_timezone_arguments, false, R"(
Allow non-const timezone arguments in certain time-related functions like toTimeZone(), fromUnixTimestamp*(), snowflakeToDateTime*().
This setting exists only for compatibility reasons. In ClickHouse, the time zone is a property of the data type, respectively of the column.
Enabling this setting gives the wrong impression that different values within a column can have different timezones.
Therefore, please do not enable this setting.
)", 0) \
    DECLARE(Bool, use_legacy_to_time, true, R"(
When enabled, allows to use legacy toTime function, which converts a date with time to a certain fixed date, while preserving the time.
Otherwise, uses a new toTime function, that converts different type of data into the Time type.
The old legacy function is also unconditionally accessible as toTimeWithFixedDate.
)", 0) \
    DECLARE_WITH_ALIAS(Bool, enable_time_time64_type, true, R"(
Allows creation of [Time](../../sql-reference/data-types/time.md) and [Time64](../../sql-reference/data-types/time64.md) data types.
)", 0, allow_experimental_time_time64_type) \
    DECLARE(Bool, function_locate_has_mysql_compatible_argument_order, true, R"(
Controls the order of arguments in function [locate](../../sql-reference/functions/string-search-functions.md/#locate).

Possible values:

- 0 — Function `locate` accepts arguments `(haystack, needle[, start_pos])`.
- 1 — Function `locate` accepts arguments `(needle, haystack, [, start_pos])` (MySQL-compatible behavior)
)", 0) \
    \
    DECLARE(Bool, group_by_use_nulls, false, R"(
Changes the way the [GROUP BY clause](/sql-reference/statements/select/group-by) treats the types of aggregation keys.
When the `ROLLUP`, `CUBE`, or `GROUPING SETS` specifiers are used, some aggregation keys may not be used to produce some result rows.
Columns for these keys are filled with either default value or `NULL` in corresponding rows depending on this setting.

Possible values:

- 0 — The default value for the aggregation key type is used to produce missing values.
- 1 — ClickHouse executes `GROUP BY` the same way as the SQL standard says. The types of aggregation keys are converted to [Nullable](/sql-reference/data-types/nullable). Columns for corresponding aggregation keys are filled with [NULL](/sql-reference/syntax#null) for rows that didn't use it.

See also:

- [GROUP BY clause](/sql-reference/statements/select/group-by)
)", 0) \
    \
    DECLARE(Bool, skip_unavailable_shards, false, R"(
Enables or disables silently skipping of unavailable shards.

Shard is considered unavailable if all its replicas are unavailable. A replica is unavailable in the following cases:

- ClickHouse can't connect to replica for any reason.

    When connecting to a replica, ClickHouse performs several attempts. If all these attempts fail, the replica is considered unavailable.

- Replica can't be resolved through DNS.

    If replica's hostname can't be resolved through DNS, it can indicate the following situations:

    - Replica's host has no DNS record. It can occur in systems with dynamic DNS, for example, [Kubernetes](https://kubernetes.io), where nodes can be unresolvable during downtime, and this is not an error.

    - Configuration error. ClickHouse configuration file contains a wrong hostname.

Possible values:

- 1 — skipping enabled.

    If a shard is unavailable, ClickHouse returns a result based on partial data and does not report node availability issues.

- 0 — skipping disabled.

    If a shard is unavailable, ClickHouse throws an exception.
)", 0) \
    \
    DECLARE(UInt64, parallel_distributed_insert_select, 2, R"(
Enables parallel distributed `INSERT ... SELECT` query.

If we execute `INSERT INTO distributed_table_a SELECT ... FROM distributed_table_b` queries and both tables use the same cluster, and both tables are either [replicated](../../engines/table-engines/mergetree-family/replication.md) or non-replicated, then this query is processed locally on every shard.

Possible values:

- `0` — Disabled.
- `1` — `SELECT` will be executed on each shard from the underlying table of the distributed engine.
- `2` — `SELECT` and `INSERT` will be executed on each shard from/to the underlying table of the distributed engine.

Setting `enable_parallel_replicas = 1` is needed when using this setting.
)", 0) \
    DECLARE(UInt64, distributed_group_by_no_merge, 0, R"(
Do not merge aggregation states from different servers for distributed query processing, you can use this in case it is for certain that there are different keys on different shards

Possible values:

- `0` — Disabled (final query processing is done on the initiator node).
- `1` - Do not merge aggregation states from different servers for distributed query processing (query completely processed on the shard, initiator only proxy the data), can be used in case it is for certain that there are different keys on different shards.
- `2` - Same as `1` but applies `ORDER BY` and `LIMIT` (it is not possible when the query processed completely on the remote node, like for `distributed_group_by_no_merge=1`) on the initiator (can be used for queries with `ORDER BY` and/or `LIMIT`).

**Example**

```sql
SELECT *
FROM remote('127.0.0.{2,3}', system.one)
GROUP BY dummy
LIMIT 1
SETTINGS distributed_group_by_no_merge = 1
FORMAT PrettyCompactMonoBlock

┌─dummy─┐
│     0 │
│     0 │
└───────┘
```

```sql
SELECT *
FROM remote('127.0.0.{2,3}', system.one)
GROUP BY dummy
LIMIT 1
SETTINGS distributed_group_by_no_merge = 2
FORMAT PrettyCompactMonoBlock

┌─dummy─┐
│     0 │
└───────┘
```
)", 0) \
    DECLARE(UInt64, distributed_push_down_limit, 1, R"(
Enables or disables [LIMIT](#limit) applying on each shard separately.

This will allow to avoid:
- Sending extra rows over network;
- Processing rows behind the limit on the initiator.

Starting from 21.9 version you cannot get inaccurate results anymore, since `distributed_push_down_limit` changes query execution only if at least one of the conditions met:
- [distributed_group_by_no_merge](#distributed_group_by_no_merge) > 0.
- Query **does not have** `GROUP BY`/`DISTINCT`/`LIMIT BY`, but it has `ORDER BY`/`LIMIT`.
- Query **has** `GROUP BY`/`DISTINCT`/`LIMIT BY` with `ORDER BY`/`LIMIT` and:
    - [optimize_skip_unused_shards](#optimize_skip_unused_shards) is enabled.
    - [optimize_distributed_group_by_sharding_key](#optimize_distributed_group_by_sharding_key) is enabled.

Possible values:

- 0 — Disabled.
- 1 — Enabled.

See also:

- [distributed_group_by_no_merge](#distributed_group_by_no_merge)
- [optimize_skip_unused_shards](#optimize_skip_unused_shards)
- [optimize_distributed_group_by_sharding_key](#optimize_distributed_group_by_sharding_key)
)", 0) \
    DECLARE(Bool, optimize_distributed_group_by_sharding_key, true, R"(
Optimize `GROUP BY sharding_key` queries, by avoiding costly aggregation on the initiator server (which will reduce memory usage for the query on the initiator server).

The following types of queries are supported (and all combinations of them):

- `SELECT DISTINCT [..., ]sharding_key[, ...] FROM dist`
- `SELECT ... FROM dist GROUP BY sharding_key[, ...]`
- `SELECT ... FROM dist GROUP BY sharding_key[, ...] ORDER BY x`
- `SELECT ... FROM dist GROUP BY sharding_key[, ...] LIMIT 1`
- `SELECT ... FROM dist GROUP BY sharding_key[, ...] LIMIT 1 BY x`

The following types of queries are not supported (support for some of them may be added later):

- `SELECT ... GROUP BY sharding_key[, ...] WITH TOTALS`
- `SELECT ... GROUP BY sharding_key[, ...] WITH ROLLUP`
- `SELECT ... GROUP BY sharding_key[, ...] WITH CUBE`
- `SELECT ... GROUP BY sharding_key[, ...] SETTINGS extremes=1`

Possible values:

- 0 — Disabled.
- 1 — Enabled.

See also:

- [distributed_group_by_no_merge](#distributed_group_by_no_merge)
- [distributed_push_down_limit](#distributed_push_down_limit)
- [optimize_skip_unused_shards](#optimize_skip_unused_shards)

:::note
Right now it requires `optimize_skip_unused_shards` (the reason behind this is that one day it may be enabled by default, and it will work correctly only if data was inserted via Distributed table, i.e. data is distributed according to sharding_key).
:::
)", 0) \
    DECLARE(UInt64, optimize_skip_unused_shards_limit, 1000, R"(
Limit for number of sharding key values, turns off `optimize_skip_unused_shards` if the limit is reached.

Too many values may require significant amount for processing, while the benefit is doubtful, since if you have huge number of values in `IN (...)`, then most likely the query will be sent to all shards anyway.
)", 0) \
    DECLARE(Bool, optimize_skip_unused_shards, false, R"(
Enables or disables skipping of unused shards for [SELECT](../../sql-reference/statements/select/index.md) queries that have sharding key condition in `WHERE/PREWHERE`, and activates related optimizations for distributed queries (e.g. aggregation by sharding key).

:::note
Assumes that the data is distributed by sharding key, otherwise a query yields incorrect result.
:::

Possible values:

- 0 — Disabled.
- 1 — Enabled.
)", 0) \
    DECLARE(Bool, optimize_skip_unused_shards_rewrite_in, true, R"(
Rewrite IN in query for remote shards to exclude values that does not belong to the shard (requires optimize_skip_unused_shards).

Possible values:

- 0 — Disabled.
- 1 — Enabled.
)", 0) \
    DECLARE(Bool, allow_nondeterministic_optimize_skip_unused_shards, false, R"(
Allow nondeterministic (like `rand` or `dictGet`, since later has some caveats with updates) functions in sharding key.

Possible values:

- 0 — Disallowed.
- 1 — Allowed.
)", 0) \
    DECLARE(UInt64, force_optimize_skip_unused_shards, 0, R"(
Enables or disables query execution if [optimize_skip_unused_shards](#optimize_skip_unused_shards) is enabled and skipping of unused shards is not possible. If the skipping is not possible and the setting is enabled, an exception will be thrown.

Possible values:

- 0 — Disabled. ClickHouse does not throw an exception.
- 1 — Enabled. Query execution is disabled only if the table has a sharding key.
- 2 — Enabled. Query execution is disabled regardless of whether a sharding key is defined for the table.
)", 0) \
    DECLARE(UInt64, optimize_skip_unused_shards_nesting, 0, R"(
Controls [`optimize_skip_unused_shards`](#optimize_skip_unused_shards) (hence still requires [`optimize_skip_unused_shards`](#optimize_skip_unused_shards)) depends on the nesting level of the distributed query (case when you have `Distributed` table that look into another `Distributed` table).

Possible values:

- 0 — Disabled, `optimize_skip_unused_shards` works always.
- 1 — Enables `optimize_skip_unused_shards` only for the first level.
- 2 — Enables `optimize_skip_unused_shards` up to the second level.
)", 0) \
    DECLARE(UInt64, force_optimize_skip_unused_shards_nesting, 0, R"(
Controls [`force_optimize_skip_unused_shards`](#force_optimize_skip_unused_shards) (hence still requires [`force_optimize_skip_unused_shards`](#force_optimize_skip_unused_shards)) depends on the nesting level of the distributed query (case when you have `Distributed` table that look into another `Distributed` table).

Possible values:

- 0 - Disabled, `force_optimize_skip_unused_shards` works always.
- 1 — Enables `force_optimize_skip_unused_shards` only for the first level.
- 2 — Enables `force_optimize_skip_unused_shards` up to the second level.
)", 0) \
    \
    DECLARE(Bool, input_format_parallel_parsing, true, R"(
Enables or disables order-preserving parallel parsing of data formats. Supported only for [TabSeparated (TSV)](/interfaces/formats/TabSeparated), [TSKV](/interfaces/formats/TSKV), [CSV](/interfaces/formats/CSV) and [JSONEachRow](/interfaces/formats/JSONEachRow) formats.

Possible values:

- 1 — Enabled.
- 0 — Disabled.
)", 0) \
    DECLARE(NonZeroUInt64, min_chunk_bytes_for_parallel_parsing, (10 * 1024 * 1024), R"(
- Type: unsigned int
- Default value: 1 MiB

The minimum chunk size in bytes, which each thread will parse in parallel.
)", 0) \
    DECLARE(Bool, output_format_parallel_formatting, true, R"(
Enables or disables parallel formatting of data formats. Supported only for [TSV](/interfaces/formats/TabSeparated), [TSKV](/interfaces/formats/TSKV), [CSV](/interfaces/formats/CSV) and [JSONEachRow](/interfaces/formats/JSONEachRow) formats.

Possible values:

- 1 — Enabled.
- 0 — Disabled.
)", 0) \
    DECLARE(UInt64, output_format_compression_level, 3, R"(
Default compression level if query output is compressed. The setting is applied when `SELECT` query has `INTO OUTFILE` or when writing to table functions `file`, `url`, `hdfs`, `s3`, or `azureBlobStorage`.

Possible values: from `1` to `22`
)", 0) \
    DECLARE(UInt64, output_format_compression_zstd_window_log, 0, R"(
Can be used when the output compression method is `zstd`. If greater than `0`, this setting explicitly sets compression window size (power of `2`) and enables a long-range mode for zstd compression. This can help to achieve a better compression ratio.

Possible values: non-negative numbers. Note that if the value is too small or too big, `zstdlib` will throw an exception. Typical values are from `20` (window size = `1MB`) to `30` (window size = `1GB`).
)", 0) \
    DECLARE(Bool, allow_special_serialization_kinds_in_output_formats, true, R"(
Allows to output columns with special serialization kinds like Sparse and Replicated without converting them to full column representation.
It helps to avoid unnecessary data copy during formatting.
)", 0) \
    DECLARE(Bool, enable_parsing_to_custom_serialization, true, R"(
If true then data can be parsed directly to columns with custom serialization (e.g. Sparse) according to hints for serialization got from the table.
)", 0) \
    \
    DECLARE(Bool, merge_tree_use_v1_object_and_dynamic_serialization, false, R"(
When enabled, V1 serialization version of JSON and Dynamic types will be used in MergeTree instead of V2. Changing this setting takes affect only after server restart.
)", 0) \
    DECLARE(UInt64, merge_tree_min_rows_for_concurrent_read, (20 * 8192), R"(
If the number of rows to be read from a file of a [MergeTree](../../engines/table-engines/mergetree-family/mergetree.md) table exceeds `merge_tree_min_rows_for_concurrent_read` then ClickHouse tries to perform a concurrent reading from this file on several threads.

Possible values:

- Positive integer.
)", 0) \
    DECLARE(UInt64, merge_tree_min_bytes_for_concurrent_read, (24 * 10 * 1024 * 1024), R"(
If the number of bytes to read from one file of a [MergeTree](../../engines/table-engines/mergetree-family/mergetree.md)-engine table exceeds `merge_tree_min_bytes_for_concurrent_read`, then ClickHouse tries to concurrently read from this file in several threads.

Possible value:

- Positive integer.
)", 0) \
    DECLARE(UInt64, merge_tree_min_rows_for_seek, 0, R"(
If the distance between two data blocks to be read in one file is less than `merge_tree_min_rows_for_seek` rows, then ClickHouse does not seek through the file but reads the data sequentially.

Possible values:

- Any positive integer.
)", 0) \
    DECLARE(UInt64, merge_tree_min_bytes_for_seek, 0, R"(
If the distance between two data blocks to be read in one file is less than `merge_tree_min_bytes_for_seek` bytes, then ClickHouse sequentially reads a range of file that contains both blocks, thus avoiding extra seek.

Possible values:

- Any positive integer.
)", 0) \
    DECLARE(UInt64, merge_tree_coarse_index_granularity, 8, R"(
When searching for data, ClickHouse checks the data marks in the index file. If ClickHouse finds that required keys are in some range, it divides this range into `merge_tree_coarse_index_granularity` subranges and searches the required keys there recursively.

Possible values:

- Any positive even integer.
)", 0) \
    DECLARE(UInt64, merge_tree_max_rows_to_use_cache, (128 * 8192), R"(
If ClickHouse should read more than `merge_tree_max_rows_to_use_cache` rows in one query, it does not use the cache of uncompressed blocks.

The cache of uncompressed blocks stores data extracted for queries. ClickHouse uses this cache to speed up responses to repeated small queries. This setting protects the cache from trashing by queries that read a large amount of data. The [uncompressed_cache_size](/operations/server-configuration-parameters/settings#uncompressed_cache_size) server setting defines the size of the cache of uncompressed blocks.

Possible values:

- Any positive integer.
)", 0) \
    DECLARE(UInt64, merge_tree_max_bytes_to_use_cache, (192 * 10 * 1024 * 1024), R"(
If ClickHouse should read more than `merge_tree_max_bytes_to_use_cache` bytes in one query, it does not use the cache of uncompressed blocks.

The cache of uncompressed blocks stores data extracted for queries. ClickHouse uses this cache to speed up responses to repeated small queries. This setting protects the cache from trashing by queries that read a large amount of data. The [uncompressed_cache_size](/operations/server-configuration-parameters/settings#uncompressed_cache_size) server setting defines the size of the cache of uncompressed blocks.

Possible values:

- Any positive integer.
)", 0) \
DECLARE(Bool, merge_tree_use_deserialization_prefixes_cache, true, R"(
Enables caching of columns metadata from the file prefixes during reading from remote disks in MergeTree.
)", 0) \
DECLARE(Bool, merge_tree_use_prefixes_deserialization_thread_pool, true, R"(
Enables usage of the thread pool for parallel prefixes reading in Wide parts in MergeTree. Size of that thread pool is controlled by server setting `max_prefixes_deserialization_thread_pool_size`.
)", 0) \
    DECLARE(Bool, do_not_merge_across_partitions_select_final, false, R"(
Merge parts only in one partition in select final
)", 0) \
    DECLARE(Bool, split_parts_ranges_into_intersecting_and_non_intersecting_final, true, R"(
Split parts ranges into intersecting and non intersecting during FINAL optimization
)", 0) \
    DECLARE(Bool, split_intersecting_parts_ranges_into_layers_final, true, R"(
Split intersecting parts ranges into layers during FINAL optimization
)", 0) \
    DECLARE(Bool, apply_row_policy_after_final, false, R"(
When enabled, row policies and PREWHERE are applied after FINAL processing for *MergeTree tables. (Especially for ReplacingMergeTree)
When disabled, row policies are applied before FINAL, which can cause different results when the policy
filters out rows that should be used for deduplication in ReplacingMergeTree or similar engines.

If the row policy expression depends only on columns in ORDER BY, it will still be applied before FINAL as an optimization,
since such filtering cannot affect the deduplication result.

Possible values:

- 0 — Row policy and PREWHERE are applied before FINAL (default).
- 1 — Row policy and PREWHERE are applied after FINAL.
)", 0) \
    DECLARE(Bool, apply_prewhere_after_final, false, R"(
When enabled, PREWHERE conditions are applied after FINAL processing for ReplacingMergeTree and similar engines.
This can be useful when PREWHERE references columns that may have different values across duplicate rows,
and you want FINAL to select the winning row before filtering. When disabled, PREWHERE is applied during reading.
Note: If apply_row_level_security_after_final is enabled and row policy uses non-sorting-key columns, PREWHERE will also
be deferred to maintain correct execution order (row policy must be applied before PREWHERE).
)", 0) \
    \
    DECLARE(UInt64, mysql_max_rows_to_insert, 65536, R"(
The maximum number of rows in MySQL batch insertion of the MySQL storage engine
)", 0) \
    DECLARE(Bool, mysql_map_string_to_text_in_show_columns, true, R"(
When enabled, [String](../../sql-reference/data-types/string.md) ClickHouse data type will be displayed as `TEXT` in [SHOW COLUMNS](../../sql-reference/statements/show.md/#show_columns).

Has an effect only when the connection is made through the MySQL wire protocol.

- 0 - Use `BLOB`.
- 1 - Use `TEXT`.
)", 0) \
    DECLARE(Bool, mysql_map_fixed_string_to_text_in_show_columns, true, R"(
When enabled, [FixedString](../../sql-reference/data-types/fixedstring.md) ClickHouse data type will be displayed as `TEXT` in [SHOW COLUMNS](../../sql-reference/statements/show.md/#show_columns).

Has an effect only when the connection is made through the MySQL wire protocol.

- 0 - Use `BLOB`.
- 1 - Use `TEXT`.
)", 0) \
    \
    DECLARE(UInt64, optimize_min_equality_disjunction_chain_length, 3, R"(
The minimum length of the expression `expr = x1 OR ... expr = xN` for optimization
)", 0) \
    DECLARE(UInt64, optimize_min_inequality_conjunction_chain_length, 3, R"(
The minimum length of the expression `expr <> x1 AND ... expr <> xN` for optimization
)", 0) \
    \
    DECLARE(UInt64, min_bytes_to_use_direct_io, 0, R"(
The minimum data volume required for using direct I/O access to the storage disk.

ClickHouse uses this setting when reading data from tables. If the total storage volume of all the data to be read exceeds `min_bytes_to_use_direct_io` bytes, then ClickHouse reads the data from the storage disk with the `O_DIRECT` option.

Possible values:

- 0 — Direct I/O is disabled.
- Positive integer.
)", 0) \
    DECLARE(UInt64, min_bytes_to_use_mmap_io, 0, R"(
This is an experimental setting. Sets the minimum amount of memory for reading large files without copying data from the kernel to userspace. Recommended threshold is about 64 MB, because [mmap/munmap](https://en.wikipedia.org/wiki/Mmap) is slow. It makes sense only for large files and helps only if data reside in the page cache.

Possible values:

- Positive integer.
- 0 — Big files read with only copying data from kernel to userspace.
)", 0) \
    DECLARE(Bool, checksum_on_read, true, R"(
Validate checksums on reading. It is enabled by default and should be always enabled in production. Please do not expect any benefits in disabling this setting. It may only be used for experiments and benchmarks. The setting is only applicable for tables of MergeTree family. Checksums are always validated for other table engines and when receiving data over the network.
)", 0) \
    \
    DECLARE(Bool, force_index_by_date, false, R"(
Disables query execution if the index can't be used by date.

Works with tables in the MergeTree family.

If `force_index_by_date=1`, ClickHouse checks whether the query has a date key condition that can be used for restricting data ranges. If there is no suitable condition, it throws an exception. However, it does not check whether the condition reduces the amount of data to read. For example, the condition `Date != ' 2000-01-01 '` is acceptable even when it matches all the data in the table (i.e., running the query requires a full scan). For more information about ranges of data in MergeTree tables, see [MergeTree](../../engines/table-engines/mergetree-family/mergetree.md).
)", 0) \
    DECLARE(Bool, force_primary_key, false, R"(
Disables query execution if indexing by the primary key is not possible.

Works with tables in the MergeTree family.

If `force_primary_key=1`, ClickHouse checks to see if the query has a primary key condition that can be used for restricting data ranges. If there is no suitable condition, it throws an exception. However, it does not check whether the condition reduces the amount of data to read. For more information about data ranges in MergeTree tables, see [MergeTree](../../engines/table-engines/mergetree-family/mergetree.md).
)", 0) \
    DECLARE(Bool, use_skip_indexes, true, R"(
Use data skipping indexes during query execution.

Possible values:

- 0 — Disabled.
- 1 — Enabled.
)", 0) \
    DECLARE(Bool, use_skip_indexes_if_final, true, R"(
Controls whether skipping indexes are used when executing a query with the FINAL modifier.

Skip indexes may exclude rows (granules) containing the latest data, which could lead to incorrect results from a query with the FINAL modifier. When this setting is enabled, skipping indexes are applied even with the FINAL modifier, potentially improving performance but with the risk of missing recent updates. This setting should be enabled in sync with the setting use_skip_indexes_if_final_exact_mode (default is enabled).

Possible values:

- 0 — Disabled.
- 1 — Enabled.
)", 0) \
    DECLARE(Bool, use_skip_indexes_if_final_exact_mode, true, R"(
Controls whether granules returned by a skipping index are expanded in newer parts to return correct results when executing a query with the FINAL modifier.

Using skip indexes may exclude rows (granules) containing the latest data which could lead to incorrect results. This setting can ensure that correct results are returned by scanning newer parts that have overlap with the ranges returned by the skip index. This setting should be disabled only if approximate results based on looking up the skip index are okay for an application.

Possible values:

- 0 — Disabled.
- 1 — Enabled.
)", 0) \
    DECLARE(Bool, use_skip_indexes_on_data_read, false, R"(
Enable using data skipping indexes during data reading.

When enabled, skip indexes are evaluated dynamically at the time each data granule is being read, rather than being analyzed in advance before query execution begins. This can reduce query startup latency.

Possible values:

- 0 — Disabled.
- 1 — Enabled.
)", 0) \
    DECLARE(Bool, use_skip_indexes_for_disjunctions, true, R"(
Evaluate WHERE filters with mixed AND and OR conditions using skip indexes. Example: WHERE A = 5 AND (B = 5 OR C = 5).
If disabled, skip indexes are still used to evaluate WHERE conditions but they must only contain AND-ed clauses.

Possible values:

- 0 — Disabled.
- 1 — Enabled.
)", 0) \
    DECLARE(Bool, use_skip_indexes_for_top_k, false, R"(
Enable using data skipping indexes for TopK filtering.

When enabled, if a minmax skip index exists on the column in `ORDER BY <column> LIMIT n` query, optimizer will attempt to use the minmax index to skip granules that are not relevant for the final result . This can reduce query latency.

Possible values:

- 0 — Disabled.
- 1 — Enabled.
)", 0) \
    DECLARE(Bool, use_top_k_dynamic_filtering, false, R"(
Enable dynamic filtering optimization when executing a `ORDER BY <column> LIMIT n` query.

When enabled, the query executor will try to skip granules and rows that will not be part of the final `top N` rows in the resultset. This optimization is dynamic in nature and latency improvements depends on data distribution and presence of other predicates in the query.

Possible values:

- 0 — Disabled.
- 1 — Enabled.
)", 0) \
    DECLARE(UInt64, query_plan_max_limit_for_top_k_optimization, 1000, R"(Control maximum limit value that allows to evaluate query plan for TopK optimization by using minmax skip index and dynamic threshold filtering. If zero, there is no limit.
)", 0) \
    DECLARE(Bool, materialize_skip_indexes_on_insert, true, R"(
If INSERTs build and store skip indexes. If disabled, skip indexes will only be built and stored [during merges](merge-tree-settings.md/#materialize_skip_indexes_on_merge) or by explicit [MATERIALIZE INDEX](/sql-reference/statements/alter/skipping-index.md/#materialize-index).

See also [exclude_materialize_skip_indexes_on_insert](#exclude_materialize_skip_indexes_on_insert).
)", 0) \
    DECLARE(String, exclude_materialize_skip_indexes_on_insert, "", R"(
Excludes specified skip indexes from being built and stored during INSERTs. The excluded skip indexes will still be built and stored [during merges](merge-tree-settings.md/#materialize_skip_indexes_on_merge) or by an explicit
[MATERIALIZE INDEX](/sql-reference/statements/alter/skipping-index.md/#materialize-index) query.

Has no effect if [materialize_skip_indexes_on_insert](#materialize_skip_indexes_on_insert) is false.

Example:

```sql
CREATE TABLE tab
(
    a UInt64,
    b UInt64,
    INDEX idx_a a TYPE minmax,
    INDEX idx_b b TYPE set(3)
)
ENGINE = MergeTree ORDER BY tuple();

SET exclude_materialize_skip_indexes_on_insert='idx_a'; -- idx_a will be not be updated upon insert
--SET exclude_materialize_skip_indexes_on_insert='idx_a, idx_b'; -- neither index would be updated on insert

INSERT INTO tab SELECT number, number / 50 FROM numbers(100); -- only idx_b is updated

-- since it is a session setting it can be set on a per-query level
INSERT INTO tab SELECT number, number / 50 FROM numbers(100, 100) SETTINGS exclude_materialize_skip_indexes_on_insert='idx_b';

ALTER TABLE tab MATERIALIZE INDEX idx_a; -- this query can be used to explicitly materialize the index

SET exclude_materialize_skip_indexes_on_insert = DEFAULT; -- reset setting to default
```
)", 0) \
    DECLARE(Bool, text_index_use_bloom_filter, true, R"(
For testing purposes, enables or disables usage of bloom filter in text index.
)", 0) \
    DECLARE(Bool, per_part_index_stats, false, R"(
        Logs index statistics per part
)", 0) \
    DECLARE(Bool, materialize_statistics_on_insert, true, R"(
If INSERTs build and insert statistics. If disabled, statistics will be build and stored during merges or by explicit MATERIALIZE STATISTICS
)", 0) \
    DECLARE(String, ignore_data_skipping_indices, "", R"(
Ignores the skipping indexes specified if used by the query.

Consider the following example:

```sql
CREATE TABLE data
(
    key Int,
    x Int,
    y Int,
    INDEX x_idx x TYPE minmax GRANULARITY 1,
    INDEX y_idx y TYPE minmax GRANULARITY 1,
    INDEX xy_idx (x,y) TYPE minmax GRANULARITY 1
)
Engine=MergeTree()
ORDER BY key;

INSERT INTO data VALUES (1, 2, 3);

SELECT * FROM data;
SELECT * FROM data SETTINGS ignore_data_skipping_indices=''; -- query will produce CANNOT_PARSE_TEXT error.
SELECT * FROM data SETTINGS ignore_data_skipping_indices='x_idx'; -- Ok.
SELECT * FROM data SETTINGS ignore_data_skipping_indices='na_idx'; -- Ok.

SELECT * FROM data WHERE x = 1 AND y = 1 SETTINGS ignore_data_skipping_indices='xy_idx',force_data_skipping_indices='xy_idx' ; -- query will produce INDEX_NOT_USED error, since xy_idx is explicitly ignored.
SELECT * FROM data WHERE x = 1 AND y = 2 SETTINGS ignore_data_skipping_indices='xy_idx';
```

The query without ignoring any indexes:
```sql
EXPLAIN indexes = 1 SELECT * FROM data WHERE x = 1 AND y = 2;

Expression ((Projection + Before ORDER BY))
  Filter (WHERE)
    ReadFromMergeTree (default.data)
    Indexes:
      PrimaryKey
        Condition: true
        Parts: 1/1
        Granules: 1/1
      Skip
        Name: x_idx
        Description: minmax GRANULARITY 1
        Parts: 0/1
        Granules: 0/1
      Skip
        Name: y_idx
        Description: minmax GRANULARITY 1
        Parts: 0/0
        Granules: 0/0
      Skip
        Name: xy_idx
        Description: minmax GRANULARITY 1
        Parts: 0/0
        Granules: 0/0
```

Ignoring the `xy_idx` index:
```sql
EXPLAIN indexes = 1 SELECT * FROM data WHERE x = 1 AND y = 2 SETTINGS ignore_data_skipping_indices='xy_idx';

Expression ((Projection + Before ORDER BY))
  Filter (WHERE)
    ReadFromMergeTree (default.data)
    Indexes:
      PrimaryKey
        Condition: true
        Parts: 1/1
        Granules: 1/1
      Skip
        Name: x_idx
        Description: minmax GRANULARITY 1
        Parts: 0/1
        Granules: 0/1
      Skip
        Name: y_idx
        Description: minmax GRANULARITY 1
        Parts: 0/0
        Granules: 0/0
```

Works with tables in the MergeTree family.
)", 0) \
    \
    DECLARE(String, force_data_skipping_indices, "", R"(
Disables query execution if passed data skipping indices wasn't used.

Consider the following example:

```sql
CREATE TABLE data
(
    key Int,
    d1 Int,
    d1_null Nullable(Int),
    INDEX d1_idx d1 TYPE minmax GRANULARITY 1,
    INDEX d1_null_idx assumeNotNull(d1_null) TYPE minmax GRANULARITY 1
)
Engine=MergeTree()
ORDER BY key;

SELECT * FROM data_01515;
SELECT * FROM data_01515 SETTINGS force_data_skipping_indices=''; -- query will produce CANNOT_PARSE_TEXT error.
SELECT * FROM data_01515 SETTINGS force_data_skipping_indices='d1_idx'; -- query will produce INDEX_NOT_USED error.
SELECT * FROM data_01515 WHERE d1 = 0 SETTINGS force_data_skipping_indices='d1_idx'; -- Ok.
SELECT * FROM data_01515 WHERE d1 = 0 SETTINGS force_data_skipping_indices='`d1_idx`'; -- Ok (example of full featured parser).
SELECT * FROM data_01515 WHERE d1 = 0 SETTINGS force_data_skipping_indices='`d1_idx`, d1_null_idx'; -- query will produce INDEX_NOT_USED error, since d1_null_idx is not used.
SELECT * FROM data_01515 WHERE d1 = 0 AND assumeNotNull(d1_null) = 0 SETTINGS force_data_skipping_indices='`d1_idx`, d1_null_idx'; -- Ok.
```
)", 0) \
    DECLARE(Bool, secondary_indices_enable_bulk_filtering, true, R"(
Enable the bulk filtering algorithm for indices. It is expected to be always better, but we have this setting for compatibility and control.
)", 0) \
    DECLARE(Float, max_streams_to_max_threads_ratio, 1, R"(
Allows you to use more sources than the number of threads - to more evenly distribute work across threads. It is assumed that this is a temporary solution since it will be possible in the future to make the number of sources equal to the number of threads, but for each source to dynamically select available work for itself.
)", 0) \
    DECLARE(Float, max_streams_multiplier_for_merge_tables, 5, R"(
Ask more streams when reading from Merge table. Streams will be spread across tables that Merge table will use. This allows more even distribution of work across threads and is especially helpful when merged tables differ in size.
)", 0) \
    \
    DECLARE(String, network_compression_method, "LZ4", R"(
The codec for compressing the client/server and server/server communication.

Possible values:

- `NONE` — no compression.
- `LZ4` — use the LZ4 codec.
- `LZ4HC` — use the LZ4HC codec.
- `ZSTD` — use the ZSTD codec.

**See Also**

- [network_zstd_compression_level](#network_zstd_compression_level)
)", 0) \
    \
    DECLARE(Int64, network_zstd_compression_level, 1, R"(
Adjusts the level of ZSTD compression. Used only when [network_compression_method](#network_compression_method) is set to `ZSTD`.

Possible values:

- Positive integer from 1 to 15.
)", 0) \
    \
    DECLARE(Int64, zstd_window_log_max, 0, R"(
Allows you to select the max window log of ZSTD (it will not be used for MergeTree family)
)", 0) \
    \
    DECLARE(UInt64, priority, 0, R"(
Priority of the query. 1 - the highest, higher value - lower priority; 0 - do not use priorities.
)", 0) \
    DECLARE(Bool, log_queries, true, R"(
Setting up query logging.

Queries sent to ClickHouse with this setup are logged according to the rules in the [query_log](../../operations/server-configuration-parameters/settings.md/#query_log) server configuration parameter.

Example:

```text
log_queries=1
```
)", 0) \
    DECLARE(Bool, log_formatted_queries, false, R"(
Allows to log formatted queries to the [system.query_log](../../operations/system-tables/query_log.md) system table (populates `formatted_query` column in the [system.query_log](../../operations/system-tables/query_log.md)).

Possible values:

- 0 — Formatted queries are not logged in the system table.
- 1 — Formatted queries are logged in the system table.
)", 0) \
    DECLARE(LogQueriesType, log_queries_min_type, QueryLogElementType::QUERY_START, R"(
`query_log` minimal type to log.

Possible values:
- `QUERY_START` (`=1`)
- `QUERY_FINISH` (`=2`)
- `EXCEPTION_BEFORE_START` (`=3`)
- `EXCEPTION_WHILE_PROCESSING` (`=4`)

Can be used to limit which entities will go to `query_log`, say you are interested only in errors, then you can use `EXCEPTION_WHILE_PROCESSING`:

```text
log_queries_min_type='EXCEPTION_WHILE_PROCESSING'
```
)", 0) \
    DECLARE(Milliseconds, log_queries_min_query_duration_ms, 0, R"(
If enabled (non-zero), queries faster than the value of this setting will not be logged (you can think about this as a `long_query_time` for [MySQL Slow Query Log](https://dev.mysql.com/doc/refman/5.7/slow-query-log.html)), and this basically means that you will not find them in the following tables:

- `system.query_log`
- `system.query_thread_log`

Only the queries with the following type will get to the log:

- `QUERY_FINISH`
- `EXCEPTION_WHILE_PROCESSING`

- Type: milliseconds
- Default value: 0 (any query)
)", 0) \
    DECLARE(UInt64, log_queries_cut_to_length, 100000, R"(
If query length is greater than a specified threshold (in bytes), then cut query when writing to query log. Also limit the length of printed query in ordinary text log.
)", 0) \
    DECLARE(Float, log_queries_probability, 1., R"(
Allows a user to write to [query_log](../../operations/system-tables/query_log.md), [query_thread_log](../../operations/system-tables/query_thread_log.md), and [query_views_log](../../operations/system-tables/query_views_log.md) system tables only a sample of queries selected randomly with the specified probability. It helps to reduce the load with a large volume of queries in a second.

Possible values:

- 0 — Queries are not logged in the system tables.
- Positive floating-point number in the range [0..1]. For example, if the setting value is `0.5`, about half of the queries are logged in the system tables.
- 1 — All queries are logged in the system tables.
)", 0) \
    \
    DECLARE(Bool, log_processors_profiles, true, R"(
Write time that processor spent during execution/waiting for data to `system.processors_profile_log` table.

See also:

- [`system.processors_profile_log`](../../operations/system-tables/processors_profile_log.md)
- [`EXPLAIN PIPELINE`](../../sql-reference/statements/explain.md/#explain-pipeline)
)", 0) \
    DECLARE(DistributedProductMode, distributed_product_mode, DistributedProductMode::DENY, R"(
Changes the behaviour of [distributed subqueries](../../sql-reference/operators/in.md).

ClickHouse applies this setting when the query contains the product of distributed tables, i.e. when the query for a distributed table contains a non-GLOBAL subquery for the distributed table.

Restrictions:

- Only applied for IN and JOIN subqueries.
- Only if the FROM section uses a distributed table containing more than one shard.
- If the subquery concerns a distributed table containing more than one shard.
- Not used for a table-valued [remote](../../sql-reference/table-functions/remote.md) function.

Possible values:

- `deny` — Default value. Prohibits using these types of subqueries (returns the "Double-distributed in/JOIN subqueries is denied" exception).
- `local` — Replaces the database and table in the subquery with local ones for the destination server (shard), leaving the normal `IN`/`JOIN.`
- `global` — Replaces the `IN`/`JOIN` query with `GLOBAL IN`/`GLOBAL JOIN.`
- `allow` — Allows the use of these types of subqueries.
)", IMPORTANT) \
    \
    DECLARE(UInt64, max_concurrent_queries_for_all_users, 0, R"(
Throw exception if the value of this setting is less or equal than the current number of simultaneously processed queries.

Example: `max_concurrent_queries_for_all_users` can be set to 99 for all users and database administrator can set it to 100 for itself to run queries for investigation even when the server is overloaded.

Modifying the setting for one query or user does not affect other queries.

Possible values:

- Positive integer.
- 0 — No limit.

**Example**

```xml
<max_concurrent_queries_for_all_users>99</max_concurrent_queries_for_all_users>
```

**See Also**

- [max_concurrent_queries](/operations/server-configuration-parameters/settings#max_concurrent_queries)
)", 0) \
    DECLARE(UInt64, max_concurrent_queries_for_user, 0, R"(
The maximum number of simultaneously processed queries per user.

Possible values:

- Positive integer.
- 0 — No limit.

**Example**

```xml
<max_concurrent_queries_for_user>5</max_concurrent_queries_for_user>
```
)", 0) \
\
    DECLARE(BoolAuto, insert_select_deduplicate, Field("auto"), R"(
Enables or disables block deduplication of `INSERT SELECT` (for Replicated\* tables).
The setting overrids `insert_deduplicate` for `INSERT SELECT` queries.
That setting has three possible values:
- 0 — Deduplication is disabled for `INSERT SELECT` query.
- 1 — Deduplication is enabled for `INSERT SELECT` query. If select result is not stable, exception is thrown.
- auto — Deduplication is enabled if `insert_deduplicate` is enable and select result is stable, otherwise disabled.
    )", 0) \
\
    DECLARE(Bool, insert_deduplicate, true, R"(
Enables or disables block deduplication of `INSERT` (for Replicated\* tables).

Possible values:

- 0 — Disabled.
- 1 — Enabled.

By default, blocks inserted into replicated tables by the `INSERT` statement are deduplicated (see [Data Replication](../../engines/table-engines/mergetree-family/replication.md)).
For the replicated tables by default the only 100 of the most recent blocks for each partition are deduplicated (see [replicated_deduplication_window](merge-tree-settings.md/#replicated_deduplication_window), [replicated_deduplication_window_seconds](merge-tree-settings.md/#replicated_deduplication_window_seconds)).
For not replicated tables see [non_replicated_deduplication_window](merge-tree-settings.md/#non_replicated_deduplication_window).
)", 0) \
    DECLARE(Bool, async_insert_deduplicate, false, R"(
For async INSERT queries in the replicated table, specifies that deduplication of inserting blocks should be performed
)", 0) \
    \
    DECLARE(UInt64Auto, insert_quorum, 0, R"(
:::note
This setting is not applicable to SharedMergeTree, see [SharedMergeTree consistency](/cloud/reference/shared-merge-tree#consistency) for more information.
:::

Enables the quorum writes.

- If `insert_quorum < 2`, the quorum writes are disabled.
- If `insert_quorum >= 2`, the quorum writes are enabled.
- If `insert_quorum = 'auto'`, use majority number (`number_of_replicas / 2 + 1`) as quorum number.

Quorum writes

`INSERT` succeeds only when ClickHouse manages to correctly write data to the `insert_quorum` of replicas during the `insert_quorum_timeout`. If for any reason the number of replicas with successful writes does not reach the `insert_quorum`, the write is considered failed and ClickHouse will delete the inserted block from all the replicas where data has already been written.

When `insert_quorum_parallel` is disabled, all replicas in the quorum are consistent, i.e. they contain data from all previous `INSERT` queries (the `INSERT` sequence is linearized). When reading data written using `insert_quorum` and `insert_quorum_parallel` is disabled, you can turn on sequential consistency for `SELECT` queries using [select_sequential_consistency](#select_sequential_consistency).

ClickHouse generates an exception:

- If the number of available replicas at the time of the query is less than the `insert_quorum`.
- When `insert_quorum_parallel` is disabled and an attempt to write data is made when the previous block has not yet been inserted in `insert_quorum` of replicas. This situation may occur if the user tries to perform another `INSERT` query to the same table before the previous one with `insert_quorum` is completed.

See also:

- [insert_quorum_timeout](#insert_quorum_timeout)
- [insert_quorum_parallel](#insert_quorum_parallel)
- [select_sequential_consistency](#select_sequential_consistency)
)", 0) \
    DECLARE(Milliseconds, insert_quorum_timeout, 600000, R"(
Write to a quorum timeout in milliseconds. If the timeout has passed and no write has taken place yet, ClickHouse will generate an exception and the client must repeat the query to write the same block to the same or any other replica.

See also:

- [insert_quorum](#insert_quorum)
- [insert_quorum_parallel](#insert_quorum_parallel)
- [select_sequential_consistency](#select_sequential_consistency)
)", 0) \
    DECLARE(Bool, insert_quorum_parallel, true, R"(
:::note
This setting is not applicable to SharedMergeTree, see [SharedMergeTree consistency](/cloud/reference/shared-merge-tree#consistency) for more information.
:::

Enables or disables parallelism for quorum `INSERT` queries. If enabled, additional `INSERT` queries can be sent while previous queries have not yet finished. If disabled, additional writes to the same table will be rejected.

Possible values:

- 0 — Disabled.
- 1 — Enabled.

See also:

- [insert_quorum](#insert_quorum)
- [insert_quorum_timeout](#insert_quorum_timeout)
- [select_sequential_consistency](#select_sequential_consistency)
)", 0) \
    DECLARE(UInt64, select_sequential_consistency, 0, R"(
:::note
This setting differ in behavior between SharedMergeTree and ReplicatedMergeTree, see [SharedMergeTree consistency](/cloud/reference/shared-merge-tree#consistency) for more information about the behavior of `select_sequential_consistency` in SharedMergeTree.
:::

Enables or disables sequential consistency for `SELECT` queries. Requires `insert_quorum_parallel` to be disabled (enabled by default).

Possible values:

- 0 — Disabled.
- 1 — Enabled.

Usage

When sequential consistency is enabled, ClickHouse allows the client to execute the `SELECT` query only for those replicas that contain data from all previous `INSERT` queries executed with `insert_quorum`. If the client refers to a partial replica, ClickHouse will generate an exception. The SELECT query will not include data that has not yet been written to the quorum of replicas.

When `insert_quorum_parallel` is enabled (the default), then `select_sequential_consistency` does not work. This is because parallel `INSERT` queries can be written to different sets of quorum replicas so there is no guarantee a single replica will have received all writes.

See also:

- [insert_quorum](#insert_quorum)
- [insert_quorum_timeout](#insert_quorum_timeout)
- [insert_quorum_parallel](#insert_quorum_parallel)
)", 0) \
    DECLARE(Bool, update_sequential_consistency, true, R"(
If true set of parts is updated to the latest version before execution of update.
)", 0) \
    DECLARE(UpdateParallelMode, update_parallel_mode, UpdateParallelMode::AUTO, R"(
Determines the behavior of concurrent update queries.

Possible values:
- `sync` - run sequentially all `UPDATE` queries.
- `auto` - run sequentially only `UPDATE` queries with dependencies between columns updated in one query and columns used in expressions of another query.
- `async` - do not synchronize update queries.
)", 0) \
    DECLARE(UInt64, table_function_remote_max_addresses, 1000, R"(
Sets the maximum number of addresses generated from patterns for the [remote](../../sql-reference/table-functions/remote.md) function.

Possible values:

- Positive integer.
)", 0) \
    DECLARE(Milliseconds, read_backoff_min_latency_ms, 1000, R"(
Setting to reduce the number of threads in case of slow reads. Pay attention only to reads that took at least that much time.
)", 0) \
    DECLARE(UInt64, read_backoff_max_throughput, 1048576, R"(
Settings to reduce the number of threads in case of slow reads. Count events when the read bandwidth is less than that many bytes per second.
)", 0) \
    DECLARE(Milliseconds, read_backoff_min_interval_between_events_ms, 1000, R"(
Settings to reduce the number of threads in case of slow reads. Do not pay attention to the event, if the previous one has passed less than a certain amount of time.
)", 0) \
    DECLARE(UInt64, read_backoff_min_events, 2, R"(
Settings to reduce the number of threads in case of slow reads. The number of events after which the number of threads will be reduced.
)", 0) \
    \
    DECLARE(UInt64, read_backoff_min_concurrency, 1, R"(
Settings to try keeping the minimal number of threads in case of slow reads.
)", 0) \
    \
    DECLARE(Float, memory_tracker_fault_probability, 0., R"(
For testing of `exception safety` - throw an exception every time you allocate memory with the specified probability.
)", 0) \
    DECLARE(Float, merge_tree_read_split_ranges_into_intersecting_and_non_intersecting_injection_probability, 0.0, R"(
For testing of `PartsSplitter` - split read ranges into intersecting and non intersecting every time you read from MergeTree with the specified probability.
)", 0) \
    \
    DECLARE(Bool, enable_http_compression, true, R"(
Enables or disables data compression in the response to an HTTP request.

For more information, read the [HTTP interface description](/interfaces/http).

Possible values:

- 0 — Disabled.
- 1 — Enabled.
)", 0) \
    DECLARE(Int64, http_zlib_compression_level, 3, R"(
Sets the level of data compression in the response to an HTTP request if [enable_http_compression = 1](#enable_http_compression).

Possible values: Numbers from 1 to 9.
)", 0) \
    \
    DECLARE(Bool, http_native_compression_disable_checksumming_on_decompress, false, R"(
Enables or disables checksum verification when decompressing the HTTP POST data from the client. Used only for ClickHouse native compression format (not used with `gzip` or `deflate`).

For more information, read the [HTTP interface description](/interfaces/http).

Possible values:

- 0 — Disabled.
- 1 — Enabled.
)", 0) \
    DECLARE(Map, http_response_headers, "", R"(
Allows to add or override HTTP headers which the server will return in the response with a successful query result.
This only affects the HTTP interface.

If the header is already set by default, the provided value will override it.
If the header was not set by default, it will be added to the list of headers.
Headers that are set by the server by default and not overridden by this setting, will remain.

The setting allows you to set a header to a constant value. Currently there is no way to set a header to a dynamically calculated value.

Neither names or values can contain ASCII control characters.

If you implement a UI application which allows users to modify settings but at the same time makes decisions based on the returned headers, it is recommended to restrict this setting to readonly.

Example: `SET http_response_headers = '{"Content-Type": "image/png"}'`
)", 0) \
    \
    DECLARE(String, count_distinct_implementation, "uniqExact", R"(
Specifies which of the `uniq*` functions should be used to perform the [COUNT(DISTINCT ...)](/sql-reference/aggregate-functions/reference/count) construction.

Possible values:

- [uniq](/sql-reference/aggregate-functions/reference/uniq)
- [uniqCombined](/sql-reference/aggregate-functions/reference/uniqcombined)
- [uniqCombined64](/sql-reference/aggregate-functions/reference/uniqcombined64)
- [uniqHLL12](/sql-reference/aggregate-functions/reference/uniqhll12)
- [uniqExact](/sql-reference/aggregate-functions/reference/uniqexact)
)", 0) \
    \
    DECLARE(Bool, add_http_cors_header, false, R"(
Write add http CORS header.
)", 0) \
    \
    DECLARE(UInt64, max_http_get_redirects, 0, R"(
Max number of HTTP GET redirects hops allowed. Ensures additional security measures are in place to prevent a malicious server from redirecting your requests to unexpected services.\n\nIt is the case when an external server redirects to another address, but that address appears to be internal to the company's infrastructure, and by sending an HTTP request to an internal server, you could request an internal API from the internal network, bypassing the auth, or even query other services, such as Redis or Memcached. When you don't have an internal infrastructure (including something running on your localhost), or you trust the server, it is safe to allow redirects. Although keep in mind, that if the URL uses HTTP instead of HTTPS, and you will have to trust not only the remote server but also your ISP and every network in the middle.
)", 0) \
    \
    DECLARE(Bool, use_client_time_zone, false, R"(
Use client timezone for interpreting DateTime string values, instead of adopting server timezone.
)", 0) \
    \
    DECLARE(Bool, send_profile_events, true, R"(
Enables or disables sending of [ProfileEvents](/native-protocol/server.md#profile-events) packets to the client.

This can be disabled to reduce network traffic for clients that do not require profile events.

Possible values:

- 0 — Disabled.
- 1 — Enabled.
)", 0) \
    \
    DECLARE(Bool, send_progress_in_http_headers, false, R"(
Enables or disables `X-ClickHouse-Progress` HTTP response headers in `clickhouse-server` responses.

For more information, read the [HTTP interface description](/interfaces/http).

Possible values:

- 0 — Disabled.
- 1 — Enabled.
)", 0) \
    \
    DECLARE(UInt64, http_headers_progress_interval_ms, 100, R"(
Do not send HTTP headers X-ClickHouse-Progress more frequently than at each specified interval.
)", 0) \
    DECLARE(Bool, http_wait_end_of_query, false, R"(
Enable HTTP response buffering on the server-side.
)", 0) \
    DECLARE(Bool, http_write_exception_in_output_format, false, R"(
Write exception in output format to produce valid output. Works with JSON and XML formats.
)", 0) \
    DECLARE(UInt64, http_response_buffer_size, 0, R"(
The number of bytes to buffer in the server memory before sending a HTTP response to the client or flushing to disk (when http_wait_end_of_query is enabled).
)", 0) \
    \
    DECLARE(Bool, fsync_metadata, true, R"(
Enables or disables [fsync](http://pubs.opengroup.org/onlinepubs/9699919799/functions/fsync.html) when writing `.sql` files. Enabled by default.

It makes sense to disable it if the server has millions of tiny tables that are constantly being created and destroyed.
)", 0)    \
    \
    DECLARE(Bool, join_use_nulls, false, R"(
Sets the type of [JOIN](../../sql-reference/statements/select/join.md) behaviour. When merging tables, empty cells may appear. ClickHouse fills them differently based on this setting.

Possible values:

- 0 — The empty cells are filled with the default value of the corresponding field type.
- 1 — `JOIN` behaves the same way as in standard SQL. The type of the corresponding field is converted to [Nullable](/sql-reference/data-types/nullable), and empty cells are filled with [NULL](/sql-reference/syntax).
)", IMPORTANT) \
    \
    DECLARE(UInt64, join_output_by_rowlist_perkey_rows_threshold, 5, R"(
The lower limit of per-key average rows in the right table to determine whether to output by row list in hash join.
)", 0) \
    DECLARE(JoinStrictness, join_default_strictness, JoinStrictness::All, R"(
Sets default strictness for [JOIN clauses](/sql-reference/statements/select/join).

Possible values:

- `ALL` — If the right table has several matching rows, ClickHouse creates a [Cartesian product](https://en.wikipedia.org/wiki/Cartesian_product) from matching rows. This is the normal `JOIN` behaviour from standard SQL.
- `ANY` — If the right table has several matching rows, only the first one found is joined. If the right table has only one matching row, the results of `ANY` and `ALL` are the same.
- `ASOF` — For joining sequences with an uncertain match.
- `Empty string` — If `ALL` or `ANY` is not specified in the query, ClickHouse throws an exception.
)", 0) \
    DECLARE(Bool, any_join_distinct_right_table_keys, false, R"(
Enables legacy ClickHouse server behaviour in `ANY INNER|LEFT JOIN` operations.

:::note
Use this setting only for backward compatibility if your use cases depend on legacy `JOIN` behaviour.
:::

When the legacy behaviour is enabled:

- Results of `t1 ANY LEFT JOIN t2` and `t2 ANY RIGHT JOIN t1` operations are not equal because ClickHouse uses the logic with many-to-one left-to-right table keys mapping.
- Results of `ANY INNER JOIN` operations contain all rows from the left table like the `SEMI LEFT JOIN` operations do.

When the legacy behaviour is disabled:

- Results of `t1 ANY LEFT JOIN t2` and `t2 ANY RIGHT JOIN t1` operations are equal because ClickHouse uses the logic which provides one-to-many keys mapping in `ANY RIGHT JOIN` operations.
- Results of `ANY INNER JOIN` operations contain one row per key from both the left and right tables.

Possible values:

- 0 — Legacy behaviour is disabled.
- 1 — Legacy behaviour is enabled.

See also:

- [JOIN strictness](/sql-reference/statements/select/join#settings)
)", IMPORTANT) \
    DECLARE(Bool, single_join_prefer_left_table, true, R"(
For single JOIN in case of identifier ambiguity prefer left table
)", IMPORTANT) \
    \
DECLARE(BoolAuto, query_plan_join_swap_table, Field("auto"), R"(
    Determine which side of the join should be the build table (also called inner, the one inserted into the hash table for a hash join) in the query plan. This setting is supported only for `ALL` join strictness with the `JOIN ON` clause. Possible values are:
    - 'auto': Let the planner decide which table to use as the build table.
    - 'false': Never swap tables (the right table is the build table).
    - 'true': Always swap tables (the left table is the build table).
)", 0) \
DECLARE(UInt64, query_plan_optimize_join_order_limit, 10, R"(
    Optimize the order of joins within the same subquery. Currently only supported for very limited cases.
    Value is the maximum number of tables to optimize.
)", 0) \
    \
    DECLARE(Bool, query_plan_join_shard_by_pk_ranges, false, R"(
Apply sharding for JOIN if join keys contain a prefix of PRIMARY KEY for both tables. Supported for hash, parallel_hash and full_sorting_merge algorithms. Usually does not speed up queries but may lower memory consumption.
 )", 0) \
    \
    DECLARE(Bool, query_plan_display_internal_aliases, false, R"(
Show internal aliases (such as __table1) in EXPLAIN PLAN instead of those specified in the original query.
)", 0) \
    \
    DECLARE(UInt64, query_plan_max_step_description_length, 500, R"(
Maximum length of step description in EXPLAIN PLAN.
)", 0) \
    \
    DECLARE(UInt64, preferred_block_size_bytes, 1000000, R"(
This setting adjusts the data block size for query processing and represents additional fine-tuning to the more rough 'max_block_size' setting. If the columns are large and with 'max_block_size' rows the block size is likely to be larger than the specified amount of bytes, its size will be lowered for better CPU cache locality.
)", 0) \
    \
    DECLARE(UInt64, max_replica_delay_for_distributed_queries, 300, R"(
Disables lagging replicas for distributed queries. See [Replication](../../engines/table-engines/mergetree-family/replication.md).

Sets the time in seconds. If a replica's lag is greater than or equal to the set value, this replica is not used.

Possible values:

- Positive integer.
- 0 — Replica lags are not checked.

To prevent the use of any replica with a non-zero lag, set this parameter to 1.

Used when performing `SELECT` from a distributed table that points to replicated tables.
)", 0) \
    DECLARE(Bool, fallback_to_stale_replicas_for_distributed_queries, true, R"(
Forces a query to an out-of-date replica if updated data is not available. See [Replication](../../engines/table-engines/mergetree-family/replication.md).

ClickHouse selects the most relevant from the outdated replicas of the table.

Used when performing `SELECT` from a distributed table that points to replicated tables.

By default, 1 (enabled).
)", 0) \
    DECLARE(UInt64, preferred_max_column_in_block_size_bytes, 0, R"(
Limit on max column size in block while reading. Helps to decrease cache misses count. Should be close to L2 cache size.
)", 0) \
    \
    DECLARE(UInt64, parts_to_delay_insert, 0, R"(
If the destination table contains at least that many active parts in a single partition, artificially slow down insert into table.
)", 0) \
    DECLARE(UInt64, parts_to_throw_insert, 0, R"(
If more than this number active parts in a single partition of the destination table, throw 'Too many parts ...' exception.
)", 0) \
    DECLARE(UInt64, number_of_mutations_to_delay, 0, R"(
If the mutated table contains at least that many unfinished mutations, artificially slow down mutations of table. 0 - disabled
)", 0) \
    DECLARE(UInt64, number_of_mutations_to_throw, 0, R"(
If the mutated table contains at least that many unfinished mutations, throw 'Too many mutations ...' exception. 0 - disabled
)", 0) \
    DECLARE(Int64, distributed_ddl_task_timeout, 180, R"(
Sets timeout for DDL query responses from all hosts in cluster. If a DDL request has not been performed on all hosts, a response will contain a timeout error and a request will be executed in an async mode. Negative value means infinite.

Possible values:

- Positive integer.
- 0 — Async mode.
- Negative integer — infinite timeout.
)", 0) \
    DECLARE(Milliseconds, stream_flush_interval_ms, 7500, R"(
Works for tables with streaming in the case of a timeout, or when a thread generates [max_insert_block_size](#max_insert_block_size) rows.

The default value is 7500.

The smaller the value, the more often data is flushed into the table. Setting the value too low leads to poor performance.
)", 0) \
    DECLARE(Milliseconds, stream_poll_timeout_ms, 500, R"(
Timeout for polling data from/to streaming storages.
)", 0) \
    DECLARE(UInt64, min_free_disk_bytes_to_perform_insert, 0, R"(
Minimum free disk space bytes to perform an insert.
)", 0) \
    DECLARE(Float, min_free_disk_ratio_to_perform_insert, 0.0, R"(
Minimum free disk space ratio to perform an insert.
)", 0) \
    \
    DECLARE(Bool, final, false, R"(
Automatically applies [FINAL](../../sql-reference/statements/select/from.md/#final-modifier) modifier to all tables in a query, to tables where [FINAL](../../sql-reference/statements/select/from.md/#final-modifier) is applicable, including joined tables and tables in sub-queries, and
distributed tables.

Possible values:

- 0 - disabled
- 1 - enabled

Example:

```sql
CREATE TABLE test
(
    key Int64,
    some String
)
ENGINE = ReplacingMergeTree
ORDER BY key;

INSERT INTO test FORMAT Values (1, 'first');
INSERT INTO test FORMAT Values (1, 'second');

SELECT * FROM test;
┌─key─┬─some───┐
│   1 │ second │
└─────┴────────┘
┌─key─┬─some──┐
│   1 │ first │
└─────┴───────┘

SELECT * FROM test SETTINGS final = 1;
┌─key─┬─some───┐
│   1 │ second │
└─────┴────────┘

SET final = 1;
SELECT * FROM test;
┌─key─┬─some───┐
│   1 │ second │
└─────┴────────┘
```
)", 0) \
    \
    DECLARE(Bool, partial_result_on_first_cancel, false, R"(
Allows query to return a partial result after cancel.
)", 0) \
    \
    DECLARE(Bool, ignore_on_cluster_for_replicated_udf_queries, false, R"(
Ignore ON CLUSTER clause for replicated UDF management queries.
)", 0) \
    DECLARE(Bool, ignore_on_cluster_for_replicated_access_entities_queries, false, R"(
Ignore ON CLUSTER clause for replicated access entities management queries.
)", 0) \
    DECLARE(Bool, ignore_on_cluster_for_replicated_named_collections_queries, false, R"(
Ignore ON CLUSTER clause for replicated named collections management queries.
)", 0) \
    /** Settings for testing hedged requests */ \
    DECLARE(Milliseconds, sleep_in_send_tables_status_ms, 0, R"(
Time to sleep in sending tables status response in TCPHandler
)", 0) \
    DECLARE(Milliseconds, sleep_in_send_data_ms, 0, R"(
Time to sleep in sending data in TCPHandler
)", 0) \
    DECLARE(Milliseconds, sleep_after_receiving_query_ms, 0, R"(
Time to sleep after receiving query in TCPHandler
)", 0) \
    DECLARE(UInt64, unknown_packet_in_send_data, 0, R"(
Send unknown packet instead of data Nth data packet
)", 0) \
    \
    DECLARE(Bool, insert_allow_materialized_columns, false, R"(
If setting is enabled, Allow materialized columns in INSERT.
)", 0) \
    DECLARE(Seconds, http_connection_timeout, DEFAULT_HTTP_READ_BUFFER_CONNECTION_TIMEOUT, R"(
HTTP connection timeout (in seconds).

Possible values:

- Any positive integer.
- 0 - Disabled (infinite timeout).
)", 0) \
    DECLARE(Seconds, http_send_timeout, DEFAULT_HTTP_READ_BUFFER_TIMEOUT, R"(
HTTP send timeout (in seconds).

Possible values:

- Any positive integer.
- 0 - Disabled (infinite timeout).

:::note
It's applicable only to the default profile. A server reboot is required for the changes to take effect.
:::
)", 0) \
    DECLARE(Seconds, http_receive_timeout, DEFAULT_HTTP_READ_BUFFER_TIMEOUT, R"(
HTTP receive timeout (in seconds).

Possible values:

- Any positive integer.
- 0 - Disabled (infinite timeout).
)", 0) \
    DECLARE(UInt64, http_max_uri_size, 1048576, R"(
Sets the maximum URI length of an HTTP request.

Possible values:

- Positive integer.
)", 0) \
    DECLARE(UInt64, http_max_fields, 1000000, R"(
Maximum number of fields in HTTP header
)", 0) \
    DECLARE(UInt64, http_max_field_name_size, 128 * 1024, R"(
Maximum length of field name in HTTP header
)", 0) \
    DECLARE(UInt64, http_max_field_value_size, 128 * 1024, R"(
Maximum length of field value in HTTP header
)", 0) \
    DECLARE(Bool, http_skip_not_found_url_for_globs, true, R"(
Skip URLs for globs with HTTP_NOT_FOUND error
)", 0) \
    DECLARE(Bool, http_make_head_request, true, R"(
The `http_make_head_request` setting allows the execution of a `HEAD` request while reading data from HTTP to retrieve information about the file to be read, such as its size. Since it's enabled by default, it may be desirable to disable this setting in cases where the server does not support `HEAD` requests.
)", 0) \
    DECLARE(Bool, optimize_throw_if_noop, false, R"(
Enables or disables throwing an exception if an [OPTIMIZE](../../sql-reference/statements/optimize.md) query didn't perform a merge.

By default, `OPTIMIZE` returns successfully even if it didn't do anything. This setting lets you differentiate these situations and get the reason in an exception message.

Possible values:

- 1 — Throwing an exception is enabled.
- 0 — Throwing an exception is disabled.
)", 0) \
    DECLARE(Bool, use_index_for_in_with_subqueries, true, R"(
Try using an index if there is a subquery or a table expression on the right side of the IN operator.
)", 0) \
    DECLARE(UInt64, use_index_for_in_with_subqueries_max_values, 0, R"(
The maximum size of the set in the right-hand side of the IN operator to use table index for filtering. It allows to avoid performance degradation and higher memory usage due to the preparation of additional data structures for large queries. Zero means no limit.
)", 0) \
    DECLARE(Bool, analyze_index_with_space_filling_curves, true, R"(
If a table has a space-filling curve in its index, e.g. `ORDER BY mortonEncode(x, y)` or `ORDER BY hilbertEncode(x, y)`, and the query has conditions on its arguments, e.g. `x >= 10 AND x <= 20 AND y >= 20 AND y <= 30`, use the space-filling curve for index analysis.
)", 0) \
    DECLARE(Bool, joined_subquery_requires_alias, true, R"(
Force joined subqueries and table functions to have aliases for correct name qualification.
)", 0) \
    DECLARE(Bool, empty_result_for_aggregation_by_empty_set, false, R"(
Return empty result when aggregating without keys on empty set.
)", 0) \
    DECLARE(Bool, empty_result_for_aggregation_by_constant_keys_on_empty_set, true, R"(
Return empty result when aggregating by constant keys on empty set.
)", 0) \
    DECLARE(Bool, allow_distributed_ddl, true, R"(
If it is set to true, then a user is allowed to executed distributed DDL queries.
)", 0) \
    DECLARE(Bool, allow_suspicious_codecs, false, R"(
If it is set to true, allow to specify meaningless compression codecs.
)", 0) \
    DECLARE(UInt64, query_profiler_real_time_period_ns, QUERY_PROFILER_DEFAULT_SAMPLE_RATE_NS, R"(
Sets the period for a real clock timer of the [query profiler](../../operations/optimizing-performance/sampling-query-profiler.md). Real clock timer counts wall-clock time.

Possible values:

- Positive integer number, in nanoseconds.

    Recommended values:

            - 10000000 (100 times a second) nanoseconds and less for single queries.
            - 1000000000 (once a second) for cluster-wide profiling.

- 0 for turning off the timer.

See also:

- System table [trace_log](/operations/system-tables/trace_log)
)", 0) \
    DECLARE(UInt64, query_profiler_cpu_time_period_ns, QUERY_PROFILER_DEFAULT_SAMPLE_RATE_NS, R"(
Sets the period for a CPU clock timer of the [query profiler](../../operations/optimizing-performance/sampling-query-profiler.md). This timer counts only CPU time.

Possible values:

- A positive integer number of nanoseconds.

    Recommended values:

            - 10000000 (100 times a second) nanoseconds and more for single queries.
            - 1000000000 (once a second) for cluster-wide profiling.

- 0 for turning off the timer.

See also:

- System table [trace_log](/operations/system-tables/trace_log)
)", 0) \
    DECLARE(Bool, metrics_perf_events_enabled, false, R"(
If enabled, some of the perf events will be measured throughout queries' execution.
)", 0) \
    DECLARE(String, metrics_perf_events_list, "", R"(
Comma separated list of perf metrics that will be measured throughout queries' execution. Empty means all events. See PerfEventInfo in sources for the available events.
)", 0) \
    DECLARE(Float, opentelemetry_start_trace_probability, 0., R"(
Sets the probability that the ClickHouse can start a trace for executed queries (if no parent [trace context](https://www.w3.org/TR/trace-context/) is supplied).

Possible values:

- 0 — The trace for all executed queries is disabled (if no parent trace context is supplied).
- Positive floating-point number in the range [0..1]. For example, if the setting value is `0,5`, ClickHouse can start a trace on average for half of the queries.
- 1 — The trace for all executed queries is enabled.
)", 0) \
    DECLARE(Bool, opentelemetry_trace_processors, false, R"(
Collect OpenTelemetry spans for processors.
)", 0) \
    DECLARE(Bool, opentelemetry_trace_cpu_scheduling, false, R"(
Collect OpenTelemetry spans for workload preemptive CPU scheduling.
)", 0) \
    DECLARE(Bool, prefer_column_name_to_alias, false, R"(
Enables or disables using the original column names instead of aliases in query expressions and clauses. It especially matters when alias is the same as the column name, see [Expression Aliases](/sql-reference/syntax#notes-on-usage). Enable this setting to make aliases syntax rules in ClickHouse more compatible with most other database engines.

Possible values:

- 0 — The column name is substituted with the alias.
- 1 — The column name is not substituted with the alias.

**Example**

The difference between enabled and disabled:

Query:

```sql
SET prefer_column_name_to_alias = 0;
SELECT avg(number) AS number, max(number) FROM numbers(10);
```

Result:

```text
Received exception from server (version 21.5.1):
Code: 184. DB::Exception: Received from localhost:9000. DB::Exception: Aggregate function avg(number) is found inside another aggregate function in query: While processing avg(number) AS number.
```

Query:

```sql
SET prefer_column_name_to_alias = 1;
SELECT avg(number) AS number, max(number) FROM numbers(10);
```

Result:

```text
┌─number─┬─max(number)─┐
│    4.5 │           9 │
└────────┴─────────────┘
```
)", 0) \
    \
    DECLARE(Bool, skip_redundant_aliases_in_udf, false, R"(
Redundant aliases are not used (substituted) in user-defined functions in order to simplify it's usage.

Possible values:

- 1 — The aliases are skipped (substituted) in UDFs.
- 0 — The aliases are not skipped (substituted) in UDFs.

**Example**

The difference between enabled and disabled:

Query:

```sql
SET skip_redundant_aliases_in_udf = 0;
CREATE FUNCTION IF NOT EXISTS test_03274 AS ( x ) -> ((x + 1 as y, y + 2));

EXPLAIN SYNTAX SELECT test_03274(4 + 2);
```

Result:

```text
SELECT ((4 + 2) + 1 AS y, y + 2)
```

Query:

```sql
SET skip_redundant_aliases_in_udf = 1;
CREATE FUNCTION IF NOT EXISTS test_03274 AS ( x ) -> ((x + 1 as y, y + 2));

EXPLAIN SYNTAX SELECT test_03274(4 + 2);
```

Result:

```text
SELECT ((4 + 2) + 1, ((4 + 2) + 1) + 2)
```
)", 0) \
    DECLARE(Bool, prefer_global_in_and_join, false, R"(
Enables the replacement of `IN`/`JOIN` operators with `GLOBAL IN`/`GLOBAL JOIN`.

Possible values:

- 0 — Disabled. `IN`/`JOIN` operators are not replaced with `GLOBAL IN`/`GLOBAL JOIN`.
- 1 — Enabled. `IN`/`JOIN` operators are replaced with `GLOBAL IN`/`GLOBAL JOIN`.

**Usage**

Although `SET distributed_product_mode=global` can change the queries behavior for the distributed tables, it's not suitable for local tables or tables from external resources. Here is when the `prefer_global_in_and_join` setting comes into play.

For example, we have query serving nodes that contain local tables, which are not suitable for distribution. We need to scatter their data on the fly during distributed processing with the `GLOBAL` keyword — `GLOBAL IN`/`GLOBAL JOIN`.

Another use case of `prefer_global_in_and_join` is accessing tables created by external engines. This setting helps to reduce the number of calls to external sources while joining such tables: only one call per query.

**See also:**

- [Distributed subqueries](/sql-reference/operators/in#distributed-subqueries) for more information on how to use `GLOBAL IN`/`GLOBAL JOIN`
)", 0) \
    DECLARE(Bool, enable_vertical_final, true, R"(
If enable, remove duplicated rows during FINAL by marking rows as deleted and filtering them later instead of merging rows
)", 0) \
    \
    \
    /** Limits during query execution are part of the settings. \
      * Used to provide a more safe execution of queries from the user interface. \
      * Basically, limits are checked for each block (not every row). That is, the limits can be slightly violated. \
      * Almost all limits apply only to SELECTs. \
      * Almost all limits apply to each stream individually. \
      */ \
    \
    DECLARE(UInt64, max_rows_to_read, 0, R"(
The maximum number of rows that can be read from a table when running a query.
The restriction is checked for each processed chunk of data, applied only to the
deepest table expression and when reading from a remote server, checked only on
the remote server.
)", 0) \
    DECLARE(UInt64, max_bytes_to_read, 0, R"(
The maximum number of bytes (of uncompressed data) that can be read from a table when running a query.
The restriction is checked for each processed chunk of data, applied only to the
deepest table expression and when reading from a remote server, checked only on
the remote server.
)", 0) \
    DECLARE(OverflowMode, read_overflow_mode, OverflowMode::THROW, R"(
What to do when the limit is exceeded.
)", 0) \
    \
    DECLARE(UInt64, max_rows_to_read_leaf, 0, R"(
The maximum number of rows that can be read from a local table on a leaf node when
running a distributed query. While distributed queries can issue multiple sub-queries
to each shard (leaf) - this limit will be checked only on the read stage on the
leaf nodes and ignored on the merging of results stage on the root node.

For example, a cluster consists of 2 shards and each shard contains a table with
100 rows. The distributed query which is supposed to read all the data from both
tables with setting `max_rows_to_read=150` will fail, as in total there will be
200 rows. A query with `max_rows_to_read_leaf=150` will succeed, since leaf nodes
will read at max 100 rows.

The restriction is checked for each processed chunk of data.

:::note
This setting is unstable with `prefer_localhost_replica=1`.
:::
)", 0) \
    DECLARE(UInt64, max_bytes_to_read_leaf, 0, R"(
The maximum number of bytes (of uncompressed data) that can be read from a local
table on a leaf node when running a distributed query. While distributed queries
can issue a multiple sub-queries to each shard (leaf) - this limit will
be checked only on the read stage on the leaf nodes and will be ignored on the
merging of results stage on the root node.

For example, a cluster consists of 2 shards and each shard contains a table with
100 bytes of data. A distributed query which is supposed to read all the data
from both tables with setting `max_bytes_to_read=150` will fail as in total it
will be 200 bytes. A query with `max_bytes_to_read_leaf=150` will succeed since
leaf nodes will read 100 bytes at max.

The restriction is checked for each processed chunk of data.

:::note
This setting is unstable with `prefer_localhost_replica=1`.
:::
)", 0) \
    DECLARE(OverflowMode, read_overflow_mode_leaf, OverflowMode::THROW, R"(
Sets what happens when the volume of data read exceeds one of the leaf limits.

Possible options:
- `throw`: throw an exception (default).
- `break`: stop executing the query and return the partial result.
)", 0) \
    \
    DECLARE(UInt64, max_rows_to_group_by, 0, R"(
The maximum number of unique keys received from aggregation. This setting lets
you limit memory consumption when aggregating.

If aggregation during GROUP BY is generating more than the specified number of
rows (unique GROUP BY keys), the behavior will be determined by the
'group_by_overflow_mode' which by default is `throw`, but can be also switched
to an approximate GROUP BY mode.
)", 0) \
    DECLARE(OverflowModeGroupBy, group_by_overflow_mode, OverflowMode::THROW, R"(
Sets what happens when the number of unique keys for aggregation exceeds the limit:
- `throw`: throw an exception
- `break`: stop executing the query and return the partial result
- `any`: continue aggregation for the keys that got into the set, but do not add new keys to the set.

Using the 'any' value lets you run an approximation of GROUP BY. The quality of
this approximation depends on the statistical nature of the data.
)", 0) \
    DECLARE(UInt64, max_bytes_before_external_group_by, 0, R"(
Cloud default value: half the memory amount per replica.

Enables or disables execution of `GROUP BY` clauses in external memory.
(See [GROUP BY in external memory](/sql-reference/statements/select/group-by#group-by-in-external-memory))

Possible values:

- Maximum volume of RAM (in bytes) that can be used by the single [GROUP BY](/sql-reference/statements/select/group-by) operation.
- `0` — `GROUP BY` in external memory disabled.

:::note
If memory usage during GROUP BY operations is exceeding this threshold in bytes,
activate the 'external aggregation' mode (spill data to disk).

The recommended value is half of the available system memory.
:::
)", 0) \
    DECLARE(Double, max_bytes_ratio_before_external_group_by, 0.5, R"(
The ratio of available memory that is allowed for `GROUP BY`. Once reached,
external memory is used for aggregation.

For example, if set to `0.6`, `GROUP BY` will allow using 60% of the available memory
(to server/user/merges) at the beginning of the execution, after that, it will
start using external aggregation.
)", 0) \
    \
    DECLARE(UInt64, max_rows_to_sort, 0, R"(
The maximum number of rows before sorting. This allows you to limit memory consumption when sorting.
If more than the specified amount of records have to be processed for the ORDER BY operation,
the behavior will be determined by the `sort_overflow_mode` which by default is set to `throw`.
)", 0) \
    DECLARE(UInt64, max_bytes_to_sort, 0, R"(
The maximum number of bytes before sorting. If more than the specified amount of
uncompressed bytes have to be processed for ORDER BY operation, the behavior will
be determined by the `sort_overflow_mode` which by default is set to `throw`.
)", 0) \
    DECLARE(OverflowMode, sort_overflow_mode, OverflowMode::THROW, R"(
Sets what happens if the number of rows received before sorting exceeds one of the limits.

Possible values:
- `throw`: throw an exception.
- `break`: stop executing the query and return the partial result.
)", 0) \
    DECLARE(UInt64, prefer_external_sort_block_bytes, DEFAULT_BLOCK_SIZE * 256, R"(
Prefer maximum block bytes for external sort, reduce the memory usage during merging.
)", 0) \
    DECLARE(UInt64, max_bytes_before_external_sort, 0, R"(
Cloud default value: half the memory amount per replica.

Enables or disables execution of `ORDER BY` clauses in external memory. See [ORDER BY Implementation Details](../../sql-reference/statements/select/order-by.md#implementation-details)
If memory usage during ORDER BY operation exceeds this threshold in bytes, the 'external sorting' mode (spill data to disk) is activated.

Possible values:

- Maximum volume of RAM (in bytes) that can be used by the single [ORDER BY](../../sql-reference/statements/select/order-by.md) operation.
  The recommended value is half of available system memory
- `0` — `ORDER BY` in external memory disabled.
)", 0) \
    DECLARE(Double, max_bytes_ratio_before_external_sort, 0.5, R"(
The ratio of available memory that is allowed for `ORDER BY`. Once reached, external sort is used.

For example, if set to `0.6`, `ORDER BY` will allow using `60%` of available memory (to server/user/merges) at the beginning of the execution, after that, it will start using external sort.

Note, that `max_bytes_before_external_sort` is still respected, spilling to disk will be done only if the sorting block is bigger then `max_bytes_before_external_sort`.
)", 0) \
    DECLARE(UInt64, max_bytes_before_remerge_sort, 1000000000, R"(
In case of ORDER BY with LIMIT, when memory usage is higher than specified threshold, perform additional steps of merging blocks before final merge to keep just top LIMIT rows.
)", 0) \
    DECLARE(Float, remerge_sort_lowered_memory_bytes_ratio, 2., R"(
If memory usage after remerge does not reduced by this ratio, remerge will be disabled.
)", 0) \
    \
    DECLARE(UInt64, max_result_rows, 0, R"(
Cloud default value: `0`.

Limits the number of rows in the result. Also checked for subqueries, and on remote servers when running parts of a distributed query.
No limit is applied when the value is `0`.

The query will stop after processing a block of data if the threshold is met, but
it will not cut the last block of the result, therefore the result size can be
larger than the threshold.
)", 0) \
    DECLARE(UInt64, max_result_bytes, 0, R"(
Limits the result size in bytes (uncompressed). The query will stop after processing a block of data if the threshold is met,
but it will not cut the last block of the result, therefore the result size can be larger than the threshold.

**Caveats**

The result size in memory is taken into account for this threshold.
Even if the result size is small, it can reference larger data structures in memory,
representing dictionaries of LowCardinality columns, and Arenas of AggregateFunction columns,
so the threshold can be exceeded despite the small result size.

:::warning
The setting is fairly low level and should be used with caution
:::
)", 0) \
    DECLARE(OverflowMode, result_overflow_mode, OverflowMode::THROW, R"(
Cloud default value: `throw`

Sets what to do if the volume of the result exceeds one of the limits.

Possible values:
- `throw`: throw an exception (default).
- `break`: stop executing the query and return the partial result, as if the
           source data ran out.

Using 'break' is similar to using LIMIT. `Break` interrupts execution only at the
block level. This means that amount of returned rows is greater than
[`max_result_rows`](/operations/settings/settings#max_result_rows), multiple of [`max_block_size`](/operations/settings/settings#max_block_size)
and depends on [`max_threads`](/operations/settings/settings#max_threads).

**Example**

```sql title="Query"
SET max_threads = 3, max_block_size = 3333;
SET max_result_rows = 3334, result_overflow_mode = 'break';

SELECT *
FROM numbers_mt(100000)
FORMAT Null;
```

```text title="Result"
6666 rows in set. ...
```
)", 0) \
    \
    /* TODO: Check also when merging and finalizing aggregate functions. */ \
    DECLARE(Seconds, max_execution_time, 0, R"(
The maximum query execution time in seconds.

The `max_execution_time` parameter can be a bit tricky to understand.
It operates based on interpolation relative to the current query execution speed
(this behaviour is controlled by [`timeout_before_checking_execution_speed`](/operations/settings/settings#timeout_before_checking_execution_speed)).

ClickHouse will interrupt a query if the projected execution time exceeds the
specified `max_execution_time`. By default, the `timeout_before_checking_execution_speed`
is set to 10 seconds. This means that after 10 seconds of query execution, ClickHouse
will begin estimating the total execution time. If, for example, `max_execution_time`
is set to 3600 seconds (1 hour), ClickHouse will terminate the query if the estimated
time exceeds this 3600-second limit. If you set `timeout_before_checking_execution_speed`
to 0, ClickHouse will use the clock time as the basis for `max_execution_time`.

If query runtime exceeds the specified number of seconds, the behavior will be
determined by the 'timeout_overflow_mode', which by default is set to `throw`.

:::note
The timeout is checked and the query can stop only in designated places during data processing.
It currently cannot stop during merging of aggregation states or during query analysis,
and the actual run time will be higher than the value of this setting.
:::
)", 0) \
    DECLARE(OverflowMode, timeout_overflow_mode, OverflowMode::THROW, R"(
Sets what to do if the query is run longer than the `max_execution_time` or the
estimated running time is longer than `max_estimated_execution_time`.

Possible values:
- `throw`: throw an exception (default).
- `break`: stop executing the query and return the partial result, as if the
source data ran out.
)", 0) \
    DECLARE(Seconds, max_execution_time_leaf, 0, R"(
Similar semantically to [`max_execution_time`](#max_execution_time) but only
applied on leaf nodes for distributed or remote queries.

For example, if we want to limit the execution time on a leaf node to `10s` but
have no limit on the initial node, instead of having `max_execution_time` in the
nested subquery settings:

```sql
SELECT count()
FROM cluster(cluster, view(SELECT * FROM t SETTINGS max_execution_time = 10));
```

We can use `max_execution_time_leaf` as the query settings:

```sql
SELECT count()
FROM cluster(cluster, view(SELECT * FROM t)) SETTINGS max_execution_time_leaf = 10;
```
)", 0) \
    DECLARE(OverflowMode, timeout_overflow_mode_leaf, OverflowMode::THROW, R"(
Sets what happens when the query in leaf node run longer than `max_execution_time_leaf`.

Possible values:
- `throw`: throw an exception (default).
- `break`: stop executing the query and return the partial result, as if the
source data ran out.
)", 0) \
    \
    DECLARE(UInt64, min_execution_speed, 0, R"(
Minimal execution speed in rows per second. Checked on every data block when
[`timeout_before_checking_execution_speed`](/operations/settings/settings#timeout_before_checking_execution_speed)
expires. If the execution speed is lower, an exception is thrown.
)", 0) \
    DECLARE(UInt64, max_execution_speed, 0, R"(
The maximum number of execution rows per second. Checked on every data block when
[`timeout_before_checking_execution_speed`](/operations/settings/settings#timeout_before_checking_execution_speed)
expires. If the execution speed is high, the execution speed will be reduced.
)", 0) \
    DECLARE(UInt64, min_execution_speed_bytes, 0, R"(
The minimum number of execution bytes per second. Checked on every data block when
[`timeout_before_checking_execution_speed`](/operations/settings/settings#timeout_before_checking_execution_speed)
expires. If the execution speed is lower, an exception is thrown.
)", 0) \
    DECLARE(UInt64, max_execution_speed_bytes, 0, R"(
The maximum number of execution bytes per second. Checked on every data block when
[`timeout_before_checking_execution_speed`](/operations/settings/settings#timeout_before_checking_execution_speed)
expires. If the execution speed is high, the execution speed will be reduced.
)", 0) \
    DECLARE(Seconds, timeout_before_checking_execution_speed, 10, R"(
Checks that execution speed is not too slow (no less than `min_execution_speed`),
after the specified time in seconds has expired.
)", 0) \
    DECLARE(Seconds, max_estimated_execution_time, 0, R"(
Maximum query estimate execution time in seconds. Checked on every data block
when [`timeout_before_checking_execution_speed`](/operations/settings/settings#timeout_before_checking_execution_speed)
expires.
)", 0) \
    \
    DECLARE(UInt64, max_columns_to_read, 0, R"(
The maximum number of columns that can be read from a table in a single query.
If a query requires reading more than the specified number of columns, an exception
is thrown.

:::tip
This setting is useful for preventing overly complex queries.
:::

`0` value means unlimited.
)", 0) \
    DECLARE(UInt64, max_temporary_columns, 0, R"(
The maximum number of temporary columns that must be kept in RAM simultaneously
when running a query, including constant columns. If a query generates more than
the specified number of temporary columns in memory as a result of intermediate
calculation, then an exception is thrown.

:::tip
This setting is useful for preventing overly complex queries.
:::

`0` value means unlimited.
)", 0) \
    DECLARE(UInt64, max_temporary_non_const_columns, 0, R"(
Like `max_temporary_columns`, the maximum number of temporary columns that must
be kept in RAM simultaneously when running a query, but without counting constant
columns.

:::note
Constant columns are formed fairly often when running a query, but they require
approximately zero computing resources.
:::
)", 0) \
    \
    DECLARE(UInt64, max_sessions_for_user, 0, R"(
Maximum number of simultaneous sessions per authenticated user to the ClickHouse server.

Example:

```xml
<profiles>
    <single_session_profile>
        <max_sessions_for_user>1</max_sessions_for_user>
    </single_session_profile>
    <two_sessions_profile>
        <max_sessions_for_user>2</max_sessions_for_user>
    </two_sessions_profile>
    <unlimited_sessions_profile>
        <max_sessions_for_user>0</max_sessions_for_user>
    </unlimited_sessions_profile>
</profiles>
<users>
    <!-- User Alice can connect to a ClickHouse server no more than once at a time. -->
    <Alice>
        <profile>single_session_user</profile>
    </Alice>
    <!-- User Bob can use 2 simultaneous sessions. -->
    <Bob>
        <profile>two_sessions_profile</profile>
    </Bob>
    <!-- User Charles can use arbitrarily many of simultaneous sessions. -->
    <Charles>
        <profile>unlimited_sessions_profile</profile>
    </Charles>
</users>
```

Possible values:
- Positive integer
- `0` - infinite count of simultaneous sessions (default)
)", 0) \
    \
    DECLARE(UInt64, max_subquery_depth, 100, R"(
If a query has more than the specified number of nested subqueries, throws an
exception.

:::tip
This allows you to have a sanity check to protect against the users of your
cluster from writing overly complex queries.
:::
)", 0) \
    DECLARE(UInt64, max_analyze_depth, 5000, R"(
Maximum number of analyses performed by interpreter.
)", 0) \
    DECLARE(UInt64, max_ast_depth, 1000, R"(
The maximum nesting depth of a query syntactic tree. If exceeded, an exception is thrown.

:::note
At this time, it isn't checked during parsing, but only after parsing the query.
This means that a syntactic tree that is too deep can be created during parsing,
but the query will fail.
:::
)", 0) \
    DECLARE(UInt64, max_ast_elements, 50000, R"(
The maximum number of elements in a query syntactic tree. If exceeded, an exception is thrown.

:::note
At this time, it isn't checked during parsing, but only after parsing the query.
This means that a syntactic tree that is too deep can be created during parsing,
but the query will fail.
:::
)", 0) \
    DECLARE(UInt64, max_expanded_ast_elements, 500000, R"(
Maximum size of query syntax tree in number of nodes after expansion of aliases and the asterisk.
)", 0) \
    \
    DECLARE(UInt64, readonly, 0, R"(
0 - no read-only restrictions. 1 - only read requests, as well as changing explicitly allowed settings. 2 - only read requests, as well as changing settings, except for the 'readonly' setting.
)", 0) \
    \
    DECLARE(UInt64, max_rows_in_set, 0, R"(
The maximum number of rows for a data set in the IN clause created from a subquery.
)", 0) \
    DECLARE(UInt64, max_bytes_in_set, 0, R"(
The maximum number of bytes (of uncompressed data) used by a set in the IN clause
created from a subquery.
)", 0) \
    DECLARE(OverflowMode, set_overflow_mode, OverflowMode::THROW, R"(
Sets what happens when the amount of data exceeds one of the limits.

Possible values:
- `throw`: throw an exception (default).
- `break`: stop executing the query and return the partial result, as if the
source data ran out.
)", 0) \
    \
    DECLARE(UInt64, max_rows_in_join, 0, R"(
Limits the number of rows in the hash table that is used when joining tables.

This settings applies to [SELECT ... JOIN](/sql-reference/statements/select/join)
operations and the [Join](/engines/table-engines/special/join) table engine.

If a query contains multiple joins, ClickHouse checks this setting for every intermediate result.

ClickHouse can proceed with different actions when the limit is reached. Use the
[`join_overflow_mode`](/operations/settings/settings#join_overflow_mode) setting to choose the action.

Possible values:

- Positive integer.
- `0` — Unlimited number of rows.
)", 0) \
    DECLARE(UInt64, max_bytes_in_join, 0, R"(
The maximum size in number of bytes of the hash table used when joining tables.

This setting applies to [SELECT ... JOIN](/sql-reference/statements/select/join)
operations and the [Join table engine](/engines/table-engines/special/join).

If the query contains joins, ClickHouse checks this setting for every intermediate result.

ClickHouse can proceed with different actions when the limit is reached. Use
the [join_overflow_mode](/operations/settings/settings#join_overflow_mode) settings to choose the action.

Possible values:

- Positive integer.
- 0 — Memory control is disabled.
)", 0) \
    DECLARE(OverflowMode, join_overflow_mode, OverflowMode::THROW, R"(
Defines what action ClickHouse performs when any of the following join limits is reached:

- [max_bytes_in_join](/operations/settings/settings#max_bytes_in_join)
- [max_rows_in_join](/operations/settings/settings#max_rows_in_join)

Possible values:

- `THROW` — ClickHouse throws an exception and breaks operation.
- `BREAK` — ClickHouse breaks operation and does not throw an exception.

Default value: `THROW`.

**See Also**

- [JOIN clause](/sql-reference/statements/select/join)
- [Join table engine](/engines/table-engines/special/join)
)", 0) \
    DECLARE(Bool, join_any_take_last_row, false, R"(
Changes the behaviour of join operations with `ANY` strictness.

:::note
This setting applies only for `JOIN` operations with [Join](../../engines/table-engines/special/join.md) engine tables.
:::

Possible values:

- 0 — If the right table has more than one matching row, only the first one found is joined.
- 1 — If the right table has more than one matching row, only the last one found is joined.

See also:

- [JOIN clause](/sql-reference/statements/select/join)
- [Join table engine](../../engines/table-engines/special/join.md)
- [join_default_strictness](#join_default_strictness)
)", IMPORTANT) \
    DECLARE(JoinAlgorithm, join_algorithm, "direct,parallel_hash,hash", R"(
Specifies which [JOIN](../../sql-reference/statements/select/join.md) algorithm is used.

Several algorithms can be specified, and an available one would be chosen for a particular query based on kind/strictness and table engine.

Possible values:

- grace_hash

 [Grace hash join](https://en.wikipedia.org/wiki/Hash_join#Grace_hash_join) is used.  Grace hash provides an algorithm option that provides performant complex joins while limiting memory use.

 The first phase of a grace join reads the right table and splits it into N buckets depending on the hash value of key columns (initially, N is `grace_hash_join_initial_buckets`). This is done in a way to ensure that each bucket can be processed independently. Rows from the first bucket are added to an in-memory hash table while the others are saved to disk. If the hash table grows beyond the memory limit (e.g., as set by [`max_bytes_in_join`](/operations/settings/settings#max_bytes_in_join), the number of buckets is increased and the assigned bucket for each row. Any rows which don't belong to the current bucket are flushed and reassigned.

 Supports `INNER/LEFT/RIGHT/FULL ALL/ANY JOIN`.

- hash

 [Hash join algorithm](https://en.wikipedia.org/wiki/Hash_join) is used. The most generic implementation that supports all combinations of kind and strictness and multiple join keys that are combined with `OR` in the `JOIN ON` section.

 When using the `hash` algorithm, the right part of `JOIN` is uploaded into RAM.

- parallel_hash

 A variation of `hash` join that splits the data into buckets and builds several hashtables instead of one concurrently to speed up this process.

 When using the `parallel_hash` algorithm, the right part of `JOIN` is uploaded into RAM.

- partial_merge

 A variation of the [sort-merge algorithm](https://en.wikipedia.org/wiki/Sort-merge_join), where only the right table is fully sorted.

 The `RIGHT JOIN` and `FULL JOIN` are supported only with `ALL` strictness (`SEMI`, `ANTI`, `ANY`, and `ASOF` are not supported).

 When using the `partial_merge` algorithm, ClickHouse sorts the data and dumps it to the disk. The `partial_merge` algorithm in ClickHouse differs slightly from the classic realization. First, ClickHouse sorts the right table by joining keys in blocks and creates a min-max index for sorted blocks. Then it sorts parts of the left table by the `join key` and joins them over the right table. The min-max index is also used to skip unneeded right table blocks.

- direct

 The `direct` (also known as nested loop) algorithm performs a lookup in the right table using rows from the left table as keys.
 It's supported by special storages such as [Dictionary](/engines/table-engines/special/dictionary), [EmbeddedRocksDB](../../engines/table-engines/integrations/embedded-rocksdb.md), and [MergeTree](/engines/table-engines/mergetree-family/mergetree) tables.

 For MergeTree tables, the algorithm pushes join key filters directly to the storage layer. This can be more efficient when the key can use the table's primary key index for lookups, otherwise it performs full scans of the right table for each left table block.

 Supports `INNER` and `LEFT` joins and only single-column equality join keys without other conditions.

- auto

 When set to `auto`, `hash` join is tried first, and the algorithm is switched on the fly to another algorithm if the memory limit is violated.

- full_sorting_merge

 [Sort-merge algorithm](https://en.wikipedia.org/wiki/Sort-merge_join) with full sorting of joined tables before joining.

- prefer_partial_merge

 ClickHouse always tries to use `partial_merge` join if possible, otherwise, it uses `hash`. *Deprecated*, same as `partial_merge,hash`.

- default (deprecated)

 Legacy value, please don't use anymore.
 Same as `direct,hash`, i.e. try to use direct join and hash join (in this order).

)", 0) \
    DECLARE(UInt64, cross_join_min_rows_to_compress, 10000000, R"(
Minimal count of rows to compress block in CROSS JOIN. Zero value means - disable this threshold. This block is compressed when any of the two thresholds (by rows or by bytes) are reached.
)", 0) \
    DECLARE(UInt64, cross_join_min_bytes_to_compress, 1_GiB, R"(
Minimal size of block to compress in CROSS JOIN. Zero value means - disable this threshold. This block is compressed when any of the two thresholds (by rows or by bytes) are reached.
)", 0) \
    DECLARE(UInt64, default_max_bytes_in_join, 1000000000, R"(
Maximum size of right-side table if limit is required but `max_bytes_in_join` is not set.
)", 0) \
    DECLARE(UInt64, partial_merge_join_left_table_buffer_bytes, 0, R"(
If not 0 group left table blocks in bigger ones for left-side table in partial merge join. It uses up to 2x of specified memory per joining thread.
)", 0) \
    DECLARE(UInt64, partial_merge_join_rows_in_right_blocks, 65536, R"(
Limits sizes of right-hand join data blocks in partial merge join algorithm for [JOIN](../../sql-reference/statements/select/join.md) queries.

ClickHouse server:

1.  Splits right-hand join data into blocks with up to the specified number of rows.
2.  Indexes each block with its minimum and maximum values.
3.  Unloads prepared blocks to disk if it is possible.

Possible values:

- Any positive integer. Recommended range of values: \[1000, 100000\].
)", 0) \
    DECLARE(UInt64, join_on_disk_max_files_to_merge, 64, R"(
Limits the number of files allowed for parallel sorting in MergeJoin operations when they are executed on disk.

The bigger the value of the setting, the more RAM is used and the less disk I/O is needed.

Possible values:

- Any positive integer, starting from 2.
)", 0) \
    DECLARE(UInt64, max_rows_in_set_to_optimize_join, 0, R"(
Maximal size of the set to filter joined tables by each other's row sets before joining.

Possible values:

- 0 — Disable.
- Any positive integer.
)", 0) \
    \
    DECLARE(Bool, compatibility_ignore_collation_in_create_table, true, R"(
Compatibility ignore collation in create table
)", 0) \
    \
    DECLARE(String, temporary_files_codec, "LZ4", R"(
Sets compression codec for temporary files used in sorting and joining operations on disk.

Possible values:

- LZ4 — [LZ4](https://en.wikipedia.org/wiki/LZ4_(compression_algorithm)) compression is applied.
- NONE — No compression is applied.
)", 0) \
    \
    DECLARE(NonZeroUInt64, temporary_files_buffer_size, DBMS_DEFAULT_BUFFER_SIZE, "Size of the buffer for temporary files writers. Larger buffer size means less system calls, but more memory consumption.", 0) \
    DECLARE(UInt64, max_rows_to_transfer, 0, R"(
Maximum size (in rows) that can be passed to a remote server or saved in a
temporary table when the GLOBAL IN/JOIN section is executed.
)", 0) \
    DECLARE(UInt64, max_bytes_to_transfer, 0, R"(
The maximum number of bytes (uncompressed data) that can be passed to a remote
server or saved in a temporary table when the GLOBAL IN/JOIN section is executed.
)", 0) \
    DECLARE(OverflowMode, transfer_overflow_mode, OverflowMode::THROW, R"(
Sets what happens when the amount of data exceeds one of the limits.

Possible values:
- `throw`: throw an exception (default).
- `break`: stop executing the query and return the partial result, as if the
source data ran out.
)", 0) \
    \
    DECLARE(UInt64, max_rows_in_distinct, 0, R"(
The maximum number of different rows when using DISTINCT.
)", 0) \
    DECLARE(UInt64, max_bytes_in_distinct, 0, R"(
The maximum number of bytes of the state (in uncompressed bytes) in memory, which
is used by a hash table when using DISTINCT.
)", 0) \
    DECLARE(OverflowMode, distinct_overflow_mode, OverflowMode::THROW, R"(
Sets what happens when the amount of data exceeds one of the limits.

Possible values:
- `throw`: throw an exception (default).
- `break`: stop executing the query and return the partial result, as if the
source data ran out.
)", 0) \
    \
    DECLARE(UInt64, max_memory_usage, 0, R"(
Cloud default value: depends on the amount of RAM on the replica.

The maximum amount of RAM to use for running a query on a single server.
A value of `0` means unlimited.

This setting does not consider the volume of available memory or the total volume
of memory on the machine. The restriction applies to a single query within a
single server.

You can use `SHOW PROCESSLIST` to see the current memory consumption for each query.
Peak memory consumption is tracked for each query and written to the log.

Memory usage is not fully tracked for states of the following aggregate functions
from `String` and `Array` arguments:
- `min`
- `max`
- `any`
- `anyLast`
- `argMin`
- `argMax`

Memory consumption is also restricted by the parameters [`max_memory_usage_for_user`](/operations/settings/settings#max_memory_usage_for_user)
and [`max_server_memory_usage`](/operations/server-configuration-parameters/settings#max_server_memory_usage).
)", 0) \
    DECLARE(UInt64, memory_overcommit_ratio_denominator, 1_GiB, R"(
It represents the soft memory limit when the hard limit is reached on the global level.
This value is used to compute the overcommit ratio for the query.
Zero means skip the query.
Read more about [memory overcommit](memory-overcommit.md).
)", 0) \
    DECLARE(UInt64, max_memory_usage_for_user, 0, R"(
The maximum amount of RAM to use for running a user's queries on a single server. Zero means unlimited.

By default, the amount is not restricted (`max_memory_usage_for_user = 0`).

Also see the description of [`max_memory_usage`](/operations/settings/settings#max_memory_usage).

For example if you want to set `max_memory_usage_for_user` to 1000 bytes for a user named `clickhouse_read`, you can use the statement

```sql
ALTER USER clickhouse_read SETTINGS max_memory_usage_for_user = 1000;
```

You can verify it worked by logging out of your client, logging back in, then use the `getSetting` function:

```sql
SELECT getSetting('max_memory_usage_for_user');
```
)", 0) \
    DECLARE(UInt64, memory_overcommit_ratio_denominator_for_user, 1_GiB, R"(
It represents the soft memory limit when the hard limit is reached on the user level.
This value is used to compute the overcommit ratio for the query.
Zero means skip the query.
Read more about [memory overcommit](memory-overcommit.md).
)", 0) \
    DECLARE(UInt64, max_untracked_memory, (4 * 1024 * 1024), R"(
Small allocations and deallocations are grouped in thread local variable and tracked or profiled only when an amount (in absolute value) becomes larger than the specified value. If the value is higher than 'memory_profiler_step' it will be effectively lowered to 'memory_profiler_step'.
)", 0) \
    DECLARE(UInt64, max_reverse_dictionary_lookup_cache_size_bytes, (100 * 1024 * 1024), R"(
Maximum size in bytes of the per-query reverse dictionary lookup cache used by the function `dictGetKeys`. The cache stores serialized key tuples per attribute value to avoid re-scanning the dictionary within the same query. When the limit is reached, entries are evicted using LRU. Set to 0 to disable caching.
)", 0) \
    DECLARE(UInt64, memory_profiler_step, (4 * 1024 * 1024), R"(
Sets the step of memory profiler. Whenever query memory usage becomes larger than every next step in number of bytes the memory profiler will collect the allocating stacktrace and will write it into [trace_log](/operations/system-tables/trace_log).

Possible values:

- A positive integer number of bytes.

- 0 for turning off the memory profiler.
)", 0) \
    DECLARE(Float, memory_profiler_sample_probability, 0., R"(
Collect random allocations and deallocations and write them into system.trace_log with 'MemorySample' trace_type. The probability is for every alloc/free regardless of the size of the allocation (can be changed with `memory_profiler_sample_min_allocation_size` and `memory_profiler_sample_max_allocation_size`). Note that sampling happens only when the amount of untracked memory exceeds 'max_untracked_memory'. You may want to set 'max_untracked_memory' to 0 for extra fine-grained sampling.
)", 0) \
    DECLARE(UInt64, memory_profiler_sample_min_allocation_size, 0, R"(
Collect random allocations of size greater or equal than the specified value with probability equal to `memory_profiler_sample_probability`. 0 means disabled. You may want to set 'max_untracked_memory' to 0 to make this threshold work as expected.
)", 0) \
    DECLARE(UInt64, memory_profiler_sample_max_allocation_size, 0, R"(
Collect random allocations of size less or equal than the specified value with probability equal to `memory_profiler_sample_probability`. 0 means disabled. You may want to set 'max_untracked_memory' to 0 to make this threshold work as expected.
)", 0) \
    DECLARE(Bool, trace_profile_events, false, R"(
Enables or disables collecting stacktraces on each update of profile events along with the name of profile event and the value of increment and sending them into [trace_log](/operations/system-tables/trace_log).

Possible values:

- 1 — Tracing of profile events enabled.
- 0 — Tracing of profile events disabled.
)", 0) \
    DECLARE(String, trace_profile_events_list, "", R"(
When the setting `trace_profile_events` is enabled, limit the traced events to the specified list of comma-separated names.
If the `trace_profile_events_list` is an empty string (by default), trace all profile events.

Example value: 'DiskS3ReadMicroseconds,DiskS3ReadRequestsCount,SelectQueryTimeMicroseconds,ReadBufferFromS3Bytes'

Using this setting allows more precise collection of data for a large number of queries, because otherwise the vast amount of events can overflow the internal system log queue and some portion of them will be dropped.
)", 0) \
    \
    DECLARE(UInt64, memory_usage_overcommit_max_wait_microseconds, 5'000'000, R"(
Maximum time thread will wait for memory to be freed in the case of memory overcommit on a user level.
If the timeout is reached and memory is not freed, an exception is thrown.
Read more about [memory overcommit](memory-overcommit.md).
)", 0) \
    \
    DECLARE(UInt64, max_network_bandwidth, 0, R"(
Limits the speed of the data exchange over the network in bytes per second. This setting applies to every query.

Possible values:

- Positive integer.
- 0 — Bandwidth control is disabled.
)", 0) \
    DECLARE(UInt64, max_network_bytes, 0, R"(
Limits the data volume (in bytes) that is received or transmitted over the network when executing a query. This setting applies to every individual query.

Possible values:

- Positive integer.
- 0 — Data volume control is disabled.
)", 0) \
    DECLARE(UInt64, max_network_bandwidth_for_user, 0, R"(
Limits the speed of the data exchange over the network in bytes per second. This setting applies to all concurrently running queries performed by a single user.

Possible values:

- Positive integer.
- 0 — Control of the data speed is disabled.
)", 0)\
    DECLARE(UInt64, max_network_bandwidth_for_all_users, 0, R"(
Limits the speed that data is exchanged at over the network in bytes per second. This setting applies to all concurrently running queries on the server.

Possible values:

- Positive integer.
- 0 — Control of the data speed is disabled.
)", 0) \
    \
    DECLARE(UInt64, max_temporary_data_on_disk_size_for_user, 0, R"(
The maximum amount of data consumed by temporary files on disk in bytes for all
concurrently running user queries.

Possible values:

- Positive integer.
- `0` — unlimited (default)
)", 0)\
    DECLARE(UInt64, max_temporary_data_on_disk_size_for_query, 0, R"(
The maximum amount of data consumed by temporary files on disk in bytes for all
concurrently running queries.

Possible values:

- Positive integer.
- `0` — unlimited (default)
)", 0)\
    \
    DECLARE(UInt64, backup_restore_keeper_max_retries, 1000, R"(
Max retries for [Zoo]Keeper operations in the middle of a BACKUP or RESTORE operation.
Should be big enough so the whole operation won't fail because of a temporary [Zoo]Keeper failure.
)", 0) \
    DECLARE(UInt64, backup_restore_keeper_retry_initial_backoff_ms, 100, R"(
Initial backoff timeout for [Zoo]Keeper operations during backup or restore
)", 0) \
    DECLARE(UInt64, backup_restore_keeper_retry_max_backoff_ms, 5000, R"(
Max backoff timeout for [Zoo]Keeper operations during backup or restore
)", 0) \
    DECLARE(UInt64, backup_restore_failure_after_host_disconnected_for_seconds, 3600, R"(
If a host during a BACKUP ON CLUSTER or RESTORE ON CLUSTER operation doesn't recreate its ephemeral 'alive' node in ZooKeeper for this amount of time then the whole backup or restore is considered as failed.
This value should be bigger than any reasonable time for a host to reconnect to ZooKeeper after a failure.
Zero means unlimited.
)", 0) \
    DECLARE(UInt64, backup_restore_keeper_max_retries_while_initializing, 20, R"(
Max retries for [Zoo]Keeper operations during the initialization of a BACKUP ON CLUSTER or RESTORE ON CLUSTER operation.
)", 0) \
    DECLARE(UInt64, backup_restore_keeper_max_retries_while_handling_error, 20, R"(
Max retries for [Zoo]Keeper operations while handling an error of a BACKUP ON CLUSTER or RESTORE ON CLUSTER operation.
)", 0) \
    DECLARE(UInt64, backup_restore_finish_timeout_after_error_sec, 180, R"(
How long the initiator should wait for other host to react to the 'error' node and stop their work on the current BACKUP ON CLUSTER or RESTORE ON CLUSTER operation.
)", 0) \
    DECLARE(UInt64, backup_restore_keeper_value_max_size, 1048576, R"(
Maximum size of data of a [Zoo]Keeper's node during backup
)", 0) \
    DECLARE(UInt64, backup_restore_batch_size_for_keeper_multi, 1000, R"(
Maximum size of batch for multi request to [Zoo]Keeper during backup or restore
)", 0) \
    DECLARE(UInt64, backup_restore_batch_size_for_keeper_multiread, 10000, R"(
Maximum size of batch for multiread request to [Zoo]Keeper during backup or restore
)", 0) \
    DECLARE(Float, backup_restore_keeper_fault_injection_probability, 0.0f, R"(
Approximate probability of failure for a keeper request during backup or restore. Valid value is in interval [0.0f, 1.0f]
)", 0) \
    DECLARE(UInt64, backup_restore_keeper_fault_injection_seed, 0, R"(
0 - random seed, otherwise the setting value
)", 0) \
    DECLARE(UInt64, backup_restore_s3_retry_attempts, 1000, R"(
Setting for Aws::Client::RetryStrategy, Aws::Client does retries itself, 0 means no retries. It takes place only for backup/restore.
)", 0) \
    DECLARE(UInt64, backup_restore_s3_retry_initial_backoff_ms, 25, R"(
    Initial backoff delay in milliseconds before the first retry attempt during backup and restore. Each subsequent retry increases the delay exponentially, up to the maximum specified by `backup_restore_s3_retry_max_backoff_ms`
)", 0) \
    DECLARE(UInt64, backup_restore_s3_retry_max_backoff_ms, 5000, R"(
    Maximum delay in milliseconds between retries during backup and restore operations.
)", 0) \
    DECLARE(Float, backup_restore_s3_retry_jitter_factor, .1f, R"(
    Jitter factor applied to the retry backoff delay in Aws::Client::RetryStrategy during backup and restore operations. The computed backoff delay is multiplied by a random factor in the range [1.0, 1.0 + jitter], up to the maximum `backup_restore_s3_retry_max_backoff_ms`. Must be in [0.0, 1.0] interval
)", 0) \
    DECLARE(UInt64, max_backup_bandwidth, 0, R"(
The maximum read speed in bytes per second for particular backup on server. Zero means unlimited.
)", 0) \
    DECLARE(Bool, restore_replicated_merge_tree_to_shared_merge_tree, false, R"(
Replace table engine from Replicated*MergeTree -> Shared*MergeTree during RESTORE.
)", 0) \
    \
    DECLARE(Bool, log_profile_events, true, R"(
Log query performance statistics into the query_log, query_thread_log and query_views_log.
)", 0) \
    DECLARE(Bool, log_query_settings, true, R"(
Log query settings into the query_log and OpenTelemetry span log.
)", 0) \
    DECLARE(Bool, log_query_threads, false, R"(
Setting up query threads logging.

Query threads log into the [system.query_thread_log](../../operations/system-tables/query_thread_log.md) table. This setting has effect only when [log_queries](#log_queries) is true. Queries' threads run by ClickHouse with this setup are logged according to the rules in the [query_thread_log](/operations/server-configuration-parameters/settings#query_thread_log) server configuration parameter.

Possible values:

- 0 — Disabled.
- 1 — Enabled.

**Example**

```text
log_query_threads=1
```
)", 0) \
    DECLARE(Bool, log_query_views, true, R"(
Setting up query views logging.

When a query run by ClickHouse with this setting enabled has associated views (materialized or live views), they are logged in the [query_views_log](/operations/server-configuration-parameters/settings#query_views_log) server configuration parameter.

Example:

```text
log_query_views=1
```
)", 0) \
    DECLARE(String, log_comment, "", R"(
Specifies the value for the `log_comment` field of the [system.query_log](../system-tables/query_log.md) table and comment text for the server log.

It can be used to improve the readability of server logs. Additionally, it helps to select queries related to the test from the `system.query_log` after running [clickhouse-test](../../development/tests.md).

Possible values:

- Any string no longer than [max_query_size](#max_query_size). If the max_query_size is exceeded, the server throws an exception.

**Example**

Query:

```sql
SET log_comment = 'log_comment test', log_queries = 1;
SELECT 1;
SYSTEM FLUSH LOGS;
SELECT type, query FROM system.query_log WHERE log_comment = 'log_comment test' AND event_date >= yesterday() ORDER BY event_time DESC LIMIT 2;
```

Result:

```text
┌─type────────┬─query─────┐
│ QueryStart  │ SELECT 1; │
│ QueryFinish │ SELECT 1; │
└─────────────┴───────────┘
```
)", 0) \
    DECLARE(Int64, query_metric_log_interval, -1, R"(
The interval in milliseconds at which the [query_metric_log](../../operations/system-tables/query_metric_log.md) for individual queries is collected.

If set to any negative value, it will take the value `collect_interval_milliseconds` from the [query_metric_log setting](/operations/server-configuration-parameters/settings#query_metric_log) or default to 1000 if not present.

To disable the collection of a single query, set `query_metric_log_interval` to 0.

Default value: -1
    )", 0) \
    DECLARE(LogsLevel, send_logs_level, LogsLevel::fatal, R"(
Send server text logs with specified minimum level to client. Valid values: 'trace', 'debug', 'information', 'warning', 'error', 'fatal', 'none'
)", 0) \
    DECLARE(String, send_logs_source_regexp, "", R"(
Send server text logs with specified regexp to match log source name. Empty means all sources.
)", 0) \
    DECLARE(Bool, enable_optimize_predicate_expression, true, R"(
Turns on predicate pushdown in `SELECT` queries.

Predicate pushdown may significantly reduce network traffic for distributed queries.

Possible values:

- 0 — Disabled.
- 1 — Enabled.

Usage

Consider the following queries:

1.  `SELECT count() FROM test_table WHERE date = '2018-10-10'`
2.  `SELECT count() FROM (SELECT * FROM test_table) WHERE date = '2018-10-10'`

If `enable_optimize_predicate_expression = 1`, then the execution time of these queries is equal because ClickHouse applies `WHERE` to the subquery when processing it.

If `enable_optimize_predicate_expression = 0`, then the execution time of the second query is much longer because the `WHERE` clause applies to all the data after the subquery finishes.
)", 0) \
    DECLARE(Bool, enable_optimize_predicate_expression_to_final_subquery, true, R"(
Allow push predicate to final subquery.
)", 0) \
    DECLARE(Bool, allow_push_predicate_when_subquery_contains_with, true, R"(
Allows push predicate when subquery contains WITH clause
)", 0) \
    DECLARE(Bool, allow_push_predicate_ast_for_distributed_subqueries, true, R"(
Allows push predicate on AST level for distributed subqueries with enabled anlyzer
)", 0) \
    \
    DECLARE(UInt64, low_cardinality_max_dictionary_size, 8192, R"(
Sets a maximum size in rows of a shared global dictionary for the [LowCardinality](../../sql-reference/data-types/lowcardinality.md) data type that can be written to a storage file system. This setting prevents issues with RAM in case of unlimited dictionary growth. All the data that can't be encoded due to maximum dictionary size limitation ClickHouse writes in an ordinary method.

Possible values:

- Any positive integer.
)", 0) \
    DECLARE(Bool, low_cardinality_use_single_dictionary_for_part, false, R"(
Turns on or turns off using of single dictionary for the data part.

By default, the ClickHouse server monitors the size of dictionaries and if a dictionary overflows then the server starts to write the next one. To prohibit creating several dictionaries set `low_cardinality_use_single_dictionary_for_part = 1`.

Possible values:

- 1 — Creating several dictionaries for the data part is prohibited.
- 0 — Creating several dictionaries for the data part is not prohibited.
)", 0) \
    DECLARE(Bool, decimal_check_overflow, true, R"(
Check overflow of decimal arithmetic/comparison operations
)", 0) \
    DECLARE(Bool, allow_custom_error_code_in_throwif, false, R"(
Enable custom error code in function throwIf(). If true, thrown exceptions may have unexpected error codes.
)", 0) \
    \
    DECLARE(Bool, prefer_localhost_replica, true, R"(
Enables/disables preferable using the localhost replica when processing distributed queries.

Possible values:

- 1 — ClickHouse always sends a query to the localhost replica if it exists.
- 0 — ClickHouse uses the balancing strategy specified by the [load_balancing](#load_balancing) setting.

:::note
Disable this setting if you use [max_parallel_replicas](#max_parallel_replicas) without [parallel_replicas_custom_key](#parallel_replicas_custom_key).
If [parallel_replicas_custom_key](#parallel_replicas_custom_key) is set, disable this setting only if it's used on a cluster with multiple shards containing multiple replicas.
If it's used on a cluster with a single shard and multiple replicas, disabling this setting will have negative effects.
:::
)", 0) \
    DECLARE(UInt64, max_fetch_partition_retries_count, 5, R"(
Amount of retries while fetching partition from another host.
)", 0) \
    DECLARE(UInt64, http_max_multipart_form_data_size, 1024 * 1024 * 1024, R"(
Limit on size of multipart/form-data content. This setting cannot be parsed from URL parameters and should be set in a user profile. Note that content is parsed and external tables are created in memory before the start of query execution. And this is the only limit that has an effect on that stage (limits on max memory usage and max execution time have no effect while reading HTTP form data).
)", 0) \
    DECLARE(Bool, calculate_text_stack_trace, true, R"(
Calculate text stack trace in case of exceptions during query execution. This is the default. It requires symbol lookups that may slow down fuzzing tests when a huge amount of wrong queries are executed. In normal cases, you should not disable this option.
)", 0) \
    DECLARE(Bool, enable_job_stack_trace, false, R"(
Output stack trace of a job creator when job results in exception. Disabled by default to avoid performance overhead.
)", 0) \
    DECLARE(Bool, allow_ddl, true, R"(
If it is set to true, then a user is allowed to executed DDL queries.
)", 0) \
    DECLARE(Bool, parallel_view_processing, false, R"(
Enables pushing to attached views concurrently instead of sequentially.
)", 0) \
    DECLARE(Bool, enable_unaligned_array_join, false, R"(
Allow ARRAY JOIN with multiple arrays that have different sizes. When this settings is enabled, arrays will be resized to the longest one.
)", 0) \
    DECLARE(Bool, optimize_read_in_order, true, R"(
Enables [ORDER BY](/sql-reference/statements/select/order-by#optimization-of-data-reading) optimization in [SELECT](../../sql-reference/statements/select/index.md) queries for reading data from [MergeTree](../../engines/table-engines/mergetree-family/mergetree.md) tables.

Possible values:

- 0 — `ORDER BY` optimization is disabled.
- 1 — `ORDER BY` optimization is enabled.

**See Also**

- [ORDER BY Clause](/sql-reference/statements/select/order-by#optimization-of-data-reading)
)", 0) \
    DECLARE(Bool, read_in_order_use_virtual_row, false, R"(
Use virtual row while reading in order of primary key or its monotonic function fashion. It is useful when searching over multiple parts as only relevant ones are touched.
)", 0) \
    DECLARE(Bool, optimize_read_in_window_order, true, R"(
Enable ORDER BY optimization in window clause for reading data in corresponding order in MergeTree tables.
)", 0) \
    DECLARE(Bool, optimize_aggregation_in_order, false, R"(
Enables [GROUP BY](/sql-reference/statements/select/group-by) optimization in [SELECT](../../sql-reference/statements/select/index.md) queries for aggregating data in corresponding order in [MergeTree](../../engines/table-engines/mergetree-family/mergetree.md) tables.

Possible values:

- 0 — `GROUP BY` optimization is disabled.
- 1 — `GROUP BY` optimization is enabled.

**See Also**

- [GROUP BY optimization](/sql-reference/statements/select/group-by#group-by-optimization-depending-on-table-sorting-key)
)", 0) \
    DECLARE(Bool, read_in_order_use_buffering, true, R"(
Use buffering before merging while reading in order of primary key. It increases the parallelism of query execution
)", 0) \
    DECLARE(UInt64, aggregation_in_order_max_block_bytes, 50000000, R"(
Maximal size of block in bytes accumulated during aggregation in order of primary key. Lower block size allows to parallelize more final merge stage of aggregation.
)", 0) \
    DECLARE(UInt64, read_in_order_two_level_merge_threshold, 100, R"(
Minimal number of parts to read to run preliminary merge step during multithread reading in order of primary key.
)", 0) \
    DECLARE(Bool, low_cardinality_allow_in_native_format, true, R"(
Allows or restricts using the [LowCardinality](../../sql-reference/data-types/lowcardinality.md) data type with the [Native](/interfaces/formats/Native) format.

If usage of `LowCardinality` is restricted, ClickHouse server converts `LowCardinality`-columns to ordinary ones for `SELECT` queries, and convert ordinary columns to `LowCardinality`-columns for `INSERT` queries.

This setting is required mainly for third-party clients which do not support `LowCardinality` data type.

Possible values:

- 1 — Usage of `LowCardinality` is not restricted.
- 0 — Usage of `LowCardinality` is restricted.
)", 0) \
    DECLARE(Bool, cancel_http_readonly_queries_on_client_close, false, R"(
Cancels HTTP read-only queries (e.g. SELECT) when a client closes the connection without waiting for the response.

Cloud default value: `0`.
)", 0) \
    DECLARE(Bool, external_table_functions_use_nulls, true, R"(
Defines how [mysql](../../sql-reference/table-functions/mysql.md), [postgresql](../../sql-reference/table-functions/postgresql.md) and [odbc](../../sql-reference/table-functions/odbc.md) table functions use Nullable columns.

Possible values:

- 0 — The table function explicitly uses Nullable columns.
- 1 — The table function implicitly uses Nullable columns.

**Usage**

If the setting is set to `0`, the table function does not make Nullable columns and inserts default values instead of NULL. This is also applicable for NULL values inside arrays.
)", 0) \
    DECLARE(Bool, external_table_strict_query, false, R"(
If it is set to true, transforming expression to local filter is forbidden for queries to external tables.
)", 0) \
    \
    DECLARE(Bool, allow_hyperscan, true, R"(
Allow functions that use Hyperscan library. Disable to avoid potentially long compilation times and excessive resource usage.
)", 0) \
    DECLARE(UInt64, max_hyperscan_regexp_length, 0, R"(
Defines the maximum length for each regular expression in the [hyperscan multi-match functions](/sql-reference/functions/string-search-functions#multiMatchAny).

Possible values:

- Positive integer.
- 0 - The length is not limited.

**Example**

Query:

```sql
SELECT multiMatchAny('abcd', ['ab','bcd','c','d']) SETTINGS max_hyperscan_regexp_length = 3;
```

Result:

```text
┌─multiMatchAny('abcd', ['ab', 'bcd', 'c', 'd'])─┐
│                                              1 │
└────────────────────────────────────────────────┘
```

Query:

```sql
SELECT multiMatchAny('abcd', ['ab','bcd','c','d']) SETTINGS max_hyperscan_regexp_length = 2;
```

Result:

```text
Exception: Regexp length too large.
```

**See Also**

- [max_hyperscan_regexp_total_length](#max_hyperscan_regexp_total_length)
)", 0) \
    DECLARE(UInt64, max_hyperscan_regexp_total_length, 0, R"(
Sets the maximum length total of all regular expressions in each [hyperscan multi-match function](/sql-reference/functions/string-search-functions#multiMatchAny).

Possible values:

- Positive integer.
- 0 - The length is not limited.

**Example**

Query:

```sql
SELECT multiMatchAny('abcd', ['a','b','c','d']) SETTINGS max_hyperscan_regexp_total_length = 5;
```

Result:

```text
┌─multiMatchAny('abcd', ['a', 'b', 'c', 'd'])─┐
│                                           1 │
└─────────────────────────────────────────────┘
```

Query:

```sql
SELECT multiMatchAny('abcd', ['ab','bc','c','d']) SETTINGS max_hyperscan_regexp_total_length = 5;
```

Result:

```text
Exception: Total regexp lengths too large.
```

**See Also**

- [max_hyperscan_regexp_length](#max_hyperscan_regexp_length)
)", 0) \
    DECLARE(Bool, reject_expensive_hyperscan_regexps, true, R"(
Reject patterns which will likely be expensive to evaluate with hyperscan (due to NFA state explosion)
)", 0) \
    DECLARE(Bool, allow_simdjson, true, R"(
Allow using simdjson library in 'JSON*' functions if AVX2 instructions are available. If disabled rapidjson will be used.
)", 0) \
    DECLARE(Bool, allow_introspection_functions, false, R"(
Enables or disables [introspection functions](../../sql-reference/functions/introspection.md) for query profiling.

Possible values:

- 1 — Introspection functions enabled.
- 0 — Introspection functions disabled.

**See Also**

- [Sampling Query Profiler](../../operations/optimizing-performance/sampling-query-profiler.md)
- System table [trace_log](/operations/system-tables/trace_log)
)", 0) \
    DECLARE(Bool, splitby_max_substrings_includes_remaining_string, false, R"(
Controls whether function [splitBy*()](../../sql-reference/functions/splitting-merging-functions.md) with argument `max_substrings` > 0 will include the remaining string in the last element of the result array.

Possible values:

- `0` - The remaining string will not be included in the last element of the result array.
- `1` - The remaining string will be included in the last element of the result array. This is the behavior of Spark's [`split()`](https://spark.apache.org/docs/3.1.2/api/python/reference/api/pyspark.sql.functions.split.html) function and Python's ['string.split()'](https://docs.python.org/3/library/stdtypes.html#str.split) method.
)", 0) \
    \
    DECLARE(Bool, allow_execute_multiif_columnar, true, R"(
Allow execute multiIf function columnar
)", 0) \
    DECLARE(Bool, formatdatetime_f_prints_single_zero, false, R"(
Formatter '%f' in function 'formatDateTime' prints a single zero instead of six zeros if the formatted value has no fractional seconds.
)", 0) \
    DECLARE(Bool, formatdatetime_f_prints_scale_number_of_digits, false, R"(
Formatter '%f' in function 'formatDateTime' prints only the scale amount of digits for a DateTime64 instead of fixed 6 digits.
)", 0) \
    DECLARE(Bool, formatdatetime_parsedatetime_m_is_month_name, true, R"(
Formatter '%M' in functions 'formatDateTime' and 'parseDateTime' print/parse the month name instead of minutes.
)", 0) \
    DECLARE(Bool, parsedatetime_parse_without_leading_zeros, true, R"(
Formatters '%c', '%l' and '%k' in function 'parseDateTime' parse months and hours without leading zeros.
)", 0) \
    DECLARE(Bool, parsedatetime_e_requires_space_padding, false, R"(
Formatter '%e' in function 'parseDateTime' expects that single-digit days are space-padded, e.g., ' 2' is accepted but '2' raises an error.
    )", 0) \
    DECLARE(Bool, formatdatetime_format_without_leading_zeros, false, R"(
Formatters '%c', '%l' and '%k' in function 'formatDateTime' print months and hours without leading zeros.
)", 0) \
    DECLARE(Bool, formatdatetime_e_with_space_padding, false, R"(
Formatter '%e' in function 'formatDateTime' prints single-digit days with a leading space, e.g. ' 2' instead of '2'.
    )", 0) \
    DECLARE(Bool, least_greatest_legacy_null_behavior, false, R"(
If enabled, functions 'least' and 'greatest' return NULL if one of their arguments is NULL.
)", 0) \
    DECLARE(Bool, h3togeo_lon_lat_result_order, false, R"(
Function 'h3ToGeo' returns (lon, lat) if true, otherwise (lat, lon).
)", 0) \
    DECLARE(GeoToH3ArgumentOrder, geotoh3_argument_order, GeoToH3ArgumentOrder::LAT_LON, R"(
Function 'geoToH3' accepts (lon, lat) if set to 'lon_lat' and (lat, lon) if set to 'lat_lon'.
)", BETA) \
    DECLARE(UInt64, max_partitions_per_insert_block, 100, R"(
Limits the maximum number of partitions in a single inserted block
and an exception is thrown if the block contains too many partitions.

- Positive integer.
- `0` — Unlimited number of partitions.

**Details**

When inserting data, ClickHouse calculates the number of partitions in the
inserted block. If the number of partitions is more than
`max_partitions_per_insert_block`, ClickHouse either logs a warning or throws an
exception based on `throw_on_max_partitions_per_insert_block`. Exceptions have
the following text:

> "Too many partitions for a single INSERT block (`partitions_count` partitions, limit is " + toString(max_partitions) + ").
  The limit is controlled by the 'max_partitions_per_insert_block' setting.
  A large number of partitions is a common misconception. It will lead to severe
  negative performance impact, including slow server startup, slow INSERT queries
  and slow SELECT queries. Recommended total number of partitions for a table is
  under 1000..10000. Please note, that partitioning is not intended to speed up
  SELECT queries (ORDER BY key is sufficient to make range queries fast).
  Partitions are intended for data manipulation (DROP PARTITION, etc)."

:::note
This setting is a safety threshold because using a large number of partitions is a common misconception.
:::
)", 0) \
    DECLARE(Bool, throw_on_max_partitions_per_insert_block, true, R"(
Allows you to control the behaviour when `max_partitions_per_insert_block` is reached.

Possible values:
- `true`  - When an insert block reaches `max_partitions_per_insert_block`, an exception is raised.
- `false` - Logs a warning when `max_partitions_per_insert_block` is reached.

:::tip
This can be useful if you're trying to understand the impact on users when changing [`max_partitions_per_insert_block`](/operations/settings/settings#max_partitions_per_insert_block).
:::
)", 0) \
    DECLARE(Int64, max_partitions_to_read, -1, R"(
Limits the maximum number of partitions that can be accessed in a single query.

The setting value specified when the table is created can be overridden via query-level setting.

Possible values:

- Positive integer
- `-1` - unlimited (default)

:::note
You can also specify the MergeTree setting [`max_partitions_to_read`](/operations/settings/settings#max_partitions_to_read) in tables' setting.
:::
)", 0) \
    DECLARE(Bool, check_query_single_value_result, false, R"(
Defines the level of detail for the [CHECK TABLE](/sql-reference/statements/check-table) query result for `MergeTree` family engines .

Possible values:

- 0 — the query shows a check status for every individual data part of a table.
- 1 — the query shows the general table check status.
)", 0) \
    DECLARE(Bool, allow_drop_detached, false, R"(
Allow ALTER TABLE ... DROP DETACHED PART[ITION] ... queries
)", 0) \
    DECLARE(UInt64, max_parts_to_move, 1000, "Limit the number of parts that can be moved in one query. Zero means unlimited.", 0) \
    \
    DECLARE(UInt64, max_table_size_to_drop, default_max_size_to_drop, R"(
Restriction on deleting tables in query time. The value `0` means that you can delete all tables without any restrictions.

Cloud default value: 1 TB.

:::note
This query setting overwrites its server setting equivalent, see [max_table_size_to_drop](/operations/server-configuration-parameters/settings#max_table_size_to_drop)
:::
)", 0) \
    DECLARE(UInt64, max_partition_size_to_drop, default_max_size_to_drop, R"(
Restriction on dropping partitions in query time. The value `0` means that you can drop partitions without any restrictions.

Cloud default value: 1 TB.

:::note
This query setting overwrites its server setting equivalent, see [max_partition_size_to_drop](/operations/server-configuration-parameters/settings#max_partition_size_to_drop)
:::
)", 0) \
    \
    DECLARE(UInt64, postgresql_connection_pool_size, 16, R"(
Connection pool size for PostgreSQL table engine and database engine.
)", 0) \
    DECLARE(UInt64, postgresql_connection_attempt_timeout, 2, R"(
Connection timeout in seconds of a single attempt to connect PostgreSQL end-point.
The value is passed as a `connect_timeout` parameter of the connection URL.
)", 0) \
    DECLARE(UInt64, postgresql_connection_pool_wait_timeout, 5000, R"(
Connection pool push/pop timeout on empty pool for PostgreSQL table engine and database engine. By default it will block on empty pool.
)", 0) \
    DECLARE(UInt64, postgresql_connection_pool_retries, 2, R"(
Connection pool push/pop retries number for PostgreSQL table engine and database engine.
)", 0) \
    DECLARE(Bool, postgresql_connection_pool_auto_close_connection, false, R"(
Close connection before returning connection to the pool.
)", 0) \
    DECLARE(Float, postgresql_fault_injection_probability, 0.0f, R"(
Approximate probability of failing internal (for replication) PostgreSQL queries. Valid value is in interval [0.0f, 1.0f]
)", 0) \
    DECLARE(UInt64, glob_expansion_max_elements, 1000, R"(
Maximum number of allowed addresses (For external storages, table functions, etc).
)", 0) \
    DECLARE(UInt64, odbc_bridge_connection_pool_size, 16, R"(
Connection pool size for each connection settings string in ODBC bridge.
)", 0) \
    DECLARE(Bool, odbc_bridge_use_connection_pooling, true, R"(
Use connection pooling in ODBC bridge. If set to false, a new connection is created every time.
)", 0) \
    \
    DECLARE(Seconds, distributed_replica_error_half_life, DBMS_CONNECTION_POOL_WITH_FAILOVER_DEFAULT_DECREASE_ERROR_PERIOD, R"(
- Type: seconds
- Default value: 60 seconds

Controls how fast errors in distributed tables are zeroed. If a replica is unavailable for some time, accumulates 5 errors, and distributed_replica_error_half_life is set to 1 second, then the replica is considered normal 3 seconds after the last error.

See also:

- [load_balancing](#load_balancing-round_robin)
- [Table engine Distributed](../../engines/table-engines/special/distributed.md)
- [distributed_replica_error_cap](#distributed_replica_error_cap)
- [distributed_replica_max_ignored_errors](#distributed_replica_max_ignored_errors)
)", 0) \
    DECLARE(UInt64, distributed_replica_error_cap, DBMS_CONNECTION_POOL_WITH_FAILOVER_MAX_ERROR_COUNT, R"(
- Type: unsigned int
- Default value: 1000

The error count of each replica is capped at this value, preventing a single replica from accumulating too many errors.

See also:

- [load_balancing](#load_balancing-round_robin)
- [Table engine Distributed](../../engines/table-engines/special/distributed.md)
- [distributed_replica_error_half_life](#distributed_replica_error_half_life)
- [distributed_replica_max_ignored_errors](#distributed_replica_max_ignored_errors)
)", 0) \
    DECLARE(UInt64, distributed_replica_max_ignored_errors, 0, R"(
- Type: unsigned int
- Default value: 0

The number of errors that will be ignored while choosing replicas (according to `load_balancing` algorithm).

See also:

- [load_balancing](#load_balancing-round_robin)
- [Table engine Distributed](../../engines/table-engines/special/distributed.md)
- [distributed_replica_error_cap](#distributed_replica_error_cap)
- [distributed_replica_error_half_life](#distributed_replica_error_half_life)
)", 0) \
    \
    DECLARE(UInt64, min_free_disk_space_for_temporary_data, 0, R"(
The minimum disk space to keep while writing temporary data used in external sorting and aggregation.
)", 0) \
    \
    DECLARE(DefaultTableEngine, default_temporary_table_engine, DefaultTableEngine::Memory, R"(
Same as [default_table_engine](#default_table_engine) but for temporary tables.

In this example, any new temporary table that does not specify an `Engine` will use the `Log` table engine:

Query:

```sql
SET default_temporary_table_engine = 'Log';

CREATE TEMPORARY TABLE my_table (
    x UInt32,
    y UInt32
);

SHOW CREATE TEMPORARY TABLE my_table;
```

Result:

```response
┌─statement────────────────────────────────────────────────────────────────┐
│ CREATE TEMPORARY TABLE default.my_table
(
    `x` UInt32,
    `y` UInt32
)
ENGINE = Log
└──────────────────────────────────────────────────────────────────────────┘
```
)", 0) \
    DECLARE(DefaultTableEngine, default_table_engine, DefaultTableEngine::MergeTree, R"(
Default table engine to use when `ENGINE` is not set in a `CREATE` statement.

Possible values:

- a string representing any valid table engine name

Cloud default value: `SharedMergeTree`.

**Example**

Query:

```sql
SET default_table_engine = 'Log';

SELECT name, value, changed FROM system.settings WHERE name = 'default_table_engine';
```

Result:

```response
┌─name─────────────────┬─value─┬─changed─┐
│ default_table_engine │ Log   │       1 │
└──────────────────────┴───────┴─────────┘
```

In this example, any new table that does not specify an `Engine` will use the `Log` table engine:

Query:

```sql
CREATE TABLE my_table (
    x UInt32,
    y UInt32
);

SHOW CREATE TABLE my_table;
```

Result:

```response
┌─statement────────────────────────────────────────────────────────────────┐
│ CREATE TABLE default.my_table
(
    `x` UInt32,
    `y` UInt32
)
ENGINE = Log
└──────────────────────────────────────────────────────────────────────────┘
```
)", 0) \
    DECLARE(Bool, show_table_uuid_in_table_create_query_if_not_nil, false, R"(
Sets the `SHOW TABLE` query display.

Possible values:

- 0 — The query will be displayed without table UUID.
- 1 — The query will be displayed with table UUID.
)", 0) \
    DECLARE(Bool, database_atomic_wait_for_drop_and_detach_synchronously, false, R"(
Adds a modifier `SYNC` to all `DROP` and `DETACH` queries.

Possible values:

- 0 — Queries will be executed with delay.
- 1 — Queries will be executed without delay.
)", 0) \
    DECLARE(Bool, enable_scalar_subquery_optimization, true, R"(
If it is set to true, prevent scalar subqueries from (de)serializing large scalar values and possibly avoid running the same subquery more than once.
)", 0) \
    DECLARE(Bool, optimize_trivial_count_query, true, R"(
Enables or disables the optimization to trivial query `SELECT count() FROM table` using metadata from MergeTree. If you need to use row-level security, disable this setting.

Possible values:

   - 0 — Optimization disabled.
   - 1 — Optimization enabled.

See also:

- [optimize_functions_to_subcolumns](#optimize_functions_to_subcolumns)
)", 0) \
    DECLARE(Bool, optimize_trivial_approximate_count_query, false, R"(
Use an approximate value for trivial count optimization of storages that support such estimation, for example, EmbeddedRocksDB.

Possible values:

   - 0 — Optimization disabled.
   - 1 — Optimization enabled.
)", 0) \
    DECLARE(Bool, optimize_count_from_files, true, R"(
Enables or disables the optimization of counting number of rows from files in different input formats. It applies to table functions/engines `file`/`s3`/`url`/`hdfs`/`azureBlobStorage`.

Possible values:

- 0 — Optimization disabled.
- 1 — Optimization enabled.
)", 0) \
    DECLARE(Bool, use_cache_for_count_from_files, true, R"(
Enables caching of rows number during count from files in table functions `file`/`s3`/`url`/`hdfs`/`azureBlobStorage`.

Enabled by default.
)", 0) \
    DECLARE(Bool, optimize_respect_aliases, true, R"(
If it is set to true, it will respect aliases in WHERE/GROUP BY/ORDER BY, that will help with partition pruning/secondary indexes/optimize_aggregation_in_order/optimize_read_in_order/optimize_trivial_count
)", 0) \
    DECLARE(UInt64, mutations_sync, 0, R"(
Allows to execute `ALTER TABLE ... UPDATE|DELETE|MATERIALIZE INDEX|MATERIALIZE PROJECTION|MATERIALIZE COLUMN|MATERIALIZE STATISTICS` queries ([mutations](../../sql-reference/statements/alter/index.md/#mutations)) synchronously.

Possible values:

| Value | Description                                                                                                                                           |
|-------|-------------------------------------------------------------------------------------------------------------------------------------------------------|
| `0`   | Mutations execute asynchronously.                                                                                                                     |
| `1`   | The query waits for all mutations to complete on the current server.                                                                                  |
| `2`   | The query waits for all mutations to complete on all replicas (if they exist).                                                                        |
| `3`   | The query waits only for active replicas. Supported only for `SharedMergeTree`. For `ReplicatedMergeTree` it behaves the same as `mutations_sync = 2`.|
)", 0) \
    DECLARE_WITH_ALIAS(Bool, enable_lightweight_delete, true, R"(
Enable lightweight DELETE mutations for mergetree tables.
)", 0, allow_experimental_lightweight_delete) \
    DECLARE(LightweightDeleteMode, lightweight_delete_mode, LightweightDeleteMode::ALTER_UPDATE, R"(
A mode of internal update query that is executed as a part of lightweight delete.

Possible values:
- `alter_update` - run `ALTER UPDATE` query that creates a heavyweight mutation.
- `lightweight_update` - run lightweight update if possible, run `ALTER UPDATE` otherwise.
- `lightweight_update_force` - run lightweight update if possible, throw otherwise.
)", 0) \
    DECLARE(UInt64, lightweight_deletes_sync, 2, R"(
The same as [`mutations_sync`](#mutations_sync), but controls only execution of lightweight deletes.

Possible values:

| Value | Description                                                                                                                                           |
|-------|-------------------------------------------------------------------------------------------------------------------------------------------------------|
| `0`   | Mutations execute asynchronously.                                                                                                                     |
| `1`   | The query waits for the lightweight deletes to complete on the current server.                                                                        |
| `2`   | The query waits for the lightweight deletes to complete on all replicas (if they exist).                                                              |
| `3`   | The query waits only for active replicas. Supported only for `SharedMergeTree`. For `ReplicatedMergeTree` it behaves the same as `mutations_sync = 2`.|

**See Also**

- [Synchronicity of ALTER Queries](../../sql-reference/statements/alter/index.md/#synchronicity-of-alter-queries)
- [Mutations](../../sql-reference/statements/alter/index.md/#mutations)
)", 0) \
    DECLARE(Bool, apply_deleted_mask, true, R"(
Enables filtering out rows deleted with lightweight DELETE. If disabled, a query will be able to read those rows. This is useful for debugging and \"undelete\" scenarios
)", 0) \
    DECLARE(Bool, optimize_normalize_count_variants, true, R"(
Rewrite aggregate functions that semantically equals to count() as count().
)", 0) \
    DECLARE(Bool, optimize_injective_functions_inside_uniq, true, R"(
Delete injective functions of one argument inside uniq*() functions.
)", 0) \
    DECLARE(Bool, count_matches_stop_at_empty_match, false, R"(
Stop counting once a pattern matches zero-length in the `countMatches` function.
)", 0) \
    DECLARE(Bool, rewrite_count_distinct_if_with_count_distinct_implementation, false, R"(
Allows you to rewrite `countDistcintIf` with [count_distinct_implementation](#count_distinct_implementation) setting.

Possible values:

- true — Allow.
- false — Disallow.
)", 0) \
    DECLARE(Bool, convert_query_to_cnf, false, R"(
When set to `true`, a `SELECT` query will be converted to conjuctive normal form (CNF). There are scenarios where rewriting a query in CNF may execute faster (view this [Github issue](https://github.com/ClickHouse/ClickHouse/issues/11749) for an explanation).

For example, notice how the following `SELECT` query is not modified (the default behavior):

```sql
EXPLAIN SYNTAX
SELECT *
FROM
(
    SELECT number AS x
    FROM numbers(20)
) AS a
WHERE ((x >= 1) AND (x <= 5)) OR ((x >= 10) AND (x <= 15))
SETTINGS convert_query_to_cnf = false;
```

The result is:

```response
┌─explain────────────────────────────────────────────────────────┐
│ SELECT x                                                       │
│ FROM                                                           │
│ (                                                              │
│     SELECT number AS x                                         │
│     FROM numbers(20)                                           │
│     WHERE ((x >= 1) AND (x <= 5)) OR ((x >= 10) AND (x <= 15)) │
│ ) AS a                                                         │
│ WHERE ((x >= 1) AND (x <= 5)) OR ((x >= 10) AND (x <= 15))     │
│ SETTINGS convert_query_to_cnf = 0                              │
└────────────────────────────────────────────────────────────────┘
```

Let's set `convert_query_to_cnf` to `true` and see what changes:

```sql
EXPLAIN SYNTAX
SELECT *
FROM
(
    SELECT number AS x
    FROM numbers(20)
) AS a
WHERE ((x >= 1) AND (x <= 5)) OR ((x >= 10) AND (x <= 15))
SETTINGS convert_query_to_cnf = true;
```

Notice the `WHERE` clause is rewritten in CNF, but the result set is the identical - the Boolean logic is unchanged:

```response
┌─explain───────────────────────────────────────────────────────────────────────────────────────────────────────────────┐
│ SELECT x                                                                                                              │
│ FROM                                                                                                                  │
│ (                                                                                                                     │
│     SELECT number AS x                                                                                                │
│     FROM numbers(20)                                                                                                  │
│     WHERE ((x <= 15) OR (x <= 5)) AND ((x <= 15) OR (x >= 1)) AND ((x >= 10) OR (x <= 5)) AND ((x >= 10) OR (x >= 1)) │
│ ) AS a                                                                                                                │
│ WHERE ((x >= 10) OR (x >= 1)) AND ((x >= 10) OR (x <= 5)) AND ((x <= 15) OR (x >= 1)) AND ((x <= 15) OR (x <= 5))     │
│ SETTINGS convert_query_to_cnf = 1                                                                                     │
└───────────────────────────────────────────────────────────────────────────────────────────────────────────────────────┘
```

Possible values: true, false
)", 0) \
    DECLARE(Bool, optimize_or_like_chain, false, R"(
Optimize multiple OR LIKE into multiMatchAny. This optimization should not be enabled by default, because it defies index analysis in some cases.
)", 0) \
    DECLARE(Bool, optimize_arithmetic_operations_in_aggregate_functions, true, R"(
Move arithmetic operations out of aggregation functions
)", 0) \
    DECLARE(Bool, optimize_redundant_functions_in_order_by, true, R"(
Remove functions from ORDER BY if its argument is also in ORDER BY
)", 0) \
    DECLARE(Bool, optimize_if_chain_to_multiif, false, R"(
Replace if(cond1, then1, if(cond2, ...)) chains to multiIf. Currently it's not beneficial for numeric types.
)", 0) \
    DECLARE(Bool, optimize_multiif_to_if, true, R"(
Replace 'multiIf' with only one condition to 'if'.
)", 0) \
    DECLARE(Bool, optimize_if_transform_strings_to_enum, false, R"(
Replaces string-type arguments in If and Transform to enum. Disabled by default cause it could make inconsistent change in distributed query that would lead to its fail.
)", 0) \
    DECLARE(Bool, optimize_functions_to_subcolumns, true, R"(
Enables or disables optimization by transforming some functions to reading subcolumns. This reduces the amount of data to read.

These functions can be transformed:

- [length](/sql-reference/functions/array-functions#length) to read the [size0](../../sql-reference/data-types/array.md/#array-size) subcolumn.
- [empty](/sql-reference/functions/array-functions#empty) to read the [size0](../../sql-reference/data-types/array.md/#array-size) subcolumn.
- [notEmpty](/sql-reference/functions/array-functions#notEmpty) to read the [size0](../../sql-reference/data-types/array.md/#array-size) subcolumn.
- [isNull](/sql-reference/functions/functions-for-nulls#isNull) to read the [null](../../sql-reference/data-types/nullable.md/#finding-null) subcolumn.
- [isNotNull](/sql-reference/functions/functions-for-nulls#isNotNull) to read the [null](../../sql-reference/data-types/nullable.md/#finding-null) subcolumn.
- [count](/sql-reference/aggregate-functions/reference/count) to read the [null](../../sql-reference/data-types/nullable.md/#finding-null) subcolumn.
- [mapKeys](/sql-reference/functions/tuple-map-functions#mapKeys) to read the [keys](/sql-reference/data-types/map#reading-subcolumns-of-map) subcolumn.
- [mapValues](/sql-reference/functions/tuple-map-functions#mapValues) to read the [values](/sql-reference/data-types/map#reading-subcolumns-of-map) subcolumn.

Possible values:

- 0 — Optimization disabled.
- 1 — Optimization enabled.
)", 0) \
    DECLARE(Bool, optimize_using_constraints, false, R"(
Use [constraints](../../sql-reference/statements/create/table.md/#constraints) for query optimization. The default is `false`.

Possible values:

- true, false
)", 0)                                                                                                                                           \
    DECLARE(Bool, optimize_substitute_columns, false, R"(
Use [constraints](../../sql-reference/statements/create/table.md/#constraints) for column substitution. The default is `false`.

Possible values:

- true, false
)", 0)                                                                                                                                         \
    DECLARE(Bool, optimize_append_index, false, R"(
Use [constraints](../../sql-reference/statements/create/table.md/#constraints) in order to append index condition. The default is `false`.

Possible values:

- true, false
)", 0) \
    DECLARE(Bool, optimize_time_filter_with_preimage, true, R"(
Optimize Date and DateTime predicates by converting functions into equivalent comparisons without conversions (e.g. `toYear(col) = 2023 -> col >= '2023-01-01' AND col <= '2023-12-31'`)
)", 0) \
    DECLARE(Bool, normalize_function_names, true, R"(
Normalize function names to their canonical names
)", 0) \
    DECLARE(Bool, enable_early_constant_folding, true, R"(
Enable query optimization where we analyze function and subqueries results and rewrite query if there are constants there
)", 0) \
    DECLARE(Bool, deduplicate_blocks_in_dependent_materialized_views, false, R"(
Enables or disables the deduplication check for materialized views that receive data from Replicated\* tables.

Possible values:

      0 — Disabled.
      1 — Enabled.

When enabled, ClickHouse performs deduplication of blocks in materialized views that depend on Replicated\* tables.
This setting is useful for ensuring that materialized views do not contain duplicate data when the insertion operation is being retried due to a failure.

**See Also**

- [NULL Processing in IN Operators](/guides/developer/deduplicating-inserts-on-retries#insert-deduplication-with-materialized-views)
)", 0) \
    DECLARE(Bool, throw_if_deduplication_in_dependent_materialized_views_enabled_with_async_insert, true, R"(
Throw exception on INSERT query when the setting `deduplicate_blocks_in_dependent_materialized_views` is enabled along with `async_insert`. It guarantees correctness, because these features can't work together.
)", 0) \
    DECLARE(Bool, materialized_views_ignore_errors, false, R"(
Allows to ignore errors for MATERIALIZED VIEW, and deliver original block to the table regardless of MVs
)", 0) \
    DECLARE(Bool, ignore_materialized_views_with_dropped_target_table, false, R"(
Ignore MVs with dropped target table during pushing to views
)", 0) \
    DECLARE(Bool, allow_materialized_view_with_bad_select, false, R"(
Allow CREATE MATERIALIZED VIEW with SELECT query that references nonexistent tables or columns. It must still be syntactically valid. Doesn't apply to refreshable MVs. Doesn't apply if the MV schema needs to be inferred from the SELECT query (i.e. if the CREATE has no column list and no TO table). Can be used for creating MV before its source table.
)", 0) \
    DECLARE(Bool, materialized_views_squash_parallel_inserts, true, R"(Squash inserts to materialized views destination table of a single INSERT query from parallel inserts to reduce amount of generated parts.
If set to false and `parallel_view_processing` is enabled, INSERT query will generate part in the destination table for each `max_insert_thread`.
)", 0) \
    DECLARE(Bool, use_compact_format_in_distributed_parts_names, true, R"(
Uses compact format for storing blocks for background (`distributed_foreground_insert`) INSERT into tables with `Distributed` engine.

Possible values:

- 0 — Uses `user[:password]@host:port#default_database` directory format.
- 1 — Uses `[shard{shard_index}[_replica{replica_index}]]` directory format.

:::note
- with `use_compact_format_in_distributed_parts_names=0` changes from cluster definition will not be applied for background INSERT.
- with `use_compact_format_in_distributed_parts_names=1` changing the order of the nodes in the cluster definition, will change the `shard_index`/`replica_index` so be aware.
:::
)", 0) \
    DECLARE(Bool, validate_polygons, true, R"(
Enables or disables throwing an exception in the [pointInPolygon](/sql-reference/functions/geo/coordinates#pointinpolygon) function, if the polygon is self-intersecting or self-tangent.

Possible values:

- 0 — Throwing an exception is disabled. `pointInPolygon` accepts invalid polygons and returns possibly incorrect results for them.
- 1 — Throwing an exception is enabled.
)", 0) \
    DECLARE(UInt64, max_parser_depth, DBMS_DEFAULT_MAX_PARSER_DEPTH, R"(
Limits maximum recursion depth in the recursive descent parser. Allows controlling the stack size.

Possible values:

- Positive integer.
- 0 — Recursion depth is unlimited.
)", 0) \
    DECLARE(UInt64, max_parser_backtracks, DBMS_DEFAULT_MAX_PARSER_BACKTRACKS, R"(
Maximum parser backtracking (how many times it tries different alternatives in the recursive descend parsing process).
)", 0) \
    DECLARE(UInt64, max_recursive_cte_evaluation_depth, DBMS_RECURSIVE_CTE_MAX_EVALUATION_DEPTH, R"(
Maximum limit on recursive CTE evaluation depth
)", 0) \
    DECLARE(Bool, allow_settings_after_format_in_insert, false, R"(
Control whether `SETTINGS` after `FORMAT` in `INSERT` queries is allowed or not. It is not recommended to use this, since this may interpret part of `SETTINGS` as values.

Example:

```sql
INSERT INTO FUNCTION null('foo String') SETTINGS max_threads=1 VALUES ('bar');
```

But the following query will work only with `allow_settings_after_format_in_insert`:

```sql
SET allow_settings_after_format_in_insert=1;
INSERT INTO FUNCTION null('foo String') VALUES ('bar') SETTINGS max_threads=1;
```

Possible values:

- 0 — Disallow.
- 1 — Allow.

:::note
Use this setting only for backward compatibility if your use cases depend on old syntax.
:::
)", 0) \
    DECLARE(Bool, transform_null_in, false, R"(
Enables equality of [NULL](/sql-reference/syntax#null) values for [IN](../../sql-reference/operators/in.md) operator.

By default, `NULL` values can't be compared because `NULL` means undefined value. Thus, comparison `expr = NULL` must always return `false`. With this setting `NULL = NULL` returns `true` for `IN` operator.

Possible values:

- 0 — Comparison of `NULL` values in `IN` operator returns `false`.
- 1 — Comparison of `NULL` values in `IN` operator returns `true`.

**Example**

Consider the `null_in` table:

```text
┌──idx─┬─────i─┐
│    1 │     1 │
│    2 │  NULL │
│    3 │     3 │
└──────┴───────┘
```

Query:

```sql
SELECT idx, i FROM null_in WHERE i IN (1, NULL) SETTINGS transform_null_in = 0;
```

Result:

```text
┌──idx─┬────i─┐
│    1 │    1 │
└──────┴──────┘
```

Query:

```sql
SELECT idx, i FROM null_in WHERE i IN (1, NULL) SETTINGS transform_null_in = 1;
```

Result:

```text
┌──idx─┬─────i─┐
│    1 │     1 │
│    2 │  NULL │
└──────┴───────┘
```

**See Also**

- [NULL Processing in IN Operators](/sql-reference/operators/in#null-processing)
)", 0) \
    DECLARE(Bool, allow_nondeterministic_mutations, false, R"(
User-level setting that allows mutations on replicated tables to make use of non-deterministic functions such as `dictGet`.

Given that, for example, dictionaries, can be out of sync across nodes, mutations that pull values from them are disallowed on replicated tables by default. Enabling this setting allows this behavior, making it the user's responsibility to ensure that the data used is in sync across all nodes.

**Example**

```xml
<profiles>
    <default>
        <allow_nondeterministic_mutations>1</allow_nondeterministic_mutations>

        <!-- ... -->
    </default>

    <!-- ... -->

</profiles>
```
)", 0) \
 DECLARE(Bool, validate_mutation_query, true, R"(
Validate mutation queries before accepting them. Mutations are executed in the background, and running an invalid query will cause mutations to get stuck, requiring manual intervention.

Only change this setting if you encounter a backward-incompatible bug.
)", 0) \
    DECLARE(Seconds, lock_acquire_timeout, DBMS_DEFAULT_LOCK_ACQUIRE_TIMEOUT_SEC, R"(
Defines how many seconds a locking request waits before failing.

Locking timeout is used to protect from deadlocks while executing read/write operations with tables. When the timeout expires and the locking request fails, the ClickHouse server throws an exception "Locking attempt timed out! Possible deadlock avoided. Client should retry." with error code `DEADLOCK_AVOIDED`.

Possible values:

- Positive integer (in seconds).
- 0 — No locking timeout.
)", 0) \
    DECLARE(Bool, materialize_ttl_after_modify, true, R"(
Apply TTL for old data, after ALTER MODIFY TTL query
)", 0) \
    DECLARE(String, function_implementation, "", R"(
Choose function implementation for specific target or variant (experimental). If empty enable all of them.
)", 0) \
    DECLARE(Bool, data_type_default_nullable, false, R"(
Allows data types without explicit modifiers [NULL or NOT NULL](/sql-reference/statements/create/table#null-or-not-null-modifiers) in column definition will be [Nullable](/sql-reference/data-types/nullable).

Possible values:

- 1 — The data types in column definitions are set to `Nullable` by default.
- 0 — The data types in column definitions are set to not `Nullable` by default.
)", 0) \
    DECLARE(Bool, cast_keep_nullable, false, R"(
Enables or disables keeping of the `Nullable` data type in [CAST](/sql-reference/functions/type-conversion-functions#CAST) operations.

When the setting is enabled and the argument of `CAST` function is `Nullable`, the result is also transformed to `Nullable` type. When the setting is disabled, the result always has the destination type exactly.

Possible values:

- 0 — The `CAST` result has exactly the destination type specified.
- 1 — If the argument type is `Nullable`, the `CAST` result is transformed to `Nullable(DestinationDataType)`.

**Examples**

The following query results in the destination data type exactly:

```sql
SET cast_keep_nullable = 0;
SELECT CAST(toNullable(toInt32(0)) AS Int32) as x, toTypeName(x);
```

Result:

```text
┌─x─┬─toTypeName(CAST(toNullable(toInt32(0)), 'Int32'))─┐
│ 0 │ Int32                                             │
└───┴───────────────────────────────────────────────────┘
```

The following query results in the `Nullable` modification on the destination data type:

```sql
SET cast_keep_nullable = 1;
SELECT CAST(toNullable(toInt32(0)) AS Int32) as x, toTypeName(x);
```

Result:

```text
┌─x─┬─toTypeName(CAST(toNullable(toInt32(0)), 'Int32'))─┐
│ 0 │ Nullable(Int32)                                   │
└───┴───────────────────────────────────────────────────┘
```

**See Also**

- [CAST](/sql-reference/functions/type-conversion-functions#CAST) function
)", 0) \
    DECLARE(Bool, cast_ipv4_ipv6_default_on_conversion_error, false, R"(
CAST operator into IPv4, CAST operator into IPV6 type, toIPv4, toIPv6 functions will return default value instead of throwing exception on conversion error.
)", 0) \
    DECLARE(Bool, alter_partition_verbose_result, false, R"(
Enables or disables the display of information about the parts to which the manipulation operations with partitions and parts have been successfully applied.
Applicable to [ATTACH PARTITION|PART](/sql-reference/statements/alter/partition#attach-partitionpart) and to [FREEZE PARTITION](/sql-reference/statements/alter/partition#freeze-partition).

Possible values:

- 0 — disable verbosity.
- 1 — enable verbosity.

**Example**

```sql
CREATE TABLE test(a Int64, d Date, s String) ENGINE = MergeTree PARTITION BY toYYYYMDECLARE(d) ORDER BY a;
INSERT INTO test VALUES(1, '2021-01-01', '');
INSERT INTO test VALUES(1, '2021-01-01', '');
ALTER TABLE test DETACH PARTITION ID '202101';

ALTER TABLE test ATTACH PARTITION ID '202101' SETTINGS alter_partition_verbose_result = 1;

┌─command_type─────┬─partition_id─┬─part_name────┬─old_part_name─┐
│ ATTACH PARTITION │ 202101       │ 202101_7_7_0 │ 202101_5_5_0  │
│ ATTACH PARTITION │ 202101       │ 202101_8_8_0 │ 202101_6_6_0  │
└──────────────────┴──────────────┴──────────────┴───────────────┘

ALTER TABLE test FREEZE SETTINGS alter_partition_verbose_result = 1;

┌─command_type─┬─partition_id─┬─part_name────┬─backup_name─┬─backup_path───────────────────┬─part_backup_path────────────────────────────────────────────┐
│ FREEZE ALL   │ 202101       │ 202101_7_7_0 │ 8           │ /var/lib/clickhouse/shadow/8/ │ /var/lib/clickhouse/shadow/8/data/default/test/202101_7_7_0 │
│ FREEZE ALL   │ 202101       │ 202101_8_8_0 │ 8           │ /var/lib/clickhouse/shadow/8/ │ /var/lib/clickhouse/shadow/8/data/default/test/202101_8_8_0 │
└──────────────┴──────────────┴──────────────┴─────────────┴───────────────────────────────┴─────────────────────────────────────────────────────────────┘
```
)", 0) \
    DECLARE(Bool, system_events_show_zero_values, false, R"(
Allows to select zero-valued events from [`system.events`](../../operations/system-tables/events.md).

Some monitoring systems require passing all the metrics values to them for each checkpoint, even if the metric value is zero.

Possible values:

- 0 — Disabled.
- 1 — Enabled.

**Examples**

Query

```sql
SELECT * FROM system.events WHERE event='QueryMemoryLimitExceeded';
```

Result

```text
Ok.
```

Query
```sql
SET system_events_show_zero_values = 1;
SELECT * FROM system.events WHERE event='QueryMemoryLimitExceeded';
```

Result

```text
┌─event────────────────────┬─value─┬─description───────────────────────────────────────────┐
│ QueryMemoryLimitExceeded │     0 │ Number of times when memory limit exceeded for query. │
└──────────────────────────┴───────┴───────────────────────────────────────────────────────┘
```
)", 0) \
    DECLARE(MySQLDataTypesSupport, mysql_datatypes_support_level, MySQLDataTypesSupportList{}, R"(
Defines how MySQL types are converted to corresponding ClickHouse types. A comma separated list in any combination of `decimal`, `datetime64`, `date2Date32` or `date2String`.
- `decimal`: convert `NUMERIC` and `DECIMAL` types to `Decimal` when precision allows it.
- `datetime64`: convert `DATETIME` and `TIMESTAMP` types to `DateTime64` instead of `DateTime` when precision is not `0`.
- `date2Date32`: convert `DATE` to `Date32` instead of `Date`. Takes precedence over `date2String`.
- `date2String`: convert `DATE` to `String` instead of `Date`. Overridden by `datetime64`.
)", 0) \
    DECLARE(Bool, optimize_trivial_insert_select, false, R"(
Optimize trivial 'INSERT INTO table SELECT ... FROM TABLES' query
)", 0) \
    DECLARE(Bool, allow_non_metadata_alters, true, R"(
Allow to execute alters which affects not only tables metadata, but also data on disk
)", 0) \
    DECLARE(Bool, enable_global_with_statement, true, R"(
Propagate WITH statements to UNION queries and all subqueries
)", 0) \
    DECLARE(Bool, enable_scopes_for_with_statement, true, R"(
If disabled, declarations in parent WITH cluases will behave the same scope as they declared in the current scope.

Note that this is a compatibility setting for new analyzer to allow running some invalid queries that old analyzer could execute.
)", 0) \
    DECLARE(Bool, aggregate_functions_null_for_empty, false, R"(
Enables or disables rewriting all aggregate functions in a query, adding [-OrNull](/sql-reference/aggregate-functions/combinators#-ornull) suffix to them. Enable it for SQL standard compatibility.
It is implemented via query rewrite (similar to [count_distinct_implementation](#count_distinct_implementation) setting) to get consistent results for distributed queries.

Possible values:

- 0 — Disabled.
- 1 — Enabled.

**Example**

Consider the following query with aggregate functions:
```sql
SELECT SUM(-1), MAX(0) FROM system.one WHERE 0;
```

With `aggregate_functions_null_for_empty = 0` it would produce:
```text
┌─SUM(-1)─┬─MAX(0)─┐
│       0 │      0 │
└─────────┴────────┘
```

With `aggregate_functions_null_for_empty = 1` the result would be:
```text
┌─SUMOrNull(-1)─┬─MAXOrNull(0)─┐
│          NULL │         NULL │
└───────────────┴──────────────┘
```
)", 0) \
    DECLARE(AggregateFunctionInputFormat, aggregate_function_input_format, "state", R"(
Format for AggregateFunction input during INSERT operations.

Possible values:

- `state` — Binary string with the serialized state (the default). This is the default behavior where AggregateFunction values are expected as binary data.
- `value` — The format expects a single value of the argument of the aggregate function, or in the case of multiple arguments, a tuple of them. They will be deserialized using the corresponding IDataType or DataTypeTuple and then aggregated to form the state.
- `array` — The format expects an Array of values, as described in the `value` option above. All elements of the array will be aggregated to form the state.

**Examples**

For a table with structure:
```sql
CREATE TABLE example (
    user_id UInt64,
    avg_session_length AggregateFunction(avg, UInt32)
);
```


With `aggregate_function_input_format = 'value'`:
```sql
INSERT INTO example FORMAT CSV
123,456
```


With `aggregate_function_input_format = 'array'`:
```sql
INSERT INTO example FORMAT CSV
123,"[456,789,101]"
```

Note: The `value` and `array` formats are slower than the default `state` format as they require creating and aggregating values during insertion.
)", 0) \
    DECLARE(Bool, optimize_syntax_fuse_functions, false, R"(
Enables to fuse aggregate functions with identical argument. It rewrites query contains at least two aggregate functions from [sum](/sql-reference/aggregate-functions/reference/sum), [count](/sql-reference/aggregate-functions/reference/count) or [avg](/sql-reference/aggregate-functions/reference/avg) with identical argument to [sumCount](/sql-reference/aggregate-functions/reference/sumcount).

Possible values:

- 0 — Functions with identical argument are not fused.
- 1 — Functions with identical argument are fused.

**Example**

Query:

```sql
CREATE TABLE fuse_tbl(a Int8, b Int8) Engine = Log;
SET optimize_syntax_fuse_functions = 1;
EXPLAIN SYNTAX SELECT sum(a), sum(b), count(b), avg(b) from fuse_tbl FORMAT TSV;
```

Result:

```text
SELECT
    sum(a),
    sumCount(b).1,
    sumCount(b).2,
    (sumCount(b).1) / (sumCount(b).2)
FROM fuse_tbl
```
)", 0) \
    DECLARE(Bool, flatten_nested, true, R"(
Sets the data format of a [nested](../../sql-reference/data-types/nested-data-structures/index.md) columns.

Possible values:

- 1 — Nested column is flattened to separate arrays.
- 0 — Nested column stays a single array of tuples.

**Usage**

If the setting is set to `0`, it is possible to use an arbitrary level of nesting.

**Examples**

Query:

```sql
SET flatten_nested = 1;
CREATE TABLE t_nest (`n` Nested(a UInt32, b UInt32)) ENGINE = MergeTree ORDER BY tuple();

SHOW CREATE TABLE t_nest;
```

Result:

```text
┌─statement───────────────────────────────────────────────────────────────────────────────────────────────────────────────────────────────────────┐
│ CREATE TABLE default.t_nest
(
    `n.a` Array(UInt32),
    `n.b` Array(UInt32)
)
ENGINE = MergeTree
ORDER BY tuple()
SETTINGS index_granularity = 8192 │
└─────────────────────────────────────────────────────────────────────────────────────────────────────────────────────────────────────────────────┘
```

Query:

```sql
SET flatten_nested = 0;

CREATE TABLE t_nest (`n` Nested(a UInt32, b UInt32)) ENGINE = MergeTree ORDER BY tuple();

SHOW CREATE TABLE t_nest;
```

Result:

```text
┌─statement──────────────────────────────────────────────────────────────────────────────────────────────────────────────────────────┐
│ CREATE TABLE default.t_nest
(
    `n` Nested(a UInt32, b UInt32)
)
ENGINE = MergeTree
ORDER BY tuple()
SETTINGS index_granularity = 8192 │
└────────────────────────────────────────────────────────────────────────────────────────────────────────────────────────────────────┘
```
)", 0) \
    DECLARE(Bool, asterisk_include_materialized_columns, false, R"(
Include [MATERIALIZED](/sql-reference/statements/create/view#materialized-view) columns for wildcard query (`SELECT *`).

Possible values:

- 0 - disabled
- 1 - enabled
)", 0) \
    DECLARE(Bool, asterisk_include_alias_columns, false, R"(
Include [ALIAS](../../sql-reference/statements/create/table.md/#alias) columns for wildcard query (`SELECT *`).

Possible values:

- 0 - disabled
- 1 - enabled
)", 0) \
    DECLARE(Bool, optimize_skip_merged_partitions, false, R"(
Enables or disables optimization for [OPTIMIZE TABLE ... FINAL](../../sql-reference/statements/optimize.md) query if there is only one part with level > 0 and it doesn't have expired TTL.

- `OPTIMIZE TABLE ... FINAL SETTINGS optimize_skip_merged_partitions=1`

By default, `OPTIMIZE TABLE ... FINAL` query rewrites the one part even if there is only a single part.

Possible values:

- 1 - Enable optimization.
- 0 - Disable optimization.
)", 0) \
    DECLARE(Bool, optimize_on_insert, true, R"(
Enables or disables data transformation before the insertion, as if merge was done on this block (according to table engine).

Possible values:

- 0 — Disabled.
- 1 — Enabled.

**Example**

The difference between enabled and disabled:

Query:

```sql
SET optimize_on_insert = 1;

CREATE TABLE test1 (`FirstTable` UInt32) ENGINE = ReplacingMergeTree ORDER BY FirstTable;

INSERT INTO test1 SELECT number % 2 FROM numbers(5);

SELECT * FROM test1;

SET optimize_on_insert = 0;

CREATE TABLE test2 (`SecondTable` UInt32) ENGINE = ReplacingMergeTree ORDER BY SecondTable;

INSERT INTO test2 SELECT number % 2 FROM numbers(5);

SELECT * FROM test2;
```

Result:

```text
┌─FirstTable─┐
│          0 │
│          1 │
└────────────┘

┌─SecondTable─┐
│           0 │
│           0 │
│           0 │
│           1 │
│           1 │
└─────────────┘
```

Note that this setting influences [Materialized view](/sql-reference/statements/create/view#materialized-view) behaviour.
)", 0) \
    DECLARE_WITH_ALIAS(Bool, optimize_use_projections, true, R"(
Enables or disables [projection](../../engines/table-engines/mergetree-family/mergetree.md/#projections) optimization when processing `SELECT` queries.

Possible values:

- 0 — Projection optimization disabled.
- 1 — Projection optimization enabled.
)", 0, allow_experimental_projection_optimization) \
    DECLARE(Bool, optimize_use_implicit_projections, true, R"(
Automatically choose implicit projections to perform SELECT query
)", 0) \
    DECLARE(Bool, optimize_use_projection_filtering, true, R"(
Enables using projections to filter part ranges even when projections are not selected to perform SELECT query.
)", 0) \
    DECLARE(Bool, force_optimize_projection, false, R"(
Enables or disables the obligatory use of [projections](../../engines/table-engines/mergetree-family/mergetree.md/#projections) in `SELECT` queries, when projection optimization is enabled (see [optimize_use_projections](#optimize_use_projections) setting).

Possible values:

- 0 — Projection optimization is not obligatory.
- 1 — Projection optimization is obligatory.
)", 0) \
    DECLARE(String, force_optimize_projection_name, "", R"(
If it is set to a non-empty string, check that this projection is used in the query at least once.

Possible values:

- string: name of projection that used in a query
)", 0) \
    DECLARE(String, preferred_optimize_projection_name, "", R"(
If it is set to a non-empty string, ClickHouse will try to apply specified projection in query.


Possible values:

- string: name of preferred projection
)", 0) \
    DECLARE(UInt64, max_projection_rows_to_use_projection_index, 1'000'000, R"(
If the number of rows to read from the projection index is less than or equal to this threshold, ClickHouse will try to apply the projection index during query execution.
)", 0) \
    DECLARE(UInt64, min_table_rows_to_use_projection_index, 1'000'000, R"(
If the estimated number of rows to read from the table is greater than or equal to this threshold, ClickHouse will try to use the projection index during query execution.
)", 0) \
    DECLARE(Bool, async_socket_for_remote, true, R"(
Enables asynchronous read from socket while executing remote query.

Enabled by default.
)", 0) \
    DECLARE(Bool, async_query_sending_for_remote, true, R"(
Enables asynchronous connection creation and query sending while executing remote query.

Enabled by default.
)", 0) \
    DECLARE(Bool, insert_null_as_default, true, R"(
Enables or disables the insertion of [default values](/sql-reference/statements/create/table#default_values) instead of [NULL](/sql-reference/syntax#null) into columns with not [nullable](/sql-reference/data-types/nullable) data type.
If column type is not nullable and this setting is disabled, then inserting `NULL` causes an exception. If column type is nullable, then `NULL` values are inserted as is, regardless of this setting.

This setting is applicable to [INSERT ... SELECT](../../sql-reference/statements/insert-into.md/#inserting-the-results-of-select) queries. Note that `SELECT` subqueries may be concatenated with `UNION ALL` clause.

Possible values:

- 0 — Inserting `NULL` into a not nullable column causes an exception.
- 1 — Default column value is inserted instead of `NULL`.
)", 0) \
    DECLARE(Bool, describe_include_subcolumns, false, R"(
Enables describing subcolumns for a [DESCRIBE](../../sql-reference/statements/describe-table.md) query. For example, members of a [Tuple](../../sql-reference/data-types/tuple.md) or subcolumns of a [Map](/sql-reference/data-types/map#reading-subcolumns-of-map), [Nullable](../../sql-reference/data-types/nullable.md/#finding-null) or an [Array](../../sql-reference/data-types/array.md/#array-size) data type.

Possible values:

- 0 — Subcolumns are not included in `DESCRIBE` queries.
- 1 — Subcolumns are included in `DESCRIBE` queries.

**Example**

See an example for the [DESCRIBE](../../sql-reference/statements/describe-table.md) statement.
)", 0) \
    DECLARE(Bool, describe_include_virtual_columns, false, R"(
If true, virtual columns of table will be included into result of DESCRIBE query
)", 0) \
    DECLARE(Bool, describe_compact_output, false, R"(
If true, include only column names and types into result of DESCRIBE query
)", 0) \
    DECLARE(Bool, apply_mutations_on_fly, false, R"(
If true, mutations (UPDATEs and DELETEs) which are not materialized in data part will be applied on SELECTs.
)", 0) \
    DECLARE_WITH_ALIAS(Bool, enable_lightweight_update, true, R"(
    Allow to use lightweight updates.
)", BETA, allow_experimental_lightweight_update) \
    DECLARE(Bool, apply_patch_parts, true, R"(
If true, patch parts (that represent lightweight updates) are applied on SELECTs.
)", 0) \
    DECLARE(NonZeroUInt64, apply_patch_parts_join_cache_buckets, 8, R"(
The number of buckets in the temporary cache for applying patch parts in Join mode.
)", 0) \
    DECLARE(AlterUpdateMode, alter_update_mode, AlterUpdateMode::HEAVY, R"(
A mode for `ALTER` queries that have the `UPDATE` commands.

Possible values:
- `heavy` - run regular mutation.
- `lightweight` - run lightweight update if possible, run regular mutation otherwise.
- `lightweight_force` - run lightweight update if possible, throw otherwise.
)", 0) \
    DECLARE(Bool, mutations_execute_nondeterministic_on_initiator, false, R"(
If true constant nondeterministic functions (e.g. function `now()`) are executed on initiator and replaced to literals in `UPDATE` and `DELETE` queries. It helps to keep data in sync on replicas while executing mutations with constant nondeterministic functions. Default value: `false`.
)", 0) \
    DECLARE(Bool, mutations_execute_subqueries_on_initiator, false, R"(
If true scalar subqueries are executed on initiator and replaced to literals in `UPDATE` and `DELETE` queries. Default value: `false`.
)", 0) \
    DECLARE(UInt64, mutations_max_literal_size_to_replace, 16384, R"(
The maximum size of serialized literal in bytes to replace in `UPDATE` and `DELETE` queries. Takes effect only if at least one the two settings above is enabled. Default value: 16384 (16 KiB).
)", 0) \
    \
    DECLARE(Float, create_replicated_merge_tree_fault_injection_probability, 0.0f, R"(
The probability of a fault injection during table creation after creating metadata in ZooKeeper
)", 0) \
    DECLARE(Bool, delta_lake_log_metadata, false, R"(
Enables logging delta lake metadata files into system table.
)", 0) \
    DECLARE(IcebergMetadataLogLevel, iceberg_metadata_log_level, IcebergMetadataLogLevel::None, R"(
Controls the level of metadata logging for Iceberg tables to system.iceberg_metadata_log.
Usually this setting can be modified for debugging purposes.

Possible values:
- none - No metadata log.
- metadata - Root metadata.json file.
- manifest_list_metadata - Everything above + metadata from avro manifest list which corresponds to a snapshot.
- manifest_list_entry - Everything above + avro manifest list entries.
- manifest_file_metadata - Everything above + metadata from traversed avro manifest files.
- manifest_file_entry - Everything above + traversed avro manifest files entries.
)", 0) \
    \
    DECLARE(Bool, iceberg_delete_data_on_drop, false, R"(
Whether to delete all iceberg files on drop or not.
)", 0) \
    DECLARE(Bool, use_iceberg_metadata_files_cache, true, R"(
If turned on, iceberg table function and iceberg storage may utilize the iceberg metadata files cache.

Possible values:

- 0 - Disabled
- 1 - Enabled
)", 0) \
    \
    DECLARE(Bool, use_query_cache, false, R"(
If turned on, `SELECT` queries may utilize the [query cache](../query-cache.md). Parameters [enable_reads_from_query_cache](#enable_reads_from_query_cache)
and [enable_writes_to_query_cache](#enable_writes_to_query_cache) control in more detail how the cache is used.

Possible values:

- 0 - Disabled
- 1 - Enabled
)", 0) \
    DECLARE(Bool, enable_writes_to_query_cache, true, R"(
If turned on, results of `SELECT` queries are stored in the [query cache](../query-cache.md).

Possible values:

- 0 - Disabled
- 1 - Enabled
)", 0) \
    DECLARE(Bool, enable_reads_from_query_cache, true, R"(
If turned on, results of `SELECT` queries are retrieved from the [query cache](../query-cache.md).

Possible values:

- 0 - Disabled
- 1 - Enabled
)", 0) \
    DECLARE(QueryResultCacheNondeterministicFunctionHandling, query_cache_nondeterministic_function_handling, QueryResultCacheNondeterministicFunctionHandling::Throw, R"(
Controls how the [query cache](../query-cache.md) handles `SELECT` queries with non-deterministic functions like `rand()` or `now()`.

Possible values:

- `'throw'` - Throw an exception and don't cache the query result.
- `'save'` - Cache the query result.
- `'ignore'` - Don't cache the query result and don't throw an exception.
)", 0) \
    DECLARE(QueryResultCacheSystemTableHandling, query_cache_system_table_handling, QueryResultCacheSystemTableHandling::Throw, R"(
Controls how the [query cache](../query-cache.md) handles `SELECT` queries against system tables, i.e. tables in databases `system.*` and `information_schema.*`.

Possible values:

- `'throw'` - Throw an exception and don't cache the query result.
- `'save'` - Cache the query result.
- `'ignore'` - Don't cache the query result and don't throw an exception.
)", 0) \
    DECLARE(UInt64, query_cache_max_size_in_bytes, 0, R"(
The maximum amount of memory (in bytes) the current user may allocate in the [query cache](../query-cache.md). 0 means unlimited.

Possible values:

- Positive integer >= 0.
)", 0) \
    DECLARE(UInt64, query_cache_max_entries, 0, R"(
The maximum number of query results the current user may store in the [query cache](../query-cache.md). 0 means unlimited.

Possible values:

- Positive integer >= 0.
)", 0) \
    DECLARE(UInt64, query_cache_min_query_runs, 0, R"(
Minimum number of times a `SELECT` query must run before its result is stored in the [query cache](../query-cache.md).

Possible values:

- Positive integer >= 0.
)", 0) \
    DECLARE(Milliseconds, query_cache_min_query_duration, 0, R"(
Minimum duration in milliseconds a query needs to run for its result to be stored in the [query cache](../query-cache.md).

Possible values:

- Positive integer >= 0.
)", 0) \
    DECLARE(Bool, query_cache_compress_entries, true, R"(
Compress entries in the [query cache](../query-cache.md). Lessens the memory consumption of the query cache at the cost of slower inserts into / reads from it.

Possible values:

- 0 - Disabled
- 1 - Enabled
)", 0) \
    DECLARE(Bool, query_cache_squash_partial_results, true, R"(
Squash partial result blocks to blocks of size [max_block_size](#max_block_size). Reduces performance of inserts into the [query cache](../query-cache.md) but improves the compressability of cache entries (see [query_cache_compress-entries](#query_cache_compress_entries)).

Possible values:

- 0 - Disabled
- 1 - Enabled
)", 0) \
    DECLARE(Seconds, query_cache_ttl, 60, R"(
After this time in seconds entries in the [query cache](../query-cache.md) become stale.

Possible values:

- Positive integer >= 0.
)", 0) \
    DECLARE(Bool, query_cache_share_between_users, false, R"(
If turned on, the result of `SELECT` queries cached in the [query cache](../query-cache.md) can be read by other users.
It is not recommended to enable this setting due to security reasons.

Possible values:

- 0 - Disabled
- 1 - Enabled
)", 0) \
    DECLARE(String, query_cache_tag, "", R"(
A string which acts as a label for [query cache](../query-cache.md) entries.
The same queries with different tags are considered different by the query cache.

Possible values:

- Any string
)", 0) \
    DECLARE(Bool, enable_sharing_sets_for_mutations, true, R"(
Allow sharing set objects build for IN subqueries between different tasks of the same mutation. This reduces memory usage and CPU consumption
)", 0) \
    DECLARE(Bool, use_query_condition_cache, true, R"(
Enable the [query condition cache](/operations/query-condition-cache). The cache stores ranges of granules in data parts which do not satisfy the condition in the `WHERE` clause,
and reuse this information as an ephemeral index for subsequent queries.

Possible values:

- 0 - Disabled
- 1 - Enabled
)", 0) \
    DECLARE(Bool, query_condition_cache_store_conditions_as_plaintext, false, R"(
Stores the filter condition for the [query condition cache](/operations/query-condition-cache) in plaintext.
If enabled, system.query_condition_cache shows the verbatim filter condition which makes it easier to debug issues with the cache.
Disabled by default because plaintext filter conditions may expose sensitive information.

Possible values:

- 0 - Disabled
- 1 - Enabled
)", 0) \
    DECLARE(Bool, enable_shared_storage_snapshot_in_query, true, R"(
If enabled, all subqueries within a single query will share the same StorageSnapshot for each table.
This ensures a consistent view of the data across the entire query, even if the same table is accessed multiple times.

This is required for queries where internal consistency of data parts is important. Example:

```sql
SELECT
    count()
FROM events
WHERE (_part, _part_offset) IN (
    SELECT _part, _part_offset
    FROM events
    WHERE user_id = 42
)
```

Without this setting, the outer and inner queries may operate on different data snapshots, leading to incorrect results.

:::note
Enabling this setting disables the optimization which removes unnecessary data parts from snapshots once the planning stage is complete.
As a result, long-running queries may hold onto obsolete parts for their entire duration, delaying part cleanup and increasing storage pressure.

This setting currently applies only to tables from the MergeTree family.
:::

Possible values:

- 0 - Disabled
- 1 - Enabled
)", 0) \
    DECLARE(UInt64, merge_tree_storage_snapshot_sleep_ms, 0, R"(
Inject artificial delay (in milliseconds) when creating a storage snapshot for MergeTree tables.
Used for testing and debugging purposes only.

Possible values:
- 0 - No delay (default)
- N - Delay in milliseconds
)", 0) \
    DECLARE(Bool, optimize_rewrite_sum_if_to_count_if, true, R"(
Rewrite sumIf() and sum(if()) function countIf() function when logically equivalent
)", 0) \
    DECLARE(Bool, optimize_empty_string_comparisons, true, R"(
Convert expressions like col = '' or '' = col into empty(col), and col != '' or '' != col into notEmpty(col),
only when col is of String or FixedString type.
)", 0) \
    DECLARE(Bool, optimize_rewrite_aggregate_function_with_if, true, R"(
Rewrite aggregate functions with if expression as argument when logically equivalent.
For example, `avg(if(cond, col, null))` can be rewritten to `avgOrNullIf(cond, col)`. It may improve performance.

:::note
Supported only with the analyzer (`enable_analyzer = 1`).
:::
)", 0) \
    DECLARE(Bool, optimize_rewrite_array_exists_to_has, false, R"(
Rewrite arrayExists() functions to has() when logically equivalent. For example, arrayExists(x -> x = 1, arr) can be rewritten to has(arr, 1)
)", 0) \
    DECLARE(Bool, optimize_rewrite_like_perfect_affix, true, R"(
Rewrite LIKE expressions with perfect prefix or suffix (e.g. `col LIKE 'ClickHouse%'`) to startsWith or endsWith functions (e.g. `startsWith(col, 'ClickHouse')`).
)", 0) \
DECLARE(Bool, execute_exists_as_scalar_subquery, true, R"(
Execute non-correlated EXISTS subqueries as scalar subqueries. As for scalar subqueries, the cache is used, and the constant folding applies to the result.
    )", 0) \
    DECLARE(Bool, optimize_rewrite_regexp_functions, true, R"(
Rewrite regular expression related functions into simpler and more efficient forms
)", 0) \
    DECLARE(UInt64, insert_shard_id, 0, R"(
If not `0`, specifies the shard of [Distributed](/engines/table-engines/special/distributed) table into which the data will be inserted synchronously.

If `insert_shard_id` value is incorrect, the server will throw an exception.

To get the number of shards on `requested_cluster`, you can check server config or use this query:

```sql
SELECT uniq(shard_num) FROM system.clusters WHERE cluster = 'requested_cluster';
```

Possible values:

- 0 — Disabled.
- Any number from `1` to `shards_num` of corresponding [Distributed](/engines/table-engines/special/distributed) table.

**Example**

Query:

```sql
CREATE TABLE x AS system.numbers ENGINE = MergeTree ORDER BY number;
CREATE TABLE x_dist AS x ENGINE = Distributed('test_cluster_two_shards_localhost', currentDatabase(), x);
INSERT INTO x_dist SELECT * FROM numbers(5) SETTINGS insert_shard_id = 1;
SELECT * FROM x_dist ORDER BY number ASC;
```

Result:

```text
┌─number─┐
│      0 │
│      0 │
│      1 │
│      1 │
│      2 │
│      2 │
│      3 │
│      3 │
│      4 │
│      4 │
└────────┘
```
)", 0) \
    \
    DECLARE(Bool, collect_hash_table_stats_during_aggregation, true, R"(
Enable collecting hash table statistics to optimize memory allocation
)", 0) \
    DECLARE(UInt64, max_size_to_preallocate_for_aggregation, 1'000'000'000'000, R"(
For how many elements it is allowed to preallocate space in all hash tables in total before aggregation
)", 0) \
    \
    DECLARE(Bool, collect_hash_table_stats_during_joins, true, R"(
Enable collecting hash table statistics to optimize memory allocation
)", 0) \
    DECLARE(UInt64, max_size_to_preallocate_for_joins, 1'000'000'000'000, R"(
For how many elements it is allowed to preallocate space in all hash tables in total before join
)", 0) \
    \
    DECLARE(Bool, kafka_disable_num_consumers_limit, false, R"(
Disable limit on kafka_num_consumers that depends on the number of available CPU cores.
)", 0) \
    DECLARE(Bool, allow_experimental_kafka_offsets_storage_in_keeper, false, R"(
Allow experimental feature to store Kafka related offsets in ClickHouse Keeper. When enabled a ClickHouse Keeper path and replica name can be specified to the Kafka table engine. As a result instead of the regular Kafka engine, a new type of storage engine will be used that stores the committed offsets primarily in ClickHouse Keeper
)", EXPERIMENTAL) \
    DECLARE(Bool, enable_software_prefetch_in_aggregation, true, R"(
Enable use of software prefetch in aggregation
)", 0) \
    DECLARE(Bool, allow_aggregate_partitions_independently, false, R"(
Enable independent aggregation of partitions on separate threads when partition key suits group by key. Beneficial when number of partitions close to number of cores and partitions have roughly the same size
)", 0) \
    DECLARE(Bool, force_aggregate_partitions_independently, false, R"(
Force the use of optimization when it is applicable, but heuristics decided not to use it
)", 0) \
    DECLARE(UInt64, max_number_of_partitions_for_independent_aggregation, 128, R"(
Maximal number of partitions in table to apply optimization
)", 0) \
    DECLARE(Float, min_hit_rate_to_use_consecutive_keys_optimization, 0.5, R"(
Minimal hit rate of a cache which is used for consecutive keys optimization in aggregation to keep it enabled
)", 0) \
    \
    DECLARE(Bool, engine_file_empty_if_not_exists, false, R"(
Allows to select data from a file engine table without file.

Possible values:
- 0 — `SELECT` throws exception.
- 1 — `SELECT` returns empty result.
)", 0) \
    DECLARE(Bool, engine_file_truncate_on_insert, false, R"(
Enables or disables truncate before insert in [File](../../engines/table-engines/special/file.md) engine tables.

Possible values:
- 0 — `INSERT` query appends new data to the end of the file.
- 1 — `INSERT` query replaces existing content of the file with the new data.
)", 0) \
    DECLARE(Bool, engine_file_allow_create_multiple_files, false, R"(
Enables or disables creating a new file on each insert in file engine tables if the format has the suffix (`JSON`, `ORC`, `Parquet`, etc.). If enabled, on each insert a new file will be created with a name following this pattern:

`data.Parquet` -> `data.1.Parquet` -> `data.2.Parquet`, etc.

Possible values:
- 0 — `INSERT` query appends new data to the end of the file.
- 1 — `INSERT` query creates a new file.
)", 0) \
    DECLARE(Bool, engine_file_skip_empty_files, false, R"(
Enables or disables skipping empty files in [File](../../engines/table-engines/special/file.md) engine tables.

Possible values:
- 0 — `SELECT` throws an exception if empty file is not compatible with requested format.
- 1 — `SELECT` returns empty result for empty file.
)", 0) \
    DECLARE(Bool, engine_url_skip_empty_files, false, R"(
Enables or disables skipping empty files in [URL](../../engines/table-engines/special/url.md) engine tables.

Possible values:
- 0 — `SELECT` throws an exception if empty file is not compatible with requested format.
- 1 — `SELECT` returns empty result for empty file.
)", 0) \
    DECLARE(Bool, enable_url_encoding, false, R"(
Allows to enable/disable decoding/encoding path in uri in [URL](../../engines/table-engines/special/url.md) engine tables.

Disabled by default.
)", 0) \
    DECLARE(UInt64, database_replicated_initial_query_timeout_sec, 300, R"(
Sets how long initial DDL query should wait for Replicated database to process previous DDL queue entries in seconds.

Possible values:

- Positive integer.
- 0 — Unlimited.
)", 0) \
    DECLARE(Bool, database_replicated_enforce_synchronous_settings, false, R"(
Enforces synchronous waiting for some queries (see also database_atomic_wait_for_drop_and_detach_synchronously, mutations_sync, alter_sync). Not recommended to enable these settings.
)", 0) \
    DECLARE(UInt64, max_distributed_depth, 5, R"(
Limits the maximum depth of recursive queries for [Distributed](../../engines/table-engines/special/distributed.md) tables.

If the value is exceeded, the server throws an exception.

Possible values:

- Positive integer.
- 0 — Unlimited depth.
)", 0) \
    DECLARE(Bool, database_replicated_always_detach_permanently, false, R"(
Execute DETACH TABLE as DETACH TABLE PERMANENTLY if database engine is Replicated
)", 0) \
    DECLARE(Bool, database_replicated_allow_only_replicated_engine, false, R"(
Allow to create only Replicated tables in database with engine Replicated
)", 0) \
    DECLARE(UInt64, database_replicated_allow_replicated_engine_arguments, 0, R"(
0 - Don't allow to explicitly specify ZooKeeper path and replica name for *MergeTree tables in Replicated databases. 1 - Allow. 2 - Allow, but ignore the specified path and use default one instead. 3 - Allow and don't log a warning.
)", 0) \
    DECLARE(UInt64, database_replicated_allow_explicit_uuid, 0, R"(
0 - Don't allow to explicitly specify UUIDs for tables in Replicated databases. 1 - Allow. 2 - Allow, but ignore the specified UUID and generate a random one instead.
)", 0) \
    DECLARE(Bool, database_replicated_allow_heavy_create, false, R"(
Allow long-running DDL queries (CREATE AS SELECT and POPULATE) in Replicated database engine. Note that it can block DDL queue for a long time.
)", 0) \
    DECLARE(UInt64, database_shared_drop_table_delay_seconds, 8 * 60 * 60, R"(
The delay in seconds before a dropped table is actually removed from a Shared database. This allows to recover the table within this time using `UNDROP TABLE` statement.
)", 0) \
    DECLARE(Bool, cloud_mode, false, R"(
Cloud mode
)", 0) \
    DECLARE(UInt64, cloud_mode_engine, 1, R"(
The engine family allowed in Cloud.

- 0 - allow everything
- 1 - rewrite DDLs to use *ReplicatedMergeTree
- 2 - rewrite DDLs to use SharedMergeTree
- 3 - rewrite DDLs to use SharedMergeTree except when explicitly passed remote disk is specified
- 4 - same as 3, plus additionally use Alias instead of Distributed

UInt64 to minimize public part
)", 0) \
    DECLARE(UInt64, cloud_mode_database_engine, 1, R"(
The database engine allowed in Cloud. 1 - rewrite DDLs to use Replicated database, 2 - rewrite DDLs to use Shared database
)", 0) \
    DECLARE(DistributedDDLOutputMode, distributed_ddl_output_mode, DistributedDDLOutputMode::THROW, R"(
Sets format of distributed DDL query result.

Possible values:

- `throw` — Returns result set with query execution status for all hosts where query is finished. If query has failed on some hosts, then it will rethrow the first exception. If query is not finished yet on some hosts and [distributed_ddl_task_timeout](#distributed_ddl_task_timeout) exceeded, then it throws `TIMEOUT_EXCEEDED` exception.
- `none` — Is similar to throw, but distributed DDL query returns no result set.
- `null_status_on_timeout` — Returns `NULL` as execution status in some rows of result set instead of throwing `TIMEOUT_EXCEEDED` if query is not finished on the corresponding hosts.
- `never_throw` — Do not throw `TIMEOUT_EXCEEDED` and do not rethrow exceptions if query has failed on some hosts.
- `none_only_active` - similar to `none`, but doesn't wait for inactive replicas of the `Replicated` database. Note: with this mode it's impossible to figure out that the query was not executed on some replica and will be executed in background.
- `null_status_on_timeout_only_active` — similar to `null_status_on_timeout`, but doesn't wait for inactive replicas of the `Replicated` database
- `throw_only_active` — similar to `throw`, but doesn't wait for inactive replicas of the `Replicated` database

Cloud default value: `throw`.
)", 0) \
    DECLARE(UInt64, distributed_ddl_entry_format_version, 5, R"(
Compatibility version of distributed DDL (ON CLUSTER) queries
)", 0) \
    \
    DECLARE(UInt64, external_storage_max_read_rows, 0, R"(
Limit maximum number of rows when table with external engine should flush history data. Now supported only for MySQL table engine, database engine, and dictionary. If equal to 0, this setting is disabled
)", 0) \
    DECLARE(UInt64, external_storage_max_read_bytes, 0, R"(
Limit maximum number of bytes when table with external engine should flush history data. Now supported only for MySQL table engine, database engine, and dictionary. If equal to 0, this setting is disabled
)", 0)  \
    DECLARE(UInt64, external_storage_connect_timeout_sec, DBMS_DEFAULT_CONNECT_TIMEOUT_SEC, R"(
Connect timeout in seconds. Now supported only for MySQL
)", 0)  \
    DECLARE(UInt64, external_storage_rw_timeout_sec, DBMS_DEFAULT_RECEIVE_TIMEOUT_SEC, R"(
Read/write timeout in seconds. Now supported only for MySQL
)", 0)  \
    \
    DECLARE(Bool, allow_experimental_correlated_subqueries, true, R"(
Allow to execute correlated subqueries.
)", BETA) \
    \
    DECLARE(SetOperationMode, union_default_mode, SetOperationMode::Unspecified, R"(
Sets a mode for combining `SELECT` query results. The setting is only used when shared with [UNION](../../sql-reference/statements/select/union.md) without explicitly specifying the `UNION ALL` or `UNION DISTINCT`.

Possible values:

- `'DISTINCT'` — ClickHouse outputs rows as a result of combining queries removing duplicate rows.
- `'ALL'` — ClickHouse outputs all rows as a result of combining queries including duplicate rows.
- `''` — ClickHouse generates an exception when used with `UNION`.

See examples in [UNION](../../sql-reference/statements/select/union.md).
)", 0) \
    DECLARE(SetOperationMode, intersect_default_mode, SetOperationMode::ALL, R"(
Set default mode in INTERSECT query. Possible values: empty string, 'ALL', 'DISTINCT'. If empty, query without mode will throw exception.
)", 0) \
    DECLARE(SetOperationMode, except_default_mode, SetOperationMode::ALL, R"(
Set default mode in EXCEPT query. Possible values: empty string, 'ALL', 'DISTINCT'. If empty, query without mode will throw exception.
)", 0) \
    DECLARE(Bool, optimize_aggregators_of_group_by_keys, true, R"(
Eliminates min/max/any/anyLast aggregators of GROUP BY keys in SELECT section
)", 0) \
    DECLARE(Bool, optimize_injective_functions_in_group_by, true, R"(
Replaces injective functions by it's arguments in GROUP BY section
)", 0) \
    DECLARE(Bool, optimize_group_by_function_keys, true, R"(
Eliminates functions of other keys in GROUP BY section
)", 0) \
    DECLARE(Bool, optimize_group_by_constant_keys, true, R"(
Optimize GROUP BY when all keys in block are constant
)", 0) \
    DECLARE(Bool, legacy_column_name_of_tuple_literal, false, R"(
List all names of element of large tuple literals in their column names instead of hash. This settings exists only for compatibility reasons. It makes sense to set to 'true', while doing rolling update of cluster from version lower than 21.7 to higher.
)", 0) \
    DECLARE(Bool, enable_named_columns_in_function_tuple, false, R"(
Generate named tuples in function tuple() when all names are unique and can be treated as unquoted identifiers.
)", 0) \
    \
    DECLARE(Bool, query_plan_enable_optimizations, true, R"(
Toggles query optimization at the query plan level.

:::note
This is an expert-level setting which should only be used for debugging by developers. The setting may change in future in backward-incompatible ways or be removed.
:::

Possible values:

- 0 - Disable all optimizations at the query plan level
- 1 - Enable optimizations at the query plan level (but individual optimizations may still be disabled via their individual settings)
)", 0) \
    DECLARE(UInt64, query_plan_max_optimizations_to_apply, 10'000, R"(
Limits the total number of optimizations applied to query plan, see setting [query_plan_enable_optimizations](#query_plan_enable_optimizations).
Useful to avoid long optimization times for complex queries.
In the EXPLAIN PLAN query, stop applying optimizations after this limit is reached and return the plan as is.
For regular query execution if the actual number of optimizations exceeds this setting, an exception is thrown.

:::note
This is an expert-level setting which should only be used for debugging by developers. The setting may change in future in backward-incompatible ways or be removed.
:::
)", 0) \
    DECLARE(Bool, query_plan_lift_up_array_join, true, R"(
Toggles a query-plan-level optimization which moves ARRAY JOINs up in the execution plan.
Only takes effect if setting [query_plan_enable_optimizations](#query_plan_enable_optimizations) is 1.

:::note
This is an expert-level setting which should only be used for debugging by developers. The setting may change in future in backward-incompatible ways or be removed.
:::

Possible values:

- 0 - Disable
- 1 - Enable
)", 0) \
    DECLARE(Bool, query_plan_push_down_limit, true, R"(
Toggles a query-plan-level optimization which moves LIMITs down in the execution plan.
Only takes effect if setting [query_plan_enable_optimizations](#query_plan_enable_optimizations) is 1.

:::note
This is an expert-level setting which should only be used for debugging by developers. The setting may change in future in backward-incompatible ways or be removed.
:::

Possible values:

- 0 - Disable
- 1 - Enable
)", 0) \
    DECLARE(Bool, query_plan_split_filter, true, R"(
:::note
This is an expert-level setting which should only be used for debugging by developers. The setting may change in future in backward-incompatible ways or be removed.
:::

Toggles a query-plan-level optimization which splits filters into expressions.
Only takes effect if setting [query_plan_enable_optimizations](#query_plan_enable_optimizations) is 1.

Possible values:

- 0 - Disable
- 1 - Enable
)", 0) \
    DECLARE(Bool, query_plan_merge_expressions, true, R"(
Toggles a query-plan-level optimization which merges consecutive filters.
Only takes effect if setting [query_plan_enable_optimizations](#query_plan_enable_optimizations) is 1.

:::note
This is an expert-level setting which should only be used for debugging by developers. The setting may change in future in backward-incompatible ways or be removed.
:::

Possible values:

- 0 - Disable
- 1 - Enable
)", 0) \
    DECLARE(Bool, query_plan_merge_filters, true, R"(
Allow to merge filters in the query plan.
)", 0) \
    DECLARE(Bool, query_plan_filter_push_down, true, R"(
Toggles a query-plan-level optimization which moves filters down in the execution plan.
Only takes effect if setting [query_plan_enable_optimizations](#query_plan_enable_optimizations) is 1.

:::note
This is an expert-level setting which should only be used for debugging by developers. The setting may change in future in backward-incompatible ways or be removed.
:::

Possible values:

- 0 - Disable
- 1 - Enable
)", 0) \
    DECLARE(Bool, query_plan_convert_outer_join_to_inner_join, true, R"(
Allow to convert `OUTER JOIN` to `INNER JOIN` if filter after `JOIN` always filters default values
)", 0) \
    DECLARE(Bool, query_plan_convert_any_join_to_semi_or_anti_join, true, R"(
Allow to convert ANY JOIN to SEMI or ANTI JOIN if filter after JOIN always evaluates to false for not-matched or matched rows
)", 0) \
    DECLARE(Bool, query_plan_merge_filter_into_join_condition, true, R"(
Allow to merge filter into `JOIN` condition and convert `CROSS JOIN` to `INNER`.
)", 0) \
    DECLARE(Bool, query_plan_convert_join_to_in, false, R"(
Allow to convert `JOIN` to subquery with `IN` if output columns tied to only left table. May cause wrong results with non-ANY JOINs (e.g. ALL JOINs which is the default).
)", 0) \
    DECLARE(Bool, query_plan_optimize_prewhere, true, R"(
Allow to push down filter to PREWHERE expression for supported storages
)", 0) \
    DECLARE(Bool, query_plan_execute_functions_after_sorting, true, R"(
Toggles a query-plan-level optimization which moves expressions after sorting steps.
Only takes effect if setting [`query_plan_enable_optimizations`](#query_plan_enable_optimizations) is 1.

:::note
This is an expert-level setting which should only be used for debugging by developers. The setting may change in future in backward-incompatible ways or be removed.
:::

Possible values:

- 0 - Disable
- 1 - Enable
)", 0) \
    DECLARE(Bool, query_plan_reuse_storage_ordering_for_window_functions, true, R"(
Toggles a query-plan-level optimization which uses storage sorting when sorting for window functions.
Only takes effect if setting [`query_plan_enable_optimizations`](#query_plan_enable_optimizations) is 1.

:::note
This is an expert-level setting which should only be used for debugging by developers. The setting may change in future in backward-incompatible ways or be removed.
:::

Possible values:

- 0 - Disable
- 1 - Enable
)", 0) \
    DECLARE(Bool, query_plan_lift_up_union, true, R"(
Toggles a query-plan-level optimization which moves larger subtrees of the query plan into union to enable further optimizations.
Only takes effect if setting [`query_plan_enable_optimizations`](#query_plan_enable_optimizations) is 1.

:::note
This is an expert-level setting which should only be used for debugging by developers. The setting may change in future in backward-incompatible ways or be removed.
:::

Possible values:

- 0 - Disable
- 1 - Enable
)", 0) \
    DECLARE(Bool, query_plan_read_in_order, true, R"(
Toggles the read in-order optimization query-plan-level optimization.
Only takes effect if setting [`query_plan_enable_optimizations`](#query_plan_enable_optimizations) is 1.

:::note
This is an expert-level setting which should only be used for debugging by developers. The setting may change in future in backward-incompatible ways or be removed.
:::

Possible values:

- 0 - Disable
- 1 - Enable
)", 0) \
    DECLARE(Bool, query_plan_read_in_order_through_join, true, "Keep reading in order from the left table in JOIN operations, which can be utilized by subsequent steps.", 0) \
    DECLARE(Bool, query_plan_aggregation_in_order, true, R"(
Toggles the aggregation in-order query-plan-level optimization.
Only takes effect if setting [`query_plan_enable_optimizations`](#query_plan_enable_optimizations) is 1.

:::note
This is an expert-level setting which should only be used for debugging by developers. The setting may change in future in backward-incompatible ways or be removed.
:::

Possible values:

- 0 - Disable
- 1 - Enable
)", 0) \
    DECLARE(Bool, query_plan_remove_redundant_sorting, true, R"(
Toggles a query-plan-level optimization which removes redundant sorting steps, e.g. in subqueries.
Only takes effect if setting [`query_plan_enable_optimizations`](#query_plan_enable_optimizations) is 1.

:::note
This is an expert-level setting which should only be used for debugging by developers. The setting may change in future in backward-incompatible ways or be removed.
:::

Possible values:

- 0 - Disable
- 1 - Enable
)", 0) \
    DECLARE(Bool, query_plan_remove_redundant_distinct, true, R"(
Toggles a query-plan-level optimization which removes redundant DISTINCT steps.
Only takes effect if setting [`query_plan_enable_optimizations`](#query_plan_enable_optimizations) is 1.

:::note
This is an expert-level setting which should only be used for debugging by developers. The setting may change in future in backward-incompatible ways or be removed.
:::

Possible values:

- 0 - Disable
- 1 - Enable
)", 0) \
    DECLARE(Bool, query_plan_try_use_vector_search, true, R"(
Toggles a query-plan-level optimization which tries to use the vector similarity index.
Only takes effect if setting [`query_plan_enable_optimizations`](#query_plan_enable_optimizations) is 1.

:::note
This is an expert-level setting which should only be used for debugging by developers. The setting may change in future in backward-incompatible ways or be removed.
:::

Possible values:

- 0 - Disable
- 1 - Enable
)", 0) \
    DECLARE(Bool, query_plan_enable_multithreading_after_window_functions, true, R"(
Enable multithreading after evaluating window functions to allow parallel stream processing
)", 0) \
    DECLARE(Bool, query_plan_optimize_lazy_materialization, true, R"(
Use query plan for lazy materialization optimization.
)", 0) \
    DECLARE(UInt64, query_plan_max_limit_for_lazy_materialization, 10000, R"(Control maximum limit value that allows to use query plan for lazy materialization optimization. If zero, there is no limit.
)", 0) \
    DECLARE(Bool, enable_lazy_columns_replication, true, R"(
Enables lazy columns replication in JOIN and ARRAY JOIN, it allows to avoid unnecessary copy of the same rows multiple times in memory.
)", 0) \
    DECLARE_WITH_ALIAS(Bool, query_plan_use_new_logical_join_step, true, R"(
Use logical join step in query plan.
Note: setting `query_plan_use_new_logical_join_step` is deprecated, use `query_plan_use_logical_join_step` instead.
)", 0, query_plan_use_logical_join_step) \
    DECLARE(Bool, serialize_query_plan, false, R"(
Serialize query plan for distributed processing
)", 0) \
    DECLARE(Bool, correlated_subqueries_substitute_equivalent_expressions, true, R"(
Use filter expressions to inference equivalent expressions and substitute them instead of creating a CROSS JOIN.
)", 0) \
    DECLARE(DecorrelationJoinKind, correlated_subqueries_default_join_kind, DecorrelationJoinKind::RIGHT, R"(
Controls the kind of joins in the decorrelated query plan. The default value is `right`, which means that decorrelated plan will contain RIGHT JOINs with subquery input on the right side.

Possible values:

- `left` - Decorrelation process will produce LEFT JOINs and input table will appear on the left side.
- `right` - Decorrelation process will produce RIGHT JOINs and input table will appear on the right side.
)", 0) \
    DECLARE(Bool, optimize_qbit_distance_function_reads, true, R"(
Replace distance functions on `QBit` data type with equivalent ones that only read the columns necessary for the calculation from the storage.
)", 0) \
    \
    DECLARE(UInt64, regexp_max_matches_per_row, 1000, R"(
Sets the maximum number of matches for a single regular expression per row. Use it to protect against memory overload when using greedy regular expression in the [extractAllGroupsHorizontal](/sql-reference/functions/string-search-functions#extractAllGroupsHorizontal) function.

Possible values:

- Positive integer.
)", 0) \
    \
    DECLARE(UInt64, limit, 0, R"(
Sets the maximum number of rows to get from the query result. It adjusts the value set by the [LIMIT](/sql-reference/statements/select/limit) clause, so that the limit, specified in the query, cannot exceed the limit, set by this setting.

Possible values:

- 0 — The number of rows is not limited.
- Positive integer.
)", 0) \
    DECLARE(UInt64, offset, 0, R"(
Sets the number of rows to skip before starting to return rows from the query. It adjusts the offset set by the [OFFSET](/sql-reference/statements/select/offset) clause, so that these two values are summarized.

Possible values:

- 0 — No rows are skipped .
- Positive integer.

**Example**

Input table:

```sql
CREATE TABLE test (i UInt64) ENGINE = MergeTree() ORDER BY i;
INSERT INTO test SELECT number FROM numbers(500);
```

Query:

```sql
SET limit = 5;
SET offset = 7;
SELECT * FROM test LIMIT 10 OFFSET 100;
```
Result:

```text
┌───i─┐
│ 107 │
│ 108 │
│ 109 │
└─────┘
```
)", 0) \
    \
    DECLARE(UInt64, function_range_max_elements_in_block, 500000000, R"(
Sets the safety threshold for data volume generated by function [range](/sql-reference/functions/array-functions#range). Defines the maximum number of values generated by function per block of data (sum of array sizes for every row in a block).

Possible values:

- Positive integer.

**See Also**

- [`max_block_size`](#max_block_size)
- [`min_insert_block_size_rows`](#min_insert_block_size_rows)
)", 0) \
    DECLARE(UInt64, function_sleep_max_microseconds_per_block, 3000000, R"(
Maximum number of microseconds the function `sleep` is allowed to sleep for each block. If a user called it with a larger value, it throws an exception. It is a safety threshold.
)", 0) \
    DECLARE(UInt64, function_visible_width_behavior, 1, R"(
The version of `visibleWidth` behavior. 0 - only count the number of code points; 1 - correctly count zero-width and combining characters, count full-width characters as two, estimate the tab width, count delete characters.
)", 0) \
    DECLARE(ShortCircuitFunctionEvaluation, short_circuit_function_evaluation, ShortCircuitFunctionEvaluation::ENABLE, R"(
Allows calculating the [if](../../sql-reference/functions/conditional-functions.md/#if), [multiIf](../../sql-reference/functions/conditional-functions.md/#multiIf), [and](/sql-reference/functions/logical-functions#and), and [or](/sql-reference/functions/logical-functions#or) functions according to a [short scheme](https://en.wikipedia.org/wiki/Short-circuit_evaluation). This helps optimize the execution of complex expressions in these functions and prevent possible exceptions (such as division by zero when it is not expected).

Possible values:

- `enable` — Enables short-circuit function evaluation for functions that are suitable for it (can throw an exception or computationally heavy).
- `force_enable` — Enables short-circuit function evaluation for all functions.
- `disable` — Disables short-circuit function evaluation.
)", 0) \
    \
    DECLARE(LocalFSReadMethod, storage_file_read_method, LocalFSReadMethod::pread, R"(
Method of reading data from storage file, one of: `read`, `pread`, `mmap`. The mmap method does not apply to clickhouse-server (it's intended for clickhouse-local).
)", 0) \
    DECLARE(String, local_filesystem_read_method, "pread_threadpool", R"(
Method of reading data from local filesystem, one of: read, pread, mmap, io_uring, pread_threadpool.

The 'io_uring' method is experimental and does not work for Log, TinyLog, StripeLog, File, Set and Join, and other tables with append-able files in presence of concurrent reads and writes.
If you read various articles about 'io_uring' on the Internet, don't be blinded by them. It is not a better method of reading files, unless the case of a large amount of small IO requests, which is not the case in ClickHouse. There are no reasons to enable 'io_uring'.
)", 0) \
    DECLARE(String, remote_filesystem_read_method, "threadpool", R"(
Method of reading data from remote filesystem, one of: read, threadpool.
)", 0) \
    DECLARE(Bool, local_filesystem_read_prefetch, false, R"(
Should use prefetching when reading data from local filesystem.
)", 0) \
    DECLARE(Bool, remote_filesystem_read_prefetch, true, R"(
Should use prefetching when reading data from remote filesystem.
)", 0) \
    DECLARE(Int64, read_priority, 0, R"(
Priority to read data from local filesystem or remote filesystem. Only supported for 'pread_threadpool' method for local filesystem and for `threadpool` method for remote filesystem.
)", 0) \
    DECLARE(UInt64, merge_tree_min_rows_for_concurrent_read_for_remote_filesystem, 0, R"(
The minimum number of lines to read from one file before the [MergeTree](../../engines/table-engines/mergetree-family/mergetree.md) engine can parallelize reading, when reading from remote filesystem. We do not recommend using this setting.

Possible values:

- Positive integer.
)", 0) \
    DECLARE(UInt64, merge_tree_min_bytes_for_concurrent_read_for_remote_filesystem, 0, R"(
The minimum number of bytes to read from one file before [MergeTree](../../engines/table-engines/mergetree-family/mergetree.md) engine can parallelize reading, when reading from remote filesystem. We do not recommend using this setting.

Possible values:

- Positive integer.
)", 0) \
    DECLARE(UInt64, remote_read_min_bytes_for_seek, 4 * DBMS_DEFAULT_BUFFER_SIZE, R"(
Min bytes required for remote read (url, s3) to do seek, instead of read with ignore.
)", 0) \
    DECLARE_WITH_ALIAS(UInt64, merge_tree_min_bytes_per_task_for_remote_reading, 2 * DBMS_DEFAULT_BUFFER_SIZE, R"(
Min bytes to read per task.
)", 0, filesystem_prefetch_min_bytes_for_single_read_task) \
    DECLARE(Bool, merge_tree_use_const_size_tasks_for_remote_reading, true, R"(
Whether to use constant size tasks for reading from a remote table.
)", 0) \
    DECLARE(Bool, merge_tree_determine_task_size_by_prewhere_columns, true, R"(
Whether to use only prewhere columns size to determine reading task size.
)", 0) \
    DECLARE(NonZeroUInt64, merge_tree_min_read_task_size, 8, R"(
Hard lower limit on the task size (even when the number of granules is low and the number of available threads is high we won't allocate smaller tasks
)", 0) \
    DECLARE(UInt64, merge_tree_compact_parts_min_granules_to_multibuffer_read, 16, R"(
Only has an effect in ClickHouse Cloud. Number of granules in stripe of compact part of MergeTree tables to use multibuffer reader, which supports parallel reading and prefetch. In case of reading from remote fs using of multibuffer reader increases number of read request.
)", 0) \
    \
    DECLARE(Bool, async_insert, false, R"(
If true, data from INSERT query is stored in queue and later flushed to table in background. If wait_for_async_insert is false, INSERT query is processed almost instantly, otherwise client will wait until data will be flushed to table
)", 0) \
    DECLARE(Bool, wait_for_async_insert, true, R"(
If true wait for processing of asynchronous insertion
)", 0) \
    DECLARE(Seconds, wait_for_async_insert_timeout, DBMS_DEFAULT_LOCK_ACQUIRE_TIMEOUT_SEC, R"(
Timeout for waiting for processing asynchronous insertion
)", 0) \
    DECLARE(UInt64, async_insert_max_data_size, 10485760, R"(
Maximum size in bytes of unparsed data collected per query before being inserted
)", 0) \
    DECLARE(UInt64, async_insert_max_query_number, 450, R"(
Maximum number of insert queries before being inserted.
Only takes effect if setting [`async_insert_deduplicate`](#async_insert_deduplicate) is 1.
)", 0) \
    DECLARE(Milliseconds, async_insert_poll_timeout_ms, 10, R"(
Timeout for polling data from asynchronous insert queue
)", 0) \
    DECLARE(Bool, async_insert_use_adaptive_busy_timeout, true, R"(
If it is set to true, use adaptive busy timeout for asynchronous inserts
)", 0) \
    DECLARE(Milliseconds, async_insert_busy_timeout_min_ms, 50, R"(
If auto-adjusting is enabled through async_insert_use_adaptive_busy_timeout, minimum time to wait before dumping collected data per query since the first data appeared. It also serves as the initial value for the adaptive algorithm
)", 0) \
    DECLARE_WITH_ALIAS(Milliseconds, async_insert_busy_timeout_max_ms, 200, R"(
Maximum time to wait before dumping collected data per query since the first data appeared.
)", 0, async_insert_busy_timeout_ms) \
    DECLARE(Double, async_insert_busy_timeout_increase_rate, 0.2, R"(
The exponential growth rate at which the adaptive asynchronous insert timeout increases
)", 0) \
    DECLARE(Double, async_insert_busy_timeout_decrease_rate, 0.2, R"(
The exponential growth rate at which the adaptive asynchronous insert timeout decreases
)", 0) \
    \
    DECLARE(UInt64, remote_fs_read_max_backoff_ms, 10000, R"(
Max wait time when trying to read data for remote disk
)", 0) \
    DECLARE(UInt64, remote_fs_read_backoff_max_tries, 5, R"(
Max attempts to read with backoff
)", 0) \
    DECLARE(Bool, cluster_function_process_archive_on_multiple_nodes, true, R"(
If set to `true`, increases performance of processing archives in cluster functions. Should be set to `false` for compatibility and to avoid errors during upgrade to 25.7+ if using cluster functions with archives on earlier versions.
)", 0) \
    DECLARE(UInt64, max_streams_for_files_processing_in_cluster_functions, 0, R"(
If is not zero, limit the number of threads reading data from files in *Cluster table functions.
)", 0) \
    DECLARE(Bool, enable_filesystem_cache, true, R"(
Use cache for remote filesystem. This setting does not turn on/off cache for disks (must be done via disk config), but allows to bypass cache for some queries if intended
)", 0) \
    DECLARE(String, filesystem_cache_name, "", R"(
Filesystem cache name to use for stateless table engines or data lakes
)", 0) \
    DECLARE(Bool, enable_filesystem_cache_on_write_operations, false, R"(
Enables or disables `write-through` cache. If set to `false`, the `write-through` cache is disabled for write operations. If set to `true`, `write-through` cache is enabled as long as `cache_on_write_operations` is turned on in the server config's cache disk configuration section.
See ["Using local cache"](/operations/storing-data#using-local-cache) for more details.
)", 0) \
    DECLARE(Bool, enable_filesystem_cache_log, false, R"(
Allows to record the filesystem caching log for each query
)", 0) \
    DECLARE(Bool, read_from_filesystem_cache_if_exists_otherwise_bypass_cache, false, R"(
Allow to use the filesystem cache in passive mode - benefit from the existing cache entries, but don't put more entries into the cache. If you set this setting for heavy ad-hoc queries and leave it disabled for short real-time queries, this will allows to avoid cache threshing by too heavy queries and to improve the overall system efficiency.
)", 0) \
    DECLARE_WITH_ALIAS(Bool, filesystem_cache_skip_download_if_exceeds_per_query_cache_write_limit, true, R"(
Skip download from remote filesystem if exceeds query cache size
)", 0, skip_download_if_exceeds_query_cache) \
    DECLARE(UInt64, filesystem_cache_max_download_size, (128UL * 1024 * 1024 * 1024), R"(
Max remote filesystem cache size that can be downloaded by a single query
)", 0) \
    DECLARE(Bool, throw_on_error_from_cache_on_write_operations, false, R"(
Ignore error from cache when caching on write operations (INSERT, merges)
)", 0) \
    DECLARE(UInt64, filesystem_cache_segments_batch_size, 20, R"(
Limit on size of a single batch of file segments that a read buffer can request from cache. Too low value will lead to excessive requests to cache, too large may slow down eviction from cache
)", 0) \
    DECLARE(UInt64, filesystem_cache_reserve_space_wait_lock_timeout_milliseconds, 1000, R"(
Wait time to lock cache for space reservation in filesystem cache
)", 0) \
    DECLARE(Bool, filesystem_cache_prefer_bigger_buffer_size, true, R"(
Prefer bigger buffer size if filesystem cache is enabled to avoid writing small file segments which deteriorate cache performance. On the other hand, enabling this setting might increase memory usage.
)", 0) \
    DECLARE(UInt64, filesystem_cache_boundary_alignment, 0, R"(
Filesystem cache boundary alignment. This setting is applied only for non-disk read (e.g. for cache of remote table engines / table functions, but not for storage configuration of MergeTree tables). Value 0 means no alignment.
)", 0) \
    DECLARE(UInt64, temporary_data_in_cache_reserve_space_wait_lock_timeout_milliseconds, (10 * 60 * 1000), R"(
Wait time to lock cache for space reservation for temporary data in filesystem cache
)", 0) \
    \
    DECLARE(Bool, use_page_cache_for_disks_without_file_cache, false, R"(
Use userspace page cache for remote disks that don't have filesystem cache enabled.
)", 0) \
    DECLARE(Bool, use_page_cache_with_distributed_cache, false, R"(
Use userspace page cache when distributed cache is used.
)", 0) \
    DECLARE(Bool, read_from_page_cache_if_exists_otherwise_bypass_cache, false, R"(
Use userspace page cache in passive mode, similar to read_from_filesystem_cache_if_exists_otherwise_bypass_cache.
)", 0) \
    DECLARE(Bool, page_cache_inject_eviction, false, R"(
Userspace page cache will sometimes invalidate some pages at random. Intended for testing.
)", 0) \
    DECLARE(UInt64, page_cache_block_size, 1048576, R"(
Size of file chunks to store in the userspace page cache, in bytes. All reads that go through the cache will be rounded up to a multiple of this size.

This setting can be adjusted on a per-query level basis, but cache entries with different block sizes cannot be reused. Changing this setting effectively invalidates existing entries in the cache.

A higher value, like 1 MiB is good for high-throughput queries, and a lower value, like 64 KiB is good for low-latency point queries.
)", 0) \
    DECLARE(UInt64, page_cache_lookahead_blocks, 16, R"(
On userspace page cache miss, read up to this many consecutive blocks at once from the underlying storage, if they're also not in the cache. Each block is page_cache_block_size bytes.

A higher value is good for high-throughput queries, while low-latency point queries will work better without readahead.
)", 0) \
    \
    DECLARE(Bool, load_marks_asynchronously, false, R"(
Load MergeTree marks asynchronously
)", 0) \
    DECLARE(Bool, enable_filesystem_read_prefetches_log, false, R"(
Log to system.filesystem prefetch_log during query. Should be used only for testing or debugging, not recommended to be turned on by default
)", 0) \
    DECLARE(Bool, allow_prefetched_read_pool_for_remote_filesystem, true, R"(
Prefer prefetched threadpool if all parts are on remote filesystem
)", 0) \
    DECLARE(Bool, allow_prefetched_read_pool_for_local_filesystem, false, R"(
Prefer prefetched threadpool if all parts are on local filesystem
)", 0) \
    \
    DECLARE(UInt64, prefetch_buffer_size, DBMS_DEFAULT_BUFFER_SIZE, R"(
The maximum size of the prefetch buffer to read from the filesystem.
)", 0) \
    DECLARE(UInt64, filesystem_prefetch_step_bytes, 0, R"(
Prefetch step in bytes. Zero means `auto` - approximately the best prefetch step will be auto deduced, but might not be 100% the best. The actual value might be different because of setting filesystem_prefetch_min_bytes_for_single_read_task
)", 0) \
    DECLARE(UInt64, filesystem_prefetch_step_marks, 0, R"(
Prefetch step in marks. Zero means `auto` - approximately the best prefetch step will be auto deduced, but might not be 100% the best. The actual value might be different because of setting filesystem_prefetch_min_bytes_for_single_read_task
)", 0) \
    DECLARE(NonZeroUInt64, filesystem_prefetch_max_memory_usage, "1Gi", R"(
Maximum memory usage for prefetches.
)", 0) \
    DECLARE(UInt64, filesystem_prefetches_limit, 200, R"(
Maximum number of prefetches. Zero means unlimited. A setting `filesystem_prefetches_max_memory_usage` is more recommended if you want to limit the number of prefetches
)", 0) \
    \
    DECLARE(UInt64, use_structure_from_insertion_table_in_table_functions, 2, R"(
Use structure from insertion table instead of schema inference from data. Possible values: 0 - disabled, 1 - enabled, 2 - auto
)", 0) \
    \
    DECLARE(UInt64, http_max_tries, 10, R"(
Max attempts to read via http.
)", 0) \
    DECLARE(UInt64, http_retry_initial_backoff_ms, 100, R"(
Min milliseconds for backoff, when retrying read via http
)", 0) \
    DECLARE(UInt64, http_retry_max_backoff_ms, 10000, R"(
Max milliseconds for backoff, when retrying read via http
)", 0) \
    \
    DECLARE(Bool, force_remove_data_recursively_on_drop, false, R"(
Recursively remove data on DROP query. Avoids 'Directory not empty' error, but may silently remove detached data
)", 0) \
    DECLARE(Bool, check_table_dependencies, true, R"(
Check that DDL query (such as DROP TABLE or RENAME) will not break dependencies
)", 0) \
    DECLARE(Bool, check_referential_table_dependencies, false, R"(
Check that DDL query (such as DROP TABLE or RENAME) will not break referential dependencies
)", 0) \
    \
    DECLARE(Bool, allow_unrestricted_reads_from_keeper, false, R"(
Allow unrestricted (without condition on path) reads from system.zookeeper table, can be handy, but is not safe for zookeeper
)", 0) \
    DECLARE(Bool, allow_deprecated_database_ordinary, false, R"(
Allow to create databases with deprecated Ordinary engine
)", 0) \
    DECLARE(Bool, allow_deprecated_syntax_for_merge_tree, false, R"(
Allow to create *MergeTree tables with deprecated engine definition syntax
)", 0) \
    DECLARE(Bool, allow_asynchronous_read_from_io_pool_for_merge_tree, false, R"(
Use background I/O pool to read from MergeTree tables. This setting may increase performance for I/O bound queries
)", 0) \
    DECLARE(UInt64, max_streams_for_merge_tree_reading, 0, R"(
If is not zero, limit the number of reading streams for MergeTree table.
)", 0) \
    \
    DECLARE(Bool, force_grouping_standard_compatibility, true, R"(
Make GROUPING function to return 1 when argument is not used as an aggregation key
)", 0) \
    \
    DECLARE(Bool, schema_inference_use_cache_for_file, true, R"(
Use cache in schema inference while using file table function
)", 0) \
    DECLARE(Bool, schema_inference_use_cache_for_s3, true, R"(
Use cache in schema inference while using s3 table function
)", 0) \
    DECLARE(Bool, schema_inference_use_cache_for_azure, true, R"(
Use cache in schema inference while using azure table function
)", 0) \
    DECLARE(Bool, schema_inference_use_cache_for_hdfs, true, R"(
Use cache in schema inference while using hdfs table function
)", 0) \
    DECLARE(Bool, schema_inference_use_cache_for_url, true, R"(
Use cache in schema inference while using url table function
)", 0) \
    DECLARE(Bool, schema_inference_cache_require_modification_time_for_url, true, R"(
Use schema from cache for URL with last modification time validation (for URLs with Last-Modified header)
)", 0) \
    \
    DECLARE(String, compatibility, "", R"(
The `compatibility` setting causes ClickHouse to use the default settings of a previous version of ClickHouse, where the previous version is provided as the setting.

If settings are set to non-default values, then those settings are honored (only settings that have not been modified are affected by the `compatibility` setting).

This setting takes a ClickHouse version number as a string, like `22.3`, `22.8`. An empty value means that this setting is disabled.

Disabled by default.

:::note
In ClickHouse Cloud, the service-level default compatibility setting must be set by ClickHouse Cloud support. Please [open a case](https://clickhouse.cloud/support) to have it set.
However, the compatibility setting can be overridden at the user, role, profile, query, or session level using standard ClickHouse setting mechanisms such as `SET compatibility = '22.3'` in a session or `SETTINGS compatibility = '22.3'` in a query.
:::
)", 0) \
    \
    DECLARE(Map, additional_table_filters, "", R"(
An additional filter expression that is applied after reading
from the specified table.

**Example**

```sql
INSERT INTO table_1 VALUES (1, 'a'), (2, 'bb'), (3, 'ccc'), (4, 'dddd');
SELECT * FROM table_1;
```
```response
┌─x─┬─y────┐
│ 1 │ a    │
│ 2 │ bb   │
│ 3 │ ccc  │
│ 4 │ dddd │
└───┴──────┘
```
```sql
SELECT *
FROM table_1
SETTINGS additional_table_filters = {'table_1': 'x != 2'}
```
```response
┌─x─┬─y────┐
│ 1 │ a    │
│ 3 │ ccc  │
│ 4 │ dddd │
└───┴──────┘
```
)", 0) \
    DECLARE(String, additional_result_filter, "", R"(
An additional filter expression to apply to the result of `SELECT` query.
This setting is not applied to any subquery.

**Example**

```sql
INSERT INTO table_1 VALUES (1, 'a'), (2, 'bb'), (3, 'ccc'), (4, 'dddd');
SElECT * FROM table_1;
```
```response
┌─x─┬─y────┐
│ 1 │ a    │
│ 2 │ bb   │
│ 3 │ ccc  │
│ 4 │ dddd │
└───┴──────┘
```
```sql
SELECT *
FROM table_1
SETTINGS additional_result_filter = 'x != 2'
```
```response
┌─x─┬─y────┐
│ 1 │ a    │
│ 3 │ ccc  │
│ 4 │ dddd │
└───┴──────┘
```
)", 0) \
    \
    DECLARE(String, workload, "default", R"(
Name of workload to be used to access resources
)", 0) \
    DECLARE(Milliseconds, storage_system_stack_trace_pipe_read_timeout_ms, 100, R"(
Maximum time to read from a pipe for receiving information from the threads when querying the `system.stack_trace` table. This setting is used for testing purposes and not meant to be changed by users.
)", 0) \
    \
    DECLARE(String, rename_files_after_processing, "", R"(
- **Type:** String

- **Default value:** Empty string

This setting allows to specify renaming pattern for files processed by `file` table function. When option is set, all files read by `file` table function will be renamed according to specified pattern with placeholders, only if files processing was successful.

### Placeholders

- `%a` — Full original filename (e.g., "sample.csv").
- `%f` — Original filename without extension (e.g., "sample").
- `%e` — Original file extension with dot (e.g., ".csv").
- `%t` — Timestamp (in microseconds).
- `%%` — Percentage sign ("%").

### Example
- Option: `--rename_files_after_processing="processed_%f_%t%e"`

- Query: `SELECT * FROM file('sample.csv')`


If reading `sample.csv` is successful, file will be renamed to `processed_sample_1683473210851438.csv`
)", 0) \
    \
    /* CLOUD ONLY */ \
    DECLARE(Bool, read_through_distributed_cache, false, R"(
Only has an effect in ClickHouse Cloud. Allow reading from distributed cache
)", 0) \
    DECLARE(Bool, write_through_distributed_cache, false, R"(
Only has an effect in ClickHouse Cloud. Allow writing to distributed cache (writing to s3 will also be done by distributed cache)
)", 0) \
    DECLARE(Bool, distributed_cache_throw_on_error, false, R"(
Only has an effect in ClickHouse Cloud. Rethrow exception happened during communication with distributed cache or exception received from distributed cache. Otherwise fallback to skipping distributed cache on error
)", 0) \
    DECLARE(DistributedCacheLogMode, distributed_cache_log_mode, DistributedCacheLogMode::LOG_ON_ERROR, R"(
Only has an effect in ClickHouse Cloud. Mode for writing to system.distributed_cache_log
)", 0) \
    DECLARE(Bool, distributed_cache_fetch_metrics_only_from_current_az, true, R"(
Only has an effect in ClickHouse Cloud. Fetch metrics only from current availability zone in system.distributed_cache_metrics, system.distributed_cache_events
)", 0) \
    DECLARE(UInt64, distributed_cache_connect_max_tries, default_distributed_cache_connect_max_tries, R"(
Only has an effect in ClickHouse Cloud. Number of tries to connect to distributed cache if unsuccessful
)", 0) \
    DECLARE(UInt64, distributed_cache_read_request_max_tries, default_distributed_cache_read_request_max_tries, R"(
Only has an effect in ClickHouse Cloud. Number of tries to do distributed cache request if unsuccessful
)", 0) \
    DECLARE(UInt64, distributed_cache_receive_response_wait_milliseconds, 60000, R"(
Only has an effect in ClickHouse Cloud. Wait time in milliseconds to receive data for request from distributed cache
)", 0) \
    DECLARE(UInt64, distributed_cache_receive_timeout_milliseconds, 10000, R"(
Only has an effect in ClickHouse Cloud. Wait time in milliseconds to receive any kind of response from distributed cache
)", 0) \
    DECLARE(UInt64, distributed_cache_wait_connection_from_pool_milliseconds, 100, R"(
Only has an effect in ClickHouse Cloud. Wait time in milliseconds to receive connection from connection pool if distributed_cache_pool_behaviour_on_limit is wait
)", 0) \
    DECLARE(Bool, distributed_cache_bypass_connection_pool, false, R"(
Only has an effect in ClickHouse Cloud. Allow to bypass distributed cache connection pool
)", 0) \
    DECLARE(DistributedCachePoolBehaviourOnLimit, distributed_cache_pool_behaviour_on_limit, DistributedCachePoolBehaviourOnLimit::WAIT, R"(
Only has an effect in ClickHouse Cloud. Identifies behaviour of distributed cache connection on pool limit reached
)", 0) \
    DECLARE(UInt64, distributed_cache_alignment, 0, R"(
Only has an effect in ClickHouse Cloud. A setting for testing purposes, do not change it
)", 0) \
    DECLARE(UInt64, distributed_cache_max_unacked_inflight_packets, DistributedCache::MAX_UNACKED_INFLIGHT_PACKETS, R"(
Only has an effect in ClickHouse Cloud. A maximum number of unacknowledged in-flight packets in a single distributed cache read request
)", 0) \
    DECLARE(UInt64, distributed_cache_data_packet_ack_window, DistributedCache::ACK_DATA_PACKET_WINDOW, R"(
Only has an effect in ClickHouse Cloud. A window for sending ACK for DataPacket sequence in a single distributed cache read request
)", 0) \
    DECLARE(Bool, distributed_cache_discard_connection_if_unread_data, true, R"(
Only has an effect in ClickHouse Cloud. Discard connection if some data is unread.
)", 0) \
    DECLARE(UInt64, distributed_cache_min_bytes_for_seek, 0, R"(
Only has an effect in ClickHouse Cloud. Minimum number of bytes to do seek in distributed cache.
)", 0) \
    DECLARE(UInt64, distributed_cache_credentials_refresh_period_seconds, default_distributed_cache_credentials_refresh_period_seconds, R"(
Only has an effect in ClickHouse Cloud. A period of credentials refresh.
)", 0) \
    DECLARE(Bool, distributed_cache_read_only_from_current_az, true, R"(
Only has an effect in ClickHouse Cloud. Allow to read only from current availability zone. If disabled, will read from all cache servers in all availability zones.
)", 0) \
    DECLARE(UInt64, write_through_distributed_cache_buffer_size, 0, R"(
Only has an effect in ClickHouse Cloud. Set buffer size for write-through distributed cache. If 0, will use buffer size which would have been used if there was not distributed cache.
)", 0) \
    DECLARE(Bool, table_engine_read_through_distributed_cache, false, R"(
Only has an effect in ClickHouse Cloud. Allow reading from distributed cache via table engines / table functions (s3, azure, etc)
)", 0) \
    DECLARE(UInt64, distributed_cache_connect_backoff_min_ms, default_distributed_cache_connect_backoff_min_ms, R"(
Only has an effect in ClickHouse Cloud. Minimum backoff milliseconds for distributed cache connection creation.
)", 0) \
    DECLARE(UInt64, distributed_cache_connect_backoff_max_ms, default_distributed_cache_connect_backoff_max_ms, R"(
Only has an effect in ClickHouse Cloud. Maximum backoff milliseconds for distributed cache connection creation.
)", 0) \
    DECLARE(Bool, distributed_cache_prefer_bigger_buffer_size, false, R"(
Only has an effect in ClickHouse Cloud. Same as filesystem_cache_prefer_bigger_buffer_size, but for distributed cache.
)", 0) \
    DECLARE(Bool, read_from_distributed_cache_if_exists_otherwise_bypass_cache, false, R"(
Only has an effect in ClickHouse Cloud. Same as read_from_filesystem_cache_if_exists_otherwise_bypass_cache, but for distributed cache.
)", 0) \
    DECLARE(UInt64, distributed_cache_connect_timeout_ms, default_distributed_cache_connect_timeout_ms, R"(
Only has an effect in ClickHouse Cloud. Connection timeout when connecting to distributed cache server.
)", 0) \
    DECLARE(UInt64, distributed_cache_receive_timeout_ms, default_distributed_cache_receive_timeout_ms, R"(
Only has an effect in ClickHouse Cloud. Timeout for receiving data from distributed cache server, in milliseconds. If no bytes were received in this interval, the exception is thrown.
)", 0) \
    DECLARE(UInt64, distributed_cache_send_timeout_ms, default_distributed_cache_send_timeout_ms, R"(
Only has an effect in ClickHouse Cloud. Timeout for sending data to istributed cache server, in milliseconds. If a client needs to send some data but is not able to send any bytes in this interval, the exception is thrown.
)", 0) \
    DECLARE(UInt64, distributed_cache_tcp_keep_alive_timeout_ms, default_distributed_cache_tcp_keep_alive_timeout_ms, R"(
Only has an effect in ClickHouse Cloud. The time in milliseconds the connection to distributed cache server needs to remain idle before TCP starts sending keepalive probes.
)", 0) \
    DECLARE(Bool, distributed_cache_use_clients_cache_for_write, default_distributed_cache_use_clients_cache_for_write, R"(
Only has an effect in ClickHouse Cloud. Use clients cache for write requests.
)", 0) \
    DECLARE(Bool, distributed_cache_use_clients_cache_for_read, default_distributed_cache_use_clients_cache_for_read, R"(
Only has an effect in ClickHouse Cloud. Use clients cache for read requests.
)", 0) \
    DECLARE(String, distributed_cache_file_cache_name, "", R"(
Only has an effect in ClickHouse Cloud. A setting used only for CI tests - filesystem cache name to use on distributed cache.
)", 0) \
    DECLARE(Bool, filesystem_cache_allow_background_download, true, R"(
Allow filesystem cache to enqueue background downloads for data read from remote storage. Disable to keep downloads in the foreground for the current query/session.
)", 0) \
    DECLARE(Bool, filesystem_cache_enable_background_download_for_metadata_files_in_packed_storage, true, R"(
Only has an effect in ClickHouse Cloud. Wait time to lock cache for space reservation in filesystem cache
)", 0) \
    DECLARE(Bool, filesystem_cache_enable_background_download_during_fetch, true, R"(
Only has an effect in ClickHouse Cloud. Wait time to lock cache for space reservation in filesystem cache
)", 0) \
    \
    DECLARE(Bool, parallelize_output_from_storages, true, R"(
Parallelize output for reading step from storage. It allows parallelization of query processing right after reading from storage if possible
)", 0) \
    DECLARE(String, insert_deduplication_token, "", R"(
The setting allows a user to provide own deduplication semantic in MergeTree/ReplicatedMergeTree
For example, by providing a unique value for the setting in each INSERT statement,
user can avoid the same inserted data being deduplicated.


Possible values:

- Any string

`insert_deduplication_token` is used for deduplication _only_ when not empty.

For the replicated tables by default the only 100 of the most recent inserts for each partition are deduplicated (see [replicated_deduplication_window](merge-tree-settings.md/#replicated_deduplication_window), [replicated_deduplication_window_seconds](merge-tree-settings.md/#replicated_deduplication_window_seconds)).
For not replicated tables see [non_replicated_deduplication_window](merge-tree-settings.md/#non_replicated_deduplication_window).

:::note
`insert_deduplication_token` works on a partition level (the same as `insert_deduplication` checksum). Multiple partitions can have the same `insert_deduplication_token`.
:::

Example:

```sql
CREATE TABLE test_table
( A Int64 )
ENGINE = MergeTree
ORDER BY A
SETTINGS non_replicated_deduplication_window = 100;

INSERT INTO test_table SETTINGS insert_deduplication_token = 'test' VALUES (1);

-- the next insert won't be deduplicated because insert_deduplication_token is different
INSERT INTO test_table SETTINGS insert_deduplication_token = 'test1' VALUES (1);

-- the next insert will be deduplicated because insert_deduplication_token
-- is the same as one of the previous
INSERT INTO test_table SETTINGS insert_deduplication_token = 'test' VALUES (2);

SELECT * FROM test_table

┌─A─┐
│ 1 │
└───┘
┌─A─┐
│ 1 │
└───┘
```
)", 0) \
    DECLARE(Bool, count_distinct_optimization, false, R"(
Rewrite count distinct to subquery of group by
)", 0) \
    DECLARE(Bool, optimize_inverse_dictionary_lookup, true, R"(
Avoid repeated inverse dictionary lookup by doing faster lookups into a precomputed set of possible key values.
)", 0) \
    DECLARE(Bool, throw_if_no_data_to_insert, true, R"(
Allows or forbids empty INSERTs, enabled by default (throws an error on an empty insert). Only applies to INSERTs using [`clickhouse-client`](/interfaces/cli) or using the [gRPC interface](/interfaces/grpc).
)", 0) \
    DECLARE(Bool, compatibility_ignore_auto_increment_in_create_table, false, R"(
Ignore AUTO_INCREMENT keyword in column declaration if true, otherwise return error. It simplifies migration from MySQL
)", 0) \
    DECLARE(Bool, multiple_joins_try_to_keep_original_names, false, R"(
Do not add aliases to top level expression list on multiple joins rewrite
)", 0) \
    DECLARE(Bool, optimize_sorting_by_input_stream_properties, true, R"(
Optimize sorting by sorting properties of input stream
)", 0) \
    DECLARE(UInt64, keeper_max_retries, 10, R"(
Max retries for general keeper operations
)", 0) \
    DECLARE(UInt64, keeper_retry_initial_backoff_ms, 100, R"(
Initial backoff timeout for general keeper operations
)", 0) \
    DECLARE(UInt64, keeper_retry_max_backoff_ms, 5000, R"(
Max backoff timeout for general keeper operations
)", 0) \
    DECLARE(UInt64, insert_keeper_max_retries, 20, R"(
The setting sets the maximum number of retries for ClickHouse Keeper (or ZooKeeper) requests during insert into replicated MergeTree. Only Keeper requests which failed due to network error, Keeper session timeout, or request timeout are considered for retries.

Possible values:

- Positive integer.
- 0 — Retries are disabled

Cloud default value: `20`.

Keeper request retries are done after some timeout. The timeout is controlled by the following settings: `insert_keeper_retry_initial_backoff_ms`, `insert_keeper_retry_max_backoff_ms`.
The first retry is done after `insert_keeper_retry_initial_backoff_ms` timeout. The consequent timeouts will be calculated as follows:
```
timeout = min(insert_keeper_retry_max_backoff_ms, latest_timeout * 2)
```

For example, if `insert_keeper_retry_initial_backoff_ms=100`, `insert_keeper_retry_max_backoff_ms=10000` and `insert_keeper_max_retries=8` then timeouts will be `100, 200, 400, 800, 1600, 3200, 6400, 10000`.

Apart from fault tolerance, the retries aim to provide a better user experience - they allow to avoid returning an error during INSERT execution if Keeper is restarted, for example, due to an upgrade.
)", 0) \
    DECLARE(UInt64, insert_keeper_retry_initial_backoff_ms, 100, R"(
Initial timeout(in milliseconds) to retry a failed Keeper request during INSERT query execution

Possible values:

- Positive integer.
- 0 — No timeout
)", 0) \
    DECLARE(UInt64, insert_keeper_retry_max_backoff_ms, 10000, R"(
Maximum timeout (in milliseconds) to retry a failed Keeper request during INSERT query execution

Possible values:

- Positive integer.
- 0 — Maximum timeout is not limited
)", 0) \
    DECLARE(Float, insert_keeper_fault_injection_probability, 0.0f, R"(
Approximate probability of failure for a keeper request during insert. Valid value is in interval [0.0f, 1.0f]
)", 0) \
    DECLARE(UInt64, insert_keeper_fault_injection_seed, 0, R"(
0 - random seed, otherwise the setting value
)", 0) \
    DECLARE(Bool, force_aggregation_in_order, false, R"(
The setting is used by the server itself to support distributed queries. Do not change it manually, because it will break normal operations. (Forces use of aggregation in order on remote nodes during distributed aggregation).
)", IMPORTANT) \
    DECLARE(UInt64, http_max_request_param_data_size, 10_MiB, R"(
Limit on size of request data used as a query parameter in predefined HTTP requests.
)", 0) \
    DECLARE(Bool, function_json_value_return_type_allow_nullable, false, R"(
Control whether allow to return `NULL` when value is not exist for JSON_VALUE function.

```sql
SELECT JSON_VALUE('{"hello":"world"}', '$.b') settings function_json_value_return_type_allow_nullable=true;

┌─JSON_VALUE('{"hello":"world"}', '$.b')─┐
│ ᴺᵁᴸᴸ                                   │
└────────────────────────────────────────┘

1 row in set. Elapsed: 0.001 sec.
```

Possible values:

- true — Allow.
- false — Disallow.
)", 0) \
    DECLARE(Bool, function_json_value_return_type_allow_complex, false, R"(
Control whether allow to return complex type (such as: struct, array, map) for json_value function.

```sql
SELECT JSON_VALUE('{"hello":{"world":"!"}}', '$.hello') settings function_json_value_return_type_allow_complex=true

┌─JSON_VALUE('{"hello":{"world":"!"}}', '$.hello')─┐
│ {"world":"!"}                                    │
└──────────────────────────────────────────────────┘

1 row in set. Elapsed: 0.001 sec.
```

Possible values:

- true — Allow.
- false — Disallow.
)", 0) \
    DECLARE(Bool, use_with_fill_by_sorting_prefix, true, R"(
Columns preceding WITH FILL columns in ORDER BY clause form sorting prefix. Rows with different values in sorting prefix are filled independently
)", 0) \
    DECLARE(Bool, optimize_uniq_to_count, true, R"(
Rewrite uniq and its variants(except uniqUpTo) to count if subquery has distinct or group by clause.
)", 0) \
    DECLARE(Bool, use_variant_as_common_type, false, R"(
Allows to use `Variant` type as a result type for [if](../../sql-reference/functions/conditional-functions.md/#if)/[multiIf](../../sql-reference/functions/conditional-functions.md/#multiIf)/[array](../../sql-reference/functions/array-functions.md)/[map](../../sql-reference/functions/tuple-map-functions.md) functions when there is no common type for argument types.

Example:

```sql
SET use_variant_as_common_type = 1;
SELECT toTypeName(if(number % 2, number, range(number))) as variant_type FROM numbers(1);
SELECT if(number % 2, number, range(number)) as variant FROM numbers(5);
```

```text
┌─variant_type───────────────────┐
│ Variant(Array(UInt64), UInt64) │
└────────────────────────────────┘
┌─variant───┐
│ []        │
│ 1         │
│ [0,1]     │
│ 3         │
│ [0,1,2,3] │
└───────────┘
```

```sql
SET use_variant_as_common_type = 1;
SELECT toTypeName(multiIf((number % 4) = 0, 42, (number % 4) = 1, [1, 2, 3], (number % 4) = 2, 'Hello, World!', NULL)) AS variant_type FROM numbers(1);
SELECT multiIf((number % 4) = 0, 42, (number % 4) = 1, [1, 2, 3], (number % 4) = 2, 'Hello, World!', NULL) AS variant FROM numbers(4);
```

```text
─variant_type─────────────────────────┐
│ Variant(Array(UInt8), String, UInt8) │
└──────────────────────────────────────┘

┌─variant───────┐
│ 42            │
│ [1,2,3]       │
│ Hello, World! │
│ ᴺᵁᴸᴸ          │
└───────────────┘
```

```sql
SET use_variant_as_common_type = 1;
SELECT toTypeName(array(range(number), number, 'str_' || toString(number))) as array_of_variants_type from numbers(1);
SELECT array(range(number), number, 'str_' || toString(number)) as array_of_variants FROM numbers(3);
```

```text
┌─array_of_variants_type────────────────────────┐
│ Array(Variant(Array(UInt64), String, UInt64)) │
└───────────────────────────────────────────────┘

┌─array_of_variants─┐
│ [[],0,'str_0']    │
│ [[0],1,'str_1']   │
│ [[0,1],2,'str_2'] │
└───────────────────┘
```

```sql
SET use_variant_as_common_type = 1;
SELECT toTypeName(map('a', range(number), 'b', number, 'c', 'str_' || toString(number))) as map_of_variants_type from numbers(1);
SELECT map('a', range(number), 'b', number, 'c', 'str_' || toString(number)) as map_of_variants FROM numbers(3);
```

```text
┌─map_of_variants_type────────────────────────────────┐
│ Map(String, Variant(Array(UInt64), String, UInt64)) │
└─────────────────────────────────────────────────────┘

┌─map_of_variants───────────────┐
│ {'a':[],'b':0,'c':'str_0'}    │
│ {'a':[0],'b':1,'c':'str_1'}   │
│ {'a':[0,1],'b':2,'c':'str_2'} │
└───────────────────────────────┘
```
)", 0) \
    DECLARE(Bool, enable_order_by_all, true, R"(
Enables or disables sorting with `ORDER BY ALL` syntax, see [ORDER BY](../../sql-reference/statements/select/order-by.md).

Possible values:

- 0 — Disable ORDER BY ALL.
- 1 — Enable ORDER BY ALL.

**Example**

Query:

```sql
CREATE TABLE TAB(C1 Int, C2 Int, ALL Int) ENGINE=Memory();

INSERT INTO TAB VALUES (10, 20, 30), (20, 20, 10), (30, 10, 20);

SELECT * FROM TAB ORDER BY ALL; -- returns an error that ALL is ambiguous

SELECT * FROM TAB ORDER BY ALL SETTINGS enable_order_by_all = 0;
```

Result:

```text
┌─C1─┬─C2─┬─ALL─┐
│ 20 │ 20 │  10 │
│ 30 │ 10 │  20 │
│ 10 │ 20 │  30 │
└────┴────┴─────┘
```
)", 0) \
    DECLARE(Float, ignore_drop_queries_probability, 0, R"(
If enabled, server will ignore all DROP table queries with specified probability (for Memory and JOIN engines it will replace DROP to TRUNCATE). Used for testing purposes
)", 0) \
    DECLARE(Bool, traverse_shadow_remote_data_paths, false, R"(
Traverse frozen data (shadow directory) in addition to actual table data when query system.remote_data_paths
)", 0) \
    DECLARE(Bool, geo_distance_returns_float64_on_float64_arguments, true, R"(
If all four arguments to `geoDistance`, `greatCircleDistance`, `greatCircleAngle` functions are Float64, return Float64 and use double precision for internal calculations. In previous ClickHouse versions, the functions always returned Float32.
)", 0) \
    DECLARE(Bool, allow_get_client_http_header, false, R"(
Allow to use the function `getClientHTTPHeader` which lets to obtain a value of an the current HTTP request's header. It is not enabled by default for security reasons, because some headers, such as `Cookie`, could contain sensitive info. Note that the `X-ClickHouse-*` and `Authentication` headers are always restricted and cannot be obtained with this function.
)", 0) \
    DECLARE(Bool, cast_string_to_dynamic_use_inference, false, R"(
Use types inference during String to Dynamic conversion
)", 0) \
    DECLARE(Bool, allow_dynamic_type_in_join_keys, false, R"(
Allows using Dynamic type in JOIN keys. Added for compatibility. It's not recommended to use Dynamic type in JOIN keys because comparison with other types may lead to unexpected results.
)", 0) \
    DECLARE(Bool, cast_string_to_variant_use_inference, true, R"(
Use types inference during String to Variant conversion.
)", 0) \
    DECLARE(DateTimeInputFormat, cast_string_to_date_time_mode, "basic", R"(
Allows choosing a parser of the text representation of date and time during cast from String.

Possible values:

- `'best_effort'` — Enables extended parsing.

    ClickHouse can parse the basic `YYYY-MM-DD HH:MM:SS` format and all [ISO 8601](https://en.wikipedia.org/wiki/ISO_8601) date and time formats. For example, `'2018-06-08T01:02:03.000Z'`.

- `'best_effort_us'` — Similar to `best_effort` (see the difference in [parseDateTimeBestEffortUS](../../sql-reference/functions/type-conversion-functions#parseDateTimeBestEffortUS)

- `'basic'` — Use basic parser.

    ClickHouse can parse only the basic `YYYY-MM-DD HH:MM:SS` or `YYYY-MM-DD` format. For example, `2019-08-20 10:18:56` or `2019-08-20`.

See also:

- [DateTime data type.](../../sql-reference/data-types/datetime.md)
- [Functions for working with dates and times.](../../sql-reference/functions/date-time-functions.md)
)", 0) \
    DECLARE(Bool, enable_blob_storage_log, true, R"(
Write information about blob storage operations to system.blob_storage_log table
)", 0) \
    DECLARE(Bool, allow_create_index_without_type, false, R"(
Allow CREATE INDEX query without TYPE. Query will be ignored. Made for SQL compatibility tests.
)", 0) \
    DECLARE(Bool, create_index_ignore_unique, false, R"(
Ignore UNIQUE keyword in CREATE UNIQUE INDEX. Made for SQL compatibility tests.
)", 0) \
    DECLARE(Bool, print_pretty_type_names, true, R"(
Allows to print deep-nested type names in a pretty way with indents in `DESCRIBE` query and in `toTypeName()` function.

Example:

```sql
CREATE TABLE test (a Tuple(b String, c Tuple(d Nullable(UInt64), e Array(UInt32), f Array(Tuple(g String, h Map(String, Array(Tuple(i String, j UInt64))))), k Date), l Nullable(String))) ENGINE=Memory;
DESCRIBE TABLE test FORMAT TSVRaw SETTINGS print_pretty_type_names=1;
```

```
a   Tuple(
    b String,
    c Tuple(
        d Nullable(UInt64),
        e Array(UInt32),
        f Array(Tuple(
            g String,
            h Map(
                String,
                Array(Tuple(
                    i String,
                    j UInt64
                ))
            )
        )),
        k Date
    ),
    l Nullable(String)
)
```
)", 0) \
    DECLARE(Bool, create_table_empty_primary_key_by_default, true, R"(
Allow to create *MergeTree tables with empty primary key when ORDER BY and PRIMARY KEY not specified
)", 0) \
    DECLARE(Bool, allow_named_collection_override_by_default, true, R"(
Allow named collections' fields override by default.
)", 0) \
    DECLARE(SQLSecurityType, default_normal_view_sql_security, SQLSecurityType::INVOKER, R"(
Allows to set default `SQL SECURITY` option while creating a normal view. [More about SQL security](../../sql-reference/statements/create/view.md/#sql_security).

The default value is `INVOKER`.
)", 0) \
    DECLARE(SQLSecurityType, default_materialized_view_sql_security, SQLSecurityType::DEFINER, R"(
Allows to set a default value for SQL SECURITY option when creating a materialized view. [More about SQL security](../../sql-reference/statements/create/view.md/#sql_security).

The default value is `DEFINER`.
)", 0) \
    DECLARE(String, default_view_definer, "CURRENT_USER", R"(
Allows to set default `DEFINER` option while creating a view. [More about SQL security](../../sql-reference/statements/create/view.md/#sql_security).

The default value is `CURRENT_USER`.
)", 0) \
    DECLARE(UInt64, cache_warmer_threads, 4, R"(
Only has an effect in ClickHouse Cloud. Number of background threads for speculatively downloading new data parts into the filesystem cache, when [cache_populated_by_fetch](merge-tree-settings.md/#cache_populated_by_fetch) is enabled. Zero to disable.
)", 0) \
    DECLARE(Bool, use_async_executor_for_materialized_views, false, R"(
Use async and potentially multithreaded execution of materialized view query, can speedup views processing during INSERT, but also consume more memory.)", 0) \
    DECLARE(Int64, ignore_cold_parts_seconds, 0, R"(
Only has an effect in ClickHouse Cloud. Exclude new data parts from SELECT queries until they're either pre-warmed (see [cache_populated_by_fetch](merge-tree-settings.md/#cache_populated_by_fetch)) or this many seconds old. Only for Replicated-/SharedMergeTree.
)", 0) \
    DECLARE(Bool, short_circuit_function_evaluation_for_nulls, true, R"(
Optimizes evaluation of functions that return NULL when any argument is NULL. When the percentage of NULL values in the function's arguments exceeds the short_circuit_function_evaluation_for_nulls_threshold, the system skips evaluating the function row-by-row. Instead, it immediately returns NULL for all rows, avoiding unnecessary computation.
)", 0) \
    DECLARE(Double, short_circuit_function_evaluation_for_nulls_threshold, 1.0, R"(
Ratio threshold of NULL values to execute functions with Nullable arguments only on rows with non-NULL values in all arguments. Applies when setting short_circuit_function_evaluation_for_nulls is enabled.
When the ratio of rows containing NULL values to the total number of rows exceeds this threshold, these rows containing NULL values will not be evaluated.
)", 0) \
    DECLARE(Int64, prefer_warmed_unmerged_parts_seconds, 0, R"(
Only has an effect in ClickHouse Cloud. If a merged part is less than this many seconds old and is not pre-warmed (see [cache_populated_by_fetch](merge-tree-settings.md/#cache_populated_by_fetch)), but all its source parts are available and pre-warmed, SELECT queries will read from those parts instead. Only for Replicated-/SharedMergeTree. Note that this only checks whether CacheWarmer processed the part; if the part was fetched into cache by something else, it'll still be considered cold until CacheWarmer gets to it; if it was warmed, then evicted from cache, it'll still be considered warm.
)", 0) \
    DECLARE(Int64, iceberg_timestamp_ms, 0, R"(
Query Iceberg table using the snapshot that was current at a specific timestamp.
)", 0) \
    DECLARE(Int64, iceberg_snapshot_id, 0, R"(
Query Iceberg table using the specific snapshot id.
)", 0) \
    DECLARE(Bool, show_data_lake_catalogs_in_system_tables, false, R"(
Enables showing data lake catalogs in system tables.
)", 0) \
    DECLARE(Bool, delta_lake_enable_expression_visitor_logging, false, R"(
Enables Test level logs of DeltaLake expression visitor. These logs can be too verbose even for test logging.
)", 0) \
    DECLARE(Int64, delta_lake_snapshot_version, -1, R"(
Version of delta lake snapshot to read. Value -1 means to read latest version (value 0 is a valid snapshot version).
)", 0) \
    DECLARE(Int64, delta_lake_snapshot_start_version, -1, R"(
Start version of delta lake snapshot to read. Value -1 means to read latest version (value 0 is a valid snapshot version).
)", 0) \
    DECLARE(Int64, delta_lake_snapshot_end_version, -1, R"(
End version of delta lake snapshot to read. Value -1 means to read latest version (value 0 is a valid snapshot version).
)", 0) \
    DECLARE(Bool, delta_lake_throw_on_engine_predicate_error, false, R"(
Enables throwing an exception if there was an error when analyzing scan predicate in delta-kernel.
)", 0) \
    DECLARE(Bool, delta_lake_enable_engine_predicate, true, R"(
Enables delta-kernel internal data pruning.
)", 0) \
    DECLARE(NonZeroUInt64, delta_lake_insert_max_rows_in_data_file, 1000000, R"(
Defines a rows limit for a single inserted data file in delta lake.
)", 0) \
    DECLARE(NonZeroUInt64, delta_lake_insert_max_bytes_in_data_file, 1_GiB, R"(
Defines a bytes limit for a single inserted data file in delta lake.
)", 0) \
    DECLARE(Bool, allow_experimental_delta_lake_writes, false, R"(
Enables delta-kernel writes feature.
)", EXPERIMENTAL) \
    DECLARE(Bool, allow_deprecated_error_prone_window_functions, false, R"(
Allow usage of deprecated error prone window functions (neighbor, runningAccumulate, runningDifferenceStartingWithFirstValue, runningDifference)
)", 0) \
    DECLARE(Bool, use_iceberg_partition_pruning, true, R"(
Use Iceberg partition pruning for Iceberg tables
)", 0) \
    DECLARE(Bool, allow_deprecated_snowflake_conversion_functions, false, R"(
Functions `snowflakeToDateTime`, `snowflakeToDateTime64`, `dateTimeToSnowflake`, and `dateTime64ToSnowflake` are deprecated and disabled by default.
Please use functions `snowflakeIDToDateTime`, `snowflakeIDToDateTime64`, `dateTimeToSnowflakeID`, and `dateTime64ToSnowflakeID` instead.

To re-enable the deprecated functions (e.g., during a transition period), please set this setting to `true`.
)", 0) \
    DECLARE(Bool, optimize_distinct_in_order, true, R"(
Enable DISTINCT optimization if some columns in DISTINCT form a prefix of sorting. For example, prefix of sorting key in merge tree or ORDER BY statement
)", 0) \
    DECLARE(Bool, keeper_map_strict_mode, false, R"(
Enforce additional checks during operations on KeeperMap. E.g. throw an exception on an insert for already existing key
)", 0) \
    DECLARE_WITH_ALIAS(UInt64, extract_key_value_pairs_max_pairs_per_row, 1000, R"(
Max number of pairs that can be produced by the `extractKeyValuePairs` function. Used as a safeguard against consuming too much memory.
)", 0, extract_kvp_max_pairs_per_row) \
    DECLARE(Bool, restore_replace_external_engines_to_null, false, R"(
For testing purposes. Replaces all external engines to Null to not initiate external connections.
)", 0) \
    DECLARE(Bool, restore_replace_external_table_functions_to_null, false, R"(
For testing purposes. Replaces all external table functions to Null to not initiate external connections.
)", 0) \
    DECLARE(Bool, restore_replace_external_dictionary_source_to_null, false, R"(
Replace external dictionary sources to Null on restore. Useful for testing purposes
)", 0) \
        /* Parallel replicas */ \
    DECLARE_WITH_ALIAS(UInt64, allow_experimental_parallel_reading_from_replicas, 0, R"(
Use up to `max_parallel_replicas` the number of replicas from each shard for SELECT query execution. Reading is parallelized and coordinated dynamically. 0 - disabled, 1 - enabled, silently disable them in case of failure, 2 - enabled, throw an exception in case of failure
)", 0, enable_parallel_replicas) \
    DECLARE(UInt64, automatic_parallel_replicas_mode, 0, R"(
Enable automatic switching to execution with parallel replicas based on collected statistics. Requires enabling `parallel_replicas_local_plan` and providing `cluster_for_parallel_replicas`.
0 - disabled, 1 - enabled, 2 - only statistics collection is enabled (switching to execution with parallel replicas is disabled).
)", EXPERIMENTAL) \
    DECLARE(UInt64, automatic_parallel_replicas_min_bytes_per_replica, 0, R"(
Threshold of bytes to read per replica to enable parallel replicas automatically (applies only when `automatic_parallel_replicas_mode`=1). 0 means no threshold.
)", EXPERIMENTAL) \
    DECLARE(NonZeroUInt64, max_parallel_replicas, 1000, R"(
The maximum number of replicas for each shard when executing a query.

Possible values:

- Positive integer.

**Additional Info**

This options will produce different results depending on the settings used.

:::note
This setting will produce incorrect results when joins or subqueries are involved, and all tables don't meet certain requirements. See [Distributed Subqueries and max_parallel_replicas](/operations/settings/settings#max_parallel_replicas) for more details.
:::

### Parallel processing using `SAMPLE` key

A query may be processed faster if it is executed on several servers in parallel. But the query performance may degrade in the following cases:

- The position of the sampling key in the partitioning key does not allow efficient range scans.
- Adding a sampling key to the table makes filtering by other columns less efficient.
- The sampling key is an expression that is expensive to calculate.
- The cluster latency distribution has a long tail, so that querying more servers increases the query overall latency.

### Parallel processing using [parallel_replicas_custom_key](#parallel_replicas_custom_key)

This setting is useful for any replicated table.
)", 0) \
    DECLARE(ParallelReplicasMode, parallel_replicas_mode, ParallelReplicasMode::READ_TASKS, R"(
Type of filter to use with custom key for parallel replicas. default - use modulo operation on the custom key, range - use range filter on custom key using all possible values for the value type of custom key.
)", 0) \
    DECLARE(UInt64, parallel_replicas_count, 0, R"(
This is internal setting that should not be used directly and represents an implementation detail of the 'parallel replicas' mode. This setting will be automatically set up by the initiator server for distributed queries to the number of parallel replicas participating in query processing.
)", BETA) \
    DECLARE(UInt64, parallel_replica_offset, 0, R"(
This is internal setting that should not be used directly and represents an implementation detail of the 'parallel replicas' mode. This setting will be automatically set up by the initiator server for distributed queries to the index of the replica participating in query processing among parallel replicas.
)", BETA) \
    DECLARE(String, parallel_replicas_custom_key, "", R"(
An arbitrary integer expression that can be used to split work between replicas for a specific table.
The value can be any integer expression.

Simple expressions using primary keys are preferred.

If the setting is used on a cluster that consists of a single shard with multiple replicas, those replicas will be converted into virtual shards.
Otherwise, it will behave same as for `SAMPLE` key, it will use multiple replicas of each shard.
)", BETA) \
    DECLARE(UInt64, parallel_replicas_custom_key_range_lower, 0, R"(
Allows the filter type `range` to split the work evenly between replicas based on the custom range `[parallel_replicas_custom_key_range_lower, INT_MAX]`.

When used in conjunction with [parallel_replicas_custom_key_range_upper](#parallel_replicas_custom_key_range_upper), it lets the filter evenly split the work over replicas for the range `[parallel_replicas_custom_key_range_lower, parallel_replicas_custom_key_range_upper]`.

Note: This setting will not cause any additional data to be filtered during query processing, rather it changes the points at which the range filter breaks up the range `[0, INT_MAX]` for parallel processing.
)", BETA) \
    DECLARE(UInt64, parallel_replicas_custom_key_range_upper, 0, R"(
Allows the filter type `range` to split the work evenly between replicas based on the custom range `[0, parallel_replicas_custom_key_range_upper]`. A value of 0 disables the upper bound, setting it the max value of the custom key expression.

When used in conjunction with [parallel_replicas_custom_key_range_lower](#parallel_replicas_custom_key_range_lower), it lets the filter evenly split the work over replicas for the range `[parallel_replicas_custom_key_range_lower, parallel_replicas_custom_key_range_upper]`.

Note: This setting will not cause any additional data to be filtered during query processing, rather it changes the points at which the range filter breaks up the range `[0, INT_MAX]` for parallel processing
)", BETA) \
    DECLARE(String, cluster_for_parallel_replicas, "", R"(
Cluster for a shard in which current server is located
)", 0) \
    DECLARE(Bool, parallel_replicas_allow_in_with_subquery, true, R"(
If true, subquery for IN will be executed on every follower replica.
)", 0) \
    DECLARE(Bool, parallel_replicas_for_non_replicated_merge_tree, false, R"(
If true, ClickHouse will use parallel replicas algorithm also for non-replicated MergeTree tables
)", 0) \
    DECLARE(UInt64, parallel_replicas_min_number_of_rows_per_replica, 0, R"(
Limit the number of replicas used in a query to (estimated rows to read / min_number_of_rows_per_replica). The max is still limited by 'max_parallel_replicas'
)", 0) \
    DECLARE(Bool, parallel_replicas_prefer_local_join, true, R"(
If true, and JOIN can be executed with parallel replicas algorithm, and all storages of right JOIN part are *MergeTree, local JOIN will be used instead of GLOBAL JOIN.
)", 0) \
    DECLARE(UInt64, parallel_replicas_mark_segment_size, 0, R"(
Parts virtually divided into segments to be distributed between replicas for parallel reading. This setting controls the size of these segments. Not recommended to change until you're absolutely sure in what you're doing. Value should be in range [128; 16384]
)", 0) \
    DECLARE(Bool, parallel_replicas_local_plan, true, R"(
Build local plan for local replica
)", 0) \
    DECLARE(Bool, parallel_replicas_index_analysis_only_on_coordinator, true, R"(
Index analysis done only on replica-coordinator and skipped on other replicas. Effective only with enabled parallel_replicas_local_plan
)", 0) \
    DECLARE(Bool, parallel_replicas_support_projection, true, R"(
Optimization of projections can be applied in parallel replicas. Effective only with enabled parallel_replicas_local_plan and aggregation_in_order is inactive.
)", 0) \
    DECLARE(Bool, parallel_replicas_only_with_analyzer, true, R"(
The analyzer should be enabled to use parallel replicas. With disabled analyzer query execution fallbacks to local execution, even if parallel reading from replicas is enabled. Using parallel replicas without the analyzer enabled is not supported
)", 0) \
    DECLARE(Bool, parallel_replicas_insert_select_local_pipeline, true, R"(
Use local pipeline during distributed INSERT SELECT with parallel replicas
)", 0) \
    DECLARE(Milliseconds, parallel_replicas_connect_timeout_ms, 300, R"(
The timeout in milliseconds for connecting to a remote replica during query execution with parallel replicas. If the timeout is expired, the corresponding replicas is not used for query execution
)", 0) \
    DECLARE(Bool, parallel_replicas_for_cluster_engines, true, R"(
Replace table function engines with their -Cluster alternatives
)", 0) \
    DECLARE(Bool, parallel_replicas_allow_materialized_views, true, R"(
Allow usage of materialized views with parallel replicas
)", 0) \
    DECLARE_WITH_ALIAS(Bool, allow_experimental_database_iceberg, false, R"(
Allow experimental database engine DataLakeCatalog with catalog_type = 'iceberg'
)", BETA, allow_database_iceberg) \
    DECLARE_WITH_ALIAS(Bool, allow_experimental_database_unity_catalog, false, R"(
Allow experimental database engine DataLakeCatalog with catalog_type = 'unity'
)", BETA, allow_database_unity_catalog) \
    DECLARE_WITH_ALIAS(Bool, allow_experimental_database_glue_catalog, false, R"(
Allow experimental database engine DataLakeCatalog with catalog_type = 'glue'
)", BETA, allow_database_glue_catalog) \
    DECLARE_WITH_ALIAS(Bool, allow_experimental_analyzer, true, R"(
Allow new query analyzer.
)", IMPORTANT, enable_analyzer) \
    DECLARE(Bool, analyzer_compatibility_join_using_top_level_identifier, false, R"(
Force to resolve identifier in JOIN USING from projection (for example, in `SELECT a + 1 AS b FROM t1 JOIN t2 USING (b)` join will be performed by `t1.a + 1 = t2.b`, rather then `t1.b = t2.b`).
)", 0) \
    DECLARE(Bool, analyzer_compatibility_allow_compound_identifiers_in_unflatten_nested, true, R"(
Allow to add compound identifiers to nested. This is a compatibility setting because it changes the query result. When disabled, `SELECT a.b.c FROM table ARRAY JOIN a` does not work, and `SELECT a FROM table` does not include `a.b.c` column into `Nested a` result.
    )", 0) \
    \
    DECLARE(Timezone, session_timezone, "", R"(
Sets the implicit time zone of the current session or query.
The implicit time zone is the time zone applied to values of type DateTime/DateTime64 which have no explicitly specified time zone.
The setting takes precedence over the globally configured (server-level) implicit time zone.
A value of '' (empty string) means that the implicit time zone of the current session or query is equal to the [server time zone](../server-configuration-parameters/settings.md/#timezone).

You can use functions `timeZone()` and `serverTimeZone()` to get the session time zone and server time zone.

Possible values:

-    Any time zone name from `system.time_zones`, e.g. `Europe/Berlin`, `UTC` or `Zulu`

Examples:

```sql
SELECT timeZone(), serverTimeZone() FORMAT CSV

"Europe/Berlin","Europe/Berlin"
```

```sql
SELECT timeZone(), serverTimeZone() SETTINGS session_timezone = 'Asia/Novosibirsk' FORMAT CSV

"Asia/Novosibirsk","Europe/Berlin"
```

Assign session time zone 'America/Denver' to the inner DateTime without explicitly specified time zone:

```sql
SELECT toDateTime64(toDateTime64('1999-12-12 23:23:23.123', 3), 3, 'Europe/Zurich') SETTINGS session_timezone = 'America/Denver' FORMAT TSV

1999-12-13 07:23:23.123
```

:::warning
Not all functions that parse DateTime/DateTime64 respect `session_timezone`. This can lead to subtle errors.
See the following example and explanation.
:::

```sql
CREATE TABLE test_tz (`d` DateTime('UTC')) ENGINE = Memory AS SELECT toDateTime('2000-01-01 00:00:00', 'UTC');

SELECT *, timeZone() FROM test_tz WHERE d = toDateTime('2000-01-01 00:00:00') SETTINGS session_timezone = 'Asia/Novosibirsk'
0 rows in set.

SELECT *, timeZone() FROM test_tz WHERE d = '2000-01-01 00:00:00' SETTINGS session_timezone = 'Asia/Novosibirsk'
┌───────────────────d─┬─timeZone()───────┐
│ 2000-01-01 00:00:00 │ Asia/Novosibirsk │
└─────────────────────┴──────────────────┘
```

This happens due to different parsing pipelines:

- `toDateTime()` without explicitly given time zone used in the first `SELECT` query honors setting `session_timezone` and the global time zone.
- In the second query, a DateTime is parsed from a String, and inherits the type and time zone of the existing column`d`. Thus, setting `session_timezone` and the global time zone are not honored.

**See also**

- [timezone](../server-configuration-parameters/settings.md/#timezone)
)", BETA) \
DECLARE(Bool, create_if_not_exists, false, R"(
Enable `IF NOT EXISTS` for `CREATE` statement by default. If either this setting or `IF NOT EXISTS` is specified and a table with the provided name already exists, no exception will be thrown.
)", 0) \
    DECLARE(Bool, enforce_strict_identifier_format, false, R"(
If enabled, only allow identifiers containing alphanumeric characters and underscores.
)", 0) \
    DECLARE(UInt64, max_limit_for_vector_search_queries, 1'000, R"(
SELECT queries with LIMIT bigger than this setting cannot use vector similarity indices. Helps to prevent memory overflows in vector similarity indices.
)", 0) \
    DECLARE(UInt64, hnsw_candidate_list_size_for_search, 256, R"(
The size of the dynamic candidate list when searching the vector similarity index, also known as 'ef_search'.
)", 0) \
    DECLARE(Bool, vector_search_with_rescoring, false, R"(
If ClickHouse performs rescoring for queries that use the vector similarity index.
Without rescoring, the vector similarity index returns the rows containing the best matches directly.
With rescoring, the rows are extrapolated to granule level and all rows in the granule are checked again.
In most situations, rescoring helps only marginally with accuracy but it deteriorates performance of vector search queries significantly.
Note: A query run without rescoring and with parallel replicas enabled may fall back to rescoring.
)", 0) \
    DECLARE(VectorSearchFilterStrategy, vector_search_filter_strategy, VectorSearchFilterStrategy::AUTO, R"(
If a vector search query has a WHERE clause, this setting determines if it is evaluated first (pre-filtering) OR if the vector similarity index is checked first (post-filtering). Possible values:
- 'auto' - Postfiltering (the exact semantics may change in future).
- 'postfilter' - Use vector similarity index to identify the nearest neighbours, then apply other filters
- 'prefilter' - Evaluate other filters first, then perform brute-force search to identify neighbours.
)", 0) \
    DECLARE_WITH_ALIAS(Float, vector_search_index_fetch_multiplier, 1.0, R"(
Multiply the number of fetched nearest neighbors from the vector similarity index by this number. Only applied for post-filtering with other predicates or if setting 'vector_search_with_rescoring = 1'.
)", 0, vector_search_postfilter_multiplier) \
    DECLARE(Bool, mongodb_throw_on_unsupported_query, true, R"(
If enabled, MongoDB tables will return an error when a MongoDB query cannot be built. Otherwise, ClickHouse reads the full table and processes it locally. This option does not apply when 'allow_experimental_analyzer=0'.
)", 0) \
    DECLARE(Bool, implicit_select, false, R"(
Allow writing simple SELECT queries without the leading SELECT keyword, which makes it simple for calculator-style usage, e.g. `1 + 2` becomes a valid query.

In `clickhouse-local` it is enabled by default and can be explicitly disabled.
)", 0) \
    DECLARE(Bool, optimize_extract_common_expressions, true, R"(
Allow extracting common expressions from disjunctions in WHERE, PREWHERE, ON, HAVING and QUALIFY expressions. A logical expression like `(A AND B) OR (A AND C)` can be rewritten to `A AND (B OR C)`, which might help to utilize:
- indices in simple filtering expressions
- cross to inner join optimization
)", 0) \
    DECLARE(Bool, optimize_and_compare_chain, true, R"(
Populate constant comparison in AND chains to enhance filtering ability. Support operators `<`, `<=`, `>`, `>=`, `=` and mix of them. For example, `(a < b) AND (b < c) AND (c < 5)` would be `(a < b) AND (b < c) AND (c < 5) AND (b < 5) AND (a < 5)`.
)", 0) \
    DECLARE(Bool, push_external_roles_in_interserver_queries, true, R"(
Enable pushing user roles from originator to other nodes while performing a query.
)", 0) \
    DECLARE(Bool, use_join_disjunctions_push_down, false, R"(
Enable pushing OR-connected parts of JOIN conditions down to the corresponding input sides ("partial pushdown").
This allows storage engines to filter earlier, which can reduce data read.
The optimization is semantics-preserving and is applied only when each top-level OR branch contributes at least one deterministic
predicate for the target side.
)", 0) \
    DECLARE(Bool, shared_merge_tree_sync_parts_on_partition_operations, true, R"(
Automatically synchronize set of data parts after MOVE|REPLACE|ATTACH partition operations in SMT tables. Cloud only
)", 0) \
    DECLARE(String, implicit_table_at_top_level, "", R"(
If not empty, queries without FROM at the top level will read from this table instead of system.one.

This is used in clickhouse-local for input data processing.
The setting could be set explicitly by a user but is not intended for this type of usage.

Subqueries are not affected by this setting (neither scalar, FROM, or IN subqueries).
SELECTs at the top level of UNION, INTERSECT, EXCEPT chains are treated uniformly and affected by this setting, regardless of their grouping in parentheses.
It is unspecified how this setting affects views and distributed queries.

The setting accepts a table name (then the table is resolved from the current database) or a qualified name in the form of 'database.table'.
Both database and table names have to be unquoted - only simple identifiers are allowed.
)", 0) \
    DECLARE(Bool, allow_general_join_planning, true, R"(
Allows a more general join planning algorithm that can handle more complex conditions, but only works with hash join. If hash join is not enabled, then the usual join planning algorithm is used regardless of the value of this setting.
)", 0) \
    DECLARE(ObjectStorageGranularityLevel, cluster_table_function_split_granularity, ObjectStorageGranularityLevel::FILE, R"(
Controls how data is split into tasks when executing a CLUSTER TABLE FUNCTION.

This setting defines the granularity of work distribution across the cluster:
- `file` — each task processes an entire file.
- `bucket` — tasks are created per internal data block within a file (for example, Parquet row groups).

Choosing finer granularity (like `bucket`) can improve parallelism when working with a small number of large files.
For instance, if a Parquet file contains multiple row groups, enabling `bucket` granularity allows each group to be processed independently by different workers.
)", 0) \
    DECLARE(UInt64, cluster_table_function_buckets_batch_size, 0, R"(
Defines the approximate size of a batch (in bytes) used in distributed processing of tasks in cluster table functions with `bucket` split granularity. The system accumulates data until at least this amount is reached. The actual size may be slightly larger to align with data boundaries.
)", 0) \
    DECLARE(UInt64, merge_table_max_tables_to_look_for_schema_inference, 1000, R"(
When creating a `Merge` table without an explicit schema or when using the `merge` table function, infer schema as a union of not more than the specified number of matching tables.
If there is a larger number of tables, the schema will be inferred from the first specified number of tables.
)", 0) \
    DECLARE(Bool, validate_enum_literals_in_operators, false, R"(
If enabled, validate enum literals in operators like `IN`, `NOT IN`, `==`, `!=` against the enum type and throw an exception if the literal is not a valid enum value.
)", 0) \
    \
    DECLARE(UInt64, max_autoincrement_series, 1000, R"(
The limit on the number of series created by the `generateSerialID` function.

As each series represents a node in Keeper, it is recommended to have no more than a couple of millions of them.
)", 0) \
    DECLARE(Bool, use_hive_partitioning, true, R"(
When enabled, ClickHouse will detect Hive-style partitioning in path (`/name=value/`) in file-like table engines [File](/sql-reference/table-functions/file#hive-style-partitioning)/[S3](/sql-reference/table-functions/s3#hive-style-partitioning)/[URL](/sql-reference/table-functions/url#hive-style-partitioning)/[HDFS](/sql-reference/table-functions/hdfs#hive-style-partitioning)/[AzureBlobStorage](/sql-reference/table-functions/azureBlobStorage#hive-style-partitioning) and will allow to use partition columns as virtual columns in the query. These virtual columns will have the same names as in the partitioned path, but starting with `_`.
)", 0) \
    DECLARE(UInt64, parallel_hash_join_threshold, 100'000, R"(
When hash-based join algorithm is applied, this threshold helps to decide between using `hash` and `parallel_hash` (only if estimation of the right table size is available).
The former is used when we know that the right table size is below the threshold.
)", 0) \
    DECLARE(Bool, apply_settings_from_server, true, R"(
Whether the client should accept settings from server.

This only affects operations performed on the client side, in particular parsing the INSERT input data and formatting the query result. Most of query execution happens on the server and is not affected by this setting.

Normally this setting should be set in user profile (users.xml or queries like `ALTER USER`), not through the client (client command line arguments, `SET` query, or `SETTINGS` section of `SELECT` query). Through the client it can be changed to false, but can't be changed to true (because the server won't send the settings if user profile has `apply_settings_from_server = false`).

Note that initially (24.12) there was a server setting (`send_settings_to_client`), but latter it got replaced with this client setting, for better usability.
)", 0) \
    DECLARE(Bool, allow_archive_path_syntax, true, R"(
File/S3 engines/table function will parse paths with '::' as `<archive> :: <file>` if the archive has correct extension.
)", 0) \
    DECLARE(Milliseconds, low_priority_query_wait_time_ms, 1000, R"(
When the query prioritization mechanism is employed (see setting `priority`), low-priority queries wait for higher-priority queries to finish. This setting specifies the duration of waiting.
)", BETA) \
    DECLARE(UInt64, iceberg_insert_max_rows_in_data_file, 1000000, R"(
Max rows of iceberg parquet data file on insert operation.
)", 0) \
    DECLARE(UInt64, iceberg_insert_max_bytes_in_data_file, 1_GiB, R"(
Max bytes of iceberg parquet data file on insert operation.
)", 0) \
    DECLARE(UInt64, iceberg_insert_max_partitions, 100, R"(
Max allowed partitions count per one insert operation for Iceberg table engine.
)", 0) \
    DECLARE(Float, min_os_cpu_wait_time_ratio_to_throw, 0.0, "Min ratio between OS CPU wait (OSCPUWaitMicroseconds metric) and busy (OSCPUVirtualTimeMicroseconds metric) times to consider rejecting queries. Linear interpolation between min and max ratio is used to calculate the probability, the probability is 0 at this point.", 0) \
    DECLARE(Float, max_os_cpu_wait_time_ratio_to_throw, 0.0, "Max ratio between OS CPU wait (OSCPUWaitMicroseconds metric) and busy (OSCPUVirtualTimeMicroseconds metric) times to consider rejecting queries. Linear interpolation between min and max ratio is used to calculate the probability, the probability is 1 at this point.", 0) \
    DECLARE(Bool, enable_producing_buckets_out_of_order_in_aggregation, true, R"(
Allow memory-efficient aggregation (see `distributed_aggregation_memory_efficient`) to produce buckets out of order.
It may improve performance when aggregation bucket sizes are skewed by letting a replica to send buckets with higher id-s to the initiator while it is still processing some heavy buckets with lower id-s.
The downside is potentially higher memory usage.
)", 0) \
    DECLARE(Bool, enable_parallel_blocks_marshalling, true, "Affects only distributed queries. If enabled, blocks will be (de)serialized and (de)compressed on pipeline threads (i.e. with higher parallelism that what we have by default) before/after sending to the initiator.", 0) \
    DECLARE(UInt64, min_outstreams_per_resize_after_split, 24, R"(
Specifies the minimum number of output streams of a `Resize` or `StrictResize` processor after the split is performed during pipeline generation. If the resulting number of streams is less than this value, the split operation will not occur.

### What is a Resize Node
A `Resize` node is a processor in the query pipeline that adjusts the number of data streams flowing through the pipeline. It can either increase or decrease the number of streams to balance the workload across multiple threads or processors. For example, if a query requires more parallelism, the `Resize` node can split a single stream into multiple streams. Conversely, it can merge multiple streams into fewer streams to consolidate data processing.

The `Resize` node ensures that data is evenly distributed across streams, maintaining the structure of the data blocks. This helps optimize resource utilization and improve query performance.

### Why the Resize Node Needs to Be Split
During pipeline execution, ExecutingGraph::Node::status_mutex of the centrally-hubbed `Resize` node is heavily contended especially in high-core-count environments, and this contention leads to:
1. Increased latency for ExecutingGraph::updateNode, directly impacting query performance.
2. Excessive CPU cycles are wasted in spin-lock contention (native_queued_spin_lock_slowpath), degrading efficiency.
3. Reduced CPU utilization, limiting parallelism and throughput.

### How the Resize Node Gets Split
1. The number of output streams is checked to ensure the split could be performed: the output streams of each split processor meet or exceed the `min_outstreams_per_resize_after_split` threshold.
2. The `Resize` node is divided into smaller `Resize` nodes with equal count of ports, each handling a subset of input and output streams.
3. Each group is processed independently, reducing the lock contention.

### Splitting Resize Node with Arbitrary Inputs/Outputs
In some cases, where the inputs/outputs are indivisible by the number of split `Resize` nodes, some inputs are connected to `NullSource`s and some outputs are connected to `NullSink`s. This allows the split to occur without affecting the overall data flow.

### Purpose of the Setting
The `min_outstreams_per_resize_after_split` setting ensures that the splitting of `Resize` nodes is meaningful and avoids creating too few streams, which could lead to inefficient parallel processing. By enforcing a minimum number of output streams, this setting helps maintain a balance between parallelism and overhead, optimizing query execution in scenarios involving stream splitting and merging.

### Disabling the Setting
To disable the split of `Resize` nodes, set this setting to 0. This will prevent the splitting of `Resize` nodes during pipeline generation, allowing them to retain their original structure without division into smaller nodes.
)", 0) \
    DECLARE(Bool, enable_add_distinct_to_in_subqueries, false, R"(
Enable `DISTINCT` in `IN` subqueries. This is a trade-off setting: enabling it can greatly reduce the size of temporary tables transferred for distributed IN subqueries and significantly speed up data transfer between shards, by ensuring only unique values are sent.
However, enabling this setting adds extra merging effort on each node, as deduplication (DISTINCT) must be performed. Use this setting when network transfer is a bottleneck and the additional merging cost is acceptable.
)", 0) \
    DECLARE(UInt64, function_date_trunc_return_type_behavior, 0, R"(
Allows to change the behaviour of the result type of `dateTrunc` function.

Possible values:

- 0 - When the second argument is `DateTime64/Date32` the return type will be `DateTime64/Date32` regardless of the time unit in the first argument.
- 1 - For `Date32` the result is always `Date`. For `DateTime64` the result is `DateTime` for time units `second` and higher.
)", 0) \
<<<<<<< HEAD
    DECLARE(Bool, kill_throw_if_noop, true, R"(
Enables or disables throwing an exception if an [KILL](../../sql-reference/statements/kill.md) query didn't perform a kill.

By default, `KILL` will throw an exception if `WHERE` expression matched zero rows either from `system.mutations` or `system.processes`. If it is set to false, no exception will be thrown even if it didn't do anything.

Possible values:

- 1 — Throwing an exception is enabled.
- 0 — Throwing an exception is disabled.
=======
    DECLARE(Bool, query_plan_remove_unused_columns, true, R"(
Toggles a query-plan-level optimization which tries to remove unused columns (both input and output columns) from query plan steps.
Only takes effect if setting [query_plan_enable_optimizations](#query_plan_enable_optimizations) is 1.

:::note
This is an expert-level setting which should only be used for debugging by developers. The setting may change in future in backward-incompatible ways or be removed.
:::

Possible values:

- 0 - Disable
- 1 - Enable
>>>>>>> 1d6357c4
)", 0) \
    DECLARE(Bool, jemalloc_enable_profiler, false, R"(
Enable jemalloc profiler for the query. Jemalloc will sample allocations and all deallocations for sampled allocations.
Profiles can be flushed using SYSTEM JEMALLOC FLUSH PROFILE which can be used for allocation analysis.
Samples can also be stored in system.trace_log using config jemalloc_collect_global_profile_samples_in_trace_log or with query setting jemalloc_collect_profile_samples_in_trace_log.
See [Allocation Profiling](/operations/allocation-profiling))", 0) \
    DECLARE(Bool, jemalloc_collect_profile_samples_in_trace_log, false, R"(
Collect jemalloc allocation and deallocation samples in trace log.
    )", 0) \
    DECLARE_WITH_ALIAS(Int32, os_threads_nice_value_query, 0, R"(
Linux nice value for query processing threads. Lower values mean higher CPU priority.

Requires CAP_SYS_NICE capability, otherwise no-op.

Possible values: -20 to 19.
    )", 0, os_thread_priority) \
    DECLARE(Int32, os_threads_nice_value_materialized_view, 0, R"(
Linux nice value for materialized view threads. Lower values mean higher CPU priority.

Requires CAP_SYS_NICE capability, otherwise no-op.

Possible values: -20 to 19.
    )", 0) \
    DECLARE(Bool, show_processlist_include_internal, 1, R"(
Show internal auxiliary processes in the `SHOW PROCESSLIST` query output.

Internal processes include dictionary reloads, refreshable materialized view reloads, auxiliary `SELECT`s executed in `SHOW ...` queries, auxiliary `CREATE DATABASE ...` queries executed internally to accommodate broken tables and more.
    )", 0) \
    DECLARE(Bool, use_roaring_bitmap_iceberg_positional_deletes, false, R"(
Use roaring bitmap for iceberg positional deletes.
)", 0) \
    DECLARE(Bool, inject_random_order_for_select_without_order_by, false, R"(
If enabled, injects 'ORDER BY rand()' into SELECT queries without ORDER BY clause.
Applied only for subquery depth = 0. Subqueries and INSERT INTO ... SELECT are not affected.
If the top-level construct is UNION, 'ORDER BY rand()' is injected into all children independently.
Only useful for testing and development (missing ORDER BY is a source of non-deterministic query results).
    )", 0) \
    DECLARE(Int64, optimize_const_name_size, 256, R"(
Replace with scalar and use hash as a name for large constants (size is estimated by the name length).

Possible values:

- positive integer - max length of the name,
- 0 — always,
- negative integer - never.
)", 0) \
    DECLARE(Bool, serialize_string_in_memory_with_zero_byte, true, R"(
Serialize String values during aggregation with zero byte at the end. Enable to keep compatibility when querying cluster of incompatible versions.
)", 0) \
    DECLARE(UInt64, s3_path_filter_limit, 1000, R"(
Maximum number of `_path` values that can be extracted from query filters to use for file iteration
instead of glob listing. 0 means disabled.
)", 0) \
    DECLARE(Bool, ignore_on_cluster_for_replicated_database, false, R"(
Always ignore ON CLUSTER clause for DDL queries with replicated databases.
)", 0) \
    \
    /* ####################################################### */ \
    /* ########### START OF EXPERIMENTAL FEATURES ############ */ \
    /* ## ADD PRODUCTION / BETA FEATURES BEFORE THIS BLOCK  ## */ \
    /* ####################################################### */ \
    \
    DECLARE(Bool, allow_experimental_materialized_postgresql_table, false, R"(
Allows to use the MaterializedPostgreSQL table engine. Disabled by default, because this feature is experimental
)", EXPERIMENTAL) \
    DECLARE(Bool, allow_experimental_funnel_functions, false, R"(
Enable experimental functions for funnel analysis.
)", EXPERIMENTAL) \
    DECLARE(Bool, allow_experimental_nlp_functions, false, R"(
Enable experimental functions for natural language processing.
)", EXPERIMENTAL) \
    DECLARE(Bool, allow_experimental_hash_functions, false, R"(
Enable experimental hash functions
)", EXPERIMENTAL) \
    DECLARE(Bool, allow_experimental_time_series_table, false, R"(
Allows creation of tables with the [TimeSeries](../../engines/table-engines/integrations/time-series.md) table engine. Possible values:
- 0 — the [TimeSeries](../../engines/table-engines/integrations/time-series.md) table engine is disabled.
- 1 — the [TimeSeries](../../engines/table-engines/integrations/time-series.md) table engine is enabled.
)", EXPERIMENTAL) \
    DECLARE(Bool, allow_experimental_codecs, false, R"(
If it is set to true, allow to specify experimental compression codecs (but we don't have those yet and this option does nothing).
)", EXPERIMENTAL) \
    DECLARE(Bool, throw_on_unsupported_query_inside_transaction, true, R"(
Throw exception if unsupported query is used inside transaction
)", EXPERIMENTAL) \
    DECLARE(TransactionsWaitCSNMode, wait_changes_become_visible_after_commit_mode, TransactionsWaitCSNMode::WAIT_UNKNOWN, R"(
Wait for committed changes to become actually visible in the latest snapshot
)", EXPERIMENTAL) \
    DECLARE(Bool, implicit_transaction, false, R"(
If enabled and not already inside a transaction, wraps the query inside a full transaction (begin + commit or rollback)
)", EXPERIMENTAL) \
    DECLARE(NonZeroUInt64, grace_hash_join_initial_buckets, 1, R"(
Initial number of grace hash join buckets
)", EXPERIMENTAL) \
    DECLARE(NonZeroUInt64, grace_hash_join_max_buckets, 1024, R"(
Limit on the number of grace hash join buckets
)", EXPERIMENTAL) \
    DECLARE(UInt64, join_to_sort_minimum_perkey_rows, 40, R"(
The lower limit of per-key average rows in the right table to determine whether to rerange the right table by key in left or inner join. This setting ensures that the optimization is not applied for sparse table keys
)", EXPERIMENTAL) \
    DECLARE(UInt64, join_to_sort_maximum_table_rows, 10000, R"(
The maximum number of rows in the right table to determine whether to rerange the right table by key in left or inner join.
)", EXPERIMENTAL) \
    DECLARE(Bool, allow_experimental_join_right_table_sorting, false, R"(
If it is set to true, and the conditions of `join_to_sort_minimum_perkey_rows` and `join_to_sort_maximum_table_rows` are met, rerange the right table by key to improve the performance in left or inner hash join.
)", EXPERIMENTAL) \
    \
    DECLARE_WITH_ALIAS(Bool, allow_statistics_optimize, true, R"(
Allows using statistics to optimize queries
)", BETA, allow_statistic_optimize) \
    DECLARE_WITH_ALIAS(Bool, allow_experimental_statistics, false, R"(
Allows defining columns with [statistics](../../engines/table-engines/mergetree-family/mergetree.md/#table_engine-mergetree-creating-a-table) and [manipulate statistics](../../engines/table-engines/mergetree-family/mergetree.md/#column-statistics).
)", EXPERIMENTAL, allow_experimental_statistic) \
    DECLARE(Bool, use_statistics_cache, false, R"(Use statistics cache in a query to avoid the overhead of loading statistics of every parts)", EXPERIMENTAL) \
    \
    DECLARE_WITH_ALIAS(Bool, enable_full_text_index, false, R"(
If set to true, allow using the text index.
)", BETA, allow_experimental_full_text_index) \
    DECLARE(Bool, query_plan_direct_read_from_text_index, true, R"(
Allow to perform full text search filtering using only the inverted text index in query plan.
)", 0) \
    DECLARE(Bool, query_plan_text_index_add_hint, true, R"(
Allow to add hint (additional predicate) for filtering built from the inverted text index in query plan.
)", 0) \
    DECLARE(Float, text_index_hint_max_selectivity, 0.2f, R"(
Maximal selectivity of the filter to use the hint built from the inverted text index.
)", 0) \
    DECLARE(Bool, use_text_index_dictionary_cache, false, R"(
Whether to use a cache of deserialized text index dictionary block.
Using the text index dictionary block cache can significantly reduce latency and increase throughput when working with a large number of text index queries.
)", 0) \
    DECLARE(Bool, use_text_index_header_cache, false, R"(
Whether to use a cache of deserialized text index header.
Using the text index header cache can significantly reduce latency and increase throughput when working with a large number of text index queries.
)", 0) \
    DECLARE(Bool, use_text_index_postings_cache, false, R"(
Whether to use a cache of deserialized text index posting lists.
Using the text index postings cache can significantly reduce latency and increase throughput when working with a large number of text index queries.
)", 0) \
    DECLARE(Bool, allow_experimental_window_view, false, R"(
Enable WINDOW VIEW. Not mature enough.
)", EXPERIMENTAL) \
    DECLARE(Seconds, window_view_clean_interval, 60, R"(
The clean interval of window view in seconds to free outdated data.
)", EXPERIMENTAL) \
    DECLARE(Seconds, window_view_heartbeat_interval, 15, R"(
The heartbeat interval in seconds to indicate watch query is alive.
)", EXPERIMENTAL) \
    DECLARE(Seconds, wait_for_window_view_fire_signal_timeout, 10, R"(
Timeout for waiting for window view fire signal in event time processing
)", EXPERIMENTAL) \
    \
    DECLARE(Bool, stop_refreshable_materialized_views_on_startup, false, R"(
On server startup, prevent scheduling of refreshable materialized views, as if with SYSTEM STOP VIEWS. You can manually start them with `SYSTEM START VIEWS` or `SYSTEM START VIEW <name>` afterwards. Also applies to newly created views. Has no effect on non-refreshable materialized views.
)", EXPERIMENTAL) \
    \
    DECLARE(Bool, allow_experimental_database_materialized_postgresql, false, R"(
Allow to create database with Engine=MaterializedPostgreSQL(...).
)", EXPERIMENTAL) \
    \
    DECLARE(Bool, allow_experimental_qbit_type, false, R"(
Allows creation of [QBit](../../sql-reference/data-types/qbit.md) data type.
)", EXPERIMENTAL) \
    \
    /** Experimental feature for moving data between shards. */ \
    DECLARE(Bool, allow_experimental_query_deduplication, false, R"(
Experimental data deduplication for SELECT queries based on part UUIDs
)", EXPERIMENTAL) \
    DECLARE(Bool, allow_experimental_database_hms_catalog, false, R"(
Allow experimental database engine DataLakeCatalog with catalog_type = 'hms'
)", EXPERIMENTAL) \
    DECLARE(Bool, allow_experimental_kusto_dialect, false, R"(
Enable Kusto Query Language (KQL) - an alternative to SQL.
)", EXPERIMENTAL) \
    DECLARE(Bool, allow_experimental_prql_dialect, false, R"(
Enable PRQL - an alternative to SQL.
)", EXPERIMENTAL) \
    DECLARE(Bool, enable_adaptive_memory_spill_scheduler, false, R"(
Trigger processor to spill data into external storage adpatively. grace join is supported at present.
)", EXPERIMENTAL) \
    DECLARE(Bool, allow_experimental_delta_kernel_rs, true, R"(
Allow experimental delta-kernel-rs implementation.
)", BETA) \
    DECLARE(Bool, allow_experimental_insert_into_iceberg, false, R"(
Allow to execute `insert` queries into iceberg.
)", EXPERIMENTAL) \
    DECLARE(Bool, allow_experimental_iceberg_compaction, false, R"(
Allow to explicitly use 'OPTIMIZE' for iceberg tables.
)", EXPERIMENTAL) \
    DECLARE(Bool, write_full_path_in_iceberg_metadata, false, R"(
Write full paths (including s3://) into iceberg metadata files.
)", EXPERIMENTAL) \
    DECLARE(String, iceberg_metadata_compression_method, "", R"(
Method to compress `.metadata.json` file.
)", EXPERIMENTAL) \
    DECLARE(Bool, make_distributed_plan, false, R"(
Make distributed query plan.
)", EXPERIMENTAL) \
    DECLARE(Bool, distributed_plan_execute_locally, false, R"(
Run all tasks of a distributed query plan locally. Useful for testing and debugging.
)", EXPERIMENTAL) \
    DECLARE(NonZeroUInt64, distributed_plan_default_shuffle_join_bucket_count, 8, R"(
Default number of buckets for distributed shuffle-hash-join.
)", EXPERIMENTAL) \
    DECLARE(UInt64, distributed_plan_default_reader_bucket_count, 8, R"(
Default number of tasks for parallel reading in distributed query. Tasks are spread across between replicas.
)", EXPERIMENTAL) \
    DECLARE(Bool, distributed_plan_optimize_exchanges, true, R"(
Removes unnecessary exchanges in distributed query plan. Disable it for debugging.
)", 0) \
    DECLARE(String, distributed_plan_force_exchange_kind, "", R"(
Force specified kind of Exchange operators between distributed query stages.

Possible values:

 - '' - do not force any kind of Exchange operators, let the optimizer choose,
 - 'Persisted' - use temporary files in object storage,
 - 'Streaming' - stream exchange data over network.
)", EXPERIMENTAL) \
    DECLARE(UInt64, distributed_plan_max_rows_to_broadcast, 20000, R"(
Maximum rows to use broadcast join instead of shuffle join in distributed query plan.
)", EXPERIMENTAL) \
    DECLARE(Bool, allow_experimental_ytsaurus_table_engine, false, R"(
Experimental table engine for integration with YTsaurus.
)", EXPERIMENTAL) \
    DECLARE(Bool, allow_experimental_ytsaurus_table_function, false, R"(
Experimental table engine for integration with YTsaurus.
)", EXPERIMENTAL) \
DECLARE(Bool, allow_experimental_ytsaurus_dictionary_source, false, R"(
    Experimental dictionary source for integration with YTsaurus.
    )", EXPERIMENTAL) \
    DECLARE(Bool, distributed_plan_force_shuffle_aggregation, false, R"(
Use Shuffle aggregation strategy instead of PartialAggregation + Merge in distributed query plan.
)", EXPERIMENTAL) \
    DECLARE(Bool, enable_join_runtime_filters, false, R"(
Filter left side by set of JOIN keys collected from the right side at runtime.
)", EXPERIMENTAL) \
    DECLARE(UInt64, join_runtime_filter_exact_values_limit, 10000, R"(
Maximum number of elements in runtime filter that are stored as is in a set, when this threshold is exceeded if switches to bloom filter.
)", EXPERIMENTAL) \
    DECLARE(UInt64, join_runtime_bloom_filter_bytes, 512_KiB, R"(
Size in bytes of a bloom filter used as JOIN runtime filter (see enable_join_runtime_filters setting).
)", EXPERIMENTAL) \
    DECLARE(UInt64, join_runtime_bloom_filter_hash_functions, 3, R"(
Number of hash functions in a bloom filter used as JOIN runtime filter (see enable_join_runtime_filters setting).
)", EXPERIMENTAL) \
    DECLARE(Double, join_runtime_filter_pass_ratio_threshold_for_disabling, 0.7, R"(
If ratio of passed rows to checked rows is greater than this threshold the runtime filter is considered as poorly performing and is disabled for the next `join_runtime_filter_blocks_to_skip_before_reenabling` blocks to reduce the overhead.
)", EXPERIMENTAL) \
    DECLARE(UInt64, join_runtime_filter_blocks_to_skip_before_reenabling, 30, R"(
Number of blocks that are skipped before trying to dynamically re-enable a runtime filter that previously was disabled due to poor filtering ratio.
)", EXPERIMENTAL) \
    DECLARE(Double, join_runtime_bloom_filter_max_ratio_of_set_bits, 0.7, R"(
If the number of set bits in a runtime bloom filter exceeds this ratio the filter is completely disabled to reduce the overhead.
)", EXPERIMENTAL) \
    DECLARE(Bool, rewrite_in_to_join, false, R"(
Rewrite expressions like 'x IN subquery' to JOIN. This might be useful for optimizing the whole query with join reordering.
)", EXPERIMENTAL) \
    \
    /** Experimental timeSeries* aggregate functions. */ \
    DECLARE_WITH_ALIAS(Bool, allow_experimental_time_series_aggregate_functions, false, R"(
Experimental timeSeries* aggregate functions for Prometheus-like timeseries resampling, rate, delta calculation.
)", EXPERIMENTAL, allow_experimental_ts_to_grid_aggregate_function) \
    \
    DECLARE(String, promql_database, "", R"(
Specifies the database name used by the 'promql' dialect. Empty string means the current database.
)", EXPERIMENTAL) \
    \
    DECLARE(String, promql_table, "", R"(
Specifies the name of a TimeSeries table used by the 'promql' dialect.
)", EXPERIMENTAL) \
    \
    DECLARE_WITH_ALIAS(FloatAuto, promql_evaluation_time, Field("auto"), R"(
Sets the evaluation time to be used with promql dialect. 'auto' means the current time.
)", EXPERIMENTAL, evaluation_time) \
    DECLARE(Bool, allow_experimental_alias_table_engine, false, R"(
Allow to create table with the Alias engine.
)", EXPERIMENTAL) \
    DECLARE(Bool, use_paimon_partition_pruning, false, R"(
Use Paimon partition pruning for Paimon table functions
)", EXPERIMENTAL) \
DECLARE(JoinOrderAlgorithm, query_plan_optimize_join_order_algorithm, "greedy", R"(
Specifies which JOIN order algorithms to attempt during query plan optimization. The following algorithms are available:
 - 'greedy' - basic greedy algorithm - works fast but might not produce the best join order
 - 'dpsize' - implements DPsize algorithm currently only for Inner joins - considers all possible join orders and finds the most optimal one but might be slow for queries with many tables and join predicates.
Multiple algorithms can be specified, e.g. 'dpsize,greedy'.
)", EXPERIMENTAL) \
    \
    /* ####################################################### */ \
    /* ############ END OF EXPERIMENTAL FEATURES ############# */ \
    /* ####################################################### */ \

// End of COMMON_SETTINGS
// Please add settings related to formats in Core/FormatFactorySettings.h, move obsolete settings to OBSOLETE_SETTINGS and obsolete format settings to OBSOLETE_FORMAT_SETTINGS.

#define OBSOLETE_SETTINGS(M, ALIAS) \
    /** Obsolete settings which are kept around for compatibility reasons. They have no effect anymore. */ \
    MAKE_OBSOLETE(M, Bool, update_insert_deduplication_token_in_dependent_materialized_views, 0) \
    MAKE_OBSOLETE(M, UInt64, max_memory_usage_for_all_queries, 0) \
    MAKE_OBSOLETE(M, UInt64, multiple_joins_rewriter_version, 0) \
    MAKE_OBSOLETE(M, Bool, enable_debug_queries, false) \
    MAKE_OBSOLETE(M, Bool, allow_experimental_database_atomic, true) \
    MAKE_OBSOLETE(M, Bool, allow_experimental_bigint_types, true) \
    MAKE_OBSOLETE(M, Bool, allow_experimental_window_functions, true) \
    MAKE_OBSOLETE(M, Bool, allow_experimental_geo_types, true) \
    MAKE_OBSOLETE(M, Bool, allow_experimental_query_cache, true) \
    MAKE_OBSOLETE(M, Bool, allow_experimental_alter_materialized_view_structure, true) \
    MAKE_OBSOLETE(M, Bool, allow_experimental_shared_merge_tree, true) \
    MAKE_OBSOLETE(M, Bool, allow_experimental_database_replicated, true) \
    MAKE_OBSOLETE(M, Bool, allow_experimental_refreshable_materialized_view, true) \
    MAKE_OBSOLETE(M, Bool, allow_experimental_bfloat16_type, true) \
    MAKE_OBSOLETE(M, Bool, allow_experimental_inverted_index, false) \
    MAKE_OBSOLETE(M, Bool, allow_experimental_vector_similarity_index, true) \
    MAKE_OBSOLETE(M, Bool, enable_vector_similarity_index, true) \
    \
    MAKE_OBSOLETE(M, Milliseconds, async_insert_stale_timeout_ms, 0) \
    MAKE_OBSOLETE(M, StreamingHandleErrorMode, handle_kafka_error_mode, StreamingHandleErrorMode::DEFAULT) \
    MAKE_OBSOLETE(M, Bool, database_replicated_ddl_output, true) \
    MAKE_OBSOLETE(M, UInt64, replication_alter_columns_timeout, 60) \
    MAKE_OBSOLETE(M, UInt64, odbc_max_field_size, 0) \
    MAKE_OBSOLETE(M, Bool, allow_experimental_map_type, true) \
    MAKE_OBSOLETE(M, UInt64, merge_tree_clear_old_temporary_directories_interval_seconds, 60) \
    MAKE_OBSOLETE(M, UInt64, merge_tree_clear_old_parts_interval_seconds, 1) \
    MAKE_OBSOLETE(M, UInt64, partial_merge_join_optimizations, 0) \
    MAKE_OBSOLETE(M, MaxThreads, max_alter_threads, 0) \
    MAKE_OBSOLETE(M, Bool, use_mysql_types_in_show_columns, false) \
    MAKE_OBSOLETE(M, Bool, s3queue_allow_experimental_sharded_mode, false) \
    MAKE_OBSOLETE(M, LightweightMutationProjectionMode, lightweight_mutation_projection_mode, LightweightMutationProjectionMode::THROW) \
    MAKE_OBSOLETE(M, Bool, use_local_cache_for_remote_storage, false) \
    MAKE_OBSOLETE(M, Bool, allow_experimental_join_condition, false) \
    MAKE_OBSOLETE(M, Bool, allow_experimental_variant_type, true) \
    MAKE_OBSOLETE(M, Bool, allow_experimental_dynamic_type, true) \
    MAKE_OBSOLETE(M, Bool, allow_experimental_json_type, true) \
    MAKE_OBSOLETE(M, Bool, enable_variant_type, true) \
    MAKE_OBSOLETE(M, Bool, enable_dynamic_type, true) \
    MAKE_OBSOLETE(M, Bool, enable_json_type, true) \
    MAKE_OBSOLETE(M, Bool, s3_slow_all_threads_after_retryable_error, false) \
    MAKE_OBSOLETE(M, Bool, azure_sdk_use_native_client, true) \
    MAKE_OBSOLETE(M, Bool, allow_not_comparable_types_in_order_by, false) \
    MAKE_OBSOLETE(M, Bool, allow_not_comparable_types_in_comparison_functions, false) \
    MAKE_OBSOLETE(M, Bool, enable_zstd_qat_codec, false) \
    MAKE_OBSOLETE(M, Bool, enable_deflate_qpl_codec, false) \
\
    /* moved to config.xml: see also src/Core/ServerSettings.h */ \
    MAKE_DEPRECATED_BY_SERVER_CONFIG(M, UInt64, background_buffer_flush_schedule_pool_size, 16) \
    MAKE_DEPRECATED_BY_SERVER_CONFIG(M, UInt64, background_pool_size, 16) \
    MAKE_DEPRECATED_BY_SERVER_CONFIG(M, Float, background_merges_mutations_concurrency_ratio, 2) \
    MAKE_DEPRECATED_BY_SERVER_CONFIG(M, UInt64, background_move_pool_size, 8) \
    MAKE_DEPRECATED_BY_SERVER_CONFIG(M, UInt64, background_fetches_pool_size, 8) \
    MAKE_DEPRECATED_BY_SERVER_CONFIG(M, UInt64, background_common_pool_size, 8) \
    MAKE_DEPRECATED_BY_SERVER_CONFIG(M, UInt64, background_schedule_pool_size, 128) \
    MAKE_DEPRECATED_BY_SERVER_CONFIG(M, UInt64, background_message_broker_schedule_pool_size, 16) \
    MAKE_DEPRECATED_BY_SERVER_CONFIG(M, UInt64, background_distributed_schedule_pool_size, 16) \
    MAKE_DEPRECATED_BY_SERVER_CONFIG(M, UInt64, max_remote_read_network_bandwidth_for_server, 0) \
    MAKE_DEPRECATED_BY_SERVER_CONFIG(M, UInt64, max_remote_write_network_bandwidth_for_server, 0) \
    MAKE_DEPRECATED_BY_SERVER_CONFIG(M, UInt64, async_insert_threads, 16) \
    MAKE_DEPRECATED_BY_SERVER_CONFIG(M, UInt64, max_replicated_fetches_network_bandwidth_for_server, 0) \
    MAKE_DEPRECATED_BY_SERVER_CONFIG(M, UInt64, max_replicated_sends_network_bandwidth_for_server, 0) \
    MAKE_DEPRECATED_BY_SERVER_CONFIG(M, UInt64, max_entries_for_hash_table_stats, 10'000) \
    MAKE_DEPRECATED_BY_SERVER_CONFIG(M, UInt64, s3_max_redirects, S3::DEFAULT_MAX_REDIRECTS) \
    MAKE_DEPRECATED_BY_SERVER_CONFIG(M, UInt64, s3_retry_attempts, S3::DEFAULT_RETRY_ATTEMPTS) \
    /* ---- */ \
    MAKE_OBSOLETE(M, DefaultDatabaseEngine, default_database_engine, DefaultDatabaseEngine::Atomic) \
    MAKE_OBSOLETE(M, UInt64, max_pipeline_depth, 0) \
    MAKE_OBSOLETE(M, Seconds, temporary_live_view_timeout, 1) \
    MAKE_OBSOLETE(M, Seconds, periodic_live_view_refresh, 60) \
    MAKE_OBSOLETE(M, Bool, allow_experimental_live_view, false) \
    MAKE_OBSOLETE(M, Seconds, live_view_heartbeat_interval, 15) \
    MAKE_OBSOLETE(M, UInt64, max_live_view_insert_blocks_before_refresh, 64) \
    MAKE_OBSOLETE(M, Milliseconds, async_insert_cleanup_timeout_ms, 1000) \
    MAKE_OBSOLETE(M, Bool, optimize_fuse_sum_count_avg, 0) \
    MAKE_OBSOLETE(M, Seconds, drain_timeout, 3) \
    MAKE_OBSOLETE(M, UInt64, backup_threads, 16) \
    MAKE_OBSOLETE(M, UInt64, restore_threads, 16) \
    MAKE_OBSOLETE(M, Bool, optimize_duplicate_order_by_and_distinct, false) \
    MAKE_OBSOLETE(M, UInt64, parallel_replicas_min_number_of_granules_to_enable, 0) \
    MAKE_OBSOLETE(M, ParallelReplicasCustomKeyFilterType, parallel_replicas_custom_key_filter_type, ParallelReplicasCustomKeyFilterType::DEFAULT) \
    MAKE_OBSOLETE(M, Bool, query_plan_optimize_projection, true) \
    MAKE_OBSOLETE(M, Bool, query_cache_store_results_of_queries_with_nondeterministic_functions, false) \
    MAKE_OBSOLETE(M, Bool, allow_experimental_annoy_index, false) \
    MAKE_OBSOLETE(M, UInt64, max_threads_for_annoy_index_creation, 4) \
    MAKE_OBSOLETE(M, Int64, annoy_index_search_k_nodes, -1) \
    MAKE_OBSOLETE(M, Int64, max_limit_for_ann_queries, -1) \
    MAKE_OBSOLETE(M, Bool, allow_experimental_usearch_index, false) \
    MAKE_OBSOLETE(M, Bool, optimize_move_functions_out_of_any, false) \
    MAKE_OBSOLETE(M, Bool, allow_experimental_undrop_table_query, true) \
    MAKE_OBSOLETE(M, Bool, allow_experimental_s3queue, true) \
    MAKE_OBSOLETE(M, Bool, query_plan_optimize_primary_key, true) \
    MAKE_OBSOLETE(M, Bool, optimize_monotonous_functions_in_order_by, false) \
    MAKE_OBSOLETE(M, UInt64, http_max_chunk_size, 100_GiB) \
    MAKE_OBSOLETE(M, Bool, iceberg_engine_ignore_schema_evolution, false) \
    MAKE_OBSOLETE(M, Float, parallel_replicas_single_task_marks_count_multiplier, 2) \
    MAKE_OBSOLETE(M, Bool, allow_experimental_database_materialized_mysql, false) \
    MAKE_OBSOLETE(M, Bool, allow_experimental_shared_set_join, true) \
    MAKE_OBSOLETE(M, UInt64, min_external_sort_block_bytes, 100_MiB) \
    MAKE_OBSOLETE(M, UInt64, distributed_cache_read_alignment, 0) \
    MAKE_OBSOLETE(M, Bool, use_json_alias_for_old_object_type, false) \
    MAKE_OBSOLETE(M, Bool, describe_extend_object_types, false) \
    MAKE_OBSOLETE(M, Bool, allow_experimental_object_type, false) \
    /** The section above is for obsolete settings. Do not add anything there. */
#endif /// __CLION_IDE__

#define LIST_OF_SETTINGS(M, ALIAS)     \
    COMMON_SETTINGS(M, ALIAS)          \
    OBSOLETE_SETTINGS(M, ALIAS)        \
    FORMAT_FACTORY_SETTINGS(M, ALIAS)  \
    OBSOLETE_FORMAT_SETTINGS(M, ALIAS) \

// clang-format on

DECLARE_SETTINGS_TRAITS_ALLOW_CUSTOM_SETTINGS(SettingsTraits, LIST_OF_SETTINGS)
IMPLEMENT_SETTINGS_TRAITS(SettingsTraits, LIST_OF_SETTINGS)

/** Settings of query execution.
  * These settings go to users.xml.
  */
struct SettingsImpl : public BaseSettings<SettingsTraits>, public IHints<2>
{
    SettingsImpl() = default;

    /** Set multiple settings from "profile" (in server configuration file (users.xml), profiles contain groups of multiple settings).
        * The profile can also be set using the `set` functions, like the profile setting.
        */
    void setProfile(const String & profile_name, const Poco::Util::AbstractConfiguration & config);

    /// Load settings from configuration file, at "path" prefix in configuration.
    void loadSettingsFromConfig(const String & path, const Poco::Util::AbstractConfiguration & config);

    /// Dumps profile events to column of type Map(String, String)
    void dumpToMapColumn(IColumn * column, bool changed_only = true);

    /// Check that there is no user-level settings at the top level in config.
    /// This is a common source of mistake (user don't know where to write user-level setting).
    static void checkNoSettingNamesAtTopLevel(const Poco::Util::AbstractConfiguration & config, const String & config_path);

    std::vector<String> getAllRegisteredNames() const override;

    void set(std::string_view name, const Field & value) override;

private:
    void applyCompatibilitySetting(const String & compatibility);

    std::unordered_set<std::string_view> settings_changed_by_compatibility_setting;
};

/** Set the settings from the profile (in the server configuration, many settings can be listed in one profile).
    * The profile can also be set using the `set` functions, like the `profile` setting.
    */
void SettingsImpl::setProfile(const String & profile_name, const Poco::Util::AbstractConfiguration & config)
{
    String elem = "profiles." + profile_name;

    if (!config.has(elem))
        throw Exception(ErrorCodes::THERE_IS_NO_PROFILE, "There is no profile '{}' in configuration file.", profile_name);

    Poco::Util::AbstractConfiguration::Keys config_keys;
    config.keys(elem, config_keys);

    for (const std::string & key : config_keys)
    {
        if (key == "constraints")
            continue;
        if (key == "profile" || key.starts_with("profile["))   /// Inheritance of profiles from the current one.
            setProfile(config.getString(elem + "." + key), config);
        else
            set(key, config.getString(elem + "." + key));
    }
}

void SettingsImpl::loadSettingsFromConfig(const String & path, const Poco::Util::AbstractConfiguration & config)
{
    if (!config.has(path))
        throw Exception(ErrorCodes::NO_ELEMENTS_IN_CONFIG, "There is no path '{}' in configuration file.", path);

    Poco::Util::AbstractConfiguration::Keys config_keys;
    config.keys(path, config_keys);

    for (const std::string & key : config_keys)
    {
        set(key, config.getString(path + "." + key));
    }
}

void SettingsImpl::dumpToMapColumn(IColumn * column, bool changed_only)
{
    if (!column)
        return;

    auto & column_map = typeid_cast<ColumnMap &>(*column);
    auto & offsets = column_map.getNestedColumn().getOffsets();

    auto & tuple_column = column_map.getNestedData();
    auto & key_column = typeid_cast<ColumnLowCardinality &>(tuple_column.getColumn(0));
    auto & value_column = typeid_cast<ColumnLowCardinality &>(tuple_column.getColumn(1));

    size_t size = 0;

    /// Iterate over standard settings
    const auto & accessor = Traits::Accessor::instance();
    for (size_t i = 0; i < accessor.size(); i++)
    {
        if (changed_only && !accessor.isValueChanged(*this, i))
            continue;

        const auto & name = accessor.getName(i);
        auto value = accessor.getValueString(*this, i);
        key_column.insertData(name.data(), name.size());
        value_column.insertData(value.data(), value.size());
        ++size;
    }

    /// Iterate over the custom settings
    for (const auto & custom : custom_settings_map)
    {
        const auto & setting_field = custom.second;
        if (changed_only && !setting_field.changed)
            continue;

        const auto & name = custom.first;
        auto value = setting_field.toString();
        key_column.insertData(name.data(), name.size());
        value_column.insertData(value.data(), value.size());
        ++size;
    }

    offsets.push_back(offsets.back() + size);
}

void SettingsImpl::checkNoSettingNamesAtTopLevel(const Poco::Util::AbstractConfiguration & config, const String & config_path)
{
    if (config.getBool("skip_check_for_incorrect_settings", false))
        return;

    SettingsImpl settings;
    for (const auto & setting : settings.all())
    {
        const auto & name = setting.getName();
        bool should_skip_check = name == "max_table_size_to_drop" || name == "max_partition_size_to_drop";
        if (config.has(name) && (setting.getTier() != SettingsTierType::OBSOLETE) && !should_skip_check)
        {
            throw Exception(ErrorCodes::UNKNOWN_ELEMENT_IN_CONFIG, "A setting '{}' appeared at top level in config {}."
                " But it is user-level setting that should be located in users.xml inside <profiles> section for specific profile."
                " You can add it to <profiles><default> if you want to change default value of this setting."
                " You can also disable the check - specify <skip_check_for_incorrect_settings>1</skip_check_for_incorrect_settings>"
                " in the main configuration file.",
                name, config_path);
        }
    }
}

std::vector<String> SettingsImpl::getAllRegisteredNames() const
{
    std::vector<String> all_settings;
    for (const auto & setting_field : all())
        all_settings.push_back(setting_field.getName());
    return all_settings;
}

void SettingsImpl::set(std::string_view name, const Field & value)
{
    if (name == "compatibility")
    {
        if (value.getType() != Field::Types::Which::String)
            throw Exception(ErrorCodes::BAD_ARGUMENTS, "Unexpected type of value for setting 'compatibility'. Expected String, got {}", value.getTypeName());
        applyCompatibilitySetting(value.safeGet<String>());
    }
    /// If we change setting that was changed by compatibility setting before
    /// we should remove it from settings_changed_by_compatibility_setting,
    /// otherwise the next time we will change compatibility setting
    /// this setting will be changed too (and we don't want it).
    else if (settings_changed_by_compatibility_setting.contains(name))
        settings_changed_by_compatibility_setting.erase(name);

    BaseSettings::set(name, value);
}

void SettingsImpl::applyCompatibilitySetting(const String & compatibility_value)
{
    /// First, revert all changes applied by previous compatibility setting
    for (const auto & setting_name : settings_changed_by_compatibility_setting)
        resetToDefault(setting_name);

    settings_changed_by_compatibility_setting.clear();
    /// If setting value is empty, we don't need to change settings
    if (compatibility_value.empty())
        return;

    ClickHouseVersion version(compatibility_value);
    const auto & settings_changes_history = getSettingsChangesHistory();
    /// Iterate through ClickHouse version in descending order and apply reversed
    /// changes for each version that is higher that version from compatibility setting
    for (auto it = settings_changes_history.rbegin(); it != settings_changes_history.rend(); ++it)
    {
        if (version >= it->first)
            break;

        /// Apply reversed changes from this version.
        for (const auto & change : it->second)
        {
            /// In case the alias is being used (e.g. use enable_analyzer) we must change the original setting
            auto final_name = SettingsTraits::resolveName(change.name);

            /// If this setting was changed manually, we don't change it
            if (isChanged(final_name) && !settings_changed_by_compatibility_setting.contains(final_name))
                continue;

            /// Don't mark as changed if the value isn't really changed
            if (get(final_name) == change.previous_value)
                continue;

            BaseSettings::set(final_name, change.previous_value);
            settings_changed_by_compatibility_setting.insert(final_name);
        }
    }
}

#define INITIALIZE_SETTING_EXTERN(TYPE, NAME, DEFAULT, DESCRIPTION, FLAGS, ...) \
    Settings ## TYPE NAME = & SettingsImpl :: NAME;

namespace Setting
{
    LIST_OF_SETTINGS(INITIALIZE_SETTING_EXTERN, INITIALIZE_SETTING_EXTERN)  /// NOLINT (misc-use-internal-linkage)
}

#undef INITIALIZE_SETTING_EXTERN

Settings::Settings()
    : impl(std::make_unique<SettingsImpl>())
{}

Settings::Settings(const Settings & settings)
    : impl(std::make_unique<SettingsImpl>(*settings.impl))
{}

Settings::Settings(Settings && settings) noexcept
    : impl(std::make_unique<SettingsImpl>(std::move(*settings.impl)))
{}

Settings::~Settings() = default;

Settings & Settings::operator=(const Settings & other)
{
    if (&other == this)
        return *this;
    *impl = *other.impl;
    return *this;
}

bool Settings::operator==(const Settings & other) const
{
    return *impl == *other.impl;
}

COMMON_SETTINGS_SUPPORTED_TYPES(Settings, IMPLEMENT_SETTING_SUBSCRIPT_OPERATOR)

bool Settings::has(std::string_view name) const
{
    return impl->has(name);
}

bool Settings::isChanged(std::string_view name) const
{
    return impl->isChanged(name);
}

SettingsTierType Settings::getTier(std::string_view name) const
{
    return impl->getTier(name);
}

bool Settings::tryGet(std::string_view name, Field & value) const
{
    return impl->tryGet(name, value);
}

Field Settings::get(std::string_view name) const
{
    return impl->get(name);
}

void Settings::set(std::string_view name, const Field & value)
{
    impl->set(name, value);
}

void Settings::setDefaultValue(std::string_view name)
{
    impl->resetToDefault(name);
}

std::vector<String> Settings::getHints(const String & name) const
{
    return impl->getHints(name);
}

String Settings::toString() const
{
    return impl->toString();
}

SettingsChanges Settings::changes() const
{
    return impl->changes();
}

void Settings::applyChanges(const SettingsChanges & changes)
{
    impl->applyChanges(changes);
}

std::vector<std::string_view> Settings::getAllRegisteredNames() const
{
    std::vector<std::string_view> setting_names;
    for (const auto & setting : impl->all())
    {
        setting_names.emplace_back(setting.getName());
    }
    return setting_names;
}

std::vector<std::string_view> Settings::getChangedAndObsoleteNames() const
{
    std::vector<std::string_view> setting_names;
    for (const auto & setting : impl->allChanged())
    {
        if (setting.getTier() == SettingsTierType::OBSOLETE)
            setting_names.emplace_back(setting.getName());
    }
    return setting_names;
}

std::vector<std::string_view> Settings::getUnchangedNames() const
{
    std::vector<std::string_view> setting_names;
    for (const auto & setting : impl->allUnchanged())
    {
        setting_names.emplace_back(setting.getName());
    }
    return setting_names;
}

void Settings::dumpToSystemSettingsColumns(MutableColumnsAndConstraints & params) const
{
    MutableColumns & res_columns = params.res_columns;

    const auto fill_data_for_setting = [&](std::string_view setting_name, const auto & setting)
    {
        res_columns[1]->insert(setting.getValueString());
        res_columns[2]->insert(setting.isValueChanged());

        /// Trim starting/ending newline.
        std::string_view doc = setting.getDescription();
        if (!doc.empty() && doc[0] == '\n')
            doc = doc.substr(1);
        if (!doc.empty() && doc[doc.length() - 1] == '\n')
            doc = doc.substr(0, doc.length() - 1);

        res_columns[3]->insert(doc);

        Field min;
        Field max;
        std::vector<Field> disallowed_values;
        SettingConstraintWritability writability = SettingConstraintWritability::WRITABLE;
        params.constraints.get(*this, setting_name, min, max, disallowed_values, writability);

        /// These two columns can accept strings only.
        if (!min.isNull())
            min = Settings::valueToStringUtil(setting_name, min);
        if (!max.isNull())
            max = Settings::valueToStringUtil(setting_name, max);

        Array disallowed_array;
        for (const auto & value : disallowed_values)
            disallowed_array.emplace_back(Settings::valueToStringUtil(setting_name, value));

        res_columns[4]->insert(min);
        res_columns[5]->insert(max);
        res_columns[6]->insert(disallowed_array);
        res_columns[7]->insert(writability == SettingConstraintWritability::CONST);
        res_columns[8]->insert(setting.getTypeName());
        res_columns[9]->insert(setting.getDefaultValueString());
        res_columns[11]->insert(setting.getTier() == SettingsTierType::OBSOLETE);
        res_columns[12]->insert(setting.getTier());
    };

    const auto & settings_to_aliases = SettingsImpl::Traits::settingsToAliases();
    for (const auto & setting : impl->all())
    {
        const auto & setting_name = setting.getName();
        res_columns[0]->insert(setting_name);

        fill_data_for_setting(setting_name, setting);
        res_columns[10]->insert("");

        if (auto it = settings_to_aliases.find(setting_name); it != settings_to_aliases.end())
        {
            for (const auto alias : it->second)
            {
                res_columns[0]->insert(alias);
                fill_data_for_setting(alias, setting);
                res_columns[10]->insert(setting_name);
            }
        }
    }
}

void Settings::dumpToMapColumn(IColumn * column, bool changed_only) const
{
    impl->dumpToMapColumn(column, changed_only);
}

NameToNameMap Settings::toNameToNameMap() const
{
    NameToNameMap query_parameters;
    for (const auto & param : *impl)
    {
        std::string value;
        ReadBufferFromOwnString buf(param.getValueString());
        readQuoted(value, buf);
        query_parameters.emplace(param.getName(), value);
    }
    return query_parameters;
}

void Settings::write(WriteBuffer & out, SettingsWriteFormat format) const
{
    impl->write(out, format);
}

void Settings::read(ReadBuffer & in, SettingsWriteFormat format)
{
    impl->read(in, format);
}

void Settings::writeEmpty(WriteBuffer & out)
{
    BaseSettingsHelpers::writeString("", out);
}

void Settings::addToProgramOptions(boost::program_options::options_description & options)
{
    addProgramOptions(*impl, options);
}

void Settings::addToProgramOptions(std::string_view setting_name, boost::program_options::options_description & options)
{
    const auto & accessor = SettingsImpl::Traits::Accessor::instance();
    size_t index = accessor.find(setting_name);
    chassert(index != static_cast<size_t>(-1));
    auto on_program_option = boost::function1<void, const std::string &>(
            [this, setting_name](const std::string & value)
            {
                this->set(setting_name, value);
            });
    options.add(boost::shared_ptr<boost::program_options::option_description>(new boost::program_options::option_description(
            setting_name.data(), boost::program_options::value<std::string>()->composing()->notifier(on_program_option), accessor.getDescription(index)))); // NOLINT
}

void Settings::addToProgramOptionsAsMultitokens(boost::program_options::options_description & options) const
{
    addProgramOptionsAsMultitokens(*impl, options);
}

void Settings::addToClientOptions(Poco::Util::LayeredConfiguration &config, const boost::program_options::variables_map &options, bool repeated_settings) const
{
    for (const auto & setting : impl->all())
    {
        const auto & name = setting.getName();
        if (options.contains(name))
        {
            if (repeated_settings)
                config.setString(name, options[name].as<Strings>().back());
            else
                config.setString(name, options[name].as<String>());
        }
    }
}

Field Settings::castValueUtil(std::string_view name, const Field & value)
{
    return SettingsImpl::castValueUtil(name, value);
}

String Settings::valueToStringUtil(std::string_view name, const Field & value)
{
    return SettingsImpl::valueToStringUtil(name, value);
}

Field Settings::stringToValueUtil(std::string_view name, const String & str)
{
    return SettingsImpl::stringToValueUtil(name, str);
}

bool Settings::hasBuiltin(std::string_view name)
{
    return SettingsImpl::hasBuiltin(name);
}

std::string_view Settings::resolveName(std::string_view name)
{
    return SettingsImpl::Traits::resolveName(name);
}

void Settings::checkNoSettingNamesAtTopLevel(const Poco::Util::AbstractConfiguration & config, const String & config_path)
{
    SettingsImpl::checkNoSettingNamesAtTopLevel(config, config_path);
}

}<|MERGE_RESOLUTION|>--- conflicted
+++ resolved
@@ -7220,17 +7220,6 @@
 - 0 - When the second argument is `DateTime64/Date32` the return type will be `DateTime64/Date32` regardless of the time unit in the first argument.
 - 1 - For `Date32` the result is always `Date`. For `DateTime64` the result is `DateTime` for time units `second` and higher.
 )", 0) \
-<<<<<<< HEAD
-    DECLARE(Bool, kill_throw_if_noop, true, R"(
-Enables or disables throwing an exception if an [KILL](../../sql-reference/statements/kill.md) query didn't perform a kill.
-
-By default, `KILL` will throw an exception if `WHERE` expression matched zero rows either from `system.mutations` or `system.processes`. If it is set to false, no exception will be thrown even if it didn't do anything.
-
-Possible values:
-
-- 1 — Throwing an exception is enabled.
-- 0 — Throwing an exception is disabled.
-=======
     DECLARE(Bool, query_plan_remove_unused_columns, true, R"(
 Toggles a query-plan-level optimization which tries to remove unused columns (both input and output columns) from query plan steps.
 Only takes effect if setting [query_plan_enable_optimizations](#query_plan_enable_optimizations) is 1.
@@ -7243,7 +7232,16 @@
 
 - 0 - Disable
 - 1 - Enable
->>>>>>> 1d6357c4
+)", 0) \
+    DECLARE(Bool, kill_throw_if_noop, true, R"(
+Enables or disables throwing an exception if an [KILL](../../sql-reference/statements/kill.md) query didn't perform a kill.
+
+By default, `KILL` will throw an exception if `WHERE` expression matched zero rows either from `system.mutations` or `system.processes`. If it is set to false, no exception will be thrown even if it didn't do anything.
+
+Possible values:
+
+- 1 — Throwing an exception is enabled.
+- 0 — Throwing an exception is disabled.
 )", 0) \
     DECLARE(Bool, jemalloc_enable_profiler, false, R"(
 Enable jemalloc profiler for the query. Jemalloc will sample allocations and all deallocations for sampled allocations.
