#include <Columns/ColumnArray.h>
#include <Columns/ColumnMap.h>
#include <Columns/ColumnTuple.h>
#include <Core/BaseSettings.h>
#include <Core/BaseSettingsFwdMacrosImpl.h>
#include <Core/BaseSettingsProgramOptions.h>
#include <Core/DistributedCacheDefines.h>
#include <Core/FormatFactorySettings.h>
#include <Core/Settings.h>
#include <Core/SettingsChangesHistory.h>
#include <Core/SettingsEnums.h>
#include <Core/SettingsFields.h>
#include <IO/ReadBufferFromString.h>
#include <IO/S3Defines.h>
#include <Storages/System/MutableColumnsAndConstraints.h>
#include <base/types.h>
#include <Common/NamePrompter.h>
#include <Common/typeid_cast.h>

#include <boost/program_options.hpp>
#include <Poco/Util/AbstractConfiguration.h>
#include <Poco/Util/Application.h>

#include <cstring>

#if !CLICKHOUSE_CLOUD
constexpr UInt64 default_max_size_to_drop = 50000000000lu;
constexpr UInt64 default_distributed_cache_connect_max_tries = 5lu;
constexpr UInt64 default_distributed_cache_read_request_max_tries = 10lu;
constexpr UInt64 default_distributed_cache_credentials_refresh_period_seconds = 5;
constexpr UInt64 default_distributed_cache_connect_backoff_min_ms = 0;
constexpr UInt64 default_distributed_cache_connect_backoff_max_ms = 50;
#else
constexpr UInt64 default_max_size_to_drop = 0lu;
constexpr UInt64 default_distributed_cache_connect_max_tries = DistributedCache::DEFAULT_CONNECT_MAX_TRIES;
constexpr UInt64 default_distributed_cache_read_request_max_tries = DistributedCache::DEFAULT_READ_REQUEST_MAX_TRIES;
constexpr UInt64 default_distributed_cache_credentials_refresh_period_seconds = DistributedCache::DEFAULT_CREDENTIALS_REFRESH_PERIOD_SECONDS;
constexpr UInt64 default_distributed_cache_connect_backoff_min_ms = DistributedCache::DEFAULT_CONNECT_BACKOFF_MIN_MS;
constexpr UInt64 default_distributed_cache_connect_backoff_max_ms = DistributedCache::DEFAULT_CONNECT_BACKOFF_MAX_MS;
#endif

namespace DB
{

namespace ErrorCodes
{
    extern const int THERE_IS_NO_PROFILE;
    extern const int NO_ELEMENTS_IN_CONFIG;
    extern const int UNKNOWN_ELEMENT_IN_CONFIG;
    extern const int BAD_ARGUMENTS;
}

/** List of settings: type, name, default value, description, flags
  *
  * This looks rather inconvenient. It is done that way to avoid repeating settings in different places.
  * Note: as an alternative, we could implement settings to be completely dynamic in the form of the map: String -> Field,
  *  but we are not going to do it, because settings are used everywhere as static struct fields.
  *
  * `flags` can include a Tier (BETA | EXPERIMENTAL) and an optional bitwise AND with IMPORTANT.
  * The default (0) means a PRODUCTION ready setting
  *
  * A setting is "IMPORTANT" if it affects the results of queries and can't be ignored by older versions.
  * Tiers:
  * EXPERIMENTAL: The feature is in active development stage. Mostly for developers or for ClickHouse enthusiasts.
  * BETA: There are no known bugs problems in the functionality, but the outcome of using it together with other
  * features/components is unknown and correctness is not guaranteed.
  * PRODUCTION (Default): The feature is safe to use along with other features from the PRODUCTION tier.
  *
  * When adding new or changing existing settings add them to the settings changes history in SettingsChangesHistory.cpp
  * for tracking settings changes in different versions and for special `compatibility` settings to work correctly.
  *
  * The settings in this list are used to autogenerate the markdown documentation. You can find the script which
  * generates the markdown from source here: https://github.com/ClickHouse/clickhouse-docs/blob/main/scripts/settings/autogenerate-settings.sh
  *
  * If a setting has an effect only in ClickHouse Cloud, then please include in the description: "Only has an effect in ClickHouse Cloud."
  */

// clang-format off
#if defined(__CLION_IDE__)
/// CLion freezes for a minute every time it processes this
#define COMMON_SETTINGS(DECLARE, DECLARE_WITH_ALIAS)
#define OBSOLETE_SETTINGS(DECLARE, DECLARE_WITH_ALIAS)
#else
#define COMMON_SETTINGS(DECLARE, DECLARE_WITH_ALIAS) \
    DECLARE(Dialect, dialect, Dialect::clickhouse, R"(
Which dialect will be used to parse query
)", 0)\
    DECLARE(UInt64, min_compress_block_size, 65536, R"(
For [MergeTree](../../engines/table-engines/mergetree-family/mergetree.md) tables. In order to reduce latency when processing queries, a block is compressed when writing the next mark if its size is at least `min_compress_block_size`. By default, 65,536.

The actual size of the block, if the uncompressed data is less than `max_compress_block_size`, is no less than this value and no less than the volume of data for one mark.

Let's look at an example. Assume that `index_granularity` was set to 8192 during table creation.

We are writing a UInt32-type column (4 bytes per value). When writing 8192 rows, the total will be 32 KB of data. Since min_compress_block_size = 65,536, a compressed block will be formed for every two marks.

We are writing a URL column with the String type (average size of 60 bytes per value). When writing 8192 rows, the average will be slightly less than 500 KB of data. Since this is more than 65,536, a compressed block will be formed for each mark. In this case, when reading data from the disk in the range of a single mark, extra data won't be decompressed.

:::note
This is an expert-level setting, and you shouldn't change it if you're just getting started with ClickHouse.
:::
)", 0) \
    DECLARE(UInt64, max_compress_block_size, 1048576, R"(
The maximum size of blocks of uncompressed data before compressing for writing to a table. By default, 1,048,576 (1 MiB). Specifying a smaller block size generally leads to slightly reduced compression ratio, the compression and decompression speed increases slightly due to cache locality, and memory consumption is reduced.

:::note
This is an expert-level setting, and you shouldn't change it if you're just getting started with ClickHouse.
:::

Don't confuse blocks for compression (a chunk of memory consisting of bytes) with blocks for query processing (a set of rows from a table).
)", 0) \
    DECLARE(NonZeroUInt64, max_block_size, DEFAULT_BLOCK_SIZE, R"(
In ClickHouse, data is processed by blocks, which are sets of column parts. The internal processing cycles for a single block are efficient but there are noticeable costs when processing each block.

The `max_block_size` setting indicates the recommended maximum number of rows to include in a single block when loading data from tables. Blocks the size of `max_block_size` are not always loaded from the table: if ClickHouse determines that less data needs to be retrieved, a smaller block is processed.

The block size should not be too small to avoid noticeable costs when processing each block. It should also not be too large to ensure that queries with a LIMIT clause execute quickly after processing the first block. When setting `max_block_size`, the goal should be to avoid consuming too much memory when extracting a large number of columns in multiple threads and to preserve at least some cache locality.
)", 0) \
    DECLARE(NonZeroUInt64, max_insert_block_size, DEFAULT_INSERT_BLOCK_SIZE, R"(
The size of blocks (in a count of rows) to form for insertion into a table.
This setting only applies in cases when the server forms the blocks.
For example, for an INSERT via the HTTP interface, the server parses the data format and forms blocks of the specified size.
But when using clickhouse-client, the client parses the data itself, and the 'max_insert_block_size' setting on the server does not affect the size of the inserted blocks.
The setting also does not have a purpose when using INSERT SELECT, since data is inserted using the same blocks that are formed after SELECT.

The default is slightly more than `max_block_size`. The reason for this is that certain table engines (`*MergeTree`) form a data part on the disk for each inserted block, which is a fairly large entity. Similarly, `*MergeTree` tables sort data during insertion, and a large enough block size allow sorting more data in RAM.
)", 0) \
    DECLARE(UInt64, min_insert_block_size_rows, DEFAULT_INSERT_BLOCK_SIZE, R"(
Sets the minimum number of rows in the block that can be inserted into a table by an `INSERT` query. Smaller-sized blocks are squashed into bigger ones.

Possible values:

- Positive integer.
- 0 — Squashing disabled.
)", 0) \
    DECLARE(UInt64, min_insert_block_size_bytes, (DEFAULT_INSERT_BLOCK_SIZE * 256), R"(
Sets the minimum number of bytes in the block which can be inserted into a table by an `INSERT` query. Smaller-sized blocks are squashed into bigger ones.

Possible values:

- Positive integer.
- 0 — Squashing disabled.
)", 0) \
    DECLARE(UInt64, min_insert_block_size_rows_for_materialized_views, 0, R"(
Sets the minimum number of rows in the block which can be inserted into a table by an `INSERT` query. Smaller-sized blocks are squashed into bigger ones. This setting is applied only for blocks inserted into [materialized view](../../sql-reference/statements/create/view.md). By adjusting this setting, you control blocks squashing while pushing to materialized view and avoid excessive memory usage.

Possible values:

- Any positive integer.
- 0 — Squashing disabled.

**See Also**

- [min_insert_block_size_rows](#min_insert_block_size_rows)
)", 0) \
    DECLARE(UInt64, min_insert_block_size_bytes_for_materialized_views, 0, R"(
Sets the minimum number of bytes in the block which can be inserted into a table by an `INSERT` query. Smaller-sized blocks are squashed into bigger ones. This setting is applied only for blocks inserted into [materialized view](../../sql-reference/statements/create/view.md). By adjusting this setting, you control blocks squashing while pushing to materialized view and avoid excessive memory usage.

Possible values:

- Any positive integer.
- 0 — Squashing disabled.

**See also**

- [min_insert_block_size_bytes](#min_insert_block_size_bytes)
)", 0) \
    DECLARE(UInt64, min_external_table_block_size_rows, DEFAULT_INSERT_BLOCK_SIZE, R"(
Squash blocks passed to external table to specified size in rows, if blocks are not big enough.
)", 0) \
    DECLARE(UInt64, min_external_table_block_size_bytes, (DEFAULT_INSERT_BLOCK_SIZE * 256), R"(
Squash blocks passed to the external table to a specified size in bytes, if blocks are not big enough.
)", 0) \
    DECLARE(UInt64, max_joined_block_size_rows, DEFAULT_BLOCK_SIZE, R"(
Maximum block size for JOIN result (if join algorithm supports it). 0 means unlimited.
)", 0) \
    DECLARE(UInt64, max_joined_block_size_bytes, 4 * 1024 * 1024, R"(
Maximum block size in bytes for JOIN result (if join algorithm supports it). 0 means unlimited.
)", 0) \
    DECLARE(UInt64, min_joined_block_size_rows, DEFAULT_BLOCK_SIZE, R"(
Minimum block size in rows for JOIN input and output blocks (if join algorithm supports it). Small blocks will be squashed. 0 means unlimited.
)", 0) \
    DECLARE(UInt64, min_joined_block_size_bytes, 512 * 1024, R"(
Minimum block size in bytes for JOIN input and output blocks (if join algorithm supports it). Small blocks will be squashed. 0 means unlimited.
)", 0) \
    DECLARE(UInt64, max_insert_threads, 0, R"(
The maximum number of threads to execute the `INSERT SELECT` query.

Possible values:

- 0 (or 1) — `INSERT SELECT` no parallel execution.
- Positive integer. Bigger than 1.

Cloud default value:
- `1` for nodes with 8 GiB memory
- `2` for nodes with 16 GiB memory
- `4` for larger nodes

Parallel `INSERT SELECT` has effect only if the `SELECT` part is executed in parallel, see [`max_threads`](#max_threads) setting.
Higher values will lead to higher memory usage.
)", 0) \
    DECLARE(UInt64, max_insert_delayed_streams_for_parallel_write, 0, R"(
The maximum number of streams (columns) to delay final part flush. Default - auto (100 in case of underlying storage supports parallel write, for example S3 and disabled otherwise)
)", 0) \
    DECLARE(MaxThreads, max_final_threads, 0, R"(
Sets the maximum number of parallel threads for the `SELECT` query data read phase with the [FINAL](/sql-reference/statements/select/from#final-modifier) modifier.

Possible values:

- Positive integer.
- 0 or 1 — Disabled. `SELECT` queries are executed in a single thread.
)", 0) \
    DECLARE(UInt64, max_threads_for_indexes, 0, R"(
The maximum number of threads process indices.
)", 0) \
    DECLARE(MaxThreads, max_threads, 0, R"(
The maximum number of query processing threads, excluding threads for retrieving data from remote servers (see the 'max_distributed_connections' parameter).

This parameter applies to threads that perform the same stages of the query processing pipeline in parallel.
For example, when reading from a table, if it is possible to evaluate expressions with functions, filter with WHERE and pre-aggregate for GROUP BY in parallel using at least 'max_threads' number of threads, then 'max_threads' are used.

For queries that are completed quickly because of a LIMIT, you can set a lower 'max_threads'. For example, if the necessary number of entries are located in every block and max_threads = 8, then 8 blocks are retrieved, although it would have been enough to read just one.

The smaller the `max_threads` value, the less memory is consumed.

Cloud default value: `auto(3)`
)", 0) \
    DECLARE(Bool, use_concurrency_control, true, R"(
Respect the server's concurrency control (see the `concurrent_threads_soft_limit_num` and `concurrent_threads_soft_limit_ratio_to_cores` global server settings). If disabled, it allows using a larger number of threads even if the server is overloaded (not recommended for normal usage, and needed mostly for tests).
)", 0) \
    DECLARE(MaxThreads, max_download_threads, 4, R"(
The maximum number of threads to download data (e.g. for URL engine).
)", 0) \
    DECLARE(MaxThreads, max_parsing_threads, 0, R"(
The maximum number of threads to parse data in input formats that support parallel parsing. By default, it is determined automatically.
)", 0) \
    DECLARE(UInt64, max_download_buffer_size, 10*1024*1024, R"(
The maximal size of buffer for parallel downloading (e.g. for URL engine) per each thread.
)", 0) \
    DECLARE(NonZeroUInt64, max_read_buffer_size, DBMS_DEFAULT_BUFFER_SIZE, R"(
The maximum size of the buffer to read from the filesystem.
)", 0) \
    DECLARE(UInt64, max_read_buffer_size_local_fs, 128*1024, R"(
The maximum size of the buffer to read from local filesystem. If set to 0 then max_read_buffer_size will be used.
)", 0) \
    DECLARE(UInt64, max_read_buffer_size_remote_fs, 0, R"(
The maximum size of the buffer to read from remote filesystem. If set to 0 then max_read_buffer_size will be used.
)", 0) \
    DECLARE(UInt64, max_distributed_connections, 1024, R"(
The maximum number of simultaneous connections with remote servers for distributed processing of a single query to a single Distributed table. We recommend setting a value no less than the number of servers in the cluster.

The following parameters are only used when creating Distributed tables (and when launching a server), so there is no reason to change them at runtime.
)", 0) \
    DECLARE(UInt64, max_query_size, DBMS_DEFAULT_MAX_QUERY_SIZE, R"(
The maximum number of bytes of a query string parsed by the SQL parser.
Data in the VALUES clause of INSERT queries is processed by a separate stream parser (that consumes O(1) RAM) and not affected by this restriction.

:::note
`max_query_size` cannot be set within an SQL query (e.g., `SELECT now() SETTINGS max_query_size=10000`) because ClickHouse needs to allocate a buffer to parse the query, and this buffer size is determined by the `max_query_size` setting, which must be configured before the query is executed.
:::
)", 0) \
    DECLARE(UInt64, interactive_delay, 100000, R"(
The interval in microseconds for checking whether request execution has been canceled and sending the progress.
)", 0) \
    DECLARE(Seconds, connect_timeout, DBMS_DEFAULT_CONNECT_TIMEOUT_SEC, R"(
Connection timeout if there are no replicas.
)", 0) \
    DECLARE(Milliseconds, handshake_timeout_ms, 10000, R"(
Timeout in milliseconds for receiving Hello packet from replicas during handshake.
)", 0) \
    DECLARE(Milliseconds, connect_timeout_with_failover_ms, 1000, R"(
The timeout in milliseconds for connecting to a remote server for a Distributed table engine, if the 'shard' and 'replica' sections are used in the cluster definition.
If unsuccessful, several attempts are made to connect to various replicas.
)", 0) \
    DECLARE(Milliseconds, connect_timeout_with_failover_secure_ms, 1000, R"(
Connection timeout for selecting first healthy replica (for secure connections).
)", 0) \
    DECLARE(Seconds, receive_timeout, DBMS_DEFAULT_RECEIVE_TIMEOUT_SEC, R"(
Timeout for receiving data from the network, in seconds. If no bytes were received in this interval, the exception is thrown. If you set this setting on the client, the 'send_timeout' for the socket will also be set on the corresponding connection end on the server.
)", 0) \
    DECLARE(Seconds, send_timeout, DBMS_DEFAULT_SEND_TIMEOUT_SEC, R"(
Timeout for sending data to the network, in seconds. If a client needs to send some data but is not able to send any bytes in this interval, the exception is thrown. If you set this setting on the client, the 'receive_timeout' for the socket will also be set on the corresponding connection end on the server.
)", 0) \
    DECLARE(Seconds, tcp_keep_alive_timeout, DEFAULT_TCP_KEEP_ALIVE_TIMEOUT /* less than DBMS_DEFAULT_RECEIVE_TIMEOUT_SEC */, R"(
The time in seconds the connection needs to remain idle before TCP starts sending keepalive probes
)", 0) \
    DECLARE(Milliseconds, hedged_connection_timeout_ms, 50, R"(
Connection timeout for establishing connection with replica for Hedged requests
)", 0) \
    DECLARE(Milliseconds, receive_data_timeout_ms, 2000, R"(
Connection timeout for receiving first packet of data or packet with positive progress from replica
)", 0) \
    DECLARE(Bool, use_hedged_requests, true, R"(
Enables hedged requests logic for remote queries. It allows to establish many connections with different replicas for query.
New connection is enabled in case existent connection(s) with replica(s) were not established within `hedged_connection_timeout`
or no data was received within `receive_data_timeout`. Query uses the first connection which send non empty progress packet (or data packet, if `allow_changing_replica_until_first_data_packet`);
other connections are cancelled. Queries with `max_parallel_replicas > 1` are supported.

Enabled by default.

Cloud default value: `1`
)", 0) \
    DECLARE(Bool, allow_changing_replica_until_first_data_packet, false, R"(
If it's enabled, in hedged requests we can start new connection until receiving first data packet even if we have already made some progress
(but progress haven't updated for `receive_data_timeout` timeout), otherwise we disable changing replica after the first time we made progress.
)", 0) \
    DECLARE(Milliseconds, queue_max_wait_ms, 0, R"(
The wait time in the request queue, if the number of concurrent requests exceeds the maximum.
)", 0) \
    DECLARE(Milliseconds, connection_pool_max_wait_ms, 0, R"(
The wait time in milliseconds for a connection when the connection pool is full.

Possible values:

- Positive integer.
- 0 — Infinite timeout.
)", 0) \
    DECLARE(Milliseconds, replace_running_query_max_wait_ms, 5000, R"(
The wait time for running the query with the same `query_id` to finish, when the [replace_running_query](#replace_running_query) setting is active.

Possible values:

- Positive integer.
- 0 — Throwing an exception that does not allow to run a new query if the server already executes a query with the same `query_id`.
)", 0) \
    DECLARE(Milliseconds, kafka_max_wait_ms, 5000, R"(
The wait time in milliseconds for reading messages from [Kafka](/engines/table-engines/integrations/kafka) before retry.

Possible values:

- Positive integer.
- 0 — Infinite timeout.

See also:

- [Apache Kafka](https://kafka.apache.org/)
)", 0) \
    DECLARE(Milliseconds, rabbitmq_max_wait_ms, 5000, R"(
The wait time for reading from RabbitMQ before retry.
)", 0) \
    DECLARE(UInt64, poll_interval, DBMS_DEFAULT_POLL_INTERVAL, R"(
Block at the query wait loop on the server for the specified number of seconds.
)", 0) \
    DECLARE(UInt64, idle_connection_timeout, 3600, R"(
Timeout to close idle TCP connections after specified number of seconds.

Possible values:

- Positive integer (0 - close immediately, after 0 seconds).
)", 0) \
    DECLARE(UInt64, distributed_connections_pool_size, 1024, R"(
The maximum number of simultaneous connections with remote servers for distributed processing of all queries to a single Distributed table. We recommend setting a value no less than the number of servers in the cluster.
)", 0) \
    DECLARE(UInt64, connections_with_failover_max_tries, 3, R"(
The maximum number of connection attempts with each replica for the Distributed table engine.
)", 0) \
    DECLARE(UInt64, s3_strict_upload_part_size, S3::DEFAULT_STRICT_UPLOAD_PART_SIZE, R"(
The exact size of part to upload during multipart upload to S3 (some implementations does not supports variable size parts).
)", 0) \
    DECLARE(UInt64, azure_strict_upload_part_size, 0, R"(
The exact size of part to upload during multipart upload to Azure blob storage.
)", 0) \
    DECLARE(UInt64, azure_max_blocks_in_multipart_upload, 50000, R"(
Maximum number of blocks in multipart upload for Azure.
)", 0) \
    DECLARE(UInt64, s3_min_upload_part_size, S3::DEFAULT_MIN_UPLOAD_PART_SIZE, R"(
The minimum size of part to upload during multipart upload to S3.
)", 0) \
    DECLARE(UInt64, s3_max_upload_part_size, S3::DEFAULT_MAX_UPLOAD_PART_SIZE, R"(
The maximum size of part to upload during multipart upload to S3.
)", 0) \
    DECLARE(UInt64, azure_min_upload_part_size, 16*1024*1024, R"(
The minimum size of part to upload during multipart upload to Azure blob storage.
)", 0) \
    DECLARE(UInt64, azure_max_upload_part_size, 5ull*1024*1024*1024, R"(
The maximum size of part to upload during multipart upload to Azure blob storage.
)", 0) \
    DECLARE(UInt64, s3_upload_part_size_multiply_factor, S3::DEFAULT_UPLOAD_PART_SIZE_MULTIPLY_FACTOR, R"(
Multiply s3_min_upload_part_size by this factor each time s3_multiply_parts_count_threshold parts were uploaded from a single write to S3.
)", 0) \
    DECLARE(UInt64, s3_upload_part_size_multiply_parts_count_threshold, S3::DEFAULT_UPLOAD_PART_SIZE_MULTIPLY_PARTS_COUNT_THRESHOLD, R"(
Each time this number of parts was uploaded to S3, s3_min_upload_part_size is multiplied by s3_upload_part_size_multiply_factor.
)", 0) \
    DECLARE(UInt64, s3_max_part_number, S3::DEFAULT_MAX_PART_NUMBER, R"(
Maximum part number number for s3 upload part.
)", 0) \
    DECLARE(Bool, s3_allow_multipart_copy, true, R"(
Allow multipart copy in S3.
)", 0) \
    DECLARE(UInt64, s3_max_single_operation_copy_size, S3::DEFAULT_MAX_SINGLE_OPERATION_COPY_SIZE, R"(
Maximum size for single-operation copy in s3. This setting is used only if s3_allow_multipart_copy is true.
)", 0) \
    DECLARE(UInt64, azure_upload_part_size_multiply_factor, 2, R"(
Multiply azure_min_upload_part_size by this factor each time azure_multiply_parts_count_threshold parts were uploaded from a single write to Azure blob storage.
)", 0) \
    DECLARE(UInt64, azure_upload_part_size_multiply_parts_count_threshold, 500, R"(
Each time this number of parts was uploaded to Azure blob storage, azure_min_upload_part_size is multiplied by azure_upload_part_size_multiply_factor.
)", 0) \
    DECLARE(UInt64, s3_max_inflight_parts_for_one_file, S3::DEFAULT_MAX_INFLIGHT_PARTS_FOR_ONE_FILE, R"(
The maximum number of a concurrent loaded parts in multipart upload request. 0 means unlimited.
)", 0) \
    DECLARE(UInt64, azure_max_inflight_parts_for_one_file, 20, R"(
The maximum number of a concurrent loaded parts in multipart upload request. 0 means unlimited.
)", 0) \
    DECLARE(UInt64, s3_max_single_part_upload_size, S3::DEFAULT_MAX_SINGLE_PART_UPLOAD_SIZE, R"(
The maximum size of object to upload using singlepart upload to S3.
)", 0) \
    DECLARE(UInt64, azure_max_single_part_upload_size, S3::DEFAULT_MAX_SINGLE_PART_UPLOAD_SIZE, R"(
The maximum size of object to upload using singlepart upload to Azure blob storage.
)", 0)                                                                             \
    DECLARE(UInt64, azure_max_single_part_copy_size, 256*1024*1024, R"(
The maximum size of object to copy using single part copy to Azure blob storage.
)", 0) \
    DECLARE(UInt64, s3_max_single_read_retries, S3::DEFAULT_MAX_SINGLE_READ_TRIES, R"(
The maximum number of retries during single S3 read.
)", 0) \
    DECLARE(UInt64, azure_max_single_read_retries, 4, R"(
The maximum number of retries during single Azure blob storage read.
)", 0) \
    DECLARE(UInt64, azure_max_unexpected_write_error_retries, 4, R"(
The maximum number of retries in case of unexpected errors during Azure blob storage write
)", 0) \
    DECLARE(UInt64, s3_max_unexpected_write_error_retries, S3::DEFAULT_MAX_UNEXPECTED_WRITE_ERROR_RETRIES, R"(
The maximum number of retries in case of unexpected errors during S3 write.
)", 0) \
    DECLARE(UInt64, azure_max_redirects, S3::DEFAULT_MAX_REDIRECTS, R"(
Max number of azure redirects hops allowed.
)", 0) \
    DECLARE(UInt64, azure_max_get_rps, 0, R"(
Limit on Azure GET request per second rate before throttling. Zero means unlimited.
)", 0) \
    DECLARE(UInt64, azure_max_get_burst, 0, R"(
Max number of requests that can be issued simultaneously before hitting request per second limit. By default (0) equals to `azure_max_get_rps`
)", 0) \
    DECLARE(UInt64, azure_max_put_rps, 0, R"(
Limit on Azure PUT request per second rate before throttling. Zero means unlimited.
)", 0) \
    DECLARE(UInt64, azure_max_put_burst, 0, R"(
Max number of requests that can be issued simultaneously before hitting request per second limit. By default (0) equals to `azure_max_put_rps`
)", 0) \
    DECLARE(UInt64, s3_max_connections, S3::DEFAULT_MAX_CONNECTIONS, R"(
The maximum number of connections per server.
)", 0) \
    DECLARE(UInt64, s3_max_get_rps, 0, R"(
Limit on S3 GET request per second rate before throttling. Zero means unlimited.
)", 0) \
    DECLARE(UInt64, s3_max_get_burst, 0, R"(
Max number of requests that can be issued simultaneously before hitting request per second limit. By default (0) equals to `s3_max_get_rps`
)", 0) \
    DECLARE(UInt64, s3_max_put_rps, 0, R"(
Limit on S3 PUT request per second rate before throttling. Zero means unlimited.
)", 0) \
    DECLARE(UInt64, s3_max_put_burst, 0, R"(
Max number of requests that can be issued simultaneously before hitting request per second limit. By default (0) equals to `s3_max_put_rps`
)", 0) \
    DECLARE(UInt64, s3_list_object_keys_size, S3::DEFAULT_LIST_OBJECT_KEYS_SIZE, R"(
Maximum number of files that could be returned in batch by ListObject request
)", 0) \
    DECLARE(Bool, s3_use_adaptive_timeouts, S3::DEFAULT_USE_ADAPTIVE_TIMEOUTS, R"(
When set to `true` than for all s3 requests first two attempts are made with low send and receive timeouts.
When set to `false` than all attempts are made with identical timeouts.
)", 0) \
    DECLARE(Bool, azure_use_adaptive_timeouts, S3::DEFAULT_USE_ADAPTIVE_TIMEOUTS, R"(
When set to `true` than for all azure requests first two attempts are made with low send and receive timeouts.
When set to `false` than all attempts are made with identical timeouts.
)", 0) \
    DECLARE(Bool, s3_slow_all_threads_after_network_error, true, R"(
When set to `true`, all threads executing S3 requests to the same backup endpoint are slowed down
after any single s3 request encounters a retryable network error, such as socket timeout.
When set to `false`, each thread handles S3 request backoff independently of the others.
)", 0) \
    DECLARE_WITH_ALIAS(Bool, s3_slow_all_threads_after_retryable_error, true, R"(
When set to `true`, all threads executing S3 requests to the same endpoint are slowed down
after any single S3 request encounters a retryable S3 error, such as 'Slow Down'.
When set to `false`, each thread handles s3 request backoff independently of the others.
)", 0, backup_slow_all_threads_after_retryable_s3_error) \
    DECLARE(UInt64, azure_list_object_keys_size, 1000, R"(
Maximum number of files that could be returned in batch by ListObject request
)", 0) \
    DECLARE(Bool, s3_truncate_on_insert, false, R"(
Enables or disables truncate before inserts in s3 engine tables. If disabled, an exception will be thrown on insert attempts if an S3 object already exists.

Possible values:
- 0 — `INSERT` query creates a new file or fail if file exists and s3_create_new_file_on_insert is not set.
- 1 — `INSERT` query replaces existing content of the file with the new data.

See more details [here](/integrations/s3#inserting-data).
)", 0) \
    DECLARE(Bool, azure_truncate_on_insert, false, R"(
Enables or disables truncate before insert in azure engine tables.
)", 0) \
    DECLARE(Bool, s3_create_new_file_on_insert, false, R"(
Enables or disables creating a new file on each insert in s3 engine tables. If enabled, on each insert a new S3 object will be created with the key, similar to this pattern:

initial: `data.Parquet.gz` -> `data.1.Parquet.gz` -> `data.2.Parquet.gz`, etc.

Possible values:
- 0 — `INSERT` query creates a new file or fail if file exists and s3_truncate_on_insert is not set.
- 1 — `INSERT` query creates a new file on each insert using suffix (from the second one) if s3_truncate_on_insert is not set.

See more details [here](/integrations/s3#inserting-data).
)", 0) \
    DECLARE(Bool, s3_skip_empty_files, true, R"(
Enables or disables skipping empty files in [S3](../../engines/table-engines/integrations/s3.md) engine tables.

Possible values:
- 0 — `SELECT` throws an exception if empty file is not compatible with requested format.
- 1 — `SELECT` returns empty result for empty file.
)", 0) \
    DECLARE(Bool, azure_create_new_file_on_insert, false, R"(
Enables or disables creating a new file on each insert in azure engine tables
)", 0) \
    DECLARE(Bool, s3_check_objects_after_upload, false, R"(
Check each uploaded object to s3 with head request to be sure that upload was successful
)", 0) \
    DECLARE(Bool, azure_check_objects_after_upload, false, R"(
Check each uploaded object in azure blob storage to be sure that upload was successful
)", 0) \
    DECLARE(Bool, s3_allow_parallel_part_upload, true, R"(
Use multiple threads for s3 multipart upload. It may lead to slightly higher memory usage
)", 0) \
    DECLARE(Bool, azure_allow_parallel_part_upload, true, R"(
Use multiple threads for azure multipart upload.
)", 0) \
    DECLARE(Bool, s3_throw_on_zero_files_match, false, R"(
Throw an error, when ListObjects request cannot match any files
)", 0) \
    DECLARE(Bool, hdfs_throw_on_zero_files_match, false, R"(
Throw an error if matched zero files according to glob expansion rules.

Possible values:
- 1 — `SELECT` throws an exception.
- 0 — `SELECT` returns empty result.
)", 0) \
    DECLARE(Bool, azure_throw_on_zero_files_match, false, R"(
Throw an error if matched zero files according to glob expansion rules.

Possible values:
- 1 — `SELECT` throws an exception.
- 0 — `SELECT` returns empty result.
)", 0) \
    DECLARE(Bool, s3_ignore_file_doesnt_exist, false, R"(
Ignore absence of file if it does not exist when reading certain keys.

Possible values:
- 1 — `SELECT` returns empty result.
- 0 — `SELECT` throws an exception.
)", 0) \
    DECLARE(Bool, hdfs_ignore_file_doesnt_exist, false, R"(
Ignore absence of file if it does not exist when reading certain keys.

Possible values:
- 1 — `SELECT` returns empty result.
- 0 — `SELECT` throws an exception.
)", 0) \
    DECLARE(Bool, azure_ignore_file_doesnt_exist, false, R"(
Ignore absence of file if it does not exist when reading certain keys.

Possible values:
- 1 — `SELECT` returns empty result.
- 0 — `SELECT` throws an exception.
)", 0) \
    DECLARE(UInt64, azure_sdk_max_retries, 10, R"(
Maximum number of retries in azure sdk
)", 0) \
    DECLARE(UInt64, azure_sdk_retry_initial_backoff_ms, 10, R"(
Minimal backoff between retries in azure sdk
)", 0) \
    DECLARE(UInt64, azure_sdk_retry_max_backoff_ms, 1000, R"(
Maximal backoff between retries in azure sdk
)", 0) \
    DECLARE(UInt64, azure_request_timeout_ms, S3::DEFAULT_REQUEST_TIMEOUT_MS, R"(
Idleness timeout for sending and receiving data to/from azure. Fail if a single TCP read or write call blocks for this long.
)", 0) \
    DECLARE(UInt64, azure_connect_timeout_ms, S3::DEFAULT_CONNECT_TIMEOUT_MS, R"(
Connection timeout for host from azure disks.
)", 0) \
    DECLARE(Bool, azure_sdk_use_native_client, true, R"(
Use clickhouse native HTTP client for Azure SDK.
)", 0) \
    DECLARE(Bool, s3_validate_request_settings, true, R"(
Enables s3 request settings validation.
Possible values:
- 1 — validate settings.
- 0 — do not validate settings.
)", 0) \
    DECLARE(Bool, s3_disable_checksum, S3::DEFAULT_DISABLE_CHECKSUM, R"(
Do not calculate a checksum when sending a file to S3. This speeds up writes by avoiding excessive processing passes on a file. It is mostly safe as the data of MergeTree tables is checksummed by ClickHouse anyway, and when S3 is accessed with HTTPS, the TLS layer already provides integrity while transferring through the network. While additional checksums on S3 give defense in depth.
)", 0) \
    DECLARE(UInt64, s3_request_timeout_ms, S3::DEFAULT_REQUEST_TIMEOUT_MS, R"(
Idleness timeout for sending and receiving data to/from S3. Fail if a single TCP read or write call blocks for this long.
)", 0) \
    DECLARE(UInt64, s3_connect_timeout_ms, S3::DEFAULT_CONNECT_TIMEOUT_MS, R"(
Connection timeout for host from s3 disks.
)", 0) \
    DECLARE(Bool, enable_s3_requests_logging, false, R"(
Enable very explicit logging of S3 requests. Makes sense for debug only.
)", 0) \
    DECLARE(String, s3queue_default_zookeeper_path, "/clickhouse/s3queue/", R"(
Default zookeeper path prefix for S3Queue engine
)", 0) \
    DECLARE(Bool, s3queue_migrate_old_metadata_to_buckets, false, R"(
Migrate old metadata structure of S3Queue table to a new one
)", 0) \
    DECLARE(Bool, s3queue_enable_logging_to_s3queue_log, false, R"(
Enable writing to system.s3queue_log. The value can be overwritten per table with table settings
)", 0) \
    DECLARE(UInt64, hdfs_replication, 0, R"(
The actual number of replications can be specified when the hdfs file is created.
)", 0) \
    DECLARE(Bool, hdfs_truncate_on_insert, false, R"(
Enables or disables truncation before an insert in hdfs engine tables. If disabled, an exception will be thrown on an attempt to insert if a file in HDFS already exists.

Possible values:
- 0 — `INSERT` query appends new data to the end of the file.
- 1 — `INSERT` query replaces existing content of the file with the new data.
)", 0) \
    DECLARE(Bool, hdfs_create_new_file_on_insert, false, R"(
Enables or disables creating a new file on each insert in HDFS engine tables. If enabled, on each insert a new HDFS file will be created with the name, similar to this pattern:

initial: `data.Parquet.gz` -> `data.1.Parquet.gz` -> `data.2.Parquet.gz`, etc.

Possible values:
- 0 — `INSERT` query appends new data to the end of the file.
- 1 — `INSERT` query creates a new file.
)", 0) \
    DECLARE(Bool, hdfs_skip_empty_files, false, R"(
Enables or disables skipping empty files in [HDFS](../../engines/table-engines/integrations/hdfs.md) engine tables.

Possible values:
- 0 — `SELECT` throws an exception if empty file is not compatible with requested format.
- 1 — `SELECT` returns empty result for empty file.
)", 0) \
    DECLARE(Bool, enable_hdfs_pread, true, R"(
Enable or disables pread for HDFS files. By default, `hdfsPread` is used. If disabled, `hdfsRead` and `hdfsSeek` will be used to read hdfs files.)", 0) \
    DECLARE(Bool, azure_skip_empty_files, false, R"(
Enables or disables skipping empty files in S3 engine.

Possible values:
- 0 — `SELECT` throws an exception if empty file is not compatible with requested format.
- 1 — `SELECT` returns empty result for empty file.
)", 0) \
    DECLARE(UInt64, hsts_max_age, 0, R"(
Expired time for HSTS. 0 means disable HSTS.
)", 0) \
    DECLARE(Bool, extremes, false, R"(
Whether to count extreme values (the minimums and maximums in columns of a query result). Accepts 0 or 1. By default, 0 (disabled).
For more information, see the section "Extreme values".
)", IMPORTANT) \
    DECLARE(Bool, use_uncompressed_cache, false, R"(
Whether to use a cache of uncompressed blocks. Accepts 0 or 1. By default, 0 (disabled).
Using the uncompressed cache (only for tables in the MergeTree family) can significantly reduce latency and increase throughput when working with a large number of short queries. Enable this setting for users who send frequent short requests. Also pay attention to the [uncompressed_cache_size](/operations/server-configuration-parameters/settings#uncompressed_cache_size) configuration parameter (only set in the config file) – the size of uncompressed cache blocks. By default, it is 8 GiB. The uncompressed cache is filled in as needed and the least-used data is automatically deleted.

For queries that read at least a somewhat large volume of data (one million rows or more), the uncompressed cache is disabled automatically to save space for truly small queries. This means that you can keep the 'use_uncompressed_cache' setting always set to 1.
)", 0) \
    DECLARE(Bool, replace_running_query, false, R"(
When using the HTTP interface, the 'query_id' parameter can be passed. This is any string that serves as the query identifier.
If a query from the same user with the same 'query_id' already exists at this time, the behaviour depends on the 'replace_running_query' parameter.

`0` (default) – Throw an exception (do not allow the query to run if a query with the same 'query_id' is already running).

`1` – Cancel the old query and start running the new one.

Set this parameter to 1 for implementing suggestions for segmentation conditions. After entering the next character, if the old query hasn't finished yet, it should be cancelled.
)", 0) \
    DECLARE(UInt64, max_remote_read_network_bandwidth, 0, R"(
The maximum speed of data exchange over the network in bytes per second for read.
)", 0) \
    DECLARE(UInt64, max_remote_write_network_bandwidth, 0, R"(
The maximum speed of data exchange over the network in bytes per second for write.
)", 0) \
    DECLARE(UInt64, max_local_read_bandwidth, 0, R"(
The maximum speed of local reads in bytes per second.
)", 0) \
    DECLARE(UInt64, max_local_write_bandwidth, 0, R"(
The maximum speed of local writes in bytes per second.
)", 0) \
    DECLARE(Bool, stream_like_engine_allow_direct_select, false, R"(
Allow direct SELECT query for Kafka, RabbitMQ, FileLog, Redis Streams, and NATS engines. In case there are attached materialized views, SELECT query is not allowed even if this setting is enabled.
)", 0) \
    DECLARE(String, stream_like_engine_insert_queue, "", R"(
When stream-like engine reads from multiple queues, the user will need to select one queue to insert into when writing. Used by Redis Streams and NATS.
)", 0) \
    DECLARE(Bool, dictionary_validate_primary_key_type, false, R"(
Validate primary key type for dictionaries. By default id type for simple layouts will be implicitly converted to UInt64.
)", 0) \
    DECLARE(Bool, distributed_insert_skip_read_only_replicas, false, R"(
Enables skipping read-only replicas for INSERT queries into Distributed.

Possible values:

- 0 — INSERT was as usual, if it will go to read-only replica it will fail
- 1 — Initiator will skip read-only replicas before sending data to shards.
)", 0) \
    DECLARE_WITH_ALIAS(Bool, distributed_foreground_insert, false, R"(
Enables or disables synchronous data insertion into a [Distributed](/engines/table-engines/special/distributed) table.

By default, when inserting data into a `Distributed` table, the ClickHouse server sends data to cluster nodes in background mode. When `distributed_foreground_insert=1`, the data is processed synchronously, and the `INSERT` operation succeeds only after all the data is saved on all shards (at least one replica for each shard if `internal_replication` is true).

Possible values:

- `0` — Data is inserted in background mode.
- `1` — Data is inserted in synchronous mode.

Cloud default value: `0`.

**See Also**

- [Distributed Table Engine](/engines/table-engines/special/distributed)
- [Managing Distributed Tables](/sql-reference/statements/system#managing-distributed-tables)
)", 0, insert_distributed_sync) \
    DECLARE_WITH_ALIAS(UInt64, distributed_background_insert_timeout, 0, R"(
Timeout for insert query into distributed. Setting is used only with insert_distributed_sync enabled. Zero value means no timeout.
)", 0, insert_distributed_timeout) \
    DECLARE_WITH_ALIAS(Milliseconds, distributed_background_insert_sleep_time_ms, 100, R"(
Base interval for the [Distributed](../../engines/table-engines/special/distributed.md) table engine to send data. The actual interval grows exponentially in the event of errors.

Possible values:

- A positive integer number of milliseconds.
)", 0, distributed_directory_monitor_sleep_time_ms) \
    DECLARE_WITH_ALIAS(Milliseconds, distributed_background_insert_max_sleep_time_ms, 30000, R"(
Maximum interval for the [Distributed](../../engines/table-engines/special/distributed.md) table engine to send data. Limits exponential growth of the interval set in the [distributed_background_insert_sleep_time_ms](#distributed_background_insert_sleep_time_ms) setting.

Possible values:

- A positive integer number of milliseconds.
)", 0, distributed_directory_monitor_max_sleep_time_ms) \
    DECLARE_WITH_ALIAS(Bool, distributed_background_insert_batch, false, R"(
Enables/disables inserted data sending in batches.

When batch sending is enabled, the [Distributed](../../engines/table-engines/special/distributed.md) table engine tries to send multiple files of inserted data in one operation instead of sending them separately. Batch sending improves cluster performance by better-utilizing server and network resources.

Possible values:

- 1 — Enabled.
- 0 — Disabled.
)", 0, distributed_directory_monitor_batch_inserts) \
    DECLARE_WITH_ALIAS(Bool, distributed_background_insert_split_batch_on_failure, false, R"(
Enables/disables splitting batches on failures.

Sometimes sending particular batch to the remote shard may fail, because of some complex pipeline after (i.e. `MATERIALIZED VIEW` with `GROUP BY`) due to `Memory limit exceeded` or similar errors. In this case, retrying will not help (and this will stuck distributed sends for the table) but sending files from that batch one by one may succeed INSERT.

So installing this setting to `1` will disable batching for such batches (i.e. temporary disables `distributed_background_insert_batch` for failed batches).

Possible values:

- 1 — Enabled.
- 0 — Disabled.

:::note
This setting also affects broken batches (that may appears because of abnormal server (machine) termination and no `fsync_after_insert`/`fsync_directories` for [Distributed](../../engines/table-engines/special/distributed.md) table engine).
:::

:::note
You should not rely on automatic batch splitting, since this may hurt performance.
:::
)", 0, distributed_directory_monitor_split_batch_on_failure) \
    \
    DECLARE(Bool, optimize_move_to_prewhere, true, R"(
Enables or disables automatic [PREWHERE](../../sql-reference/statements/select/prewhere.md) optimization in [SELECT](../../sql-reference/statements/select/index.md) queries.

Works only for [*MergeTree](../../engines/table-engines/mergetree-family/index.md) tables.

Possible values:

- 0 — Automatic `PREWHERE` optimization is disabled.
- 1 — Automatic `PREWHERE` optimization is enabled.
)", 0) \
    DECLARE(Bool, optimize_move_to_prewhere_if_final, false, R"(
Enables or disables automatic [PREWHERE](../../sql-reference/statements/select/prewhere.md) optimization in [SELECT](../../sql-reference/statements/select/index.md) queries with [FINAL](/sql-reference/statements/select/from#final-modifier) modifier.

Works only for [*MergeTree](../../engines/table-engines/mergetree-family/index.md) tables.

Possible values:

- 0 — Automatic `PREWHERE` optimization in `SELECT` queries with `FINAL` modifier is disabled.
- 1 — Automatic `PREWHERE` optimization in `SELECT` queries with `FINAL` modifier is enabled.

**See Also**

- [optimize_move_to_prewhere](#optimize_move_to_prewhere) setting
)", 0) \
    DECLARE(Bool, move_all_conditions_to_prewhere, true, R"(
Move all viable conditions from WHERE to PREWHERE
)", 0) \
    DECLARE(Bool, enable_multiple_prewhere_read_steps, true, R"(
Move more conditions from WHERE to PREWHERE and do reads from disk and filtering in multiple steps if there are multiple conditions combined with AND
)", 0) \
    DECLARE(Bool, move_primary_key_columns_to_end_of_prewhere, true, R"(
Move PREWHERE conditions containing primary key columns to the end of AND chain. It is likely that these conditions are taken into account during primary key analysis and thus will not contribute a lot to PREWHERE filtering.
)", 0) \
    DECLARE(Bool, allow_reorder_prewhere_conditions, true, R"(
When moving conditions from WHERE to PREWHERE, allow reordering them to optimize filtering
)", 0) \
    \
    DECLARE_WITH_ALIAS(UInt64, alter_sync, 1, R"(
Allows to set up waiting for actions to be executed on replicas by [ALTER](../../sql-reference/statements/alter/index.md), [OPTIMIZE](../../sql-reference/statements/optimize.md) or [TRUNCATE](../../sql-reference/statements/truncate.md) queries.

Possible values:

- `0` — Do not wait.
- `1` — Wait for own execution.
- `2` — Wait for everyone.

Cloud default value: `1`.

:::note
`alter_sync` is applicable to `Replicated` tables only, it does nothing to alters of not `Replicated` tables.
:::
)", 0, replication_alter_partitions_sync) \
    DECLARE(Int64, replication_wait_for_inactive_replica_timeout, 120, R"(
Specifies how long (in seconds) to wait for inactive replicas to execute [`ALTER`](../../sql-reference/statements/alter/index.md), [`OPTIMIZE`](../../sql-reference/statements/optimize.md) or [`TRUNCATE`](../../sql-reference/statements/truncate.md) queries.

Possible values:

- `0` — Do not wait.
- Negative integer — Wait for unlimited time.
- Positive integer — The number of seconds to wait.
)", 0) \
    DECLARE(Bool, alter_move_to_space_execute_async, false, R"(
Execute ALTER TABLE MOVE ... TO [DISK|VOLUME] asynchronously
)", 0) \
    \
    DECLARE(LoadBalancing, load_balancing, LoadBalancing::RANDOM, R"(
Specifies the algorithm of replicas selection that is used for distributed query processing.

ClickHouse supports the following algorithms of choosing replicas:

- [Random](#load_balancing-random) (by default)
- [Nearest hostname](#load_balancing-nearest_hostname)
- [Hostname levenshtein distance](#load_balancing-hostname_levenshtein_distance)
- [In order](#load_balancing-in_order)
- [First or random](#load_balancing-first_or_random)
- [Round robin](#load_balancing-round_robin)

See also:

- [distributed_replica_max_ignored_errors](#distributed_replica_max_ignored_errors)

### Random (by Default) {#load_balancing-random}

```sql
load_balancing = random
```

The number of errors is counted for each replica. The query is sent to the replica with the fewest errors, and if there are several of these, to anyone of them.
Disadvantages: Server proximity is not accounted for; if the replicas have different data, you will also get different data.

### Nearest Hostname {#load_balancing-nearest_hostname}

```sql
load_balancing = nearest_hostname
```

The number of errors is counted for each replica. Every 5 minutes, the number of errors is integrally divided by 2. Thus, the number of errors is calculated for a recent time with exponential smoothing. If there is one replica with a minimal number of errors (i.e. errors occurred recently on the other replicas), the query is sent to it. If there are multiple replicas with the same minimal number of errors, the query is sent to the replica with a hostname that is most similar to the server's hostname in the config file (for the number of different characters in identical positions, up to the minimum length of both hostnames).

For instance, example01-01-1 and example01-01-2 are different in one position, while example01-01-1 and example01-02-2 differ in two places.
This method might seem primitive, but it does not require external data about network topology, and it does not compare IP addresses, which would be complicated for our IPv6 addresses.

Thus, if there are equivalent replicas, the closest one by name is preferred.
We can also assume that when sending a query to the same server, in the absence of failures, a distributed query will also go to the same servers. So even if different data is placed on the replicas, the query will return mostly the same results.

### Hostname levenshtein distance {#load_balancing-hostname_levenshtein_distance}

```sql
load_balancing = hostname_levenshtein_distance
```

Just like `nearest_hostname`, but it compares hostname in a [levenshtein distance](https://en.wikipedia.org/wiki/Levenshtein_distance) manner. For example:

```text
example-clickhouse-0-0 ample-clickhouse-0-0
1

example-clickhouse-0-0 example-clickhouse-1-10
2

example-clickhouse-0-0 example-clickhouse-12-0
3
```

### In Order {#load_balancing-in_order}

```sql
load_balancing = in_order
```

Replicas with the same number of errors are accessed in the same order as they are specified in the configuration.
This method is appropriate when you know exactly which replica is preferable.

### First or Random {#load_balancing-first_or_random}

```sql
load_balancing = first_or_random
```

This algorithm chooses the first replica in the set or a random replica if the first is unavailable. It's effective in cross-replication topology setups, but useless in other configurations.

The `first_or_random` algorithm solves the problem of the `in_order` algorithm. With `in_order`, if one replica goes down, the next one gets a double load while the remaining replicas handle the usual amount of traffic. When using the `first_or_random` algorithm, the load is evenly distributed among replicas that are still available.

It's possible to explicitly define what the first replica is by using the setting `load_balancing_first_offset`. This gives more control to rebalance query workloads among replicas.

### Round Robin {#load_balancing-round_robin}

```sql
load_balancing = round_robin
```

This algorithm uses a round-robin policy across replicas with the same number of errors (only the queries with `round_robin` policy is accounted).
)", 0) \
    DECLARE(UInt64, load_balancing_first_offset, 0, R"(
Which replica to preferably send a query when FIRST_OR_RANDOM load balancing strategy is used.
)", 0) \
    \
    DECLARE(TotalsMode, totals_mode, TotalsMode::AFTER_HAVING_EXCLUSIVE, R"(
How to calculate TOTALS when HAVING is present, as well as when max_rows_to_group_by and group_by_overflow_mode = 'any' are present.
See the section "WITH TOTALS modifier".
)", IMPORTANT) \
    DECLARE(Float, totals_auto_threshold, 0.5, R"(
The threshold for `totals_mode = 'auto'`.
See the section "WITH TOTALS modifier".
)", 0) \
    \
    DECLARE(Bool, allow_suspicious_low_cardinality_types, false, R"(
Allows or restricts using [LowCardinality](../../sql-reference/data-types/lowcardinality.md) with data types with fixed size of 8 bytes or less: numeric data types and `FixedString(8_bytes_or_less)`.

For small fixed values using of `LowCardinality` is usually inefficient, because ClickHouse stores a numeric index for each row. As a result:

- Disk space usage can rise.
- RAM consumption can be higher, depending on a dictionary size.
- Some functions can work slower due to extra coding/encoding operations.

Merge times in [MergeTree](../../engines/table-engines/mergetree-family/mergetree.md)-engine tables can grow due to all the reasons described above.

Possible values:

- 1 — Usage of `LowCardinality` is not restricted.
- 0 — Usage of `LowCardinality` is restricted.
)", 0) \
    DECLARE(Bool, allow_suspicious_fixed_string_types, false, R"(
In CREATE TABLE statement allows creating columns of type FixedString(n) with n > 256. FixedString with length >= 256 is suspicious and most likely indicates a misuse
)", 0) \
    DECLARE(Bool, allow_suspicious_indices, false, R"(
Reject primary/secondary indexes and sorting keys with identical expressions
)", 0) \
    DECLARE(Bool, allow_suspicious_ttl_expressions, false, R"(
Reject TTL expressions that don't depend on any of table's columns. It indicates a user error most of the time.
)", 0) \
    DECLARE(Bool, allow_suspicious_variant_types, false, R"(
In CREATE TABLE statement allows specifying Variant type with similar variant types (for example, with different numeric or date types). Enabling this setting may introduce some ambiguity when working with values with similar types.
)", 0) \
    DECLARE(Bool, allow_suspicious_primary_key, false, R"(
Allow suspicious `PRIMARY KEY`/`ORDER BY` for MergeTree (i.e. SimpleAggregateFunction).
)", 0) \
    DECLARE(Bool, allow_suspicious_types_in_group_by, false, R"(
Allows or restricts using [Variant](../../sql-reference/data-types/variant.md) and [Dynamic](../../sql-reference/data-types/dynamic.md) types in GROUP BY keys.
)", 0) \
    DECLARE(Bool, allow_suspicious_types_in_order_by, false, R"(
Allows or restricts using [Variant](../../sql-reference/data-types/variant.md) and [Dynamic](../../sql-reference/data-types/dynamic.md) types in ORDER BY keys.
)", 0) \
    DECLARE(Bool, allow_not_comparable_types_in_order_by, false, R"(
Allows or restricts using not comparable types (like JSON/Object/AggregateFunction) in ORDER BY keys.
)", 0) \
    DECLARE(Bool, allow_not_comparable_types_in_comparison_functions, false, R"(
Allows or restricts using not comparable types (like JSON/Object/AggregateFunction) in comparison functions `equal/less/greater/etc`.
)", 0) \
    DECLARE(Bool, compile_expressions, true, R"(
Compile some scalar functions and operators to native code.
)", 0) \
    DECLARE(UInt64, min_count_to_compile_expression, 3, R"(
Minimum count of executing same expression before it is get compiled.
)", 0) \
    DECLARE(Bool, compile_aggregate_expressions, true, R"(
Enables or disables JIT-compilation of aggregate functions to native code. Enabling this setting can improve the performance.

Possible values:

- 0 — Aggregation is done without JIT compilation.
- 1 — Aggregation is done using JIT compilation.

**See Also**

- [min_count_to_compile_aggregate_expression](#min_count_to_compile_aggregate_expression)
)", 0) \
    DECLARE(UInt64, min_count_to_compile_aggregate_expression, 3, R"(
The minimum number of identical aggregate expressions to start JIT-compilation. Works only if the [compile_aggregate_expressions](#compile_aggregate_expressions) setting is enabled.

Possible values:

- Positive integer.
- 0 — Identical aggregate expressions are always JIT-compiled.
)", 0) \
    DECLARE(Bool, compile_sort_description, true, R"(
Compile sort description to native code.
)", 0) \
    DECLARE(UInt64, min_count_to_compile_sort_description, 3, R"(
The number of identical sort descriptions before they are JIT-compiled
)", 0) \
    DECLARE(UInt64, group_by_two_level_threshold, 100000, R"(
From what number of keys, a two-level aggregation starts. 0 - the threshold is not set.
)", 0) \
    DECLARE(UInt64, group_by_two_level_threshold_bytes, 50000000, R"(
From what size of the aggregation state in bytes, a two-level aggregation begins to be used. 0 - the threshold is not set. Two-level aggregation is used when at least one of the thresholds is triggered.
)", 0) \
    DECLARE(Bool, distributed_aggregation_memory_efficient, true, R"(
Is the memory-saving mode of distributed aggregation enabled.
)", 0) \
    DECLARE(UInt64, aggregation_memory_efficient_merge_threads, 0, R"(
Number of threads to use for merge intermediate aggregation results in memory efficient mode. When bigger, then more memory is consumed. 0 means - same as 'max_threads'.
)", 0) \
    DECLARE(Bool, enable_memory_bound_merging_of_aggregation_results, true, R"(
Enable memory bound merging strategy for aggregation.
)", 0) \
    DECLARE(Bool, enable_positional_arguments, true, R"(
Enables or disables supporting positional arguments for [GROUP BY](/sql-reference/statements/select/group-by), [LIMIT BY](../../sql-reference/statements/select/limit-by.md), [ORDER BY](../../sql-reference/statements/select/order-by.md) statements.

Possible values:

- 0 — Positional arguments aren't supported.
- 1 — Positional arguments are supported: column numbers can use instead of column names.

**Example**

Query:

```sql
CREATE TABLE positional_arguments(one Int, two Int, three Int) ENGINE=Memory();

INSERT INTO positional_arguments VALUES (10, 20, 30), (20, 20, 10), (30, 10, 20);

SELECT * FROM positional_arguments ORDER BY 2,3;
```

Result:

```text
┌─one─┬─two─┬─three─┐
│  30 │  10 │   20  │
│  20 │  20 │   10  │
│  10 │  20 │   30  │
└─────┴─────┴───────┘
```
)", 0) \
    DECLARE(Bool, enable_extended_results_for_datetime_functions, false, R"(
Enables or disables returning results of type `Date32` with extended range (compared to type `Date`)
or `DateTime64` with extended range (compared to type `DateTime`).

Possible values:

- `0` — Functions return `Date` or `DateTime` for all types of arguments.
- `1` — Functions return `Date32` or `DateTime64` for `Date32` or `DateTime64` arguments and `Date` or `DateTime` otherwise.

The table below shows the behavior of this setting for various date-time functions.

| Function | `enable_extended_results_for_datetime_functions = 0` | `enable_extended_results_for_datetime_functions = 1` |
|----------|---------------------------------------------------|---------------------------------------------------|
| `toStartOfYear` | Returns `Date` or `DateTime` | Returns `Date`/`DateTime` for `Date`/`DateTime` input<br/>Returns `Date32`/`DateTime64` for `Date32`/`DateTime64` input |
| `toStartOfISOYear` | Returns `Date` or `DateTime` | Returns `Date`/`DateTime` for `Date`/`DateTime` input<br/>Returns `Date32`/`DateTime64` for `Date32`/`DateTime64` input |
| `toStartOfQuarter` | Returns `Date` or `DateTime` | Returns `Date`/`DateTime` for `Date`/`DateTime` input<br/>Returns `Date32`/`DateTime64` for `Date32`/`DateTime64` input |
| `toStartOfMonth` | Returns `Date` or `DateTime` | Returns `Date`/`DateTime` for `Date`/`DateTime` input<br/>Returns `Date32`/`DateTime64` for `Date32`/`DateTime64` input |
| `toStartOfWeek` | Returns `Date` or `DateTime` | Returns `Date`/`DateTime` for `Date`/`DateTime` input<br/>Returns `Date32`/`DateTime64` for `Date32`/`DateTime64` input |
| `toLastDayOfWeek` | Returns `Date` or `DateTime` | Returns `Date`/`DateTime` for `Date`/`DateTime` input<br/>Returns `Date32`/`DateTime64` for `Date32`/`DateTime64` input |
| `toLastDayOfMonth` | Returns `Date` or `DateTime` | Returns `Date`/`DateTime` for `Date`/`DateTime` input<br/>Returns `Date32`/`DateTime64` for `Date32`/`DateTime64` input |
| `toMonday` | Returns `Date` or `DateTime` | Returns `Date`/`DateTime` for `Date`/`DateTime` input<br/>Returns `Date32`/`DateTime64` for `Date32`/`DateTime64` input |
| `toStartOfDay` | Returns `DateTime`<br/>*Note: Wrong results for values outside 1970-2149 range* | Returns `DateTime` for `Date`/`DateTime` input<br/>Returns `DateTime64` for `Date32`/`DateTime64` input |
| `toStartOfHour` | Returns `DateTime`<br/>*Note: Wrong results for values outside 1970-2149 range* | Returns `DateTime` for `Date`/`DateTime` input<br/>Returns `DateTime64` for `Date32`/`DateTime64` input |
| `toStartOfFifteenMinutes` | Returns `DateTime`<br/>*Note: Wrong results for values outside 1970-2149 range* | Returns `DateTime` for `Date`/`DateTime` input<br/>Returns `DateTime64` for `Date32`/`DateTime64` input |
| `toStartOfTenMinutes` | Returns `DateTime`<br/>*Note: Wrong results for values outside 1970-2149 range* | Returns `DateTime` for `Date`/`DateTime` input<br/>Returns `DateTime64` for `Date32`/`DateTime64` input |
| `toStartOfFiveMinutes` | Returns `DateTime`<br/>*Note: Wrong results for values outside 1970-2149 range* | Returns `DateTime` for `Date`/`DateTime` input<br/>Returns `DateTime64` for `Date32`/`DateTime64` input |
| `toStartOfMinute` | Returns `DateTime`<br/>*Note: Wrong results for values outside 1970-2149 range* | Returns `DateTime` for `Date`/`DateTime` input<br/>Returns `DateTime64` for `Date32`/`DateTime64` input |
| `timeSlot` | Returns `DateTime`<br/>*Note: Wrong results for values outside 1970-2149 range* | Returns `DateTime` for `Date`/`DateTime` input<br/>Returns `DateTime64` for `Date32`/`DateTime64` input |
)", 0) \
    DECLARE(Bool, allow_nonconst_timezone_arguments, false, R"(
Allow non-const timezone arguments in certain time-related functions like toTimeZone(), fromUnixTimestamp*(), snowflakeToDateTime*().
This setting exists only for compatibility reasons. In ClickHouse, the time zone is a property of the data type, respectively of the column.
Enabling this setting gives the wrong impression that different values within a column can have different timezones.
Therefore, please do not enable this setting.
)", 0) \
    DECLARE(Bool, use_legacy_to_time, true, R"(
When enabled, allows to use legacy toTime function, which converts a date with time to a certain fixed date, while preserving the time.
Otherwise, uses a new toTime function, that converts different type of data into the Time type.
The old legacy function is also unconditionally accessible as toTimeWithFixedDate.
)", 0) \
    DECLARE_WITH_ALIAS(Bool, allow_experimental_time_time64_type, false, R"(
Allows creation of [Time](../../sql-reference/data-types/time.md) and [Time64](../../sql-reference/data-types/time64.md) data types.
)", EXPERIMENTAL, enable_time_time64_type) \
    DECLARE(Bool, function_locate_has_mysql_compatible_argument_order, true, R"(
Controls the order of arguments in function [locate](../../sql-reference/functions/string-search-functions.md/#locate).

Possible values:

- 0 — Function `locate` accepts arguments `(haystack, needle[, start_pos])`.
- 1 — Function `locate` accepts arguments `(needle, haystack, [, start_pos])` (MySQL-compatible behavior)
)", 0) \
    \
    DECLARE(Bool, group_by_use_nulls, false, R"(
Changes the way the [GROUP BY clause](/sql-reference/statements/select/group-by) treats the types of aggregation keys.
When the `ROLLUP`, `CUBE`, or `GROUPING SETS` specifiers are used, some aggregation keys may not be used to produce some result rows.
Columns for these keys are filled with either default value or `NULL` in corresponding rows depending on this setting.

Possible values:

- 0 — The default value for the aggregation key type is used to produce missing values.
- 1 — ClickHouse executes `GROUP BY` the same way as the SQL standard says. The types of aggregation keys are converted to [Nullable](/sql-reference/data-types/nullable). Columns for corresponding aggregation keys are filled with [NULL](/sql-reference/syntax#null) for rows that didn't use it.

See also:

- [GROUP BY clause](/sql-reference/statements/select/group-by)
)", 0) \
    \
    DECLARE(Bool, skip_unavailable_shards, false, R"(
Enables or disables silently skipping of unavailable shards.

Shard is considered unavailable if all its replicas are unavailable. A replica is unavailable in the following cases:

- ClickHouse can't connect to replica for any reason.

    When connecting to a replica, ClickHouse performs several attempts. If all these attempts fail, the replica is considered unavailable.

- Replica can't be resolved through DNS.

    If replica's hostname can't be resolved through DNS, it can indicate the following situations:

    - Replica's host has no DNS record. It can occur in systems with dynamic DNS, for example, [Kubernetes](https://kubernetes.io), where nodes can be unresolvable during downtime, and this is not an error.

    - Configuration error. ClickHouse configuration file contains a wrong hostname.

Possible values:

- 1 — skipping enabled.

    If a shard is unavailable, ClickHouse returns a result based on partial data and does not report node availability issues.

- 0 — skipping disabled.

    If a shard is unavailable, ClickHouse throws an exception.
)", 0) \
    \
    DECLARE(UInt64, parallel_distributed_insert_select, 2, R"(
Enables parallel distributed `INSERT ... SELECT` query.

If we execute `INSERT INTO distributed_table_a SELECT ... FROM distributed_table_b` queries and both tables use the same cluster, and both tables are either [replicated](../../engines/table-engines/mergetree-family/replication.md) or non-replicated, then this query is processed locally on every shard.

Possible values:

- `0` — Disabled.
- `1` — `SELECT` will be executed on each shard from the underlying table of the distributed engine.
- `2` — `SELECT` and `INSERT` will be executed on each shard from/to the underlying table of the distributed engine.

Setting `enable_parallel_replicas = 1` is needed when using this setting.
)", 0) \
    DECLARE(UInt64, distributed_group_by_no_merge, 0, R"(
Do not merge aggregation states from different servers for distributed query processing, you can use this in case it is for certain that there are different keys on different shards

Possible values:

- `0` — Disabled (final query processing is done on the initiator node).
- `1` - Do not merge aggregation states from different servers for distributed query processing (query completely processed on the shard, initiator only proxy the data), can be used in case it is for certain that there are different keys on different shards.
- `2` - Same as `1` but applies `ORDER BY` and `LIMIT` (it is not possible when the query processed completely on the remote node, like for `distributed_group_by_no_merge=1`) on the initiator (can be used for queries with `ORDER BY` and/or `LIMIT`).

**Example**

```sql
SELECT *
FROM remote('127.0.0.{2,3}', system.one)
GROUP BY dummy
LIMIT 1
SETTINGS distributed_group_by_no_merge = 1
FORMAT PrettyCompactMonoBlock

┌─dummy─┐
│     0 │
│     0 │
└───────┘
```

```sql
SELECT *
FROM remote('127.0.0.{2,3}', system.one)
GROUP BY dummy
LIMIT 1
SETTINGS distributed_group_by_no_merge = 2
FORMAT PrettyCompactMonoBlock

┌─dummy─┐
│     0 │
└───────┘
```
)", 0) \
    DECLARE(UInt64, distributed_push_down_limit, 1, R"(
Enables or disables [LIMIT](#limit) applying on each shard separately.

This will allow to avoid:
- Sending extra rows over network;
- Processing rows behind the limit on the initiator.

Starting from 21.9 version you cannot get inaccurate results anymore, since `distributed_push_down_limit` changes query execution only if at least one of the conditions met:
- [distributed_group_by_no_merge](#distributed_group_by_no_merge) > 0.
- Query **does not have** `GROUP BY`/`DISTINCT`/`LIMIT BY`, but it has `ORDER BY`/`LIMIT`.
- Query **has** `GROUP BY`/`DISTINCT`/`LIMIT BY` with `ORDER BY`/`LIMIT` and:
    - [optimize_skip_unused_shards](#optimize_skip_unused_shards) is enabled.
    - [optimize_distributed_group_by_sharding_key](#optimize_distributed_group_by_sharding_key) is enabled.

Possible values:

- 0 — Disabled.
- 1 — Enabled.

See also:

- [distributed_group_by_no_merge](#distributed_group_by_no_merge)
- [optimize_skip_unused_shards](#optimize_skip_unused_shards)
- [optimize_distributed_group_by_sharding_key](#optimize_distributed_group_by_sharding_key)
)", 0) \
    DECLARE(Bool, optimize_distributed_group_by_sharding_key, true, R"(
Optimize `GROUP BY sharding_key` queries, by avoiding costly aggregation on the initiator server (which will reduce memory usage for the query on the initiator server).

The following types of queries are supported (and all combinations of them):

- `SELECT DISTINCT [..., ]sharding_key[, ...] FROM dist`
- `SELECT ... FROM dist GROUP BY sharding_key[, ...]`
- `SELECT ... FROM dist GROUP BY sharding_key[, ...] ORDER BY x`
- `SELECT ... FROM dist GROUP BY sharding_key[, ...] LIMIT 1`
- `SELECT ... FROM dist GROUP BY sharding_key[, ...] LIMIT 1 BY x`

The following types of queries are not supported (support for some of them may be added later):

- `SELECT ... GROUP BY sharding_key[, ...] WITH TOTALS`
- `SELECT ... GROUP BY sharding_key[, ...] WITH ROLLUP`
- `SELECT ... GROUP BY sharding_key[, ...] WITH CUBE`
- `SELECT ... GROUP BY sharding_key[, ...] SETTINGS extremes=1`

Possible values:

- 0 — Disabled.
- 1 — Enabled.

See also:

- [distributed_group_by_no_merge](#distributed_group_by_no_merge)
- [distributed_push_down_limit](#distributed_push_down_limit)
- [optimize_skip_unused_shards](#optimize_skip_unused_shards)

:::note
Right now it requires `optimize_skip_unused_shards` (the reason behind this is that one day it may be enabled by default, and it will work correctly only if data was inserted via Distributed table, i.e. data is distributed according to sharding_key).
:::
)", 0) \
    DECLARE(UInt64, optimize_skip_unused_shards_limit, 1000, R"(
Limit for number of sharding key values, turns off `optimize_skip_unused_shards` if the limit is reached.

Too many values may require significant amount for processing, while the benefit is doubtful, since if you have huge number of values in `IN (...)`, then most likely the query will be sent to all shards anyway.
)", 0) \
    DECLARE(Bool, optimize_skip_unused_shards, false, R"(
Enables or disables skipping of unused shards for [SELECT](../../sql-reference/statements/select/index.md) queries that have sharding key condition in `WHERE/PREWHERE` (assuming that the data is distributed by sharding key, otherwise a query yields incorrect result).

Possible values:

- 0 — Disabled.
- 1 — Enabled.
)", 0) \
    DECLARE(Bool, optimize_skip_unused_shards_rewrite_in, true, R"(
Rewrite IN in query for remote shards to exclude values that does not belong to the shard (requires optimize_skip_unused_shards).

Possible values:

- 0 — Disabled.
- 1 — Enabled.
)", 0) \
    DECLARE(Bool, allow_nondeterministic_optimize_skip_unused_shards, false, R"(
Allow nondeterministic (like `rand` or `dictGet`, since later has some caveats with updates) functions in sharding key.

Possible values:

- 0 — Disallowed.
- 1 — Allowed.
)", 0) \
    DECLARE(UInt64, force_optimize_skip_unused_shards, 0, R"(
Enables or disables query execution if [optimize_skip_unused_shards](#optimize_skip_unused_shards) is enabled and skipping of unused shards is not possible. If the skipping is not possible and the setting is enabled, an exception will be thrown.

Possible values:

- 0 — Disabled. ClickHouse does not throw an exception.
- 1 — Enabled. Query execution is disabled only if the table has a sharding key.
- 2 — Enabled. Query execution is disabled regardless of whether a sharding key is defined for the table.
)", 0) \
    DECLARE(UInt64, optimize_skip_unused_shards_nesting, 0, R"(
Controls [`optimize_skip_unused_shards`](#optimize_skip_unused_shards) (hence still requires [`optimize_skip_unused_shards`](#optimize_skip_unused_shards)) depends on the nesting level of the distributed query (case when you have `Distributed` table that look into another `Distributed` table).

Possible values:

- 0 — Disabled, `optimize_skip_unused_shards` works always.
- 1 — Enables `optimize_skip_unused_shards` only for the first level.
- 2 — Enables `optimize_skip_unused_shards` up to the second level.
)", 0) \
    DECLARE(UInt64, force_optimize_skip_unused_shards_nesting, 0, R"(
Controls [`force_optimize_skip_unused_shards`](#force_optimize_skip_unused_shards) (hence still requires [`force_optimize_skip_unused_shards`](#force_optimize_skip_unused_shards)) depends on the nesting level of the distributed query (case when you have `Distributed` table that look into another `Distributed` table).

Possible values:

- 0 - Disabled, `force_optimize_skip_unused_shards` works always.
- 1 — Enables `force_optimize_skip_unused_shards` only for the first level.
- 2 — Enables `force_optimize_skip_unused_shards` up to the second level.
)", 0) \
    \
    DECLARE(Bool, input_format_parallel_parsing, true, R"(
Enables or disables order-preserving parallel parsing of data formats. Supported only for [TSV](../../interfaces/formats.md/#tabseparated), [TSKV](../../interfaces/formats.md/#tskv), [CSV](../../interfaces/formats.md/#csv) and [JSONEachRow](../../interfaces/formats.md/#jsoneachrow) formats.

Possible values:

- 1 — Enabled.
- 0 — Disabled.
)", 0) \
    DECLARE(NonZeroUInt64, min_chunk_bytes_for_parallel_parsing, (10 * 1024 * 1024), R"(
- Type: unsigned int
- Default value: 1 MiB

The minimum chunk size in bytes, which each thread will parse in parallel.
)", 0) \
    DECLARE(Bool, output_format_parallel_formatting, true, R"(
Enables or disables parallel formatting of data formats. Supported only for [TSV](../../interfaces/formats.md/#tabseparated), [TSKV](../../interfaces/formats.md/#tskv), [CSV](../../interfaces/formats.md/#csv) and [JSONEachRow](../../interfaces/formats.md/#jsoneachrow) formats.

Possible values:

- 1 — Enabled.
- 0 — Disabled.
)", 0) \
    DECLARE(UInt64, output_format_compression_level, 3, R"(
Default compression level if query output is compressed. The setting is applied when `SELECT` query has `INTO OUTFILE` or when writing to table functions `file`, `url`, `hdfs`, `s3`, or `azureBlobStorage`.

Possible values: from `1` to `22`
)", 0) \
    DECLARE(UInt64, output_format_compression_zstd_window_log, 0, R"(
Can be used when the output compression method is `zstd`. If greater than `0`, this setting explicitly sets compression window size (power of `2`) and enables a long-range mode for zstd compression. This can help to achieve a better compression ratio.

Possible values: non-negative numbers. Note that if the value is too small or too big, `zstdlib` will throw an exception. Typical values are from `20` (window size = `1MB`) to `30` (window size = `1GB`).
)", 0) \
    DECLARE(Bool, enable_parsing_to_custom_serialization, true, R"(
If true then data can be parsed directly to columns with custom serialization (e.g. Sparse) according to hints for serialization got from the table.
)", 0) \
    \
    DECLARE(Bool, merge_tree_use_v1_object_and_dynamic_serialization, false, R"(
When enabled, V1 serialization version of JSON and Dynamic types will be used in MergeTree instead of V2. Changing this setting takes affect only after server restart.
)", 0) \
    DECLARE(UInt64, merge_tree_min_rows_for_concurrent_read, (20 * 8192), R"(
If the number of rows to be read from a file of a [MergeTree](../../engines/table-engines/mergetree-family/mergetree.md) table exceeds `merge_tree_min_rows_for_concurrent_read` then ClickHouse tries to perform a concurrent reading from this file on several threads.

Possible values:

- Positive integer.
)", 0) \
    DECLARE(UInt64, merge_tree_min_bytes_for_concurrent_read, (24 * 10 * 1024 * 1024), R"(
If the number of bytes to read from one file of a [MergeTree](../../engines/table-engines/mergetree-family/mergetree.md)-engine table exceeds `merge_tree_min_bytes_for_concurrent_read`, then ClickHouse tries to concurrently read from this file in several threads.

Possible value:

- Positive integer.
)", 0) \
    DECLARE(UInt64, merge_tree_min_rows_for_seek, 0, R"(
If the distance between two data blocks to be read in one file is less than `merge_tree_min_rows_for_seek` rows, then ClickHouse does not seek through the file but reads the data sequentially.

Possible values:

- Any positive integer.
)", 0) \
    DECLARE(UInt64, merge_tree_min_bytes_for_seek, 0, R"(
If the distance between two data blocks to be read in one file is less than `merge_tree_min_bytes_for_seek` bytes, then ClickHouse sequentially reads a range of file that contains both blocks, thus avoiding extra seek.

Possible values:

- Any positive integer.
)", 0) \
    DECLARE(UInt64, merge_tree_coarse_index_granularity, 8, R"(
When searching for data, ClickHouse checks the data marks in the index file. If ClickHouse finds that required keys are in some range, it divides this range into `merge_tree_coarse_index_granularity` subranges and searches the required keys there recursively.

Possible values:

- Any positive even integer.
)", 0) \
    DECLARE(UInt64, merge_tree_max_rows_to_use_cache, (128 * 8192), R"(
If ClickHouse should read more than `merge_tree_max_rows_to_use_cache` rows in one query, it does not use the cache of uncompressed blocks.

The cache of uncompressed blocks stores data extracted for queries. ClickHouse uses this cache to speed up responses to repeated small queries. This setting protects the cache from trashing by queries that read a large amount of data. The [uncompressed_cache_size](/operations/server-configuration-parameters/settings#uncompressed_cache_size) server setting defines the size of the cache of uncompressed blocks.

Possible values:

- Any positive integer.
)", 0) \
    DECLARE(UInt64, merge_tree_max_bytes_to_use_cache, (192 * 10 * 1024 * 1024), R"(
If ClickHouse should read more than `merge_tree_max_bytes_to_use_cache` bytes in one query, it does not use the cache of uncompressed blocks.

The cache of uncompressed blocks stores data extracted for queries. ClickHouse uses this cache to speed up responses to repeated small queries. This setting protects the cache from trashing by queries that read a large amount of data. The [uncompressed_cache_size](/operations/server-configuration-parameters/settings#uncompressed_cache_size) server setting defines the size of the cache of uncompressed blocks.

Possible values:

- Any positive integer.
)", 0) \
DECLARE(Bool, merge_tree_use_deserialization_prefixes_cache, true, R"(
Enables caching of columns metadata from the file prefixes during reading from remote disks in MergeTree.
)", 0) \
DECLARE(Bool, merge_tree_use_prefixes_deserialization_thread_pool, true, R"(
Enables usage of the thread pool for parallel prefixes reading in Wide parts in MergeTree. Size of that thread pool is controlled by server setting `max_prefixes_deserialization_thread_pool_size`.
)", 0) \
    DECLARE(Bool, do_not_merge_across_partitions_select_final, false, R"(
Merge parts only in one partition in select final
)", 0) \
    DECLARE(Bool, split_parts_ranges_into_intersecting_and_non_intersecting_final, true, R"(
Split parts ranges into intersecting and non intersecting during FINAL optimization
)", 0) \
    DECLARE(Bool, split_intersecting_parts_ranges_into_layers_final, true, R"(
Split intersecting parts ranges into layers during FINAL optimization
)", 0) \
    \
    DECLARE(UInt64, mysql_max_rows_to_insert, 65536, R"(
The maximum number of rows in MySQL batch insertion of the MySQL storage engine
)", 0) \
    DECLARE(Bool, mysql_map_string_to_text_in_show_columns, true, R"(
When enabled, [String](../../sql-reference/data-types/string.md) ClickHouse data type will be displayed as `TEXT` in [SHOW COLUMNS](../../sql-reference/statements/show.md/#show_columns).

Has an effect only when the connection is made through the MySQL wire protocol.

- 0 - Use `BLOB`.
- 1 - Use `TEXT`.
)", 0) \
    DECLARE(Bool, mysql_map_fixed_string_to_text_in_show_columns, true, R"(
When enabled, [FixedString](../../sql-reference/data-types/fixedstring.md) ClickHouse data type will be displayed as `TEXT` in [SHOW COLUMNS](../../sql-reference/statements/show.md/#show_columns).

Has an effect only when the connection is made through the MySQL wire protocol.

- 0 - Use `BLOB`.
- 1 - Use `TEXT`.
)", 0) \
    \
    DECLARE(UInt64, optimize_min_equality_disjunction_chain_length, 3, R"(
The minimum length of the expression `expr = x1 OR ... expr = xN` for optimization
)", 0) \
    DECLARE(UInt64, optimize_min_inequality_conjunction_chain_length, 3, R"(
The minimum length of the expression `expr <> x1 AND ... expr <> xN` for optimization
)", 0) \
    \
    DECLARE(UInt64, min_bytes_to_use_direct_io, 0, R"(
The minimum data volume required for using direct I/O access to the storage disk.

ClickHouse uses this setting when reading data from tables. If the total storage volume of all the data to be read exceeds `min_bytes_to_use_direct_io` bytes, then ClickHouse reads the data from the storage disk with the `O_DIRECT` option.

Possible values:

- 0 — Direct I/O is disabled.
- Positive integer.
)", 0) \
    DECLARE(UInt64, min_bytes_to_use_mmap_io, 0, R"(
This is an experimental setting. Sets the minimum amount of memory for reading large files without copying data from the kernel to userspace. Recommended threshold is about 64 MB, because [mmap/munmap](https://en.wikipedia.org/wiki/Mmap) is slow. It makes sense only for large files and helps only if data reside in the page cache.

Possible values:

- Positive integer.
- 0 — Big files read with only copying data from kernel to userspace.
)", 0) \
    DECLARE(Bool, checksum_on_read, true, R"(
Validate checksums on reading. It is enabled by default and should be always enabled in production. Please do not expect any benefits in disabling this setting. It may only be used for experiments and benchmarks. The setting is only applicable for tables of MergeTree family. Checksums are always validated for other table engines and when receiving data over the network.
)", 0) \
    \
    DECLARE(Bool, force_index_by_date, false, R"(
Disables query execution if the index can't be used by date.

Works with tables in the MergeTree family.

If `force_index_by_date=1`, ClickHouse checks whether the query has a date key condition that can be used for restricting data ranges. If there is no suitable condition, it throws an exception. However, it does not check whether the condition reduces the amount of data to read. For example, the condition `Date != ' 2000-01-01 '` is acceptable even when it matches all the data in the table (i.e., running the query requires a full scan). For more information about ranges of data in MergeTree tables, see [MergeTree](../../engines/table-engines/mergetree-family/mergetree.md).
)", 0) \
    DECLARE(Bool, force_primary_key, false, R"(
Disables query execution if indexing by the primary key is not possible.

Works with tables in the MergeTree family.

If `force_primary_key=1`, ClickHouse checks to see if the query has a primary key condition that can be used for restricting data ranges. If there is no suitable condition, it throws an exception. However, it does not check whether the condition reduces the amount of data to read. For more information about data ranges in MergeTree tables, see [MergeTree](../../engines/table-engines/mergetree-family/mergetree.md).
)", 0) \
    DECLARE(Bool, use_skip_indexes, true, R"(
Use data skipping indexes during query execution.

Possible values:

- 0 — Disabled.
- 1 — Enabled.
)", 0) \
    DECLARE(Bool, use_skip_indexes_if_final, true, R"(
Controls whether skipping indexes are used when executing a query with the FINAL modifier.

Skip indexes may exclude rows (granules) containing the latest data, which could lead to incorrect results from a query with the FINAL modifier. When this setting is enabled, skipping indexes are applied even with the FINAL modifier, potentially improving performance but with the risk of missing recent updates. This setting should be enabled in sync with the setting use_skip_indexes_if_final_exact_mode (default is enabled).

Possible values:

- 0 — Disabled.
- 1 — Enabled.
)", 0) \
    DECLARE(Bool, use_skip_indexes_if_final_exact_mode, true, R"(
Controls whether granules returned by a skipping index are expanded in newer parts to return correct results when executing a query with the FINAL modifier.

Using skip indexes may exclude rows (granules) containing the latest data which could lead to incorrect results. This setting can ensure that correct results are returned by scanning newer parts that have overlap with the ranges returned by the skip index. This setting should be disabled only if approximate results based on looking up the skip index are okay for an application.

Possible values:

- 0 — Disabled.
- 1 — Enabled.
)", 0) \
    DECLARE(Bool, use_skip_indexes_on_data_read, false, R"(
Enable using data skipping indexes during data reading.

When enabled, skip indexes are evaluated dynamically at the time each data granule is being read, rather than being analyzed in advance before query execution begins. This can reduce query startup latency.

Possible values:

- 0 — Disabled.
- 1 — Enabled.
)", 0) \
    DECLARE(Bool, materialize_skip_indexes_on_insert, true, R"(
If INSERTs build and store skip indexes. If disabled, skip indexes will be build and stored during merges or by explicit MATERIALIZE INDEX
)", 0) \
    DECLARE(Bool, text_index_use_bloom_filter, true, R"(
For testing purposes, enables or disables usage of bloom filter in text index.
)", 0) \
    DECLARE(Bool, per_part_index_stats, false, R"(
        Logs index statistics per part
)", 0) \
    DECLARE(Bool, materialize_statistics_on_insert, true, R"(
If INSERTs build and insert statistics. If disabled, statistics will be build and stored during merges or by explicit MATERIALIZE STATISTICS
)", 0) \
    DECLARE(String, ignore_data_skipping_indices, "", R"(
Ignores the skipping indexes specified if used by the query.

Consider the following example:

```sql
CREATE TABLE data
(
    key Int,
    x Int,
    y Int,
    INDEX x_idx x TYPE minmax GRANULARITY 1,
    INDEX y_idx y TYPE minmax GRANULARITY 1,
    INDEX xy_idx (x,y) TYPE minmax GRANULARITY 1
)
Engine=MergeTree()
ORDER BY key;

INSERT INTO data VALUES (1, 2, 3);

SELECT * FROM data;
SELECT * FROM data SETTINGS ignore_data_skipping_indices=''; -- query will produce CANNOT_PARSE_TEXT error.
SELECT * FROM data SETTINGS ignore_data_skipping_indices='x_idx'; -- Ok.
SELECT * FROM data SETTINGS ignore_data_skipping_indices='na_idx'; -- Ok.

SELECT * FROM data WHERE x = 1 AND y = 1 SETTINGS ignore_data_skipping_indices='xy_idx',force_data_skipping_indices='xy_idx' ; -- query will produce INDEX_NOT_USED error, since xy_idx is explicitly ignored.
SELECT * FROM data WHERE x = 1 AND y = 2 SETTINGS ignore_data_skipping_indices='xy_idx';
```

The query without ignoring any indexes:
```sql
EXPLAIN indexes = 1 SELECT * FROM data WHERE x = 1 AND y = 2;

Expression ((Projection + Before ORDER BY))
  Filter (WHERE)
    ReadFromMergeTree (default.data)
    Indexes:
      PrimaryKey
        Condition: true
        Parts: 1/1
        Granules: 1/1
      Skip
        Name: x_idx
        Description: minmax GRANULARITY 1
        Parts: 0/1
        Granules: 0/1
      Skip
        Name: y_idx
        Description: minmax GRANULARITY 1
        Parts: 0/0
        Granules: 0/0
      Skip
        Name: xy_idx
        Description: minmax GRANULARITY 1
        Parts: 0/0
        Granules: 0/0
```

Ignoring the `xy_idx` index:
```sql
EXPLAIN indexes = 1 SELECT * FROM data WHERE x = 1 AND y = 2 SETTINGS ignore_data_skipping_indices='xy_idx';

Expression ((Projection + Before ORDER BY))
  Filter (WHERE)
    ReadFromMergeTree (default.data)
    Indexes:
      PrimaryKey
        Condition: true
        Parts: 1/1
        Granules: 1/1
      Skip
        Name: x_idx
        Description: minmax GRANULARITY 1
        Parts: 0/1
        Granules: 0/1
      Skip
        Name: y_idx
        Description: minmax GRANULARITY 1
        Parts: 0/0
        Granules: 0/0
```

Works with tables in the MergeTree family.
)", 0) \
    \
    DECLARE(String, force_data_skipping_indices, "", R"(
Disables query execution if passed data skipping indices wasn't used.

Consider the following example:

```sql
CREATE TABLE data
(
    key Int,
    d1 Int,
    d1_null Nullable(Int),
    INDEX d1_idx d1 TYPE minmax GRANULARITY 1,
    INDEX d1_null_idx assumeNotNull(d1_null) TYPE minmax GRANULARITY 1
)
Engine=MergeTree()
ORDER BY key;

SELECT * FROM data_01515;
SELECT * FROM data_01515 SETTINGS force_data_skipping_indices=''; -- query will produce CANNOT_PARSE_TEXT error.
SELECT * FROM data_01515 SETTINGS force_data_skipping_indices='d1_idx'; -- query will produce INDEX_NOT_USED error.
SELECT * FROM data_01515 WHERE d1 = 0 SETTINGS force_data_skipping_indices='d1_idx'; -- Ok.
SELECT * FROM data_01515 WHERE d1 = 0 SETTINGS force_data_skipping_indices='`d1_idx`'; -- Ok (example of full featured parser).
SELECT * FROM data_01515 WHERE d1 = 0 SETTINGS force_data_skipping_indices='`d1_idx`, d1_null_idx'; -- query will produce INDEX_NOT_USED error, since d1_null_idx is not used.
SELECT * FROM data_01515 WHERE d1 = 0 AND assumeNotNull(d1_null) = 0 SETTINGS force_data_skipping_indices='`d1_idx`, d1_null_idx'; -- Ok.
```
)", 0) \
    DECLARE(Bool, secondary_indices_enable_bulk_filtering, true, R"(
Enable the bulk filtering algorithm for indices. It is expected to be always better, but we have this setting for compatibility and control.
)", 0) \
    DECLARE(Float, max_streams_to_max_threads_ratio, 1, R"(
Allows you to use more sources than the number of threads - to more evenly distribute work across threads. It is assumed that this is a temporary solution since it will be possible in the future to make the number of sources equal to the number of threads, but for each source to dynamically select available work for itself.
)", 0) \
    DECLARE(Float, max_streams_multiplier_for_merge_tables, 5, R"(
Ask more streams when reading from Merge table. Streams will be spread across tables that Merge table will use. This allows more even distribution of work across threads and is especially helpful when merged tables differ in size.
)", 0) \
    \
    DECLARE(String, network_compression_method, "LZ4", R"(
The codec for compressing the client/server and server/server communication.

Possible values:

- `NONE` — no compression.
- `LZ4` — use the LZ4 codec.
- `LZ4HC` — use the LZ4HC codec.
- `ZSTD` — use the ZSTD codec.

**See Also**

- [network_zstd_compression_level](#network_zstd_compression_level)
)", 0) \
    \
    DECLARE(Int64, network_zstd_compression_level, 1, R"(
Adjusts the level of ZSTD compression. Used only when [network_compression_method](#network_compression_method) is set to `ZSTD`.

Possible values:

- Positive integer from 1 to 15.
)", 0) \
    \
    DECLARE(Int64, zstd_window_log_max, 0, R"(
Allows you to select the max window log of ZSTD (it will not be used for MergeTree family)
)", 0) \
    \
    DECLARE(UInt64, priority, 0, R"(
Priority of the query. 1 - the highest, higher value - lower priority; 0 - do not use priorities.
)", 0) \
    DECLARE(Bool, log_queries, true, R"(
Setting up query logging.

Queries sent to ClickHouse with this setup are logged according to the rules in the [query_log](../../operations/server-configuration-parameters/settings.md/#query_log) server configuration parameter.

Example:

```text
log_queries=1
```
)", 0) \
    DECLARE(Bool, log_formatted_queries, false, R"(
Allows to log formatted queries to the [system.query_log](../../operations/system-tables/query_log.md) system table (populates `formatted_query` column in the [system.query_log](../../operations/system-tables/query_log.md)).

Possible values:

- 0 — Formatted queries are not logged in the system table.
- 1 — Formatted queries are logged in the system table.
)", 0) \
    DECLARE(LogQueriesType, log_queries_min_type, QueryLogElementType::QUERY_START, R"(
`query_log` minimal type to log.

Possible values:
- `QUERY_START` (`=1`)
- `QUERY_FINISH` (`=2`)
- `EXCEPTION_BEFORE_START` (`=3`)
- `EXCEPTION_WHILE_PROCESSING` (`=4`)

Can be used to limit which entities will go to `query_log`, say you are interested only in errors, then you can use `EXCEPTION_WHILE_PROCESSING`:

```text
log_queries_min_type='EXCEPTION_WHILE_PROCESSING'
```
)", 0) \
    DECLARE(Milliseconds, log_queries_min_query_duration_ms, 0, R"(
If enabled (non-zero), queries faster than the value of this setting will not be logged (you can think about this as a `long_query_time` for [MySQL Slow Query Log](https://dev.mysql.com/doc/refman/5.7/slow-query-log.html)), and this basically means that you will not find them in the following tables:

- `system.query_log`
- `system.query_thread_log`

Only the queries with the following type will get to the log:

- `QUERY_FINISH`
- `EXCEPTION_WHILE_PROCESSING`

- Type: milliseconds
- Default value: 0 (any query)
)", 0) \
    DECLARE(UInt64, log_queries_cut_to_length, 100000, R"(
If query length is greater than a specified threshold (in bytes), then cut query when writing to query log. Also limit the length of printed query in ordinary text log.
)", 0) \
    DECLARE(Float, log_queries_probability, 1., R"(
Allows a user to write to [query_log](../../operations/system-tables/query_log.md), [query_thread_log](../../operations/system-tables/query_thread_log.md), and [query_views_log](../../operations/system-tables/query_views_log.md) system tables only a sample of queries selected randomly with the specified probability. It helps to reduce the load with a large volume of queries in a second.

Possible values:

- 0 — Queries are not logged in the system tables.
- Positive floating-point number in the range [0..1]. For example, if the setting value is `0.5`, about half of the queries are logged in the system tables.
- 1 — All queries are logged in the system tables.
)", 0) \
    \
    DECLARE(Bool, log_processors_profiles, true, R"(
Write time that processor spent during execution/waiting for data to `system.processors_profile_log` table.

See also:

- [`system.processors_profile_log`](../../operations/system-tables/processors_profile_log.md)
- [`EXPLAIN PIPELINE`](../../sql-reference/statements/explain.md/#explain-pipeline)
)", 0) \
    DECLARE(DistributedProductMode, distributed_product_mode, DistributedProductMode::DENY, R"(
Changes the behaviour of [distributed subqueries](../../sql-reference/operators/in.md).

ClickHouse applies this setting when the query contains the product of distributed tables, i.e. when the query for a distributed table contains a non-GLOBAL subquery for the distributed table.

Restrictions:

- Only applied for IN and JOIN subqueries.
- Only if the FROM section uses a distributed table containing more than one shard.
- If the subquery concerns a distributed table containing more than one shard.
- Not used for a table-valued [remote](../../sql-reference/table-functions/remote.md) function.

Possible values:

- `deny` — Default value. Prohibits using these types of subqueries (returns the "Double-distributed in/JOIN subqueries is denied" exception).
- `local` — Replaces the database and table in the subquery with local ones for the destination server (shard), leaving the normal `IN`/`JOIN.`
- `global` — Replaces the `IN`/`JOIN` query with `GLOBAL IN`/`GLOBAL JOIN.`
- `allow` — Allows the use of these types of subqueries.
)", IMPORTANT) \
    \
    DECLARE(UInt64, max_concurrent_queries_for_all_users, 0, R"(
Throw exception if the value of this setting is less or equal than the current number of simultaneously processed queries.

Example: `max_concurrent_queries_for_all_users` can be set to 99 for all users and database administrator can set it to 100 for itself to run queries for investigation even when the server is overloaded.

Modifying the setting for one query or user does not affect other queries.

Possible values:

- Positive integer.
- 0 — No limit.

**Example**

```xml
<max_concurrent_queries_for_all_users>99</max_concurrent_queries_for_all_users>
```

**See Also**

- [max_concurrent_queries](/operations/server-configuration-parameters/settings#max_concurrent_queries)
)", 0) \
    DECLARE(UInt64, max_concurrent_queries_for_user, 0, R"(
The maximum number of simultaneously processed queries per user.

Possible values:

- Positive integer.
- 0 — No limit.

**Example**

```xml
<max_concurrent_queries_for_user>5</max_concurrent_queries_for_user>
```
)", 0) \
    \
    DECLARE(Bool, insert_deduplicate, true, R"(
Enables or disables block deduplication of `INSERT` (for Replicated\* tables).

Possible values:

- 0 — Disabled.
- 1 — Enabled.

By default, blocks inserted into replicated tables by the `INSERT` statement are deduplicated (see [Data Replication](../../engines/table-engines/mergetree-family/replication.md)).
For the replicated tables by default the only 100 of the most recent blocks for each partition are deduplicated (see [replicated_deduplication_window](merge-tree-settings.md/#replicated_deduplication_window), [replicated_deduplication_window_seconds](merge-tree-settings.md/#replicated_deduplication_window_seconds)).
For not replicated tables see [non_replicated_deduplication_window](merge-tree-settings.md/#non_replicated_deduplication_window).
)", 0) \
    DECLARE(Bool, async_insert_deduplicate, false, R"(
For async INSERT queries in the replicated table, specifies that deduplication of inserting blocks should be performed
)", 0) \
    \
    DECLARE(UInt64Auto, insert_quorum, 0, R"(
:::note
This setting is not applicable to SharedMergeTree, see [SharedMergeTree consistency](/cloud/reference/shared-merge-tree#consistency) for more information.
:::

Enables the quorum writes.

- If `insert_quorum < 2`, the quorum writes are disabled.
- If `insert_quorum >= 2`, the quorum writes are enabled.
- If `insert_quorum = 'auto'`, use majority number (`number_of_replicas / 2 + 1`) as quorum number.

Quorum writes

`INSERT` succeeds only when ClickHouse manages to correctly write data to the `insert_quorum` of replicas during the `insert_quorum_timeout`. If for any reason the number of replicas with successful writes does not reach the `insert_quorum`, the write is considered failed and ClickHouse will delete the inserted block from all the replicas where data has already been written.

When `insert_quorum_parallel` is disabled, all replicas in the quorum are consistent, i.e. they contain data from all previous `INSERT` queries (the `INSERT` sequence is linearized). When reading data written using `insert_quorum` and `insert_quorum_parallel` is disabled, you can turn on sequential consistency for `SELECT` queries using [select_sequential_consistency](#select_sequential_consistency).

ClickHouse generates an exception:

- If the number of available replicas at the time of the query is less than the `insert_quorum`.
- When `insert_quorum_parallel` is disabled and an attempt to write data is made when the previous block has not yet been inserted in `insert_quorum` of replicas. This situation may occur if the user tries to perform another `INSERT` query to the same table before the previous one with `insert_quorum` is completed.

See also:

- [insert_quorum_timeout](#insert_quorum_timeout)
- [insert_quorum_parallel](#insert_quorum_parallel)
- [select_sequential_consistency](#select_sequential_consistency)
)", 0) \
    DECLARE(Milliseconds, insert_quorum_timeout, 600000, R"(
Write to a quorum timeout in milliseconds. If the timeout has passed and no write has taken place yet, ClickHouse will generate an exception and the client must repeat the query to write the same block to the same or any other replica.

See also:

- [insert_quorum](#insert_quorum)
- [insert_quorum_parallel](#insert_quorum_parallel)
- [select_sequential_consistency](#select_sequential_consistency)
)", 0) \
    DECLARE(Bool, insert_quorum_parallel, true, R"(
:::note
This setting is not applicable to SharedMergeTree, see [SharedMergeTree consistency](/cloud/reference/shared-merge-tree#consistency) for more information.
:::

Enables or disables parallelism for quorum `INSERT` queries. If enabled, additional `INSERT` queries can be sent while previous queries have not yet finished. If disabled, additional writes to the same table will be rejected.

Possible values:

- 0 — Disabled.
- 1 — Enabled.

See also:

- [insert_quorum](#insert_quorum)
- [insert_quorum_timeout](#insert_quorum_timeout)
- [select_sequential_consistency](#select_sequential_consistency)
)", 0) \
    DECLARE(UInt64, select_sequential_consistency, 0, R"(
:::note
This setting differ in behavior between SharedMergeTree and ReplicatedMergeTree, see [SharedMergeTree consistency](/cloud/reference/shared-merge-tree#consistency) for more information about the behavior of `select_sequential_consistency` in SharedMergeTree.
:::

Enables or disables sequential consistency for `SELECT` queries. Requires `insert_quorum_parallel` to be disabled (enabled by default).

Possible values:

- 0 — Disabled.
- 1 — Enabled.

Usage

When sequential consistency is enabled, ClickHouse allows the client to execute the `SELECT` query only for those replicas that contain data from all previous `INSERT` queries executed with `insert_quorum`. If the client refers to a partial replica, ClickHouse will generate an exception. The SELECT query will not include data that has not yet been written to the quorum of replicas.

When `insert_quorum_parallel` is enabled (the default), then `select_sequential_consistency` does not work. This is because parallel `INSERT` queries can be written to different sets of quorum replicas so there is no guarantee a single replica will have received all writes.

See also:

- [insert_quorum](#insert_quorum)
- [insert_quorum_timeout](#insert_quorum_timeout)
- [insert_quorum_parallel](#insert_quorum_parallel)
)", 0) \
    DECLARE(Bool, update_sequential_consistency, true, R"(
If true set of parts is updated to the latest version before execution of update.
)", 0) \
    DECLARE(UpdateParallelMode, update_parallel_mode, UpdateParallelMode::AUTO, R"(
Determines the behavior of concurrent update queries.

Possible values:
- `sync` - run sequentially all `UPDATE` queries.
- `auto` - run sequentially only `UPDATE` queries with dependencies between columns updated in one query and columns used in expressions of another query.
- `async` - do not synchronize update queries.
)", 0) \
    DECLARE(UInt64, table_function_remote_max_addresses, 1000, R"(
Sets the maximum number of addresses generated from patterns for the [remote](../../sql-reference/table-functions/remote.md) function.

Possible values:

- Positive integer.
)", 0) \
    DECLARE(Milliseconds, read_backoff_min_latency_ms, 1000, R"(
Setting to reduce the number of threads in case of slow reads. Pay attention only to reads that took at least that much time.
)", 0) \
    DECLARE(UInt64, read_backoff_max_throughput, 1048576, R"(
Settings to reduce the number of threads in case of slow reads. Count events when the read bandwidth is less than that many bytes per second.
)", 0) \
    DECLARE(Milliseconds, read_backoff_min_interval_between_events_ms, 1000, R"(
Settings to reduce the number of threads in case of slow reads. Do not pay attention to the event, if the previous one has passed less than a certain amount of time.
)", 0) \
    DECLARE(UInt64, read_backoff_min_events, 2, R"(
Settings to reduce the number of threads in case of slow reads. The number of events after which the number of threads will be reduced.
)", 0) \
    \
    DECLARE(UInt64, read_backoff_min_concurrency, 1, R"(
Settings to try keeping the minimal number of threads in case of slow reads.
)", 0) \
    \
    DECLARE(Float, memory_tracker_fault_probability, 0., R"(
For testing of `exception safety` - throw an exception every time you allocate memory with the specified probability.
)", 0) \
    DECLARE(Float, merge_tree_read_split_ranges_into_intersecting_and_non_intersecting_injection_probability, 0.0, R"(
For testing of `PartsSplitter` - split read ranges into intersecting and non intersecting every time you read from MergeTree with the specified probability.
)", 0) \
    \
    DECLARE(Bool, enable_http_compression, false, R"(
Enables or disables data compression in the response to an HTTP request.

For more information, read the [HTTP interface description](../../interfaces/http.md).

Possible values:

- 0 — Disabled.
- 1 — Enabled.
)", 0) \
    DECLARE(Int64, http_zlib_compression_level, 3, R"(
Sets the level of data compression in the response to an HTTP request if [enable_http_compression = 1](#enable_http_compression).

Possible values: Numbers from 1 to 9.
)", 0) \
    \
    DECLARE(Bool, http_native_compression_disable_checksumming_on_decompress, false, R"(
Enables or disables checksum verification when decompressing the HTTP POST data from the client. Used only for ClickHouse native compression format (not used with `gzip` or `deflate`).

For more information, read the [HTTP interface description](../../interfaces/http.md).

Possible values:

- 0 — Disabled.
- 1 — Enabled.
)", 0) \
    DECLARE(Map, http_response_headers, "", R"(
Allows to add or override HTTP headers which the server will return in the response with a successful query result.
This only affects the HTTP interface.

If the header is already set by default, the provided value will override it.
If the header was not set by default, it will be added to the list of headers.
Headers that are set by the server by default and not overridden by this setting, will remain.

The setting allows you to set a header to a constant value. Currently there is no way to set a header to a dynamically calculated value.

Neither names or values can contain ASCII control characters.

If you implement a UI application which allows users to modify settings but at the same time makes decisions based on the returned headers, it is recommended to restrict this setting to readonly.

Example: `SET http_response_headers = '{"Content-Type": "image/png"}'`
)", 0) \
    \
    DECLARE(String, count_distinct_implementation, "uniqExact", R"(
Specifies which of the `uniq*` functions should be used to perform the [COUNT(DISTINCT ...)](/sql-reference/aggregate-functions/reference/count) construction.

Possible values:

- [uniq](/sql-reference/aggregate-functions/reference/uniq)
- [uniqCombined](/sql-reference/aggregate-functions/reference/uniqcombined)
- [uniqCombined64](/sql-reference/aggregate-functions/reference/uniqcombined64)
- [uniqHLL12](/sql-reference/aggregate-functions/reference/uniqhll12)
- [uniqExact](/sql-reference/aggregate-functions/reference/uniqexact)
)", 0) \
    \
    DECLARE(Bool, add_http_cors_header, false, R"(
Write add http CORS header.
)", 0) \
    \
    DECLARE(UInt64, max_http_get_redirects, 0, R"(
Max number of HTTP GET redirects hops allowed. Ensures additional security measures are in place to prevent a malicious server from redirecting your requests to unexpected services.\n\nIt is the case when an external server redirects to another address, but that address appears to be internal to the company's infrastructure, and by sending an HTTP request to an internal server, you could request an internal API from the internal network, bypassing the auth, or even query other services, such as Redis or Memcached. When you don't have an internal infrastructure (including something running on your localhost), or you trust the server, it is safe to allow redirects. Although keep in mind, that if the URL uses HTTP instead of HTTPS, and you will have to trust not only the remote server but also your ISP and every network in the middle.
)", 0) \
    \
    DECLARE(Bool, use_client_time_zone, false, R"(
Use client timezone for interpreting DateTime string values, instead of adopting server timezone.
)", 0) \
    \
    DECLARE(Bool, send_progress_in_http_headers, false, R"(
Enables or disables `X-ClickHouse-Progress` HTTP response headers in `clickhouse-server` responses.

For more information, read the [HTTP interface description](../../interfaces/http.md).

Possible values:

- 0 — Disabled.
- 1 — Enabled.
)", 0) \
    \
    DECLARE(UInt64, http_headers_progress_interval_ms, 100, R"(
Do not send HTTP headers X-ClickHouse-Progress more frequently than at each specified interval.
)", 0) \
    DECLARE(Bool, http_wait_end_of_query, false, R"(
Enable HTTP response buffering on the server-side.
)", 0) \
    DECLARE(Bool, http_write_exception_in_output_format, true, R"(
Write exception in output format to produce valid output. Works with JSON and XML formats.
)", 0) \
    DECLARE(UInt64, http_response_buffer_size, 0, R"(
The number of bytes to buffer in the server memory before sending a HTTP response to the client or flushing to disk (when http_wait_end_of_query is enabled).
)", 0) \
    \
    DECLARE(Bool, fsync_metadata, true, R"(
Enables or disables [fsync](http://pubs.opengroup.org/onlinepubs/9699919799/functions/fsync.html) when writing `.sql` files. Enabled by default.

It makes sense to disable it if the server has millions of tiny tables that are constantly being created and destroyed.
)", 0)    \
    \
    DECLARE(Bool, join_use_nulls, false, R"(
Sets the type of [JOIN](../../sql-reference/statements/select/join.md) behaviour. When merging tables, empty cells may appear. ClickHouse fills them differently based on this setting.

Possible values:

- 0 — The empty cells are filled with the default value of the corresponding field type.
- 1 — `JOIN` behaves the same way as in standard SQL. The type of the corresponding field is converted to [Nullable](/sql-reference/data-types/nullable), and empty cells are filled with [NULL](/sql-reference/syntax).
)", IMPORTANT) \
    \
    DECLARE(UInt64, join_output_by_rowlist_perkey_rows_threshold, 5, R"(
The lower limit of per-key average rows in the right table to determine whether to output by row list in hash join.
)", 0) \
    DECLARE(JoinStrictness, join_default_strictness, JoinStrictness::All, R"(
Sets default strictness for [JOIN clauses](/sql-reference/statements/select/join).

Possible values:

- `ALL` — If the right table has several matching rows, ClickHouse creates a [Cartesian product](https://en.wikipedia.org/wiki/Cartesian_product) from matching rows. This is the normal `JOIN` behaviour from standard SQL.
- `ANY` — If the right table has several matching rows, only the first one found is joined. If the right table has only one matching row, the results of `ANY` and `ALL` are the same.
- `ASOF` — For joining sequences with an uncertain match.
- `Empty string` — If `ALL` or `ANY` is not specified in the query, ClickHouse throws an exception.
)", 0) \
    DECLARE(Bool, any_join_distinct_right_table_keys, false, R"(
Enables legacy ClickHouse server behaviour in `ANY INNER|LEFT JOIN` operations.

:::note
Use this setting only for backward compatibility if your use cases depend on legacy `JOIN` behaviour.
:::

When the legacy behaviour is enabled:

- Results of `t1 ANY LEFT JOIN t2` and `t2 ANY RIGHT JOIN t1` operations are not equal because ClickHouse uses the logic with many-to-one left-to-right table keys mapping.
- Results of `ANY INNER JOIN` operations contain all rows from the left table like the `SEMI LEFT JOIN` operations do.

When the legacy behaviour is disabled:

- Results of `t1 ANY LEFT JOIN t2` and `t2 ANY RIGHT JOIN t1` operations are equal because ClickHouse uses the logic which provides one-to-many keys mapping in `ANY RIGHT JOIN` operations.
- Results of `ANY INNER JOIN` operations contain one row per key from both the left and right tables.

Possible values:

- 0 — Legacy behaviour is disabled.
- 1 — Legacy behaviour is enabled.

See also:

- [JOIN strictness](/sql-reference/statements/select/join#settings)
)", IMPORTANT) \
    DECLARE(Bool, single_join_prefer_left_table, true, R"(
For single JOIN in case of identifier ambiguity prefer left table
)", IMPORTANT) \
    \
DECLARE(BoolAuto, query_plan_join_swap_table, Field("auto"), R"(
    Determine which side of the join should be the build table (also called inner, the one inserted into the hash table for a hash join) in the query plan. This setting is supported only for `ALL` join strictness with the `JOIN ON` clause. Possible values are:
    - 'auto': Let the planner decide which table to use as the build table.
    - 'false': Never swap tables (the right table is the build table).
    - 'true': Always swap tables (the left table is the build table).
)", 0) \
DECLARE(UInt64, query_plan_optimize_join_order_limit, 1, R"(
    Optimize the order of joins within the same subquery. Currently only supported for very limited cases.
    Value is the maximum number of tables to optimize.
)", 0) \
    \
    DECLARE(Bool, query_plan_join_shard_by_pk_ranges, false, R"(
Apply sharding for JOIN if join keys contain a prefix of PRIMARY KEY for both tables. Supported for hash, parallel_hash and full_sorting_merge algorithms. Usually does not speed up queries but may lower memory consumption.
 )", 0) \
    \
    DECLARE(Bool, query_plan_display_internal_aliases, false, R"(
Show internal aliases (such as __table1) in EXPLAIN PLAN instead of those specified in the original query.
)", 0) \
    \
    DECLARE(UInt64, query_plan_max_step_description_length, 500, R"(
Maximum length of step description in EXPLAIN PLAN.
)", 0) \
    \
    DECLARE(UInt64, preferred_block_size_bytes, 1000000, R"(
This setting adjusts the data block size for query processing and represents additional fine-tuning to the more rough 'max_block_size' setting. If the columns are large and with 'max_block_size' rows the block size is likely to be larger than the specified amount of bytes, its size will be lowered for better CPU cache locality.
)", 0) \
    \
    DECLARE(UInt64, max_replica_delay_for_distributed_queries, 300, R"(
Disables lagging replicas for distributed queries. See [Replication](../../engines/table-engines/mergetree-family/replication.md).

Sets the time in seconds. If a replica's lag is greater than or equal to the set value, this replica is not used.

Possible values:

- Positive integer.
- 0 — Replica lags are not checked.

To prevent the use of any replica with a non-zero lag, set this parameter to 1.

Used when performing `SELECT` from a distributed table that points to replicated tables.
)", 0) \
    DECLARE(Bool, fallback_to_stale_replicas_for_distributed_queries, true, R"(
Forces a query to an out-of-date replica if updated data is not available. See [Replication](../../engines/table-engines/mergetree-family/replication.md).

ClickHouse selects the most relevant from the outdated replicas of the table.

Used when performing `SELECT` from a distributed table that points to replicated tables.

By default, 1 (enabled).
)", 0) \
    DECLARE(UInt64, preferred_max_column_in_block_size_bytes, 0, R"(
Limit on max column size in block while reading. Helps to decrease cache misses count. Should be close to L2 cache size.
)", 0) \
    \
    DECLARE(UInt64, parts_to_delay_insert, 0, R"(
If the destination table contains at least that many active parts in a single partition, artificially slow down insert into table.
)", 0) \
    DECLARE(UInt64, parts_to_throw_insert, 0, R"(
If more than this number active parts in a single partition of the destination table, throw 'Too many parts ...' exception.
)", 0) \
    DECLARE(UInt64, number_of_mutations_to_delay, 0, R"(
If the mutated table contains at least that many unfinished mutations, artificially slow down mutations of table. 0 - disabled
)", 0) \
    DECLARE(UInt64, number_of_mutations_to_throw, 0, R"(
If the mutated table contains at least that many unfinished mutations, throw 'Too many mutations ...' exception. 0 - disabled
)", 0) \
    DECLARE(Int64, distributed_ddl_task_timeout, 180, R"(
Sets timeout for DDL query responses from all hosts in cluster. If a DDL request has not been performed on all hosts, a response will contain a timeout error and a request will be executed in an async mode. Negative value means infinite.

Possible values:

- Positive integer.
- 0 — Async mode.
- Negative integer — infinite timeout.
)", 0) \
    DECLARE(Milliseconds, stream_flush_interval_ms, 7500, R"(
Works for tables with streaming in the case of a timeout, or when a thread generates [max_insert_block_size](#max_insert_block_size) rows.

The default value is 7500.

The smaller the value, the more often data is flushed into the table. Setting the value too low leads to poor performance.
)", 0) \
    DECLARE(Milliseconds, stream_poll_timeout_ms, 500, R"(
Timeout for polling data from/to streaming storages.
)", 0) \
    DECLARE(UInt64, min_free_disk_bytes_to_perform_insert, 0, R"(
Minimum free disk space bytes to perform an insert.
)", 0) \
    DECLARE(Float, min_free_disk_ratio_to_perform_insert, 0.0, R"(
Minimum free disk space ratio to perform an insert.
)", 0) \
    \
    DECLARE(Bool, final, false, R"(
Automatically applies [FINAL](../../sql-reference/statements/select/from.md/#final-modifier) modifier to all tables in a query, to tables where [FINAL](../../sql-reference/statements/select/from.md/#final-modifier) is applicable, including joined tables and tables in sub-queries, and
distributed tables.

Possible values:

- 0 - disabled
- 1 - enabled

Example:

```sql
CREATE TABLE test
(
    key Int64,
    some String
)
ENGINE = ReplacingMergeTree
ORDER BY key;

INSERT INTO test FORMAT Values (1, 'first');
INSERT INTO test FORMAT Values (1, 'second');

SELECT * FROM test;
┌─key─┬─some───┐
│   1 │ second │
└─────┴────────┘
┌─key─┬─some──┐
│   1 │ first │
└─────┴───────┘

SELECT * FROM test SETTINGS final = 1;
┌─key─┬─some───┐
│   1 │ second │
└─────┴────────┘

SET final = 1;
SELECT * FROM test;
┌─key─┬─some───┐
│   1 │ second │
└─────┴────────┘
```
)", 0) \
    \
    DECLARE(Bool, partial_result_on_first_cancel, false, R"(
Allows query to return a partial result after cancel.
)", 0) \
    \
    DECLARE(Bool, ignore_on_cluster_for_replicated_udf_queries, false, R"(
Ignore ON CLUSTER clause for replicated UDF management queries.
)", 0) \
    DECLARE(Bool, ignore_on_cluster_for_replicated_access_entities_queries, false, R"(
Ignore ON CLUSTER clause for replicated access entities management queries.
)", 0) \
    DECLARE(Bool, ignore_on_cluster_for_replicated_named_collections_queries, false, R"(
Ignore ON CLUSTER clause for replicated named collections management queries.
)", 0) \
    /** Settings for testing hedged requests */ \
    DECLARE(Milliseconds, sleep_in_send_tables_status_ms, 0, R"(
Time to sleep in sending tables status response in TCPHandler
)", 0) \
    DECLARE(Milliseconds, sleep_in_send_data_ms, 0, R"(
Time to sleep in sending data in TCPHandler
)", 0) \
    DECLARE(Milliseconds, sleep_after_receiving_query_ms, 0, R"(
Time to sleep after receiving query in TCPHandler
)", 0) \
    DECLARE(UInt64, unknown_packet_in_send_data, 0, R"(
Send unknown packet instead of data Nth data packet
)", 0) \
    \
    DECLARE(Bool, insert_allow_materialized_columns, false, R"(
If setting is enabled, Allow materialized columns in INSERT.
)", 0) \
    DECLARE(Seconds, http_connection_timeout, DEFAULT_HTTP_READ_BUFFER_CONNECTION_TIMEOUT, R"(
HTTP connection timeout (in seconds).

Possible values:

- Any positive integer.
- 0 - Disabled (infinite timeout).
)", 0) \
    DECLARE(Seconds, http_send_timeout, DEFAULT_HTTP_READ_BUFFER_TIMEOUT, R"(
HTTP send timeout (in seconds).

Possible values:

- Any positive integer.
- 0 - Disabled (infinite timeout).

:::note
It's applicable only to the default profile. A server reboot is required for the changes to take effect.
:::
)", 0) \
    DECLARE(Seconds, http_receive_timeout, DEFAULT_HTTP_READ_BUFFER_TIMEOUT, R"(
HTTP receive timeout (in seconds).

Possible values:

- Any positive integer.
- 0 - Disabled (infinite timeout).
)", 0) \
    DECLARE(UInt64, http_max_uri_size, 1048576, R"(
Sets the maximum URI length of an HTTP request.

Possible values:

- Positive integer.
)", 0) \
    DECLARE(UInt64, http_max_fields, 1000000, R"(
Maximum number of fields in HTTP header
)", 0) \
    DECLARE(UInt64, http_max_field_name_size, 128 * 1024, R"(
Maximum length of field name in HTTP header
)", 0) \
    DECLARE(UInt64, http_max_field_value_size, 128 * 1024, R"(
Maximum length of field value in HTTP header
)", 0) \
    DECLARE(Bool, http_skip_not_found_url_for_globs, true, R"(
Skip URLs for globs with HTTP_NOT_FOUND error
)", 0) \
    DECLARE(Bool, http_make_head_request, true, R"(
The `http_make_head_request` setting allows the execution of a `HEAD` request while reading data from HTTP to retrieve information about the file to be read, such as its size. Since it's enabled by default, it may be desirable to disable this setting in cases where the server does not support `HEAD` requests.
)", 0) \
    DECLARE(Bool, optimize_throw_if_noop, false, R"(
Enables or disables throwing an exception if an [OPTIMIZE](../../sql-reference/statements/optimize.md) query didn't perform a merge.

By default, `OPTIMIZE` returns successfully even if it didn't do anything. This setting lets you differentiate these situations and get the reason in an exception message.

Possible values:

- 1 — Throwing an exception is enabled.
- 0 — Throwing an exception is disabled.
)", 0) \
    DECLARE(Bool, use_index_for_in_with_subqueries, true, R"(
Try using an index if there is a subquery or a table expression on the right side of the IN operator.
)", 0) \
    DECLARE(UInt64, use_index_for_in_with_subqueries_max_values, 0, R"(
The maximum size of the set in the right-hand side of the IN operator to use table index for filtering. It allows to avoid performance degradation and higher memory usage due to the preparation of additional data structures for large queries. Zero means no limit.
)", 0) \
    DECLARE(Bool, analyze_index_with_space_filling_curves, true, R"(
If a table has a space-filling curve in its index, e.g. `ORDER BY mortonEncode(x, y)` or `ORDER BY hilbertEncode(x, y)`, and the query has conditions on its arguments, e.g. `x >= 10 AND x <= 20 AND y >= 20 AND y <= 30`, use the space-filling curve for index analysis.
)", 0) \
    DECLARE(Bool, joined_subquery_requires_alias, true, R"(
Force joined subqueries and table functions to have aliases for correct name qualification.
)", 0) \
    DECLARE(Bool, empty_result_for_aggregation_by_empty_set, false, R"(
Return empty result when aggregating without keys on empty set.
)", 0) \
    DECLARE(Bool, empty_result_for_aggregation_by_constant_keys_on_empty_set, true, R"(
Return empty result when aggregating by constant keys on empty set.
)", 0) \
    DECLARE(Bool, allow_distributed_ddl, true, R"(
If it is set to true, then a user is allowed to executed distributed DDL queries.
)", 0) \
    DECLARE(Bool, allow_suspicious_codecs, false, R"(
If it is set to true, allow to specify meaningless compression codecs.
)", 0) \
    DECLARE(Bool, enable_zstd_qat_codec, false, R"(
If turned on, the ZSTD_QAT codec may be used to compress columns.
)", 0) \
    DECLARE(Bool, enable_deflate_qpl_codec, false, R"(
If turned on, the DEFLATE_QPL codec may be used to compress columns.
)", 0) \
    DECLARE(UInt64, query_profiler_real_time_period_ns, QUERY_PROFILER_DEFAULT_SAMPLE_RATE_NS, R"(
Sets the period for a real clock timer of the [query profiler](../../operations/optimizing-performance/sampling-query-profiler.md). Real clock timer counts wall-clock time.

Possible values:

- Positive integer number, in nanoseconds.

    Recommended values:

            - 10000000 (100 times a second) nanoseconds and less for single queries.
            - 1000000000 (once a second) for cluster-wide profiling.

- 0 for turning off the timer.

**Temporarily disabled in ClickHouse Cloud.**

See also:

- System table [trace_log](/operations/system-tables/trace_log)
)", 0) \
    DECLARE(UInt64, query_profiler_cpu_time_period_ns, QUERY_PROFILER_DEFAULT_SAMPLE_RATE_NS, R"(
Sets the period for a CPU clock timer of the [query profiler](../../operations/optimizing-performance/sampling-query-profiler.md). This timer counts only CPU time.

Possible values:

- A positive integer number of nanoseconds.

    Recommended values:

            - 10000000 (100 times a second) nanoseconds and more for single queries.
            - 1000000000 (once a second) for cluster-wide profiling.

- 0 for turning off the timer.

**Temporarily disabled in ClickHouse Cloud.**

See also:

- System table [trace_log](/operations/system-tables/trace_log)
)", 0) \
    DECLARE(Bool, metrics_perf_events_enabled, false, R"(
If enabled, some of the perf events will be measured throughout queries' execution.
)", 0) \
    DECLARE(String, metrics_perf_events_list, "", R"(
Comma separated list of perf metrics that will be measured throughout queries' execution. Empty means all events. See PerfEventInfo in sources for the available events.
)", 0) \
    DECLARE(Float, opentelemetry_start_trace_probability, 0., R"(
Sets the probability that the ClickHouse can start a trace for executed queries (if no parent [trace context](https://www.w3.org/TR/trace-context/) is supplied).

Possible values:

- 0 — The trace for all executed queries is disabled (if no parent trace context is supplied).
- Positive floating-point number in the range [0..1]. For example, if the setting value is `0,5`, ClickHouse can start a trace on average for half of the queries.
- 1 — The trace for all executed queries is enabled.
)", 0) \
    DECLARE(Bool, opentelemetry_trace_processors, false, R"(
Collect OpenTelemetry spans for processors.
)", 0) \
    DECLARE(Bool, opentelemetry_trace_cpu_scheduling, false, R"(
Collect OpenTelemetry spans for workload preemptive CPU scheduling.
)", 0) \
    DECLARE(Bool, prefer_column_name_to_alias, false, R"(
Enables or disables using the original column names instead of aliases in query expressions and clauses. It especially matters when alias is the same as the column name, see [Expression Aliases](/sql-reference/syntax#notes-on-usage). Enable this setting to make aliases syntax rules in ClickHouse more compatible with most other database engines.

Possible values:

- 0 — The column name is substituted with the alias.
- 1 — The column name is not substituted with the alias.

**Example**

The difference between enabled and disabled:

Query:

```sql
SET prefer_column_name_to_alias = 0;
SELECT avg(number) AS number, max(number) FROM numbers(10);
```

Result:

```text
Received exception from server (version 21.5.1):
Code: 184. DB::Exception: Received from localhost:9000. DB::Exception: Aggregate function avg(number) is found inside another aggregate function in query: While processing avg(number) AS number.
```

Query:

```sql
SET prefer_column_name_to_alias = 1;
SELECT avg(number) AS number, max(number) FROM numbers(10);
```

Result:

```text
┌─number─┬─max(number)─┐
│    4.5 │           9 │
└────────┴─────────────┘
```
)", 0) \
    \
    DECLARE(Bool, skip_redundant_aliases_in_udf, false, R"(
Redundant aliases are not used (substituted) in user-defined functions in order to simplify it's usage.

Possible values:

- 1 — The aliases are skipped (substituted) in UDFs.
- 0 — The aliases are not skipped (substituted) in UDFs.

**Example**

The difference between enabled and disabled:

Query:

```sql
SET skip_redundant_aliases_in_udf = 0;
CREATE FUNCTION IF NOT EXISTS test_03274 AS ( x ) -> ((x + 1 as y, y + 2));

EXPLAIN SYNTAX SELECT test_03274(4 + 2);
```

Result:

```text
SELECT ((4 + 2) + 1 AS y, y + 2)
```

Query:

```sql
SET skip_redundant_aliases_in_udf = 1;
CREATE FUNCTION IF NOT EXISTS test_03274 AS ( x ) -> ((x + 1 as y, y + 2));

EXPLAIN SYNTAX SELECT test_03274(4 + 2);
```

Result:

```text
SELECT ((4 + 2) + 1, ((4 + 2) + 1) + 2)
```
)", 0) \
    DECLARE(Bool, prefer_global_in_and_join, false, R"(
Enables the replacement of `IN`/`JOIN` operators with `GLOBAL IN`/`GLOBAL JOIN`.

Possible values:

- 0 — Disabled. `IN`/`JOIN` operators are not replaced with `GLOBAL IN`/`GLOBAL JOIN`.
- 1 — Enabled. `IN`/`JOIN` operators are replaced with `GLOBAL IN`/`GLOBAL JOIN`.

**Usage**

Although `SET distributed_product_mode=global` can change the queries behavior for the distributed tables, it's not suitable for local tables or tables from external resources. Here is when the `prefer_global_in_and_join` setting comes into play.

For example, we have query serving nodes that contain local tables, which are not suitable for distribution. We need to scatter their data on the fly during distributed processing with the `GLOBAL` keyword — `GLOBAL IN`/`GLOBAL JOIN`.

Another use case of `prefer_global_in_and_join` is accessing tables created by external engines. This setting helps to reduce the number of calls to external sources while joining such tables: only one call per query.

**See also:**

- [Distributed subqueries](/sql-reference/operators/in#distributed-subqueries) for more information on how to use `GLOBAL IN`/`GLOBAL JOIN`
)", 0) \
    DECLARE(Bool, enable_vertical_final, true, R"(
If enable, remove duplicated rows during FINAL by marking rows as deleted and filtering them later instead of merging rows
)", 0) \
    \
    \
    /** Limits during query execution are part of the settings. \
      * Used to provide a more safe execution of queries from the user interface. \
      * Basically, limits are checked for each block (not every row). That is, the limits can be slightly violated. \
      * Almost all limits apply only to SELECTs. \
      * Almost all limits apply to each stream individually. \
      */ \
    \
    DECLARE(UInt64, max_rows_to_read, 0, R"(
The maximum number of rows that can be read from a table when running a query.
The restriction is checked for each processed chunk of data, applied only to the
deepest table expression and when reading from a remote server, checked only on
the remote server.
)", 0) \
    DECLARE(UInt64, max_bytes_to_read, 0, R"(
The maximum number of bytes (of uncompressed data) that can be read from a table when running a query.
The restriction is checked for each processed chunk of data, applied only to the
deepest table expression and when reading from a remote server, checked only on
the remote server.
)", 0) \
    DECLARE(OverflowMode, read_overflow_mode, OverflowMode::THROW, R"(
What to do when the limit is exceeded.
)", 0) \
    \
    DECLARE(UInt64, max_rows_to_read_leaf, 0, R"(
The maximum number of rows that can be read from a local table on a leaf node when
running a distributed query. While distributed queries can issue multiple sub-queries
to each shard (leaf) - this limit will be checked only on the read stage on the
leaf nodes and ignored on the merging of results stage on the root node.

For example, a cluster consists of 2 shards and each shard contains a table with
100 rows. The distributed query which is supposed to read all the data from both
tables with setting `max_rows_to_read=150` will fail, as in total there will be
200 rows. A query with `max_rows_to_read_leaf=150` will succeed, since leaf nodes
will read at max 100 rows.

The restriction is checked for each processed chunk of data.

:::note
This setting is unstable with `prefer_localhost_replica=1`.
:::
)", 0) \
    DECLARE(UInt64, max_bytes_to_read_leaf, 0, R"(
The maximum number of bytes (of uncompressed data) that can be read from a local
table on a leaf node when running a distributed query. While distributed queries
can issue a multiple sub-queries to each shard (leaf) - this limit will
be checked only on the read stage on the leaf nodes and will be ignored on the
merging of results stage on the root node.

For example, a cluster consists of 2 shards and each shard contains a table with
100 bytes of data. A distributed query which is supposed to read all the data
from both tables with setting `max_bytes_to_read=150` will fail as in total it
will be 200 bytes. A query with `max_bytes_to_read_leaf=150` will succeed since
leaf nodes will read 100 bytes at max.

The restriction is checked for each processed chunk of data.

:::note
This setting is unstable with `prefer_localhost_replica=1`.
:::
)", 0) \
    DECLARE(OverflowMode, read_overflow_mode_leaf, OverflowMode::THROW, R"(
Sets what happens when the volume of data read exceeds one of the leaf limits.

Possible options:
- `throw`: throw an exception (default).
- `break`: stop executing the query and return the partial result.
)", 0) \
    \
    DECLARE(UInt64, max_rows_to_group_by, 0, R"(
The maximum number of unique keys received from aggregation. This setting lets
you limit memory consumption when aggregating.

If aggregation during GROUP BY is generating more than the specified number of
rows (unique GROUP BY keys), the behavior will be determined by the
'group_by_overflow_mode' which by default is `throw`, but can be also switched
to an approximate GROUP BY mode.
)", 0) \
    DECLARE(OverflowModeGroupBy, group_by_overflow_mode, OverflowMode::THROW, R"(
Sets what happens when the number of unique keys for aggregation exceeds the limit:
- `throw`: throw an exception
- `break`: stop executing the query and return the partial result
- `any`: continue aggregation for the keys that got into the set, but do not add new keys to the set.

Using the 'any' value lets you run an approximation of GROUP BY. The quality of
this approximation depends on the statistical nature of the data.
)", 0) \
    DECLARE(UInt64, max_bytes_before_external_group_by, 0, R"(
Cloud default value: half the memory amount per replica.

Enables or disables execution of `GROUP BY` clauses in external memory.
(See [GROUP BY in external memory](/sql-reference/statements/select/group-by#group-by-in-external-memory))

Possible values:

- Maximum volume of RAM (in bytes) that can be used by the single [GROUP BY](/sql-reference/statements/select/group-by) operation.
- `0` — `GROUP BY` in external memory disabled.

:::note
If memory usage during GROUP BY operations is exceeding this threshold in bytes,
activate the 'external aggregation' mode (spill data to disk).

The recommended value is half of the available system memory.
:::
)", 0) \
    DECLARE(Double, max_bytes_ratio_before_external_group_by, 0.5, R"(
The ratio of available memory that is allowed for `GROUP BY`. Once reached,
external memory is used for aggregation.

For example, if set to `0.6`, `GROUP BY` will allow using 60% of the available memory
(to server/user/merges) at the beginning of the execution, after that, it will
start using external aggregation.
)", 0) \
    \
    DECLARE(UInt64, max_rows_to_sort, 0, R"(
The maximum number of rows before sorting. This allows you to limit memory consumption when sorting.
If more than the specified amount of records have to be processed for the ORDER BY operation,
the behavior will be determined by the `sort_overflow_mode` which by default is set to `throw`.
)", 0) \
    DECLARE(UInt64, max_bytes_to_sort, 0, R"(
The maximum number of bytes before sorting. If more than the specified amount of
uncompressed bytes have to be processed for ORDER BY operation, the behavior will
be determined by the `sort_overflow_mode` which by default is set to `throw`.
)", 0) \
    DECLARE(OverflowMode, sort_overflow_mode, OverflowMode::THROW, R"(
Sets what happens if the number of rows received before sorting exceeds one of the limits.

Possible values:
- `throw`: throw an exception.
- `break`: stop executing the query and return the partial result.
)", 0) \
    DECLARE(UInt64, prefer_external_sort_block_bytes, DEFAULT_BLOCK_SIZE * 256, R"(
Prefer maximum block bytes for external sort, reduce the memory usage during merging.
)", 0) \
    DECLARE(UInt64, max_bytes_before_external_sort, 0, R"(
Cloud default value: half the memory amount per replica.

Enables or disables execution of `ORDER BY` clauses in external memory. See [ORDER BY Implementation Details](../../sql-reference/statements/select/order-by.md#implementation-details)
If memory usage during ORDER BY operation exceeds this threshold in bytes, the 'external sorting' mode (spill data to disk) is activated.

Possible values:

- Maximum volume of RAM (in bytes) that can be used by the single [ORDER BY](../../sql-reference/statements/select/order-by.md) operation.
  The recommended value is half of available system memory
- `0` — `ORDER BY` in external memory disabled.
)", 0) \
    DECLARE(Double, max_bytes_ratio_before_external_sort, 0.5, R"(
The ratio of available memory that is allowed for `ORDER BY`. Once reached, external sort is used.

For example, if set to `0.6`, `ORDER BY` will allow using `60%` of available memory (to server/user/merges) at the beginning of the execution, after that, it will start using external sort.

Note, that `max_bytes_before_external_sort` is still respected, spilling to disk will be done only if the sorting block is bigger then `max_bytes_before_external_sort`.
)", 0) \
    DECLARE(UInt64, max_bytes_before_remerge_sort, 1000000000, R"(
In case of ORDER BY with LIMIT, when memory usage is higher than specified threshold, perform additional steps of merging blocks before final merge to keep just top LIMIT rows.
)", 0) \
    DECLARE(Float, remerge_sort_lowered_memory_bytes_ratio, 2., R"(
If memory usage after remerge does not reduced by this ratio, remerge will be disabled.
)", 0) \
    \
    DECLARE(UInt64, max_result_rows, 0, R"(
Cloud default value: `0`.

Limits the number of rows in the result. Also checked for subqueries, and on remote servers when running parts of a distributed query.
No limit is applied when the value is `0`.

The query will stop after processing a block of data if the threshold is met, but
it will not cut the last block of the result, therefore the result size can be
larger than the threshold.
)", 0) \
    DECLARE(UInt64, max_result_bytes, 0, R"(
Limits the result size in bytes (uncompressed). The query will stop after processing a block of data if the threshold is met,
but it will not cut the last block of the result, therefore the result size can be larger than the threshold.

**Caveats**

The result size in memory is taken into account for this threshold.
Even if the result size is small, it can reference larger data structures in memory,
representing dictionaries of LowCardinality columns, and Arenas of AggregateFunction columns,
so the threshold can be exceeded despite the small result size.

:::warning
The setting is fairly low level and should be used with caution
:::
)", 0) \
    DECLARE(OverflowMode, result_overflow_mode, OverflowMode::THROW, R"(
Cloud default value: `throw`

Sets what to do if the volume of the result exceeds one of the limits.

Possible values:
- `throw`: throw an exception (default).
- `break`: stop executing the query and return the partial result, as if the
           source data ran out.

Using 'break' is similar to using LIMIT. `Break` interrupts execution only at the
block level. This means that amount of returned rows is greater than
[`max_result_rows`](/operations/settings/settings#max_result_rows), multiple of [`max_block_size`](/operations/settings/settings#max_block_size)
and depends on [`max_threads`](/operations/settings/settings#max_threads).

**Example**

```sql title="Query"
SET max_threads = 3, max_block_size = 3333;
SET max_result_rows = 3334, result_overflow_mode = 'break';

SELECT *
FROM numbers_mt(100000)
FORMAT Null;
```

```text title="Result"
6666 rows in set. ...
```
)", 0) \
    \
    /* TODO: Check also when merging and finalizing aggregate functions. */ \
    DECLARE(Seconds, max_execution_time, 0, R"(
The maximum query execution time in seconds.

The `max_execution_time` parameter can be a bit tricky to understand.
It operates based on interpolation relative to the current query execution speed
(this behaviour is controlled by [`timeout_before_checking_execution_speed`](/operations/settings/settings#timeout_before_checking_execution_speed)).

ClickHouse will interrupt a query if the projected execution time exceeds the
specified `max_execution_time`. By default, the `timeout_before_checking_execution_speed`
is set to 10 seconds. This means that after 10 seconds of query execution, ClickHouse
will begin estimating the total execution time. If, for example, `max_execution_time`
is set to 3600 seconds (1 hour), ClickHouse will terminate the query if the estimated
time exceeds this 3600-second limit. If you set `timeout_before_checking_execution_speed`
to 0, ClickHouse will use the clock time as the basis for `max_execution_time`.

If query runtime exceeds the specified number of seconds, the behavior will be
determined by the 'timeout_overflow_mode', which by default is set to `throw`.

:::note
The timeout is checked and the query can stop only in designated places during data processing.
It currently cannot stop during merging of aggregation states or during query analysis,
and the actual run time will be higher than the value of this setting.
:::
)", 0) \
    DECLARE(OverflowMode, timeout_overflow_mode, OverflowMode::THROW, R"(
Sets what to do if the query is run longer than the `max_execution_time` or the
estimated running time is longer than `max_estimated_execution_time`.

Possible values:
- `throw`: throw an exception (default).
- `break`: stop executing the query and return the partial result, as if the
source data ran out.
)", 0) \
    DECLARE(Seconds, max_execution_time_leaf, 0, R"(
Similar semantically to [`max_execution_time`](#max_execution_time) but only
applied on leaf nodes for distributed or remote queries.

For example, if we want to limit the execution time on a leaf node to `10s` but
have no limit on the initial node, instead of having `max_execution_time` in the
nested subquery settings:

```sql
SELECT count()
FROM cluster(cluster, view(SELECT * FROM t SETTINGS max_execution_time = 10));
```

We can use `max_execution_time_leaf` as the query settings:

```sql
SELECT count()
FROM cluster(cluster, view(SELECT * FROM t)) SETTINGS max_execution_time_leaf = 10;
```
)", 0) \
    DECLARE(OverflowMode, timeout_overflow_mode_leaf, OverflowMode::THROW, R"(
Sets what happens when the query in leaf node run longer than `max_execution_time_leaf`.

Possible values:
- `throw`: throw an exception (default).
- `break`: stop executing the query and return the partial result, as if the
source data ran out.
)", 0) \
    \
    DECLARE(UInt64, min_execution_speed, 0, R"(
Minimal execution speed in rows per second. Checked on every data block when
[`timeout_before_checking_execution_speed`](/operations/settings/settings#timeout_before_checking_execution_speed)
expires. If the execution speed is lower, an exception is thrown.
)", 0) \
    DECLARE(UInt64, max_execution_speed, 0, R"(
The maximum number of execution rows per second. Checked on every data block when
[`timeout_before_checking_execution_speed`](/operations/settings/settings#timeout_before_checking_execution_speed)
expires. If the execution speed is high, the execution speed will be reduced.
)", 0) \
    DECLARE(UInt64, min_execution_speed_bytes, 0, R"(
The minimum number of execution bytes per second. Checked on every data block when
[`timeout_before_checking_execution_speed`](/operations/settings/settings#timeout_before_checking_execution_speed)
expires. If the execution speed is lower, an exception is thrown.
)", 0) \
    DECLARE(UInt64, max_execution_speed_bytes, 0, R"(
The maximum number of execution bytes per second. Checked on every data block when
[`timeout_before_checking_execution_speed`](/operations/settings/settings#timeout_before_checking_execution_speed)
expires. If the execution speed is high, the execution speed will be reduced.
)", 0) \
    DECLARE(Seconds, timeout_before_checking_execution_speed, 10, R"(
Checks that execution speed is not too slow (no less than `min_execution_speed`),
after the specified time in seconds has expired.
)", 0) \
    DECLARE(Seconds, max_estimated_execution_time, 0, R"(
Maximum query estimate execution time in seconds. Checked on every data block
when [`timeout_before_checking_execution_speed`](/operations/settings/settings#timeout_before_checking_execution_speed)
expires.
)", 0) \
    \
    DECLARE(UInt64, max_columns_to_read, 0, R"(
The maximum number of columns that can be read from a table in a single query.
If a query requires reading more than the specified number of columns, an exception
is thrown.

:::tip
This setting is useful for preventing overly complex queries.
:::

`0` value means unlimited.
)", 0) \
    DECLARE(UInt64, max_temporary_columns, 0, R"(
The maximum number of temporary columns that must be kept in RAM simultaneously
when running a query, including constant columns. If a query generates more than
the specified number of temporary columns in memory as a result of intermediate
calculation, then an exception is thrown.

:::tip
This setting is useful for preventing overly complex queries.
:::

`0` value means unlimited.
)", 0) \
    DECLARE(UInt64, max_temporary_non_const_columns, 0, R"(
Like `max_temporary_columns`, the maximum number of temporary columns that must
be kept in RAM simultaneously when running a query, but without counting constant
columns.

:::note
Constant columns are formed fairly often when running a query, but they require
approximately zero computing resources.
:::
)", 0) \
    \
    DECLARE(UInt64, max_sessions_for_user, 0, R"(
Maximum number of simultaneous sessions per authenticated user to the ClickHouse server.

Example:

```xml
<profiles>
    <single_session_profile>
        <max_sessions_for_user>1</max_sessions_for_user>
    </single_session_profile>
    <two_sessions_profile>
        <max_sessions_for_user>2</max_sessions_for_user>
    </two_sessions_profile>
    <unlimited_sessions_profile>
        <max_sessions_for_user>0</max_sessions_for_user>
    </unlimited_sessions_profile>
</profiles>
<users>
    <!-- User Alice can connect to a ClickHouse server no more than once at a time. -->
    <Alice>
        <profile>single_session_user</profile>
    </Alice>
    <!-- User Bob can use 2 simultaneous sessions. -->
    <Bob>
        <profile>two_sessions_profile</profile>
    </Bob>
    <!-- User Charles can use arbitrarily many of simultaneous sessions. -->
    <Charles>
        <profile>unlimited_sessions_profile</profile>
    </Charles>
</users>
```

Possible values:
- Positive integer
- `0` - infinite count of simultaneous sessions (default)
)", 0) \
    \
    DECLARE(UInt64, max_subquery_depth, 100, R"(
If a query has more than the specified number of nested subqueries, throws an
exception.

:::tip
This allows you to have a sanity check to protect against the users of your
cluster from writing overly complex queries.
:::
)", 0) \
    DECLARE(UInt64, max_analyze_depth, 5000, R"(
Maximum number of analyses performed by interpreter.
)", 0) \
    DECLARE(UInt64, max_ast_depth, 1000, R"(
The maximum nesting depth of a query syntactic tree. If exceeded, an exception is thrown.

:::note
At this time, it isn't checked during parsing, but only after parsing the query.
This means that a syntactic tree that is too deep can be created during parsing,
but the query will fail.
:::
)", 0) \
    DECLARE(UInt64, max_ast_elements, 50000, R"(
The maximum number of elements in a query syntactic tree. If exceeded, an exception is thrown.

:::note
At this time, it isn't checked during parsing, but only after parsing the query.
This means that a syntactic tree that is too deep can be created during parsing,
but the query will fail.
:::
)", 0) \
    DECLARE(UInt64, max_expanded_ast_elements, 500000, R"(
Maximum size of query syntax tree in number of nodes after expansion of aliases and the asterisk.
)", 0) \
    \
    DECLARE(UInt64, readonly, 0, R"(
0 - no read-only restrictions. 1 - only read requests, as well as changing explicitly allowed settings. 2 - only read requests, as well as changing settings, except for the 'readonly' setting.
)", 0) \
    \
    DECLARE(UInt64, max_rows_in_set, 0, R"(
The maximum number of rows for a data set in the IN clause created from a subquery.
)", 0) \
    DECLARE(UInt64, max_bytes_in_set, 0, R"(
The maximum number of bytes (of uncompressed data) used by a set in the IN clause
created from a subquery.
)", 0) \
    DECLARE(OverflowMode, set_overflow_mode, OverflowMode::THROW, R"(
Sets what happens when the amount of data exceeds one of the limits.

Possible values:
- `throw`: throw an exception (default).
- `break`: stop executing the query and return the partial result, as if the
source data ran out.
)", 0) \
    \
    DECLARE(UInt64, max_rows_in_join, 0, R"(
Limits the number of rows in the hash table that is used when joining tables.

This settings applies to [SELECT ... JOIN](/sql-reference/statements/select/join)
operations and the [Join](/engines/table-engines/special/join) table engine.

If a query contains multiple joins, ClickHouse checks this setting for every intermediate result.

ClickHouse can proceed with different actions when the limit is reached. Use the
[`join_overflow_mode`](/operations/settings/settings#join_overflow_mode) setting to choose the action.

Possible values:

- Positive integer.
- `0` — Unlimited number of rows.
)", 0) \
    DECLARE(UInt64, max_bytes_in_join, 0, R"(
The maximum size in number of bytes of the hash table used when joining tables.

This setting applies to [SELECT ... JOIN](/sql-reference/statements/select/join)
operations and the [Join table engine](/engines/table-engines/special/join).

If the query contains joins, ClickHouse checks this setting for every intermediate result.

ClickHouse can proceed with different actions when the limit is reached. Use
the [join_overflow_mode](/operations/settings/settings#join_overflow_mode) settings to choose the action.

Possible values:

- Positive integer.
- 0 — Memory control is disabled.
)", 0) \
    DECLARE(OverflowMode, join_overflow_mode, OverflowMode::THROW, R"(
Defines what action ClickHouse performs when any of the following join limits is reached:

- [max_bytes_in_join](/operations/settings/settings#max_bytes_in_join)
- [max_rows_in_join](/operations/settings/settings#max_rows_in_join)

Possible values:

- `THROW` — ClickHouse throws an exception and breaks operation.
- `BREAK` — ClickHouse breaks operation and does not throw an exception.

Default value: `THROW`.

**See Also**

- [JOIN clause](/sql-reference/statements/select/join)
- [Join table engine](/engines/table-engines/special/join)
)", 0) \
    DECLARE(Bool, join_any_take_last_row, false, R"(
Changes the behaviour of join operations with `ANY` strictness.

:::note
This setting applies only for `JOIN` operations with [Join](../../engines/table-engines/special/join.md) engine tables.
:::

Possible values:

- 0 — If the right table has more than one matching row, only the first one found is joined.
- 1 — If the right table has more than one matching row, only the last one found is joined.

See also:

- [JOIN clause](/sql-reference/statements/select/join)
- [Join table engine](../../engines/table-engines/special/join.md)
- [join_default_strictness](#join_default_strictness)
)", IMPORTANT) \
    DECLARE(JoinAlgorithm, join_algorithm, "direct,parallel_hash,hash", R"(
Specifies which [JOIN](../../sql-reference/statements/select/join.md) algorithm is used.

Several algorithms can be specified, and an available one would be chosen for a particular query based on kind/strictness and table engine.

Possible values:

- grace_hash

 [Grace hash join](https://en.wikipedia.org/wiki/Hash_join#Grace_hash_join) is used.  Grace hash provides an algorithm option that provides performant complex joins while limiting memory use.

 The first phase of a grace join reads the right table and splits it into N buckets depending on the hash value of key columns (initially, N is `grace_hash_join_initial_buckets`). This is done in a way to ensure that each bucket can be processed independently. Rows from the first bucket are added to an in-memory hash table while the others are saved to disk. If the hash table grows beyond the memory limit (e.g., as set by [`max_bytes_in_join`](/operations/settings/settings#max_bytes_in_join), the number of buckets is increased and the assigned bucket for each row. Any rows which don't belong to the current bucket are flushed and reassigned.

 Supports `INNER/LEFT/RIGHT/FULL ALL/ANY JOIN`.

- hash

 [Hash join algorithm](https://en.wikipedia.org/wiki/Hash_join) is used. The most generic implementation that supports all combinations of kind and strictness and multiple join keys that are combined with `OR` in the `JOIN ON` section.

 When using the `hash` algorithm, the right part of `JOIN` is uploaded into RAM.

- parallel_hash

 A variation of `hash` join that splits the data into buckets and builds several hashtables instead of one concurrently to speed up this process.

 When using the `parallel_hash` algorithm, the right part of `JOIN` is uploaded into RAM.

- partial_merge

 A variation of the [sort-merge algorithm](https://en.wikipedia.org/wiki/Sort-merge_join), where only the right table is fully sorted.

 The `RIGHT JOIN` and `FULL JOIN` are supported only with `ALL` strictness (`SEMI`, `ANTI`, `ANY`, and `ASOF` are not supported).

 When using the `partial_merge` algorithm, ClickHouse sorts the data and dumps it to the disk. The `partial_merge` algorithm in ClickHouse differs slightly from the classic realization. First, ClickHouse sorts the right table by joining keys in blocks and creates a min-max index for sorted blocks. Then it sorts parts of the left table by the `join key` and joins them over the right table. The min-max index is also used to skip unneeded right table blocks.

- direct

 This algorithm can be applied when the storage for the right table supports key-value requests.

 The `direct` algorithm performs a lookup in the right table using rows from the left table as keys. It's supported only by special storage such as [Dictionary](/engines/table-engines/special/dictionary) or [EmbeddedRocksDB](../../engines/table-engines/integrations/embedded-rocksdb.md) and only the `LEFT` and `INNER` JOINs.

- auto

 When set to `auto`, `hash` join is tried first, and the algorithm is switched on the fly to another algorithm if the memory limit is violated.

- full_sorting_merge

 [Sort-merge algorithm](https://en.wikipedia.org/wiki/Sort-merge_join) with full sorting joined tables before joining.

- prefer_partial_merge

 ClickHouse always tries to use `partial_merge` join if possible, otherwise, it uses `hash`. *Deprecated*, same as `partial_merge,hash`.

- default (deprecated)

 Legacy value, please don't use anymore.
 Same as `direct,hash`, i.e. try to use direct join and hash join join (in this order).

)", 0) \
    DECLARE(UInt64, cross_join_min_rows_to_compress, 10000000, R"(
Minimal count of rows to compress block in CROSS JOIN. Zero value means - disable this threshold. This block is compressed when any of the two thresholds (by rows or by bytes) are reached.
)", 0) \
    DECLARE(UInt64, cross_join_min_bytes_to_compress, 1_GiB, R"(
Minimal size of block to compress in CROSS JOIN. Zero value means - disable this threshold. This block is compressed when any of the two thresholds (by rows or by bytes) are reached.
)", 0) \
    DECLARE(UInt64, default_max_bytes_in_join, 1000000000, R"(
Maximum size of right-side table if limit is required but `max_bytes_in_join` is not set.
)", 0) \
    DECLARE(UInt64, partial_merge_join_left_table_buffer_bytes, 0, R"(
If not 0 group left table blocks in bigger ones for left-side table in partial merge join. It uses up to 2x of specified memory per joining thread.
)", 0) \
    DECLARE(UInt64, partial_merge_join_rows_in_right_blocks, 65536, R"(
Limits sizes of right-hand join data blocks in partial merge join algorithm for [JOIN](../../sql-reference/statements/select/join.md) queries.

ClickHouse server:

1.  Splits right-hand join data into blocks with up to the specified number of rows.
2.  Indexes each block with its minimum and maximum values.
3.  Unloads prepared blocks to disk if it is possible.

Possible values:

- Any positive integer. Recommended range of values: \[1000, 100000\].
)", 0) \
    DECLARE(UInt64, join_on_disk_max_files_to_merge, 64, R"(
Limits the number of files allowed for parallel sorting in MergeJoin operations when they are executed on disk.

The bigger the value of the setting, the more RAM is used and the less disk I/O is needed.

Possible values:

- Any positive integer, starting from 2.
)", 0) \
    DECLARE(UInt64, max_rows_in_set_to_optimize_join, 0, R"(
Maximal size of the set to filter joined tables by each other's row sets before joining.

Possible values:

- 0 — Disable.
- Any positive integer.
)", 0) \
    \
    DECLARE(Bool, compatibility_ignore_collation_in_create_table, true, R"(
Compatibility ignore collation in create table
)", 0) \
    \
    DECLARE(String, temporary_files_codec, "LZ4", R"(
Sets compression codec for temporary files used in sorting and joining operations on disk.

Possible values:

- LZ4 — [LZ4](https://en.wikipedia.org/wiki/LZ4_(compression_algorithm)) compression is applied.
- NONE — No compression is applied.
)", 0) \
    \
    DECLARE(UInt64, max_rows_to_transfer, 0, R"(
Maximum size (in rows) that can be passed to a remote server or saved in a
temporary table when the GLOBAL IN/JOIN section is executed.
)", 0) \
    DECLARE(UInt64, max_bytes_to_transfer, 0, R"(
The maximum number of bytes (uncompressed data) that can be passed to a remote
server or saved in a temporary table when the GLOBAL IN/JOIN section is executed.
)", 0) \
    DECLARE(OverflowMode, transfer_overflow_mode, OverflowMode::THROW, R"(
Sets what happens when the amount of data exceeds one of the limits.

Possible values:
- `throw`: throw an exception (default).
- `break`: stop executing the query and return the partial result, as if the
source data ran out.
)", 0) \
    \
    DECLARE(UInt64, max_rows_in_distinct, 0, R"(
The maximum number of different rows when using DISTINCT.
)", 0) \
    DECLARE(UInt64, max_bytes_in_distinct, 0, R"(
The maximum number of bytes of the state (in uncompressed bytes) in memory, which
is used by a hash table when using DISTINCT.
)", 0) \
    DECLARE(OverflowMode, distinct_overflow_mode, OverflowMode::THROW, R"(
Sets what happens when the amount of data exceeds one of the limits.

Possible values:
- `throw`: throw an exception (default).
- `break`: stop executing the query and return the partial result, as if the
source data ran out.
)", 0) \
    \
    DECLARE(UInt64, max_memory_usage, 0, R"(
Cloud default value: depends on the amount of RAM on the replica.

The maximum amount of RAM to use for running a query on a single server.
A value of `0` means unlimited.

This setting does not consider the volume of available memory or the total volume
of memory on the machine. The restriction applies to a single query within a
single server.

You can use `SHOW PROCESSLIST` to see the current memory consumption for each query.
Peak memory consumption is tracked for each query and written to the log.

Memory usage is not fully tracked for states of the following aggregate functions
from `String` and `Array` arguments:
- `min`
- `max`
- `any`
- `anyLast`
- `argMin`
- `argMax`

Memory consumption is also restricted by the parameters [`max_memory_usage_for_user`](/operations/settings/settings#max_memory_usage_for_user)
and [`max_server_memory_usage`](/operations/server-configuration-parameters/settings#max_server_memory_usage).
)", 0) \
    DECLARE(UInt64, memory_overcommit_ratio_denominator, 1_GiB, R"(
It represents the soft memory limit when the hard limit is reached on the global level.
This value is used to compute the overcommit ratio for the query.
Zero means skip the query.
Read more about [memory overcommit](memory-overcommit.md).
)", 0) \
    DECLARE(UInt64, max_memory_usage_for_user, 0, R"(
The maximum amount of RAM to use for running a user's queries on a single server. Zero means unlimited.

By default, the amount is not restricted (`max_memory_usage_for_user = 0`).

Also see the description of [`max_memory_usage`](/operations/settings/settings#max_memory_usage).

For example if you want to set `max_memory_usage_for_user` to 1000 bytes for a user named `clickhouse_read`, you can use the statement

```sql
ALTER USER clickhouse_read SETTINGS max_memory_usage_for_user = 1000;
```

You can verify it worked by logging out of your client, logging back in, then use the `getSetting` function:

```sql
SELECT getSetting('max_memory_usage_for_user');
```
)", 0) \
    DECLARE(UInt64, memory_overcommit_ratio_denominator_for_user, 1_GiB, R"(
It represents the soft memory limit when the hard limit is reached on the user level.
This value is used to compute the overcommit ratio for the query.
Zero means skip the query.
Read more about [memory overcommit](memory-overcommit.md).
)", 0) \
    DECLARE(UInt64, max_untracked_memory, (4 * 1024 * 1024), R"(
Small allocations and deallocations are grouped in thread local variable and tracked or profiled only when an amount (in absolute value) becomes larger than the specified value. If the value is higher than 'memory_profiler_step' it will be effectively lowered to 'memory_profiler_step'.
)", 0) \
    DECLARE(UInt64, memory_profiler_step, (4 * 1024 * 1024), R"(
Sets the step of memory profiler. Whenever query memory usage becomes larger than every next step in number of bytes the memory profiler will collect the allocating stacktrace and will write it into [trace_log](/operations/system-tables/trace_log).

Possible values:

- A positive integer number of bytes.

- 0 for turning off the memory profiler.
)", 0) \
    DECLARE(Float, memory_profiler_sample_probability, 0., R"(
Collect random allocations and deallocations and write them into system.trace_log with 'MemorySample' trace_type. The probability is for every alloc/free regardless of the size of the allocation (can be changed with `memory_profiler_sample_min_allocation_size` and `memory_profiler_sample_max_allocation_size`). Note that sampling happens only when the amount of untracked memory exceeds 'max_untracked_memory'. You may want to set 'max_untracked_memory' to 0 for extra fine-grained sampling.
)", 0) \
    DECLARE(UInt64, memory_profiler_sample_min_allocation_size, 0, R"(
Collect random allocations of size greater or equal than the specified value with probability equal to `memory_profiler_sample_probability`. 0 means disabled. You may want to set 'max_untracked_memory' to 0 to make this threshold work as expected.
)", 0) \
    DECLARE(UInt64, memory_profiler_sample_max_allocation_size, 0, R"(
Collect random allocations of size less or equal than the specified value with probability equal to `memory_profiler_sample_probability`. 0 means disabled. You may want to set 'max_untracked_memory' to 0 to make this threshold work as expected.
)", 0) \
    DECLARE(Bool, trace_profile_events, false, R"(
Enables or disables collecting stacktraces on each update of profile events along with the name of profile event and the value of increment and sending them into [trace_log](/operations/system-tables/trace_log).

Possible values:

- 1 — Tracing of profile events enabled.
- 0 — Tracing of profile events disabled.
)", 0) \
    \
    DECLARE(UInt64, memory_usage_overcommit_max_wait_microseconds, 5'000'000, R"(
Maximum time thread will wait for memory to be freed in the case of memory overcommit on a user level.
If the timeout is reached and memory is not freed, an exception is thrown.
Read more about [memory overcommit](memory-overcommit.md).
)", 0) \
    \
    DECLARE(UInt64, max_network_bandwidth, 0, R"(
Limits the speed of the data exchange over the network in bytes per second. This setting applies to every query.

Possible values:

- Positive integer.
- 0 — Bandwidth control is disabled.
)", 0) \
    DECLARE(UInt64, max_network_bytes, 0, R"(
Limits the data volume (in bytes) that is received or transmitted over the network when executing a query. This setting applies to every individual query.

Possible values:

- Positive integer.
- 0 — Data volume control is disabled.
)", 0) \
    DECLARE(UInt64, max_network_bandwidth_for_user, 0, R"(
Limits the speed of the data exchange over the network in bytes per second. This setting applies to all concurrently running queries performed by a single user.

Possible values:

- Positive integer.
- 0 — Control of the data speed is disabled.
)", 0)\
    DECLARE(UInt64, max_network_bandwidth_for_all_users, 0, R"(
Limits the speed that data is exchanged at over the network in bytes per second. This setting applies to all concurrently running queries on the server.

Possible values:

- Positive integer.
- 0 — Control of the data speed is disabled.
)", 0) \
    \
    DECLARE(UInt64, max_temporary_data_on_disk_size_for_user, 0, R"(
The maximum amount of data consumed by temporary files on disk in bytes for all
concurrently running user queries.

Possible values:

- Positive integer.
- `0` — unlimited (default)
)", 0)\
    DECLARE(UInt64, max_temporary_data_on_disk_size_for_query, 0, R"(
The maximum amount of data consumed by temporary files on disk in bytes for all
concurrently running queries.

Possible values:

- Positive integer.
- `0` — unlimited (default)
)", 0)\
    \
    DECLARE(UInt64, backup_restore_keeper_max_retries, 1000, R"(
Max retries for [Zoo]Keeper operations in the middle of a BACKUP or RESTORE operation.
Should be big enough so the whole operation won't fail because of a temporary [Zoo]Keeper failure.
)", 0) \
    DECLARE(UInt64, backup_restore_keeper_retry_initial_backoff_ms, 100, R"(
Initial backoff timeout for [Zoo]Keeper operations during backup or restore
)", 0) \
    DECLARE(UInt64, backup_restore_keeper_retry_max_backoff_ms, 5000, R"(
Max backoff timeout for [Zoo]Keeper operations during backup or restore
)", 0) \
    DECLARE(UInt64, backup_restore_failure_after_host_disconnected_for_seconds, 3600, R"(
If a host during a BACKUP ON CLUSTER or RESTORE ON CLUSTER operation doesn't recreate its ephemeral 'alive' node in ZooKeeper for this amount of time then the whole backup or restore is considered as failed.
This value should be bigger than any reasonable time for a host to reconnect to ZooKeeper after a failure.
Zero means unlimited.
)", 0) \
    DECLARE(UInt64, backup_restore_keeper_max_retries_while_initializing, 20, R"(
Max retries for [Zoo]Keeper operations during the initialization of a BACKUP ON CLUSTER or RESTORE ON CLUSTER operation.
)", 0) \
    DECLARE(UInt64, backup_restore_keeper_max_retries_while_handling_error, 20, R"(
Max retries for [Zoo]Keeper operations while handling an error of a BACKUP ON CLUSTER or RESTORE ON CLUSTER operation.
)", 0) \
    DECLARE(UInt64, backup_restore_finish_timeout_after_error_sec, 180, R"(
How long the initiator should wait for other host to react to the 'error' node and stop their work on the current BACKUP ON CLUSTER or RESTORE ON CLUSTER operation.
)", 0) \
    DECLARE(UInt64, backup_restore_keeper_value_max_size, 1048576, R"(
Maximum size of data of a [Zoo]Keeper's node during backup
)", 0) \
    DECLARE(UInt64, backup_restore_batch_size_for_keeper_multi, 1000, R"(
Maximum size of batch for multi request to [Zoo]Keeper during backup or restore
)", 0) \
    DECLARE(UInt64, backup_restore_batch_size_for_keeper_multiread, 10000, R"(
Maximum size of batch for multiread request to [Zoo]Keeper during backup or restore
)", 0) \
    DECLARE(Float, backup_restore_keeper_fault_injection_probability, 0.0f, R"(
Approximate probability of failure for a keeper request during backup or restore. Valid value is in interval [0.0f, 1.0f]
)", 0) \
    DECLARE(UInt64, backup_restore_keeper_fault_injection_seed, 0, R"(
0 - random seed, otherwise the setting value
)", 0) \
    DECLARE(UInt64, backup_restore_s3_retry_attempts, 1000, R"(
Setting for Aws::Client::RetryStrategy, Aws::Client does retries itself, 0 means no retries. It takes place only for backup/restore.
)", 0) \
    DECLARE(UInt64, backup_restore_s3_retry_initial_backoff_ms, 25, R"(
    Initial backoff delay in milliseconds before the first retry attempt during backup and restore. Each subsequent retry increases the delay exponentially, up to the maximum specified by `backup_restore_s3_retry_max_backoff_ms`
)", 0) \
    DECLARE(UInt64, backup_restore_s3_retry_max_backoff_ms, 5000, R"(
    Maximum delay in milliseconds between retries during backup and restore operations.
)", 0) \
    DECLARE(Float, backup_restore_s3_retry_jitter_factor, .1f, R"(
    Jitter factor applied to the retry backoff delay in Aws::Client::RetryStrategy during backup and restore operations. The computed backoff delay is multiplied by a random factor in the range [1.0, 1.0 + jitter], up to the maximum `backup_restore_s3_retry_max_backoff_ms`. Must be in [0.0, 1.0] interval
)", 0) \
    DECLARE(UInt64, max_backup_bandwidth, 0, R"(
The maximum read speed in bytes per second for particular backup on server. Zero means unlimited.
)", 0) \
    DECLARE(Bool, restore_replicated_merge_tree_to_shared_merge_tree, false, R"(
Replace table engine from Replicated*MergeTree -> Shared*MergeTree during RESTORE.
)", 0) \
    \
    DECLARE(Bool, log_profile_events, true, R"(
Log query performance statistics into the query_log, query_thread_log and query_views_log.
)", 0) \
    DECLARE(Bool, log_query_settings, true, R"(
Log query settings into the query_log and OpenTelemetry span log.
)", 0) \
    DECLARE(Bool, log_query_threads, false, R"(
Setting up query threads logging.

Query threads log into the [system.query_thread_log](../../operations/system-tables/query_thread_log.md) table. This setting has effect only when [log_queries](#log_queries) is true. Queries' threads run by ClickHouse with this setup are logged according to the rules in the [query_thread_log](/operations/server-configuration-parameters/settings#query_thread_log) server configuration parameter.

Possible values:

- 0 — Disabled.
- 1 — Enabled.

**Example**

```text
log_query_threads=1
```
)", 0) \
    DECLARE(Bool, log_query_views, true, R"(
Setting up query views logging.

When a query run by ClickHouse with this setting enabled has associated views (materialized or live views), they are logged in the [query_views_log](/operations/server-configuration-parameters/settings#query_views_log) server configuration parameter.

Example:

```text
log_query_views=1
```
)", 0) \
    DECLARE(String, log_comment, "", R"(
Specifies the value for the `log_comment` field of the [system.query_log](../system-tables/query_log.md) table and comment text for the server log.

It can be used to improve the readability of server logs. Additionally, it helps to select queries related to the test from the `system.query_log` after running [clickhouse-test](../../development/tests.md).

Possible values:

- Any string no longer than [max_query_size](#max_query_size). If the max_query_size is exceeded, the server throws an exception.

**Example**

Query:

```sql
SET log_comment = 'log_comment test', log_queries = 1;
SELECT 1;
SYSTEM FLUSH LOGS;
SELECT type, query FROM system.query_log WHERE log_comment = 'log_comment test' AND event_date >= yesterday() ORDER BY event_time DESC LIMIT 2;
```

Result:

```text
┌─type────────┬─query─────┐
│ QueryStart  │ SELECT 1; │
│ QueryFinish │ SELECT 1; │
└─────────────┴───────────┘
```
)", 0) \
    DECLARE(Int64, query_metric_log_interval, -1, R"(
The interval in milliseconds at which the [query_metric_log](../../operations/system-tables/query_metric_log.md) for individual queries is collected.

If set to any negative value, it will take the value `collect_interval_milliseconds` from the [query_metric_log setting](/operations/server-configuration-parameters/settings#query_metric_log) or default to 1000 if not present.

To disable the collection of a single query, set `query_metric_log_interval` to 0.

Default value: -1
    )", 0) \
    DECLARE(LogsLevel, send_logs_level, LogsLevel::fatal, R"(
Send server text logs with specified minimum level to client. Valid values: 'trace', 'debug', 'information', 'warning', 'error', 'fatal', 'none'
)", 0) \
    DECLARE(String, send_logs_source_regexp, "", R"(
Send server text logs with specified regexp to match log source name. Empty means all sources.
)", 0) \
    DECLARE(Bool, enable_optimize_predicate_expression, true, R"(
Turns on predicate pushdown in `SELECT` queries.

Predicate pushdown may significantly reduce network traffic for distributed queries.

Possible values:

- 0 — Disabled.
- 1 — Enabled.

Usage

Consider the following queries:

1.  `SELECT count() FROM test_table WHERE date = '2018-10-10'`
2.  `SELECT count() FROM (SELECT * FROM test_table) WHERE date = '2018-10-10'`

If `enable_optimize_predicate_expression = 1`, then the execution time of these queries is equal because ClickHouse applies `WHERE` to the subquery when processing it.

If `enable_optimize_predicate_expression = 0`, then the execution time of the second query is much longer because the `WHERE` clause applies to all the data after the subquery finishes.
)", 0) \
    DECLARE(Bool, enable_optimize_predicate_expression_to_final_subquery, true, R"(
Allow push predicate to final subquery.
)", 0) \
    DECLARE(Bool, allow_push_predicate_when_subquery_contains_with, true, R"(
Allows push predicate when subquery contains WITH clause
)", 0) \
    DECLARE(Bool, allow_push_predicate_ast_for_distributed_subqueries, true, R"(
Allows push predicate on AST level for distributed subqueries with enabled anlyzer
)", 0) \
    \
    DECLARE(UInt64, low_cardinality_max_dictionary_size, 8192, R"(
Sets a maximum size in rows of a shared global dictionary for the [LowCardinality](../../sql-reference/data-types/lowcardinality.md) data type that can be written to a storage file system. This setting prevents issues with RAM in case of unlimited dictionary growth. All the data that can't be encoded due to maximum dictionary size limitation ClickHouse writes in an ordinary method.

Possible values:

- Any positive integer.
)", 0) \
    DECLARE(Bool, low_cardinality_use_single_dictionary_for_part, false, R"(
Turns on or turns off using of single dictionary for the data part.

By default, the ClickHouse server monitors the size of dictionaries and if a dictionary overflows then the server starts to write the next one. To prohibit creating several dictionaries set `low_cardinality_use_single_dictionary_for_part = 1`.

Possible values:

- 1 — Creating several dictionaries for the data part is prohibited.
- 0 — Creating several dictionaries for the data part is not prohibited.
)", 0) \
    DECLARE(Bool, decimal_check_overflow, true, R"(
Check overflow of decimal arithmetic/comparison operations
)", 0) \
    DECLARE(Bool, allow_custom_error_code_in_throwif, false, R"(
Enable custom error code in function throwIf(). If true, thrown exceptions may have unexpected error codes.
)", 0) \
    \
    DECLARE(Bool, prefer_localhost_replica, true, R"(
Enables/disables preferable using the localhost replica when processing distributed queries.

Possible values:

- 1 — ClickHouse always sends a query to the localhost replica if it exists.
- 0 — ClickHouse uses the balancing strategy specified by the [load_balancing](#load_balancing) setting.

:::note
Disable this setting if you use [max_parallel_replicas](#max_parallel_replicas) without [parallel_replicas_custom_key](#parallel_replicas_custom_key).
If [parallel_replicas_custom_key](#parallel_replicas_custom_key) is set, disable this setting only if it's used on a cluster with multiple shards containing multiple replicas.
If it's used on a cluster with a single shard and multiple replicas, disabling this setting will have negative effects.
:::
)", 0) \
    DECLARE(UInt64, max_fetch_partition_retries_count, 5, R"(
Amount of retries while fetching partition from another host.
)", 0) \
    DECLARE(UInt64, http_max_multipart_form_data_size, 1024 * 1024 * 1024, R"(
Limit on size of multipart/form-data content. This setting cannot be parsed from URL parameters and should be set in a user profile. Note that content is parsed and external tables are created in memory before the start of query execution. And this is the only limit that has an effect on that stage (limits on max memory usage and max execution time have no effect while reading HTTP form data).
)", 0) \
    DECLARE(Bool, calculate_text_stack_trace, true, R"(
Calculate text stack trace in case of exceptions during query execution. This is the default. It requires symbol lookups that may slow down fuzzing tests when a huge amount of wrong queries are executed. In normal cases, you should not disable this option.
)", 0) \
    DECLARE(Bool, enable_job_stack_trace, false, R"(
Output stack trace of a job creator when job results in exception. Disabled by default to avoid performance overhead.
)", 0) \
    DECLARE(Bool, allow_ddl, true, R"(
If it is set to true, then a user is allowed to executed DDL queries.
)", 0) \
    DECLARE(Bool, parallel_view_processing, false, R"(
Enables pushing to attached views concurrently instead of sequentially.
)", 0) \
    DECLARE(Bool, enable_unaligned_array_join, false, R"(
Allow ARRAY JOIN with multiple arrays that have different sizes. When this settings is enabled, arrays will be resized to the longest one.
)", 0) \
    DECLARE(Bool, optimize_read_in_order, true, R"(
Enables [ORDER BY](/sql-reference/statements/select/order-by#optimization-of-data-reading) optimization in [SELECT](../../sql-reference/statements/select/index.md) queries for reading data from [MergeTree](../../engines/table-engines/mergetree-family/mergetree.md) tables.

Possible values:

- 0 — `ORDER BY` optimization is disabled.
- 1 — `ORDER BY` optimization is enabled.

**See Also**

- [ORDER BY Clause](/sql-reference/statements/select/order-by#optimization-of-data-reading)
)", 0) \
    DECLARE(Bool, read_in_order_use_virtual_row, false, R"(
Use virtual row while reading in order of primary key or its monotonic function fashion. It is useful when searching over multiple parts as only relevant ones are touched.
)", 0) \
    DECLARE(Bool, optimize_read_in_window_order, true, R"(
Enable ORDER BY optimization in window clause for reading data in corresponding order in MergeTree tables.
)", 0) \
    DECLARE(Bool, optimize_aggregation_in_order, false, R"(
Enables [GROUP BY](/sql-reference/statements/select/group-by) optimization in [SELECT](../../sql-reference/statements/select/index.md) queries for aggregating data in corresponding order in [MergeTree](../../engines/table-engines/mergetree-family/mergetree.md) tables.

Possible values:

- 0 — `GROUP BY` optimization is disabled.
- 1 — `GROUP BY` optimization is enabled.

**See Also**

- [GROUP BY optimization](/sql-reference/statements/select/group-by#group-by-optimization-depending-on-table-sorting-key)
)", 0) \
    DECLARE(Bool, read_in_order_use_buffering, true, R"(
Use buffering before merging while reading in order of primary key. It increases the parallelism of query execution
)", 0) \
    DECLARE(UInt64, aggregation_in_order_max_block_bytes, 50000000, R"(
Maximal size of block in bytes accumulated during aggregation in order of primary key. Lower block size allows to parallelize more final merge stage of aggregation.
)", 0) \
    DECLARE(UInt64, read_in_order_two_level_merge_threshold, 100, R"(
Minimal number of parts to read to run preliminary merge step during multithread reading in order of primary key.
)", 0) \
    DECLARE(Bool, low_cardinality_allow_in_native_format, true, R"(
Allows or restricts using the [LowCardinality](../../sql-reference/data-types/lowcardinality.md) data type with the [Native](../../interfaces/formats.md/#native) format.

If usage of `LowCardinality` is restricted, ClickHouse server converts `LowCardinality`-columns to ordinary ones for `SELECT` queries, and convert ordinary columns to `LowCardinality`-columns for `INSERT` queries.

This setting is required mainly for third-party clients which do not support `LowCardinality` data type.

Possible values:

- 1 — Usage of `LowCardinality` is not restricted.
- 0 — Usage of `LowCardinality` is restricted.
)", 0) \
    DECLARE(Bool, cancel_http_readonly_queries_on_client_close, false, R"(
Cancels HTTP read-only queries (e.g. SELECT) when a client closes the connection without waiting for the response.

Cloud default value: `0`.
)", 0) \
    DECLARE(Bool, external_table_functions_use_nulls, true, R"(
Defines how [mysql](../../sql-reference/table-functions/mysql.md), [postgresql](../../sql-reference/table-functions/postgresql.md) and [odbc](../../sql-reference/table-functions/odbc.md) table functions use Nullable columns.

Possible values:

- 0 — The table function explicitly uses Nullable columns.
- 1 — The table function implicitly uses Nullable columns.

**Usage**

If the setting is set to `0`, the table function does not make Nullable columns and inserts default values instead of NULL. This is also applicable for NULL values inside arrays.
)", 0) \
    DECLARE(Bool, external_table_strict_query, false, R"(
If it is set to true, transforming expression to local filter is forbidden for queries to external tables.
)", 0) \
    \
    DECLARE(Bool, allow_hyperscan, true, R"(
Allow functions that use Hyperscan library. Disable to avoid potentially long compilation times and excessive resource usage.
)", 0) \
    DECLARE(UInt64, max_hyperscan_regexp_length, 0, R"(
Defines the maximum length for each regular expression in the [hyperscan multi-match functions](/sql-reference/functions/string-search-functions#multimatchany).

Possible values:

- Positive integer.
- 0 - The length is not limited.

**Example**

Query:

```sql
SELECT multiMatchAny('abcd', ['ab','bcd','c','d']) SETTINGS max_hyperscan_regexp_length = 3;
```

Result:

```text
┌─multiMatchAny('abcd', ['ab', 'bcd', 'c', 'd'])─┐
│                                              1 │
└────────────────────────────────────────────────┘
```

Query:

```sql
SELECT multiMatchAny('abcd', ['ab','bcd','c','d']) SETTINGS max_hyperscan_regexp_length = 2;
```

Result:

```text
Exception: Regexp length too large.
```

**See Also**

- [max_hyperscan_regexp_total_length](#max_hyperscan_regexp_total_length)
)", 0) \
    DECLARE(UInt64, max_hyperscan_regexp_total_length, 0, R"(
Sets the maximum length total of all regular expressions in each [hyperscan multi-match function](/sql-reference/functions/string-search-functions#multimatchany).

Possible values:

- Positive integer.
- 0 - The length is not limited.

**Example**

Query:

```sql
SELECT multiMatchAny('abcd', ['a','b','c','d']) SETTINGS max_hyperscan_regexp_total_length = 5;
```

Result:

```text
┌─multiMatchAny('abcd', ['a', 'b', 'c', 'd'])─┐
│                                           1 │
└─────────────────────────────────────────────┘
```

Query:

```sql
SELECT multiMatchAny('abcd', ['ab','bc','c','d']) SETTINGS max_hyperscan_regexp_total_length = 5;
```

Result:

```text
Exception: Total regexp lengths too large.
```

**See Also**

- [max_hyperscan_regexp_length](#max_hyperscan_regexp_length)
)", 0) \
    DECLARE(Bool, reject_expensive_hyperscan_regexps, true, R"(
Reject patterns which will likely be expensive to evaluate with hyperscan (due to NFA state explosion)
)", 0) \
    DECLARE(Bool, allow_simdjson, true, R"(
Allow using simdjson library in 'JSON*' functions if AVX2 instructions are available. If disabled rapidjson will be used.
)", 0) \
    DECLARE(Bool, allow_introspection_functions, false, R"(
Enables or disables [introspection functions](../../sql-reference/functions/introspection.md) for query profiling.

Possible values:

- 1 — Introspection functions enabled.
- 0 — Introspection functions disabled.

**See Also**

- [Sampling Query Profiler](../../operations/optimizing-performance/sampling-query-profiler.md)
- System table [trace_log](/operations/system-tables/trace_log)
)", 0) \
    DECLARE(Bool, splitby_max_substrings_includes_remaining_string, false, R"(
Controls whether function [splitBy*()](../../sql-reference/functions/splitting-merging-functions.md) with argument `max_substrings` > 0 will include the remaining string in the last element of the result array.

Possible values:

- `0` - The remaining string will not be included in the last element of the result array.
- `1` - The remaining string will be included in the last element of the result array. This is the behavior of Spark's [`split()`](https://spark.apache.org/docs/3.1.2/api/python/reference/api/pyspark.sql.functions.split.html) function and Python's ['string.split()'](https://docs.python.org/3/library/stdtypes.html#str.split) method.
)", 0) \
    \
    DECLARE(Bool, allow_execute_multiif_columnar, true, R"(
Allow execute multiIf function columnar
)", 0) \
    DECLARE(Bool, formatdatetime_f_prints_single_zero, false, R"(
Formatter '%f' in function 'formatDateTime' prints a single zero instead of six zeros if the formatted value has no fractional seconds.
)", 0) \
    DECLARE(Bool, formatdatetime_f_prints_scale_number_of_digits, false, R"(
Formatter '%f' in function 'formatDateTime' prints only the scale amount of digits for a DateTime64 instead of fixed 6 digits.
)", 0) \
    DECLARE(Bool, formatdatetime_parsedatetime_m_is_month_name, true, R"(
Formatter '%M' in functions 'formatDateTime' and 'parseDateTime' print/parse the month name instead of minutes.
)", 0) \
    DECLARE(Bool, parsedatetime_parse_without_leading_zeros, true, R"(
Formatters '%c', '%l' and '%k' in function 'parseDateTime' parse months and hours without leading zeros.
)", 0) \
    DECLARE(Bool, parsedatetime_e_requires_space_padding, false, R"(
Formatter '%e' in function 'parseDateTime' expects that single-digit days are space-padded, e.g., ' 2' is accepted but '2' raises an error.
    )", 0) \
    DECLARE(Bool, formatdatetime_format_without_leading_zeros, false, R"(
Formatters '%c', '%l' and '%k' in function 'formatDateTime' print months and hours without leading zeros.
)", 0) \
    DECLARE(Bool, formatdatetime_e_with_space_padding, false, R"(
Formatter '%e' in function 'formatDateTime' prints single-digit days with a leading space, e.g. ' 2' instead of '2'.
    )", 0) \
    DECLARE(Bool, least_greatest_legacy_null_behavior, false, R"(
If enabled, functions 'least' and 'greatest' return NULL if one of their arguments is NULL.
)", 0) \
    DECLARE(Bool, h3togeo_lon_lat_result_order, false, R"(
Function 'h3ToGeo' returns (lon, lat) if true, otherwise (lat, lon).
)", 0) \
    DECLARE(GeoToH3ArgumentOrder, geotoh3_argument_order, GeoToH3ArgumentOrder::LAT_LON, R"(
Function 'geoToH3' accepts (lon, lat) if set to 'lon_lat' and (lat, lon) if set to 'lat_lon'.
)", BETA) \
    DECLARE(UInt64, max_partitions_per_insert_block, 100, R"(
Limits the maximum number of partitions in a single inserted block
and an exception is thrown if the block contains too many partitions.

- Positive integer.
- `0` — Unlimited number of partitions.

**Details**

When inserting data, ClickHouse calculates the number of partitions in the
inserted block. If the number of partitions is more than
`max_partitions_per_insert_block`, ClickHouse either logs a warning or throws an
exception based on `throw_on_max_partitions_per_insert_block`. Exceptions have
the following text:

> "Too many partitions for a single INSERT block (`partitions_count` partitions, limit is " + toString(max_partitions) + ").
  The limit is controlled by the 'max_partitions_per_insert_block' setting.
  A large number of partitions is a common misconception. It will lead to severe
  negative performance impact, including slow server startup, slow INSERT queries
  and slow SELECT queries. Recommended total number of partitions for a table is
  under 1000..10000. Please note, that partitioning is not intended to speed up
  SELECT queries (ORDER BY key is sufficient to make range queries fast).
  Partitions are intended for data manipulation (DROP PARTITION, etc)."

:::note
This setting is a safety threshold because using a large number of partitions is a common misconception.
:::
)", 0) \
    DECLARE(Bool, throw_on_max_partitions_per_insert_block, true, R"(
Allows you to control the behaviour when `max_partitions_per_insert_block` is reached.

Possible values:
- `true`  - When an insert block reaches `max_partitions_per_insert_block`, an exception is raised.
- `false` - Logs a warning when `max_partitions_per_insert_block` is reached.

:::tip
This can be useful if you're trying to understand the impact on users when changing [`max_partitions_per_insert_block`](/operations/settings/settings#max_partitions_per_insert_block).
:::
)", 0) \
    DECLARE(Int64, max_partitions_to_read, -1, R"(
Limits the maximum number of partitions that can be accessed in a single query.

The setting value specified when the table is created can be overridden via query-level setting.

Possible values:

- Positive integer
- `-1` - unlimited (default)

:::note
You can also specify the MergeTree setting [`max_partitions_to_read`](/operations/settings/settings#max_partitions_to_read) in tables' setting.
:::
)", 0) \
    DECLARE(Bool, check_query_single_value_result, true, R"(
Defines the level of detail for the [CHECK TABLE](/sql-reference/statements/check-table) query result for `MergeTree` family engines .

Possible values:

- 0 — the query shows a check status for every individual data part of a table.
- 1 — the query shows the general table check status.
)", 0) \
    DECLARE(Bool, allow_drop_detached, false, R"(
Allow ALTER TABLE ... DROP DETACHED PART[ITION] ... queries
)", 0) \
    DECLARE(UInt64, max_parts_to_move, 1000, "Limit the number of parts that can be moved in one query. Zero means unlimited.", 0) \
    \
    DECLARE(UInt64, max_table_size_to_drop, default_max_size_to_drop, R"(
Restriction on deleting tables in query time. The value `0` means that you can delete all tables without any restrictions.

Cloud default value: 1 TB.

:::note
This query setting overwrites its server setting equivalent, see [max_table_size_to_drop](/operations/server-configuration-parameters/settings#max_table_size_to_drop)
:::
)", 0) \
    DECLARE(UInt64, max_partition_size_to_drop, default_max_size_to_drop, R"(
Restriction on dropping partitions in query time. The value `0` means that you can drop partitions without any restrictions.

Cloud default value: 1 TB.

:::note
This query setting overwrites its server setting equivalent, see [max_partition_size_to_drop](/operations/server-configuration-parameters/settings#max_partition_size_to_drop)
:::
)", 0) \
    \
    DECLARE(UInt64, postgresql_connection_pool_size, 16, R"(
Connection pool size for PostgreSQL table engine and database engine.
)", 0) \
    DECLARE(UInt64, postgresql_connection_attempt_timeout, 2, R"(
Connection timeout in seconds of a single attempt to connect PostgreSQL end-point.
The value is passed as a `connect_timeout` parameter of the connection URL.
)", 0) \
    DECLARE(UInt64, postgresql_connection_pool_wait_timeout, 5000, R"(
Connection pool push/pop timeout on empty pool for PostgreSQL table engine and database engine. By default it will block on empty pool.
)", 0) \
    DECLARE(UInt64, postgresql_connection_pool_retries, 2, R"(
Connection pool push/pop retries number for PostgreSQL table engine and database engine.
)", 0) \
    DECLARE(Bool, postgresql_connection_pool_auto_close_connection, false, R"(
Close connection before returning connection to the pool.
)", 0) \
    DECLARE(Float, postgresql_fault_injection_probability, 0.0f, R"(
Approximate probability of failing internal (for replication) PostgreSQL queries. Valid value is in interval [0.0f, 1.0f]
)", 0) \
    DECLARE(UInt64, glob_expansion_max_elements, 1000, R"(
Maximum number of allowed addresses (For external storages, table functions, etc).
)", 0) \
    DECLARE(UInt64, odbc_bridge_connection_pool_size, 16, R"(
Connection pool size for each connection settings string in ODBC bridge.
)", 0) \
    DECLARE(Bool, odbc_bridge_use_connection_pooling, true, R"(
Use connection pooling in ODBC bridge. If set to false, a new connection is created every time.
)", 0) \
    \
    DECLARE(Seconds, distributed_replica_error_half_life, DBMS_CONNECTION_POOL_WITH_FAILOVER_DEFAULT_DECREASE_ERROR_PERIOD, R"(
- Type: seconds
- Default value: 60 seconds

Controls how fast errors in distributed tables are zeroed. If a replica is unavailable for some time, accumulates 5 errors, and distributed_replica_error_half_life is set to 1 second, then the replica is considered normal 3 seconds after the last error.

See also:

- [load_balancing](#load_balancing-round_robin)
- [Table engine Distributed](../../engines/table-engines/special/distributed.md)
- [distributed_replica_error_cap](#distributed_replica_error_cap)
- [distributed_replica_max_ignored_errors](#distributed_replica_max_ignored_errors)
)", 0) \
    DECLARE(UInt64, distributed_replica_error_cap, DBMS_CONNECTION_POOL_WITH_FAILOVER_MAX_ERROR_COUNT, R"(
- Type: unsigned int
- Default value: 1000

The error count of each replica is capped at this value, preventing a single replica from accumulating too many errors.

See also:

- [load_balancing](#load_balancing-round_robin)
- [Table engine Distributed](../../engines/table-engines/special/distributed.md)
- [distributed_replica_error_half_life](#distributed_replica_error_half_life)
- [distributed_replica_max_ignored_errors](#distributed_replica_max_ignored_errors)
)", 0) \
    DECLARE(UInt64, distributed_replica_max_ignored_errors, 0, R"(
- Type: unsigned int
- Default value: 0

The number of errors that will be ignored while choosing replicas (according to `load_balancing` algorithm).

See also:

- [load_balancing](#load_balancing-round_robin)
- [Table engine Distributed](../../engines/table-engines/special/distributed.md)
- [distributed_replica_error_cap](#distributed_replica_error_cap)
- [distributed_replica_error_half_life](#distributed_replica_error_half_life)
)", 0) \
    \
    DECLARE(UInt64, min_free_disk_space_for_temporary_data, 0, R"(
The minimum disk space to keep while writing temporary data used in external sorting and aggregation.
)", 0) \
    \
    DECLARE(DefaultTableEngine, default_temporary_table_engine, DefaultTableEngine::Memory, R"(
Same as [default_table_engine](#default_table_engine) but for temporary tables.

In this example, any new temporary table that does not specify an `Engine` will use the `Log` table engine:

Query:

```sql
SET default_temporary_table_engine = 'Log';

CREATE TEMPORARY TABLE my_table (
    x UInt32,
    y UInt32
);

SHOW CREATE TEMPORARY TABLE my_table;
```

Result:

```response
┌─statement────────────────────────────────────────────────────────────────┐
│ CREATE TEMPORARY TABLE default.my_table
(
    `x` UInt32,
    `y` UInt32
)
ENGINE = Log
└──────────────────────────────────────────────────────────────────────────┘
```
)", 0) \
    DECLARE(DefaultTableEngine, default_table_engine, DefaultTableEngine::MergeTree, R"(
Default table engine to use when `ENGINE` is not set in a `CREATE` statement.

Possible values:

- a string representing any valid table engine name

Cloud default value: `SharedMergeTree`.

**Example**

Query:

```sql
SET default_table_engine = 'Log';

SELECT name, value, changed FROM system.settings WHERE name = 'default_table_engine';
```

Result:

```response
┌─name─────────────────┬─value─┬─changed─┐
│ default_table_engine │ Log   │       1 │
└──────────────────────┴───────┴─────────┘
```

In this example, any new table that does not specify an `Engine` will use the `Log` table engine:

Query:

```sql
CREATE TABLE my_table (
    x UInt32,
    y UInt32
);

SHOW CREATE TABLE my_table;
```

Result:

```response
┌─statement────────────────────────────────────────────────────────────────┐
│ CREATE TABLE default.my_table
(
    `x` UInt32,
    `y` UInt32
)
ENGINE = Log
└──────────────────────────────────────────────────────────────────────────┘
```
)", 0) \
    DECLARE(Bool, show_table_uuid_in_table_create_query_if_not_nil, false, R"(
Sets the `SHOW TABLE` query display.

Possible values:

- 0 — The query will be displayed without table UUID.
- 1 — The query will be displayed with table UUID.
)", 0) \
    DECLARE(Bool, database_atomic_wait_for_drop_and_detach_synchronously, false, R"(
Adds a modifier `SYNC` to all `DROP` and `DETACH` queries.

Possible values:

- 0 — Queries will be executed with delay.
- 1 — Queries will be executed without delay.
)", 0) \
    DECLARE(Bool, enable_scalar_subquery_optimization, true, R"(
If it is set to true, prevent scalar subqueries from (de)serializing large scalar values and possibly avoid running the same subquery more than once.
)", 0) \
    DECLARE(Bool, optimize_trivial_count_query, true, R"(
Enables or disables the optimization to trivial query `SELECT count() FROM table` using metadata from MergeTree. If you need to use row-level security, disable this setting.

Possible values:

   - 0 — Optimization disabled.
   - 1 — Optimization enabled.

See also:

- [optimize_functions_to_subcolumns](#optimize_functions_to_subcolumns)
)", 0) \
    DECLARE(Bool, optimize_trivial_approximate_count_query, false, R"(
Use an approximate value for trivial count optimization of storages that support such estimation, for example, EmbeddedRocksDB.

Possible values:

   - 0 — Optimization disabled.
   - 1 — Optimization enabled.
)", 0) \
    DECLARE(Bool, optimize_count_from_files, true, R"(
Enables or disables the optimization of counting number of rows from files in different input formats. It applies to table functions/engines `file`/`s3`/`url`/`hdfs`/`azureBlobStorage`.

Possible values:

- 0 — Optimization disabled.
- 1 — Optimization enabled.
)", 0) \
    DECLARE(Bool, use_cache_for_count_from_files, true, R"(
Enables caching of rows number during count from files in table functions `file`/`s3`/`url`/`hdfs`/`azureBlobStorage`.

Enabled by default.
)", 0) \
    DECLARE(Bool, optimize_respect_aliases, true, R"(
If it is set to true, it will respect aliases in WHERE/GROUP BY/ORDER BY, that will help with partition pruning/secondary indexes/optimize_aggregation_in_order/optimize_read_in_order/optimize_trivial_count
)", 0) \
    DECLARE(UInt64, mutations_sync, 0, R"(
Allows to execute `ALTER TABLE ... UPDATE|DELETE|MATERIALIZE INDEX|MATERIALIZE PROJECTION|MATERIALIZE COLUMN|MATERIALIZE STATISTICS` queries ([mutations](../../sql-reference/statements/alter/index.md/#mutations)) synchronously.

Possible values:

| Value | Description                                                                                                                                           |
|-------|-------------------------------------------------------------------------------------------------------------------------------------------------------|
| `0`   | Mutations execute asynchronously.                                                                                                                     |
| `1`   | The query waits for all mutations to complete on the current server.                                                                                  |
| `2`   | The query waits for all mutations to complete on all replicas (if they exist).                                                                        |
| `3`   | The query waits only for active replicas. Supported only for `SharedMergeTree`. For `ReplicatedMergeTree` it behaves the same as `mutations_sync = 2`.|
)", 0) \
    DECLARE_WITH_ALIAS(Bool, enable_lightweight_delete, true, R"(
Enable lightweight DELETE mutations for mergetree tables.
)", 0, allow_experimental_lightweight_delete) \
    DECLARE(LightweightDeleteMode, lightweight_delete_mode, LightweightDeleteMode::ALTER_UPDATE, R"(
A mode of internal update query that is executed as a part of lightweight delete.

Possible values:
- `alter_update` - run `ALTER UPDATE` query that creates a heavyweight mutation.
- `lightweight_update` - run lightweight update if possible, run `ALTER UPDATE` otherwise.
- `lightweight_update_force` - run lightweight update if possible, throw otherwise.
)", 0) \
    DECLARE(UInt64, lightweight_deletes_sync, 2, R"(
The same as [`mutations_sync`](#mutations_sync), but controls only execution of lightweight deletes.

Possible values:

| Value | Description                                                                                                                                           |
|-------|-------------------------------------------------------------------------------------------------------------------------------------------------------|
| `0`   | Mutations execute asynchronously.                                                                                                                     |
| `1`   | The query waits for the lightweight deletes to complete on the current server.                                                                        |
| `2`   | The query waits for the lightweight deletes to complete on all replicas (if they exist).                                                              |
| `3`   | The query waits only for active replicas. Supported only for `SharedMergeTree`. For `ReplicatedMergeTree` it behaves the same as `mutations_sync = 2`.|

**See Also**

- [Synchronicity of ALTER Queries](../../sql-reference/statements/alter/index.md/#synchronicity-of-alter-queries)
- [Mutations](../../sql-reference/statements/alter/index.md/#mutations)
)", 0) \
    DECLARE(Bool, apply_deleted_mask, true, R"(
Enables filtering out rows deleted with lightweight DELETE. If disabled, a query will be able to read those rows. This is useful for debugging and \"undelete\" scenarios
)", 0) \
    DECLARE(Bool, optimize_normalize_count_variants, true, R"(
Rewrite aggregate functions that semantically equals to count() as count().
)", 0) \
    DECLARE(Bool, optimize_injective_functions_inside_uniq, true, R"(
Delete injective functions of one argument inside uniq*() functions.
)", 0) \
    DECLARE(Bool, count_matches_stop_at_empty_match, false, R"(
Stop counting once a pattern matches zero-length in the `countMatches` function.
)", 0) \
    DECLARE(Bool, rewrite_count_distinct_if_with_count_distinct_implementation, false, R"(
Allows you to rewrite `countDistcintIf` with [count_distinct_implementation](#count_distinct_implementation) setting.

Possible values:

- true — Allow.
- false — Disallow.
)", 0) \
    DECLARE(Bool, convert_query_to_cnf, false, R"(
When set to `true`, a `SELECT` query will be converted to conjuctive normal form (CNF). There are scenarios where rewriting a query in CNF may execute faster (view this [Github issue](https://github.com/ClickHouse/ClickHouse/issues/11749) for an explanation).

For example, notice how the following `SELECT` query is not modified (the default behavior):

```sql
EXPLAIN SYNTAX
SELECT *
FROM
(
    SELECT number AS x
    FROM numbers(20)
) AS a
WHERE ((x >= 1) AND (x <= 5)) OR ((x >= 10) AND (x <= 15))
SETTINGS convert_query_to_cnf = false;
```

The result is:

```response
┌─explain────────────────────────────────────────────────────────┐
│ SELECT x                                                       │
│ FROM                                                           │
│ (                                                              │
│     SELECT number AS x                                         │
│     FROM numbers(20)                                           │
│     WHERE ((x >= 1) AND (x <= 5)) OR ((x >= 10) AND (x <= 15)) │
│ ) AS a                                                         │
│ WHERE ((x >= 1) AND (x <= 5)) OR ((x >= 10) AND (x <= 15))     │
│ SETTINGS convert_query_to_cnf = 0                              │
└────────────────────────────────────────────────────────────────┘
```

Let's set `convert_query_to_cnf` to `true` and see what changes:

```sql
EXPLAIN SYNTAX
SELECT *
FROM
(
    SELECT number AS x
    FROM numbers(20)
) AS a
WHERE ((x >= 1) AND (x <= 5)) OR ((x >= 10) AND (x <= 15))
SETTINGS convert_query_to_cnf = true;
```

Notice the `WHERE` clause is rewritten in CNF, but the result set is the identical - the Boolean logic is unchanged:

```response
┌─explain───────────────────────────────────────────────────────────────────────────────────────────────────────────────┐
│ SELECT x                                                                                                              │
│ FROM                                                                                                                  │
│ (                                                                                                                     │
│     SELECT number AS x                                                                                                │
│     FROM numbers(20)                                                                                                  │
│     WHERE ((x <= 15) OR (x <= 5)) AND ((x <= 15) OR (x >= 1)) AND ((x >= 10) OR (x <= 5)) AND ((x >= 10) OR (x >= 1)) │
│ ) AS a                                                                                                                │
│ WHERE ((x >= 10) OR (x >= 1)) AND ((x >= 10) OR (x <= 5)) AND ((x <= 15) OR (x >= 1)) AND ((x <= 15) OR (x <= 5))     │
│ SETTINGS convert_query_to_cnf = 1                                                                                     │
└───────────────────────────────────────────────────────────────────────────────────────────────────────────────────────┘
```

Possible values: true, false
)", 0) \
    DECLARE(Bool, optimize_or_like_chain, false, R"(
Optimize multiple OR LIKE into multiMatchAny. This optimization should not be enabled by default, because it defies index analysis in some cases.
)", 0) \
    DECLARE(Bool, optimize_arithmetic_operations_in_aggregate_functions, true, R"(
Move arithmetic operations out of aggregation functions
)", 0) \
    DECLARE(Bool, optimize_redundant_functions_in_order_by, true, R"(
Remove functions from ORDER BY if its argument is also in ORDER BY
)", 0) \
    DECLARE(Bool, optimize_if_chain_to_multiif, false, R"(
Replace if(cond1, then1, if(cond2, ...)) chains to multiIf. Currently it's not beneficial for numeric types.
)", 0) \
    DECLARE(Bool, optimize_multiif_to_if, true, R"(
Replace 'multiIf' with only one condition to 'if'.
)", 0) \
    DECLARE(Bool, optimize_if_transform_strings_to_enum, false, R"(
Replaces string-type arguments in If and Transform to enum. Disabled by default cause it could make inconsistent change in distributed query that would lead to its fail.
)", 0) \
    DECLARE(Bool, optimize_functions_to_subcolumns, true, R"(
Enables or disables optimization by transforming some functions to reading subcolumns. This reduces the amount of data to read.

These functions can be transformed:

- [length](/sql-reference/functions/array-functions#length) to read the [size0](../../sql-reference/data-types/array.md/#array-size) subcolumn.
- [empty](/sql-reference/functions/array-functions#empty) to read the [size0](../../sql-reference/data-types/array.md/#array-size) subcolumn.
- [notEmpty](/sql-reference/functions/array-functions#notEmpty) to read the [size0](../../sql-reference/data-types/array.md/#array-size) subcolumn.
- [isNull](/sql-reference/functions/functions-for-nulls#isNull) to read the [null](../../sql-reference/data-types/nullable.md/#finding-null) subcolumn.
- [isNotNull](/sql-reference/functions/functions-for-nulls#isNotNull) to read the [null](../../sql-reference/data-types/nullable.md/#finding-null) subcolumn.
- [count](/sql-reference/aggregate-functions/reference/count) to read the [null](../../sql-reference/data-types/nullable.md/#finding-null) subcolumn.
- [mapKeys](/sql-reference/functions/tuple-map-functions#mapkeys) to read the [keys](/sql-reference/data-types/map#reading-subcolumns-of-map) subcolumn.
- [mapValues](/sql-reference/functions/tuple-map-functions#mapvalues) to read the [values](/sql-reference/data-types/map#reading-subcolumns-of-map) subcolumn.

Possible values:

- 0 — Optimization disabled.
- 1 — Optimization enabled.
)", 0) \
    DECLARE(Bool, optimize_using_constraints, false, R"(
Use [constraints](../../sql-reference/statements/create/table.md/#constraints) for query optimization. The default is `false`.

Possible values:

- true, false
)", 0)                                                                                                                                           \
    DECLARE(Bool, optimize_substitute_columns, false, R"(
Use [constraints](../../sql-reference/statements/create/table.md/#constraints) for column substitution. The default is `false`.

Possible values:

- true, false
)", 0)                                                                                                                                         \
    DECLARE(Bool, optimize_append_index, false, R"(
Use [constraints](../../sql-reference/statements/create/table.md/#constraints) in order to append index condition. The default is `false`.

Possible values:

- true, false
)", 0) \
    DECLARE(Bool, optimize_time_filter_with_preimage, true, R"(
Optimize Date and DateTime predicates by converting functions into equivalent comparisons without conversions (e.g. `toYear(col) = 2023 -> col >= '2023-01-01' AND col <= '2023-12-31'`)
)", 0) \
    DECLARE(Bool, normalize_function_names, true, R"(
Normalize function names to their canonical names
)", 0) \
    DECLARE(Bool, enable_early_constant_folding, true, R"(
Enable query optimization where we analyze function and subqueries results and rewrite query if there are constants there
)", 0) \
    DECLARE(Bool, deduplicate_blocks_in_dependent_materialized_views, false, R"(
Enables or disables the deduplication check for materialized views that receive data from Replicated\* tables.

Possible values:

      0 — Disabled.
      1 — Enabled.

When enabled, ClickHouse performs deduplication of blocks in materialized views that depend on Replicated\* tables.
This setting is useful for ensuring that materialized views do not contain duplicate data when the insertion operation is being retried due to a failure.

**See Also**

- [NULL Processing in IN Operators](/guides/developer/deduplicating-inserts-on-retries#insert-deduplication-with-materialized-views)
)", 0) \
    DECLARE(Bool, throw_if_deduplication_in_dependent_materialized_views_enabled_with_async_insert, true, R"(
Throw exception on INSERT query when the setting `deduplicate_blocks_in_dependent_materialized_views` is enabled along with `async_insert`. It guarantees correctness, because these features can't work together.
)", 0) \
    DECLARE(Bool, materialized_views_ignore_errors, false, R"(
Allows to ignore errors for MATERIALIZED VIEW, and deliver original block to the table regardless of MVs
)", 0) \
    DECLARE(Bool, ignore_materialized_views_with_dropped_target_table, false, R"(
Ignore MVs with dropped target table during pushing to views
)", 0) \
    DECLARE(Bool, allow_materialized_view_with_bad_select, false, R"(
Allow CREATE MATERIALIZED VIEW with SELECT query that references nonexistent tables or columns. It must still be syntactically valid. Doesn't apply to refreshable MVs. Doesn't apply if the MV schema needs to be inferred from the SELECT query (i.e. if the CREATE has no column list and no TO table). Can be used for creating MV before its source table.
)", 0) \
    DECLARE(Bool, use_compact_format_in_distributed_parts_names, true, R"(
Uses compact format for storing blocks for background (`distributed_foreground_insert`) INSERT into tables with `Distributed` engine.

Possible values:

- 0 — Uses `user[:password]@host:port#default_database` directory format.
- 1 — Uses `[shard{shard_index}[_replica{replica_index}]]` directory format.

:::note
- with `use_compact_format_in_distributed_parts_names=0` changes from cluster definition will not be applied for background INSERT.
- with `use_compact_format_in_distributed_parts_names=1` changing the order of the nodes in the cluster definition, will change the `shard_index`/`replica_index` so be aware.
:::
)", 0) \
    DECLARE(Bool, validate_polygons, true, R"(
Enables or disables throwing an exception in the [pointInPolygon](/sql-reference/functions/geo/coordinates#pointinpolygon) function, if the polygon is self-intersecting or self-tangent.

Possible values:

- 0 — Throwing an exception is disabled. `pointInPolygon` accepts invalid polygons and returns possibly incorrect results for them.
- 1 — Throwing an exception is enabled.
)", 0) \
    DECLARE(UInt64, max_parser_depth, DBMS_DEFAULT_MAX_PARSER_DEPTH, R"(
Limits maximum recursion depth in the recursive descent parser. Allows controlling the stack size.

Possible values:

- Positive integer.
- 0 — Recursion depth is unlimited.
)", 0) \
    DECLARE(UInt64, max_parser_backtracks, DBMS_DEFAULT_MAX_PARSER_BACKTRACKS, R"(
Maximum parser backtracking (how many times it tries different alternatives in the recursive descend parsing process).
)", 0) \
    DECLARE(UInt64, max_recursive_cte_evaluation_depth, DBMS_RECURSIVE_CTE_MAX_EVALUATION_DEPTH, R"(
Maximum limit on recursive CTE evaluation depth
)", 0) \
    DECLARE(Bool, allow_settings_after_format_in_insert, false, R"(
Control whether `SETTINGS` after `FORMAT` in `INSERT` queries is allowed or not. It is not recommended to use this, since this may interpret part of `SETTINGS` as values.

Example:

```sql
INSERT INTO FUNCTION null('foo String') SETTINGS max_threads=1 VALUES ('bar');
```

But the following query will work only with `allow_settings_after_format_in_insert`:

```sql
SET allow_settings_after_format_in_insert=1;
INSERT INTO FUNCTION null('foo String') VALUES ('bar') SETTINGS max_threads=1;
```

Possible values:

- 0 — Disallow.
- 1 — Allow.

:::note
Use this setting only for backward compatibility if your use cases depend on old syntax.
:::
)", 0) \
    DECLARE(Seconds, periodic_live_view_refresh, 60, R"(
Interval after which periodically refreshed live view is forced to refresh.
)", 0) \
    DECLARE(Bool, transform_null_in, false, R"(
Enables equality of [NULL](/sql-reference/syntax#null) values for [IN](../../sql-reference/operators/in.md) operator.

By default, `NULL` values can't be compared because `NULL` means undefined value. Thus, comparison `expr = NULL` must always return `false`. With this setting `NULL = NULL` returns `true` for `IN` operator.

Possible values:

- 0 — Comparison of `NULL` values in `IN` operator returns `false`.
- 1 — Comparison of `NULL` values in `IN` operator returns `true`.

**Example**

Consider the `null_in` table:

```text
┌──idx─┬─────i─┐
│    1 │     1 │
│    2 │  NULL │
│    3 │     3 │
└──────┴───────┘
```

Query:

```sql
SELECT idx, i FROM null_in WHERE i IN (1, NULL) SETTINGS transform_null_in = 0;
```

Result:

```text
┌──idx─┬────i─┐
│    1 │    1 │
└──────┴──────┘
```

Query:

```sql
SELECT idx, i FROM null_in WHERE i IN (1, NULL) SETTINGS transform_null_in = 1;
```

Result:

```text
┌──idx─┬─────i─┐
│    1 │     1 │
│    2 │  NULL │
└──────┴───────┘
```

**See Also**

- [NULL Processing in IN Operators](/sql-reference/operators/in#null-processing)
)", 0) \
    DECLARE(Bool, allow_nondeterministic_mutations, false, R"(
User-level setting that allows mutations on replicated tables to make use of non-deterministic functions such as `dictGet`.

Given that, for example, dictionaries, can be out of sync across nodes, mutations that pull values from them are disallowed on replicated tables by default. Enabling this setting allows this behavior, making it the user's responsibility to ensure that the data used is in sync across all nodes.

**Example**

```xml
<profiles>
    <default>
        <allow_nondeterministic_mutations>1</allow_nondeterministic_mutations>

        <!-- ... -->
    </default>

    <!-- ... -->

</profiles>
```
)", 0) \
 DECLARE(Bool, validate_mutation_query, true, R"(
Validate mutation queries before accepting them. Mutations are executed in the background, and running an invalid query will cause mutations to get stuck, requiring manual intervention.

Only change this setting if you encounter a backward-incompatible bug.
)", 0) \
    DECLARE(Seconds, lock_acquire_timeout, DBMS_DEFAULT_LOCK_ACQUIRE_TIMEOUT_SEC, R"(
Defines how many seconds a locking request waits before failing.

Locking timeout is used to protect from deadlocks while executing read/write operations with tables. When the timeout expires and the locking request fails, the ClickHouse server throws an exception "Locking attempt timed out! Possible deadlock avoided. Client should retry." with error code `DEADLOCK_AVOIDED`.

Possible values:

- Positive integer (in seconds).
- 0 — No locking timeout.
)", 0) \
    DECLARE(Bool, materialize_ttl_after_modify, true, R"(
Apply TTL for old data, after ALTER MODIFY TTL query
)", 0) \
    DECLARE(String, function_implementation, "", R"(
Choose function implementation for specific target or variant (experimental). If empty enable all of them.
)", 0) \
    DECLARE(Bool, data_type_default_nullable, false, R"(
Allows data types without explicit modifiers [NULL or NOT NULL](/sql-reference/statements/create/table#null-or-not-null-modifiers) in column definition will be [Nullable](/sql-reference/data-types/nullable).

Possible values:

- 1 — The data types in column definitions are set to `Nullable` by default.
- 0 — The data types in column definitions are set to not `Nullable` by default.
)", 0) \
    DECLARE(Bool, cast_keep_nullable, false, R"(
Enables or disables keeping of the `Nullable` data type in [CAST](/sql-reference/functions/type-conversion-functions#cast) operations.

When the setting is enabled and the argument of `CAST` function is `Nullable`, the result is also transformed to `Nullable` type. When the setting is disabled, the result always has the destination type exactly.

Possible values:

- 0 — The `CAST` result has exactly the destination type specified.
- 1 — If the argument type is `Nullable`, the `CAST` result is transformed to `Nullable(DestinationDataType)`.

**Examples**

The following query results in the destination data type exactly:

```sql
SET cast_keep_nullable = 0;
SELECT CAST(toNullable(toInt32(0)) AS Int32) as x, toTypeName(x);
```

Result:

```text
┌─x─┬─toTypeName(CAST(toNullable(toInt32(0)), 'Int32'))─┐
│ 0 │ Int32                                             │
└───┴───────────────────────────────────────────────────┘
```

The following query results in the `Nullable` modification on the destination data type:

```sql
SET cast_keep_nullable = 1;
SELECT CAST(toNullable(toInt32(0)) AS Int32) as x, toTypeName(x);
```

Result:

```text
┌─x─┬─toTypeName(CAST(toNullable(toInt32(0)), 'Int32'))─┐
│ 0 │ Nullable(Int32)                                   │
└───┴───────────────────────────────────────────────────┘
```

**See Also**

- [CAST](/sql-reference/functions/type-conversion-functions#cast) function
)", 0) \
    DECLARE(Bool, cast_ipv4_ipv6_default_on_conversion_error, false, R"(
CAST operator into IPv4, CAST operator into IPV6 type, toIPv4, toIPv6 functions will return default value instead of throwing exception on conversion error.
)", 0) \
    DECLARE(Bool, alter_partition_verbose_result, false, R"(
Enables or disables the display of information about the parts to which the manipulation operations with partitions and parts have been successfully applied.
Applicable to [ATTACH PARTITION|PART](/sql-reference/statements/alter/partition#attach-partitionpart) and to [FREEZE PARTITION](/sql-reference/statements/alter/partition#freeze-partition).

Possible values:

- 0 — disable verbosity.
- 1 — enable verbosity.

**Example**

```sql
CREATE TABLE test(a Int64, d Date, s String) ENGINE = MergeTree PARTITION BY toYYYYMDECLARE(d) ORDER BY a;
INSERT INTO test VALUES(1, '2021-01-01', '');
INSERT INTO test VALUES(1, '2021-01-01', '');
ALTER TABLE test DETACH PARTITION ID '202101';

ALTER TABLE test ATTACH PARTITION ID '202101' SETTINGS alter_partition_verbose_result = 1;

┌─command_type─────┬─partition_id─┬─part_name────┬─old_part_name─┐
│ ATTACH PARTITION │ 202101       │ 202101_7_7_0 │ 202101_5_5_0  │
│ ATTACH PARTITION │ 202101       │ 202101_8_8_0 │ 202101_6_6_0  │
└──────────────────┴──────────────┴──────────────┴───────────────┘

ALTER TABLE test FREEZE SETTINGS alter_partition_verbose_result = 1;

┌─command_type─┬─partition_id─┬─part_name────┬─backup_name─┬─backup_path───────────────────┬─part_backup_path────────────────────────────────────────────┐
│ FREEZE ALL   │ 202101       │ 202101_7_7_0 │ 8           │ /var/lib/clickhouse/shadow/8/ │ /var/lib/clickhouse/shadow/8/data/default/test/202101_7_7_0 │
│ FREEZE ALL   │ 202101       │ 202101_8_8_0 │ 8           │ /var/lib/clickhouse/shadow/8/ │ /var/lib/clickhouse/shadow/8/data/default/test/202101_8_8_0 │
└──────────────┴──────────────┴──────────────┴─────────────┴───────────────────────────────┴─────────────────────────────────────────────────────────────┘
```
)", 0) \
    DECLARE(Bool, system_events_show_zero_values, false, R"(
Allows to select zero-valued events from [`system.events`](../../operations/system-tables/events.md).

Some monitoring systems require passing all the metrics values to them for each checkpoint, even if the metric value is zero.

Possible values:

- 0 — Disabled.
- 1 — Enabled.

**Examples**

Query

```sql
SELECT * FROM system.events WHERE event='QueryMemoryLimitExceeded';
```

Result

```text
Ok.
```

Query
```sql
SET system_events_show_zero_values = 1;
SELECT * FROM system.events WHERE event='QueryMemoryLimitExceeded';
```

Result

```text
┌─event────────────────────┬─value─┬─description───────────────────────────────────────────┐
│ QueryMemoryLimitExceeded │     0 │ Number of times when memory limit exceeded for query. │
└──────────────────────────┴───────┴───────────────────────────────────────────────────────┘
```
)", 0) \
    DECLARE(MySQLDataTypesSupport, mysql_datatypes_support_level, MySQLDataTypesSupportList{}, R"(
Defines how MySQL types are converted to corresponding ClickHouse types. A comma separated list in any combination of `decimal`, `datetime64`, `date2Date32` or `date2String`.
- `decimal`: convert `NUMERIC` and `DECIMAL` types to `Decimal` when precision allows it.
- `datetime64`: convert `DATETIME` and `TIMESTAMP` types to `DateTime64` instead of `DateTime` when precision is not `0`.
- `date2Date32`: convert `DATE` to `Date32` instead of `Date`. Takes precedence over `date2String`.
- `date2String`: convert `DATE` to `String` instead of `Date`. Overridden by `datetime64`.
)", 0) \
    DECLARE(Bool, optimize_trivial_insert_select, false, R"(
Optimize trivial 'INSERT INTO table SELECT ... FROM TABLES' query
)", 0) \
    DECLARE(Bool, allow_non_metadata_alters, true, R"(
Allow to execute alters which affects not only tables metadata, but also data on disk
)", 0) \
    DECLARE(Bool, enable_global_with_statement, true, R"(
Propagate WITH statements to UNION queries and all subqueries
)", 0) \
    DECLARE(Bool, enable_scopes_for_with_statement, true, R"(
If disabled, declarations in parent WITH cluases will behave the same scope as they declared in the current scope.

Note that this is a compatibility setting for new analyzer to allow running some invalid queries that old analyzer could execute.
)", 0) \
    DECLARE(Bool, aggregate_functions_null_for_empty, false, R"(
Enables or disables rewriting all aggregate functions in a query, adding [-OrNull](/sql-reference/aggregate-functions/combinators#-ornull) suffix to them. Enable it for SQL standard compatibility.
It is implemented via query rewrite (similar to [count_distinct_implementation](#count_distinct_implementation) setting) to get consistent results for distributed queries.

Possible values:

- 0 — Disabled.
- 1 — Enabled.

**Example**

Consider the following query with aggregate functions:
```sql
SELECT SUM(-1), MAX(0) FROM system.one WHERE 0;
```

With `aggregate_functions_null_for_empty = 0` it would produce:
```text
┌─SUM(-1)─┬─MAX(0)─┐
│       0 │      0 │
└─────────┴────────┘
```

With `aggregate_functions_null_for_empty = 1` the result would be:
```text
┌─SUMOrNull(-1)─┬─MAXOrNull(0)─┐
│          NULL │         NULL │
└───────────────┴──────────────┘
```
)", 0) \
    DECLARE(Bool, optimize_syntax_fuse_functions, false, R"(
Enables to fuse aggregate functions with identical argument. It rewrites query contains at least two aggregate functions from [sum](/sql-reference/aggregate-functions/reference/sum), [count](/sql-reference/aggregate-functions/reference/count) or [avg](/sql-reference/aggregate-functions/reference/avg) with identical argument to [sumCount](/sql-reference/aggregate-functions/reference/sumcount).

Possible values:

- 0 — Functions with identical argument are not fused.
- 1 — Functions with identical argument are fused.

**Example**

Query:

```sql
CREATE TABLE fuse_tbl(a Int8, b Int8) Engine = Log;
SET optimize_syntax_fuse_functions = 1;
EXPLAIN SYNTAX SELECT sum(a), sum(b), count(b), avg(b) from fuse_tbl FORMAT TSV;
```

Result:

```text
SELECT
    sum(a),
    sumCount(b).1,
    sumCount(b).2,
    (sumCount(b).1) / (sumCount(b).2)
FROM fuse_tbl
```
)", 0) \
    DECLARE(Bool, flatten_nested, true, R"(
Sets the data format of a [nested](../../sql-reference/data-types/nested-data-structures/index.md) columns.

Possible values:

- 1 — Nested column is flattened to separate arrays.
- 0 — Nested column stays a single array of tuples.

**Usage**

If the setting is set to `0`, it is possible to use an arbitrary level of nesting.

**Examples**

Query:

```sql
SET flatten_nested = 1;
CREATE TABLE t_nest (`n` Nested(a UInt32, b UInt32)) ENGINE = MergeTree ORDER BY tuple();

SHOW CREATE TABLE t_nest;
```

Result:

```text
┌─statement───────────────────────────────────────────────────────────────────────────────────────────────────────────────────────────────────────┐
│ CREATE TABLE default.t_nest
(
    `n.a` Array(UInt32),
    `n.b` Array(UInt32)
)
ENGINE = MergeTree
ORDER BY tuple()
SETTINGS index_granularity = 8192 │
└─────────────────────────────────────────────────────────────────────────────────────────────────────────────────────────────────────────────────┘
```

Query:

```sql
SET flatten_nested = 0;

CREATE TABLE t_nest (`n` Nested(a UInt32, b UInt32)) ENGINE = MergeTree ORDER BY tuple();

SHOW CREATE TABLE t_nest;
```

Result:

```text
┌─statement──────────────────────────────────────────────────────────────────────────────────────────────────────────────────────────┐
│ CREATE TABLE default.t_nest
(
    `n` Nested(a UInt32, b UInt32)
)
ENGINE = MergeTree
ORDER BY tuple()
SETTINGS index_granularity = 8192 │
└────────────────────────────────────────────────────────────────────────────────────────────────────────────────────────────────────┘
```
)", 0) \
    DECLARE(Bool, asterisk_include_materialized_columns, false, R"(
Include [MATERIALIZED](/sql-reference/statements/create/view#materialized-view) columns for wildcard query (`SELECT *`).

Possible values:

- 0 - disabled
- 1 - enabled
)", 0) \
    DECLARE(Bool, asterisk_include_alias_columns, false, R"(
Include [ALIAS](../../sql-reference/statements/create/table.md/#alias) columns for wildcard query (`SELECT *`).

Possible values:

- 0 - disabled
- 1 - enabled
)", 0) \
    DECLARE(Bool, optimize_skip_merged_partitions, false, R"(
Enables or disables optimization for [OPTIMIZE TABLE ... FINAL](../../sql-reference/statements/optimize.md) query if there is only one part with level > 0 and it doesn't have expired TTL.

- `OPTIMIZE TABLE ... FINAL SETTINGS optimize_skip_merged_partitions=1`

By default, `OPTIMIZE TABLE ... FINAL` query rewrites the one part even if there is only a single part.

Possible values:

- 1 - Enable optimization.
- 0 - Disable optimization.
)", 0) \
    DECLARE(Bool, optimize_on_insert, true, R"(
Enables or disables data transformation before the insertion, as if merge was done on this block (according to table engine).

Possible values:

- 0 — Disabled.
- 1 — Enabled.

**Example**

The difference between enabled and disabled:

Query:

```sql
SET optimize_on_insert = 1;

CREATE TABLE test1 (`FirstTable` UInt32) ENGINE = ReplacingMergeTree ORDER BY FirstTable;

INSERT INTO test1 SELECT number % 2 FROM numbers(5);

SELECT * FROM test1;

SET optimize_on_insert = 0;

CREATE TABLE test2 (`SecondTable` UInt32) ENGINE = ReplacingMergeTree ORDER BY SecondTable;

INSERT INTO test2 SELECT number % 2 FROM numbers(5);

SELECT * FROM test2;
```

Result:

```text
┌─FirstTable─┐
│          0 │
│          1 │
└────────────┘

┌─SecondTable─┐
│           0 │
│           0 │
│           0 │
│           1 │
│           1 │
└─────────────┘
```

Note that this setting influences [Materialized view](/sql-reference/statements/create/view#materialized-view) behaviour.
)", 0) \
    DECLARE_WITH_ALIAS(Bool, optimize_use_projections, true, R"(
Enables or disables [projection](../../engines/table-engines/mergetree-family/mergetree.md/#projections) optimization when processing `SELECT` queries.

Possible values:

- 0 — Projection optimization disabled.
- 1 — Projection optimization enabled.
)", 0, allow_experimental_projection_optimization) \
    DECLARE(Bool, optimize_use_implicit_projections, true, R"(
Automatically choose implicit projections to perform SELECT query
)", 0) \
    DECLARE(Bool, optimize_use_projection_filtering, true, R"(
Enables using projections to filter part ranges even when projections are not selected to perform SELECT query.
)", 0) \
    DECLARE(Bool, force_optimize_projection, false, R"(
Enables or disables the obligatory use of [projections](../../engines/table-engines/mergetree-family/mergetree.md/#projections) in `SELECT` queries, when projection optimization is enabled (see [optimize_use_projections](#optimize_use_projections) setting).

Possible values:

- 0 — Projection optimization is not obligatory.
- 1 — Projection optimization is obligatory.
)", 0) \
    DECLARE(String, force_optimize_projection_name, "", R"(
If it is set to a non-empty string, check that this projection is used in the query at least once.

Possible values:

- string: name of projection that used in a query
)", 0) \
    DECLARE(String, preferred_optimize_projection_name, "", R"(
If it is set to a non-empty string, ClickHouse will try to apply specified projection in query.


Possible values:

- string: name of preferred projection
)", 0) \
    DECLARE(Bool, async_socket_for_remote, true, R"(
Enables asynchronous read from socket while executing remote query.

Enabled by default.
)", 0) \
    DECLARE(Bool, async_query_sending_for_remote, true, R"(
Enables asynchronous connection creation and query sending while executing remote query.

Enabled by default.
)", 0) \
    DECLARE(Bool, insert_null_as_default, true, R"(
Enables or disables the insertion of [default values](/sql-reference/statements/create/table#default_values) instead of [NULL](/sql-reference/syntax#null) into columns with not [nullable](/sql-reference/data-types/nullable) data type.
If column type is not nullable and this setting is disabled, then inserting `NULL` causes an exception. If column type is nullable, then `NULL` values are inserted as is, regardless of this setting.

This setting is applicable to [INSERT ... SELECT](../../sql-reference/statements/insert-into.md/#inserting-the-results-of-select) queries. Note that `SELECT` subqueries may be concatenated with `UNION ALL` clause.

Possible values:

- 0 — Inserting `NULL` into a not nullable column causes an exception.
- 1 — Default column value is inserted instead of `NULL`.
)", 0) \
    DECLARE(Bool, describe_extend_object_types, false, R"(
Deduce concrete type of columns of type Object in DESCRIBE query
)", 0) \
    DECLARE(Bool, describe_include_subcolumns, false, R"(
Enables describing subcolumns for a [DESCRIBE](../../sql-reference/statements/describe-table.md) query. For example, members of a [Tuple](../../sql-reference/data-types/tuple.md) or subcolumns of a [Map](/sql-reference/data-types/map#reading-subcolumns-of-map), [Nullable](../../sql-reference/data-types/nullable.md/#finding-null) or an [Array](../../sql-reference/data-types/array.md/#array-size) data type.

Possible values:

- 0 — Subcolumns are not included in `DESCRIBE` queries.
- 1 — Subcolumns are included in `DESCRIBE` queries.

**Example**

See an example for the [DESCRIBE](../../sql-reference/statements/describe-table.md) statement.
)", 0) \
    DECLARE(Bool, describe_include_virtual_columns, false, R"(
If true, virtual columns of table will be included into result of DESCRIBE query
)", 0) \
    DECLARE(Bool, describe_compact_output, false, R"(
If true, include only column names and types into result of DESCRIBE query
)", 0) \
    DECLARE(Bool, apply_mutations_on_fly, false, R"(
If true, mutations (UPDATEs and DELETEs) which are not materialized in data part will be applied on SELECTs.
)", 0) \
    DECLARE_WITH_ALIAS(Bool, enable_lightweight_update, true, R"(
    Allow to use lightweight updates.
)", BETA, allow_experimental_lightweight_update) \
    DECLARE(Bool, apply_patch_parts, true, R"(
If true, patch parts (that represent lightweight updates) are applied on SELECTs.
)", 0) \
    DECLARE(NonZeroUInt64, apply_patch_parts_join_cache_buckets, 8, R"(
The number of buckets in the temporary cache for applying patch parts in Join mode.
)", 0) \
    DECLARE(AlterUpdateMode, alter_update_mode, AlterUpdateMode::HEAVY, R"(
A mode for `ALTER` queries that have the `UPDATE` commands.

Possible values:
- `heavy` - run regular mutation.
- `lightweight` - run lightweight update if possible, run regular mutation otherwise.
- `lightweight_force` - run lightweight update if possible, throw otherwise.
)", 0) \
    DECLARE(Bool, mutations_execute_nondeterministic_on_initiator, false, R"(
If true constant nondeterministic functions (e.g. function `now()`) are executed on initiator and replaced to literals in `UPDATE` and `DELETE` queries. It helps to keep data in sync on replicas while executing mutations with constant nondeterministic functions. Default value: `false`.
)", 0) \
    DECLARE(Bool, mutations_execute_subqueries_on_initiator, false, R"(
If true scalar subqueries are executed on initiator and replaced to literals in `UPDATE` and `DELETE` queries. Default value: `false`.
)", 0) \
    DECLARE(UInt64, mutations_max_literal_size_to_replace, 16384, R"(
The maximum size of serialized literal in bytes to replace in `UPDATE` and `DELETE` queries. Takes effect only if at least one the two settings above is enabled. Default value: 16384 (16 KiB).
)", 0) \
    \
    DECLARE(Float, create_replicated_merge_tree_fault_injection_probability, 0.0f, R"(
The probability of a fault injection during table creation after creating metadata in ZooKeeper
)", 0) \
    DECLARE(Bool, delta_lake_log_metadata, false, R"(
Enables logging delta lake metadata files into system table.
)", 0) \
    DECLARE(IcebergMetadataLogLevel, iceberg_metadata_log_level, IcebergMetadataLogLevel::None, R"(
Controls the level of metadata logging for Iceberg tables to system.iceberg_metadata_log.
Usually this setting can be modified for debugging purposes.

Possible values:
- none - No metadata log.
- metadata - Root metadata.json file.
- manifest_list_metadata - Everything above + metadata from avro manifest list which corresponds to a snapshot.
- manifest_list_entry - Everything above + avro manifest list entries.
- manifest_file_metadata - Everything above + metadata from traversed avro manifest files.
- manifest_file_entry - Everything above + traversed avro manifest files entries.
)", 0) \
    \
    DECLARE(Bool, iceberg_delete_data_on_drop, false, R"(
Whether to delete all iceberg files on drop or not.
)", 0) \
    DECLARE(Bool, use_iceberg_metadata_files_cache, true, R"(
If turned on, iceberg table function and iceberg storage may utilize the iceberg metadata files cache.

Possible values:

- 0 - Disabled
- 1 - Enabled
)", 0) \
    \
    DECLARE(Bool, use_query_cache, false, R"(
If turned on, `SELECT` queries may utilize the [query cache](../query-cache.md). Parameters [enable_reads_from_query_cache](#enable_reads_from_query_cache)
and [enable_writes_to_query_cache](#enable_writes_to_query_cache) control in more detail how the cache is used.

Possible values:

- 0 - Disabled
- 1 - Enabled
)", 0) \
    DECLARE(Bool, enable_writes_to_query_cache, true, R"(
If turned on, results of `SELECT` queries are stored in the [query cache](../query-cache.md).

Possible values:

- 0 - Disabled
- 1 - Enabled
)", 0) \
    DECLARE(Bool, enable_reads_from_query_cache, true, R"(
If turned on, results of `SELECT` queries are retrieved from the [query cache](../query-cache.md).

Possible values:

- 0 - Disabled
- 1 - Enabled
)", 0) \
    DECLARE(QueryResultCacheNondeterministicFunctionHandling, query_cache_nondeterministic_function_handling, QueryResultCacheNondeterministicFunctionHandling::Throw, R"(
Controls how the [query cache](../query-cache.md) handles `SELECT` queries with non-deterministic functions like `rand()` or `now()`.

Possible values:

- `'throw'` - Throw an exception and don't cache the query result.
- `'save'` - Cache the query result.
- `'ignore'` - Don't cache the query result and don't throw an exception.
)", 0) \
    DECLARE(QueryResultCacheSystemTableHandling, query_cache_system_table_handling, QueryResultCacheSystemTableHandling::Throw, R"(
Controls how the [query cache](../query-cache.md) handles `SELECT` queries against system tables, i.e. tables in databases `system.*` and `information_schema.*`.

Possible values:

- `'throw'` - Throw an exception and don't cache the query result.
- `'save'` - Cache the query result.
- `'ignore'` - Don't cache the query result and don't throw an exception.
)", 0) \
    DECLARE(UInt64, query_cache_max_size_in_bytes, 0, R"(
The maximum amount of memory (in bytes) the current user may allocate in the [query cache](../query-cache.md). 0 means unlimited.

Possible values:

- Positive integer >= 0.
)", 0) \
    DECLARE(UInt64, query_cache_max_entries, 0, R"(
The maximum number of query results the current user may store in the [query cache](../query-cache.md). 0 means unlimited.

Possible values:

- Positive integer >= 0.
)", 0) \
    DECLARE(UInt64, query_cache_min_query_runs, 0, R"(
Minimum number of times a `SELECT` query must run before its result is stored in the [query cache](../query-cache.md).

Possible values:

- Positive integer >= 0.
)", 0) \
    DECLARE(Milliseconds, query_cache_min_query_duration, 0, R"(
Minimum duration in milliseconds a query needs to run for its result to be stored in the [query cache](../query-cache.md).

Possible values:

- Positive integer >= 0.
)", 0) \
    DECLARE(Bool, query_cache_compress_entries, true, R"(
Compress entries in the [query cache](../query-cache.md). Lessens the memory consumption of the query cache at the cost of slower inserts into / reads from it.

Possible values:

- 0 - Disabled
- 1 - Enabled
)", 0) \
    DECLARE(Bool, query_cache_squash_partial_results, true, R"(
Squash partial result blocks to blocks of size [max_block_size](#max_block_size). Reduces performance of inserts into the [query cache](../query-cache.md) but improves the compressability of cache entries (see [query_cache_compress-entries](#query_cache_compress_entries)).

Possible values:

- 0 - Disabled
- 1 - Enabled
)", 0) \
    DECLARE(Seconds, query_cache_ttl, 60, R"(
After this time in seconds entries in the [query cache](../query-cache.md) become stale.

Possible values:

- Positive integer >= 0.
)", 0) \
    DECLARE(Bool, query_cache_share_between_users, false, R"(
If turned on, the result of `SELECT` queries cached in the [query cache](../query-cache.md) can be read by other users.
It is not recommended to enable this setting due to security reasons.

Possible values:

- 0 - Disabled
- 1 - Enabled
)", 0) \
    DECLARE(String, query_cache_tag, "", R"(
A string which acts as a label for [query cache](../query-cache.md) entries.
The same queries with different tags are considered different by the query cache.

Possible values:

- Any string
)", 0) \
    DECLARE(Bool, enable_sharing_sets_for_mutations, true, R"(
Allow sharing set objects build for IN subqueries between different tasks of the same mutation. This reduces memory usage and CPU consumption
)", 0) \
    DECLARE(Bool, use_query_condition_cache, true, R"(
Enable the [query condition cache](/operations/query-condition-cache). The cache stores ranges of granules in data parts which do not satisfy the condition in the `WHERE` clause,
and reuse this information as an ephemeral index for subsequent queries.

Possible values:

- 0 - Disabled
- 1 - Enabled
)", 0) \
    DECLARE(Bool, query_condition_cache_store_conditions_as_plaintext, false, R"(
Stores the filter condition for the [query condition cache](/operations/query-condition-cache) in plaintext.
If enabled, system.query_condition_cache shows the verbatim filter condition which makes it easier to debug issues with the cache.
Disabled by default because plaintext filter conditions may expose sensitive information.

Possible values:

- 0 - Disabled
- 1 - Enabled
)", 0) \
    DECLARE(Double, query_condition_cache_selectivity_threshold, 1.0, R"(
Only insert filter results into the [query condition cache](/operations/query-condition-cache) if their selectivity is smaller than this threshold (this helps to keep cache pollution low).
)", 0) \
    DECLARE(Bool, enable_shared_storage_snapshot_in_query, false, R"(
If enabled, all subqueries within a single query will share the same StorageSnapshot for each table.
This ensures a consistent view of the data across the entire query, even if the same table is accessed multiple times.

This is required for queries where internal consistency of data parts is important. Example:

```sql
SELECT
    count()
FROM events
WHERE (_part, _part_offset) IN (
    SELECT _part, _part_offset
    FROM events
    WHERE user_id = 42
)
```

Without this setting, the outer and inner queries may operate on different data snapshots, leading to incorrect results.

:::note
Enabling this setting disables the optimization which removes unnecessary data parts from snapshots once the planning stage is complete.
As a result, long-running queries may hold onto obsolete parts for their entire duration, delaying part cleanup and increasing storage pressure.

This setting currently applies only to tables from the MergeTree family.
:::

Possible values:

- 0 - Disabled
- 1 - Enabled
)", 0) \
    DECLARE(UInt64, merge_tree_storage_snapshot_sleep_ms, 0, R"(
Inject artificial delay (in milliseconds) when creating a storage snapshot for MergeTree tables.
Used for testing and debugging purposes only.

Possible values:
- 0 - No delay (default)
- N - Delay in milliseconds
)", 0) \
    DECLARE(Bool, optimize_rewrite_sum_if_to_count_if, true, R"(
Rewrite sumIf() and sum(if()) function countIf() function when logically equivalent
)", 0) \
    DECLARE(Bool, optimize_rewrite_aggregate_function_with_if, true, R"(
Rewrite aggregate functions with if expression as argument when logically equivalent.
For example, `avg(if(cond, col, null))` can be rewritten to `avgOrNullIf(cond, col)`. It may improve performance.

:::note
Supported only with the analyzer (`enable_analyzer = 1`).
:::
)", 0) \
    DECLARE(Bool, optimize_rewrite_array_exists_to_has, false, R"(
Rewrite arrayExists() functions to has() when logically equivalent. For example, arrayExists(x -> x = 1, arr) can be rewritten to has(arr, 1)
)", 0) \
DECLARE(Bool, execute_exists_as_scalar_subquery, true, R"(
Execute non-correlated EXISTS subqueries as scalar subqueries. As for scalar subqueries, the cache is used, and the constant folding applies to the result.
    )", 0) \
    DECLARE(Bool, optimize_rewrite_regexp_functions, true, R"(
Rewrite regular expression related functions into simpler and more efficient forms
)", 0) \
    DECLARE(UInt64, insert_shard_id, 0, R"(
If not `0`, specifies the shard of [Distributed](/engines/table-engines/special/distributed) table into which the data will be inserted synchronously.

If `insert_shard_id` value is incorrect, the server will throw an exception.

To get the number of shards on `requested_cluster`, you can check server config or use this query:

```sql
SELECT uniq(shard_num) FROM system.clusters WHERE cluster = 'requested_cluster';
```

Possible values:

- 0 — Disabled.
- Any number from `1` to `shards_num` of corresponding [Distributed](/engines/table-engines/special/distributed) table.

**Example**

Query:

```sql
CREATE TABLE x AS system.numbers ENGINE = MergeTree ORDER BY number;
CREATE TABLE x_dist AS x ENGINE = Distributed('test_cluster_two_shards_localhost', currentDatabase(), x);
INSERT INTO x_dist SELECT * FROM numbers(5) SETTINGS insert_shard_id = 1;
SELECT * FROM x_dist ORDER BY number ASC;
```

Result:

```text
┌─number─┐
│      0 │
│      0 │
│      1 │
│      1 │
│      2 │
│      2 │
│      3 │
│      3 │
│      4 │
│      4 │
└────────┘
```
)", 0) \
    \
    DECLARE(Bool, collect_hash_table_stats_during_aggregation, true, R"(
Enable collecting hash table statistics to optimize memory allocation
)", 0) \
    DECLARE(UInt64, max_size_to_preallocate_for_aggregation, 1'000'000'000'000, R"(
For how many elements it is allowed to preallocate space in all hash tables in total before aggregation
)", 0) \
    \
    DECLARE(Bool, collect_hash_table_stats_during_joins, true, R"(
Enable collecting hash table statistics to optimize memory allocation
)", 0) \
    DECLARE(UInt64, max_size_to_preallocate_for_joins, 1'000'000'000'000, R"(
For how many elements it is allowed to preallocate space in all hash tables in total before join
)", 0) \
    \
    DECLARE(Bool, kafka_disable_num_consumers_limit, false, R"(
Disable limit on kafka_num_consumers that depends on the number of available CPU cores.
)", 0) \
    DECLARE(Bool, allow_experimental_kafka_offsets_storage_in_keeper, false, R"(
Allow experimental feature to store Kafka related offsets in ClickHouse Keeper. When enabled a ClickHouse Keeper path and replica name can be specified to the Kafka table engine. As a result instead of the regular Kafka engine, a new type of storage engine will be used that stores the committed offsets primarily in ClickHouse Keeper
)", EXPERIMENTAL) \
    DECLARE(Bool, enable_software_prefetch_in_aggregation, true, R"(
Enable use of software prefetch in aggregation
)", 0) \
    DECLARE(Bool, allow_aggregate_partitions_independently, false, R"(
Enable independent aggregation of partitions on separate threads when partition key suits group by key. Beneficial when number of partitions close to number of cores and partitions have roughly the same size
)", 0) \
    DECLARE(Bool, force_aggregate_partitions_independently, false, R"(
Force the use of optimization when it is applicable, but heuristics decided not to use it
)", 0) \
    DECLARE(UInt64, max_number_of_partitions_for_independent_aggregation, 128, R"(
Maximal number of partitions in table to apply optimization
)", 0) \
    DECLARE(Float, min_hit_rate_to_use_consecutive_keys_optimization, 0.5, R"(
Minimal hit rate of a cache which is used for consecutive keys optimization in aggregation to keep it enabled
)", 0) \
    \
    DECLARE(Bool, engine_file_empty_if_not_exists, false, R"(
Allows to select data from a file engine table without file.

Possible values:
- 0 — `SELECT` throws exception.
- 1 — `SELECT` returns empty result.
)", 0) \
    DECLARE(Bool, engine_file_truncate_on_insert, false, R"(
Enables or disables truncate before insert in [File](../../engines/table-engines/special/file.md) engine tables.

Possible values:
- 0 — `INSERT` query appends new data to the end of the file.
- 1 — `INSERT` query replaces existing content of the file with the new data.
)", 0) \
    DECLARE(Bool, engine_file_allow_create_multiple_files, false, R"(
Enables or disables creating a new file on each insert in file engine tables if the format has the suffix (`JSON`, `ORC`, `Parquet`, etc.). If enabled, on each insert a new file will be created with a name following this pattern:

`data.Parquet` -> `data.1.Parquet` -> `data.2.Parquet`, etc.

Possible values:
- 0 — `INSERT` query appends new data to the end of the file.
- 1 — `INSERT` query creates a new file.
)", 0) \
    DECLARE(Bool, engine_file_skip_empty_files, false, R"(
Enables or disables skipping empty files in [File](../../engines/table-engines/special/file.md) engine tables.

Possible values:
- 0 — `SELECT` throws an exception if empty file is not compatible with requested format.
- 1 — `SELECT` returns empty result for empty file.
)", 0) \
    DECLARE(Bool, engine_url_skip_empty_files, false, R"(
Enables or disables skipping empty files in [URL](../../engines/table-engines/special/url.md) engine tables.

Possible values:
- 0 — `SELECT` throws an exception if empty file is not compatible with requested format.
- 1 — `SELECT` returns empty result for empty file.
)", 0) \
    DECLARE(Bool, enable_url_encoding, false, R"(
Allows to enable/disable decoding/encoding path in uri in [URL](../../engines/table-engines/special/url.md) engine tables.

Disabled by default.
)", 0) \
    DECLARE(UInt64, database_replicated_initial_query_timeout_sec, 300, R"(
Sets how long initial DDL query should wait for Replicated database to process previous DDL queue entries in seconds.

Possible values:

- Positive integer.
- 0 — Unlimited.
)", 0) \
    DECLARE(Bool, database_replicated_enforce_synchronous_settings, false, R"(
Enforces synchronous waiting for some queries (see also database_atomic_wait_for_drop_and_detach_synchronously, mutations_sync, alter_sync). Not recommended to enable these settings.
)", 0) \
    DECLARE(UInt64, max_distributed_depth, 5, R"(
Limits the maximum depth of recursive queries for [Distributed](../../engines/table-engines/special/distributed.md) tables.

If the value is exceeded, the server throws an exception.

Possible values:

- Positive integer.
- 0 — Unlimited depth.
)", 0) \
    DECLARE(Bool, database_replicated_always_detach_permanently, false, R"(
Execute DETACH TABLE as DETACH TABLE PERMANENTLY if database engine is Replicated
)", 0) \
    DECLARE(Bool, database_replicated_allow_only_replicated_engine, false, R"(
Allow to create only Replicated tables in database with engine Replicated
)", 0) \
    DECLARE(UInt64, database_replicated_allow_replicated_engine_arguments, 0, R"(
0 - Don't allow to explicitly specify ZooKeeper path and replica name for *MergeTree tables in Replicated databases. 1 - Allow. 2 - Allow, but ignore the specified path and use default one instead. 3 - Allow and don't log a warning.
)", 0) \
    DECLARE(UInt64, database_replicated_allow_explicit_uuid, 0, R"(
0 - Don't allow to explicitly specify UUIDs for tables in Replicated databases. 1 - Allow. 2 - Allow, but ignore the specified UUID and generate a random one instead.
)", 0) \
    DECLARE(Bool, database_replicated_allow_heavy_create, false, R"(
Allow long-running DDL queries (CREATE AS SELECT and POPULATE) in Replicated database engine. Note that it can block DDL queue for a long time.
)", 0) \
    DECLARE(Bool, cloud_mode, false, R"(
Cloud mode
)", 0) \
    DECLARE(UInt64, cloud_mode_engine, 1, R"(
The engine family allowed in Cloud.

- 0 - allow everything
- 1 - rewrite DDLs to use *ReplicatedMergeTree
- 2 - rewrite DDLs to use SharedMergeTree
- 3 - rewrite DDLs to use SharedMergeTree except when explicitly passed remote disk is specified

UInt64 to minimize public part
)", 0) \
    DECLARE(UInt64, cloud_mode_database_engine, 1, R"(
The database engine allowed in Cloud. 1 - rewrite DDLs to use Replicated database, 2 - rewrite DDLs to use Shared database
)", 0) \
    DECLARE(DistributedDDLOutputMode, distributed_ddl_output_mode, DistributedDDLOutputMode::THROW, R"(
Sets format of distributed DDL query result.

Possible values:

- `throw` — Returns result set with query execution status for all hosts where query is finished. If query has failed on some hosts, then it will rethrow the first exception. If query is not finished yet on some hosts and [distributed_ddl_task_timeout](#distributed_ddl_task_timeout) exceeded, then it throws `TIMEOUT_EXCEEDED` exception.
- `none` — Is similar to throw, but distributed DDL query returns no result set.
- `null_status_on_timeout` — Returns `NULL` as execution status in some rows of result set instead of throwing `TIMEOUT_EXCEEDED` if query is not finished on the corresponding hosts.
- `never_throw` — Do not throw `TIMEOUT_EXCEEDED` and do not rethrow exceptions if query has failed on some hosts.
- `none_only_active` - similar to `none`, but doesn't wait for inactive replicas of the `Replicated` database. Note: with this mode it's impossible to figure out that the query was not executed on some replica and will be executed in background.
- `null_status_on_timeout_only_active` — similar to `null_status_on_timeout`, but doesn't wait for inactive replicas of the `Replicated` database
- `throw_only_active` — similar to `throw`, but doesn't wait for inactive replicas of the `Replicated` database

Cloud default value: `throw`.
)", 0) \
    DECLARE(UInt64, distributed_ddl_entry_format_version, 5, R"(
Compatibility version of distributed DDL (ON CLUSTER) queries
)", 0) \
    \
    DECLARE(UInt64, external_storage_max_read_rows, 0, R"(
Limit maximum number of rows when table with external engine should flush history data. Now supported only for MySQL table engine, database engine, and dictionary. If equal to 0, this setting is disabled
)", 0) \
    DECLARE(UInt64, external_storage_max_read_bytes, 0, R"(
Limit maximum number of bytes when table with external engine should flush history data. Now supported only for MySQL table engine, database engine, and dictionary. If equal to 0, this setting is disabled
)", 0)  \
    DECLARE(UInt64, external_storage_connect_timeout_sec, DBMS_DEFAULT_CONNECT_TIMEOUT_SEC, R"(
Connect timeout in seconds. Now supported only for MySQL
)", 0)  \
    DECLARE(UInt64, external_storage_rw_timeout_sec, DBMS_DEFAULT_RECEIVE_TIMEOUT_SEC, R"(
Read/write timeout in seconds. Now supported only for MySQL
)", 0)  \
    \
    DECLARE(Bool, allow_experimental_correlated_subqueries, true, R"(
Allow to execute correlated subqueries.
)", BETA) \
    \
    DECLARE(SetOperationMode, union_default_mode, SetOperationMode::Unspecified, R"(
Sets a mode for combining `SELECT` query results. The setting is only used when shared with [UNION](../../sql-reference/statements/select/union.md) without explicitly specifying the `UNION ALL` or `UNION DISTINCT`.

Possible values:

- `'DISTINCT'` — ClickHouse outputs rows as a result of combining queries removing duplicate rows.
- `'ALL'` — ClickHouse outputs all rows as a result of combining queries including duplicate rows.
- `''` — ClickHouse generates an exception when used with `UNION`.

See examples in [UNION](../../sql-reference/statements/select/union.md).
)", 0) \
    DECLARE(SetOperationMode, intersect_default_mode, SetOperationMode::ALL, R"(
Set default mode in INTERSECT query. Possible values: empty string, 'ALL', 'DISTINCT'. If empty, query without mode will throw exception.
)", 0) \
    DECLARE(SetOperationMode, except_default_mode, SetOperationMode::ALL, R"(
Set default mode in EXCEPT query. Possible values: empty string, 'ALL', 'DISTINCT'. If empty, query without mode will throw exception.
)", 0) \
    DECLARE(Bool, optimize_aggregators_of_group_by_keys, true, R"(
Eliminates min/max/any/anyLast aggregators of GROUP BY keys in SELECT section
)", 0) \
    DECLARE(Bool, optimize_injective_functions_in_group_by, true, R"(
Replaces injective functions by it's arguments in GROUP BY section
)", 0) \
    DECLARE(Bool, optimize_group_by_function_keys, true, R"(
Eliminates functions of other keys in GROUP BY section
)", 0) \
    DECLARE(Bool, optimize_group_by_constant_keys, true, R"(
Optimize GROUP BY when all keys in block are constant
)", 0) \
    DECLARE(Bool, legacy_column_name_of_tuple_literal, false, R"(
List all names of element of large tuple literals in their column names instead of hash. This settings exists only for compatibility reasons. It makes sense to set to 'true', while doing rolling update of cluster from version lower than 21.7 to higher.
)", 0) \
    DECLARE(Bool, enable_named_columns_in_function_tuple, false, R"(
Generate named tuples in function tuple() when all names are unique and can be treated as unquoted identifiers.
)", 0) \
    \
    DECLARE(Bool, query_plan_enable_optimizations, true, R"(
Toggles query optimization at the query plan level.

:::note
This is an expert-level setting which should only be used for debugging by developers. The setting may change in future in backward-incompatible ways or be removed.
:::

Possible values:

- 0 - Disable all optimizations at the query plan level
- 1 - Enable optimizations at the query plan level (but individual optimizations may still be disabled via their individual settings)
)", 0) \
    DECLARE(UInt64, query_plan_max_optimizations_to_apply, 10'000, R"(
Limits the total number of optimizations applied to query plan, see setting [query_plan_enable_optimizations](#query_plan_enable_optimizations).
Useful to avoid long optimization times for complex queries.
In the EXPLAIN PLAN query, stop applying optimizations after this limit is reached and return the plan as is.
For regular query execution if the actual number of optimizations exceeds this setting, an exception is thrown.

:::note
This is an expert-level setting which should only be used for debugging by developers. The setting may change in future in backward-incompatible ways or be removed.
:::
)", 0) \
    DECLARE(Bool, query_plan_lift_up_array_join, true, R"(
Toggles a query-plan-level optimization which moves ARRAY JOINs up in the execution plan.
Only takes effect if setting [query_plan_enable_optimizations](#query_plan_enable_optimizations) is 1.

:::note
This is an expert-level setting which should only be used for debugging by developers. The setting may change in future in backward-incompatible ways or be removed.
:::

Possible values:

- 0 - Disable
- 1 - Enable
)", 0) \
    DECLARE(Bool, query_plan_push_down_limit, true, R"(
Toggles a query-plan-level optimization which moves LIMITs down in the execution plan.
Only takes effect if setting [query_plan_enable_optimizations](#query_plan_enable_optimizations) is 1.

:::note
This is an expert-level setting which should only be used for debugging by developers. The setting may change in future in backward-incompatible ways or be removed.
:::

Possible values:

- 0 - Disable
- 1 - Enable
)", 0) \
    DECLARE(Bool, query_plan_split_filter, true, R"(
:::note
This is an expert-level setting which should only be used for debugging by developers. The setting may change in future in backward-incompatible ways or be removed.
:::

Toggles a query-plan-level optimization which splits filters into expressions.
Only takes effect if setting [query_plan_enable_optimizations](#query_plan_enable_optimizations) is 1.

Possible values:

- 0 - Disable
- 1 - Enable
)", 0) \
    DECLARE(Bool, query_plan_merge_expressions, true, R"(
Toggles a query-plan-level optimization which merges consecutive filters.
Only takes effect if setting [query_plan_enable_optimizations](#query_plan_enable_optimizations) is 1.

:::note
This is an expert-level setting which should only be used for debugging by developers. The setting may change in future in backward-incompatible ways or be removed.
:::

Possible values:

- 0 - Disable
- 1 - Enable
)", 0) \
    DECLARE(Bool, query_plan_merge_filters, true, R"(
Allow to merge filters in the query plan.
)", 0) \
    DECLARE(Bool, query_plan_filter_push_down, true, R"(
Toggles a query-plan-level optimization which moves filters down in the execution plan.
Only takes effect if setting [query_plan_enable_optimizations](#query_plan_enable_optimizations) is 1.

:::note
This is an expert-level setting which should only be used for debugging by developers. The setting may change in future in backward-incompatible ways or be removed.
:::

Possible values:

- 0 - Disable
- 1 - Enable
)", 0) \
    DECLARE(Bool, query_plan_convert_outer_join_to_inner_join, true, R"(
Allow to convert `OUTER JOIN` to `INNER JOIN` if filter after `JOIN` always filters default values
)", 0) \
    DECLARE(Bool, query_plan_convert_any_join_to_semi_or_anti_join, true, R"(
Allow to convert ANY JOIN to SEMI or ANTI JOIN if filter after JOIN always evaluates to false for not-matched or matched rows
)", 0) \
    DECLARE(Bool, query_plan_merge_filter_into_join_condition, true, R"(
Allow to merge filter into `JOIN` condition and convert `CROSS JOIN` to `INNER`.
)", 0) \
    DECLARE(Bool, query_plan_convert_join_to_in, false, R"(
Allow to convert `JOIN` to subquery with `IN` if output columns tied to only left table. May cause wrong results with non-ANY JOINs (e.g. ALL JOINs which is the default).
)", 0) \
    DECLARE(Bool, query_plan_optimize_prewhere, true, R"(
Allow to push down filter to PREWHERE expression for supported storages
)", 0) \
    DECLARE(Bool, query_plan_execute_functions_after_sorting, true, R"(
Toggles a query-plan-level optimization which moves expressions after sorting steps.
Only takes effect if setting [`query_plan_enable_optimizations`](#query_plan_enable_optimizations) is 1.

:::note
This is an expert-level setting which should only be used for debugging by developers. The setting may change in future in backward-incompatible ways or be removed.
:::

Possible values:

- 0 - Disable
- 1 - Enable
)", 0) \
    DECLARE(Bool, query_plan_reuse_storage_ordering_for_window_functions, true, R"(
Toggles a query-plan-level optimization which uses storage sorting when sorting for window functions.
Only takes effect if setting [`query_plan_enable_optimizations`](#query_plan_enable_optimizations) is 1.

:::note
This is an expert-level setting which should only be used for debugging by developers. The setting may change in future in backward-incompatible ways or be removed.
:::

Possible values:

- 0 - Disable
- 1 - Enable
)", 0) \
    DECLARE(Bool, query_plan_lift_up_union, true, R"(
Toggles a query-plan-level optimization which moves larger subtrees of the query plan into union to enable further optimizations.
Only takes effect if setting [`query_plan_enable_optimizations`](#query_plan_enable_optimizations) is 1.

:::note
This is an expert-level setting which should only be used for debugging by developers. The setting may change in future in backward-incompatible ways or be removed.
:::

Possible values:

- 0 - Disable
- 1 - Enable
)", 0) \
    DECLARE(Bool, query_plan_read_in_order, true, R"(
Toggles the read in-order optimization query-plan-level optimization.
Only takes effect if setting [`query_plan_enable_optimizations`](#query_plan_enable_optimizations) is 1.

:::note
This is an expert-level setting which should only be used for debugging by developers. The setting may change in future in backward-incompatible ways or be removed.
:::

Possible values:

- 0 - Disable
- 1 - Enable
)", 0) \
    DECLARE(Bool, query_plan_aggregation_in_order, true, R"(
Toggles the aggregation in-order query-plan-level optimization.
Only takes effect if setting [`query_plan_enable_optimizations`](#query_plan_enable_optimizations) is 1.

:::note
This is an expert-level setting which should only be used for debugging by developers. The setting may change in future in backward-incompatible ways or be removed.
:::

Possible values:

- 0 - Disable
- 1 - Enable
)", 0) \
    DECLARE(Bool, query_plan_remove_redundant_sorting, true, R"(
Toggles a query-plan-level optimization which removes redundant sorting steps, e.g. in subqueries.
Only takes effect if setting [`query_plan_enable_optimizations`](#query_plan_enable_optimizations) is 1.

:::note
This is an expert-level setting which should only be used for debugging by developers. The setting may change in future in backward-incompatible ways or be removed.
:::

Possible values:

- 0 - Disable
- 1 - Enable
)", 0) \
    DECLARE(Bool, query_plan_remove_redundant_distinct, true, R"(
Toggles a query-plan-level optimization which removes redundant DISTINCT steps.
Only takes effect if setting [`query_plan_enable_optimizations`](#query_plan_enable_optimizations) is 1.

:::note
This is an expert-level setting which should only be used for debugging by developers. The setting may change in future in backward-incompatible ways or be removed.
:::

Possible values:

- 0 - Disable
- 1 - Enable
)", 0) \
    DECLARE(Bool, query_plan_try_use_vector_search, true, R"(
Toggles a query-plan-level optimization which tries to use the vector similarity index.
Only takes effect if setting [`query_plan_enable_optimizations`](#query_plan_enable_optimizations) is 1.

:::note
This is an expert-level setting which should only be used for debugging by developers. The setting may change in future in backward-incompatible ways or be removed.
:::

Possible values:

- 0 - Disable
- 1 - Enable
)", 0) \
    DECLARE(Bool, query_plan_enable_multithreading_after_window_functions, true, R"(
Enable multithreading after evaluating window functions to allow parallel stream processing
)", 0) \
    DECLARE(Bool, query_plan_optimize_lazy_materialization, true, R"(
Use query plan for lazy materialization optimization.
)", 0) \
    DECLARE(UInt64, query_plan_max_limit_for_lazy_materialization, 10, R"(Control maximum limit value that allows to use query plan for lazy materialization optimization. If zero, there is no limit.
)", 0) \
    DECLARE(Bool, query_plan_use_new_logical_join_step, true, "Use new logical join step in query plan.", 0) \
    DECLARE(Bool, serialize_query_plan, false, R"(
Serialize query plan for distributed processing
)", 0) \
    DECLARE(Bool, correlated_subqueries_substitute_equivalent_expressions, true, R"(
Use filter expressions to inference equivalent expressions and substitute them instead of creating a CROSS JOIN.
)", 0) \
    \
    DECLARE(UInt64, regexp_max_matches_per_row, 1000, R"(
Sets the maximum number of matches for a single regular expression per row. Use it to protect against memory overload when using greedy regular expression in the [extractAllGroupsHorizontal](/sql-reference/functions/string-search-functions#extractallgroupshorizontal) function.

Possible values:

- Positive integer.
)", 0) \
    \
    DECLARE(UInt64, limit, 0, R"(
Sets the maximum number of rows to get from the query result. It adjusts the value set by the [LIMIT](/sql-reference/statements/select/limit) clause, so that the limit, specified in the query, cannot exceed the limit, set by this setting.

Possible values:

- 0 — The number of rows is not limited.
- Positive integer.
)", 0) \
    DECLARE(UInt64, offset, 0, R"(
Sets the number of rows to skip before starting to return rows from the query. It adjusts the offset set by the [OFFSET](/sql-reference/statements/select/offset) clause, so that these two values are summarized.

Possible values:

- 0 — No rows are skipped .
- Positive integer.

**Example**

Input table:

```sql
CREATE TABLE test (i UInt64) ENGINE = MergeTree() ORDER BY i;
INSERT INTO test SELECT number FROM numbers(500);
```

Query:

```sql
SET limit = 5;
SET offset = 7;
SELECT * FROM test LIMIT 10 OFFSET 100;
```
Result:

```text
┌───i─┐
│ 107 │
│ 108 │
│ 109 │
└─────┘
```
)", 0) \
    \
    DECLARE(UInt64, function_range_max_elements_in_block, 500000000, R"(
Sets the safety threshold for data volume generated by function [range](/sql-reference/functions/array-functions#range). Defines the maximum number of values generated by function per block of data (sum of array sizes for every row in a block).

Possible values:

- Positive integer.

**See Also**

- [`max_block_size`](#max_block_size)
- [`min_insert_block_size_rows`](#min_insert_block_size_rows)
)", 0) \
    DECLARE(UInt64, function_sleep_max_microseconds_per_block, 3000000, R"(
Maximum number of microseconds the function `sleep` is allowed to sleep for each block. If a user called it with a larger value, it throws an exception. It is a safety threshold.
)", 0) \
    DECLARE(UInt64, function_visible_width_behavior, 1, R"(
The version of `visibleWidth` behavior. 0 - only count the number of code points; 1 - correctly count zero-width and combining characters, count full-width characters as two, estimate the tab width, count delete characters.
)", 0) \
    DECLARE(ShortCircuitFunctionEvaluation, short_circuit_function_evaluation, ShortCircuitFunctionEvaluation::ENABLE, R"(
Allows calculating the [if](../../sql-reference/functions/conditional-functions.md/#if), [multiIf](../../sql-reference/functions/conditional-functions.md/#multiIf), [and](/sql-reference/functions/logical-functions#and), and [or](/sql-reference/functions/logical-functions#or) functions according to a [short scheme](https://en.wikipedia.org/wiki/Short-circuit_evaluation). This helps optimize the execution of complex expressions in these functions and prevent possible exceptions (such as division by zero when it is not expected).

Possible values:

- `enable` — Enables short-circuit function evaluation for functions that are suitable for it (can throw an exception or computationally heavy).
- `force_enable` — Enables short-circuit function evaluation for all functions.
- `disable` — Disables short-circuit function evaluation.
)", 0) \
    \
    DECLARE(LocalFSReadMethod, storage_file_read_method, LocalFSReadMethod::pread, R"(
Method of reading data from storage file, one of: `read`, `pread`, `mmap`. The mmap method does not apply to clickhouse-server (it's intended for clickhouse-local).
)", 0) \
    DECLARE(String, local_filesystem_read_method, "pread_threadpool", R"(
Method of reading data from local filesystem, one of: read, pread, mmap, io_uring, pread_threadpool.

The 'io_uring' method is experimental and does not work for Log, TinyLog, StripeLog, File, Set and Join, and other tables with append-able files in presence of concurrent reads and writes.
If you read various articles about 'io_uring' on the Internet, don't be blinded by them. It is not a better method of reading files, unless the case of a large amount of small IO requests, which is not the case in ClickHouse. There are no reasons to enable 'io_uring'.
)", 0) \
    DECLARE(String, remote_filesystem_read_method, "threadpool", R"(
Method of reading data from remote filesystem, one of: read, threadpool.
)", 0) \
    DECLARE(Bool, local_filesystem_read_prefetch, false, R"(
Should use prefetching when reading data from local filesystem.
)", 0) \
    DECLARE(Bool, remote_filesystem_read_prefetch, true, R"(
Should use prefetching when reading data from remote filesystem.
)", 0) \
    DECLARE(Int64, read_priority, 0, R"(
Priority to read data from local filesystem or remote filesystem. Only supported for 'pread_threadpool' method for local filesystem and for `threadpool` method for remote filesystem.
)", 0) \
    DECLARE(UInt64, merge_tree_min_rows_for_concurrent_read_for_remote_filesystem, 0, R"(
The minimum number of lines to read from one file before the [MergeTree](../../engines/table-engines/mergetree-family/mergetree.md) engine can parallelize reading, when reading from remote filesystem. We do not recommend using this setting.

Possible values:

- Positive integer.
)", 0) \
    DECLARE(UInt64, merge_tree_min_bytes_for_concurrent_read_for_remote_filesystem, 0, R"(
The minimum number of bytes to read from one file before [MergeTree](../../engines/table-engines/mergetree-family/mergetree.md) engine can parallelize reading, when reading from remote filesystem. We do not recommend using this setting.

Possible values:

- Positive integer.
)", 0) \
    DECLARE(UInt64, remote_read_min_bytes_for_seek, 4 * DBMS_DEFAULT_BUFFER_SIZE, R"(
Min bytes required for remote read (url, s3) to do seek, instead of read with ignore.
)", 0) \
    DECLARE_WITH_ALIAS(UInt64, merge_tree_min_bytes_per_task_for_remote_reading, 2 * DBMS_DEFAULT_BUFFER_SIZE, R"(
Min bytes to read per task.
)", 0, filesystem_prefetch_min_bytes_for_single_read_task) \
    DECLARE(Bool, merge_tree_use_const_size_tasks_for_remote_reading, true, R"(
Whether to use constant size tasks for reading from a remote table.
)", 0) \
    DECLARE(Bool, merge_tree_determine_task_size_by_prewhere_columns, true, R"(
Whether to use only prewhere columns size to determine reading task size.
)", 0) \
    DECLARE(NonZeroUInt64, merge_tree_min_read_task_size, 8, R"(
Hard lower limit on the task size (even when the number of granules is low and the number of available threads is high we won't allocate smaller tasks
)", 0) \
    DECLARE(UInt64, merge_tree_compact_parts_min_granules_to_multibuffer_read, 16, R"(
Only has an effect in ClickHouse Cloud. Number of granules in stripe of compact part of MergeTree tables to use multibuffer reader, which supports parallel reading and prefetch. In case of reading from remote fs using of multibuffer reader increases number of read request.
)", 0) \
    \
    DECLARE(Bool, async_insert, false, R"(
If true, data from INSERT query is stored in queue and later flushed to table in background. If wait_for_async_insert is false, INSERT query is processed almost instantly, otherwise client will wait until data will be flushed to table
)", 0) \
    DECLARE(Bool, wait_for_async_insert, true, R"(
If true wait for processing of asynchronous insertion
)", 0) \
    DECLARE(Seconds, wait_for_async_insert_timeout, DBMS_DEFAULT_LOCK_ACQUIRE_TIMEOUT_SEC, R"(
Timeout for waiting for processing asynchronous insertion
)", 0) \
    DECLARE(UInt64, async_insert_max_data_size, 10485760, R"(
Maximum size in bytes of unparsed data collected per query before being inserted
)", 0) \
    DECLARE(UInt64, async_insert_max_query_number, 450, R"(
Maximum number of insert queries before being inserted.
Only takes effect if setting [`async_insert_deduplicate`](#async_insert_deduplicate) is 1.
)", 0) \
    DECLARE(Milliseconds, async_insert_poll_timeout_ms, 10, R"(
Timeout for polling data from asynchronous insert queue
)", 0) \
    DECLARE(Bool, async_insert_use_adaptive_busy_timeout, true, R"(
If it is set to true, use adaptive busy timeout for asynchronous inserts
)", 0) \
    DECLARE(Milliseconds, async_insert_busy_timeout_min_ms, 50, R"(
If auto-adjusting is enabled through async_insert_use_adaptive_busy_timeout, minimum time to wait before dumping collected data per query since the first data appeared. It also serves as the initial value for the adaptive algorithm
)", 0) \
    DECLARE_WITH_ALIAS(Milliseconds, async_insert_busy_timeout_max_ms, 200, R"(
Maximum time to wait before dumping collected data per query since the first data appeared.
)", 0, async_insert_busy_timeout_ms) \
    DECLARE(Double, async_insert_busy_timeout_increase_rate, 0.2, R"(
The exponential growth rate at which the adaptive asynchronous insert timeout increases
)", 0) \
    DECLARE(Double, async_insert_busy_timeout_decrease_rate, 0.2, R"(
The exponential growth rate at which the adaptive asynchronous insert timeout decreases
)", 0) \
    \
    DECLARE(UInt64, remote_fs_read_max_backoff_ms, 10000, R"(
Max wait time when trying to read data for remote disk
)", 0) \
    DECLARE(UInt64, remote_fs_read_backoff_max_tries, 5, R"(
Max attempts to read with backoff
)", 0) \
    DECLARE(Bool, cluster_function_process_archive_on_multiple_nodes, true, R"(
If set to `true`, increases performance of processing archives in cluster functions. Should be set to `false` for compatibility and to avoid errors during upgrade to 25.7+ if using cluster functions with archives on earlier versions.
)", 0) \
    DECLARE(Bool, enable_filesystem_cache, true, R"(
Use cache for remote filesystem. This setting does not turn on/off cache for disks (must be done via disk config), but allows to bypass cache for some queries if intended
)", 0) \
    DECLARE(String, filesystem_cache_name, "", R"(
Filesystem cache name to use for stateless table engines or data lakes
)", 0) \
    DECLARE(Bool, enable_filesystem_cache_on_write_operations, false, R"(
Enables or disables `write-through` cache. If set to `false`, the `write-through` cache is disabled for write operations. If set to `true`, `write-through` cache is enabled as long as `cache_on_write_operations` is turned on in the server config's cache disk configuration section.
See ["Using local cache"](/operations/storing-data#using-local-cache) for more details.
)", 0) \
    DECLARE(Bool, enable_filesystem_cache_log, false, R"(
Allows to record the filesystem caching log for each query
)", 0) \
    DECLARE(Bool, read_from_filesystem_cache_if_exists_otherwise_bypass_cache, false, R"(
Allow to use the filesystem cache in passive mode - benefit from the existing cache entries, but don't put more entries into the cache. If you set this setting for heavy ad-hoc queries and leave it disabled for short real-time queries, this will allows to avoid cache threshing by too heavy queries and to improve the overall system efficiency.
)", 0) \
    DECLARE_WITH_ALIAS(Bool, filesystem_cache_skip_download_if_exceeds_per_query_cache_write_limit, true, R"(
Skip download from remote filesystem if exceeds query cache size
)", 0, skip_download_if_exceeds_query_cache) \
    DECLARE(UInt64, filesystem_cache_max_download_size, (128UL * 1024 * 1024 * 1024), R"(
Max remote filesystem cache size that can be downloaded by a single query
)", 0) \
    DECLARE(Bool, throw_on_error_from_cache_on_write_operations, false, R"(
Ignore error from cache when caching on write operations (INSERT, merges)
)", 0) \
    DECLARE(UInt64, filesystem_cache_segments_batch_size, 20, R"(
Limit on size of a single batch of file segments that a read buffer can request from cache. Too low value will lead to excessive requests to cache, too large may slow down eviction from cache
)", 0) \
    DECLARE(UInt64, filesystem_cache_reserve_space_wait_lock_timeout_milliseconds, 1000, R"(
Wait time to lock cache for space reservation in filesystem cache
)", 0) \
    DECLARE(Bool, filesystem_cache_prefer_bigger_buffer_size, true, R"(
Prefer bigger buffer size if filesystem cache is enabled to avoid writing small file segments which deteriorate cache performance. On the other hand, enabling this setting might increase memory usage.
)", 0) \
    DECLARE(UInt64, filesystem_cache_boundary_alignment, 0, R"(
Filesystem cache boundary alignment. This setting is applied only for non-disk read (e.g. for cache of remote table engines / table functions, but not for storage configuration of MergeTree tables). Value 0 means no alignment.
)", 0) \
    DECLARE(UInt64, temporary_data_in_cache_reserve_space_wait_lock_timeout_milliseconds, (10 * 60 * 1000), R"(
Wait time to lock cache for space reservation for temporary data in filesystem cache
)", 0) \
    \
    DECLARE(Bool, use_page_cache_for_disks_without_file_cache, false, R"(
Use userspace page cache for remote disks that don't have filesystem cache enabled.
)", 0) \
    DECLARE(Bool, use_page_cache_with_distributed_cache, false, R"(
Use userspace page cache when distributed cache is used.
)", 0) \
    DECLARE(Bool, read_from_page_cache_if_exists_otherwise_bypass_cache, false, R"(
Use userspace page cache in passive mode, similar to read_from_filesystem_cache_if_exists_otherwise_bypass_cache.
)", 0) \
    DECLARE(Bool, page_cache_inject_eviction, false, R"(
Userspace page cache will sometimes invalidate some pages at random. Intended for testing.
)", 0) \
    DECLARE(UInt64, page_cache_block_size, 1048576, R"(
Size of file chunks to store in the userspace page cache, in bytes. All reads that go through the cache will be rounded up to a multiple of this size.

This setting can be adjusted on a per-query level basis, but cache entries with different block sizes cannot be reused. Changing this setting effectively invalidates existing entries in the cache.

A higher value, like 1 MiB is good for high-throughput queries, and a lower value, like 64 KiB is good for low-latency point queries.
)", 0) \
    DECLARE(UInt64, page_cache_lookahead_blocks, 16, R"(
On userspace page cache miss, read up to this many consecutive blocks at once from the underlying storage, if they're also not in the cache. Each block is page_cache_block_size bytes.

A higher value is good for high-throughput queries, while low-latency point queries will work better without readahead.
)", 0) \
    \
    DECLARE(Bool, load_marks_asynchronously, false, R"(
Load MergeTree marks asynchronously
)", 0) \
    DECLARE(Bool, enable_filesystem_read_prefetches_log, false, R"(
Log to system.filesystem prefetch_log during query. Should be used only for testing or debugging, not recommended to be turned on by default
)", 0) \
    DECLARE(Bool, allow_prefetched_read_pool_for_remote_filesystem, true, R"(
Prefer prefetched threadpool if all parts are on remote filesystem
)", 0) \
    DECLARE(Bool, allow_prefetched_read_pool_for_local_filesystem, false, R"(
Prefer prefetched threadpool if all parts are on local filesystem
)", 0) \
    \
    DECLARE(UInt64, prefetch_buffer_size, DBMS_DEFAULT_BUFFER_SIZE, R"(
The maximum size of the prefetch buffer to read from the filesystem.
)", 0) \
    DECLARE(UInt64, filesystem_prefetch_step_bytes, 0, R"(
Prefetch step in bytes. Zero means `auto` - approximately the best prefetch step will be auto deduced, but might not be 100% the best. The actual value might be different because of setting filesystem_prefetch_min_bytes_for_single_read_task
)", 0) \
    DECLARE(UInt64, filesystem_prefetch_step_marks, 0, R"(
Prefetch step in marks. Zero means `auto` - approximately the best prefetch step will be auto deduced, but might not be 100% the best. The actual value might be different because of setting filesystem_prefetch_min_bytes_for_single_read_task
)", 0) \
    DECLARE(NonZeroUInt64, filesystem_prefetch_max_memory_usage, "1Gi", R"(
Maximum memory usage for prefetches.
)", 0) \
    DECLARE(UInt64, filesystem_prefetches_limit, 200, R"(
Maximum number of prefetches. Zero means unlimited. A setting `filesystem_prefetches_max_memory_usage` is more recommended if you want to limit the number of prefetches
)", 0) \
    \
    DECLARE(UInt64, use_structure_from_insertion_table_in_table_functions, 2, R"(
Use structure from insertion table instead of schema inference from data. Possible values: 0 - disabled, 1 - enabled, 2 - auto
)", 0) \
    \
    DECLARE(UInt64, http_max_tries, 10, R"(
Max attempts to read via http.
)", 0) \
    DECLARE(UInt64, http_retry_initial_backoff_ms, 100, R"(
Min milliseconds for backoff, when retrying read via http
)", 0) \
    DECLARE(UInt64, http_retry_max_backoff_ms, 10000, R"(
Max milliseconds for backoff, when retrying read via http
)", 0) \
    \
    DECLARE(Bool, force_remove_data_recursively_on_drop, false, R"(
Recursively remove data on DROP query. Avoids 'Directory not empty' error, but may silently remove detached data
)", 0) \
    DECLARE(Bool, check_table_dependencies, true, R"(
Check that DDL query (such as DROP TABLE or RENAME) will not break dependencies
)", 0) \
    DECLARE(Bool, check_referential_table_dependencies, false, R"(
Check that DDL query (such as DROP TABLE or RENAME) will not break referential dependencies
)", 0) \
    \
    DECLARE(Bool, allow_unrestricted_reads_from_keeper, false, R"(
Allow unrestricted (without condition on path) reads from system.zookeeper table, can be handy, but is not safe for zookeeper
)", 0) \
    DECLARE(Bool, allow_deprecated_database_ordinary, false, R"(
Allow to create databases with deprecated Ordinary engine
)", 0) \
    DECLARE(Bool, allow_deprecated_syntax_for_merge_tree, false, R"(
Allow to create *MergeTree tables with deprecated engine definition syntax
)", 0) \
    DECLARE(Bool, allow_asynchronous_read_from_io_pool_for_merge_tree, false, R"(
Use background I/O pool to read from MergeTree tables. This setting may increase performance for I/O bound queries
)", 0) \
    DECLARE(UInt64, max_streams_for_merge_tree_reading, 0, R"(
If is not zero, limit the number of reading streams for MergeTree table.
)", 0) \
    \
    DECLARE(Bool, force_grouping_standard_compatibility, true, R"(
Make GROUPING function to return 1 when argument is not used as an aggregation key
)", 0) \
    \
    DECLARE(Bool, schema_inference_use_cache_for_file, true, R"(
Use cache in schema inference while using file table function
)", 0) \
    DECLARE(Bool, schema_inference_use_cache_for_s3, true, R"(
Use cache in schema inference while using s3 table function
)", 0) \
    DECLARE(Bool, schema_inference_use_cache_for_azure, true, R"(
Use cache in schema inference while using azure table function
)", 0) \
    DECLARE(Bool, schema_inference_use_cache_for_hdfs, true, R"(
Use cache in schema inference while using hdfs table function
)", 0) \
    DECLARE(Bool, schema_inference_use_cache_for_url, true, R"(
Use cache in schema inference while using url table function
)", 0) \
    DECLARE(Bool, schema_inference_cache_require_modification_time_for_url, true, R"(
Use schema from cache for URL with last modification time validation (for URLs with Last-Modified header)
)", 0) \
    \
    DECLARE(String, compatibility, "", R"(
The `compatibility` setting causes ClickHouse to use the default settings of a previous version of ClickHouse, where the previous version is provided as the setting.

If settings are set to non-default values, then those settings are honored (only settings that have not been modified are affected by the `compatibility` setting).

This setting takes a ClickHouse version number as a string, like `22.3`, `22.8`. An empty value means that this setting is disabled.

Disabled by default.

:::note
In ClickHouse Cloud the compatibility setting must be set by ClickHouse Cloud support.  Please [open a case](https://clickhouse.cloud/support) to have it set.
:::
)", 0) \
    \
    DECLARE(Map, additional_table_filters, "", R"(
An additional filter expression that is applied after reading
from the specified table.

**Example**

```sql
INSERT INTO table_1 VALUES (1, 'a'), (2, 'bb'), (3, 'ccc'), (4, 'dddd');
SELECT * FROM table_1;
```
```response
┌─x─┬─y────┐
│ 1 │ a    │
│ 2 │ bb   │
│ 3 │ ccc  │
│ 4 │ dddd │
└───┴──────┘
```
```sql
SELECT *
FROM table_1
SETTINGS additional_table_filters = {'table_1': 'x != 2'}
```
```response
┌─x─┬─y────┐
│ 1 │ a    │
│ 3 │ ccc  │
│ 4 │ dddd │
└───┴──────┘
```
)", 0) \
    DECLARE(String, additional_result_filter, "", R"(
An additional filter expression to apply to the result of `SELECT` query.
This setting is not applied to any subquery.

**Example**

```sql
INSERT INTO table_1 VALUES (1, 'a'), (2, 'bb'), (3, 'ccc'), (4, 'dddd');
SElECT * FROM table_1;
```
```response
┌─x─┬─y────┐
│ 1 │ a    │
│ 2 │ bb   │
│ 3 │ ccc  │
│ 4 │ dddd │
└───┴──────┘
```
```sql
SELECT *
FROM table_1
SETTINGS additional_result_filter = 'x != 2'
```
```response
┌─x─┬─y────┐
│ 1 │ a    │
│ 3 │ ccc  │
│ 4 │ dddd │
└───┴──────┘
```
)", 0) \
    \
    DECLARE(String, workload, "default", R"(
Name of workload to be used to access resources
)", 0) \
    DECLARE(Milliseconds, storage_system_stack_trace_pipe_read_timeout_ms, 100, R"(
Maximum time to read from a pipe for receiving information from the threads when querying the `system.stack_trace` table. This setting is used for testing purposes and not meant to be changed by users.
)", 0) \
    \
    DECLARE(String, rename_files_after_processing, "", R"(
- **Type:** String

- **Default value:** Empty string

This setting allows to specify renaming pattern for files processed by `file` table function. When option is set, all files read by `file` table function will be renamed according to specified pattern with placeholders, only if files processing was successful.

### Placeholders

- `%a` — Full original filename (e.g., "sample.csv").
- `%f` — Original filename without extension (e.g., "sample").
- `%e` — Original file extension with dot (e.g., ".csv").
- `%t` — Timestamp (in microseconds).
- `%%` — Percentage sign ("%").

### Example
- Option: `--rename_files_after_processing="processed_%f_%t%e"`

- Query: `SELECT * FROM file('sample.csv')`


If reading `sample.csv` is successful, file will be renamed to `processed_sample_1683473210851438.csv`
)", 0) \
    \
    /* CLOUD ONLY */ \
    DECLARE(Bool, read_through_distributed_cache, false, R"(
Only has an effect in ClickHouse Cloud. Allow reading from distributed cache
)", 0) \
    DECLARE(Bool, write_through_distributed_cache, false, R"(
Only has an effect in ClickHouse Cloud. Allow writing to distributed cache (writing to s3 will also be done by distributed cache)
)", 0) \
    DECLARE(Bool, distributed_cache_throw_on_error, false, R"(
Only has an effect in ClickHouse Cloud. Rethrow exception happened during communication with distributed cache or exception received from distributed cache. Otherwise fallback to skipping distributed cache on error
)", 0) \
    DECLARE(DistributedCacheLogMode, distributed_cache_log_mode, DistributedCacheLogMode::LOG_ON_ERROR, R"(
Only has an effect in ClickHouse Cloud. Mode for writing to system.distributed_cache_log
)", 0) \
    DECLARE(Bool, distributed_cache_fetch_metrics_only_from_current_az, true, R"(
Only has an effect in ClickHouse Cloud. Fetch metrics only from current availability zone in system.distributed_cache_metrics, system.distributed_cache_events
)", 0) \
    DECLARE(UInt64, distributed_cache_connect_max_tries, default_distributed_cache_connect_max_tries, R"(
Only has an effect in ClickHouse Cloud. Number of tries to connect to distributed cache if unsuccessful
)", 0) \
    DECLARE(UInt64, distributed_cache_read_request_max_tries, default_distributed_cache_read_request_max_tries, R"(
Only has an effect in ClickHouse Cloud. Number of tries to do distributed cache request if unsuccessful
)", 0) \
    DECLARE(UInt64, distributed_cache_receive_response_wait_milliseconds, 60000, R"(
Only has an effect in ClickHouse Cloud. Wait time in milliseconds to receive data for request from distributed cache
)", 0) \
    DECLARE(UInt64, distributed_cache_receive_timeout_milliseconds, 10000, R"(
Only has an effect in ClickHouse Cloud. Wait time in milliseconds to receive any kind of response from distributed cache
)", 0) \
    DECLARE(UInt64, distributed_cache_wait_connection_from_pool_milliseconds, 100, R"(
Only has an effect in ClickHouse Cloud. Wait time in milliseconds to receive connection from connection pool if distributed_cache_pool_behaviour_on_limit is wait
)", 0) \
    DECLARE(Bool, distributed_cache_bypass_connection_pool, false, R"(
Only has an effect in ClickHouse Cloud. Allow to bypass distributed cache connection pool
)", 0) \
    DECLARE(DistributedCachePoolBehaviourOnLimit, distributed_cache_pool_behaviour_on_limit, DistributedCachePoolBehaviourOnLimit::WAIT, R"(
Only has an effect in ClickHouse Cloud. Identifies behaviour of distributed cache connection on pool limit reached
)", 0) \
    DECLARE(UInt64, distributed_cache_alignment, 0, R"(
Only has an effect in ClickHouse Cloud. A setting for testing purposes, do not change it
)", 0) \
    DECLARE(UInt64, distributed_cache_max_unacked_inflight_packets, DistributedCache::MAX_UNACKED_INFLIGHT_PACKETS, R"(
Only has an effect in ClickHouse Cloud. A maximum number of unacknowledged in-flight packets in a single distributed cache read request
)", 0) \
    DECLARE(UInt64, distributed_cache_data_packet_ack_window, DistributedCache::ACK_DATA_PACKET_WINDOW, R"(
Only has an effect in ClickHouse Cloud. A window for sending ACK for DataPacket sequence in a single distributed cache read request
)", 0) \
    DECLARE(Bool, distributed_cache_discard_connection_if_unread_data, true, R"(
Only has an effect in ClickHouse Cloud. Discard connection if some data is unread.
)", 0) \
    DECLARE(UInt64, distributed_cache_min_bytes_for_seek, 0, R"(
Only has an effect in ClickHouse Cloud. Minimum number of bytes to do seek in distributed cache.
)", 0) \
    DECLARE(UInt64, distributed_cache_credentials_refresh_period_seconds, default_distributed_cache_credentials_refresh_period_seconds, R"(
Only has an effect in ClickHouse Cloud. A period of credentials refresh.
)", 0) \
    DECLARE(Bool, distributed_cache_read_only_from_current_az, true, R"(
Only has an effect in ClickHouse Cloud. Allow to read only from current availability zone. If disabled, will read from all cache servers in all availability zones.
)", 0) \
    DECLARE(UInt64, write_through_distributed_cache_buffer_size, 0, R"(
Only has an effect in ClickHouse Cloud. Set buffer size for write-through distributed cache. If 0, will use buffer size which would have been used if there was not distributed cache.
)", 0) \
    DECLARE(Bool, table_engine_read_through_distributed_cache, false, R"(
Only has an effect in ClickHouse Cloud. Allow reading from distributed cache via table engines / table functions (s3, azure, etc)
)", 0) \
    DECLARE(UInt64, distributed_cache_connect_backoff_min_ms, default_distributed_cache_connect_backoff_min_ms, R"(
Only has an effect in ClickHouse Cloud. Minimum backoff milliseconds for distributed cache connection creation.
)", 0) \
    DECLARE(UInt64, distributed_cache_connect_backoff_max_ms, default_distributed_cache_connect_backoff_max_ms, R"(
Only has an effect in ClickHouse Cloud. Maximum backoff milliseconds for distributed cache connection creation.
)", 0) \
    DECLARE(Bool, filesystem_cache_enable_background_download_for_metadata_files_in_packed_storage, true, R"(
Only has an effect in ClickHouse Cloud. Wait time to lock cache for space reservation in filesystem cache
)", 0) \
    DECLARE(Bool, filesystem_cache_enable_background_download_during_fetch, true, R"(
Only has an effect in ClickHouse Cloud. Wait time to lock cache for space reservation in filesystem cache
)", 0) \
    \
    DECLARE(Bool, parallelize_output_from_storages, true, R"(
Parallelize output for reading step from storage. It allows parallelization of query processing right after reading from storage if possible
)", 0) \
    DECLARE(String, insert_deduplication_token, "", R"(
The setting allows a user to provide own deduplication semantic in MergeTree/ReplicatedMergeTree
For example, by providing a unique value for the setting in each INSERT statement,
user can avoid the same inserted data being deduplicated.


Possible values:

- Any string

`insert_deduplication_token` is used for deduplication _only_ when not empty.

For the replicated tables by default the only 100 of the most recent inserts for each partition are deduplicated (see [replicated_deduplication_window](merge-tree-settings.md/#replicated_deduplication_window), [replicated_deduplication_window_seconds](merge-tree-settings.md/#replicated_deduplication_window_seconds)).
For not replicated tables see [non_replicated_deduplication_window](merge-tree-settings.md/#non_replicated_deduplication_window).

:::note
`insert_deduplication_token` works on a partition level (the same as `insert_deduplication` checksum). Multiple partitions can have the same `insert_deduplication_token`.
:::

Example:

```sql
CREATE TABLE test_table
( A Int64 )
ENGINE = MergeTree
ORDER BY A
SETTINGS non_replicated_deduplication_window = 100;

INSERT INTO test_table SETTINGS insert_deduplication_token = 'test' VALUES (1);

-- the next insert won't be deduplicated because insert_deduplication_token is different
INSERT INTO test_table SETTINGS insert_deduplication_token = 'test1' VALUES (1);

-- the next insert will be deduplicated because insert_deduplication_token
-- is the same as one of the previous
INSERT INTO test_table SETTINGS insert_deduplication_token = 'test' VALUES (2);

SELECT * FROM test_table

┌─A─┐
│ 1 │
└───┘
┌─A─┐
│ 1 │
└───┘
```
)", 0) \
    DECLARE(Bool, count_distinct_optimization, false, R"(
Rewrite count distinct to subquery of group by
)", 0) \
    DECLARE(Bool, throw_if_no_data_to_insert, true, R"(
Allows or forbids empty INSERTs, enabled by default (throws an error on an empty insert). Only applies to INSERTs using [`clickhouse-client`](/interfaces/cli) or using the [gRPC interface](/interfaces/grpc).
)", 0) \
    DECLARE(Bool, compatibility_ignore_auto_increment_in_create_table, false, R"(
Ignore AUTO_INCREMENT keyword in column declaration if true, otherwise return error. It simplifies migration from MySQL
)", 0) \
    DECLARE(Bool, multiple_joins_try_to_keep_original_names, false, R"(
Do not add aliases to top level expression list on multiple joins rewrite
)", 0) \
    DECLARE(Bool, optimize_sorting_by_input_stream_properties, true, R"(
Optimize sorting by sorting properties of input stream
)", 0) \
    DECLARE(UInt64, keeper_max_retries, 10, R"(
Max retries for general keeper operations
)", 0) \
    DECLARE(UInt64, keeper_retry_initial_backoff_ms, 100, R"(
Initial backoff timeout for general keeper operations
)", 0) \
    DECLARE(UInt64, keeper_retry_max_backoff_ms, 5000, R"(
Max backoff timeout for general keeper operations
)", 0) \
    DECLARE(UInt64, insert_keeper_max_retries, 20, R"(
The setting sets the maximum number of retries for ClickHouse Keeper (or ZooKeeper) requests during insert into replicated MergeTree. Only Keeper requests which failed due to network error, Keeper session timeout, or request timeout are considered for retries.

Possible values:

- Positive integer.
- 0 — Retries are disabled

Cloud default value: `20`.

Keeper request retries are done after some timeout. The timeout is controlled by the following settings: `insert_keeper_retry_initial_backoff_ms`, `insert_keeper_retry_max_backoff_ms`.
The first retry is done after `insert_keeper_retry_initial_backoff_ms` timeout. The consequent timeouts will be calculated as follows:
```
timeout = min(insert_keeper_retry_max_backoff_ms, latest_timeout * 2)
```

For example, if `insert_keeper_retry_initial_backoff_ms=100`, `insert_keeper_retry_max_backoff_ms=10000` and `insert_keeper_max_retries=8` then timeouts will be `100, 200, 400, 800, 1600, 3200, 6400, 10000`.

Apart from fault tolerance, the retries aim to provide a better user experience - they allow to avoid returning an error during INSERT execution if Keeper is restarted, for example, due to an upgrade.
)", 0) \
    DECLARE(UInt64, insert_keeper_retry_initial_backoff_ms, 100, R"(
Initial timeout(in milliseconds) to retry a failed Keeper request during INSERT query execution

Possible values:

- Positive integer.
- 0 — No timeout
)", 0) \
    DECLARE(UInt64, insert_keeper_retry_max_backoff_ms, 10000, R"(
Maximum timeout (in milliseconds) to retry a failed Keeper request during INSERT query execution

Possible values:

- Positive integer.
- 0 — Maximum timeout is not limited
)", 0) \
    DECLARE(Float, insert_keeper_fault_injection_probability, 0.0f, R"(
Approximate probability of failure for a keeper request during insert. Valid value is in interval [0.0f, 1.0f]
)", 0) \
    DECLARE(UInt64, insert_keeper_fault_injection_seed, 0, R"(
0 - random seed, otherwise the setting value
)", 0) \
    DECLARE(Bool, force_aggregation_in_order, false, R"(
The setting is used by the server itself to support distributed queries. Do not change it manually, because it will break normal operations. (Forces use of aggregation in order on remote nodes during distributed aggregation).
)", IMPORTANT) \
    DECLARE(UInt64, http_max_request_param_data_size, 10_MiB, R"(
Limit on size of request data used as a query parameter in predefined HTTP requests.
)", 0) \
    DECLARE(Bool, function_json_value_return_type_allow_nullable, false, R"(
Control whether allow to return `NULL` when value is not exist for JSON_VALUE function.

```sql
SELECT JSON_VALUE('{"hello":"world"}', '$.b') settings function_json_value_return_type_allow_nullable=true;

┌─JSON_VALUE('{"hello":"world"}', '$.b')─┐
│ ᴺᵁᴸᴸ                                   │
└────────────────────────────────────────┘

1 row in set. Elapsed: 0.001 sec.
```

Possible values:

- true — Allow.
- false — Disallow.
)", 0) \
    DECLARE(Bool, function_json_value_return_type_allow_complex, false, R"(
Control whether allow to return complex type (such as: struct, array, map) for json_value function.

```sql
SELECT JSON_VALUE('{"hello":{"world":"!"}}', '$.hello') settings function_json_value_return_type_allow_complex=true

┌─JSON_VALUE('{"hello":{"world":"!"}}', '$.hello')─┐
│ {"world":"!"}                                    │
└──────────────────────────────────────────────────┘

1 row in set. Elapsed: 0.001 sec.
```

Possible values:

- true — Allow.
- false — Disallow.
)", 0) \
    DECLARE(Bool, use_with_fill_by_sorting_prefix, true, R"(
Columns preceding WITH FILL columns in ORDER BY clause form sorting prefix. Rows with different values in sorting prefix are filled independently
)", 0) \
    DECLARE(Bool, optimize_uniq_to_count, true, R"(
Rewrite uniq and its variants(except uniqUpTo) to count if subquery has distinct or group by clause.
)", 0) \
    DECLARE(Bool, use_variant_as_common_type, false, R"(
Allows to use `Variant` type as a result type for [if](../../sql-reference/functions/conditional-functions.md/#if)/[multiIf](../../sql-reference/functions/conditional-functions.md/#multiIf)/[array](../../sql-reference/functions/array-functions.md)/[map](../../sql-reference/functions/tuple-map-functions.md) functions when there is no common type for argument types.

Example:

```sql
SET use_variant_as_common_type = 1;
SELECT toTypeName(if(number % 2, number, range(number))) as variant_type FROM numbers(1);
SELECT if(number % 2, number, range(number)) as variant FROM numbers(5);
```

```text
┌─variant_type───────────────────┐
│ Variant(Array(UInt64), UInt64) │
└────────────────────────────────┘
┌─variant───┐
│ []        │
│ 1         │
│ [0,1]     │
│ 3         │
│ [0,1,2,3] │
└───────────┘
```

```sql
SET use_variant_as_common_type = 1;
SELECT toTypeName(multiIf((number % 4) = 0, 42, (number % 4) = 1, [1, 2, 3], (number % 4) = 2, 'Hello, World!', NULL)) AS variant_type FROM numbers(1);
SELECT multiIf((number % 4) = 0, 42, (number % 4) = 1, [1, 2, 3], (number % 4) = 2, 'Hello, World!', NULL) AS variant FROM numbers(4);
```

```text
─variant_type─────────────────────────┐
│ Variant(Array(UInt8), String, UInt8) │
└──────────────────────────────────────┘

┌─variant───────┐
│ 42            │
│ [1,2,3]       │
│ Hello, World! │
│ ᴺᵁᴸᴸ          │
└───────────────┘
```

```sql
SET use_variant_as_common_type = 1;
SELECT toTypeName(array(range(number), number, 'str_' || toString(number))) as array_of_variants_type from numbers(1);
SELECT array(range(number), number, 'str_' || toString(number)) as array_of_variants FROM numbers(3);
```

```text
┌─array_of_variants_type────────────────────────┐
│ Array(Variant(Array(UInt64), String, UInt64)) │
└───────────────────────────────────────────────┘

┌─array_of_variants─┐
│ [[],0,'str_0']    │
│ [[0],1,'str_1']   │
│ [[0,1],2,'str_2'] │
└───────────────────┘
```

```sql
SET use_variant_as_common_type = 1;
SELECT toTypeName(map('a', range(number), 'b', number, 'c', 'str_' || toString(number))) as map_of_variants_type from numbers(1);
SELECT map('a', range(number), 'b', number, 'c', 'str_' || toString(number)) as map_of_variants FROM numbers(3);
```

```text
┌─map_of_variants_type────────────────────────────────┐
│ Map(String, Variant(Array(UInt64), String, UInt64)) │
└─────────────────────────────────────────────────────┘

┌─map_of_variants───────────────┐
│ {'a':[],'b':0,'c':'str_0'}    │
│ {'a':[0],'b':1,'c':'str_1'}   │
│ {'a':[0,1],'b':2,'c':'str_2'} │
└───────────────────────────────┘
```
)", 0) \
    DECLARE(Bool, enable_order_by_all, true, R"(
Enables or disables sorting with `ORDER BY ALL` syntax, see [ORDER BY](../../sql-reference/statements/select/order-by.md).

Possible values:

- 0 — Disable ORDER BY ALL.
- 1 — Enable ORDER BY ALL.

**Example**

Query:

```sql
CREATE TABLE TAB(C1 Int, C2 Int, ALL Int) ENGINE=Memory();

INSERT INTO TAB VALUES (10, 20, 30), (20, 20, 10), (30, 10, 20);

SELECT * FROM TAB ORDER BY ALL; -- returns an error that ALL is ambiguous

SELECT * FROM TAB ORDER BY ALL SETTINGS enable_order_by_all = 0;
```

Result:

```text
┌─C1─┬─C2─┬─ALL─┐
│ 20 │ 20 │  10 │
│ 30 │ 10 │  20 │
│ 10 │ 20 │  30 │
└────┴────┴─────┘
```
)", 0) \
    DECLARE(Float, ignore_drop_queries_probability, 0, R"(
If enabled, server will ignore all DROP table queries with specified probability (for Memory and JOIN engines it will replcase DROP to TRUNCATE). Used for testing purposes
)", 0) \
    DECLARE(Bool, traverse_shadow_remote_data_paths, false, R"(
Traverse frozen data (shadow directory) in addition to actual table data when query system.remote_data_paths
)", 0) \
    DECLARE(Bool, geo_distance_returns_float64_on_float64_arguments, true, R"(
If all four arguments to `geoDistance`, `greatCircleDistance`, `greatCircleAngle` functions are Float64, return Float64 and use double precision for internal calculations. In previous ClickHouse versions, the functions always returned Float32.
)", 0) \
    DECLARE(Bool, allow_get_client_http_header, false, R"(
Allow to use the function `getClientHTTPHeader` which lets to obtain a value of an the current HTTP request's header. It is not enabled by default for security reasons, because some headers, such as `Cookie`, could contain sensitive info. Note that the `X-ClickHouse-*` and `Authentication` headers are always restricted and cannot be obtained with this function.
)", 0) \
    DECLARE(Bool, cast_string_to_dynamic_use_inference, false, R"(
Use types inference during String to Dynamic conversion
)", 0) \
    DECLARE(Bool, cast_string_to_variant_use_inference, true, R"(
Use types inference during String to Variant conversion.
)", 0) \
    DECLARE(DateTimeInputFormat, cast_string_to_date_time_mode, "basic", R"(
Allows choosing a parser of the text representation of date and time during cast from String.

Possible values:

- `'best_effort'` — Enables extended parsing.

    ClickHouse can parse the basic `YYYY-MM-DD HH:MM:SS` format and all [ISO 8601](https://en.wikipedia.org/wiki/ISO_8601) date and time formats. For example, `'2018-06-08T01:02:03.000Z'`.

- `'best_effort_us'` — Similar to `best_effort` (see the difference in [parseDateTimeBestEffortUS](../../sql-reference/functions/type-conversion-functions#parsedatetimebesteffortus)

- `'basic'` — Use basic parser.

    ClickHouse can parse only the basic `YYYY-MM-DD HH:MM:SS` or `YYYY-MM-DD` format. For example, `2019-08-20 10:18:56` or `2019-08-20`.

See also:

- [DateTime data type.](../../sql-reference/data-types/datetime.md)
- [Functions for working with dates and times.](../../sql-reference/functions/date-time-functions.md)
)", 0) \
    DECLARE(Bool, enable_blob_storage_log, true, R"(
Write information about blob storage operations to system.blob_storage_log table
)", 0) \
    DECLARE(Bool, use_json_alias_for_old_object_type, false, R"(
When enabled, `JSON` data type alias will be used to create an old [Object('json')](../../sql-reference/data-types/json.md) type instead of the new [JSON](../../sql-reference/data-types/newjson.md) type.
)", 0) \
    DECLARE(Bool, allow_create_index_without_type, false, R"(
Allow CREATE INDEX query without TYPE. Query will be ignored. Made for SQL compatibility tests.
)", 0) \
    DECLARE(Bool, create_index_ignore_unique, false, R"(
Ignore UNIQUE keyword in CREATE UNIQUE INDEX. Made for SQL compatibility tests.
)", 0) \
    DECLARE(Bool, print_pretty_type_names, true, R"(
Allows to print deep-nested type names in a pretty way with indents in `DESCRIBE` query and in `toTypeName()` function.

Example:

```sql
CREATE TABLE test (a Tuple(b String, c Tuple(d Nullable(UInt64), e Array(UInt32), f Array(Tuple(g String, h Map(String, Array(Tuple(i String, j UInt64))))), k Date), l Nullable(String))) ENGINE=Memory;
DESCRIBE TABLE test FORMAT TSVRaw SETTINGS print_pretty_type_names=1;
```

```
a   Tuple(
    b String,
    c Tuple(
        d Nullable(UInt64),
        e Array(UInt32),
        f Array(Tuple(
            g String,
            h Map(
                String,
                Array(Tuple(
                    i String,
                    j UInt64
                ))
            )
        )),
        k Date
    ),
    l Nullable(String)
)
```
)", 0) \
    DECLARE(Bool, create_table_empty_primary_key_by_default, false, R"(
Allow to create *MergeTree tables with empty primary key when ORDER BY and PRIMARY KEY not specified
)", 0) \
    DECLARE(Bool, allow_named_collection_override_by_default, true, R"(
Allow named collections' fields override by default.
)", 0) \
    DECLARE(SQLSecurityType, default_normal_view_sql_security, SQLSecurityType::INVOKER, R"(
Allows to set default `SQL SECURITY` option while creating a normal view. [More about SQL security](../../sql-reference/statements/create/view.md/#sql_security).

The default value is `INVOKER`.
)", 0) \
    DECLARE(SQLSecurityType, default_materialized_view_sql_security, SQLSecurityType::DEFINER, R"(
Allows to set a default value for SQL SECURITY option when creating a materialized view. [More about SQL security](../../sql-reference/statements/create/view.md/#sql_security).

The default value is `DEFINER`.
)", 0) \
    DECLARE(String, default_view_definer, "CURRENT_USER", R"(
Allows to set default `DEFINER` option while creating a view. [More about SQL security](../../sql-reference/statements/create/view.md/#sql_security).

The default value is `CURRENT_USER`.
)", 0) \
    DECLARE(UInt64, cache_warmer_threads, 4, R"(
Only has an effect in ClickHouse Cloud. Number of background threads for speculatively downloading new data parts into file cache, when [cache_populated_by_fetch](merge-tree-settings.md/#cache_populated_by_fetch) is enabled. Zero to disable.
)", 0) \
    DECLARE(Bool, use_async_executor_for_materialized_views, false, R"(
Use async and potentially multithreaded execution of materialized view query, can speedup views processing during INSERT, but also consume more memory.)", 0) \
    DECLARE(Int64, ignore_cold_parts_seconds, 0, R"(
Only has an effect in ClickHouse Cloud. Exclude new data parts from SELECT queries until they're either pre-warmed (see [cache_populated_by_fetch](merge-tree-settings.md/#cache_populated_by_fetch)) or this many seconds old. Only for Replicated-/SharedMergeTree.
)", 0) \
    DECLARE(Bool, short_circuit_function_evaluation_for_nulls, true, R"(
Optimizes evaluation of functions that return NULL when any argument is NULL. When the percentage of NULL values in the function's arguments exceeds the short_circuit_function_evaluation_for_nulls_threshold, the system skips evaluating the function row-by-row. Instead, it immediately returns NULL for all rows, avoiding unnecessary computation.
)", 0) \
    DECLARE(Double, short_circuit_function_evaluation_for_nulls_threshold, 1.0, R"(
Ratio threshold of NULL values to execute functions with Nullable arguments only on rows with non-NULL values in all arguments. Applies when setting short_circuit_function_evaluation_for_nulls is enabled.
When the ratio of rows containing NULL values to the total number of rows exceeds this threshold, these rows containing NULL values will not be evaluated.
)", 0) \
    DECLARE(Int64, prefer_warmed_unmerged_parts_seconds, 0, R"(
Only has an effect in ClickHouse Cloud. If a merged part is less than this many seconds old and is not pre-warmed (see [cache_populated_by_fetch](merge-tree-settings.md/#cache_populated_by_fetch)), but all its source parts are available and pre-warmed, SELECT queries will read from those parts instead. Only for Replicated-/SharedMergeTree. Note that this only checks whether CacheWarmer processed the part; if the part was fetched into cache by something else, it'll still be considered cold until CacheWarmer gets to it; if it was warmed, then evicted from cache, it'll still be considered warm.
)", 0) \
    DECLARE(Int64, iceberg_timestamp_ms, 0, R"(
Query Iceberg table using the snapshot that was current at a specific timestamp.
)", 0) \
    DECLARE(Int64, iceberg_snapshot_id, 0, R"(
Query Iceberg table using the specific snapshot id.
)", 0) \
    DECLARE(String, datalake_disk_name, "", R"(
Which disk to use for data lake table engines.
)", 0) \
    DECLARE(Bool, show_data_lake_catalogs_in_system_tables, true, R"(
Enables showing data lake catalogs in system tables.
)", 0) \
    DECLARE(Bool, delta_lake_enable_expression_visitor_logging, false, R"(
Enables Test level logs of DeltaLake expression visitor. These logs can be too verbose even for test logging.
)", 0) \
    DECLARE(Int64, delta_lake_snapshot_version, -1, R"(
Version of delta lake snapshot to read. Value -1 means to read latest version (value 0 is a valid snapshot version).
)", 0) \
    DECLARE(Bool, delta_lake_throw_on_engine_predicate_error, false, R"(
Enables throwing an exception if there was an error when analyzing scan predicate in delta-kernel.
)", 0) \
    DECLARE(Bool, delta_lake_enable_engine_predicate, true, R"(
Enables delta-kernel internal data pruning.
)", 0) \
    DECLARE(NonZeroUInt64, delta_lake_insert_max_rows_in_data_file, 100000, R"(
Defines a rows limit for a single inserted data file in delta lake.
)", 0) \
    DECLARE(NonZeroUInt64, delta_lake_insert_max_bytes_in_data_file, 1_GiB, R"(
Defines a bytes limit for a single inserted data file in delta lake.
)", 0) \
    DECLARE(Bool, allow_experimental_delta_lake_writes, false, R"(
Enables delta-kernel writes feature.
)", EXPERIMENTAL) \
    DECLARE(Bool, allow_deprecated_error_prone_window_functions, false, R"(
Allow usage of deprecated error prone window functions (neighbor, runningAccumulate, runningDifferenceStartingWithFirstValue, runningDifference)
)", 0) \
    DECLARE(Bool, use_iceberg_partition_pruning, true, R"(
Use Iceberg partition pruning for Iceberg tables
)", 0) \
    DECLARE(Bool, allow_deprecated_snowflake_conversion_functions, false, R"(
Functions `snowflakeToDateTime`, `snowflakeToDateTime64`, `dateTimeToSnowflake`, and `dateTime64ToSnowflake` are deprecated and disabled by default.
Please use functions `snowflakeIDToDateTime`, `snowflakeIDToDateTime64`, `dateTimeToSnowflakeID`, and `dateTime64ToSnowflakeID` instead.

To re-enable the deprecated functions (e.g., during a transition period), please set this setting to `true`.
)", 0) \
    DECLARE(Bool, optimize_distinct_in_order, true, R"(
Enable DISTINCT optimization if some columns in DISTINCT form a prefix of sorting. For example, prefix of sorting key in merge tree or ORDER BY statement
)", 0) \
    DECLARE(Bool, keeper_map_strict_mode, false, R"(
Enforce additional checks during operations on KeeperMap. E.g. throw an exception on an insert for already existing key
)", 0) \
    DECLARE_WITH_ALIAS(UInt64, extract_key_value_pairs_max_pairs_per_row, 1000, R"(
Max number of pairs that can be produced by the `extractKeyValuePairs` function. Used as a safeguard against consuming too much memory.
)", 0, extract_kvp_max_pairs_per_row) \
    DECLARE(Bool, restore_replace_external_engines_to_null, false, R"(
For testing purposes. Replaces all external engines to Null to not initiate external connections.
)", 0) \
    DECLARE(Bool, restore_replace_external_table_functions_to_null, false, R"(
For testing purposes. Replaces all external table functions to Null to not initiate external connections.
)", 0) \
    DECLARE(Bool, restore_replace_external_dictionary_source_to_null, false, R"(
Replace external dictionary sources to Null on restore. Useful for testing purposes
)", 0) \
        /* Parallel replicas */ \
    DECLARE_WITH_ALIAS(UInt64, allow_experimental_parallel_reading_from_replicas, 0, R"(
Use up to `max_parallel_replicas` the number of replicas from each shard for SELECT query execution. Reading is parallelized and coordinated dynamically. 0 - disabled, 1 - enabled, silently disable them in case of failure, 2 - enabled, throw an exception in case of failure
)", BETA, enable_parallel_replicas) \
    DECLARE(NonZeroUInt64, max_parallel_replicas, 1000, R"(
The maximum number of replicas for each shard when executing a query.

Possible values:

- Positive integer.

**Additional Info**

This options will produce different results depending on the settings used.

:::note
This setting will produce incorrect results when joins or subqueries are involved, and all tables don't meet certain requirements. See [Distributed Subqueries and max_parallel_replicas](/operations/settings/settings#max_parallel_replicas) for more details.
:::

### Parallel processing using `SAMPLE` key

A query may be processed faster if it is executed on several servers in parallel. But the query performance may degrade in the following cases:

- The position of the sampling key in the partitioning key does not allow efficient range scans.
- Adding a sampling key to the table makes filtering by other columns less efficient.
- The sampling key is an expression that is expensive to calculate.
- The cluster latency distribution has a long tail, so that querying more servers increases the query overall latency.

### Parallel processing using [parallel_replicas_custom_key](#parallel_replicas_custom_key)

This setting is useful for any replicated table.
)", 0) \
    DECLARE(ParallelReplicasMode, parallel_replicas_mode, ParallelReplicasMode::READ_TASKS, R"(
Type of filter to use with custom key for parallel replicas. default - use modulo operation on the custom key, range - use range filter on custom key using all possible values for the value type of custom key.
)", BETA) \
    DECLARE(UInt64, parallel_replicas_count, 0, R"(
This is internal setting that should not be used directly and represents an implementation detail of the 'parallel replicas' mode. This setting will be automatically set up by the initiator server for distributed queries to the number of parallel replicas participating in query processing.
)", BETA) \
    DECLARE(UInt64, parallel_replica_offset, 0, R"(
This is internal setting that should not be used directly and represents an implementation detail of the 'parallel replicas' mode. This setting will be automatically set up by the initiator server for distributed queries to the index of the replica participating in query processing among parallel replicas.
)", BETA) \
    DECLARE(String, parallel_replicas_custom_key, "", R"(
An arbitrary integer expression that can be used to split work between replicas for a specific table.
The value can be any integer expression.

Simple expressions using primary keys are preferred.

If the setting is used on a cluster that consists of a single shard with multiple replicas, those replicas will be converted into virtual shards.
Otherwise, it will behave same as for `SAMPLE` key, it will use multiple replicas of each shard.
)", BETA) \
    DECLARE(UInt64, parallel_replicas_custom_key_range_lower, 0, R"(
Allows the filter type `range` to split the work evenly between replicas based on the custom range `[parallel_replicas_custom_key_range_lower, INT_MAX]`.

When used in conjunction with [parallel_replicas_custom_key_range_upper](#parallel_replicas_custom_key_range_upper), it lets the filter evenly split the work over replicas for the range `[parallel_replicas_custom_key_range_lower, parallel_replicas_custom_key_range_upper]`.

Note: This setting will not cause any additional data to be filtered during query processing, rather it changes the points at which the range filter breaks up the range `[0, INT_MAX]` for parallel processing.
)", BETA) \
    DECLARE(UInt64, parallel_replicas_custom_key_range_upper, 0, R"(
Allows the filter type `range` to split the work evenly between replicas based on the custom range `[0, parallel_replicas_custom_key_range_upper]`. A value of 0 disables the upper bound, setting it the max value of the custom key expression.

When used in conjunction with [parallel_replicas_custom_key_range_lower](#parallel_replicas_custom_key_range_lower), it lets the filter evenly split the work over replicas for the range `[parallel_replicas_custom_key_range_lower, parallel_replicas_custom_key_range_upper]`.

Note: This setting will not cause any additional data to be filtered during query processing, rather it changes the points at which the range filter breaks up the range `[0, INT_MAX]` for parallel processing
)", BETA) \
    DECLARE(String, cluster_for_parallel_replicas, "", R"(
Cluster for a shard in which current server is located
)", BETA) \
    DECLARE(Bool, parallel_replicas_allow_in_with_subquery, true, R"(
If true, subquery for IN will be executed on every follower replica.
)", BETA) \
    DECLARE(Bool, parallel_replicas_for_non_replicated_merge_tree, false, R"(
If true, ClickHouse will use parallel replicas algorithm also for non-replicated MergeTree tables
)", BETA) \
    DECLARE(UInt64, parallel_replicas_min_number_of_rows_per_replica, 0, R"(
Limit the number of replicas used in a query to (estimated rows to read / min_number_of_rows_per_replica). The max is still limited by 'max_parallel_replicas'
)", BETA) \
    DECLARE(Bool, parallel_replicas_prefer_local_join, true, R"(
If true, and JOIN can be executed with parallel replicas algorithm, and all storages of right JOIN part are *MergeTree, local JOIN will be used instead of GLOBAL JOIN.
)", BETA) \
    DECLARE(UInt64, parallel_replicas_mark_segment_size, 0, R"(
Parts virtually divided into segments to be distributed between replicas for parallel reading. This setting controls the size of these segments. Not recommended to change until you're absolutely sure in what you're doing. Value should be in range [128; 16384]
)", BETA) \
    DECLARE(Bool, parallel_replicas_local_plan, true, R"(
Build local plan for local replica
)", BETA) \
    DECLARE(Bool, parallel_replicas_index_analysis_only_on_coordinator, true, R"(
Index analysis done only on replica-coordinator and skipped on other replicas. Effective only with enabled parallel_replicas_local_plan
)", BETA) \
    DECLARE(Bool, parallel_replicas_support_projection, true, R"(
Optimization of projections can be applied in parallel replicas. Effective only with enabled parallel_replicas_local_plan and aggregation_in_order is inactive.
)", BETA) \
    DECLARE(Bool, parallel_replicas_only_with_analyzer, true, R"(
The analyzer should be enabled to use parallel replicas. With disabled analyzer query execution fallbacks to local execution, even if parallel reading from replicas is enabled. Using parallel replicas without the analyzer enabled is not supported
)", BETA) \
    DECLARE(Bool, parallel_replicas_insert_select_local_pipeline, true, R"(
Use local pipeline during distributed INSERT SELECT with parallel replicas
)", BETA) \
    DECLARE(Milliseconds, parallel_replicas_connect_timeout_ms, 300, R"(
The timeout in milliseconds for connecting to a remote replica during query execution with parallel replicas. If the timeout is expired, the corresponding replicas is not used for query execution
)", BETA) \
    DECLARE(Bool, parallel_replicas_for_cluster_engines, true, R"(
Replace table function engines with their -Cluster alternatives
)", 0) \
    DECLARE_WITH_ALIAS(Bool, allow_experimental_database_iceberg, false, R"(
Allow experimental database engine DataLakeCatalog with catalog_type = 'iceberg'
)", BETA, allow_database_iceberg) \
    DECLARE_WITH_ALIAS(Bool, allow_experimental_database_unity_catalog, false, R"(
Allow experimental database engine DataLakeCatalog with catalog_type = 'unity'
)", BETA, allow_database_unity_catalog) \
    DECLARE_WITH_ALIAS(Bool, allow_experimental_database_glue_catalog, false, R"(
Allow experimental database engine DataLakeCatalog with catalog_type = 'glue'
)", BETA, allow_database_glue_catalog) \
    DECLARE_WITH_ALIAS(Bool, allow_experimental_analyzer, true, R"(
Allow new query analyzer.
)", IMPORTANT, enable_analyzer) \
    DECLARE(Bool, analyzer_compatibility_join_using_top_level_identifier, false, R"(
Force to resolve identifier in JOIN USING from projection (for example, in `SELECT a + 1 AS b FROM t1 JOIN t2 USING (b)` join will be performed by `t1.a + 1 = t2.b`, rather then `t1.b = t2.b`).
)", 0) \
    DECLARE(Bool, analyzer_compatibility_allow_compound_identifiers_in_unflatten_nested, true, R"(
Allow to add compound identifiers to nested. This is a compatibility setting because it changes the query result. When disabled, `SELECT a.b.c FROM table ARRAY JOIN a` does not work, and `SELECT a FROM table` does not include `a.b.c` column into `Nested a` result.
    )", 0) \
    \
    DECLARE(Timezone, session_timezone, "", R"(
Sets the implicit time zone of the current session or query.
The implicit time zone is the time zone applied to values of type DateTime/DateTime64 which have no explicitly specified time zone.
The setting takes precedence over the globally configured (server-level) implicit time zone.
A value of '' (empty string) means that the implicit time zone of the current session or query is equal to the [server time zone](../server-configuration-parameters/settings.md/#timezone).

You can use functions `timeZone()` and `serverTimeZone()` to get the session time zone and server time zone.

Possible values:

-    Any time zone name from `system.time_zones`, e.g. `Europe/Berlin`, `UTC` or `Zulu`

Examples:

```sql
SELECT timeZone(), serverTimeZone() FORMAT CSV

"Europe/Berlin","Europe/Berlin"
```

```sql
SELECT timeZone(), serverTimeZone() SETTINGS session_timezone = 'Asia/Novosibirsk' FORMAT CSV

"Asia/Novosibirsk","Europe/Berlin"
```

Assign session time zone 'America/Denver' to the inner DateTime without explicitly specified time zone:

```sql
SELECT toDateTime64(toDateTime64('1999-12-12 23:23:23.123', 3), 3, 'Europe/Zurich') SETTINGS session_timezone = 'America/Denver' FORMAT TSV

1999-12-13 07:23:23.123
```

:::warning
Not all functions that parse DateTime/DateTime64 respect `session_timezone`. This can lead to subtle errors.
See the following example and explanation.
:::

```sql
CREATE TABLE test_tz (`d` DateTime('UTC')) ENGINE = Memory AS SELECT toDateTime('2000-01-01 00:00:00', 'UTC');

SELECT *, timeZone() FROM test_tz WHERE d = toDateTime('2000-01-01 00:00:00') SETTINGS session_timezone = 'Asia/Novosibirsk'
0 rows in set.

SELECT *, timeZone() FROM test_tz WHERE d = '2000-01-01 00:00:00' SETTINGS session_timezone = 'Asia/Novosibirsk'
┌───────────────────d─┬─timeZone()───────┐
│ 2000-01-01 00:00:00 │ Asia/Novosibirsk │
└─────────────────────┴──────────────────┘
```

This happens due to different parsing pipelines:

- `toDateTime()` without explicitly given time zone used in the first `SELECT` query honors setting `session_timezone` and the global time zone.
- In the second query, a DateTime is parsed from a String, and inherits the type and time zone of the existing column`d`. Thus, setting `session_timezone` and the global time zone are not honored.

**See also**

- [timezone](../server-configuration-parameters/settings.md/#timezone)
)", BETA) \
DECLARE(Bool, create_if_not_exists, false, R"(
Enable `IF NOT EXISTS` for `CREATE` statement by default. If either this setting or `IF NOT EXISTS` is specified and a table with the provided name already exists, no exception will be thrown.
)", 0) \
    DECLARE(Bool, enforce_strict_identifier_format, false, R"(
If enabled, only allow identifiers containing alphanumeric characters and underscores.
)", 0) \
    DECLARE(UInt64, max_limit_for_vector_search_queries, 1'000, R"(
SELECT queries with LIMIT bigger than this setting cannot use vector similarity indices. Helps to prevent memory overflows in vector similarity indices.
)", 0) \
    DECLARE(UInt64, hnsw_candidate_list_size_for_search, 256, R"(
The size of the dynamic candidate list when searching the vector similarity index, also known as 'ef_search'.
)", 0) \
    DECLARE(Bool, vector_search_with_rescoring, false, R"(
If ClickHouse performs rescoring for queries that use the vector similarity index.
Without rescoring, the vector similarity index returns the rows containing the best matches directly.
With rescoring, the rows are extrapolated to granule level and all rows in the granule are checked again.
In most situations, rescoring helps only marginally with accuracy but it deteriorates performance of vector search queries significantly.
Note: A query run without rescoring and with parallel replicas enabled may fall back to rescoring.
)", 0) \
    DECLARE(VectorSearchFilterStrategy, vector_search_filter_strategy, VectorSearchFilterStrategy::AUTO, R"(
If a vector search query has a WHERE clause, this setting determines if it is evaluated first (pre-filtering) OR if the vector similarity index is checked first (post-filtering). Possible values:
- 'auto' - Postfiltering (the exact semantics may change in future).
- 'postfilter' - Use vector similarity index to identify the nearest neighbours, then apply other filters
- 'prefilter' - Evaluate other filters first, then perform brute-force search to identify neighbours.
)", 0) \
    DECLARE_WITH_ALIAS(Float, vector_search_index_fetch_multiplier, 1.0, R"(
Multiply the number of fetched nearest neighbors from the vector similarity index by this number. Only applied for post-filtering with other predicates or if setting 'vector_search_with_rescoring = 1'.
)", 0, vector_search_postfilter_multiplier) \
    DECLARE(Bool, mongodb_throw_on_unsupported_query, true, R"(
If enabled, MongoDB tables will return an error when a MongoDB query cannot be built. Otherwise, ClickHouse reads the full table and processes it locally. This option does not apply when 'allow_experimental_analyzer=0'.
)", 0) \
    DECLARE(Bool, implicit_select, false, R"(
Allow writing simple SELECT queries without the leading SELECT keyword, which makes it simple for calculator-style usage, e.g. `1 + 2` becomes a valid query.

In `clickhouse-local` it is enabled by default and can be explicitly disabled.
)", 0) \
    DECLARE(Bool, optimize_extract_common_expressions, true, R"(
Allow extracting common expressions from disjunctions in WHERE, PREWHERE, ON, HAVING and QUALIFY expressions. A logical expression like `(A AND B) OR (A AND C)` can be rewritten to `A AND (B OR C)`, which might help to utilize:
- indices in simple filtering expressions
- cross to inner join optimization
)", 0) \
    DECLARE(Bool, optimize_and_compare_chain, true, R"(
Populate constant comparison in AND chains to enhance filtering ability. Support operators `<`, `<=`, `>`, `>=`, `=` and mix of them. For example, `(a < b) AND (b < c) AND (c < 5)` would be `(a < b) AND (b < c) AND (c < 5) AND (b < 5) AND (a < 5)`.
)", 0) \
    DECLARE(Bool, push_external_roles_in_interserver_queries, true, R"(
Enable pushing user roles from originator to other nodes while performing a query.
)", 0) \
    DECLARE(Bool, shared_merge_tree_sync_parts_on_partition_operations, true, R"(
Automatically synchronize set of data parts after MOVE|REPLACE|ATTACH partition operations in SMT tables. Cloud only
)", 0) \
    DECLARE(String, implicit_table_at_top_level, "", R"(
If not empty, queries without FROM at the top level will read from this table instead of system.one.

This is used in clickhouse-local for input data processing.
The setting could be set explicitly by a user but is not intended for this type of usage.

Subqueries are not affected by this setting (neither scalar, FROM, or IN subqueries).
SELECTs at the top level of UNION, INTERSECT, EXCEPT chains are treated uniformly and affected by this setting, regardless of their grouping in parentheses.
It is unspecified how this setting affects views and distributed queries.

The setting accepts a table name (then the table is resolved from the current database) or a qualified name in the form of 'database.table'.
Both database and table names have to be unquoted - only simple identifiers are allowed.
)", 0) \
    DECLARE(Bool, allow_general_join_planning, true, R"(
Allows a more general join planning algorithm that can handle more complex conditions, but only works with hash join. If hash join is not enabled, then the usual join planning algorithm is used regardless of the value of this setting.
)", 0) \
    DECLARE(UInt64, merge_table_max_tables_to_look_for_schema_inference, 1000, R"(
When creating a `Merge` table without an explicit schema or when using the `merge` table function, infer schema as a union of not more than the specified number of matching tables.
If there is a larger number of tables, the schema will be inferred from the first specified number of tables.
)", 0) \
    DECLARE(Bool, validate_enum_literals_in_operators, false, R"(
If enabled, validate enum literals in operators like `IN`, `NOT IN`, `==`, `!=` against the enum type and throw an exception if the literal is not a valid enum value.
)", 0) \
    \
    DECLARE(UInt64, max_autoincrement_series, 1000, R"(
The limit on the number of series created by the `generateSeriesID` function.

As each series represents a node in Keeper, it is recommended to have no more than a couple of millions of them.
)", 0) \
    DECLARE(Bool, use_hive_partitioning, true, R"(
When enabled, ClickHouse will detect Hive-style partitioning in path (`/name=value/`) in file-like table engines [File](/sql-reference/table-functions/file#hive-style-partitioning)/[S3](/sql-reference/table-functions/s3#hive-style-partitioning)/[URL](/sql-reference/table-functions/url#hive-style-partitioning)/[HDFS](/sql-reference/table-functions/hdfs#hive-style-partitioning)/[AzureBlobStorage](/sql-reference/table-functions/azureBlobStorage#hive-style-partitioning) and will allow to use partition columns as virtual columns in the query. These virtual columns will have the same names as in the partitioned path, but starting with `_`.
)", 0) \
    DECLARE(UInt64, parallel_hash_join_threshold, 100'000, R"(
When hash-based join algorithm is applied, this threshold helps to decide between using `hash` and `parallel_hash` (only if estimation of the right table size is available).
The former is used when we know that the right table size is below the threshold.
)", 0) \
    DECLARE(Bool, apply_settings_from_server, true, R"(
Whether the client should accept settings from server.

This only affects operations performed on the client side, in particular parsing the INSERT input data and formatting the query result. Most of query execution happens on the server and is not affected by this setting.

Normally this setting should be set in user profile (users.xml or queries like `ALTER USER`), not through the client (client command line arguments, `SET` query, or `SETTINGS` section of `SELECT` query). Through the client it can be changed to false, but can't be changed to true (because the server won't send the settings if user profile has `apply_settings_from_server = false`).

Note that initially (24.12) there was a server setting (`send_settings_to_client`), but latter it got replaced with this client setting, for better usability.
)", 0) \
    DECLARE(Bool, allow_archive_path_syntax, true, R"(
File/S3 engines/table function will parse paths with '::' as `<archive> :: <file>` if the archive has correct extension.
)", 0) \
    DECLARE(Milliseconds, low_priority_query_wait_time_ms, 1000, R"(
When the query prioritization mechanism is employed (see setting `priority`), low-priority queries wait for higher-priority queries to finish. This setting specifies the duration of waiting.
)", BETA) \
    DECLARE(UInt64, max_iceberg_data_file_rows, 1000, R"(
Max rows of iceberg parquet data file on insert operation.
)", 0) \
    DECLARE(UInt64, max_iceberg_data_file_bytes, 1_GiB, R"(
Max rows of iceberg parquet data file on insert operation.
)", 0) \
    DECLARE(Float, min_os_cpu_wait_time_ratio_to_throw, 0.0, "Min ratio between OS CPU wait (OSCPUWaitMicroseconds metric) and busy (OSCPUVirtualTimeMicroseconds metric) times to consider rejecting queries. Linear interpolation between min and max ratio is used to calculate the probability, the probability is 0 at this point.", 0) \
    DECLARE(Float, max_os_cpu_wait_time_ratio_to_throw, 0.0, "Max ratio between OS CPU wait (OSCPUWaitMicroseconds metric) and busy (OSCPUVirtualTimeMicroseconds metric) times to consider rejecting queries. Linear interpolation between min and max ratio is used to calculate the probability, the probability is 1 at this point.", 0) \
    DECLARE(Bool, enable_producing_buckets_out_of_order_in_aggregation, true, R"(
Allow memory-efficient aggregation (see `distributed_aggregation_memory_efficient`) to produce buckets out of order.
It may improve performance when aggregation bucket sizes are skewed by letting a replica to send buckets with higher id-s to the initiator while it is still processing some heavy buckets with lower id-s.
The downside is potentially higher memory usage.
)", 0) \
    DECLARE(Bool, enable_parallel_blocks_marshalling, true, "Affects only distributed queries. If enabled, blocks will be (de)serialized and (de)compressed on pipeline threads (i.e. with higher parallelism that what we have by default) before/after sending to the initiator.", 0) \
    DECLARE(UInt64, min_outstreams_per_resize_after_split, 24, R"(
Specifies the minimum number of output streams of a `Resize` or `StrictResize` processor after the split is performed during pipeline generation. If the resulting number of streams is less than this value, the split operation will not occur.

### What is a Resize Node
A `Resize` node is a processor in the query pipeline that adjusts the number of data streams flowing through the pipeline. It can either increase or decrease the number of streams to balance the workload across multiple threads or processors. For example, if a query requires more parallelism, the `Resize` node can split a single stream into multiple streams. Conversely, it can merge multiple streams into fewer streams to consolidate data processing.

The `Resize` node ensures that data is evenly distributed across streams, maintaining the structure of the data blocks. This helps optimize resource utilization and improve query performance.

### Why the Resize Node Needs to Be Split
During pipeline execution, ExecutingGraph::Node::status_mutex of the centrally-hubbed `Resize` node is heavily contended especially in high-core-count environments, and this contention leads to:
1. Increased latency for ExecutingGraph::updateNode, directly impacting query performance.
2. Excessive CPU cycles are wasted in spin-lock contention (native_queued_spin_lock_slowpath), degrading efficiency.
3. Reduced CPU utilization, limiting parallelism and throughput.

### How the Resize Node Gets Split
1. The number of output streams is checked to ensure the split could be performed: the output streams of each split processor meet or exceed the `min_outstreams_per_resize_after_split` threshold.
2. The `Resize` node is divided into smaller `Resize` nodes with equal count of ports, each handling a subset of input and output streams.
3. Each group is processed independently, reducing the lock contention.

### Splitting Resize Node with Arbitrary Inputs/Outputs
In some cases, where the inputs/outputs are indivisible by the number of split `Resize` nodes, some inputs are connected to `NullSource`s and some outputs are connected to `NullSink`s. This allows the split to occur without affecting the overall data flow.

### Purpose of the Setting
The `min_outstreams_per_resize_after_split` setting ensures that the splitting of `Resize` nodes is meaningful and avoids creating too few streams, which could lead to inefficient parallel processing. By enforcing a minimum number of output streams, this setting helps maintain a balance between parallelism and overhead, optimizing query execution in scenarios involving stream splitting and merging.

### Disabling the Setting
To disable the split of `Resize` nodes, set this setting to 0. This will prevent the splitting of `Resize` nodes during pipeline generation, allowing them to retain their original structure without division into smaller nodes.
)", 0) \
    DECLARE(Bool, enable_add_distinct_to_in_subqueries, false, R"(
Enable `DISTINCT` in `IN` subqueries. This is a trade-off setting: enabling it can greatly reduce the size of temporary tables transferred for distributed IN subqueries and significantly speed up data transfer between shards, by ensuring only unique values are sent.
However, enabling this setting adds extra merging effort on each node, as deduplication (DISTINCT) must be performed. Use this setting when network transfer is a bottleneck and the additional merging cost is acceptable.
)", 0) \
    DECLARE(UInt64, function_date_trunc_return_type_behavior, 0, R"(
Allows to change the behaviour of the result type of `dateTrunc` function.

Possible values:

- 0 - When the second argument is `DateTime64/Date32` the return type will be `DateTime64/Date32` regardless of the time unit in the first argument.
- 1 - For `Date32` the result is always `Date`. For `DateTime64` the result is `DateTime` for time units `second` and higher.
)", 0) \
    DECLARE(Bool, jemalloc_enable_profiler, false, R"(
Enable jemalloc profiler.
    )", 0) \
    DECLARE(Bool, jemalloc_collect_profile_samples_in_trace_log, false, R"(
Collect jemalloc profile samples in trace log.
    )", 0) \
    DECLARE(Int32, os_threads_nice_value_query, 0, R"(
Linux nice value for query processing threads. Lower values mean higher CPU priority.

Requires CAP_SYS_NICE capability, otherwise no-op.

Possible values: -20 to 19.
    )", 0) \
    DECLARE(Int32, os_threads_nice_value_materialized_view, 0, R"(
Linux nice value for materialized view threads. Lower values mean higher CPU priority.

Requires CAP_SYS_NICE capability, otherwise no-op.

Possible values: -20 to 19.
    )", 0) \
    DECLARE(Bool, use_roaring_bitmap_iceberg_positional_deletes, false, R"(
Use roaring bitmap for iceberg positional deletes.
)", 0) \
    /* ####################################################### */ \
    /* ########### START OF EXPERIMENTAL FEATURES ############ */ \
    /* ## ADD PRODUCTION / BETA FEATURES BEFORE THIS BLOCK  ## */ \
    /* ####################################################### */ \
    \
    DECLARE(Bool, allow_experimental_materialized_postgresql_table, false, R"(
Allows to use the MaterializedPostgreSQL table engine. Disabled by default, because this feature is experimental
)", EXPERIMENTAL) \
    DECLARE(Bool, allow_experimental_funnel_functions, false, R"(
Enable experimental functions for funnel analysis.
)", EXPERIMENTAL) \
    DECLARE(Bool, allow_experimental_nlp_functions, false, R"(
Enable experimental functions for natural language processing.
)", EXPERIMENTAL) \
    DECLARE(Bool, allow_experimental_hash_functions, false, R"(
Enable experimental hash functions
)", EXPERIMENTAL) \
    DECLARE(Bool, allow_experimental_object_type, false, R"(
Allow the obsolete Object data type
)", EXPERIMENTAL) \
    DECLARE(Bool, allow_experimental_time_series_table, false, R"(
Allows creation of tables with the [TimeSeries](../../engines/table-engines/integrations/time-series.md) table engine. Possible values:
- 0 — the [TimeSeries](../../engines/table-engines/integrations/time-series.md) table engine is disabled.
- 1 — the [TimeSeries](../../engines/table-engines/integrations/time-series.md) table engine is enabled.
)", EXPERIMENTAL) \
    DECLARE(Bool, allow_experimental_codecs, false, R"(
If it is set to true, allow to specify experimental compression codecs (but we don't have those yet and this option does nothing).
)", EXPERIMENTAL) \
    DECLARE(Bool, throw_on_unsupported_query_inside_transaction, true, R"(
Throw exception if unsupported query is used inside transaction
)", EXPERIMENTAL) \
    DECLARE(TransactionsWaitCSNMode, wait_changes_become_visible_after_commit_mode, TransactionsWaitCSNMode::WAIT_UNKNOWN, R"(
Wait for committed changes to become actually visible in the latest snapshot
)", EXPERIMENTAL) \
    DECLARE(Bool, implicit_transaction, false, R"(
If enabled and not already inside a transaction, wraps the query inside a full transaction (begin + commit or rollback)
)", EXPERIMENTAL) \
    DECLARE(NonZeroUInt64, grace_hash_join_initial_buckets, 1, R"(
Initial number of grace hash join buckets
)", EXPERIMENTAL) \
    DECLARE(NonZeroUInt64, grace_hash_join_max_buckets, 1024, R"(
Limit on the number of grace hash join buckets
)", EXPERIMENTAL) \
    DECLARE(UInt64, join_to_sort_minimum_perkey_rows, 40, R"(
The lower limit of per-key average rows in the right table to determine whether to rerange the right table by key in left or inner join. This setting ensures that the optimization is not applied for sparse table keys
)", EXPERIMENTAL) \
    DECLARE(UInt64, join_to_sort_maximum_table_rows, 10000, R"(
The maximum number of rows in the right table to determine whether to rerange the right table by key in left or inner join.
)", EXPERIMENTAL) \
    DECLARE(Bool, allow_experimental_join_right_table_sorting, false, R"(
If it is set to true, and the conditions of `join_to_sort_minimum_perkey_rows` and `join_to_sort_maximum_table_rows` are met, rerange the right table by key to improve the performance in left or inner hash join.
)", EXPERIMENTAL) \
    \
    DECLARE_WITH_ALIAS(Bool, allow_statistics_optimize, false, R"(
Allows using statistics to optimize queries
)", EXPERIMENTAL, allow_statistic_optimize) \
    DECLARE_WITH_ALIAS(Bool, allow_experimental_statistics, false, R"(
Allows defining columns with [statistics](../../engines/table-engines/mergetree-family/mergetree.md/#table_engine-mergetree-creating-a-table) and [manipulate statistics](../../engines/table-engines/mergetree-family/mergetree.md/#column-statistics).
)", EXPERIMENTAL, allow_experimental_statistic) \
    \
    DECLARE(Bool, allow_experimental_full_text_index, false, R"(
If set to true, allow using the experimental text index.
)", EXPERIMENTAL) \
    DECLARE(Bool, query_plan_direct_read_from_text_index, true, R"(
Allow to perform full text search filtering using only the inverted index in query plan.
)", 0) \
    DECLARE(Bool, allow_experimental_live_view, false, R"(
Allows creation of a deprecated LIVE VIEW.

Possible values:

- 0 — Working with live views is disabled.
- 1 — Working with live views is enabled.
)", EXPERIMENTAL) \
    DECLARE(Seconds, live_view_heartbeat_interval, 15, R"(
The heartbeat interval in seconds to indicate live query is alive.
)", EXPERIMENTAL) \
    DECLARE(UInt64, max_live_view_insert_blocks_before_refresh, 64, R"(
Limit maximum number of inserted blocks after which mergeable blocks are dropped and query is re-executed.
)", EXPERIMENTAL) \
    \
    DECLARE(Bool, allow_experimental_window_view, false, R"(
Enable WINDOW VIEW. Not mature enough.
)", EXPERIMENTAL) \
    DECLARE(Seconds, window_view_clean_interval, 60, R"(
The clean interval of window view in seconds to free outdated data.
)", EXPERIMENTAL) \
    DECLARE(Seconds, window_view_heartbeat_interval, 15, R"(
The heartbeat interval in seconds to indicate watch query is alive.
)", EXPERIMENTAL) \
    DECLARE(Seconds, wait_for_window_view_fire_signal_timeout, 10, R"(
Timeout for waiting for window view fire signal in event time processing
)", EXPERIMENTAL) \
    \
    DECLARE(Bool, stop_refreshable_materialized_views_on_startup, false, R"(
On server startup, prevent scheduling of refreshable materialized views, as if with SYSTEM STOP VIEWS. You can manually start them with `SYSTEM START VIEWS` or `SYSTEM START VIEW <name>` afterwards. Also applies to newly created views. Has no effect on non-refreshable materialized views.
)", EXPERIMENTAL) \
    \
    DECLARE(Bool, allow_experimental_database_materialized_postgresql, false, R"(
Allow to create database with Engine=MaterializedPostgreSQL(...).
)", EXPERIMENTAL) \
    \
    /** Experimental feature for moving data between shards. */ \
    DECLARE(Bool, allow_experimental_query_deduplication, false, R"(
Experimental data deduplication for SELECT queries based on part UUIDs
)", EXPERIMENTAL) \
    DECLARE(Bool, allow_experimental_database_hms_catalog, false, R"(
Allow experimental database engine DataLakeCatalog with catalog_type = 'hms'
)", EXPERIMENTAL) \
    DECLARE(Bool, allow_experimental_kusto_dialect, false, R"(
Enable Kusto Query Language (KQL) - an alternative to SQL.
)", EXPERIMENTAL) \
    DECLARE(Bool, allow_experimental_prql_dialect, false, R"(
Enable PRQL - an alternative to SQL.
)", EXPERIMENTAL) \
    DECLARE(Bool, enable_adaptive_memory_spill_scheduler, false, R"(
Trigger processor to spill data into external storage adpatively. grace join is supported at present.
)", EXPERIMENTAL) \
    DECLARE(Bool, allow_experimental_delta_kernel_rs, true, R"(
Allow experimental delta-kernel-rs implementation.
)", BETA) \
    DECLARE(Bool, allow_experimental_insert_into_iceberg, false, R"(
Allow to execute `insert` queries into iceberg.
)", EXPERIMENTAL) \
    DECLARE(Bool, allow_experimental_iceberg_compaction, false, R"(
Allow to explicitly use 'OPTIMIZE' for iceberg tables.
)", EXPERIMENTAL) \
    DECLARE(Bool, write_full_path_in_iceberg_metadata, false, R"(
Write full paths (including s3://) into iceberg metadata files.
)", EXPERIMENTAL) \
    DECLARE(String, iceberg_metadata_compression_method, "", R"(
Method to compress `.metadata.json` file.
)", EXPERIMENTAL) \
    DECLARE(Bool, make_distributed_plan, false, R"(
Make distributed query plan.
)", EXPERIMENTAL) \
    DECLARE(Bool, distributed_plan_execute_locally, false, R"(
Run all tasks of a distributed query plan locally. Useful for testing and debugging.
)", EXPERIMENTAL) \
    DECLARE(UInt64, distributed_plan_default_shuffle_join_bucket_count, 8, R"(
Default number of buckets for distributed shuffle-hash-join.
)", EXPERIMENTAL) \
    DECLARE(UInt64, distributed_plan_default_reader_bucket_count, 8, R"(
Default number of tasks for parallel reading in distributed query. Tasks are spread across between replicas.
)", EXPERIMENTAL) \
    DECLARE(Bool, distributed_plan_optimize_exchanges, true, R"(
Removes unnecessary exchanges in distributed query plan. Disable it for debugging.
)", 0) \
    DECLARE(String, distributed_plan_force_exchange_kind, "", R"(
Force specified kind of Exchange operators between distributed query stages.

Possible values:

 - '' - do not force any kind of Exchange operators, let the optimizer choose,
 - 'Persisted' - use temporary files in object storage,
 - 'Streaming' - stream exchange data over network.
)", EXPERIMENTAL) \
    DECLARE(UInt64, distributed_plan_max_rows_to_broadcast, 20000, R"(
Maximum rows to use broadcast join instead of shuffle join in distributed query plan.
)", EXPERIMENTAL) \
    DECLARE(Bool, allow_experimental_ytsaurus_table_engine, false, R"(
Experimental table engine for integration with YTsaurus.
)", EXPERIMENTAL) \
    DECLARE(Bool, allow_experimental_ytsaurus_table_function, false, R"(
Experimental table engine for integration with YTsaurus.
)", EXPERIMENTAL) \
DECLARE(Bool, allow_experimental_ytsaurus_dictionary_source, false, R"(
    Experimental dictionary source for integration with YTsaurus.
)", EXPERIMENTAL) \
    DECLARE(Bool, distributed_plan_force_shuffle_aggregation, false, R"(
Use Shuffle aggregation strategy instead of PartialAggregation + Merge in distributed query plan.
)", EXPERIMENTAL) \
<<<<<<< HEAD
    DECLARE(Bool, enable_cascades_optimizer, false, R"(
Enable Cascades cost-based optimizer
=======
    DECLARE(Bool, enable_join_runtime_filters, false, R"(
Filter left side by set of JOIN keys collected from the right side at runtime.
)", EXPERIMENTAL) \
    DECLARE(UInt64, join_runtime_bloom_filter_bytes, 512_KiB, R"(
Size in bytes of a bloom filter used as JOIN runtime filter (see enable_join_runtime_filters setting).
)", EXPERIMENTAL) \
    DECLARE(UInt64, join_runtime_bloom_filter_hash_functions, 3, R"(
Number of hash functions in a bloom filter used as JOIN runtime filter (see enable_join_runtime_filters setting).
>>>>>>> 1e70cf30
)", EXPERIMENTAL) \
    \
    /** Experimental timeSeries* aggregate functions. */ \
    DECLARE_WITH_ALIAS(Bool, allow_experimental_time_series_aggregate_functions, false, R"(
Experimental timeSeries* aggregate functions for Prometheus-like timeseries resampling, rate, delta calculation.
)", EXPERIMENTAL, allow_experimental_ts_to_grid_aggregate_function) \
    \
    DECLARE(String, promql_database, "", R"(
Specifies the database name used by the 'promql' dialect. Empty string means the current database.
)", EXPERIMENTAL) \
    \
    DECLARE(String, promql_table, "", R"(
Specifies the name of a TimeSeries table used by the 'promql' dialect.
)", EXPERIMENTAL) \
    \
    DECLARE_WITH_ALIAS(FloatAuto, promql_evaluation_time, Field("auto"), R"(
Sets the evaluation time to be used with promql dialect. 'auto' means the current time.
)", EXPERIMENTAL, evaluation_time) \
    \
    /* ####################################################### */ \
    /* ############ END OF EXPERIMENTAL FEATURES ############# */ \
    /* ####################################################### */ \

// End of COMMON_SETTINGS
// Please add settings related to formats in Core/FormatFactorySettings.h, move obsolete settings to OBSOLETE_SETTINGS and obsolete format settings to OBSOLETE_FORMAT_SETTINGS.

#define OBSOLETE_SETTINGS(M, ALIAS) \
    /** Obsolete settings which are kept around for compatibility reasons. They have no effect anymore. */ \
    MAKE_OBSOLETE(M, Bool, update_insert_deduplication_token_in_dependent_materialized_views, 0) \
    MAKE_OBSOLETE(M, UInt64, max_memory_usage_for_all_queries, 0) \
    MAKE_OBSOLETE(M, UInt64, multiple_joins_rewriter_version, 0) \
    MAKE_OBSOLETE(M, Bool, enable_debug_queries, false) \
    MAKE_OBSOLETE(M, Bool, allow_experimental_database_atomic, true) \
    MAKE_OBSOLETE(M, Bool, allow_experimental_bigint_types, true) \
    MAKE_OBSOLETE(M, Bool, allow_experimental_window_functions, true) \
    MAKE_OBSOLETE(M, Bool, allow_experimental_geo_types, true) \
    MAKE_OBSOLETE(M, Bool, allow_experimental_query_cache, true) \
    MAKE_OBSOLETE(M, Bool, allow_experimental_alter_materialized_view_structure, true) \
    MAKE_OBSOLETE(M, Bool, allow_experimental_shared_merge_tree, true) \
    MAKE_OBSOLETE(M, Bool, allow_experimental_database_replicated, true) \
    MAKE_OBSOLETE(M, Bool, allow_experimental_refreshable_materialized_view, true) \
    MAKE_OBSOLETE(M, Bool, allow_experimental_bfloat16_type, true) \
    MAKE_OBSOLETE(M, Bool, allow_experimental_inverted_index, false) \
    MAKE_OBSOLETE(M, Bool, allow_experimental_vector_similarity_index, true) \
    MAKE_OBSOLETE(M, Bool, enable_vector_similarity_index, true) \
    \
    MAKE_OBSOLETE(M, Milliseconds, async_insert_stale_timeout_ms, 0) \
    MAKE_OBSOLETE(M, StreamingHandleErrorMode, handle_kafka_error_mode, StreamingHandleErrorMode::DEFAULT) \
    MAKE_OBSOLETE(M, Bool, database_replicated_ddl_output, true) \
    MAKE_OBSOLETE(M, UInt64, replication_alter_columns_timeout, 60) \
    MAKE_OBSOLETE(M, UInt64, odbc_max_field_size, 0) \
    MAKE_OBSOLETE(M, Bool, allow_experimental_map_type, true) \
    MAKE_OBSOLETE(M, UInt64, merge_tree_clear_old_temporary_directories_interval_seconds, 60) \
    MAKE_OBSOLETE(M, UInt64, merge_tree_clear_old_parts_interval_seconds, 1) \
    MAKE_OBSOLETE(M, UInt64, partial_merge_join_optimizations, 0) \
    MAKE_OBSOLETE(M, MaxThreads, max_alter_threads, 0) \
    MAKE_OBSOLETE(M, Bool, use_mysql_types_in_show_columns, false) \
    MAKE_OBSOLETE(M, Bool, s3queue_allow_experimental_sharded_mode, false) \
    MAKE_OBSOLETE(M, LightweightMutationProjectionMode, lightweight_mutation_projection_mode, LightweightMutationProjectionMode::THROW) \
    MAKE_OBSOLETE(M, Bool, use_local_cache_for_remote_storage, false) \
    MAKE_OBSOLETE(M, Bool, allow_experimental_join_condition, false) \
    MAKE_OBSOLETE(M, Bool, allow_experimental_variant_type, true) \
    MAKE_OBSOLETE(M, Bool, allow_experimental_dynamic_type, true) \
    MAKE_OBSOLETE(M, Bool, allow_experimental_json_type, true) \
    MAKE_OBSOLETE(M, Bool, enable_variant_type, true) \
    MAKE_OBSOLETE(M, Bool, enable_dynamic_type, true) \
    MAKE_OBSOLETE(M, Bool, enable_json_type, true) \
    MAKE_OBSOLETE(M, Int64, os_thread_priority, 0) \
    \
    /* moved to config.xml: see also src/Core/ServerSettings.h */ \
    MAKE_DEPRECATED_BY_SERVER_CONFIG(M, UInt64, background_buffer_flush_schedule_pool_size, 16) \
    MAKE_DEPRECATED_BY_SERVER_CONFIG(M, UInt64, background_pool_size, 16) \
    MAKE_DEPRECATED_BY_SERVER_CONFIG(M, Float, background_merges_mutations_concurrency_ratio, 2) \
    MAKE_DEPRECATED_BY_SERVER_CONFIG(M, UInt64, background_move_pool_size, 8) \
    MAKE_DEPRECATED_BY_SERVER_CONFIG(M, UInt64, background_fetches_pool_size, 8) \
    MAKE_DEPRECATED_BY_SERVER_CONFIG(M, UInt64, background_common_pool_size, 8) \
    MAKE_DEPRECATED_BY_SERVER_CONFIG(M, UInt64, background_schedule_pool_size, 128) \
    MAKE_DEPRECATED_BY_SERVER_CONFIG(M, UInt64, background_message_broker_schedule_pool_size, 16) \
    MAKE_DEPRECATED_BY_SERVER_CONFIG(M, UInt64, background_distributed_schedule_pool_size, 16) \
    MAKE_DEPRECATED_BY_SERVER_CONFIG(M, UInt64, max_remote_read_network_bandwidth_for_server, 0) \
    MAKE_DEPRECATED_BY_SERVER_CONFIG(M, UInt64, max_remote_write_network_bandwidth_for_server, 0) \
    MAKE_DEPRECATED_BY_SERVER_CONFIG(M, UInt64, async_insert_threads, 16) \
    MAKE_DEPRECATED_BY_SERVER_CONFIG(M, UInt64, max_replicated_fetches_network_bandwidth_for_server, 0) \
    MAKE_DEPRECATED_BY_SERVER_CONFIG(M, UInt64, max_replicated_sends_network_bandwidth_for_server, 0) \
    MAKE_DEPRECATED_BY_SERVER_CONFIG(M, UInt64, max_entries_for_hash_table_stats, 10'000) \
    MAKE_DEPRECATED_BY_SERVER_CONFIG(M, UInt64, s3_max_redirects, S3::DEFAULT_MAX_REDIRECTS) \
    MAKE_DEPRECATED_BY_SERVER_CONFIG(M, UInt64, s3_retry_attempts, S3::DEFAULT_RETRY_ATTEMPTS) \
    /* ---- */ \
    MAKE_OBSOLETE(M, DefaultDatabaseEngine, default_database_engine, DefaultDatabaseEngine::Atomic) \
    MAKE_OBSOLETE(M, UInt64, max_pipeline_depth, 0) \
    MAKE_OBSOLETE(M, Seconds, temporary_live_view_timeout, 1) \
    MAKE_OBSOLETE(M, Milliseconds, async_insert_cleanup_timeout_ms, 1000) \
    MAKE_OBSOLETE(M, Bool, optimize_fuse_sum_count_avg, 0) \
    MAKE_OBSOLETE(M, Seconds, drain_timeout, 3) \
    MAKE_OBSOLETE(M, UInt64, backup_threads, 16) \
    MAKE_OBSOLETE(M, UInt64, restore_threads, 16) \
    MAKE_OBSOLETE(M, Bool, optimize_duplicate_order_by_and_distinct, false) \
    MAKE_OBSOLETE(M, UInt64, parallel_replicas_min_number_of_granules_to_enable, 0) \
    MAKE_OBSOLETE(M, ParallelReplicasCustomKeyFilterType, parallel_replicas_custom_key_filter_type, ParallelReplicasCustomKeyFilterType::DEFAULT) \
    MAKE_OBSOLETE(M, Bool, query_plan_optimize_projection, true) \
    MAKE_OBSOLETE(M, Bool, query_cache_store_results_of_queries_with_nondeterministic_functions, false) \
    MAKE_OBSOLETE(M, Bool, allow_experimental_annoy_index, false) \
    MAKE_OBSOLETE(M, UInt64, max_threads_for_annoy_index_creation, 4) \
    MAKE_OBSOLETE(M, Int64, annoy_index_search_k_nodes, -1) \
    MAKE_OBSOLETE(M, Int64, max_limit_for_ann_queries, -1) \
    MAKE_OBSOLETE(M, Bool, allow_experimental_usearch_index, false) \
    MAKE_OBSOLETE(M, Bool, optimize_move_functions_out_of_any, false) \
    MAKE_OBSOLETE(M, Bool, allow_experimental_undrop_table_query, true) \
    MAKE_OBSOLETE(M, Bool, allow_experimental_s3queue, true) \
    MAKE_OBSOLETE(M, Bool, query_plan_optimize_primary_key, true) \
    MAKE_OBSOLETE(M, Bool, optimize_monotonous_functions_in_order_by, false) \
    MAKE_OBSOLETE(M, UInt64, http_max_chunk_size, 100_GiB) \
    MAKE_OBSOLETE(M, Bool, iceberg_engine_ignore_schema_evolution, false) \
    MAKE_OBSOLETE(M, Float, parallel_replicas_single_task_marks_count_multiplier, 2) \
    MAKE_OBSOLETE(M, Bool, allow_experimental_database_materialized_mysql, false) \
    MAKE_OBSOLETE(M, Bool, allow_experimental_shared_set_join, true) \
    MAKE_OBSOLETE(M, UInt64, min_external_sort_block_bytes, 100_MiB) \
    MAKE_OBSOLETE(M, UInt64, distributed_cache_read_alignment, 0) \
    /** The section above is for obsolete settings. Do not add anything there. */
#endif /// __CLION_IDE__

#define LIST_OF_SETTINGS(M, ALIAS)     \
    COMMON_SETTINGS(M, ALIAS)          \
    OBSOLETE_SETTINGS(M, ALIAS)        \
    FORMAT_FACTORY_SETTINGS(M, ALIAS)  \
    OBSOLETE_FORMAT_SETTINGS(M, ALIAS) \

// clang-format on

DECLARE_SETTINGS_TRAITS_ALLOW_CUSTOM_SETTINGS(SettingsTraits, LIST_OF_SETTINGS)
IMPLEMENT_SETTINGS_TRAITS(SettingsTraits, LIST_OF_SETTINGS)

/** Settings of query execution.
  * These settings go to users.xml.
  */
struct SettingsImpl : public BaseSettings<SettingsTraits>, public IHints<2>
{
    SettingsImpl() = default;

    /** Set multiple settings from "profile" (in server configuration file (users.xml), profiles contain groups of multiple settings).
        * The profile can also be set using the `set` functions, like the profile setting.
        */
    void setProfile(const String & profile_name, const Poco::Util::AbstractConfiguration & config);

    /// Load settings from configuration file, at "path" prefix in configuration.
    void loadSettingsFromConfig(const String & path, const Poco::Util::AbstractConfiguration & config);

    /// Dumps profile events to column of type Map(String, String)
    void dumpToMapColumn(IColumn * column, bool changed_only = true);

    /// Check that there is no user-level settings at the top level in config.
    /// This is a common source of mistake (user don't know where to write user-level setting).
    static void checkNoSettingNamesAtTopLevel(const Poco::Util::AbstractConfiguration & config, const String & config_path);

    std::vector<String> getAllRegisteredNames() const override;

    void set(std::string_view name, const Field & value) override;

private:
    void applyCompatibilitySetting(const String & compatibility);

    std::unordered_set<std::string_view> settings_changed_by_compatibility_setting;
};

/** Set the settings from the profile (in the server configuration, many settings can be listed in one profile).
    * The profile can also be set using the `set` functions, like the `profile` setting.
    */
void SettingsImpl::setProfile(const String & profile_name, const Poco::Util::AbstractConfiguration & config)
{
    String elem = "profiles." + profile_name;

    if (!config.has(elem))
        throw Exception(ErrorCodes::THERE_IS_NO_PROFILE, "There is no profile '{}' in configuration file.", profile_name);

    Poco::Util::AbstractConfiguration::Keys config_keys;
    config.keys(elem, config_keys);

    for (const std::string & key : config_keys)
    {
        if (key == "constraints")
            continue;
        if (key == "profile" || key.starts_with("profile["))   /// Inheritance of profiles from the current one.
            setProfile(config.getString(elem + "." + key), config);
        else
            set(key, config.getString(elem + "." + key));
    }
}

void SettingsImpl::loadSettingsFromConfig(const String & path, const Poco::Util::AbstractConfiguration & config)
{
    if (!config.has(path))
        throw Exception(ErrorCodes::NO_ELEMENTS_IN_CONFIG, "There is no path '{}' in configuration file.", path);

    Poco::Util::AbstractConfiguration::Keys config_keys;
    config.keys(path, config_keys);

    for (const std::string & key : config_keys)
    {
        set(key, config.getString(path + "." + key));
    }
}

void SettingsImpl::dumpToMapColumn(IColumn * column, bool changed_only)
{
    /// Convert ptr and make simple check
    auto * column_map = column ? &typeid_cast<ColumnMap &>(*column) : nullptr;
    if (!column_map)
        return;

    auto & offsets = column_map->getNestedColumn().getOffsets();
    auto & tuple_column = column_map->getNestedData();
    auto & key_column = tuple_column.getColumn(0);
    auto & value_column = tuple_column.getColumn(1);

    size_t size = 0;
    for (const auto & setting : all(changed_only ? SKIP_UNCHANGED : SKIP_NONE))
    {
        auto name = setting.getName();
        key_column.insertData(name.data(), name.size());
        value_column.insertData(setting.getValueString());
        size++;
    }

    offsets.push_back(offsets.back() + size);
}

void SettingsImpl::checkNoSettingNamesAtTopLevel(const Poco::Util::AbstractConfiguration & config, const String & config_path)
{
    if (config.getBool("skip_check_for_incorrect_settings", false))
        return;

    SettingsImpl settings;
    for (const auto & setting : settings.all())
    {
        const auto & name = setting.getName();
        bool should_skip_check = name == "max_table_size_to_drop" || name == "max_partition_size_to_drop";
        if (config.has(name) && (setting.getTier() != SettingsTierType::OBSOLETE) && !should_skip_check)
        {
            throw Exception(ErrorCodes::UNKNOWN_ELEMENT_IN_CONFIG, "A setting '{}' appeared at top level in config {}."
                " But it is user-level setting that should be located in users.xml inside <profiles> section for specific profile."
                " You can add it to <profiles><default> if you want to change default value of this setting."
                " You can also disable the check - specify <skip_check_for_incorrect_settings>1</skip_check_for_incorrect_settings>"
                " in the main configuration file.",
                name, config_path);
        }
    }
}

std::vector<String> SettingsImpl::getAllRegisteredNames() const
{
    std::vector<String> all_settings;
    for (const auto & setting_field : all())
        all_settings.push_back(setting_field.getName());
    return all_settings;
}

void SettingsImpl::set(std::string_view name, const Field & value)
{
    if (name == "compatibility")
    {
        if (value.getType() != Field::Types::Which::String)
            throw Exception(ErrorCodes::BAD_ARGUMENTS, "Unexpected type of value for setting 'compatibility'. Expected String, got {}", value.getTypeName());
        applyCompatibilitySetting(value.safeGet<String>());
    }
    /// If we change setting that was changed by compatibility setting before
    /// we should remove it from settings_changed_by_compatibility_setting,
    /// otherwise the next time we will change compatibility setting
    /// this setting will be changed too (and we don't want it).
    else if (settings_changed_by_compatibility_setting.contains(name))
        settings_changed_by_compatibility_setting.erase(name);

    BaseSettings::set(name, value);
}

void SettingsImpl::applyCompatibilitySetting(const String & compatibility_value)
{
    /// First, revert all changes applied by previous compatibility setting
    for (const auto & setting_name : settings_changed_by_compatibility_setting)
        resetToDefault(setting_name);

    settings_changed_by_compatibility_setting.clear();
    /// If setting value is empty, we don't need to change settings
    if (compatibility_value.empty())
        return;

    ClickHouseVersion version(compatibility_value);
    const auto & settings_changes_history = getSettingsChangesHistory();
    /// Iterate through ClickHouse version in descending order and apply reversed
    /// changes for each version that is higher that version from compatibility setting
    for (auto it = settings_changes_history.rbegin(); it != settings_changes_history.rend(); ++it)
    {
        if (version >= it->first)
            break;

        /// Apply reversed changes from this version.
        for (const auto & change : it->second)
        {
            /// In case the alias is being used (e.g. use enable_analyzer) we must change the original setting
            auto final_name = SettingsTraits::resolveName(change.name);

            /// If this setting was changed manually, we don't change it
            if (isChanged(final_name) && !settings_changed_by_compatibility_setting.contains(final_name))
                continue;

            /// Don't mark as changed if the value isn't really changed
            if (get(final_name) == change.previous_value)
                continue;

            BaseSettings::set(final_name, change.previous_value);
            settings_changed_by_compatibility_setting.insert(final_name);
        }
    }
}

#define INITIALIZE_SETTING_EXTERN(TYPE, NAME, DEFAULT, DESCRIPTION, FLAGS, ...) \
    Settings ## TYPE NAME = & SettingsImpl :: NAME;

namespace Setting
{
    LIST_OF_SETTINGS(INITIALIZE_SETTING_EXTERN, INITIALIZE_SETTING_EXTERN)  /// NOLINT (misc-use-internal-linkage)
}

#undef INITIALIZE_SETTING_EXTERN

Settings::Settings()
    : impl(std::make_unique<SettingsImpl>())
{}

Settings::Settings(const Settings & settings)
    : impl(std::make_unique<SettingsImpl>(*settings.impl))
{}

Settings::Settings(Settings && settings) noexcept
    : impl(std::make_unique<SettingsImpl>(std::move(*settings.impl)))
{}

Settings::~Settings() = default;

Settings & Settings::operator=(const Settings & other)
{
    if (&other == this)
        return *this;
    *impl = *other.impl;
    return *this;
}

bool Settings::operator==(const Settings & other) const
{
    return *impl == *other.impl;
}

COMMON_SETTINGS_SUPPORTED_TYPES(Settings, IMPLEMENT_SETTING_SUBSCRIPT_OPERATOR)

bool Settings::has(std::string_view name) const
{
    return impl->has(name);
}

bool Settings::isChanged(std::string_view name) const
{
    return impl->isChanged(name);
}

SettingsTierType Settings::getTier(std::string_view name) const
{
    return impl->getTier(name);
}

bool Settings::tryGet(std::string_view name, Field & value) const
{
    return impl->tryGet(name, value);
}

Field Settings::get(std::string_view name) const
{
    return impl->get(name);
}

void Settings::set(std::string_view name, const Field & value)
{
    impl->set(name, value);
}

void Settings::setDefaultValue(std::string_view name)
{
    impl->resetToDefault(name);
}

std::vector<String> Settings::getHints(const String & name) const
{
    return impl->getHints(name);
}

String Settings::toString() const
{
    return impl->toString();
}

SettingsChanges Settings::changes() const
{
    return impl->changes();
}

void Settings::applyChanges(const SettingsChanges & changes)
{
    impl->applyChanges(changes);
}

std::vector<std::string_view> Settings::getAllRegisteredNames() const
{
    std::vector<std::string_view> setting_names;
    for (const auto & setting : impl->all())
    {
        setting_names.emplace_back(setting.getName());
    }
    return setting_names;
}

std::vector<std::string_view> Settings::getChangedAndObsoleteNames() const
{
    std::vector<std::string_view> setting_names;
    for (const auto & setting : impl->allChanged())
    {
        if (setting.getTier() == SettingsTierType::OBSOLETE)
            setting_names.emplace_back(setting.getName());
    }
    return setting_names;
}

std::vector<std::string_view> Settings::getUnchangedNames() const
{
    std::vector<std::string_view> setting_names;
    for (const auto & setting : impl->allUnchanged())
    {
        setting_names.emplace_back(setting.getName());
    }
    return setting_names;
}

void Settings::dumpToSystemSettingsColumns(MutableColumnsAndConstraints & params) const
{
    MutableColumns & res_columns = params.res_columns;

    const auto fill_data_for_setting = [&](std::string_view setting_name, const auto & setting)
    {
        res_columns[1]->insert(setting.getValueString());
        res_columns[2]->insert(setting.isValueChanged());

        /// Trim starting/ending newline.
        std::string_view doc = setting.getDescription();
        if (!doc.empty() && doc[0] == '\n')
            doc = doc.substr(1);
        if (!doc.empty() && doc[doc.length() - 1] == '\n')
            doc = doc.substr(0, doc.length() - 1);

        res_columns[3]->insert(doc);

        Field min;
        Field max;
        std::vector<Field> disallowed_values;
        SettingConstraintWritability writability = SettingConstraintWritability::WRITABLE;
        params.constraints.get(*this, setting_name, min, max, disallowed_values, writability);

        /// These two columns can accept strings only.
        if (!min.isNull())
            min = Settings::valueToStringUtil(setting_name, min);
        if (!max.isNull())
            max = Settings::valueToStringUtil(setting_name, max);

        Array disallowed_array;
        for (const auto & value : disallowed_values)
            disallowed_array.emplace_back(Settings::valueToStringUtil(setting_name, value));

        res_columns[4]->insert(min);
        res_columns[5]->insert(max);
        res_columns[6]->insert(disallowed_array);
        res_columns[7]->insert(writability == SettingConstraintWritability::CONST);
        res_columns[8]->insert(setting.getTypeName());
        res_columns[9]->insert(setting.getDefaultValueString());
        res_columns[11]->insert(setting.getTier() == SettingsTierType::OBSOLETE);
        res_columns[12]->insert(setting.getTier());
    };

    const auto & settings_to_aliases = SettingsImpl::Traits::settingsToAliases();
    for (const auto & setting : impl->all())
    {
        const auto & setting_name = setting.getName();
        res_columns[0]->insert(setting_name);

        fill_data_for_setting(setting_name, setting);
        res_columns[10]->insert("");

        if (auto it = settings_to_aliases.find(setting_name); it != settings_to_aliases.end())
        {
            for (const auto alias : it->second)
            {
                res_columns[0]->insert(alias);
                fill_data_for_setting(alias, setting);
                res_columns[10]->insert(setting_name);
            }
        }
    }
}

void Settings::dumpToMapColumn(IColumn * column, bool changed_only) const
{
    impl->dumpToMapColumn(column, changed_only);
}

NameToNameMap Settings::toNameToNameMap() const
{
    NameToNameMap query_parameters;
    for (const auto & param : *impl)
    {
        std::string value;
        ReadBufferFromOwnString buf(param.getValueString());
        readQuoted(value, buf);
        query_parameters.emplace(param.getName(), value);
    }
    return query_parameters;
}

void Settings::write(WriteBuffer & out, SettingsWriteFormat format) const
{
    impl->write(out, format);
}

void Settings::read(ReadBuffer & in, SettingsWriteFormat format)
{
    impl->read(in, format);
}

void Settings::writeEmpty(WriteBuffer & out)
{
    BaseSettingsHelpers::writeString("", out);
}

void Settings::addToProgramOptions(boost::program_options::options_description & options)
{
    addProgramOptions(*impl, options);
}

void Settings::addToProgramOptions(std::string_view setting_name, boost::program_options::options_description & options)
{
    const auto & accessor = SettingsImpl::Traits::Accessor::instance();
    size_t index = accessor.find(setting_name);
    chassert(index != static_cast<size_t>(-1));
    auto on_program_option = boost::function1<void, const std::string &>(
            [this, setting_name](const std::string & value)
            {
                this->set(setting_name, value);
            });
    options.add(boost::shared_ptr<boost::program_options::option_description>(new boost::program_options::option_description(
            setting_name.data(), boost::program_options::value<std::string>()->composing()->notifier(on_program_option), accessor.getDescription(index)))); // NOLINT
}

void Settings::addToProgramOptionsAsMultitokens(boost::program_options::options_description & options) const
{
    addProgramOptionsAsMultitokens(*impl, options);
}

void Settings::addToClientOptions(Poco::Util::LayeredConfiguration &config, const boost::program_options::variables_map &options, bool repeated_settings) const
{
    for (const auto & setting : impl->all())
    {
        const auto & name = setting.getName();
        if (options.contains(name))
        {
            if (repeated_settings)
                config.setString(name, options[name].as<Strings>().back());
            else
                config.setString(name, options[name].as<String>());
        }
    }
}

Field Settings::castValueUtil(std::string_view name, const Field & value)
{
    return SettingsImpl::castValueUtil(name, value);
}

String Settings::valueToStringUtil(std::string_view name, const Field & value)
{
    return SettingsImpl::valueToStringUtil(name, value);
}

Field Settings::stringToValueUtil(std::string_view name, const String & str)
{
    return SettingsImpl::stringToValueUtil(name, str);
}

bool Settings::hasBuiltin(std::string_view name)
{
    return SettingsImpl::hasBuiltin(name);
}

std::string_view Settings::resolveName(std::string_view name)
{
    return SettingsImpl::Traits::resolveName(name);
}

void Settings::checkNoSettingNamesAtTopLevel(const Poco::Util::AbstractConfiguration & config, const String & config_path)
{
    SettingsImpl::checkNoSettingNamesAtTopLevel(config, config_path);
}

}<|MERGE_RESOLUTION|>--- conflicted
+++ resolved
@@ -7089,10 +7089,9 @@
     DECLARE(Bool, distributed_plan_force_shuffle_aggregation, false, R"(
 Use Shuffle aggregation strategy instead of PartialAggregation + Merge in distributed query plan.
 )", EXPERIMENTAL) \
-<<<<<<< HEAD
     DECLARE(Bool, enable_cascades_optimizer, false, R"(
 Enable Cascades cost-based optimizer
-=======
+)", EXPERIMENTAL) \
     DECLARE(Bool, enable_join_runtime_filters, false, R"(
 Filter left side by set of JOIN keys collected from the right side at runtime.
 )", EXPERIMENTAL) \
@@ -7101,7 +7100,6 @@
 )", EXPERIMENTAL) \
     DECLARE(UInt64, join_runtime_bloom_filter_hash_functions, 3, R"(
 Number of hash functions in a bloom filter used as JOIN runtime filter (see enable_join_runtime_filters setting).
->>>>>>> 1e70cf30
 )", EXPERIMENTAL) \
     \
     /** Experimental timeSeries* aggregate functions. */ \
