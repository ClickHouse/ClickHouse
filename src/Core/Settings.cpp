--- conflicted
+++ resolved
@@ -7143,16 +7143,14 @@
 - 0 — always,
 - negative integer - never.
 )", 0) \
-<<<<<<< HEAD
     DECLARE(MergeTreePartExportFileAlreadyExistsPolicy, export_merge_tree_part_file_already_exists_policy, MergeTreePartExportFileAlreadyExistsPolicy::skip, R"(
 Possible values:
 - skip - Skip the file if it already exists.
 - error - Throw an error if the file already exists.
 - overwrite - Overwrite the file.
-=======
+)", 0)
     DECLARE(Bool, serialize_string_in_memory_with_zero_byte, true, R"(
 Serialize String values during aggregation with zero byte at the end. Enable to keep compatibility when querying cluster of incompatible versions.
->>>>>>> aeef03f0
 )", 0) \
     \
     /* ####################################################### */ \
