--- conflicted
+++ resolved
@@ -1096,7 +1096,6 @@
     If a shard is unavailable, ClickHouse throws an exception.
 )", 0) \
     \
-<<<<<<< HEAD
    DECLARE(Bool, skip_non_cache_locality_shards, false, R"(
 Enables or disables .
 
@@ -1111,10 +1110,7 @@
     All available shards will get read task from scheduler.
 )", 0) \
     \
-    DECLARE(UInt64, parallel_distributed_insert_select, 0, R"(
-=======
     DECLARE(UInt64, parallel_distributed_insert_select, 2, R"(
->>>>>>> 086b4080
 Enables parallel distributed `INSERT ... SELECT` query.
 
 If we execute `INSERT INTO distributed_table_a SELECT ... FROM distributed_table_b` queries and both tables use the same cluster, and both tables are either [replicated](../../engines/table-engines/mergetree-family/replication.md) or non-replicated, then this query is processed locally on every shard.
