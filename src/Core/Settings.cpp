#include <Columns/ColumnArray.h>
#include <Columns/ColumnMap.h>
#include <Columns/ColumnTuple.h>
#include <Core/BaseSettings.h>
#include <Core/BaseSettingsFwdMacrosImpl.h>
#include <Core/BaseSettingsProgramOptions.h>
#include <Core/DistributedCacheDefines.h>
#include <Core/FormatFactorySettings.h>
#include <Core/Settings.h>
#include <Core/SettingsChangesHistory.h>
#include <Core/SettingsEnums.h>
#include <Core/SettingsFields.h>
#include <IO/ReadBufferFromString.h>
#include <IO/S3Defines.h>
#include <Storages/System/MutableColumnsAndConstraints.h>
#include <base/types.h>
#include <Common/NamePrompter.h>
#include <Common/typeid_cast.h>

#include <boost/program_options.hpp>
#include <Poco/Util/AbstractConfiguration.h>
#include <Poco/Util/Application.h>

#include <cstring>

#if !CLICKHOUSE_CLOUD
constexpr UInt64 default_max_size_to_drop = 50000000000lu;
constexpr UInt64 default_distributed_cache_connect_max_tries = 5lu;
constexpr UInt64 default_distributed_cache_read_request_max_tries = 10lu;
constexpr UInt64 default_distributed_cache_credentials_refresh_period_seconds = 5;
constexpr UInt64 default_distributed_cache_connect_backoff_min_ms = 0;
constexpr UInt64 default_distributed_cache_connect_backoff_max_ms = 50;
#else
constexpr UInt64 default_max_size_to_drop = 0lu;
constexpr UInt64 default_distributed_cache_connect_max_tries = DistributedCache::DEFAULT_CONNECT_MAX_TRIES;
constexpr UInt64 default_distributed_cache_read_request_max_tries = DistributedCache::DEFAULT_READ_REQUEST_MAX_TRIES;
constexpr UInt64 default_distributed_cache_credentials_refresh_period_seconds = DistributedCache::DEFAULT_CREDENTIALS_REFRESH_PERIOD_SECONDS;
constexpr UInt64 default_distributed_cache_connect_backoff_min_ms = DistributedCache::DEFAULT_CONNECT_BACKOFF_MIN_MS;
constexpr UInt64 default_distributed_cache_connect_backoff_max_ms = DistributedCache::DEFAULT_CONNECT_BACKOFF_MAX_MS;
#endif

namespace DB
{

namespace ErrorCodes
{
    extern const int THERE_IS_NO_PROFILE;
    extern const int NO_ELEMENTS_IN_CONFIG;
    extern const int UNKNOWN_ELEMENT_IN_CONFIG;
    extern const int BAD_ARGUMENTS;
}

/** List of settings: type, name, default value, description, flags
  *
  * This looks rather inconvenient. It is done that way to avoid repeating settings in different places.
  * Note: as an alternative, we could implement settings to be completely dynamic in the form of the map: String -> Field,
  *  but we are not going to do it, because settings are used everywhere as static struct fields.
  *
  * `flags` can include a Tier (BETA | EXPERIMENTAL) and an optional bitwise AND with IMPORTANT.
  * The default (0) means a PRODUCTION ready setting
  *
  * A setting is "IMPORTANT" if it affects the results of queries and can't be ignored by older versions.
  * Tiers:
  * EXPERIMENTAL: The feature is in active development stage. Mostly for developers or for ClickHouse enthusiasts.
  * BETA: There are no known bugs problems in the functionality, but the outcome of using it together with other
  * features/components is unknown and correctness is not guaranteed.
  * PRODUCTION (Default): The feature is safe to use along with other features from the PRODUCTION tier.
  *
  * When adding new or changing existing settings add them to the settings changes history in SettingsChangesHistory.cpp
  * for tracking settings changes in different versions and for special `compatibility` settings to work correctly.
  *
  * The settings in this list are used to autogenerate the markdown documentation. You can find the script which
  * generates the markdown from source here: https://github.com/ClickHouse/clickhouse-docs/blob/main/scripts/settings/autogenerate-settings.sh
  *
  * If a setting has an effect only in ClickHouse Cloud, then please include in the description: "Only has an effect in ClickHouse Cloud."
  */

// clang-format off
#if defined(__CLION_IDE__)
/// CLion freezes for a minute every time it processes this
#define COMMON_SETTINGS(DECLARE, DECLARE_WITH_ALIAS)
#define OBSOLETE_SETTINGS(DECLARE, DECLARE_WITH_ALIAS)
#else
#define COMMON_SETTINGS(DECLARE, DECLARE_WITH_ALIAS) \
    DECLARE(Dialect, dialect, Dialect::clickhouse, R"(
Which dialect will be used to parse query
)", 0)\
    DECLARE(UInt64, min_compress_block_size, 65536, R"(
For [MergeTree](../../engines/table-engines/mergetree-family/mergetree.md) tables. In order to reduce latency when processing queries, a block is compressed when writing the next mark if its size is at least `min_compress_block_size`. By default, 65,536.

The actual size of the block, if the uncompressed data is less than `max_compress_block_size`, is no less than this value and no less than the volume of data for one mark.

Let's look at an example. Assume that `index_granularity` was set to 8192 during table creation.

We are writing a UInt32-type column (4 bytes per value). When writing 8192 rows, the total will be 32 KB of data. Since min_compress_block_size = 65,536, a compressed block will be formed for every two marks.

We are writing a URL column with the String type (average size of 60 bytes per value). When writing 8192 rows, the average will be slightly less than 500 KB of data. Since this is more than 65,536, a compressed block will be formed for each mark. In this case, when reading data from the disk in the range of a single mark, extra data won't be decompressed.

:::note
This is an expert-level setting, and you shouldn't change it if you're just getting started with ClickHouse.
:::
)", 0) \
    DECLARE(UInt64, max_compress_block_size, 1048576, R"(
The maximum size of blocks of uncompressed data before compressing for writing to a table. By default, 1,048,576 (1 MiB). Specifying a smaller block size generally leads to slightly reduced compression ratio, the compression and decompression speed increases slightly due to cache locality, and memory consumption is reduced.

:::note
This is an expert-level setting, and you shouldn't change it if you're just getting started with ClickHouse.
:::

Don't confuse blocks for compression (a chunk of memory consisting of bytes) with blocks for query processing (a set of rows from a table).
)", 0) \
    DECLARE(NonZeroUInt64, max_block_size, DEFAULT_BLOCK_SIZE, R"(
In ClickHouse, data is processed by blocks, which are sets of column parts. The internal processing cycles for a single block are efficient but there are noticeable costs when processing each block.

The `max_block_size` setting indicates the recommended maximum number of rows to include in a single block when loading data from tables. Blocks the size of `max_block_size` are not always loaded from the table: if ClickHouse determines that less data needs to be retrieved, a smaller block is processed.

The block size should not be too small to avoid noticeable costs when processing each block. It should also not be too large to ensure that queries with a LIMIT clause execute quickly after processing the first block. When setting `max_block_size`, the goal should be to avoid consuming too much memory when extracting a large number of columns in multiple threads and to preserve at least some cache locality.
)", 0) \
    DECLARE(NonZeroUInt64, max_insert_block_size, DEFAULT_INSERT_BLOCK_SIZE, R"(
The size of blocks (in a count of rows) to form for insertion into a table.
This setting only applies in cases when the server forms the blocks.
For example, for an INSERT via the HTTP interface, the server parses the data format and forms blocks of the specified size.
But when using clickhouse-client, the client parses the data itself, and the 'max_insert_block_size' setting on the server does not affect the size of the inserted blocks.
The setting also does not have a purpose when using INSERT SELECT, since data is inserted using the same blocks that are formed after SELECT.

The default is slightly more than `max_block_size`. The reason for this is that certain table engines (`*MergeTree`) form a data part on the disk for each inserted block, which is a fairly large entity. Similarly, `*MergeTree` tables sort data during insertion, and a large enough block size allow sorting more data in RAM.
)", 0) \
    DECLARE(UInt64, min_insert_block_size_rows, DEFAULT_INSERT_BLOCK_SIZE, R"(
Sets the minimum number of rows in the block that can be inserted into a table by an `INSERT` query. Smaller-sized blocks are squashed into bigger ones.

Possible values:

- Positive integer.
- 0 — Squashing disabled.
)", 0) \
    DECLARE(UInt64, min_insert_block_size_bytes, (DEFAULT_INSERT_BLOCK_SIZE * 256), R"(
Sets the minimum number of bytes in the block which can be inserted into a table by an `INSERT` query. Smaller-sized blocks are squashed into bigger ones.

Possible values:

- Positive integer.
- 0 — Squashing disabled.
)", 0) \
    DECLARE(UInt64, min_insert_block_size_rows_for_materialized_views, 0, R"(
Sets the minimum number of rows in the block which can be inserted into a table by an `INSERT` query. Smaller-sized blocks are squashed into bigger ones. This setting is applied only for blocks inserted into [materialized view](../../sql-reference/statements/create/view.md). By adjusting this setting, you control blocks squashing while pushing to materialized view and avoid excessive memory usage.

Possible values:

- Any positive integer.
- 0 — Squashing disabled.

**See Also**

- [min_insert_block_size_rows](#min_insert_block_size_rows)
)", 0) \
    DECLARE(UInt64, min_insert_block_size_bytes_for_materialized_views, 0, R"(
Sets the minimum number of bytes in the block which can be inserted into a table by an `INSERT` query. Smaller-sized blocks are squashed into bigger ones. This setting is applied only for blocks inserted into [materialized view](../../sql-reference/statements/create/view.md). By adjusting this setting, you control blocks squashing while pushing to materialized view and avoid excessive memory usage.

Possible values:

- Any positive integer.
- 0 — Squashing disabled.

**See also**

- [min_insert_block_size_bytes](#min_insert_block_size_bytes)
)", 0) \
    DECLARE(UInt64, min_external_table_block_size_rows, DEFAULT_INSERT_BLOCK_SIZE, R"(
Squash blocks passed to external table to specified size in rows, if blocks are not big enough.
)", 0) \
    DECLARE(UInt64, min_external_table_block_size_bytes, (DEFAULT_INSERT_BLOCK_SIZE * 256), R"(
Squash blocks passed to the external table to a specified size in bytes, if blocks are not big enough.
)", 0) \
    DECLARE(UInt64, max_joined_block_size_rows, DEFAULT_BLOCK_SIZE, R"(
Maximum block size for JOIN result (if join algorithm supports it). 0 means unlimited.
)", 0) \
    DECLARE(UInt64, max_joined_block_size_bytes, 4 * 1024 * 1024, R"(
Maximum block size in bytes for JOIN result (if join algorithm supports it). 0 means unlimited.
)", 0) \
    DECLARE(UInt64, min_joined_block_size_rows, DEFAULT_BLOCK_SIZE, R"(
Minimum block size in rows for JOIN input and output blocks (if join algorithm supports it). Small blocks will be squashed. 0 means unlimited.
)", 0) \
    DECLARE(UInt64, min_joined_block_size_bytes, 512 * 1024, R"(
Minimum block size in bytes for JOIN input and output blocks (if join algorithm supports it). Small blocks will be squashed. 0 means unlimited.
)", 0) \
    DECLARE(UInt64, max_insert_threads, 0, R"(
The maximum number of threads to execute the `INSERT SELECT` query.

Possible values:

- 0 (or 1) — `INSERT SELECT` no parallel execution.
- Positive integer. Bigger than 1.

Cloud default value:
- `1` for nodes with 8 GiB memory
- `2` for nodes with 16 GiB memory
- `4` for larger nodes

Parallel `INSERT SELECT` has effect only if the `SELECT` part is executed in parallel, see [`max_threads`](#max_threads) setting.
Higher values will lead to higher memory usage.
)", 0) \
    DECLARE(UInt64, max_insert_delayed_streams_for_parallel_write, 0, R"(
The maximum number of streams (columns) to delay final part flush. Default - auto (100 in case of underlying storage supports parallel write, for example S3 and disabled otherwise)
)", 0) \
    DECLARE(MaxThreads, max_final_threads, 0, R"(
Sets the maximum number of parallel threads for the `SELECT` query data read phase with the [FINAL](/sql-reference/statements/select/from#final-modifier) modifier.

Possible values:

- Positive integer.
- 0 or 1 — Disabled. `SELECT` queries are executed in a single thread.
)", 0) \
    DECLARE(UInt64, max_threads_for_indexes, 0, R"(
The maximum number of threads process indices.
)", 0) \
    DECLARE(MaxThreads, max_threads, 0, R"(
The maximum number of query processing threads, excluding threads for retrieving data from remote servers (see the 'max_distributed_connections' parameter).

This parameter applies to threads that perform the same stages of the query processing pipeline in parallel.
For example, when reading from a table, if it is possible to evaluate expressions with functions, filter with WHERE and pre-aggregate for GROUP BY in parallel using at least 'max_threads' number of threads, then 'max_threads' are used.

For queries that are completed quickly because of a LIMIT, you can set a lower 'max_threads'. For example, if the necessary number of entries are located in every block and max_threads = 8, then 8 blocks are retrieved, although it would have been enough to read just one.

The smaller the `max_threads` value, the less memory is consumed.

Cloud default value: `auto(3)`
)", 0) \
    DECLARE(Bool, use_concurrency_control, true, R"(
Respect the server's concurrency control (see the `concurrent_threads_soft_limit_num` and `concurrent_threads_soft_limit_ratio_to_cores` global server settings). If disabled, it allows using a larger number of threads even if the server is overloaded (not recommended for normal usage, and needed mostly for tests).
)", 0) \
    DECLARE(MaxThreads, max_download_threads, 4, R"(
The maximum number of threads to download data (e.g. for URL engine).
)", 0) \
    DECLARE(MaxThreads, max_parsing_threads, 0, R"(
The maximum number of threads to parse data in input formats that support parallel parsing. By default, it is determined automatically.
)", 0) \
    DECLARE(UInt64, max_download_buffer_size, 10*1024*1024, R"(
The maximal size of buffer for parallel downloading (e.g. for URL engine) per each thread.
)", 0) \
    DECLARE(NonZeroUInt64, max_read_buffer_size, DBMS_DEFAULT_BUFFER_SIZE, R"(
The maximum size of the buffer to read from the filesystem.
)", 0) \
    DECLARE(UInt64, max_read_buffer_size_local_fs, 128*1024, R"(
The maximum size of the buffer to read from local filesystem. If set to 0 then max_read_buffer_size will be used.
)", 0) \
    DECLARE(UInt64, max_read_buffer_size_remote_fs, 0, R"(
The maximum size of the buffer to read from remote filesystem. If set to 0 then max_read_buffer_size will be used.
)", 0) \
    DECLARE(UInt64, max_distributed_connections, 1024, R"(
The maximum number of simultaneous connections with remote servers for distributed processing of a single query to a single Distributed table. We recommend setting a value no less than the number of servers in the cluster.

The following parameters are only used when creating Distributed tables (and when launching a server), so there is no reason to change them at runtime.
)", 0) \
    DECLARE(UInt64, max_query_size, DBMS_DEFAULT_MAX_QUERY_SIZE, R"(
The maximum number of bytes of a query string parsed by the SQL parser.
Data in the VALUES clause of INSERT queries is processed by a separate stream parser (that consumes O(1) RAM) and not affected by this restriction.

:::note
`max_query_size` cannot be set within an SQL query (e.g., `SELECT now() SETTINGS max_query_size=10000`) because ClickHouse needs to allocate a buffer to parse the query, and this buffer size is determined by the `max_query_size` setting, which must be configured before the query is executed.
:::
)", 0) \
    DECLARE(UInt64, interactive_delay, 100000, R"(
The interval in microseconds for checking whether request execution has been canceled and sending the progress.
)", 0) \
    DECLARE(Seconds, connect_timeout, DBMS_DEFAULT_CONNECT_TIMEOUT_SEC, R"(
Connection timeout if there are no replicas.
)", 0) \
    DECLARE(Milliseconds, handshake_timeout_ms, 10000, R"(
Timeout in milliseconds for receiving Hello packet from replicas during handshake.
)", 0) \
    DECLARE(Milliseconds, connect_timeout_with_failover_ms, 1000, R"(
The timeout in milliseconds for connecting to a remote server for a Distributed table engine, if the 'shard' and 'replica' sections are used in the cluster definition.
If unsuccessful, several attempts are made to connect to various replicas.
)", 0) \
    DECLARE(Milliseconds, connect_timeout_with_failover_secure_ms, 1000, R"(
Connection timeout for selecting first healthy replica (for secure connections).
)", 0) \
    DECLARE(Seconds, receive_timeout, DBMS_DEFAULT_RECEIVE_TIMEOUT_SEC, R"(
Timeout for receiving data from the network, in seconds. If no bytes were received in this interval, the exception is thrown. If you set this setting on the client, the 'send_timeout' for the socket will also be set on the corresponding connection end on the server.
)", 0) \
    DECLARE(Seconds, send_timeout, DBMS_DEFAULT_SEND_TIMEOUT_SEC, R"(
Timeout for sending data to the network, in seconds. If a client needs to send some data but is not able to send any bytes in this interval, the exception is thrown. If you set this setting on the client, the 'receive_timeout' for the socket will also be set on the corresponding connection end on the server.
)", 0) \
    DECLARE(Seconds, tcp_keep_alive_timeout, DEFAULT_TCP_KEEP_ALIVE_TIMEOUT /* less than DBMS_DEFAULT_RECEIVE_TIMEOUT_SEC */, R"(
The time in seconds the connection needs to remain idle before TCP starts sending keepalive probes
)", 0) \
    DECLARE(Milliseconds, hedged_connection_timeout_ms, 50, R"(
Connection timeout for establishing connection with replica for Hedged requests
)", 0) \
    DECLARE(Milliseconds, receive_data_timeout_ms, 2000, R"(
Connection timeout for receiving first packet of data or packet with positive progress from replica
)", 0) \
    DECLARE(Bool, use_hedged_requests, true, R"(
Enables hedged requests logic for remote queries. It allows to establish many connections with different replicas for query.
New connection is enabled in case existent connection(s) with replica(s) were not established within `hedged_connection_timeout`
or no data was received within `receive_data_timeout`. Query uses the first connection which send non empty progress packet (or data packet, if `allow_changing_replica_until_first_data_packet`);
other connections are cancelled. Queries with `max_parallel_replicas > 1` are supported.

Enabled by default.

Cloud default value: `1`
)", 0) \
    DECLARE(Bool, allow_changing_replica_until_first_data_packet, false, R"(
If it's enabled, in hedged requests we can start new connection until receiving first data packet even if we have already made some progress
(but progress haven't updated for `receive_data_timeout` timeout), otherwise we disable changing replica after the first time we made progress.
)", 0) \
    DECLARE(Milliseconds, queue_max_wait_ms, 0, R"(
The wait time in the request queue, if the number of concurrent requests exceeds the maximum.
)", 0) \
    DECLARE(Milliseconds, connection_pool_max_wait_ms, 0, R"(
The wait time in milliseconds for a connection when the connection pool is full.

Possible values:

- Positive integer.
- 0 — Infinite timeout.
)", 0) \
    DECLARE(Milliseconds, replace_running_query_max_wait_ms, 5000, R"(
The wait time for running the query with the same `query_id` to finish, when the [replace_running_query](#replace_running_query) setting is active.

Possible values:

- Positive integer.
- 0 — Throwing an exception that does not allow to run a new query if the server already executes a query with the same `query_id`.
)", 0) \
    DECLARE(Milliseconds, kafka_max_wait_ms, 5000, R"(
The wait time in milliseconds for reading messages from [Kafka](/engines/table-engines/integrations/kafka) before retry.

Possible values:

- Positive integer.
- 0 — Infinite timeout.

See also:

- [Apache Kafka](https://kafka.apache.org/)
)", 0) \
    DECLARE(Milliseconds, rabbitmq_max_wait_ms, 5000, R"(
The wait time for reading from RabbitMQ before retry.
)", 0) \
    DECLARE(UInt64, poll_interval, DBMS_DEFAULT_POLL_INTERVAL, R"(
Block at the query wait loop on the server for the specified number of seconds.
)", 0) \
    DECLARE(UInt64, idle_connection_timeout, 3600, R"(
Timeout to close idle TCP connections after specified number of seconds.

Possible values:

- Positive integer (0 - close immediately, after 0 seconds).
)", 0) \
    DECLARE(UInt64, distributed_connections_pool_size, 1024, R"(
The maximum number of simultaneous connections with remote servers for distributed processing of all queries to a single Distributed table. We recommend setting a value no less than the number of servers in the cluster.
)", 0) \
    DECLARE(UInt64, connections_with_failover_max_tries, 3, R"(
The maximum number of connection attempts with each replica for the Distributed table engine.
)", 0) \
    DECLARE(UInt64, s3_strict_upload_part_size, S3::DEFAULT_STRICT_UPLOAD_PART_SIZE, R"(
The exact size of part to upload during multipart upload to S3 (some implementations does not supports variable size parts).
)", 0) \
    DECLARE(UInt64, azure_strict_upload_part_size, 0, R"(
The exact size of part to upload during multipart upload to Azure blob storage.
)", 0) \
    DECLARE(UInt64, azure_max_blocks_in_multipart_upload, 50000, R"(
Maximum number of blocks in multipart upload for Azure.
)", 0) \
    DECLARE(UInt64, s3_min_upload_part_size, S3::DEFAULT_MIN_UPLOAD_PART_SIZE, R"(
The minimum size of part to upload during multipart upload to S3.
)", 0) \
    DECLARE(UInt64, s3_max_upload_part_size, S3::DEFAULT_MAX_UPLOAD_PART_SIZE, R"(
The maximum size of part to upload during multipart upload to S3.
)", 0) \
    DECLARE(UInt64, azure_min_upload_part_size, 16*1024*1024, R"(
The minimum size of part to upload during multipart upload to Azure blob storage.
)", 0) \
    DECLARE(UInt64, azure_max_upload_part_size, 5ull*1024*1024*1024, R"(
The maximum size of part to upload during multipart upload to Azure blob storage.
)", 0) \
    DECLARE(UInt64, s3_upload_part_size_multiply_factor, S3::DEFAULT_UPLOAD_PART_SIZE_MULTIPLY_FACTOR, R"(
Multiply s3_min_upload_part_size by this factor each time s3_multiply_parts_count_threshold parts were uploaded from a single write to S3.
)", 0) \
    DECLARE(UInt64, s3_upload_part_size_multiply_parts_count_threshold, S3::DEFAULT_UPLOAD_PART_SIZE_MULTIPLY_PARTS_COUNT_THRESHOLD, R"(
Each time this number of parts was uploaded to S3, s3_min_upload_part_size is multiplied by s3_upload_part_size_multiply_factor.
)", 0) \
    DECLARE(UInt64, s3_max_part_number, S3::DEFAULT_MAX_PART_NUMBER, R"(
Maximum part number number for s3 upload part.
)", 0) \
    DECLARE(Bool, s3_allow_multipart_copy, true, R"(
Allow multipart copy in S3.
)", 0) \
    DECLARE(UInt64, s3_max_single_operation_copy_size, S3::DEFAULT_MAX_SINGLE_OPERATION_COPY_SIZE, R"(
Maximum size for single-operation copy in s3. This setting is used only if s3_allow_multipart_copy is true.
)", 0) \
    DECLARE(UInt64, azure_upload_part_size_multiply_factor, 2, R"(
Multiply azure_min_upload_part_size by this factor each time azure_multiply_parts_count_threshold parts were uploaded from a single write to Azure blob storage.
)", 0) \
    DECLARE(UInt64, azure_upload_part_size_multiply_parts_count_threshold, 500, R"(
Each time this number of parts was uploaded to Azure blob storage, azure_min_upload_part_size is multiplied by azure_upload_part_size_multiply_factor.
)", 0) \
    DECLARE(UInt64, s3_max_inflight_parts_for_one_file, S3::DEFAULT_MAX_INFLIGHT_PARTS_FOR_ONE_FILE, R"(
The maximum number of a concurrent loaded parts in multipart upload request. 0 means unlimited.
)", 0) \
    DECLARE(UInt64, azure_max_inflight_parts_for_one_file, 20, R"(
The maximum number of a concurrent loaded parts in multipart upload request. 0 means unlimited.
)", 0) \
    DECLARE(UInt64, s3_max_single_part_upload_size, S3::DEFAULT_MAX_SINGLE_PART_UPLOAD_SIZE, R"(
The maximum size of object to upload using singlepart upload to S3.
)", 0) \
    DECLARE(UInt64, azure_max_single_part_upload_size, S3::DEFAULT_MAX_SINGLE_PART_UPLOAD_SIZE, R"(
The maximum size of object to upload using singlepart upload to Azure blob storage.
)", 0)                                                                             \
    DECLARE(UInt64, azure_max_single_part_copy_size, 256*1024*1024, R"(
The maximum size of object to copy using single part copy to Azure blob storage.
)", 0) \
    DECLARE(UInt64, s3_max_single_read_retries, S3::DEFAULT_MAX_SINGLE_READ_TRIES, R"(
The maximum number of retries during single S3 read.
)", 0) \
    DECLARE(UInt64, azure_max_single_read_retries, 4, R"(
The maximum number of retries during single Azure blob storage read.
)", 0) \
    DECLARE(UInt64, azure_max_unexpected_write_error_retries, 4, R"(
The maximum number of retries in case of unexpected errors during Azure blob storage write
)", 0) \
    DECLARE(UInt64, s3_max_unexpected_write_error_retries, S3::DEFAULT_MAX_UNEXPECTED_WRITE_ERROR_RETRIES, R"(
The maximum number of retries in case of unexpected errors during S3 write.
)", 0) \
    DECLARE(UInt64, azure_max_redirects, S3::DEFAULT_MAX_REDIRECTS, R"(
Max number of azure redirects hops allowed.
)", 0) \
    DECLARE(UInt64, azure_max_get_rps, 0, R"(
Limit on Azure GET request per second rate before throttling. Zero means unlimited.
)", 0) \
    DECLARE(UInt64, azure_max_get_burst, 0, R"(
Max number of requests that can be issued simultaneously before hitting request per second limit. By default (0) equals to `azure_max_get_rps`
)", 0) \
    DECLARE(UInt64, azure_max_put_rps, 0, R"(
Limit on Azure PUT request per second rate before throttling. Zero means unlimited.
)", 0) \
    DECLARE(UInt64, azure_max_put_burst, 0, R"(
Max number of requests that can be issued simultaneously before hitting request per second limit. By default (0) equals to `azure_max_put_rps`
)", 0) \
    DECLARE(UInt64, s3_max_connections, S3::DEFAULT_MAX_CONNECTIONS, R"(
The maximum number of connections per server.
)", 0) \
    DECLARE(UInt64, s3_max_get_rps, 0, R"(
Limit on S3 GET request per second rate before throttling. Zero means unlimited.
)", 0) \
    DECLARE(UInt64, s3_max_get_burst, 0, R"(
Max number of requests that can be issued simultaneously before hitting request per second limit. By default (0) equals to `s3_max_get_rps`
)", 0) \
    DECLARE(UInt64, s3_max_put_rps, 0, R"(
Limit on S3 PUT request per second rate before throttling. Zero means unlimited.
)", 0) \
    DECLARE(UInt64, s3_max_put_burst, 0, R"(
Max number of requests that can be issued simultaneously before hitting request per second limit. By default (0) equals to `s3_max_put_rps`
)", 0) \
    DECLARE(UInt64, s3_list_object_keys_size, S3::DEFAULT_LIST_OBJECT_KEYS_SIZE, R"(
Maximum number of files that could be returned in batch by ListObject request
)", 0) \
    DECLARE(Bool, s3_use_adaptive_timeouts, S3::DEFAULT_USE_ADAPTIVE_TIMEOUTS, R"(
When set to `true` than for all s3 requests first two attempts are made with low send and receive timeouts.
When set to `false` than all attempts are made with identical timeouts.
)", 0) \
    DECLARE(Bool, azure_use_adaptive_timeouts, S3::DEFAULT_USE_ADAPTIVE_TIMEOUTS, R"(
When set to `true` than for all azure requests first two attempts are made with low send and receive timeouts.
When set to `false` than all attempts are made with identical timeouts.
)", 0) \
    DECLARE(Bool, s3_slow_all_threads_after_network_error, true, R"(
When set to `true`, all threads executing S3 requests to the same backup endpoint are slowed down
after any single s3 request encounters a retryable network error, such as socket timeout.
When set to `false`, each thread handles S3 request backoff independently of the others.
)", 0) \
    DECLARE_WITH_ALIAS(Bool, s3_slow_all_threads_after_retryable_error, true, R"(
When set to `true`, all threads executing S3 requests to the same endpoint are slowed down
after any single S3 request encounters a retryable S3 error, such as 'Slow Down'.
When set to `false`, each thread handles s3 request backoff independently of the others.
)", 0, backup_slow_all_threads_after_retryable_s3_error) \
    DECLARE(UInt64, azure_list_object_keys_size, 1000, R"(
Maximum number of files that could be returned in batch by ListObject request
)", 0) \
    DECLARE(Bool, s3_truncate_on_insert, false, R"(
Enables or disables truncate before inserts in s3 engine tables. If disabled, an exception will be thrown on insert attempts if an S3 object already exists.

Possible values:
- 0 — `INSERT` query creates a new file or fail if file exists and s3_create_new_file_on_insert is not set.
- 1 — `INSERT` query replaces existing content of the file with the new data.

See more details [here](/integrations/s3#inserting-data).
)", 0) \
    DECLARE(Bool, azure_truncate_on_insert, false, R"(
Enables or disables truncate before insert in azure engine tables.
)", 0) \
    DECLARE(Bool, s3_create_new_file_on_insert, false, R"(
Enables or disables creating a new file on each insert in s3 engine tables. If enabled, on each insert a new S3 object will be created with the key, similar to this pattern:

initial: `data.Parquet.gz` -> `data.1.Parquet.gz` -> `data.2.Parquet.gz`, etc.

Possible values:
- 0 — `INSERT` query creates a new file or fail if file exists and s3_truncate_on_insert is not set.
- 1 — `INSERT` query creates a new file on each insert using suffix (from the second one) if s3_truncate_on_insert is not set.

See more details [here](/integrations/s3#inserting-data).
)", 0) \
    DECLARE(Bool, s3_skip_empty_files, true, R"(
Enables or disables skipping empty files in [S3](../../engines/table-engines/integrations/s3.md) engine tables.

Possible values:
- 0 — `SELECT` throws an exception if empty file is not compatible with requested format.
- 1 — `SELECT` returns empty result for empty file.
)", 0) \
    DECLARE(Bool, azure_create_new_file_on_insert, false, R"(
Enables or disables creating a new file on each insert in azure engine tables
)", 0) \
    DECLARE(Bool, s3_check_objects_after_upload, false, R"(
Check each uploaded object to s3 with head request to be sure that upload was successful
)", 0) \
    DECLARE(Bool, azure_check_objects_after_upload, false, R"(
Check each uploaded object in azure blob storage to be sure that upload was successful
)", 0) \
    DECLARE(Bool, s3_allow_parallel_part_upload, true, R"(
Use multiple threads for s3 multipart upload. It may lead to slightly higher memory usage
)", 0) \
    DECLARE(Bool, azure_allow_parallel_part_upload, true, R"(
Use multiple threads for azure multipart upload.
)", 0) \
    DECLARE(Bool, s3_throw_on_zero_files_match, false, R"(
Throw an error, when ListObjects request cannot match any files
)", 0) \
    DECLARE(Bool, hdfs_throw_on_zero_files_match, false, R"(
Throw an error if matched zero files according to glob expansion rules.

Possible values:
- 1 — `SELECT` throws an exception.
- 0 — `SELECT` returns empty result.
)", 0) \
    DECLARE(Bool, azure_throw_on_zero_files_match, false, R"(
Throw an error if matched zero files according to glob expansion rules.

Possible values:
- 1 — `SELECT` throws an exception.
- 0 — `SELECT` returns empty result.
)", 0) \
    DECLARE(Bool, s3_ignore_file_doesnt_exist, false, R"(
Ignore absence of file if it does not exist when reading certain keys.

Possible values:
- 1 — `SELECT` returns empty result.
- 0 — `SELECT` throws an exception.
)", 0) \
    DECLARE(Bool, hdfs_ignore_file_doesnt_exist, false, R"(
Ignore absence of file if it does not exist when reading certain keys.

Possible values:
- 1 — `SELECT` returns empty result.
- 0 — `SELECT` throws an exception.
)", 0) \
    DECLARE(Bool, azure_ignore_file_doesnt_exist, false, R"(
Ignore absence of file if it does not exist when reading certain keys.

Possible values:
- 1 — `SELECT` returns empty result.
- 0 — `SELECT` throws an exception.
)", 0) \
    DECLARE(UInt64, azure_sdk_max_retries, 10, R"(
Maximum number of retries in azure sdk
)", 0) \
    DECLARE(UInt64, azure_sdk_retry_initial_backoff_ms, 10, R"(
Minimal backoff between retries in azure sdk
)", 0) \
    DECLARE(UInt64, azure_sdk_retry_max_backoff_ms, 1000, R"(
Maximal backoff between retries in azure sdk
)", 0) \
    DECLARE(UInt64, azure_request_timeout_ms, S3::DEFAULT_REQUEST_TIMEOUT_MS, R"(
Idleness timeout for sending and receiving data to/from azure. Fail if a single TCP read or write call blocks for this long.
)", 0) \
    DECLARE(UInt64, azure_connect_timeout_ms, S3::DEFAULT_CONNECT_TIMEOUT_MS, R"(
Connection timeout for host from azure disks.
)", 0) \
    DECLARE(Bool, azure_sdk_use_native_client, true, R"(
Use clickhouse native HTTP client for Azure SDK.
)", 0) \
    DECLARE(Bool, s3_validate_request_settings, true, R"(
Enables s3 request settings validation.
Possible values:
- 1 — validate settings.
- 0 — do not validate settings.
)", 0) \
    DECLARE(Bool, s3_disable_checksum, S3::DEFAULT_DISABLE_CHECKSUM, R"(
Do not calculate a checksum when sending a file to S3. This speeds up writes by avoiding excessive processing passes on a file. It is mostly safe as the data of MergeTree tables is checksummed by ClickHouse anyway, and when S3 is accessed with HTTPS, the TLS layer already provides integrity while transferring through the network. While additional checksums on S3 give defense in depth.
)", 0) \
    DECLARE(UInt64, s3_request_timeout_ms, S3::DEFAULT_REQUEST_TIMEOUT_MS, R"(
Idleness timeout for sending and receiving data to/from S3. Fail if a single TCP read or write call blocks for this long.
)", 0) \
    DECLARE(UInt64, s3_connect_timeout_ms, S3::DEFAULT_CONNECT_TIMEOUT_MS, R"(
Connection timeout for host from s3 disks.
)", 0) \
    DECLARE(Bool, enable_s3_requests_logging, false, R"(
Enable very explicit logging of S3 requests. Makes sense for debug only.
)", 0) \
    DECLARE(String, s3queue_default_zookeeper_path, "/clickhouse/s3queue/", R"(
Default zookeeper path prefix for S3Queue engine
)", 0) \
    DECLARE(Bool, s3queue_migrate_old_metadata_to_buckets, false, R"(
Migrate old metadata structure of S3Queue table to a new one
)", 0) \
    DECLARE(Bool, s3queue_enable_logging_to_s3queue_log, false, R"(
Enable writing to system.s3queue_log. The value can be overwritten per table with table settings
)", 0) \
    DECLARE(UInt64, hdfs_replication, 0, R"(
The actual number of replications can be specified when the hdfs file is created.
)", 0) \
    DECLARE(Bool, hdfs_truncate_on_insert, false, R"(
Enables or disables truncation before an insert in hdfs engine tables. If disabled, an exception will be thrown on an attempt to insert if a file in HDFS already exists.

Possible values:
- 0 — `INSERT` query appends new data to the end of the file.
- 1 — `INSERT` query replaces existing content of the file with the new data.
)", 0) \
    DECLARE(Bool, hdfs_create_new_file_on_insert, false, R"(
Enables or disables creating a new file on each insert in HDFS engine tables. If enabled, on each insert a new HDFS file will be created with the name, similar to this pattern:

initial: `data.Parquet.gz` -> `data.1.Parquet.gz` -> `data.2.Parquet.gz`, etc.

Possible values:
- 0 — `INSERT` query appends new data to the end of the file.
- 1 — `INSERT` query creates a new file.
)", 0) \
    DECLARE(Bool, hdfs_skip_empty_files, false, R"(
Enables or disables skipping empty files in [HDFS](../../engines/table-engines/integrations/hdfs.md) engine tables.

Possible values:
- 0 — `SELECT` throws an exception if empty file is not compatible with requested format.
- 1 — `SELECT` returns empty result for empty file.
)", 0) \
    DECLARE(Bool, enable_hdfs_pread, true, R"(
Enable or disables pread for HDFS files. By default, `hdfsPread` is used. If disabled, `hdfsRead` and `hdfsSeek` will be used to read hdfs files.)", 0) \
    DECLARE(Bool, azure_skip_empty_files, false, R"(
Enables or disables skipping empty files in S3 engine.

Possible values:
- 0 — `SELECT` throws an exception if empty file is not compatible with requested format.
- 1 — `SELECT` returns empty result for empty file.
)", 0) \
    DECLARE(UInt64, hsts_max_age, 0, R"(
Expired time for HSTS. 0 means disable HSTS.
)", 0) \
    DECLARE(Bool, extremes, false, R"(
Whether to count extreme values (the minimums and maximums in columns of a query result). Accepts 0 or 1. By default, 0 (disabled).
For more information, see the section "Extreme values".
)", IMPORTANT) \
    DECLARE(Bool, use_uncompressed_cache, false, R"(
Whether to use a cache of uncompressed blocks. Accepts 0 or 1. By default, 0 (disabled).
Using the uncompressed cache (only for tables in the MergeTree family) can significantly reduce latency and increase throughput when working with a large number of short queries. Enable this setting for users who send frequent short requests. Also pay attention to the [uncompressed_cache_size](/operations/server-configuration-parameters/settings#uncompressed_cache_size) configuration parameter (only set in the config file) – the size of uncompressed cache blocks. By default, it is 8 GiB. The uncompressed cache is filled in as needed and the least-used data is automatically deleted.

For queries that read at least a somewhat large volume of data (one million rows or more), the uncompressed cache is disabled automatically to save space for truly small queries. This means that you can keep the 'use_uncompressed_cache' setting always set to 1.
)", 0) \
    DECLARE(Bool, replace_running_query, false, R"(
When using the HTTP interface, the 'query_id' parameter can be passed. This is any string that serves as the query identifier.
If a query from the same user with the same 'query_id' already exists at this time, the behaviour depends on the 'replace_running_query' parameter.

`0` (default) – Throw an exception (do not allow the query to run if a query with the same 'query_id' is already running).

`1` – Cancel the old query and start running the new one.

Set this parameter to 1 for implementing suggestions for segmentation conditions. After entering the next character, if the old query hasn't finished yet, it should be cancelled.
)", 0) \
    DECLARE(UInt64, max_remote_read_network_bandwidth, 0, R"(
The maximum speed of data exchange over the network in bytes per second for read.
)", 0) \
    DECLARE(UInt64, max_remote_write_network_bandwidth, 0, R"(
The maximum speed of data exchange over the network in bytes per second for write.
)", 0) \
    DECLARE(UInt64, max_local_read_bandwidth, 0, R"(
The maximum speed of local reads in bytes per second.
)", 0) \
    DECLARE(UInt64, max_local_write_bandwidth, 0, R"(
The maximum speed of local writes in bytes per second.
)", 0) \
    DECLARE(Bool, stream_like_engine_allow_direct_select, false, R"(
Allow direct SELECT query for Kafka, RabbitMQ, FileLog, Redis Streams, and NATS engines. In case there are attached materialized views, SELECT query is not allowed even if this setting is enabled.
)", 0) \
    DECLARE(String, stream_like_engine_insert_queue, "", R"(
When stream-like engine reads from multiple queues, the user will need to select one queue to insert into when writing. Used by Redis Streams and NATS.
)", 0) \
    DECLARE(Bool, dictionary_validate_primary_key_type, false, R"(
Validate primary key type for dictionaries. By default id type for simple layouts will be implicitly converted to UInt64.
)", 0) \
    DECLARE(Bool, distributed_insert_skip_read_only_replicas, false, R"(
Enables skipping read-only replicas for INSERT queries into Distributed.

Possible values:

- 0 — INSERT was as usual, if it will go to read-only replica it will fail
- 1 — Initiator will skip read-only replicas before sending data to shards.
)", 0) \
    DECLARE_WITH_ALIAS(Bool, distributed_foreground_insert, false, R"(
Enables or disables synchronous data insertion into a [Distributed](/engines/table-engines/special/distributed) table.

By default, when inserting data into a `Distributed` table, the ClickHouse server sends data to cluster nodes in background mode. When `distributed_foreground_insert=1`, the data is processed synchronously, and the `INSERT` operation succeeds only after all the data is saved on all shards (at least one replica for each shard if `internal_replication` is true).

Possible values:

- `0` — Data is inserted in background mode.
- `1` — Data is inserted in synchronous mode.

Cloud default value: `0`.

**See Also**

- [Distributed Table Engine](/engines/table-engines/special/distributed)
- [Managing Distributed Tables](/sql-reference/statements/system#managing-distributed-tables)
)", 0, insert_distributed_sync) \
    DECLARE_WITH_ALIAS(UInt64, distributed_background_insert_timeout, 0, R"(
Timeout for insert query into distributed. Setting is used only with insert_distributed_sync enabled. Zero value means no timeout.
)", 0, insert_distributed_timeout) \
    DECLARE_WITH_ALIAS(Milliseconds, distributed_background_insert_sleep_time_ms, 100, R"(
Base interval for the [Distributed](../../engines/table-engines/special/distributed.md) table engine to send data. The actual interval grows exponentially in the event of errors.

Possible values:

- A positive integer number of milliseconds.
)", 0, distributed_directory_monitor_sleep_time_ms) \
    DECLARE_WITH_ALIAS(Milliseconds, distributed_background_insert_max_sleep_time_ms, 30000, R"(
Maximum interval for the [Distributed](../../engines/table-engines/special/distributed.md) table engine to send data. Limits exponential growth of the interval set in the [distributed_background_insert_sleep_time_ms](#distributed_background_insert_sleep_time_ms) setting.

Possible values:

- A positive integer number of milliseconds.
)", 0, distributed_directory_monitor_max_sleep_time_ms) \
    DECLARE_WITH_ALIAS(Bool, distributed_background_insert_batch, false, R"(
Enables/disables inserted data sending in batches.

When batch sending is enabled, the [Distributed](../../engines/table-engines/special/distributed.md) table engine tries to send multiple files of inserted data in one operation instead of sending them separately. Batch sending improves cluster performance by better-utilizing server and network resources.

Possible values:

- 1 — Enabled.
- 0 — Disabled.
)", 0, distributed_directory_monitor_batch_inserts) \
    DECLARE_WITH_ALIAS(Bool, distributed_background_insert_split_batch_on_failure, false, R"(
Enables/disables splitting batches on failures.

Sometimes sending particular batch to the remote shard may fail, because of some complex pipeline after (i.e. `MATERIALIZED VIEW` with `GROUP BY`) due to `Memory limit exceeded` or similar errors. In this case, retrying will not help (and this will stuck distributed sends for the table) but sending files from that batch one by one may succeed INSERT.

So installing this setting to `1` will disable batching for such batches (i.e. temporary disables `distributed_background_insert_batch` for failed batches).

Possible values:

- 1 — Enabled.
- 0 — Disabled.

:::note
This setting also affects broken batches (that may appears because of abnormal server (machine) termination and no `fsync_after_insert`/`fsync_directories` for [Distributed](../../engines/table-engines/special/distributed.md) table engine).
:::

:::note
You should not rely on automatic batch splitting, since this may hurt performance.
:::
)", 0, distributed_directory_monitor_split_batch_on_failure) \
    \
    DECLARE(Bool, optimize_move_to_prewhere, true, R"(
Enables or disables automatic [PREWHERE](../../sql-reference/statements/select/prewhere.md) optimization in [SELECT](../../sql-reference/statements/select/index.md) queries.

Works only for [*MergeTree](../../engines/table-engines/mergetree-family/index.md) tables.

Possible values:

- 0 — Automatic `PREWHERE` optimization is disabled.
- 1 — Automatic `PREWHERE` optimization is enabled.
)", 0) \
    DECLARE(Bool, optimize_move_to_prewhere_if_final, false, R"(
Enables or disables automatic [PREWHERE](../../sql-reference/statements/select/prewhere.md) optimization in [SELECT](../../sql-reference/statements/select/index.md) queries with [FINAL](/sql-reference/statements/select/from#final-modifier) modifier.

Works only for [*MergeTree](../../engines/table-engines/mergetree-family/index.md) tables.

Possible values:

- 0 — Automatic `PREWHERE` optimization in `SELECT` queries with `FINAL` modifier is disabled.
- 1 — Automatic `PREWHERE` optimization in `SELECT` queries with `FINAL` modifier is enabled.

**See Also**

- [optimize_move_to_prewhere](#optimize_move_to_prewhere) setting
)", 0) \
    DECLARE(Bool, move_all_conditions_to_prewhere, true, R"(
Move all viable conditions from WHERE to PREWHERE
)", 0) \
    DECLARE(Bool, enable_multiple_prewhere_read_steps, true, R"(
Move more conditions from WHERE to PREWHERE and do reads from disk and filtering in multiple steps if there are multiple conditions combined with AND
)", 0) \
    DECLARE(Bool, move_primary_key_columns_to_end_of_prewhere, true, R"(
Move PREWHERE conditions containing primary key columns to the end of AND chain. It is likely that these conditions are taken into account during primary key analysis and thus will not contribute a lot to PREWHERE filtering.
)", 0) \
    DECLARE(Bool, allow_reorder_prewhere_conditions, true, R"(
When moving conditions from WHERE to PREWHERE, allow reordering them to optimize filtering
)", 0) \
    \
    DECLARE_WITH_ALIAS(UInt64, alter_sync, 1, R"(
Allows to set up waiting for actions to be executed on replicas by [ALTER](../../sql-reference/statements/alter/index.md), [OPTIMIZE](../../sql-reference/statements/optimize.md) or [TRUNCATE](../../sql-reference/statements/truncate.md) queries.

Possible values:

- `0` — Do not wait.
- `1` — Wait for own execution.
- `2` — Wait for everyone.

Cloud default value: `1`.

:::note
`alter_sync` is applicable to `Replicated` tables only, it does nothing to alters of not `Replicated` tables.
:::
)", 0, replication_alter_partitions_sync) \
    DECLARE(Int64, replication_wait_for_inactive_replica_timeout, 120, R"(
Specifies how long (in seconds) to wait for inactive replicas to execute [`ALTER`](../../sql-reference/statements/alter/index.md), [`OPTIMIZE`](../../sql-reference/statements/optimize.md) or [`TRUNCATE`](../../sql-reference/statements/truncate.md) queries.

Possible values:

- `0` — Do not wait.
- Negative integer — Wait for unlimited time.
- Positive integer — The number of seconds to wait.
)", 0) \
    DECLARE(Bool, alter_move_to_space_execute_async, false, R"(
Execute ALTER TABLE MOVE ... TO [DISK|VOLUME] asynchronously
)", 0) \
    \
    DECLARE(LoadBalancing, load_balancing, LoadBalancing::RANDOM, R"(
Specifies the algorithm of replicas selection that is used for distributed query processing.

ClickHouse supports the following algorithms of choosing replicas:

- [Random](#load_balancing-random) (by default)
- [Nearest hostname](#load_balancing-nearest_hostname)
- [Hostname levenshtein distance](#load_balancing-hostname_levenshtein_distance)
- [In order](#load_balancing-in_order)
- [First or random](#load_balancing-first_or_random)
- [Round robin](#load_balancing-round_robin)

See also:

- [distributed_replica_max_ignored_errors](#distributed_replica_max_ignored_errors)

### Random (by Default) {#load_balancing-random}

```sql
load_balancing = random
```

The number of errors is counted for each replica. The query is sent to the replica with the fewest errors, and if there are several of these, to anyone of them.
Disadvantages: Server proximity is not accounted for; if the replicas have different data, you will also get different data.

### Nearest Hostname {#load_balancing-nearest_hostname}

```sql
load_balancing = nearest_hostname
```

The number of errors is counted for each replica. Every 5 minutes, the number of errors is integrally divided by 2. Thus, the number of errors is calculated for a recent time with exponential smoothing. If there is one replica with a minimal number of errors (i.e. errors occurred recently on the other replicas), the query is sent to it. If there are multiple replicas with the same minimal number of errors, the query is sent to the replica with a hostname that is most similar to the server's hostname in the config file (for the number of different characters in identical positions, up to the minimum length of both hostnames).

For instance, example01-01-1 and example01-01-2 are different in one position, while example01-01-1 and example01-02-2 differ in two places.
This method might seem primitive, but it does not require external data about network topology, and it does not compare IP addresses, which would be complicated for our IPv6 addresses.

Thus, if there are equivalent replicas, the closest one by name is preferred.
We can also assume that when sending a query to the same server, in the absence of failures, a distributed query will also go to the same servers. So even if different data is placed on the replicas, the query will return mostly the same results.

### Hostname levenshtein distance {#load_balancing-hostname_levenshtein_distance}

```sql
load_balancing = hostname_levenshtein_distance
```

Just like `nearest_hostname`, but it compares hostname in a [levenshtein distance](https://en.wikipedia.org/wiki/Levenshtein_distance) manner. For example:

```text
example-clickhouse-0-0 ample-clickhouse-0-0
1

example-clickhouse-0-0 example-clickhouse-1-10
2

example-clickhouse-0-0 example-clickhouse-12-0
3
```

### In Order {#load_balancing-in_order}

```sql
load_balancing = in_order
```

Replicas with the same number of errors are accessed in the same order as they are specified in the configuration.
This method is appropriate when you know exactly which replica is preferable.

### First or Random {#load_balancing-first_or_random}

```sql
load_balancing = first_or_random
```

This algorithm chooses the first replica in the set or a random replica if the first is unavailable. It's effective in cross-replication topology setups, but useless in other configurations.

The `first_or_random` algorithm solves the problem of the `in_order` algorithm. With `in_order`, if one replica goes down, the next one gets a double load while the remaining replicas handle the usual amount of traffic. When using the `first_or_random` algorithm, the load is evenly distributed among replicas that are still available.

It's possible to explicitly define what the first replica is by using the setting `load_balancing_first_offset`. This gives more control to rebalance query workloads among replicas.

### Round Robin {#load_balancing-round_robin}

```sql
load_balancing = round_robin
```

This algorithm uses a round-robin policy across replicas with the same number of errors (only the queries with `round_robin` policy is accounted).
)", 0) \
    DECLARE(UInt64, load_balancing_first_offset, 0, R"(
Which replica to preferably send a query when FIRST_OR_RANDOM load balancing strategy is used.
)", 0) \
    \
    DECLARE(TotalsMode, totals_mode, TotalsMode::AFTER_HAVING_EXCLUSIVE, R"(
How to calculate TOTALS when HAVING is present, as well as when max_rows_to_group_by and group_by_overflow_mode = 'any' are present.
See the section "WITH TOTALS modifier".
)", IMPORTANT) \
    DECLARE(Float, totals_auto_threshold, 0.5, R"(
The threshold for `totals_mode = 'auto'`.
See the section "WITH TOTALS modifier".
)", 0) \
    \
    DECLARE(Bool, allow_suspicious_low_cardinality_types, false, R"(
Allows or restricts using [LowCardinality](../../sql-reference/data-types/lowcardinality.md) with data types with fixed size of 8 bytes or less: numeric data types and `FixedString(8_bytes_or_less)`.

For small fixed values using of `LowCardinality` is usually inefficient, because ClickHouse stores a numeric index for each row. As a result:

- Disk space usage can rise.
- RAM consumption can be higher, depending on a dictionary size.
- Some functions can work slower due to extra coding/encoding operations.

Merge times in [MergeTree](../../engines/table-engines/mergetree-family/mergetree.md)-engine tables can grow due to all the reasons described above.

Possible values:

- 1 — Usage of `LowCardinality` is not restricted.
- 0 — Usage of `LowCardinality` is restricted.
)", 0) \
    DECLARE(Bool, allow_suspicious_fixed_string_types, false, R"(
In CREATE TABLE statement allows creating columns of type FixedString(n) with n > 256. FixedString with length >= 256 is suspicious and most likely indicates a misuse
)", 0) \
    DECLARE(Bool, allow_suspicious_indices, false, R"(
Reject primary/secondary indexes and sorting keys with identical expressions
)", 0) \
    DECLARE(Bool, allow_suspicious_ttl_expressions, false, R"(
Reject TTL expressions that don't depend on any of table's columns. It indicates a user error most of the time.
)", 0) \
    DECLARE(Bool, allow_suspicious_variant_types, false, R"(
In CREATE TABLE statement allows specifying Variant type with similar variant types (for example, with different numeric or date types). Enabling this setting may introduce some ambiguity when working with values with similar types.
)", 0) \
    DECLARE(Bool, allow_suspicious_primary_key, false, R"(
Allow suspicious `PRIMARY KEY`/`ORDER BY` for MergeTree (i.e. SimpleAggregateFunction).
)", 0) \
    DECLARE(Bool, allow_suspicious_types_in_group_by, false, R"(
Allows or restricts using [Variant](../../sql-reference/data-types/variant.md) and [Dynamic](../../sql-reference/data-types/dynamic.md) types in GROUP BY keys.
)", 0) \
    DECLARE(Bool, allow_suspicious_types_in_order_by, false, R"(
Allows or restricts using [Variant](../../sql-reference/data-types/variant.md) and [Dynamic](../../sql-reference/data-types/dynamic.md) types in ORDER BY keys.
)", 0) \
    DECLARE(Bool, allow_not_comparable_types_in_order_by, false, R"(
Allows or restricts using not comparable types (like JSON/Object/AggregateFunction) in ORDER BY keys.
)", 0) \
    DECLARE(Bool, allow_not_comparable_types_in_comparison_functions, false, R"(
Allows or restricts using not comparable types (like JSON/Object/AggregateFunction) in comparison functions `equal/less/greater/etc`.
)", 0) \
    DECLARE(Bool, compile_expressions, true, R"(
Compile some scalar functions and operators to native code.
)", 0) \
    DECLARE(UInt64, min_count_to_compile_expression, 3, R"(
Minimum count of executing same expression before it is get compiled.
)", 0) \
    DECLARE(Bool, compile_aggregate_expressions, true, R"(
Enables or disables JIT-compilation of aggregate functions to native code. Enabling this setting can improve the performance.

Possible values:

- 0 — Aggregation is done without JIT compilation.
- 1 — Aggregation is done using JIT compilation.

**See Also**

- [min_count_to_compile_aggregate_expression](#min_count_to_compile_aggregate_expression)
)", 0) \
    DECLARE(UInt64, min_count_to_compile_aggregate_expression, 3, R"(
The minimum number of identical aggregate expressions to start JIT-compilation. Works only if the [compile_aggregate_expressions](#compile_aggregate_expressions) setting is enabled.

Possible values:

- Positive integer.
- 0 — Identical aggregate expressions are always JIT-compiled.
)", 0) \
    DECLARE(Bool, compile_sort_description, true, R"(
Compile sort description to native code.
)", 0) \
    DECLARE(UInt64, min_count_to_compile_sort_description, 3, R"(
The number of identical sort descriptions before they are JIT-compiled
)", 0) \
    DECLARE(UInt64, group_by_two_level_threshold, 100000, R"(
From what number of keys, a two-level aggregation starts. 0 - the threshold is not set.
)", 0) \
    DECLARE(UInt64, group_by_two_level_threshold_bytes, 50000000, R"(
From what size of the aggregation state in bytes, a two-level aggregation begins to be used. 0 - the threshold is not set. Two-level aggregation is used when at least one of the thresholds is triggered.
)", 0) \
    DECLARE(Bool, distributed_aggregation_memory_efficient, true, R"(
Is the memory-saving mode of distributed aggregation enabled.
)", 0) \
    DECLARE(UInt64, aggregation_memory_efficient_merge_threads, 0, R"(
Number of threads to use for merge intermediate aggregation results in memory efficient mode. When bigger, then more memory is consumed. 0 means - same as 'max_threads'.
)", 0) \
    DECLARE(Bool, enable_memory_bound_merging_of_aggregation_results, true, R"(
Enable memory bound merging strategy for aggregation.
)", 0) \
    DECLARE(Bool, enable_positional_arguments, true, R"(
Enables or disables supporting positional arguments for [GROUP BY](/sql-reference/statements/select/group-by), [LIMIT BY](../../sql-reference/statements/select/limit-by.md), [ORDER BY](../../sql-reference/statements/select/order-by.md) statements.

Possible values:

- 0 — Positional arguments aren't supported.
- 1 — Positional arguments are supported: column numbers can use instead of column names.

**Example**

Query:

```sql
CREATE TABLE positional_arguments(one Int, two Int, three Int) ENGINE=Memory();

INSERT INTO positional_arguments VALUES (10, 20, 30), (20, 20, 10), (30, 10, 20);

SELECT * FROM positional_arguments ORDER BY 2,3;
```

Result:

```text
┌─one─┬─two─┬─three─┐
│  30 │  10 │   20  │
│  20 │  20 │   10  │
│  10 │  20 │   30  │
└─────┴─────┴───────┘
```
)", 0) \
    DECLARE(Bool, enable_extended_results_for_datetime_functions, false, R"(
Enables or disables returning results of type `Date32` with extended range (compared to type `Date`)
or `DateTime64` with extended range (compared to type `DateTime`).

Possible values:

- `0` — Functions return `Date` or `DateTime` for all types of arguments.
- `1` — Functions return `Date32` or `DateTime64` for `Date32` or `DateTime64` arguments and `Date` or `DateTime` otherwise.

The table below shows the behavior of this setting for various date-time functions.

| Function | `enable_extended_results_for_datetime_functions = 0` | `enable_extended_results_for_datetime_functions = 1` |
|----------|---------------------------------------------------|---------------------------------------------------|
| `toStartOfYear` | Returns `Date` or `DateTime` | Returns `Date`/`DateTime` for `Date`/`DateTime` input<br/>Returns `Date32`/`DateTime64` for `Date32`/`DateTime64` input |
| `toStartOfISOYear` | Returns `Date` or `DateTime` | Returns `Date`/`DateTime` for `Date`/`DateTime` input<br/>Returns `Date32`/`DateTime64` for `Date32`/`DateTime64` input |
| `toStartOfQuarter` | Returns `Date` or `DateTime` | Returns `Date`/`DateTime` for `Date`/`DateTime` input<br/>Returns `Date32`/`DateTime64` for `Date32`/`DateTime64` input |
| `toStartOfMonth` | Returns `Date` or `DateTime` | Returns `Date`/`DateTime` for `Date`/`DateTime` input<br/>Returns `Date32`/`DateTime64` for `Date32`/`DateTime64` input |
| `toStartOfWeek` | Returns `Date` or `DateTime` | Returns `Date`/`DateTime` for `Date`/`DateTime` input<br/>Returns `Date32`/`DateTime64` for `Date32`/`DateTime64` input |
| `toLastDayOfWeek` | Returns `Date` or `DateTime` | Returns `Date`/`DateTime` for `Date`/`DateTime` input<br/>Returns `Date32`/`DateTime64` for `Date32`/`DateTime64` input |
| `toLastDayOfMonth` | Returns `Date` or `DateTime` | Returns `Date`/`DateTime` for `Date`/`DateTime` input<br/>Returns `Date32`/`DateTime64` for `Date32`/`DateTime64` input |
| `toMonday` | Returns `Date` or `DateTime` | Returns `Date`/`DateTime` for `Date`/`DateTime` input<br/>Returns `Date32`/`DateTime64` for `Date32`/`DateTime64` input |
| `toStartOfDay` | Returns `DateTime`<br/>*Note: Wrong results for values outside 1970-2149 range* | Returns `DateTime` for `Date`/`DateTime` input<br/>Returns `DateTime64` for `Date32`/`DateTime64` input |
| `toStartOfHour` | Returns `DateTime`<br/>*Note: Wrong results for values outside 1970-2149 range* | Returns `DateTime` for `Date`/`DateTime` input<br/>Returns `DateTime64` for `Date32`/`DateTime64` input |
| `toStartOfFifteenMinutes` | Returns `DateTime`<br/>*Note: Wrong results for values outside 1970-2149 range* | Returns `DateTime` for `Date`/`DateTime` input<br/>Returns `DateTime64` for `Date32`/`DateTime64` input |
| `toStartOfTenMinutes` | Returns `DateTime`<br/>*Note: Wrong results for values outside 1970-2149 range* | Returns `DateTime` for `Date`/`DateTime` input<br/>Returns `DateTime64` for `Date32`/`DateTime64` input |
| `toStartOfFiveMinutes` | Returns `DateTime`<br/>*Note: Wrong results for values outside 1970-2149 range* | Returns `DateTime` for `Date`/`DateTime` input<br/>Returns `DateTime64` for `Date32`/`DateTime64` input |
| `toStartOfMinute` | Returns `DateTime`<br/>*Note: Wrong results for values outside 1970-2149 range* | Returns `DateTime` for `Date`/`DateTime` input<br/>Returns `DateTime64` for `Date32`/`DateTime64` input |
| `timeSlot` | Returns `DateTime`<br/>*Note: Wrong results for values outside 1970-2149 range* | Returns `DateTime` for `Date`/`DateTime` input<br/>Returns `DateTime64` for `Date32`/`DateTime64` input |
)", 0) \
    DECLARE(Bool, allow_nonconst_timezone_arguments, false, R"(
Allow non-const timezone arguments in certain time-related functions like toTimeZone(), fromUnixTimestamp*(), snowflakeToDateTime*().
This setting exists only for compatibility reasons. In ClickHouse, the time zone is a property of the data type, respectively of the column.
Enabling this setting gives the wrong impression that different values within a column can have different timezones.
Therefore, please do not enable this setting.
)", 0) \
    DECLARE(Bool, use_legacy_to_time, true, R"(
When enabled, allows to use legacy toTime function, which converts a date with time to a certain fixed date, while preserving the time.
Otherwise, uses a new toTime function, that converts different type of data into the Time type.
The old legacy function is also unconditionally accessible as toTimeWithFixedDate.
)", 0) \
    DECLARE_WITH_ALIAS(Bool, allow_experimental_time_time64_type, false, R"(
Allows creation of [Time](../../sql-reference/data-types/time.md) and [Time64](../../sql-reference/data-types/time64.md) data types.
)", EXPERIMENTAL, enable_time_time64_type) \
    DECLARE(Bool, function_locate_has_mysql_compatible_argument_order, true, R"(
Controls the order of arguments in function [locate](../../sql-reference/functions/string-search-functions.md/#locate).

Possible values:

- 0 — Function `locate` accepts arguments `(haystack, needle[, start_pos])`.
- 1 — Function `locate` accepts arguments `(needle, haystack, [, start_pos])` (MySQL-compatible behavior)
)", 0) \
    \
    DECLARE(Bool, group_by_use_nulls, false, R"(
Changes the way the [GROUP BY clause](/sql-reference/statements/select/group-by) treats the types of aggregation keys.
When the `ROLLUP`, `CUBE`, or `GROUPING SETS` specifiers are used, some aggregation keys may not be used to produce some result rows.
Columns for these keys are filled with either default value or `NULL` in corresponding rows depending on this setting.

Possible values:

- 0 — The default value for the aggregation key type is used to produce missing values.
- 1 — ClickHouse executes `GROUP BY` the same way as the SQL standard says. The types of aggregation keys are converted to [Nullable](/sql-reference/data-types/nullable). Columns for corresponding aggregation keys are filled with [NULL](/sql-reference/syntax#null) for rows that didn't use it.

See also:

- [GROUP BY clause](/sql-reference/statements/select/group-by)
)", 0) \
    \
    DECLARE(Bool, skip_unavailable_shards, false, R"(
Enables or disables silently skipping of unavailable shards.

Shard is considered unavailable if all its replicas are unavailable. A replica is unavailable in the following cases:

- ClickHouse can't connect to replica for any reason.

    When connecting to a replica, ClickHouse performs several attempts. If all these attempts fail, the replica is considered unavailable.

- Replica can't be resolved through DNS.

    If replica's hostname can't be resolved through DNS, it can indicate the following situations:

    - Replica's host has no DNS record. It can occur in systems with dynamic DNS, for example, [Kubernetes](https://kubernetes.io), where nodes can be unresolvable during downtime, and this is not an error.

    - Configuration error. ClickHouse configuration file contains a wrong hostname.

Possible values:

- 1 — skipping enabled.

    If a shard is unavailable, ClickHouse returns a result based on partial data and does not report node availability issues.

- 0 — skipping disabled.

    If a shard is unavailable, ClickHouse throws an exception.
)", 0) \
    \
    DECLARE(UInt64, parallel_distributed_insert_select, 2, R"(
Enables parallel distributed `INSERT ... SELECT` query.

If we execute `INSERT INTO distributed_table_a SELECT ... FROM distributed_table_b` queries and both tables use the same cluster, and both tables are either [replicated](../../engines/table-engines/mergetree-family/replication.md) or non-replicated, then this query is processed locally on every shard.

Possible values:

- `0` — Disabled.
- `1` — `SELECT` will be executed on each shard from the underlying table of the distributed engine.
- `2` — `SELECT` and `INSERT` will be executed on each shard from/to the underlying table of the distributed engine.

Setting `enable_parallel_replicas = 1` is needed when using this setting.
)", 0) \
    DECLARE(UInt64, distributed_group_by_no_merge, 0, R"(
Do not merge aggregation states from different servers for distributed query processing, you can use this in case it is for certain that there are different keys on different shards

Possible values:

- `0` — Disabled (final query processing is done on the initiator node).
- `1` - Do not merge aggregation states from different servers for distributed query processing (query completely processed on the shard, initiator only proxy the data), can be used in case it is for certain that there are different keys on different shards.
- `2` - Same as `1` but applies `ORDER BY` and `LIMIT` (it is not possible when the query processed completely on the remote node, like for `distributed_group_by_no_merge=1`) on the initiator (can be used for queries with `ORDER BY` and/or `LIMIT`).

**Example**

```sql
SELECT *
FROM remote('127.0.0.{2,3}', system.one)
GROUP BY dummy
LIMIT 1
SETTINGS distributed_group_by_no_merge = 1
FORMAT PrettyCompactMonoBlock

┌─dummy─┐
│     0 │
│     0 │
└───────┘
```

```sql
SELECT *
FROM remote('127.0.0.{2,3}', system.one)
GROUP BY dummy
LIMIT 1
SETTINGS distributed_group_by_no_merge = 2
FORMAT PrettyCompactMonoBlock

┌─dummy─┐
│     0 │
└───────┘
```
)", 0) \
    DECLARE(UInt64, distributed_push_down_limit, 1, R"(
Enables or disables [LIMIT](#limit) applying on each shard separately.

This will allow to avoid:
- Sending extra rows over network;
- Processing rows behind the limit on the initiator.

Starting from 21.9 version you cannot get inaccurate results anymore, since `distributed_push_down_limit` changes query execution only if at least one of the conditions met:
- [distributed_group_by_no_merge](#distributed_group_by_no_merge) > 0.
- Query **does not have** `GROUP BY`/`DISTINCT`/`LIMIT BY`, but it has `ORDER BY`/`LIMIT`.
- Query **has** `GROUP BY`/`DISTINCT`/`LIMIT BY` with `ORDER BY`/`LIMIT` and:
    - [optimize_skip_unused_shards](#optimize_skip_unused_shards) is enabled.
    - [optimize_distributed_group_by_sharding_key](#optimize_distributed_group_by_sharding_key) is enabled.

Possible values:

- 0 — Disabled.
- 1 — Enabled.

See also:

- [distributed_group_by_no_merge](#distributed_group_by_no_merge)
- [optimize_skip_unused_shards](#optimize_skip_unused_shards)
- [optimize_distributed_group_by_sharding_key](#optimize_distributed_group_by_sharding_key)
)", 0) \
    DECLARE(Bool, optimize_distributed_group_by_sharding_key, true, R"(
Optimize `GROUP BY sharding_key` queries, by avoiding costly aggregation on the initiator server (which will reduce memory usage for the query on the initiator server).

The following types of queries are supported (and all combinations of them):

- `SELECT DISTINCT [..., ]sharding_key[, ...] FROM dist`
- `SELECT ... FROM dist GROUP BY sharding_key[, ...]`
- `SELECT ... FROM dist GROUP BY sharding_key[, ...] ORDER BY x`
- `SELECT ... FROM dist GROUP BY sharding_key[, ...] LIMIT 1`
- `SELECT ... FROM dist GROUP BY sharding_key[, ...] LIMIT 1 BY x`

The following types of queries are not supported (support for some of them may be added later):

- `SELECT ... GROUP BY sharding_key[, ...] WITH TOTALS`
- `SELECT ... GROUP BY sharding_key[, ...] WITH ROLLUP`
- `SELECT ... GROUP BY sharding_key[, ...] WITH CUBE`
- `SELECT ... GROUP BY sharding_key[, ...] SETTINGS extremes=1`

Possible values:

- 0 — Disabled.
- 1 — Enabled.

See also:

- [distributed_group_by_no_merge](#distributed_group_by_no_merge)
- [distributed_push_down_limit](#distributed_push_down_limit)
- [optimize_skip_unused_shards](#optimize_skip_unused_shards)

:::note
Right now it requires `optimize_skip_unused_shards` (the reason behind this is that one day it may be enabled by default, and it will work correctly only if data was inserted via Distributed table, i.e. data is distributed according to sharding_key).
:::
)", 0) \
    DECLARE(UInt64, optimize_skip_unused_shards_limit, 1000, R"(
Limit for number of sharding key values, turns off `optimize_skip_unused_shards` if the limit is reached.

Too many values may require significant amount for processing, while the benefit is doubtful, since if you have huge number of values in `IN (...)`, then most likely the query will be sent to all shards anyway.
)", 0) \
    DECLARE(Bool, optimize_skip_unused_shards, false, R"(
Enables or disables skipping of unused shards for [SELECT](../../sql-reference/statements/select/index.md) queries that have sharding key condition in `WHERE/PREWHERE` (assuming that the data is distributed by sharding key, otherwise a query yields incorrect result).

Possible values:

- 0 — Disabled.
- 1 — Enabled.
)", 0) \
    DECLARE(Bool, optimize_skip_unused_shards_rewrite_in, true, R"(
Rewrite IN in query for remote shards to exclude values that does not belong to the shard (requires optimize_skip_unused_shards).

Possible values:

- 0 — Disabled.
- 1 — Enabled.
)", 0) \
    DECLARE(Bool, allow_nondeterministic_optimize_skip_unused_shards, false, R"(
Allow nondeterministic (like `rand` or `dictGet`, since later has some caveats with updates) functions in sharding key.

Possible values:

- 0 — Disallowed.
- 1 — Allowed.
)", 0) \
    DECLARE(UInt64, force_optimize_skip_unused_shards, 0, R"(
Enables or disables query execution if [optimize_skip_unused_shards](#optimize_skip_unused_shards) is enabled and skipping of unused shards is not possible. If the skipping is not possible and the setting is enabled, an exception will be thrown.

Possible values:

- 0 — Disabled. ClickHouse does not throw an exception.
- 1 — Enabled. Query execution is disabled only if the table has a sharding key.
- 2 — Enabled. Query execution is disabled regardless of whether a sharding key is defined for the table.
)", 0) \
    DECLARE(UInt64, optimize_skip_unused_shards_nesting, 0, R"(
Controls [`optimize_skip_unused_shards`](#optimize_skip_unused_shards) (hence still requires [`optimize_skip_unused_shards`](#optimize_skip_unused_shards)) depends on the nesting level of the distributed query (case when you have `Distributed` table that look into another `Distributed` table).

Possible values:

- 0 — Disabled, `optimize_skip_unused_shards` works always.
- 1 — Enables `optimize_skip_unused_shards` only for the first level.
- 2 — Enables `optimize_skip_unused_shards` up to the second level.
)", 0) \
    DECLARE(UInt64, force_optimize_skip_unused_shards_nesting, 0, R"(
Controls [`force_optimize_skip_unused_shards`](#force_optimize_skip_unused_shards) (hence still requires [`force_optimize_skip_unused_shards`](#force_optimize_skip_unused_shards)) depends on the nesting level of the distributed query (case when you have `Distributed` table that look into another `Distributed` table).

Possible values:

- 0 - Disabled, `force_optimize_skip_unused_shards` works always.
- 1 — Enables `force_optimize_skip_unused_shards` only for the first level.
- 2 — Enables `force_optimize_skip_unused_shards` up to the second level.
)", 0) \
    \
    DECLARE(Bool, input_format_parallel_parsing, true, R"(
Enables or disables order-preserving parallel parsing of data formats. Supported only for [TSV](../../interfaces/formats.md/#tabseparated), [TSKV](../../interfaces/formats.md/#tskv), [CSV](../../interfaces/formats.md/#csv) and [JSONEachRow](../../interfaces/formats.md/#jsoneachrow) formats.

Possible values:

- 1 — Enabled.
- 0 — Disabled.
)", 0) \
    DECLARE(NonZeroUInt64, min_chunk_bytes_for_parallel_parsing, (10 * 1024 * 1024), R"(
- Type: unsigned int
- Default value: 1 MiB

The minimum chunk size in bytes, which each thread will parse in parallel.
)", 0) \
    DECLARE(Bool, output_format_parallel_formatting, true, R"(
Enables or disables parallel formatting of data formats. Supported only for [TSV](../../interfaces/formats.md/#tabseparated), [TSKV](../../interfaces/formats.md/#tskv), [CSV](../../interfaces/formats.md/#csv) and [JSONEachRow](../../interfaces/formats.md/#jsoneachrow) formats.

Possible values:

- 1 — Enabled.
- 0 — Disabled.
)", 0) \
    DECLARE(UInt64, output_format_compression_level, 3, R"(
Default compression level if query output is compressed. The setting is applied when `SELECT` query has `INTO OUTFILE` or when writing to table functions `file`, `url`, `hdfs`, `s3`, or `azureBlobStorage`.

Possible values: from `1` to `22`
)", 0) \
    DECLARE(UInt64, output_format_compression_zstd_window_log, 0, R"(
Can be used when the output compression method is `zstd`. If greater than `0`, this setting explicitly sets compression window size (power of `2`) and enables a long-range mode for zstd compression. This can help to achieve a better compression ratio.

Possible values: non-negative numbers. Note that if the value is too small or too big, `zstdlib` will throw an exception. Typical values are from `20` (window size = `1MB`) to `30` (window size = `1GB`).
)", 0) \
    DECLARE(Bool, enable_parsing_to_custom_serialization, true, R"(
If true then data can be parsed directly to columns with custom serialization (e.g. Sparse) according to hints for serialization got from the table.
)", 0) \
    \
    DECLARE(Bool, merge_tree_use_v1_object_and_dynamic_serialization, false, R"(
When enabled, V1 serialization version of JSON and Dynamic types will be used in MergeTree instead of V2. Changing this setting takes affect only after server restart.
)", 0) \
    DECLARE(UInt64, merge_tree_min_rows_for_concurrent_read, (20 * 8192), R"(
If the number of rows to be read from a file of a [MergeTree](../../engines/table-engines/mergetree-family/mergetree.md) table exceeds `merge_tree_min_rows_for_concurrent_read` then ClickHouse tries to perform a concurrent reading from this file on several threads.

Possible values:

- Positive integer.
)", 0) \
    DECLARE(UInt64, merge_tree_min_bytes_for_concurrent_read, (24 * 10 * 1024 * 1024), R"(
If the number of bytes to read from one file of a [MergeTree](../../engines/table-engines/mergetree-family/mergetree.md)-engine table exceeds `merge_tree_min_bytes_for_concurrent_read`, then ClickHouse tries to concurrently read from this file in several threads.

Possible value:

- Positive integer.
)", 0) \
    DECLARE(UInt64, merge_tree_min_rows_for_seek, 0, R"(
If the distance between two data blocks to be read in one file is less than `merge_tree_min_rows_for_seek` rows, then ClickHouse does not seek through the file but reads the data sequentially.

Possible values:

- Any positive integer.
)", 0) \
    DECLARE(UInt64, merge_tree_min_bytes_for_seek, 0, R"(
If the distance between two data blocks to be read in one file is less than `merge_tree_min_bytes_for_seek` bytes, then ClickHouse sequentially reads a range of file that contains both blocks, thus avoiding extra seek.

Possible values:

- Any positive integer.
)", 0) \
    DECLARE(UInt64, merge_tree_coarse_index_granularity, 8, R"(
When searching for data, ClickHouse checks the data marks in the index file. If ClickHouse finds that required keys are in some range, it divides this range into `merge_tree_coarse_index_granularity` subranges and searches the required keys there recursively.

Possible values:

- Any positive even integer.
)", 0) \
    DECLARE(UInt64, merge_tree_max_rows_to_use_cache, (128 * 8192), R"(
If ClickHouse should read more than `merge_tree_max_rows_to_use_cache` rows in one query, it does not use the cache of uncompressed blocks.

The cache of uncompressed blocks stores data extracted for queries. ClickHouse uses this cache to speed up responses to repeated small queries. This setting protects the cache from trashing by queries that read a large amount of data. The [uncompressed_cache_size](/operations/server-configuration-parameters/settings#uncompressed_cache_size) server setting defines the size of the cache of uncompressed blocks.

Possible values:

- Any positive integer.
)", 0) \
    DECLARE(UInt64, merge_tree_max_bytes_to_use_cache, (192 * 10 * 1024 * 1024), R"(
If ClickHouse should read more than `merge_tree_max_bytes_to_use_cache` bytes in one query, it does not use the cache of uncompressed blocks.

The cache of uncompressed blocks stores data extracted for queries. ClickHouse uses this cache to speed up responses to repeated small queries. This setting protects the cache from trashing by queries that read a large amount of data. The [uncompressed_cache_size](/operations/server-configuration-parameters/settings#uncompressed_cache_size) server setting defines the size of the cache of uncompressed blocks.

Possible values:

- Any positive integer.
)", 0) \
DECLARE(Bool, merge_tree_use_deserialization_prefixes_cache, true, R"(
Enables caching of columns metadata from the file prefixes during reading from remote disks in MergeTree.
)", 0) \
DECLARE(Bool, merge_tree_use_prefixes_deserialization_thread_pool, true, R"(
Enables usage of the thread pool for parallel prefixes reading in Wide parts in MergeTree. Size of that thread pool is controlled by server setting `max_prefixes_deserialization_thread_pool_size`.
)", 0) \
    DECLARE(Bool, do_not_merge_across_partitions_select_final, false, R"(
Merge parts only in one partition in select final
)", 0) \
    DECLARE(Bool, split_parts_ranges_into_intersecting_and_non_intersecting_final, true, R"(
Split parts ranges into intersecting and non intersecting during FINAL optimization
)", 0) \
    DECLARE(Bool, split_intersecting_parts_ranges_into_layers_final, true, R"(
Split intersecting parts ranges into layers during FINAL optimization
)", 0) \
    \
    DECLARE(UInt64, mysql_max_rows_to_insert, 65536, R"(
The maximum number of rows in MySQL batch insertion of the MySQL storage engine
)", 0) \
    DECLARE(Bool, mysql_map_string_to_text_in_show_columns, true, R"(
When enabled, [String](../../sql-reference/data-types/string.md) ClickHouse data type will be displayed as `TEXT` in [SHOW COLUMNS](../../sql-reference/statements/show.md/#show_columns).

Has an effect only when the connection is made through the MySQL wire protocol.

- 0 - Use `BLOB`.
- 1 - Use `TEXT`.
)", 0) \
    DECLARE(Bool, mysql_map_fixed_string_to_text_in_show_columns, true, R"(
When enabled, [FixedString](../../sql-reference/data-types/fixedstring.md) ClickHouse data type will be displayed as `TEXT` in [SHOW COLUMNS](../../sql-reference/statements/show.md/#show_columns).

Has an effect only when the connection is made through the MySQL wire protocol.

- 0 - Use `BLOB`.
- 1 - Use `TEXT`.
)", 0) \
    \
    DECLARE(UInt64, optimize_min_equality_disjunction_chain_length, 3, R"(
The minimum length of the expression `expr = x1 OR ... expr = xN` for optimization
)", 0) \
    DECLARE(UInt64, optimize_min_inequality_conjunction_chain_length, 3, R"(
The minimum length of the expression `expr <> x1 AND ... expr <> xN` for optimization
)", 0) \
    \
    DECLARE(UInt64, min_bytes_to_use_direct_io, 0, R"(
The minimum data volume required for using direct I/O access to the storage disk.

ClickHouse uses this setting when reading data from tables. If the total storage volume of all the data to be read exceeds `min_bytes_to_use_direct_io` bytes, then ClickHouse reads the data from the storage disk with the `O_DIRECT` option.

Possible values:

- 0 — Direct I/O is disabled.
- Positive integer.
)", 0) \
    DECLARE(UInt64, min_bytes_to_use_mmap_io, 0, R"(
This is an experimental setting. Sets the minimum amount of memory for reading large files without copying data from the kernel to userspace. Recommended threshold is about 64 MB, because [mmap/munmap](https://en.wikipedia.org/wiki/Mmap) is slow. It makes sense only for large files and helps only if data reside in the page cache.

Possible values:

- Positive integer.
- 0 — Big files read with only copying data from kernel to userspace.
)", 0) \
    DECLARE(Bool, checksum_on_read, true, R"(
Validate checksums on reading. It is enabled by default and should be always enabled in production. Please do not expect any benefits in disabling this setting. It may only be used for experiments and benchmarks. The setting is only applicable for tables of MergeTree family. Checksums are always validated for other table engines and when receiving data over the network.
)", 0) \
    \
    DECLARE(Bool, force_index_by_date, false, R"(
Disables query execution if the index can't be used by date.

Works with tables in the MergeTree family.

If `force_index_by_date=1`, ClickHouse checks whether the query has a date key condition that can be used for restricting data ranges. If there is no suitable condition, it throws an exception. However, it does not check whether the condition reduces the amount of data to read. For example, the condition `Date != ' 2000-01-01 '` is acceptable even when it matches all the data in the table (i.e., running the query requires a full scan). For more information about ranges of data in MergeTree tables, see [MergeTree](../../engines/table-engines/mergetree-family/mergetree.md).
)", 0) \
    DECLARE(Bool, force_primary_key, false, R"(
Disables query execution if indexing by the primary key is not possible.

Works with tables in the MergeTree family.

If `force_primary_key=1`, ClickHouse checks to see if the query has a primary key condition that can be used for restricting data ranges. If there is no suitable condition, it throws an exception. However, it does not check whether the condition reduces the amount of data to read. For more information about data ranges in MergeTree tables, see [MergeTree](../../engines/table-engines/mergetree-family/mergetree.md).
)", 0) \
    DECLARE(Bool, use_skip_indexes, true, R"(
Use data skipping indexes during query execution.

Possible values:

- 0 — Disabled.
- 1 — Enabled.
)", 0) \
    DECLARE(Bool, use_skip_indexes_if_final, true, R"(
Controls whether skipping indexes are used when executing a query with the FINAL modifier.

Skip indexes may exclude rows (granules) containing the latest data, which could lead to incorrect results from a query with the FINAL modifier. When this setting is enabled, skipping indexes are applied even with the FINAL modifier, potentially improving performance but with the risk of missing recent updates. This setting should be enabled in sync with the setting use_skip_indexes_if_final_exact_mode (default is enabled).

Possible values:

- 0 — Disabled.
- 1 — Enabled.
)", 0) \
    DECLARE(Bool, use_skip_indexes_if_final_exact_mode, true, R"(
Controls whether granules returned by a skipping index are expanded in newer parts to return correct results when executing a query with the FINAL modifier.

Using skip indexes may exclude rows (granules) containing the latest data which could lead to incorrect results. This setting can ensure that correct results are returned by scanning newer parts that have overlap with the ranges returned by the skip index. This setting should be disabled only if approximate results based on looking up the skip index are okay for an application.

Possible values:

- 0 — Disabled.
- 1 — Enabled.
)", 0) \
    DECLARE(Bool, use_skip_indexes_on_data_read, false, R"(
Enable using data skipping indexes during data reading.

When enabled, skip indexes are evaluated dynamically at the time each data granule is being read, rather than being analyzed in advance before query execution begins. This can reduce query startup latency.

Possible values:

- 0 — Disabled.
- 1 — Enabled.
)", 0) \
    DECLARE(Bool, materialize_skip_indexes_on_insert, true, R"(
If INSERTs build and store skip indexes. If disabled, skip indexes will be build and stored during merges or by explicit MATERIALIZE INDEX
)", 0) \
<<<<<<< HEAD
    DECLARE(String, exclude_materialize_skip_indexes_on_insert, "", R"(
Excludes specified skip indexes from being built and stored during INSERTs. The excluded skip indexes will still be built and stored during merges (see [materialize_skip_indexes_on_merge](merge-tree-settings.md/#materialize_skip_indexes_on_merge) or by an explicit MATERIALIZE INDEX query.

Has no effect if materialize_skip_indexes_on_insert is false.

Example:

```sql
CREATE TABLE t_skip_index_insert
(
    a UInt64,
    b UInt64,
    INDEX idx_a a TYPE minmax,
    INDEX idx_b b TYPE set(3)
)
ENGINE = MergeTree ORDER BY tuple() SETTINGS index_granularity = 4;

SET exclude_materialize_skip_indexes_on_insert='idx_a'; -- idx_a will be not be updated upon insert
--SET exclude_materialize_skip_indexes_on_insert='idx_a, idx_b'; -- neither index will be updated on insert

SYSTEM STOP MERGES t_skip_index_insert; -- note that merges are not affected by this parameter, so we stop them for the example

INSERT INTO t_skip_index_insert SELECT number, number / 50 FROM numbers(100); -- only idx_b is updated

-- since it is a session setting it can be set on a per-query level
INSERT INTO t_skip_index_insert SELECT number, number / 50 FROM numbers(100, 100) SETTINGS exclude_materialize_skip_indexes_on_insert='idx_b';

-- these querys will update all indexes regardless of exclude_materialize_skip_indexes_on_insert setting
SYSTEM START MERGES t_skip_index_insert;
OPTIMIZE TABLE t_skip_index_insert FINAL;

ALTER TABLE t_skip_index_insert MATERIALIZE INDEX idx_a; -- this query can also be used to explicitly materialize the index

SET exclude_materialize_skip_indexes_on_insert = DEFAULT; -- reset setting to default
```
=======
    DECLARE(Bool, text_index_use_bloom_filter, true, R"(
For testing purposes, enables or disables usage of bloom filter in text index.
>>>>>>> 57287763
)", 0) \
    DECLARE(Bool, per_part_index_stats, false, R"(
        Logs index statistics per part
)", 0) \
    DECLARE(Bool, materialize_statistics_on_insert, true, R"(
If INSERTs build and insert statistics. If disabled, statistics will be build and stored during merges or by explicit MATERIALIZE STATISTICS
)", 0) \
    DECLARE(String, ignore_data_skipping_indices, "", R"(
Ignores the skipping indexes specified if used by the query.

Consider the following example:

```sql
CREATE TABLE data
(
    key Int,
    x Int,
    y Int,
    INDEX x_idx x TYPE minmax GRANULARITY 1,
    INDEX y_idx y TYPE minmax GRANULARITY 1,
    INDEX xy_idx (x,y) TYPE minmax GRANULARITY 1
)
Engine=MergeTree()
ORDER BY key;

INSERT INTO data VALUES (1, 2, 3);

SELECT * FROM data;
SELECT * FROM data SETTINGS ignore_data_skipping_indices=''; -- query will produce CANNOT_PARSE_TEXT error.
SELECT * FROM data SETTINGS ignore_data_skipping_indices='x_idx'; -- Ok.
SELECT * FROM data SETTINGS ignore_data_skipping_indices='na_idx'; -- Ok.

SELECT * FROM data WHERE x = 1 AND y = 1 SETTINGS ignore_data_skipping_indices='xy_idx',force_data_skipping_indices='xy_idx' ; -- query will produce INDEX_NOT_USED error, since xy_idx is explicitly ignored.
SELECT * FROM data WHERE x = 1 AND y = 2 SETTINGS ignore_data_skipping_indices='xy_idx';
```

The query without ignoring any indexes:
```sql
EXPLAIN indexes = 1 SELECT * FROM data WHERE x = 1 AND y = 2;

Expression ((Projection + Before ORDER BY))
  Filter (WHERE)
    ReadFromMergeTree (default.data)
    Indexes:
      PrimaryKey
        Condition: true
        Parts: 1/1
        Granules: 1/1
      Skip
        Name: x_idx
        Description: minmax GRANULARITY 1
        Parts: 0/1
        Granules: 0/1
      Skip
        Name: y_idx
        Description: minmax GRANULARITY 1
        Parts: 0/0
        Granules: 0/0
      Skip
        Name: xy_idx
        Description: minmax GRANULARITY 1
        Parts: 0/0
        Granules: 0/0
```

Ignoring the `xy_idx` index:
```sql
EXPLAIN indexes = 1 SELECT * FROM data WHERE x = 1 AND y = 2 SETTINGS ignore_data_skipping_indices='xy_idx';

Expression ((Projection + Before ORDER BY))
  Filter (WHERE)
    ReadFromMergeTree (default.data)
    Indexes:
      PrimaryKey
        Condition: true
        Parts: 1/1
        Granules: 1/1
      Skip
        Name: x_idx
        Description: minmax GRANULARITY 1
        Parts: 0/1
        Granules: 0/1
      Skip
        Name: y_idx
        Description: minmax GRANULARITY 1
        Parts: 0/0
        Granules: 0/0
```

Works with tables in the MergeTree family.
)", 0) \
    \
    DECLARE(String, force_data_skipping_indices, "", R"(
Disables query execution if passed data skipping indices wasn't used.

Consider the following example:

```sql
CREATE TABLE data
(
    key Int,
    d1 Int,
    d1_null Nullable(Int),
    INDEX d1_idx d1 TYPE minmax GRANULARITY 1,
    INDEX d1_null_idx assumeNotNull(d1_null) TYPE minmax GRANULARITY 1
)
Engine=MergeTree()
ORDER BY key;

SELECT * FROM data_01515;
SELECT * FROM data_01515 SETTINGS force_data_skipping_indices=''; -- query will produce CANNOT_PARSE_TEXT error.
SELECT * FROM data_01515 SETTINGS force_data_skipping_indices='d1_idx'; -- query will produce INDEX_NOT_USED error.
SELECT * FROM data_01515 WHERE d1 = 0 SETTINGS force_data_skipping_indices='d1_idx'; -- Ok.
SELECT * FROM data_01515 WHERE d1 = 0 SETTINGS force_data_skipping_indices='`d1_idx`'; -- Ok (example of full featured parser).
SELECT * FROM data_01515 WHERE d1 = 0 SETTINGS force_data_skipping_indices='`d1_idx`, d1_null_idx'; -- query will produce INDEX_NOT_USED error, since d1_null_idx is not used.
SELECT * FROM data_01515 WHERE d1 = 0 AND assumeNotNull(d1_null) = 0 SETTINGS force_data_skipping_indices='`d1_idx`, d1_null_idx'; -- Ok.
```
)", 0) \
    DECLARE(Bool, secondary_indices_enable_bulk_filtering, true, R"(
Enable the bulk filtering algorithm for indices. It is expected to be always better, but we have this setting for compatibility and control.
)", 0) \
    DECLARE(Float, max_streams_to_max_threads_ratio, 1, R"(
Allows you to use more sources than the number of threads - to more evenly distribute work across threads. It is assumed that this is a temporary solution since it will be possible in the future to make the number of sources equal to the number of threads, but for each source to dynamically select available work for itself.
)", 0) \
    DECLARE(Float, max_streams_multiplier_for_merge_tables, 5, R"(
Ask more streams when reading from Merge table. Streams will be spread across tables that Merge table will use. This allows more even distribution of work across threads and is especially helpful when merged tables differ in size.
)", 0) \
    \
    DECLARE(String, network_compression_method, "LZ4", R"(
The codec for compressing the client/server and server/server communication.

Possible values:

- `NONE` — no compression.
- `LZ4` — use the LZ4 codec.
- `LZ4HC` — use the LZ4HC codec.
- `ZSTD` — use the ZSTD codec.

**See Also**

- [network_zstd_compression_level](#network_zstd_compression_level)
)", 0) \
    \
    DECLARE(Int64, network_zstd_compression_level, 1, R"(
Adjusts the level of ZSTD compression. Used only when [network_compression_method](#network_compression_method) is set to `ZSTD`.

Possible values:

- Positive integer from 1 to 15.
)", 0) \
    \
    DECLARE(Int64, zstd_window_log_max, 0, R"(
Allows you to select the max window log of ZSTD (it will not be used for MergeTree family)
)", 0) \
    \
    DECLARE(UInt64, priority, 0, R"(
Priority of the query. 1 - the highest, higher value - lower priority; 0 - do not use priorities.
)", 0) \
    DECLARE(Bool, log_queries, true, R"(
Setting up query logging.

Queries sent to ClickHouse with this setup are logged according to the rules in the [query_log](../../operations/server-configuration-parameters/settings.md/#query_log) server configuration parameter.

Example:

```text
log_queries=1
```
)", 0) \
    DECLARE(Bool, log_formatted_queries, false, R"(
Allows to log formatted queries to the [system.query_log](../../operations/system-tables/query_log.md) system table (populates `formatted_query` column in the [system.query_log](../../operations/system-tables/query_log.md)).

Possible values:

- 0 — Formatted queries are not logged in the system table.
- 1 — Formatted queries are logged in the system table.
)", 0) \
    DECLARE(LogQueriesType, log_queries_min_type, QueryLogElementType::QUERY_START, R"(
`query_log` minimal type to log.

Possible values:
- `QUERY_START` (`=1`)
- `QUERY_FINISH` (`=2`)
- `EXCEPTION_BEFORE_START` (`=3`)
- `EXCEPTION_WHILE_PROCESSING` (`=4`)

Can be used to limit which entities will go to `query_log`, say you are interested only in errors, then you can use `EXCEPTION_WHILE_PROCESSING`:

```text
log_queries_min_type='EXCEPTION_WHILE_PROCESSING'
```
)", 0) \
    DECLARE(Milliseconds, log_queries_min_query_duration_ms, 0, R"(
If enabled (non-zero), queries faster than the value of this setting will not be logged (you can think about this as a `long_query_time` for [MySQL Slow Query Log](https://dev.mysql.com/doc/refman/5.7/slow-query-log.html)), and this basically means that you will not find them in the following tables:

- `system.query_log`
- `system.query_thread_log`

Only the queries with the following type will get to the log:

- `QUERY_FINISH`
- `EXCEPTION_WHILE_PROCESSING`

- Type: milliseconds
- Default value: 0 (any query)
)", 0) \
    DECLARE(UInt64, log_queries_cut_to_length, 100000, R"(
If query length is greater than a specified threshold (in bytes), then cut query when writing to query log. Also limit the length of printed query in ordinary text log.
)", 0) \
    DECLARE(Float, log_queries_probability, 1., R"(
Allows a user to write to [query_log](../../operations/system-tables/query_log.md), [query_thread_log](../../operations/system-tables/query_thread_log.md), and [query_views_log](../../operations/system-tables/query_views_log.md) system tables only a sample of queries selected randomly with the specified probability. It helps to reduce the load with a large volume of queries in a second.

Possible values:

- 0 — Queries are not logged in the system tables.
- Positive floating-point number in the range [0..1]. For example, if the setting value is `0.5`, about half of the queries are logged in the system tables.
- 1 — All queries are logged in the system tables.
)", 0) \
    \
    DECLARE(Bool, log_processors_profiles, true, R"(
Write time that processor spent during execution/waiting for data to `system.processors_profile_log` table.

See also:

- [`system.processors_profile_log`](../../operations/system-tables/processors_profile_log.md)
- [`EXPLAIN PIPELINE`](../../sql-reference/statements/explain.md/#explain-pipeline)
)", 0) \
    DECLARE(DistributedProductMode, distributed_product_mode, DistributedProductMode::DENY, R"(
Changes the behaviour of [distributed subqueries](../../sql-reference/operators/in.md).

ClickHouse applies this setting when the query contains the product of distributed tables, i.e. when the query for a distributed table contains a non-GLOBAL subquery for the distributed table.

Restrictions:

- Only applied for IN and JOIN subqueries.
- Only if the FROM section uses a distributed table containing more than one shard.
- If the subquery concerns a distributed table containing more than one shard.
- Not used for a table-valued [remote](../../sql-reference/table-functions/remote.md) function.

Possible values:

- `deny` — Default value. Prohibits using these types of subqueries (returns the "Double-distributed in/JOIN subqueries is denied" exception).
- `local` — Replaces the database and table in the subquery with local ones for the destination server (shard), leaving the normal `IN`/`JOIN.`
- `global` — Replaces the `IN`/`JOIN` query with `GLOBAL IN`/`GLOBAL JOIN.`
- `allow` — Allows the use of these types of subqueries.
)", IMPORTANT) \
    \
    DECLARE(UInt64, max_concurrent_queries_for_all_users, 0, R"(
Throw exception if the value of this setting is less or equal than the current number of simultaneously processed queries.

Example: `max_concurrent_queries_for_all_users` can be set to 99 for all users and database administrator can set it to 100 for itself to run queries for investigation even when the server is overloaded.

Modifying the setting for one query or user does not affect other queries.

Possible values:

- Positive integer.
- 0 — No limit.

**Example**

```xml
<max_concurrent_queries_for_all_users>99</max_concurrent_queries_for_all_users>
```

**See Also**

- [max_concurrent_queries](/operations/server-configuration-parameters/settings#max_concurrent_queries)
)", 0) \
    DECLARE(UInt64, max_concurrent_queries_for_user, 0, R"(
The maximum number of simultaneously processed queries per user.

Possible values:

- Positive integer.
- 0 — No limit.

**Example**

```xml
<max_concurrent_queries_for_user>5</max_concurrent_queries_for_user>
```
)", 0) \
    \
    DECLARE(Bool, insert_deduplicate, true, R"(
Enables or disables block deduplication of `INSERT` (for Replicated\* tables).

Possible values:

- 0 — Disabled.
- 1 — Enabled.

By default, blocks inserted into replicated tables by the `INSERT` statement are deduplicated (see [Data Replication](../../engines/table-engines/mergetree-family/replication.md)).
For the replicated tables by default the only 100 of the most recent blocks for each partition are deduplicated (see [replicated_deduplication_window](merge-tree-settings.md/#replicated_deduplication_window), [replicated_deduplication_window_seconds](merge-tree-settings.md/#replicated_deduplication_window_seconds)).
For not replicated tables see [non_replicated_deduplication_window](merge-tree-settings.md/#non_replicated_deduplication_window).
)", 0) \
    DECLARE(Bool, async_insert_deduplicate, false, R"(
For async INSERT queries in the replicated table, specifies that deduplication of inserting blocks should be performed
)", 0) \
    \
    DECLARE(UInt64Auto, insert_quorum, 0, R"(
:::note
This setting is not applicable to SharedMergeTree, see [SharedMergeTree consistency](/cloud/reference/shared-merge-tree#consistency) for more information.
:::

Enables the quorum writes.

- If `insert_quorum < 2`, the quorum writes are disabled.
- If `insert_quorum >= 2`, the quorum writes are enabled.
- If `insert_quorum = 'auto'`, use majority number (`number_of_replicas / 2 + 1`) as quorum number.

Quorum writes

`INSERT` succeeds only when ClickHouse manages to correctly write data to the `insert_quorum` of replicas during the `insert_quorum_timeout`. If for any reason the number of replicas with successful writes does not reach the `insert_quorum`, the write is considered failed and ClickHouse will delete the inserted block from all the replicas where data has already been written.

When `insert_quorum_parallel` is disabled, all replicas in the quorum are consistent, i.e. they contain data from all previous `INSERT` queries (the `INSERT` sequence is linearized). When reading data written using `insert_quorum` and `insert_quorum_parallel` is disabled, you can turn on sequential consistency for `SELECT` queries using [select_sequential_consistency](#select_sequential_consistency).

ClickHouse generates an exception:

- If the number of available replicas at the time of the query is less than the `insert_quorum`.
- When `insert_quorum_parallel` is disabled and an attempt to write data is made when the previous block has not yet been inserted in `insert_quorum` of replicas. This situation may occur if the user tries to perform another `INSERT` query to the same table before the previous one with `insert_quorum` is completed.

See also:

- [insert_quorum_timeout](#insert_quorum_timeout)
- [insert_quorum_parallel](#insert_quorum_parallel)
- [select_sequential_consistency](#select_sequential_consistency)
)", 0) \
    DECLARE(Milliseconds, insert_quorum_timeout, 600000, R"(
Write to a quorum timeout in milliseconds. If the timeout has passed and no write has taken place yet, ClickHouse will generate an exception and the client must repeat the query to write the same block to the same or any other replica.

See also:

- [insert_quorum](#insert_quorum)
- [insert_quorum_parallel](#insert_quorum_parallel)
- [select_sequential_consistency](#select_sequential_consistency)
)", 0) \
    DECLARE(Bool, insert_quorum_parallel, true, R"(
:::note
This setting is not applicable to SharedMergeTree, see [SharedMergeTree consistency](/cloud/reference/shared-merge-tree#consistency) for more information.
:::

Enables or disables parallelism for quorum `INSERT` queries. If enabled, additional `INSERT` queries can be sent while previous queries have not yet finished. If disabled, additional writes to the same table will be rejected.

Possible values:

- 0 — Disabled.
- 1 — Enabled.

See also:

- [insert_quorum](#insert_quorum)
- [insert_quorum_timeout](#insert_quorum_timeout)
- [select_sequential_consistency](#select_sequential_consistency)
)", 0) \
    DECLARE(UInt64, select_sequential_consistency, 0, R"(
:::note
This setting differ in behavior between SharedMergeTree and ReplicatedMergeTree, see [SharedMergeTree consistency](/cloud/reference/shared-merge-tree#consistency) for more information about the behavior of `select_sequential_consistency` in SharedMergeTree.
:::

Enables or disables sequential consistency for `SELECT` queries. Requires `insert_quorum_parallel` to be disabled (enabled by default).

Possible values:

- 0 — Disabled.
- 1 — Enabled.

Usage

When sequential consistency is enabled, ClickHouse allows the client to execute the `SELECT` query only for those replicas that contain data from all previous `INSERT` queries executed with `insert_quorum`. If the client refers to a partial replica, ClickHouse will generate an exception. The SELECT query will not include data that has not yet been written to the quorum of replicas.

When `insert_quorum_parallel` is enabled (the default), then `select_sequential_consistency` does not work. This is because parallel `INSERT` queries can be written to different sets of quorum replicas so there is no guarantee a single replica will have received all writes.

See also:

- [insert_quorum](#insert_quorum)
- [insert_quorum_timeout](#insert_quorum_timeout)
- [insert_quorum_parallel](#insert_quorum_parallel)
)", 0) \
    DECLARE(Bool, update_sequential_consistency, true, R"(
If true set of parts is updated to the latest version before execution of update.
)", 0) \
    DECLARE(UpdateParallelMode, update_parallel_mode, UpdateParallelMode::AUTO, R"(
Determines the behavior of concurrent update queries.

Possible values:
- `sync` - run sequentially all `UPDATE` queries.
- `auto` - run sequentially only `UPDATE` queries with dependencies between columns updated in one query and columns used in expressions of another query.
- `async` - do not synchronize update queries.
)", 0) \
    DECLARE(UInt64, table_function_remote_max_addresses, 1000, R"(
Sets the maximum number of addresses generated from patterns for the [remote](../../sql-reference/table-functions/remote.md) function.

Possible values:

- Positive integer.
)", 0) \
    DECLARE(Milliseconds, read_backoff_min_latency_ms, 1000, R"(
Setting to reduce the number of threads in case of slow reads. Pay attention only to reads that took at least that much time.
)", 0) \
    DECLARE(UInt64, read_backoff_max_throughput, 1048576, R"(
Settings to reduce the number of threads in case of slow reads. Count events when the read bandwidth is less than that many bytes per second.
)", 0) \
    DECLARE(Milliseconds, read_backoff_min_interval_between_events_ms, 1000, R"(
Settings to reduce the number of threads in case of slow reads. Do not pay attention to the event, if the previous one has passed less than a certain amount of time.
)", 0) \
    DECLARE(UInt64, read_backoff_min_events, 2, R"(
Settings to reduce the number of threads in case of slow reads. The number of events after which the number of threads will be reduced.
)", 0) \
    \
    DECLARE(UInt64, read_backoff_min_concurrency, 1, R"(
Settings to try keeping the minimal number of threads in case of slow reads.
)", 0) \
    \
    DECLARE(Float, memory_tracker_fault_probability, 0., R"(
For testing of `exception safety` - throw an exception every time you allocate memory with the specified probability.
)", 0) \
    DECLARE(Float, merge_tree_read_split_ranges_into_intersecting_and_non_intersecting_injection_probability, 0.0, R"(
For testing of `PartsSplitter` - split read ranges into intersecting and non intersecting every time you read from MergeTree with the specified probability.
)", 0) \
    \
    DECLARE(Bool, enable_http_compression, false, R"(
Enables or disables data compression in the response to an HTTP request.

For more information, read the [HTTP interface description](../../interfaces/http.md).

Possible values:

- 0 — Disabled.
- 1 — Enabled.
)", 0) \
    DECLARE(Int64, http_zlib_compression_level, 3, R"(
Sets the level of data compression in the response to an HTTP request if [enable_http_compression = 1](#enable_http_compression).

Possible values: Numbers from 1 to 9.
)", 0) \
    \
    DECLARE(Bool, http_native_compression_disable_checksumming_on_decompress, false, R"(
Enables or disables checksum verification when decompressing the HTTP POST data from the client. Used only for ClickHouse native compression format (not used with `gzip` or `deflate`).

For more information, read the [HTTP interface description](../../interfaces/http.md).

Possible values:

- 0 — Disabled.
- 1 — Enabled.
)", 0) \
    DECLARE(Map, http_response_headers, "", R"(
Allows to add or override HTTP headers which the server will return in the response with a successful query result.
This only affects the HTTP interface.

If the header is already set by default, the provided value will override it.
If the header was not set by default, it will be added to the list of headers.
Headers that are set by the server by default and not overridden by this setting, will remain.

The setting allows you to set a header to a constant value. Currently there is no way to set a header to a dynamically calculated value.

Neither names or values can contain ASCII control characters.

If you implement a UI application which allows users to modify settings but at the same time makes decisions based on the returned headers, it is recommended to restrict this setting to readonly.

Example: `SET http_response_headers = '{"Content-Type": "image/png"}'`
)", 0) \
    \
    DECLARE(String, count_distinct_implementation, "uniqExact", R"(
Specifies which of the `uniq*` functions should be used to perform the [COUNT(DISTINCT ...)](/sql-reference/aggregate-functions/reference/count) construction.

Possible values:

- [uniq](/sql-reference/aggregate-functions/reference/uniq)
- [uniqCombined](/sql-reference/aggregate-functions/reference/uniqcombined)
- [uniqCombined64](/sql-reference/aggregate-functions/reference/uniqcombined64)
- [uniqHLL12](/sql-reference/aggregate-functions/reference/uniqhll12)
- [uniqExact](/sql-reference/aggregate-functions/reference/uniqexact)
)", 0) \
    \
    DECLARE(Bool, add_http_cors_header, false, R"(
Write add http CORS header.
)", 0) \
    \
    DECLARE(UInt64, max_http_get_redirects, 0, R"(
Max number of HTTP GET redirects hops allowed. Ensures additional security measures are in place to prevent a malicious server from redirecting your requests to unexpected services.\n\nIt is the case when an external server redirects to another address, but that address appears to be internal to the company's infrastructure, and by sending an HTTP request to an internal server, you could request an internal API from the internal network, bypassing the auth, or even query other services, such as Redis or Memcached. When you don't have an internal infrastructure (including something running on your localhost), or you trust the server, it is safe to allow redirects. Although keep in mind, that if the URL uses HTTP instead of HTTPS, and you will have to trust not only the remote server but also your ISP and every network in the middle.
)", 0) \
    \
    DECLARE(Bool, use_client_time_zone, false, R"(
Use client timezone for interpreting DateTime string values, instead of adopting server timezone.
)", 0) \
    \
    DECLARE(Bool, send_progress_in_http_headers, false, R"(
Enables or disables `X-ClickHouse-Progress` HTTP response headers in `clickhouse-server` responses.

For more information, read the [HTTP interface description](../../interfaces/http.md).

Possible values:

- 0 — Disabled.
- 1 — Enabled.
)", 0) \
    \
    DECLARE(UInt64, http_headers_progress_interval_ms, 100, R"(
Do not send HTTP headers X-ClickHouse-Progress more frequently than at each specified interval.
)", 0) \
    DECLARE(Bool, http_wait_end_of_query, false, R"(
Enable HTTP response buffering on the server-side.
)", 0) \
    DECLARE(Bool, http_write_exception_in_output_format, true, R"(
Write exception in output format to produce valid output. Works with JSON and XML formats.
)", 0) \
    DECLARE(UInt64, http_response_buffer_size, 0, R"(
The number of bytes to buffer in the server memory before sending a HTTP response to the client or flushing to disk (when http_wait_end_of_query is enabled).
)", 0) \
    \
    DECLARE(Bool, fsync_metadata, true, R"(
Enables or disables [fsync](http://pubs.opengroup.org/onlinepubs/9699919799/functions/fsync.html) when writing `.sql` files. Enabled by default.

It makes sense to disable it if the server has millions of tiny tables that are constantly being created and destroyed.
)", 0)    \
    \
    DECLARE(Bool, join_use_nulls, false, R"(
Sets the type of [JOIN](../../sql-reference/statements/select/join.md) behaviour. When merging tables, empty cells may appear. ClickHouse fills them differently based on this setting.

Possible values:

- 0 — The empty cells are filled with the default value of the corresponding field type.
- 1 — `JOIN` behaves the same way as in standard SQL. The type of the corresponding field is converted to [Nullable](/sql-reference/data-types/nullable), and empty cells are filled with [NULL](/sql-reference/syntax).
)", IMPORTANT) \
    \
    DECLARE(UInt64, join_output_by_rowlist_perkey_rows_threshold, 5, R"(
The lower limit of per-key average rows in the right table to determine whether to output by row list in hash join.
)", 0) \
    DECLARE(JoinStrictness, join_default_strictness, JoinStrictness::All, R"(
Sets default strictness for [JOIN clauses](/sql-reference/statements/select/join).

Possible values:

- `ALL` — If the right table has several matching rows, ClickHouse creates a [Cartesian product](https://en.wikipedia.org/wiki/Cartesian_product) from matching rows. This is the normal `JOIN` behaviour from standard SQL.
- `ANY` — If the right table has several matching rows, only the first one found is joined. If the right table has only one matching row, the results of `ANY` and `ALL` are the same.
- `ASOF` — For joining sequences with an uncertain match.
- `Empty string` — If `ALL` or `ANY` is not specified in the query, ClickHouse throws an exception.
)", 0) \
    DECLARE(Bool, any_join_distinct_right_table_keys, false, R"(
Enables legacy ClickHouse server behaviour in `ANY INNER|LEFT JOIN` operations.

:::note
Use this setting only for backward compatibility if your use cases depend on legacy `JOIN` behaviour.
:::

When the legacy behaviour is enabled:

- Results of `t1 ANY LEFT JOIN t2` and `t2 ANY RIGHT JOIN t1` operations are not equal because ClickHouse uses the logic with many-to-one left-to-right table keys mapping.
- Results of `ANY INNER JOIN` operations contain all rows from the left table like the `SEMI LEFT JOIN` operations do.

When the legacy behaviour is disabled:

- Results of `t1 ANY LEFT JOIN t2` and `t2 ANY RIGHT JOIN t1` operations are equal because ClickHouse uses the logic which provides one-to-many keys mapping in `ANY RIGHT JOIN` operations.
- Results of `ANY INNER JOIN` operations contain one row per key from both the left and right tables.

Possible values:

- 0 — Legacy behaviour is disabled.
- 1 — Legacy behaviour is enabled.

See also:

- [JOIN strictness](/sql-reference/statements/select/join#settings)
)", IMPORTANT) \
    DECLARE(Bool, single_join_prefer_left_table, true, R"(
For single JOIN in case of identifier ambiguity prefer left table
)", IMPORTANT) \
    \
DECLARE(BoolAuto, query_plan_join_swap_table, Field("auto"), R"(
    Determine which side of the join should be the build table (also called inner, the one inserted into the hash table for a hash join) in the query plan. This setting is supported only for `ALL` join strictness with the `JOIN ON` clause. Possible values are:
    - 'auto': Let the planner decide which table to use as the build table.
    - 'false': Never swap tables (the right table is the build table).
    - 'true': Always swap tables (the left table is the build table).
)", 0) \
DECLARE(UInt64, query_plan_optimize_join_order_limit, 1, R"(
    Optimize the order of joins within the same subquery. Currently only supported for very limited cases.
    Value is the maximum number of tables to optimize.
)", 0) \
    \
    DECLARE(Bool, query_plan_join_shard_by_pk_ranges, false, R"(
Apply sharding for JOIN if join keys contain a prefix of PRIMARY KEY for both tables. Supported for hash, parallel_hash and full_sorting_merge algorithms. Usually does not speed up queries but may lower memory consumption.
 )", 0) \
    \
    DECLARE(Bool, query_plan_display_internal_aliases, false, R"(
Show internal aliases (such as __table1) in EXPLAIN PLAN instead of those specified in the original query.
)", 0) \
    \
    DECLARE(UInt64, query_plan_max_step_description_length, 500, R"(
Maximum length of step description in EXPLAIN PLAN.
)", 0) \
    \
    DECLARE(UInt64, preferred_block_size_bytes, 1000000, R"(
This setting adjusts the data block size for query processing and represents additional fine-tuning to the more rough 'max_block_size' setting. If the columns are large and with 'max_block_size' rows the block size is likely to be larger than the specified amount of bytes, its size will be lowered for better CPU cache locality.
)", 0) \
    \
    DECLARE(UInt64, max_replica_delay_for_distributed_queries, 300, R"(
Disables lagging replicas for distributed queries. See [Replication](../../engines/table-engines/mergetree-family/replication.md).

Sets the time in seconds. If a replica's lag is greater than or equal to the set value, this replica is not used.

Possible values:

- Positive integer.
- 0 — Replica lags are not checked.

To prevent the use of any replica with a non-zero lag, set this parameter to 1.

Used when performing `SELECT` from a distributed table that points to replicated tables.
)", 0) \
    DECLARE(Bool, fallback_to_stale_replicas_for_distributed_queries, true, R"(
Forces a query to an out-of-date replica if updated data is not available. See [Replication](../../engines/table-engines/mergetree-family/replication.md).

ClickHouse selects the most relevant from the outdated replicas of the table.

Used when performing `SELECT` from a distributed table that points to replicated tables.

By default, 1 (enabled).
)", 0) \
    DECLARE(UInt64, preferred_max_column_in_block_size_bytes, 0, R"(
Limit on max column size in block while reading. Helps to decrease cache misses count. Should be close to L2 cache size.
)", 0) \
    \
    DECLARE(UInt64, parts_to_delay_insert, 0, R"(
If the destination table contains at least that many active parts in a single partition, artificially slow down insert into table.
)", 0) \
    DECLARE(UInt64, parts_to_throw_insert, 0, R"(
If more than this number active parts in a single partition of the destination table, throw 'Too many parts ...' exception.
)", 0) \
    DECLARE(UInt64, number_of_mutations_to_delay, 0, R"(
If the mutated table contains at least that many unfinished mutations, artificially slow down mutations of table. 0 - disabled
)", 0) \
    DECLARE(UInt64, number_of_mutations_to_throw, 0, R"(
If the mutated table contains at least that many unfinished mutations, throw 'Too many mutations ...' exception. 0 - disabled
)", 0) \
    DECLARE(Int64, distributed_ddl_task_timeout, 180, R"(
Sets timeout for DDL query responses from all hosts in cluster. If a DDL request has not been performed on all hosts, a response will contain a timeout error and a request will be executed in an async mode. Negative value means infinite.

Possible values:

- Positive integer.
- 0 — Async mode.
- Negative integer — infinite timeout.
)", 0) \
    DECLARE(Milliseconds, stream_flush_interval_ms, 7500, R"(
Works for tables with streaming in the case of a timeout, or when a thread generates [max_insert_block_size](#max_insert_block_size) rows.

The default value is 7500.

The smaller the value, the more often data is flushed into the table. Setting the value too low leads to poor performance.
)", 0) \
    DECLARE(Milliseconds, stream_poll_timeout_ms, 500, R"(
Timeout for polling data from/to streaming storages.
)", 0) \
    DECLARE(UInt64, min_free_disk_bytes_to_perform_insert, 0, R"(
Minimum free disk space bytes to perform an insert.
)", 0) \
    DECLARE(Float, min_free_disk_ratio_to_perform_insert, 0.0, R"(
Minimum free disk space ratio to perform an insert.
)", 0) \
    \
    DECLARE(Bool, final, false, R"(
Automatically applies [FINAL](../../sql-reference/statements/select/from.md/#final-modifier) modifier to all tables in a query, to tables where [FINAL](../../sql-reference/statements/select/from.md/#final-modifier) is applicable, including joined tables and tables in sub-queries, and
distributed tables.

Possible values:

- 0 - disabled
- 1 - enabled

Example:

```sql
CREATE TABLE test
(
    key Int64,
    some String
)
ENGINE = ReplacingMergeTree
ORDER BY key;

INSERT INTO test FORMAT Values (1, 'first');
INSERT INTO test FORMAT Values (1, 'second');

SELECT * FROM test;
┌─key─┬─some───┐
│   1 │ second │
└─────┴────────┘
┌─key─┬─some──┐
│   1 │ first │
└─────┴───────┘

SELECT * FROM test SETTINGS final = 1;
┌─key─┬─some───┐
│   1 │ second │
└─────┴────────┘

SET final = 1;
SELECT * FROM test;
┌─key─┬─some───┐
│   1 │ second │
└─────┴────────┘
```
)", 0) \
    \
    DECLARE(Bool, partial_result_on_first_cancel, false, R"(
Allows query to return a partial result after cancel.
)", 0) \
    \
    DECLARE(Bool, ignore_on_cluster_for_replicated_udf_queries, false, R"(
Ignore ON CLUSTER clause for replicated UDF management queries.
)", 0) \
    DECLARE(Bool, ignore_on_cluster_for_replicated_access_entities_queries, false, R"(
Ignore ON CLUSTER clause for replicated access entities management queries.
)", 0) \
    DECLARE(Bool, ignore_on_cluster_for_replicated_named_collections_queries, false, R"(
Ignore ON CLUSTER clause for replicated named collections management queries.
)", 0) \
    /** Settings for testing hedged requests */ \
    DECLARE(Milliseconds, sleep_in_send_tables_status_ms, 0, R"(
Time to sleep in sending tables status response in TCPHandler
)", 0) \
    DECLARE(Milliseconds, sleep_in_send_data_ms, 0, R"(
Time to sleep in sending data in TCPHandler
)", 0) \
    DECLARE(Milliseconds, sleep_after_receiving_query_ms, 0, R"(
Time to sleep after receiving query in TCPHandler
)", 0) \
    DECLARE(UInt64, unknown_packet_in_send_data, 0, R"(
Send unknown packet instead of data Nth data packet
)", 0) \
    \
    DECLARE(Bool, insert_allow_materialized_columns, false, R"(
If setting is enabled, Allow materialized columns in INSERT.
)", 0) \
    DECLARE(Seconds, http_connection_timeout, DEFAULT_HTTP_READ_BUFFER_CONNECTION_TIMEOUT, R"(
HTTP connection timeout (in seconds).

Possible values:

- Any positive integer.
- 0 - Disabled (infinite timeout).
)", 0) \
    DECLARE(Seconds, http_send_timeout, DEFAULT_HTTP_READ_BUFFER_TIMEOUT, R"(
HTTP send timeout (in seconds).

Possible values:

- Any positive integer.
- 0 - Disabled (infinite timeout).

:::note
It's applicable only to the default profile. A server reboot is required for the changes to take effect.
:::
)", 0) \
    DECLARE(Seconds, http_receive_timeout, DEFAULT_HTTP_READ_BUFFER_TIMEOUT, R"(
HTTP receive timeout (in seconds).

Possible values:

- Any positive integer.
- 0 - Disabled (infinite timeout).
)", 0) \
    DECLARE(UInt64, http_max_uri_size, 1048576, R"(
Sets the maximum URI length of an HTTP request.

Possible values:

- Positive integer.
)", 0) \
    DECLARE(UInt64, http_max_fields, 1000000, R"(
Maximum number of fields in HTTP header
)", 0) \
    DECLARE(UInt64, http_max_field_name_size, 128 * 1024, R"(
Maximum length of field name in HTTP header
)", 0) \
    DECLARE(UInt64, http_max_field_value_size, 128 * 1024, R"(
Maximum length of field value in HTTP header
)", 0) \
    DECLARE(Bool, http_skip_not_found_url_for_globs, true, R"(
Skip URLs for globs with HTTP_NOT_FOUND error
)", 0) \
    DECLARE(Bool, http_make_head_request, true, R"(
The `http_make_head_request` setting allows the execution of a `HEAD` request while reading data from HTTP to retrieve information about the file to be read, such as its size. Since it's enabled by default, it may be desirable to disable this setting in cases where the server does not support `HEAD` requests.
)", 0) \
    DECLARE(Bool, optimize_throw_if_noop, false, R"(
Enables or disables throwing an exception if an [OPTIMIZE](../../sql-reference/statements/optimize.md) query didn't perform a merge.

By default, `OPTIMIZE` returns successfully even if it didn't do anything. This setting lets you differentiate these situations and get the reason in an exception message.

Possible values:

- 1 — Throwing an exception is enabled.
- 0 — Throwing an exception is disabled.
)", 0) \
    DECLARE(Bool, use_index_for_in_with_subqueries, true, R"(
Try using an index if there is a subquery or a table expression on the right side of the IN operator.
)", 0) \
    DECLARE(UInt64, use_index_for_in_with_subqueries_max_values, 0, R"(
The maximum size of the set in the right-hand side of the IN operator to use table index for filtering. It allows to avoid performance degradation and higher memory usage due to the preparation of additional data structures for large queries. Zero means no limit.
)", 0) \
    DECLARE(Bool, analyze_index_with_space_filling_curves, true, R"(
If a table has a space-filling curve in its index, e.g. `ORDER BY mortonEncode(x, y)` or `ORDER BY hilbertEncode(x, y)`, and the query has conditions on its arguments, e.g. `x >= 10 AND x <= 20 AND y >= 20 AND y <= 30`, use the space-filling curve for index analysis.
)", 0) \
    DECLARE(Bool, joined_subquery_requires_alias, true, R"(
Force joined subqueries and table functions to have aliases for correct name qualification.
)", 0) \
    DECLARE(Bool, empty_result_for_aggregation_by_empty_set, false, R"(
Return empty result when aggregating without keys on empty set.
)", 0) \
    DECLARE(Bool, empty_result_for_aggregation_by_constant_keys_on_empty_set, true, R"(
Return empty result when aggregating by constant keys on empty set.
)", 0) \
    DECLARE(Bool, allow_distributed_ddl, true, R"(
If it is set to true, then a user is allowed to executed distributed DDL queries.
)", 0) \
    DECLARE(Bool, allow_suspicious_codecs, false, R"(
If it is set to true, allow to specify meaningless compression codecs.
)", 0) \
    DECLARE(Bool, enable_zstd_qat_codec, false, R"(
If turned on, the ZSTD_QAT codec may be used to compress columns.
)", 0) \
    DECLARE(Bool, enable_deflate_qpl_codec, false, R"(
If turned on, the DEFLATE_QPL codec may be used to compress columns.
)", 0) \
    DECLARE(UInt64, query_profiler_real_time_period_ns, QUERY_PROFILER_DEFAULT_SAMPLE_RATE_NS, R"(
Sets the period for a real clock timer of the [query profiler](../../operations/optimizing-performance/sampling-query-profiler.md). Real clock timer counts wall-clock time.

Possible values:

- Positive integer number, in nanoseconds.

    Recommended values:

            - 10000000 (100 times a second) nanoseconds and less for single queries.
            - 1000000000 (once a second) for cluster-wide profiling.

- 0 for turning off the timer.

**Temporarily disabled in ClickHouse Cloud.**

See also:

- System table [trace_log](/operations/system-tables/trace_log)
)", 0) \
    DECLARE(UInt64, query_profiler_cpu_time_period_ns, QUERY_PROFILER_DEFAULT_SAMPLE_RATE_NS, R"(
Sets the period for a CPU clock timer of the [query profiler](../../operations/optimizing-performance/sampling-query-profiler.md). This timer counts only CPU time.

Possible values:

- A positive integer number of nanoseconds.

    Recommended values:

            - 10000000 (100 times a second) nanoseconds and more for single queries.
            - 1000000000 (once a second) for cluster-wide profiling.

- 0 for turning off the timer.

**Temporarily disabled in ClickHouse Cloud.**

See also:

- System table [trace_log](/operations/system-tables/trace_log)
)", 0) \
    DECLARE(Bool, metrics_perf_events_enabled, false, R"(
If enabled, some of the perf events will be measured throughout queries' execution.
)", 0) \
    DECLARE(String, metrics_perf_events_list, "", R"(
Comma separated list of perf metrics that will be measured throughout queries' execution. Empty means all events. See PerfEventInfo in sources for the available events.
)", 0) \
    DECLARE(Float, opentelemetry_start_trace_probability, 0., R"(
Sets the probability that the ClickHouse can start a trace for executed queries (if no parent [trace context](https://www.w3.org/TR/trace-context/) is supplied).

Possible values:

- 0 — The trace for all executed queries is disabled (if no parent trace context is supplied).
- Positive floating-point number in the range [0..1]. For example, if the setting value is `0,5`, ClickHouse can start a trace on average for half of the queries.
- 1 — The trace for all executed queries is enabled.
)", 0) \
    DECLARE(Bool, opentelemetry_trace_processors, false, R"(
Collect OpenTelemetry spans for processors.
)", 0) \
    DECLARE(Bool, opentelemetry_trace_cpu_scheduling, false, R"(
Collect OpenTelemetry spans for workload preemptive CPU scheduling.
)", 0) \
    DECLARE(Bool, prefer_column_name_to_alias, false, R"(
Enables or disables using the original column names instead of aliases in query expressions and clauses. It especially matters when alias is the same as the column name, see [Expression Aliases](/sql-reference/syntax#notes-on-usage). Enable this setting to make aliases syntax rules in ClickHouse more compatible with most other database engines.

Possible values:

- 0 — The column name is substituted with the alias.
- 1 — The column name is not substituted with the alias.

**Example**

The difference between enabled and disabled:

Query:

```sql
SET prefer_column_name_to_alias = 0;
SELECT avg(number) AS number, max(number) FROM numbers(10);
```

Result:

```text
Received exception from server (version 21.5.1):
Code: 184. DB::Exception: Received from localhost:9000. DB::Exception: Aggregate function avg(number) is found inside another aggregate function in query: While processing avg(number) AS number.
```

Query:

```sql
SET prefer_column_name_to_alias = 1;
SELECT avg(number) AS number, max(number) FROM numbers(10);
```

Result:

```text
┌─number─┬─max(number)─┐
│    4.5 │           9 │
└────────┴─────────────┘
```
)", 0) \
    \
    DECLARE(Bool, skip_redundant_aliases_in_udf, false, R"(
Redundant aliases are not used (substituted) in user-defined functions in order to simplify it's usage.

Possible values:

- 1 — The aliases are skipped (substituted) in UDFs.
- 0 — The aliases are not skipped (substituted) in UDFs.

**Example**

The difference between enabled and disabled:

Query:

```sql
SET skip_redundant_aliases_in_udf = 0;
CREATE FUNCTION IF NOT EXISTS test_03274 AS ( x ) -> ((x + 1 as y, y + 2));

EXPLAIN SYNTAX SELECT test_03274(4 + 2);
```

Result:

```text
SELECT ((4 + 2) + 1 AS y, y + 2)
```

Query:

```sql
SET skip_redundant_aliases_in_udf = 1;
CREATE FUNCTION IF NOT EXISTS test_03274 AS ( x ) -> ((x + 1 as y, y + 2));

EXPLAIN SYNTAX SELECT test_03274(4 + 2);
```

Result:

```text
SELECT ((4 + 2) + 1, ((4 + 2) + 1) + 2)
```
)", 0) \
    DECLARE(Bool, prefer_global_in_and_join, false, R"(
Enables the replacement of `IN`/`JOIN` operators with `GLOBAL IN`/`GLOBAL JOIN`.

Possible values:

- 0 — Disabled. `IN`/`JOIN` operators are not replaced with `GLOBAL IN`/`GLOBAL JOIN`.
- 1 — Enabled. `IN`/`JOIN` operators are replaced with `GLOBAL IN`/`GLOBAL JOIN`.

**Usage**

Although `SET distributed_product_mode=global` can change the queries behavior for the distributed tables, it's not suitable for local tables or tables from external resources. Here is when the `prefer_global_in_and_join` setting comes into play.

For example, we have query serving nodes that contain local tables, which are not suitable for distribution. We need to scatter their data on the fly during distributed processing with the `GLOBAL` keyword — `GLOBAL IN`/`GLOBAL JOIN`.

Another use case of `prefer_global_in_and_join` is accessing tables created by external engines. This setting helps to reduce the number of calls to external sources while joining such tables: only one call per query.

**See also:**

- [Distributed subqueries](/sql-reference/operators/in#distributed-subqueries) for more information on how to use `GLOBAL IN`/`GLOBAL JOIN`
)", 0) \
    DECLARE(Bool, enable_vertical_final, true, R"(
If enable, remove duplicated rows during FINAL by marking rows as deleted and filtering them later instead of merging rows
)", 0) \
    \
    \
    /** Limits during query execution are part of the settings. \
      * Used to provide a more safe execution of queries from the user interface. \
      * Basically, limits are checked for each block (not every row). That is, the limits can be slightly violated. \
      * Almost all limits apply only to SELECTs. \
      * Almost all limits apply to each stream individually. \
      */ \
    \
    DECLARE(UInt64, max_rows_to_read, 0, R"(
The maximum number of rows that can be read from a table when running a query.
The restriction is checked for each processed chunk of data, applied only to the
deepest table expression and when reading from a remote server, checked only on
the remote server.
)", 0) \
    DECLARE(UInt64, max_bytes_to_read, 0, R"(
The maximum number of bytes (of uncompressed data) that can be read from a table when running a query.
The restriction is checked for each processed chunk of data, applied only to the
deepest table expression and when reading from a remote server, checked only on
the remote server.
)", 0) \
    DECLARE(OverflowMode, read_overflow_mode, OverflowMode::THROW, R"(
What to do when the limit is exceeded.
)", 0) \
    \
    DECLARE(UInt64, max_rows_to_read_leaf, 0, R"(
The maximum number of rows that can be read from a local table on a leaf node when
running a distributed query. While distributed queries can issue multiple sub-queries
to each shard (leaf) - this limit will be checked only on the read stage on the
leaf nodes and ignored on the merging of results stage on the root node.

For example, a cluster consists of 2 shards and each shard contains a table with
100 rows. The distributed query which is supposed to read all the data from both
tables with setting `max_rows_to_read=150` will fail, as in total there will be
200 rows. A query with `max_rows_to_read_leaf=150` will succeed, since leaf nodes
will read at max 100 rows.

The restriction is checked for each processed chunk of data.

:::note
This setting is unstable with `prefer_localhost_replica=1`.
:::
)", 0) \
    DECLARE(UInt64, max_bytes_to_read_leaf, 0, R"(
The maximum number of bytes (of uncompressed data) that can be read from a local
table on a leaf node when running a distributed query. While distributed queries
can issue a multiple sub-queries to each shard (leaf) - this limit will
be checked only on the read stage on the leaf nodes and will be ignored on the
merging of results stage on the root node.

For example, a cluster consists of 2 shards and each shard contains a table with
100 bytes of data. A distributed query which is supposed to read all the data
from both tables with setting `max_bytes_to_read=150` will fail as in total it
will be 200 bytes. A query with `max_bytes_to_read_leaf=150` will succeed since
leaf nodes will read 100 bytes at max.

The restriction is checked for each processed chunk of data.

:::note
This setting is unstable with `prefer_localhost_replica=1`.
:::
)", 0) \
    DECLARE(OverflowMode, read_overflow_mode_leaf, OverflowMode::THROW, R"(
Sets what happens when the volume of data read exceeds one of the leaf limits.

Possible options:
- `throw`: throw an exception (default).
- `break`: stop executing the query and return the partial result.
)", 0) \
    \
    DECLARE(UInt64, max_rows_to_group_by, 0, R"(
The maximum number of unique keys received from aggregation. This setting lets
you limit memory consumption when aggregating.

If aggregation during GROUP BY is generating more than the specified number of
rows (unique GROUP BY keys), the behavior will be determined by the
'group_by_overflow_mode' which by default is `throw`, but can be also switched
to an approximate GROUP BY mode.
)", 0) \
    DECLARE(OverflowModeGroupBy, group_by_overflow_mode, OverflowMode::THROW, R"(
Sets what happens when the number of unique keys for aggregation exceeds the limit:
- `throw`: throw an exception
- `break`: stop executing the query and return the partial result
- `any`: continue aggregation for the keys that got into the set, but do not add new keys to the set.

Using the 'any' value lets you run an approximation of GROUP BY. The quality of
this approximation depends on the statistical nature of the data.
)", 0) \
    DECLARE(UInt64, max_bytes_before_external_group_by, 0, R"(
Cloud default value: half the memory amount per replica.

Enables or disables execution of `GROUP BY` clauses in external memory.
(See [GROUP BY in external memory](/sql-reference/statements/select/group-by#group-by-in-external-memory))

Possible values:

- Maximum volume of RAM (in bytes) that can be used by the single [GROUP BY](/sql-reference/statements/select/group-by) operation.
- `0` — `GROUP BY` in external memory disabled.

:::note
If memory usage during GROUP BY operations is exceeding this threshold in bytes,
activate the 'external aggregation' mode (spill data to disk).

The recommended value is half of the available system memory.
:::
)", 0) \
    DECLARE(Double, max_bytes_ratio_before_external_group_by, 0.5, R"(
The ratio of available memory that is allowed for `GROUP BY`. Once reached,
external memory is used for aggregation.

For example, if set to `0.6`, `GROUP BY` will allow using 60% of the available memory
(to server/user/merges) at the beginning of the execution, after that, it will
start using external aggregation.
)", 0) \
    \
    DECLARE(UInt64, max_rows_to_sort, 0, R"(
The maximum number of rows before sorting. This allows you to limit memory consumption when sorting.
If more than the specified amount of records have to be processed for the ORDER BY operation,
the behavior will be determined by the `sort_overflow_mode` which by default is set to `throw`.
)", 0) \
    DECLARE(UInt64, max_bytes_to_sort, 0, R"(
The maximum number of bytes before sorting. If more than the specified amount of
uncompressed bytes have to be processed for ORDER BY operation, the behavior will
be determined by the `sort_overflow_mode` which by default is set to `throw`.
)", 0) \
    DECLARE(OverflowMode, sort_overflow_mode, OverflowMode::THROW, R"(
Sets what happens if the number of rows received before sorting exceeds one of the limits.

Possible values:
- `throw`: throw an exception.
- `break`: stop executing the query and return the partial result.
)", 0) \
    DECLARE(UInt64, prefer_external_sort_block_bytes, DEFAULT_BLOCK_SIZE * 256, R"(
Prefer maximum block bytes for external sort, reduce the memory usage during merging.
)", 0) \
    DECLARE(UInt64, max_bytes_before_external_sort, 0, R"(
Cloud default value: half the memory amount per replica.

Enables or disables execution of `ORDER BY` clauses in external memory. See [ORDER BY Implementation Details](../../sql-reference/statements/select/order-by.md#implementation-details)
If memory usage during ORDER BY operation exceeds this threshold in bytes, the 'external sorting' mode (spill data to disk) is activated.

Possible values:

- Maximum volume of RAM (in bytes) that can be used by the single [ORDER BY](../../sql-reference/statements/select/order-by.md) operation.
  The recommended value is half of available system memory
- `0` — `ORDER BY` in external memory disabled.
)", 0) \
    DECLARE(Double, max_bytes_ratio_before_external_sort, 0.5, R"(
The ratio of available memory that is allowed for `ORDER BY`. Once reached, external sort is used.

For example, if set to `0.6`, `ORDER BY` will allow using `60%` of available memory (to server/user/merges) at the beginning of the execution, after that, it will start using external sort.

Note, that `max_bytes_before_external_sort` is still respected, spilling to disk will be done only if the sorting block is bigger then `max_bytes_before_external_sort`.
)", 0) \
    DECLARE(UInt64, max_bytes_before_remerge_sort, 1000000000, R"(
In case of ORDER BY with LIMIT, when memory usage is higher than specified threshold, perform additional steps of merging blocks before final merge to keep just top LIMIT rows.
)", 0) \
    DECLARE(Float, remerge_sort_lowered_memory_bytes_ratio, 2., R"(
If memory usage after remerge does not reduced by this ratio, remerge will be disabled.
)", 0) \
    \
    DECLARE(UInt64, max_result_rows, 0, R"(
Cloud default value: `0`.

Limits the number of rows in the result. Also checked for subqueries, and on remote servers when running parts of a distributed query.
No limit is applied when the value is `0`.

The query will stop after processing a block of data if the threshold is met, but
it will not cut the last block of the result, therefore the result size can be
larger than the threshold.
)", 0) \
    DECLARE(UInt64, max_result_bytes, 0, R"(
Limits the result size in bytes (uncompressed). The query will stop after processing a block of data if the threshold is met,
but it will not cut the last block of the result, therefore the result size can be larger than the threshold.

**Caveats**

The result size in memory is taken into account for this threshold.
Even if the result size is small, it can reference larger data structures in memory,
representing dictionaries of LowCardinality columns, and Arenas of AggregateFunction columns,
so the threshold can be exceeded despite the small result size.

:::warning
The setting is fairly low level and should be used with caution
:::
)", 0) \
    DECLARE(OverflowMode, result_overflow_mode, OverflowMode::THROW, R"(
Cloud default value: `throw`

Sets what to do if the volume of the result exceeds one of the limits.

Possible values:
- `throw`: throw an exception (default).
- `break`: stop executing the query and return the partial result, as if the
           source data ran out.

Using 'break' is similar to using LIMIT. `Break` interrupts execution only at the
block level. This means that amount of returned rows is greater than
[`max_result_rows`](/operations/settings/settings#max_result_rows), multiple of [`max_block_size`](/operations/settings/settings#max_block_size)
and depends on [`max_threads`](/operations/settings/settings#max_threads).

**Example**

```sql title="Query"
SET max_threads = 3, max_block_size = 3333;
SET max_result_rows = 3334, result_overflow_mode = 'break';

SELECT *
FROM numbers_mt(100000)
FORMAT Null;
```

```text title="Result"
6666 rows in set. ...
```
)", 0) \
    \
    /* TODO: Check also when merging and finalizing aggregate functions. */ \
    DECLARE(Seconds, max_execution_time, 0, R"(
The maximum query execution time in seconds.

The `max_execution_time` parameter can be a bit tricky to understand.
It operates based on interpolation relative to the current query execution speed
(this behaviour is controlled by [`timeout_before_checking_execution_speed`](/operations/settings/settings#timeout_before_checking_execution_speed)).

ClickHouse will interrupt a query if the projected execution time exceeds the
specified `max_execution_time`. By default, the `timeout_before_checking_execution_speed`
is set to 10 seconds. This means that after 10 seconds of query execution, ClickHouse
will begin estimating the total execution time. If, for example, `max_execution_time`
is set to 3600 seconds (1 hour), ClickHouse will terminate the query if the estimated
time exceeds this 3600-second limit. If you set `timeout_before_checking_execution_speed`
to 0, ClickHouse will use the clock time as the basis for `max_execution_time`.

If query runtime exceeds the specified number of seconds, the behavior will be
determined by the 'timeout_overflow_mode', which by default is set to `throw`.

:::note
The timeout is checked and the query can stop only in designated places during data processing.
It currently cannot stop during merging of aggregation states or during query analysis,
and the actual run time will be higher than the value of this setting.
:::
)", 0) \
    DECLARE(OverflowMode, timeout_overflow_mode, OverflowMode::THROW, R"(
Sets what to do if the query is run longer than the `max_execution_time` or the
estimated running time is longer than `max_estimated_execution_time`.

Possible values:
- `throw`: throw an exception (default).
- `break`: stop executing the query and return the partial result, as if the
source data ran out.
)", 0) \
    DECLARE(Seconds, max_execution_time_leaf, 0, R"(
Similar semantically to [`max_execution_time`](#max_execution_time) but only
applied on leaf nodes for distributed or remote queries.

For example, if we want to limit the execution time on a leaf node to `10s` but
have no limit on the initial node, instead of having `max_execution_time` in the
nested subquery settings:

```sql
SELECT count()
FROM cluster(cluster, view(SELECT * FROM t SETTINGS max_execution_time = 10));
```

We can use `max_execution_time_leaf` as the query settings:

```sql
SELECT count()
FROM cluster(cluster, view(SELECT * FROM t)) SETTINGS max_execution_time_leaf = 10;
```
)", 0) \
    DECLARE(OverflowMode, timeout_overflow_mode_leaf, OverflowMode::THROW, R"(
Sets what happens when the query in leaf node run longer than `max_execution_time_leaf`.

Possible values:
- `throw`: throw an exception (default).
- `break`: stop executing the query and return the partial result, as if the
source data ran out.
)", 0) \
    \
    DECLARE(UInt64, min_execution_speed, 0, R"(
Minimal execution speed in rows per second. Checked on every data block when
[`timeout_before_checking_execution_speed`](/operations/settings/settings#timeout_before_checking_execution_speed)
expires. If the execution speed is lower, an exception is thrown.
)", 0) \
    DECLARE(UInt64, max_execution_speed, 0, R"(
The maximum number of execution rows per second. Checked on every data block when
[`timeout_before_checking_execution_speed`](/operations/settings/settings#timeout_before_checking_execution_speed)
expires. If the execution speed is high, the execution speed will be reduced.
)", 0) \
    DECLARE(UInt64, min_execution_speed_bytes, 0, R"(
The minimum number of execution bytes per second. Checked on every data block when
[`timeout_before_checking_execution_speed`](/operations/settings/settings#timeout_before_checking_execution_speed)
expires. If the execution speed is lower, an exception is thrown.
)", 0) \
    DECLARE(UInt64, max_execution_speed_bytes, 0, R"(
The maximum number of execution bytes per second. Checked on every data block when
[`timeout_before_checking_execution_speed`](/operations/settings/settings#timeout_before_checking_execution_speed)
expires. If the execution speed is high, the execution speed will be reduced.
)", 0) \
    DECLARE(Seconds, timeout_before_checking_execution_speed, 10, R"(
Checks that execution speed is not too slow (no less than `min_execution_speed`),
after the specified time in seconds has expired.
)", 0) \
    DECLARE(Seconds, max_estimated_execution_time, 0, R"(
Maximum query estimate execution time in seconds. Checked on every data block
when [`timeout_before_checking_execution_speed`](/operations/settings/settings#timeout_before_checking_execution_speed)
expires.
)", 0) \
    \
    DECLARE(UInt64, max_columns_to_read, 0, R"(
The maximum number of columns that can be read from a table in a single query.
If a query requires reading more than the specified number of columns, an exception
is thrown.

:::tip
This setting is useful for preventing overly complex queries.
:::

`0` value means unlimited.
)", 0) \
    DECLARE(UInt64, max_temporary_columns, 0, R"(
The maximum number of temporary columns that must be kept in RAM simultaneously
when running a query, including constant columns. If a query generates more than
the specified number of temporary columns in memory as a result of intermediate
calculation, then an exception is thrown.

:::tip
This setting is useful for preventing overly complex queries.
:::

`0` value means unlimited.
)", 0) \
    DECLARE(UInt64, max_temporary_non_const_columns, 0, R"(
Like `max_temporary_columns`, the maximum number of temporary columns that must
be kept in RAM simultaneously when running a query, but without counting constant
columns.

:::note
Constant columns are formed fairly often when running a query, but they require
approximately zero computing resources.
:::
)", 0) \
    \
    DECLARE(UInt64, max_sessions_for_user, 0, R"(
Maximum number of simultaneous sessions per authenticated user to the ClickHouse server.

Example:

```xml
<profiles>
    <single_session_profile>
        <max_sessions_for_user>1</max_sessions_for_user>
    </single_session_profile>
    <two_sessions_profile>
        <max_sessions_for_user>2</max_sessions_for_user>
    </two_sessions_profile>
    <unlimited_sessions_profile>
        <max_sessions_for_user>0</max_sessions_for_user>
    </unlimited_sessions_profile>
</profiles>
<users>
    <!-- User Alice can connect to a ClickHouse server no more than once at a time. -->
    <Alice>
        <profile>single_session_user</profile>
    </Alice>
    <!-- User Bob can use 2 simultaneous sessions. -->
    <Bob>
        <profile>two_sessions_profile</profile>
    </Bob>
    <!-- User Charles can use arbitrarily many of simultaneous sessions. -->
    <Charles>
        <profile>unlimited_sessions_profile</profile>
    </Charles>
</users>
```

Possible values:
- Positive integer
- `0` - infinite count of simultaneous sessions (default)
)", 0) \
    \
    DECLARE(UInt64, max_subquery_depth, 100, R"(
If a query has more than the specified number of nested subqueries, throws an
exception.

:::tip
This allows you to have a sanity check to protect against the users of your
cluster from writing overly complex queries.
:::
)", 0) \
    DECLARE(UInt64, max_analyze_depth, 5000, R"(
Maximum number of analyses performed by interpreter.
)", 0) \
    DECLARE(UInt64, max_ast_depth, 1000, R"(
The maximum nesting depth of a query syntactic tree. If exceeded, an exception is thrown.

:::note
At this time, it isn't checked during parsing, but only after parsing the query.
This means that a syntactic tree that is too deep can be created during parsing,
but the query will fail.
:::
)", 0) \
    DECLARE(UInt64, max_ast_elements, 50000, R"(
The maximum number of elements in a query syntactic tree. If exceeded, an exception is thrown.

:::note
At this time, it isn't checked during parsing, but only after parsing the query.
This means that a syntactic tree that is too deep can be created during parsing,
but the query will fail.
:::
)", 0) \
    DECLARE(UInt64, max_expanded_ast_elements, 500000, R"(
Maximum size of query syntax tree in number of nodes after expansion of aliases and the asterisk.
)", 0) \
    \
    DECLARE(UInt64, readonly, 0, R"(
0 - no read-only restrictions. 1 - only read requests, as well as changing explicitly allowed settings. 2 - only read requests, as well as changing settings, except for the 'readonly' setting.
)", 0) \
    \
    DECLARE(UInt64, max_rows_in_set, 0, R"(
The maximum number of rows for a data set in the IN clause created from a subquery.
)", 0) \
    DECLARE(UInt64, max_bytes_in_set, 0, R"(
The maximum number of bytes (of uncompressed data) used by a set in the IN clause
created from a subquery.
)", 0) \
    DECLARE(OverflowMode, set_overflow_mode, OverflowMode::THROW, R"(
Sets what happens when the amount of data exceeds one of the limits.

Possible values:
- `throw`: throw an exception (default).
- `break`: stop executing the query and return the partial result, as if the
source data ran out.
)", 0) \
    \
    DECLARE(UInt64, max_rows_in_join, 0, R"(
Limits the number of rows in the hash table that is used when joining tables.

This settings applies to [SELECT ... JOIN](/sql-reference/statements/select/join)
operations and the [Join](/engines/table-engines/special/join) table engine.

If a query contains multiple joins, ClickHouse checks this setting for every intermediate result.

ClickHouse can proceed with different actions when the limit is reached. Use the
[`join_overflow_mode`](/operations/settings/settings#join_overflow_mode) setting to choose the action.

Possible values:

- Positive integer.
- `0` — Unlimited number of rows.
)", 0) \
    DECLARE(UInt64, max_bytes_in_join, 0, R"(
The maximum size in number of bytes of the hash table used when joining tables.

This setting applies to [SELECT ... JOIN](/sql-reference/statements/select/join)
operations and the [Join table engine](/engines/table-engines/special/join).

If the query contains joins, ClickHouse checks this setting for every intermediate result.

ClickHouse can proceed with different actions when the limit is reached. Use
the [join_overflow_mode](/operations/settings/settings#join_overflow_mode) settings to choose the action.

Possible values:

- Positive integer.
- 0 — Memory control is disabled.
)", 0) \
    DECLARE(OverflowMode, join_overflow_mode, OverflowMode::THROW, R"(
Defines what action ClickHouse performs when any of the following join limits is reached:

- [max_bytes_in_join](/operations/settings/settings#max_bytes_in_join)
- [max_rows_in_join](/operations/settings/settings#max_rows_in_join)

Possible values:

- `THROW` — ClickHouse throws an exception and breaks operation.
- `BREAK` — ClickHouse breaks operation and does not throw an exception.

Default value: `THROW`.

**See Also**

- [JOIN clause](/sql-reference/statements/select/join)
- [Join table engine](/engines/table-engines/special/join)
)", 0) \
    DECLARE(Bool, join_any_take_last_row, false, R"(
Changes the behaviour of join operations with `ANY` strictness.

:::note
This setting applies only for `JOIN` operations with [Join](../../engines/table-engines/special/join.md) engine tables.
:::

Possible values:

- 0 — If the right table has more than one matching row, only the first one found is joined.
- 1 — If the right table has more than one matching row, only the last one found is joined.

See also:

- [JOIN clause](/sql-reference/statements/select/join)
- [Join table engine](../../engines/table-engines/special/join.md)
- [join_default_strictness](#join_default_strictness)
)", IMPORTANT) \
    DECLARE(JoinAlgorithm, join_algorithm, "direct,parallel_hash,hash", R"(
Specifies which [JOIN](../../sql-reference/statements/select/join.md) algorithm is used.

Several algorithms can be specified, and an available one would be chosen for a particular query based on kind/strictness and table engine.

Possible values:

- grace_hash

 [Grace hash join](https://en.wikipedia.org/wiki/Hash_join#Grace_hash_join) is used.  Grace hash provides an algorithm option that provides performant complex joins while limiting memory use.

 The first phase of a grace join reads the right table and splits it into N buckets depending on the hash value of key columns (initially, N is `grace_hash_join_initial_buckets`). This is done in a way to ensure that each bucket can be processed independently. Rows from the first bucket are added to an in-memory hash table while the others are saved to disk. If the hash table grows beyond the memory limit (e.g., as set by [`max_bytes_in_join`](/operations/settings/settings#max_bytes_in_join), the number of buckets is increased and the assigned bucket for each row. Any rows which don't belong to the current bucket are flushed and reassigned.

 Supports `INNER/LEFT/RIGHT/FULL ALL/ANY JOIN`.

- hash

 [Hash join algorithm](https://en.wikipedia.org/wiki/Hash_join) is used. The most generic implementation that supports all combinations of kind and strictness and multiple join keys that are combined with `OR` in the `JOIN ON` section.

 When using the `hash` algorithm, the right part of `JOIN` is uploaded into RAM.

- parallel_hash

 A variation of `hash` join that splits the data into buckets and builds several hashtables instead of one concurrently to speed up this process.

 When using the `parallel_hash` algorithm, the right part of `JOIN` is uploaded into RAM.

- partial_merge

 A variation of the [sort-merge algorithm](https://en.wikipedia.org/wiki/Sort-merge_join), where only the right table is fully sorted.

 The `RIGHT JOIN` and `FULL JOIN` are supported only with `ALL` strictness (`SEMI`, `ANTI`, `ANY`, and `ASOF` are not supported).

 When using the `partial_merge` algorithm, ClickHouse sorts the data and dumps it to the disk. The `partial_merge` algorithm in ClickHouse differs slightly from the classic realization. First, ClickHouse sorts the right table by joining keys in blocks and creates a min-max index for sorted blocks. Then it sorts parts of the left table by the `join key` and joins them over the right table. The min-max index is also used to skip unneeded right table blocks.

- direct

 This algorithm can be applied when the storage for the right table supports key-value requests.

 The `direct` algorithm performs a lookup in the right table using rows from the left table as keys. It's supported only by special storage such as [Dictionary](/engines/table-engines/special/dictionary) or [EmbeddedRocksDB](../../engines/table-engines/integrations/embedded-rocksdb.md) and only the `LEFT` and `INNER` JOINs.

- auto

 When set to `auto`, `hash` join is tried first, and the algorithm is switched on the fly to another algorithm if the memory limit is violated.

- full_sorting_merge

 [Sort-merge algorithm](https://en.wikipedia.org/wiki/Sort-merge_join) with full sorting joined tables before joining.

- prefer_partial_merge

 ClickHouse always tries to use `partial_merge` join if possible, otherwise, it uses `hash`. *Deprecated*, same as `partial_merge,hash`.

- default (deprecated)

 Legacy value, please don't use anymore.
 Same as `direct,hash`, i.e. try to use direct join and hash join join (in this order).

)", 0) \
    DECLARE(UInt64, cross_join_min_rows_to_compress, 10000000, R"(
Minimal count of rows to compress block in CROSS JOIN. Zero value means - disable this threshold. This block is compressed when any of the two thresholds (by rows or by bytes) are reached.
)", 0) \
    DECLARE(UInt64, cross_join_min_bytes_to_compress, 1_GiB, R"(
Minimal size of block to compress in CROSS JOIN. Zero value means - disable this threshold. This block is compressed when any of the two thresholds (by rows or by bytes) are reached.
)", 0) \
    DECLARE(UInt64, default_max_bytes_in_join, 1000000000, R"(
Maximum size of right-side table if limit is required but `max_bytes_in_join` is not set.
)", 0) \
    DECLARE(UInt64, partial_merge_join_left_table_buffer_bytes, 0, R"(
If not 0 group left table blocks in bigger ones for left-side table in partial merge join. It uses up to 2x of specified memory per joining thread.
)", 0) \
    DECLARE(UInt64, partial_merge_join_rows_in_right_blocks, 65536, R"(
Limits sizes of right-hand join data blocks in partial merge join algorithm for [JOIN](../../sql-reference/statements/select/join.md) queries.

ClickHouse server:

1.  Splits right-hand join data into blocks with up to the specified number of rows.
2.  Indexes each block with its minimum and maximum values.
3.  Unloads prepared blocks to disk if it is possible.

Possible values:

- Any positive integer. Recommended range of values: \[1000, 100000\].
)", 0) \
    DECLARE(UInt64, join_on_disk_max_files_to_merge, 64, R"(
Limits the number of files allowed for parallel sorting in MergeJoin operations when they are executed on disk.

The bigger the value of the setting, the more RAM is used and the less disk I/O is needed.

Possible values:

- Any positive integer, starting from 2.
)", 0) \
    DECLARE(UInt64, max_rows_in_set_to_optimize_join, 0, R"(
Maximal size of the set to filter joined tables by each other's row sets before joining.

Possible values:

- 0 — Disable.
- Any positive integer.
)", 0) \
    \
    DECLARE(Bool, compatibility_ignore_collation_in_create_table, true, R"(
Compatibility ignore collation in create table
)", 0) \
    \
    DECLARE(String, temporary_files_codec, "LZ4", R"(
Sets compression codec for temporary files used in sorting and joining operations on disk.

Possible values:

- LZ4 — [LZ4](https://en.wikipedia.org/wiki/LZ4_(compression_algorithm)) compression is applied.
- NONE — No compression is applied.
)", 0) \
    \
    DECLARE(UInt64, max_rows_to_transfer, 0, R"(
Maximum size (in rows) that can be passed to a remote server or saved in a
temporary table when the GLOBAL IN/JOIN section is executed.
)", 0) \
    DECLARE(UInt64, max_bytes_to_transfer, 0, R"(
The maximum number of bytes (uncompressed data) that can be passed to a remote
server or saved in a temporary table when the GLOBAL IN/JOIN section is executed.
)", 0) \
    DECLARE(OverflowMode, transfer_overflow_mode, OverflowMode::THROW, R"(
Sets what happens when the amount of data exceeds one of the limits.

Possible values:
- `throw`: throw an exception (default).
- `break`: stop executing the query and return the partial result, as if the
source data ran out.
)", 0) \
    \
    DECLARE(UInt64, max_rows_in_distinct, 0, R"(
The maximum number of different rows when using DISTINCT.
)", 0) \
    DECLARE(UInt64, max_bytes_in_distinct, 0, R"(
The maximum number of bytes of the state (in uncompressed bytes) in memory, which
is used by a hash table when using DISTINCT.
)", 0) \
    DECLARE(OverflowMode, distinct_overflow_mode, OverflowMode::THROW, R"(
Sets what happens when the amount of data exceeds one of the limits.

Possible values:
- `throw`: throw an exception (default).
- `break`: stop executing the query and return the partial result, as if the
source data ran out.
)", 0) \
    \
    DECLARE(UInt64, max_memory_usage, 0, R"(
Cloud default value: depends on the amount of RAM on the replica.

The maximum amount of RAM to use for running a query on a single server.
A value of `0` means unlimited.

This setting does not consider the volume of available memory or the total volume
of memory on the machine. The restriction applies to a single query within a
single server.

You can use `SHOW PROCESSLIST` to see the current memory consumption for each query.
Peak memory consumption is tracked for each query and written to the log.

Memory usage is not fully tracked for states of the following aggregate functions
from `String` and `Array` arguments:
- `min`
- `max`
- `any`
- `anyLast`
- `argMin`
- `argMax`

Memory consumption is also restricted by the parameters [`max_memory_usage_for_user`](/operations/settings/settings#max_memory_usage_for_user)
and [`max_server_memory_usage`](/operations/server-configuration-parameters/settings#max_server_memory_usage).
)", 0) \
    DECLARE(UInt64, memory_overcommit_ratio_denominator, 1_GiB, R"(
It represents the soft memory limit when the hard limit is reached on the global level.
This value is used to compute the overcommit ratio for the query.
Zero means skip the query.
Read more about [memory overcommit](memory-overcommit.md).
)", 0) \
    DECLARE(UInt64, max_memory_usage_for_user, 0, R"(
The maximum amount of RAM to use for running a user's queries on a single server. Zero means unlimited.

By default, the amount is not restricted (`max_memory_usage_for_user = 0`).

Also see the description of [`max_memory_usage`](/operations/settings/settings#max_memory_usage).

For example if you want to set `max_memory_usage_for_user` to 1000 bytes for a user named `clickhouse_read`, you can use the statement

```sql
ALTER USER clickhouse_read SETTINGS max_memory_usage_for_user = 1000;
```

You can verify it worked by logging out of your client, logging back in, then use the `getSetting` function:

```sql
SELECT getSetting('max_memory_usage_for_user');
```
)", 0) \
    DECLARE(UInt64, memory_overcommit_ratio_denominator_for_user, 1_GiB, R"(
It represents the soft memory limit when the hard limit is reached on the user level.
This value is used to compute the overcommit ratio for the query.
Zero means skip the query.
Read more about [memory overcommit](memory-overcommit.md).
)", 0) \
    DECLARE(UInt64, max_untracked_memory, (4 * 1024 * 1024), R"(
Small allocations and deallocations are grouped in thread local variable and tracked or profiled only when an amount (in absolute value) becomes larger than the specified value. If the value is higher than 'memory_profiler_step' it will be effectively lowered to 'memory_profiler_step'.
)", 0) \
    DECLARE(UInt64, memory_profiler_step, (4 * 1024 * 1024), R"(
Sets the step of memory profiler. Whenever query memory usage becomes larger than every next step in number of bytes the memory profiler will collect the allocating stacktrace and will write it into [trace_log](/operations/system-tables/trace_log).

Possible values:

- A positive integer number of bytes.

- 0 for turning off the memory profiler.
)", 0) \
    DECLARE(Float, memory_profiler_sample_probability, 0., R"(
Collect random allocations and deallocations and write them into system.trace_log with 'MemorySample' trace_type. The probability is for every alloc/free regardless of the size of the allocation (can be changed with `memory_profiler_sample_min_allocation_size` and `memory_profiler_sample_max_allocation_size`). Note that sampling happens only when the amount of untracked memory exceeds 'max_untracked_memory'. You may want to set 'max_untracked_memory' to 0 for extra fine-grained sampling.
)", 0) \
    DECLARE(UInt64, memory_profiler_sample_min_allocation_size, 0, R"(
Collect random allocations of size greater or equal than the specified value with probability equal to `memory_profiler_sample_probability`. 0 means disabled. You may want to set 'max_untracked_memory' to 0 to make this threshold work as expected.
)", 0) \
    DECLARE(UInt64, memory_profiler_sample_max_allocation_size, 0, R"(
Collect random allocations of size less or equal than the specified value with probability equal to `memory_profiler_sample_probability`. 0 means disabled. You may want to set 'max_untracked_memory' to 0 to make this threshold work as expected.
)", 0) \
    DECLARE(Bool, trace_profile_events, false, R"(
Enables or disables collecting stacktraces on each update of profile events along with the name of profile event and the value of increment and sending them into [trace_log](/operations/system-tables/trace_log).

Possible values:

- 1 — Tracing of profile events enabled.
- 0 — Tracing of profile events disabled.
)", 0) \
    \
    DECLARE(UInt64, memory_usage_overcommit_max_wait_microseconds, 5'000'000, R"(
Maximum time thread will wait for memory to be freed in the case of memory overcommit on a user level.
If the timeout is reached and memory is not freed, an exception is thrown.
Read more about [memory overcommit](memory-overcommit.md).
)", 0) \
    \
    DECLARE(UInt64, max_network_bandwidth, 0, R"(
Limits the speed of the data exchange over the network in bytes per second. This setting applies to every query.

Possible values:

- Positive integer.
- 0 — Bandwidth control is disabled.
)", 0) \
    DECLARE(UInt64, max_network_bytes, 0, R"(
Limits the data volume (in bytes) that is received or transmitted over the network when executing a query. This setting applies to every individual query.

Possible values:

- Positive integer.
- 0 — Data volume control is disabled.
)", 0) \
    DECLARE(UInt64, max_network_bandwidth_for_user, 0, R"(
Limits the speed of the data exchange over the network in bytes per second. This setting applies to all concurrently running queries performed by a single user.

Possible values:

- Positive integer.
- 0 — Control of the data speed is disabled.
)", 0)\
    DECLARE(UInt64, max_network_bandwidth_for_all_users, 0, R"(
Limits the speed that data is exchanged at over the network in bytes per second. This setting applies to all concurrently running queries on the server.

Possible values:

- Positive integer.
- 0 — Control of the data speed is disabled.
)", 0) \
    \
    DECLARE(UInt64, max_temporary_data_on_disk_size_for_user, 0, R"(
The maximum amount of data consumed by temporary files on disk in bytes for all
concurrently running user queries.

Possible values:

- Positive integer.
- `0` — unlimited (default)
)", 0)\
    DECLARE(UInt64, max_temporary_data_on_disk_size_for_query, 0, R"(
The maximum amount of data consumed by temporary files on disk in bytes for all
concurrently running queries.

Possible values:

- Positive integer.
- `0` — unlimited (default)
)", 0)\
    \
    DECLARE(UInt64, backup_restore_keeper_max_retries, 1000, R"(
Max retries for [Zoo]Keeper operations in the middle of a BACKUP or RESTORE operation.
Should be big enough so the whole operation won't fail because of a temporary [Zoo]Keeper failure.
)", 0) \
    DECLARE(UInt64, backup_restore_keeper_retry_initial_backoff_ms, 100, R"(
Initial backoff timeout for [Zoo]Keeper operations during backup or restore
)", 0) \
    DECLARE(UInt64, backup_restore_keeper_retry_max_backoff_ms, 5000, R"(
Max backoff timeout for [Zoo]Keeper operations during backup or restore
)", 0) \
    DECLARE(UInt64, backup_restore_failure_after_host_disconnected_for_seconds, 3600, R"(
If a host during a BACKUP ON CLUSTER or RESTORE ON CLUSTER operation doesn't recreate its ephemeral 'alive' node in ZooKeeper for this amount of time then the whole backup or restore is considered as failed.
This value should be bigger than any reasonable time for a host to reconnect to ZooKeeper after a failure.
Zero means unlimited.
)", 0) \
    DECLARE(UInt64, backup_restore_keeper_max_retries_while_initializing, 20, R"(
Max retries for [Zoo]Keeper operations during the initialization of a BACKUP ON CLUSTER or RESTORE ON CLUSTER operation.
)", 0) \
    DECLARE(UInt64, backup_restore_keeper_max_retries_while_handling_error, 20, R"(
Max retries for [Zoo]Keeper operations while handling an error of a BACKUP ON CLUSTER or RESTORE ON CLUSTER operation.
)", 0) \
    DECLARE(UInt64, backup_restore_finish_timeout_after_error_sec, 180, R"(
How long the initiator should wait for other host to react to the 'error' node and stop their work on the current BACKUP ON CLUSTER or RESTORE ON CLUSTER operation.
)", 0) \
    DECLARE(UInt64, backup_restore_keeper_value_max_size, 1048576, R"(
Maximum size of data of a [Zoo]Keeper's node during backup
)", 0) \
    DECLARE(UInt64, backup_restore_batch_size_for_keeper_multi, 1000, R"(
Maximum size of batch for multi request to [Zoo]Keeper during backup or restore
)", 0) \
    DECLARE(UInt64, backup_restore_batch_size_for_keeper_multiread, 10000, R"(
Maximum size of batch for multiread request to [Zoo]Keeper during backup or restore
)", 0) \
    DECLARE(Float, backup_restore_keeper_fault_injection_probability, 0.0f, R"(
Approximate probability of failure for a keeper request during backup or restore. Valid value is in interval [0.0f, 1.0f]
)", 0) \
    DECLARE(UInt64, backup_restore_keeper_fault_injection_seed, 0, R"(
0 - random seed, otherwise the setting value
)", 0) \
    DECLARE(UInt64, backup_restore_s3_retry_attempts, 1000, R"(
Setting for Aws::Client::RetryStrategy, Aws::Client does retries itself, 0 means no retries. It takes place only for backup/restore.
)", 0) \
    DECLARE(UInt64, backup_restore_s3_retry_initial_backoff_ms, 25, R"(
    Initial backoff delay in milliseconds before the first retry attempt during backup and restore. Each subsequent retry increases the delay exponentially, up to the maximum specified by `backup_restore_s3_retry_max_backoff_ms`
)", 0) \
    DECLARE(UInt64, backup_restore_s3_retry_max_backoff_ms, 5000, R"(
    Maximum delay in milliseconds between retries during backup and restore operations.
)", 0) \
    DECLARE(Float, backup_restore_s3_retry_jitter_factor, .1f, R"(
    Jitter factor applied to the retry backoff delay in Aws::Client::RetryStrategy during backup and restore operations. The computed backoff delay is multiplied by a random factor in the range [1.0, 1.0 + jitter], up to the maximum `backup_restore_s3_retry_max_backoff_ms`. Must be in [0.0, 1.0] interval
)", 0) \
    DECLARE(UInt64, max_backup_bandwidth, 0, R"(
The maximum read speed in bytes per second for particular backup on server. Zero means unlimited.
)", 0) \
    DECLARE(Bool, restore_replicated_merge_tree_to_shared_merge_tree, false, R"(
Replace table engine from Replicated*MergeTree -> Shared*MergeTree during RESTORE.
)", 0) \
    \
    DECLARE(Bool, log_profile_events, true, R"(
Log query performance statistics into the query_log, query_thread_log and query_views_log.
)", 0) \
    DECLARE(Bool, log_query_settings, true, R"(
Log query settings into the query_log and OpenTelemetry span log.
)", 0) \
    DECLARE(Bool, log_query_threads, false, R"(
Setting up query threads logging.

Query threads log into the [system.query_thread_log](../../operations/system-tables/query_thread_log.md) table. This setting has effect only when [log_queries](#log_queries) is true. Queries' threads run by ClickHouse with this setup are logged according to the rules in the [query_thread_log](/operations/server-configuration-parameters/settings#query_thread_log) server configuration parameter.

Possible values:

- 0 — Disabled.
- 1 — Enabled.

**Example**

```text
log_query_threads=1
```
)", 0) \
    DECLARE(Bool, log_query_views, true, R"(
Setting up query views logging.

When a query run by ClickHouse with this setting enabled has associated views (materialized or live views), they are logged in the [query_views_log](/operations/server-configuration-parameters/settings#query_views_log) server configuration parameter.

Example:

```text
log_query_views=1
```
)", 0) \
    DECLARE(String, log_comment, "", R"(
Specifies the value for the `log_comment` field of the [system.query_log](../system-tables/query_log.md) table and comment text for the server log.

It can be used to improve the readability of server logs. Additionally, it helps to select queries related to the test from the `system.query_log` after running [clickhouse-test](../../development/tests.md).

Possible values:

- Any string no longer than [max_query_size](#max_query_size). If the max_query_size is exceeded, the server throws an exception.

**Example**

Query:

```sql
SET log_comment = 'log_comment test', log_queries = 1;
SELECT 1;
SYSTEM FLUSH LOGS;
SELECT type, query FROM system.query_log WHERE log_comment = 'log_comment test' AND event_date >= yesterday() ORDER BY event_time DESC LIMIT 2;
```

Result:

```text
┌─type────────┬─query─────┐
│ QueryStart  │ SELECT 1; │
│ QueryFinish │ SELECT 1; │
└─────────────┴───────────┘
```
)", 0) \
    DECLARE(Int64, query_metric_log_interval, -1, R"(
The interval in milliseconds at which the [query_metric_log](../../operations/system-tables/query_metric_log.md) for individual queries is collected.

If set to any negative value, it will take the value `collect_interval_milliseconds` from the [query_metric_log setting](/operations/server-configuration-parameters/settings#query_metric_log) or default to 1000 if not present.

To disable the collection of a single query, set `query_metric_log_interval` to 0.

Default value: -1
    )", 0) \
    DECLARE(LogsLevel, send_logs_level, LogsLevel::fatal, R"(
Send server text logs with specified minimum level to client. Valid values: 'trace', 'debug', 'information', 'warning', 'error', 'fatal', 'none'
)", 0) \
    DECLARE(String, send_logs_source_regexp, "", R"(
Send server text logs with specified regexp to match log source name. Empty means all sources.
)", 0) \
    DECLARE(Bool, enable_optimize_predicate_expression, true, R"(
Turns on predicate pushdown in `SELECT` queries.

Predicate pushdown may significantly reduce network traffic for distributed queries.

Possible values:

- 0 — Disabled.
- 1 — Enabled.

Usage

Consider the following queries:

1.  `SELECT count() FROM test_table WHERE date = '2018-10-10'`
2.  `SELECT count() FROM (SELECT * FROM test_table) WHERE date = '2018-10-10'`

If `enable_optimize_predicate_expression = 1`, then the execution time of these queries is equal because ClickHouse applies `WHERE` to the subquery when processing it.

If `enable_optimize_predicate_expression = 0`, then the execution time of the second query is much longer because the `WHERE` clause applies to all the data after the subquery finishes.
)", 0) \
    DECLARE(Bool, enable_optimize_predicate_expression_to_final_subquery, true, R"(
Allow push predicate to final subquery.
)", 0) \
    DECLARE(Bool, allow_push_predicate_when_subquery_contains_with, true, R"(
Allows push predicate when subquery contains WITH clause
)", 0) \
    DECLARE(Bool, allow_push_predicate_ast_for_distributed_subqueries, true, R"(
Allows push predicate on AST level for distributed subqueries with enabled anlyzer
)", 0) \
    \
    DECLARE(UInt64, low_cardinality_max_dictionary_size, 8192, R"(
Sets a maximum size in rows of a shared global dictionary for the [LowCardinality](../../sql-reference/data-types/lowcardinality.md) data type that can be written to a storage file system. This setting prevents issues with RAM in case of unlimited dictionary growth. All the data that can't be encoded due to maximum dictionary size limitation ClickHouse writes in an ordinary method.

Possible values:

- Any positive integer.
)", 0) \
    DECLARE(Bool, low_cardinality_use_single_dictionary_for_part, false, R"(
Turns on or turns off using of single dictionary for the data part.

By default, the ClickHouse server monitors the size of dictionaries and if a dictionary overflows then the server starts to write the next one. To prohibit creating several dictionaries set `low_cardinality_use_single_dictionary_for_part = 1`.

Possible values:

- 1 — Creating several dictionaries for the data part is prohibited.
- 0 — Creating several dictionaries for the data part is not prohibited.
)", 0) \
    DECLARE(Bool, decimal_check_overflow, true, R"(
Check overflow of decimal arithmetic/comparison operations
)", 0) \
    DECLARE(Bool, allow_custom_error_code_in_throwif, false, R"(
Enable custom error code in function throwIf(). If true, thrown exceptions may have unexpected error codes.
)", 0) \
    \
    DECLARE(Bool, prefer_localhost_replica, true, R"(
Enables/disables preferable using the localhost replica when processing distributed queries.

Possible values:

- 1 — ClickHouse always sends a query to the localhost replica if it exists.
- 0 — ClickHouse uses the balancing strategy specified by the [load_balancing](#load_balancing) setting.

:::note
Disable this setting if you use [max_parallel_replicas](#max_parallel_replicas) without [parallel_replicas_custom_key](#parallel_replicas_custom_key).
If [parallel_replicas_custom_key](#parallel_replicas_custom_key) is set, disable this setting only if it's used on a cluster with multiple shards containing multiple replicas.
If it's used on a cluster with a single shard and multiple replicas, disabling this setting will have negative effects.
:::
)", 0) \
    DECLARE(UInt64, max_fetch_partition_retries_count, 5, R"(
Amount of retries while fetching partition from another host.
)", 0) \
    DECLARE(UInt64, http_max_multipart_form_data_size, 1024 * 1024 * 1024, R"(
Limit on size of multipart/form-data content. This setting cannot be parsed from URL parameters and should be set in a user profile. Note that content is parsed and external tables are created in memory before the start of query execution. And this is the only limit that has an effect on that stage (limits on max memory usage and max execution time have no effect while reading HTTP form data).
)", 0) \
    DECLARE(Bool, calculate_text_stack_trace, true, R"(
Calculate text stack trace in case of exceptions during query execution. This is the default. It requires symbol lookups that may slow down fuzzing tests when a huge amount of wrong queries are executed. In normal cases, you should not disable this option.
)", 0) \
    DECLARE(Bool, enable_job_stack_trace, false, R"(
Output stack trace of a job creator when job results in exception. Disabled by default to avoid performance overhead.
)", 0) \
    DECLARE(Bool, allow_ddl, true, R"(
If it is set to true, then a user is allowed to executed DDL queries.
)", 0) \
    DECLARE(Bool, parallel_view_processing, false, R"(
Enables pushing to attached views concurrently instead of sequentially.
)", 0) \
    DECLARE(Bool, enable_unaligned_array_join, false, R"(
Allow ARRAY JOIN with multiple arrays that have different sizes. When this settings is enabled, arrays will be resized to the longest one.
)", 0) \
    DECLARE(Bool, optimize_read_in_order, true, R"(
Enables [ORDER BY](/sql-reference/statements/select/order-by#optimization-of-data-reading) optimization in [SELECT](../../sql-reference/statements/select/index.md) queries for reading data from [MergeTree](../../engines/table-engines/mergetree-family/mergetree.md) tables.

Possible values:

- 0 — `ORDER BY` optimization is disabled.
- 1 — `ORDER BY` optimization is enabled.

**See Also**

- [ORDER BY Clause](/sql-reference/statements/select/order-by#optimization-of-data-reading)
)", 0) \
    DECLARE(Bool, read_in_order_use_virtual_row, false, R"(
Use virtual row while reading in order of primary key or its monotonic function fashion. It is useful when searching over multiple parts as only relevant ones are touched.
)", 0) \
    DECLARE(Bool, optimize_read_in_window_order, true, R"(
Enable ORDER BY optimization in window clause for reading data in corresponding order in MergeTree tables.
)", 0) \
    DECLARE(Bool, optimize_aggregation_in_order, false, R"(
Enables [GROUP BY](/sql-reference/statements/select/group-by) optimization in [SELECT](../../sql-reference/statements/select/index.md) queries for aggregating data in corresponding order in [MergeTree](../../engines/table-engines/mergetree-family/mergetree.md) tables.

Possible values:

- 0 — `GROUP BY` optimization is disabled.
- 1 — `GROUP BY` optimization is enabled.

**See Also**

- [GROUP BY optimization](/sql-reference/statements/select/group-by#group-by-optimization-depending-on-table-sorting-key)
)", 0) \
    DECLARE(Bool, read_in_order_use_buffering, true, R"(
Use buffering before merging while reading in order of primary key. It increases the parallelism of query execution
)", 0) \
    DECLARE(UInt64, aggregation_in_order_max_block_bytes, 50000000, R"(
Maximal size of block in bytes accumulated during aggregation in order of primary key. Lower block size allows to parallelize more final merge stage of aggregation.
)", 0) \
    DECLARE(UInt64, read_in_order_two_level_merge_threshold, 100, R"(
Minimal number of parts to read to run preliminary merge step during multithread reading in order of primary key.
)", 0) \
    DECLARE(Bool, low_cardinality_allow_in_native_format, true, R"(
Allows or restricts using the [LowCardinality](../../sql-reference/data-types/lowcardinality.md) data type with the [Native](../../interfaces/formats.md/#native) format.

If usage of `LowCardinality` is restricted, ClickHouse server converts `LowCardinality`-columns to ordinary ones for `SELECT` queries, and convert ordinary columns to `LowCardinality`-columns for `INSERT` queries.

This setting is required mainly for third-party clients which do not support `LowCardinality` data type.

Possible values:

- 1 — Usage of `LowCardinality` is not restricted.
- 0 — Usage of `LowCardinality` is restricted.
)", 0) \
    DECLARE(Bool, cancel_http_readonly_queries_on_client_close, false, R"(
Cancels HTTP read-only queries (e.g. SELECT) when a client closes the connection without waiting for the response.

Cloud default value: `0`.
)", 0) \
    DECLARE(Bool, external_table_functions_use_nulls, true, R"(
Defines how [mysql](../../sql-reference/table-functions/mysql.md), [postgresql](../../sql-reference/table-functions/postgresql.md) and [odbc](../../sql-reference/table-functions/odbc.md) table functions use Nullable columns.

Possible values:

- 0 — The table function explicitly uses Nullable columns.
- 1 — The table function implicitly uses Nullable columns.

**Usage**

If the setting is set to `0`, the table function does not make Nullable columns and inserts default values instead of NULL. This is also applicable for NULL values inside arrays.
)", 0) \
    DECLARE(Bool, external_table_strict_query, false, R"(
If it is set to true, transforming expression to local filter is forbidden for queries to external tables.
)", 0) \
    \
    DECLARE(Bool, allow_hyperscan, true, R"(
Allow functions that use Hyperscan library. Disable to avoid potentially long compilation times and excessive resource usage.
)", 0) \
    DECLARE(UInt64, max_hyperscan_regexp_length, 0, R"(
Defines the maximum length for each regular expression in the [hyperscan multi-match functions](/sql-reference/functions/string-search-functions#multimatchany).

Possible values:

- Positive integer.
- 0 - The length is not limited.

**Example**

Query:

```sql
SELECT multiMatchAny('abcd', ['ab','bcd','c','d']) SETTINGS max_hyperscan_regexp_length = 3;
```

Result:

```text
┌─multiMatchAny('abcd', ['ab', 'bcd', 'c', 'd'])─┐
│                                              1 │
└────────────────────────────────────────────────┘
```

Query:

```sql
SELECT multiMatchAny('abcd', ['ab','bcd','c','d']) SETTINGS max_hyperscan_regexp_length = 2;
```

Result:

```text
Exception: Regexp length too large.
```

**See Also**

- [max_hyperscan_regexp_total_length](#max_hyperscan_regexp_total_length)
)", 0) \
    DECLARE(UInt64, max_hyperscan_regexp_total_length, 0, R"(
Sets the maximum length total of all regular expressions in each [hyperscan multi-match function](/sql-reference/functions/string-search-functions#multimatchany).

Possible values:

- Positive integer.
- 0 - The length is not limited.

**Example**

Query:

```sql
SELECT multiMatchAny('abcd', ['a','b','c','d']) SETTINGS max_hyperscan_regexp_total_length = 5;
```

Result:

```text
┌─multiMatchAny('abcd', ['a', 'b', 'c', 'd'])─┐
│                                           1 │
└─────────────────────────────────────────────┘
```

Query:

```sql
SELECT multiMatchAny('abcd', ['ab','bc','c','d']) SETTINGS max_hyperscan_regexp_total_length = 5;
```

Result:

```text
Exception: Total regexp lengths too large.
```

**See Also**

- [max_hyperscan_regexp_length](#max_hyperscan_regexp_length)
)", 0) \
    DECLARE(Bool, reject_expensive_hyperscan_regexps, true, R"(
Reject patterns which will likely be expensive to evaluate with hyperscan (due to NFA state explosion)
)", 0) \
    DECLARE(Bool, allow_simdjson, true, R"(
Allow using simdjson library in 'JSON*' functions if AVX2 instructions are available. If disabled rapidjson will be used.
)", 0) \
    DECLARE(Bool, allow_introspection_functions, false, R"(
Enables or disables [introspection functions](../../sql-reference/functions/introspection.md) for query profiling.

Possible values:

- 1 — Introspection functions enabled.
- 0 — Introspection functions disabled.

**See Also**

- [Sampling Query Profiler](../../operations/optimizing-performance/sampling-query-profiler.md)
- System table [trace_log](/operations/system-tables/trace_log)
)", 0) \
    DECLARE(Bool, splitby_max_substrings_includes_remaining_string, false, R"(
Controls whether function [splitBy*()](../../sql-reference/functions/splitting-merging-functions.md) with argument `max_substrings` > 0 will include the remaining string in the last element of the result array.

Possible values:

- `0` - The remaining string will not be included in the last element of the result array.
- `1` - The remaining string will be included in the last element of the result array. This is the behavior of Spark's [`split()`](https://spark.apache.org/docs/3.1.2/api/python/reference/api/pyspark.sql.functions.split.html) function and Python's ['string.split()'](https://docs.python.org/3/library/stdtypes.html#str.split) method.
)", 0) \
    \
    DECLARE(Bool, allow_execute_multiif_columnar, true, R"(
Allow execute multiIf function columnar
)", 0) \
    DECLARE(Bool, formatdatetime_f_prints_single_zero, false, R"(
Formatter '%f' in function 'formatDateTime' prints a single zero instead of six zeros if the formatted value has no fractional seconds.
)", 0) \
    DECLARE(Bool, formatdatetime_f_prints_scale_number_of_digits, false, R"(
Formatter '%f' in function 'formatDateTime' prints only the scale amount of digits for a DateTime64 instead of fixed 6 digits.
)", 0) \
    DECLARE(Bool, formatdatetime_parsedatetime_m_is_month_name, true, R"(
Formatter '%M' in functions 'formatDateTime' and 'parseDateTime' print/parse the month name instead of minutes.
)", 0) \
    DECLARE(Bool, parsedatetime_parse_without_leading_zeros, true, R"(
Formatters '%c', '%l' and '%k' in function 'parseDateTime' parse months and hours without leading zeros.
)", 0) \
    DECLARE(Bool, parsedatetime_e_requires_space_padding, false, R"(
Formatter '%e' in function 'parseDateTime' expects that single-digit days are space-padded, e.g., ' 2' is accepted but '2' raises an error.
    )", 0) \
    DECLARE(Bool, formatdatetime_format_without_leading_zeros, false, R"(
Formatters '%c', '%l' and '%k' in function 'formatDateTime' print months and hours without leading zeros.
)", 0) \
    DECLARE(Bool, formatdatetime_e_with_space_padding, false, R"(
Formatter '%e' in function 'formatDateTime' prints single-digit days with a leading space, e.g. ' 2' instead of '2'.
    )", 0) \
    DECLARE(Bool, least_greatest_legacy_null_behavior, false, R"(
If enabled, functions 'least' and 'greatest' return NULL if one of their arguments is NULL.
)", 0) \
    DECLARE(Bool, h3togeo_lon_lat_result_order, false, R"(
Function 'h3ToGeo' returns (lon, lat) if true, otherwise (lat, lon).
)", 0) \
    DECLARE(GeoToH3ArgumentOrder, geotoh3_argument_order, GeoToH3ArgumentOrder::LAT_LON, R"(
Function 'geoToH3' accepts (lon, lat) if set to 'lon_lat' and (lat, lon) if set to 'lat_lon'.
)", BETA) \
    DECLARE(UInt64, max_partitions_per_insert_block, 100, R"(
Limits the maximum number of partitions in a single inserted block
and an exception is thrown if the block contains too many partitions.

- Positive integer.
- `0` — Unlimited number of partitions.

**Details**

When inserting data, ClickHouse calculates the number of partitions in the
inserted block. If the number of partitions is more than
`max_partitions_per_insert_block`, ClickHouse either logs a warning or throws an
exception based on `throw_on_max_partitions_per_insert_block`. Exceptions have
the following text:

> "Too many partitions for a single INSERT block (`partitions_count` partitions, limit is " + toString(max_partitions) + ").
  The limit is controlled by the 'max_partitions_per_insert_block' setting.
  A large number of partitions is a common misconception. It will lead to severe
  negative performance impact, including slow server startup, slow INSERT queries
  and slow SELECT queries. Recommended total number of partitions for a table is
  under 1000..10000. Please note, that partitioning is not intended to speed up
  SELECT queries (ORDER BY key is sufficient to make range queries fast).
  Partitions are intended for data manipulation (DROP PARTITION, etc)."

:::note
This setting is a safety threshold because using a large number of partitions is a common misconception.
:::
)", 0) \
    DECLARE(Bool, throw_on_max_partitions_per_insert_block, true, R"(
Allows you to control the behaviour when `max_partitions_per_insert_block` is reached.

Possible values:
- `true`  - When an insert block reaches `max_partitions_per_insert_block`, an exception is raised.
- `false` - Logs a warning when `max_partitions_per_insert_block` is reached.

:::tip
This can be useful if you're trying to understand the impact on users when changing [`max_partitions_per_insert_block`](/operations/settings/settings#max_partitions_per_insert_block).
:::
)", 0) \
    DECLARE(Int64, max_partitions_to_read, -1, R"(
Limits the maximum number of partitions that can be accessed in a single query.

The setting value specified when the table is created can be overridden via query-level setting.

Possible values:

- Positive integer
- `-1` - unlimited (default)

:::note
You can also specify the MergeTree setting [`max_partitions_to_read`](/operations/settings/settings#max_partitions_to_read) in tables' setting.
:::
)", 0) \
    DECLARE(Bool, check_query_single_value_result, true, R"(
Defines the level of detail for the [CHECK TABLE](/sql-reference/statements/check-table) query result for `MergeTree` family engines .

Possible values:

- 0 — the query shows a check status for every individual data part of a table.
- 1 — the query shows the general table check status.
)", 0) \
    DECLARE(Bool, allow_drop_detached, false, R"(
Allow ALTER TABLE ... DROP DETACHED PART[ITION] ... queries
)", 0) \
    DECLARE(UInt64, max_parts_to_move, 1000, "Limit the number of parts that can be moved in one query. Zero means unlimited.", 0) \
    \
    DECLARE(UInt64, max_table_size_to_drop, default_max_size_to_drop, R"(
Restriction on deleting tables in query time. The value `0` means that you can delete all tables without any restrictions.

Cloud default value: 1 TB.

:::note
This query setting overwrites its server setting equivalent, see [max_table_size_to_drop](/operations/server-configuration-parameters/settings#max_table_size_to_drop)
:::
)", 0) \
    DECLARE(UInt64, max_partition_size_to_drop, default_max_size_to_drop, R"(
Restriction on dropping partitions in query time. The value `0` means that you can drop partitions without any restrictions.

Cloud default value: 1 TB.

:::note
This query setting overwrites its server setting equivalent, see [max_partition_size_to_drop](/operations/server-configuration-parameters/settings#max_partition_size_to_drop)
:::
)", 0) \
    \
    DECLARE(UInt64, postgresql_connection_pool_size, 16, R"(
Connection pool size for PostgreSQL table engine and database engine.
)", 0) \
    DECLARE(UInt64, postgresql_connection_attempt_timeout, 2, R"(
Connection timeout in seconds of a single attempt to connect PostgreSQL end-point.
The value is passed as a `connect_timeout` parameter of the connection URL.
)", 0) \
    DECLARE(UInt64, postgresql_connection_pool_wait_timeout, 5000, R"(
Connection pool push/pop timeout on empty pool for PostgreSQL table engine and database engine. By default it will block on empty pool.
)", 0) \
    DECLARE(UInt64, postgresql_connection_pool_retries, 2, R"(
Connection pool push/pop retries number for PostgreSQL table engine and database engine.
)", 0) \
    DECLARE(Bool, postgresql_connection_pool_auto_close_connection, false, R"(
Close connection before returning connection to the pool.
)", 0) \
    DECLARE(Float, postgresql_fault_injection_probability, 0.0f, R"(
Approximate probability of failing internal (for replication) PostgreSQL queries. Valid value is in interval [0.0f, 1.0f]
)", 0) \
    DECLARE(UInt64, glob_expansion_max_elements, 1000, R"(
Maximum number of allowed addresses (For external storages, table functions, etc).
)", 0) \
    DECLARE(UInt64, odbc_bridge_connection_pool_size, 16, R"(
Connection pool size for each connection settings string in ODBC bridge.
)", 0) \
    DECLARE(Bool, odbc_bridge_use_connection_pooling, true, R"(
Use connection pooling in ODBC bridge. If set to false, a new connection is created every time.
)", 0) \
    \
    DECLARE(Seconds, distributed_replica_error_half_life, DBMS_CONNECTION_POOL_WITH_FAILOVER_DEFAULT_DECREASE_ERROR_PERIOD, R"(
- Type: seconds
- Default value: 60 seconds

Controls how fast errors in distributed tables are zeroed. If a replica is unavailable for some time, accumulates 5 errors, and distributed_replica_error_half_life is set to 1 second, then the replica is considered normal 3 seconds after the last error.

See also:

- [load_balancing](#load_balancing-round_robin)
- [Table engine Distributed](../../engines/table-engines/special/distributed.md)
- [distributed_replica_error_cap](#distributed_replica_error_cap)
- [distributed_replica_max_ignored_errors](#distributed_replica_max_ignored_errors)
)", 0) \
    DECLARE(UInt64, distributed_replica_error_cap, DBMS_CONNECTION_POOL_WITH_FAILOVER_MAX_ERROR_COUNT, R"(
- Type: unsigned int
- Default value: 1000

The error count of each replica is capped at this value, preventing a single replica from accumulating too many errors.

See also:

- [load_balancing](#load_balancing-round_robin)
- [Table engine Distributed](../../engines/table-engines/special/distributed.md)
- [distributed_replica_error_half_life](#distributed_replica_error_half_life)
- [distributed_replica_max_ignored_errors](#distributed_replica_max_ignored_errors)
)", 0) \
    DECLARE(UInt64, distributed_replica_max_ignored_errors, 0, R"(
- Type: unsigned int
- Default value: 0

The number of errors that will be ignored while choosing replicas (according to `load_balancing` algorithm).

See also:

- [load_balancing](#load_balancing-round_robin)
- [Table engine Distributed](../../engines/table-engines/special/distributed.md)
- [distributed_replica_error_cap](#distributed_replica_error_cap)
- [distributed_replica_error_half_life](#distributed_replica_error_half_life)
)", 0) \
    \
    DECLARE(UInt64, min_free_disk_space_for_temporary_data, 0, R"(
The minimum disk space to keep while writing temporary data used in external sorting and aggregation.
)", 0) \
    \
    DECLARE(DefaultTableEngine, default_temporary_table_engine, DefaultTableEngine::Memory, R"(
Same as [default_table_engine](#default_table_engine) but for temporary tables.

In this example, any new temporary table that does not specify an `Engine` will use the `Log` table engine:

Query:

```sql
SET default_temporary_table_engine = 'Log';

CREATE TEMPORARY TABLE my_table (
    x UInt32,
    y UInt32
);

SHOW CREATE TEMPORARY TABLE my_table;
```

Result:

```response
┌─statement────────────────────────────────────────────────────────────────┐
│ CREATE TEMPORARY TABLE default.my_table
(
    `x` UInt32,
    `y` UInt32
)
ENGINE = Log
└──────────────────────────────────────────────────────────────────────────┘
```
)", 0) \
    DECLARE(DefaultTableEngine, default_table_engine, DefaultTableEngine::MergeTree, R"(
Default table engine to use when `ENGINE` is not set in a `CREATE` statement.

Possible values:

- a string representing any valid table engine name

Cloud default value: `SharedMergeTree`.

**Example**

Query:

```sql
SET default_table_engine = 'Log';

SELECT name, value, changed FROM system.settings WHERE name = 'default_table_engine';
```

Result:

```response
┌─name─────────────────┬─value─┬─changed─┐
│ default_table_engine │ Log   │       1 │
└──────────────────────┴───────┴─────────┘
```

In this example, any new table that does not specify an `Engine` will use the `Log` table engine:

Query:

```sql
CREATE TABLE my_table (
    x UInt32,
    y UInt32
);

SHOW CREATE TABLE my_table;
```

Result:

```response
┌─statement────────────────────────────────────────────────────────────────┐
│ CREATE TABLE default.my_table
(
    `x` UInt32,
    `y` UInt32
)
ENGINE = Log
└──────────────────────────────────────────────────────────────────────────┘
```
)", 0) \
    DECLARE(Bool, show_table_uuid_in_table_create_query_if_not_nil, false, R"(
Sets the `SHOW TABLE` query display.

Possible values:

- 0 — The query will be displayed without table UUID.
- 1 — The query will be displayed with table UUID.
)", 0) \
    DECLARE(Bool, database_atomic_wait_for_drop_and_detach_synchronously, false, R"(
Adds a modifier `SYNC` to all `DROP` and `DETACH` queries.

Possible values:

- 0 — Queries will be executed with delay.
- 1 — Queries will be executed without delay.
)", 0) \
    DECLARE(Bool, enable_scalar_subquery_optimization, true, R"(
If it is set to true, prevent scalar subqueries from (de)serializing large scalar values and possibly avoid running the same subquery more than once.
)", 0) \
    DECLARE(Bool, optimize_trivial_count_query, true, R"(
Enables or disables the optimization to trivial query `SELECT count() FROM table` using metadata from MergeTree. If you need to use row-level security, disable this setting.

Possible values:

   - 0 — Optimization disabled.
   - 1 — Optimization enabled.

See also:

- [optimize_functions_to_subcolumns](#optimize_functions_to_subcolumns)
)", 0) \
    DECLARE(Bool, optimize_trivial_approximate_count_query, false, R"(
Use an approximate value for trivial count optimization of storages that support such estimation, for example, EmbeddedRocksDB.

Possible values:

   - 0 — Optimization disabled.
   - 1 — Optimization enabled.
)", 0) \
    DECLARE(Bool, optimize_count_from_files, true, R"(
Enables or disables the optimization of counting number of rows from files in different input formats. It applies to table functions/engines `file`/`s3`/`url`/`hdfs`/`azureBlobStorage`.

Possible values:

- 0 — Optimization disabled.
- 1 — Optimization enabled.
)", 0) \
    DECLARE(Bool, use_cache_for_count_from_files, true, R"(
Enables caching of rows number during count from files in table functions `file`/`s3`/`url`/`hdfs`/`azureBlobStorage`.

Enabled by default.
)", 0) \
    DECLARE(Bool, optimize_respect_aliases, true, R"(
If it is set to true, it will respect aliases in WHERE/GROUP BY/ORDER BY, that will help with partition pruning/secondary indexes/optimize_aggregation_in_order/optimize_read_in_order/optimize_trivial_count
)", 0) \
    DECLARE(UInt64, mutations_sync, 0, R"(
Allows to execute `ALTER TABLE ... UPDATE|DELETE|MATERIALIZE INDEX|MATERIALIZE PROJECTION|MATERIALIZE COLUMN|MATERIALIZE STATISTICS` queries ([mutations](../../sql-reference/statements/alter/index.md/#mutations)) synchronously.

Possible values:

| Value | Description                                                                                                                                           |
|-------|-------------------------------------------------------------------------------------------------------------------------------------------------------|
| `0`   | Mutations execute asynchronously.                                                                                                                     |
| `1`   | The query waits for all mutations to complete on the current server.                                                                                  |
| `2`   | The query waits for all mutations to complete on all replicas (if they exist).                                                                        |
| `3`   | The query waits only for active replicas. Supported only for `SharedMergeTree`. For `ReplicatedMergeTree` it behaves the same as `mutations_sync = 2`.|
)", 0) \
    DECLARE_WITH_ALIAS(Bool, enable_lightweight_delete, true, R"(
Enable lightweight DELETE mutations for mergetree tables.
)", 0, allow_experimental_lightweight_delete) \
    DECLARE(LightweightDeleteMode, lightweight_delete_mode, LightweightDeleteMode::ALTER_UPDATE, R"(
A mode of internal update query that is executed as a part of lightweight delete.

Possible values:
- `alter_update` - run `ALTER UPDATE` query that creates a heavyweight mutation.
- `lightweight_update` - run lightweight update if possible, run `ALTER UPDATE` otherwise.
- `lightweight_update_force` - run lightweight update if possible, throw otherwise.
)", 0) \
    DECLARE(UInt64, lightweight_deletes_sync, 2, R"(
The same as [`mutations_sync`](#mutations_sync), but controls only execution of lightweight deletes.

Possible values:

| Value | Description                                                                                                                                           |
|-------|-------------------------------------------------------------------------------------------------------------------------------------------------------|
| `0`   | Mutations execute asynchronously.                                                                                                                     |
| `1`   | The query waits for the lightweight deletes to complete on the current server.                                                                        |
| `2`   | The query waits for the lightweight deletes to complete on all replicas (if they exist).                                                              |
| `3`   | The query waits only for active replicas. Supported only for `SharedMergeTree`. For `ReplicatedMergeTree` it behaves the same as `mutations_sync = 2`.|

**See Also**

- [Synchronicity of ALTER Queries](../../sql-reference/statements/alter/index.md/#synchronicity-of-alter-queries)
- [Mutations](../../sql-reference/statements/alter/index.md/#mutations)
)", 0) \
    DECLARE(Bool, apply_deleted_mask, true, R"(
Enables filtering out rows deleted with lightweight DELETE. If disabled, a query will be able to read those rows. This is useful for debugging and \"undelete\" scenarios
)", 0) \
    DECLARE(Bool, optimize_normalize_count_variants, true, R"(
Rewrite aggregate functions that semantically equals to count() as count().
)", 0) \
    DECLARE(Bool, optimize_injective_functions_inside_uniq, true, R"(
Delete injective functions of one argument inside uniq*() functions.
)", 0) \
    DECLARE(Bool, count_matches_stop_at_empty_match, false, R"(
Stop counting once a pattern matches zero-length in the `countMatches` function.
)", 0) \
    DECLARE(Bool, rewrite_count_distinct_if_with_count_distinct_implementation, false, R"(
Allows you to rewrite `countDistcintIf` with [count_distinct_implementation](#count_distinct_implementation) setting.

Possible values:

- true — Allow.
- false — Disallow.
)", 0) \
    DECLARE(Bool, convert_query_to_cnf, false, R"(
When set to `true`, a `SELECT` query will be converted to conjuctive normal form (CNF). There are scenarios where rewriting a query in CNF may execute faster (view this [Github issue](https://github.com/ClickHouse/ClickHouse/issues/11749) for an explanation).

For example, notice how the following `SELECT` query is not modified (the default behavior):

```sql
EXPLAIN SYNTAX
SELECT *
FROM
(
    SELECT number AS x
    FROM numbers(20)
) AS a
WHERE ((x >= 1) AND (x <= 5)) OR ((x >= 10) AND (x <= 15))
SETTINGS convert_query_to_cnf = false;
```

The result is:

```response
┌─explain────────────────────────────────────────────────────────┐
│ SELECT x                                                       │
│ FROM                                                           │
│ (                                                              │
│     SELECT number AS x                                         │
│     FROM numbers(20)                                           │
│     WHERE ((x >= 1) AND (x <= 5)) OR ((x >= 10) AND (x <= 15)) │
│ ) AS a                                                         │
│ WHERE ((x >= 1) AND (x <= 5)) OR ((x >= 10) AND (x <= 15))     │
│ SETTINGS convert_query_to_cnf = 0                              │
└────────────────────────────────────────────────────────────────┘
```

Let's set `convert_query_to_cnf` to `true` and see what changes:

```sql
EXPLAIN SYNTAX
SELECT *
FROM
(
    SELECT number AS x
    FROM numbers(20)
) AS a
WHERE ((x >= 1) AND (x <= 5)) OR ((x >= 10) AND (x <= 15))
SETTINGS convert_query_to_cnf = true;
```

Notice the `WHERE` clause is rewritten in CNF, but the result set is the identical - the Boolean logic is unchanged:

```response
┌─explain───────────────────────────────────────────────────────────────────────────────────────────────────────────────┐
│ SELECT x                                                                                                              │
│ FROM                                                                                                                  │
│ (                                                                                                                     │
│     SELECT number AS x                                                                                                │
│     FROM numbers(20)                                                                                                  │
│     WHERE ((x <= 15) OR (x <= 5)) AND ((x <= 15) OR (x >= 1)) AND ((x >= 10) OR (x <= 5)) AND ((x >= 10) OR (x >= 1)) │
│ ) AS a                                                                                                                │
│ WHERE ((x >= 10) OR (x >= 1)) AND ((x >= 10) OR (x <= 5)) AND ((x <= 15) OR (x >= 1)) AND ((x <= 15) OR (x <= 5))     │
│ SETTINGS convert_query_to_cnf = 1                                                                                     │
└───────────────────────────────────────────────────────────────────────────────────────────────────────────────────────┘
```

Possible values: true, false
)", 0) \
    DECLARE(Bool, optimize_or_like_chain, false, R"(
Optimize multiple OR LIKE into multiMatchAny. This optimization should not be enabled by default, because it defies index analysis in some cases.
)", 0) \
    DECLARE(Bool, optimize_arithmetic_operations_in_aggregate_functions, true, R"(
Move arithmetic operations out of aggregation functions
)", 0) \
    DECLARE(Bool, optimize_redundant_functions_in_order_by, true, R"(
Remove functions from ORDER BY if its argument is also in ORDER BY
)", 0) \
    DECLARE(Bool, optimize_if_chain_to_multiif, false, R"(
Replace if(cond1, then1, if(cond2, ...)) chains to multiIf. Currently it's not beneficial for numeric types.
)", 0) \
    DECLARE(Bool, optimize_multiif_to_if, true, R"(
Replace 'multiIf' with only one condition to 'if'.
)", 0) \
    DECLARE(Bool, optimize_if_transform_strings_to_enum, false, R"(
Replaces string-type arguments in If and Transform to enum. Disabled by default cause it could make inconsistent change in distributed query that would lead to its fail.
)", 0) \
    DECLARE(Bool, optimize_functions_to_subcolumns, true, R"(
Enables or disables optimization by transforming some functions to reading subcolumns. This reduces the amount of data to read.

These functions can be transformed:

- [length](/sql-reference/functions/array-functions#length) to read the [size0](../../sql-reference/data-types/array.md/#array-size) subcolumn.
- [empty](/sql-reference/functions/array-functions#empty) to read the [size0](../../sql-reference/data-types/array.md/#array-size) subcolumn.
- [notEmpty](/sql-reference/functions/array-functions#notEmpty) to read the [size0](../../sql-reference/data-types/array.md/#array-size) subcolumn.
- [isNull](/sql-reference/functions/functions-for-nulls#isNull) to read the [null](../../sql-reference/data-types/nullable.md/#finding-null) subcolumn.
- [isNotNull](/sql-reference/functions/functions-for-nulls#isNotNull) to read the [null](../../sql-reference/data-types/nullable.md/#finding-null) subcolumn.
- [count](/sql-reference/aggregate-functions/reference/count) to read the [null](../../sql-reference/data-types/nullable.md/#finding-null) subcolumn.
- [mapKeys](/sql-reference/functions/tuple-map-functions#mapkeys) to read the [keys](/sql-reference/data-types/map#reading-subcolumns-of-map) subcolumn.
- [mapValues](/sql-reference/functions/tuple-map-functions#mapvalues) to read the [values](/sql-reference/data-types/map#reading-subcolumns-of-map) subcolumn.

Possible values:

- 0 — Optimization disabled.
- 1 — Optimization enabled.
)", 0) \
    DECLARE(Bool, optimize_using_constraints, false, R"(
Use [constraints](../../sql-reference/statements/create/table.md/#constraints) for query optimization. The default is `false`.

Possible values:

- true, false
)", 0)                                                                                                                                           \
    DECLARE(Bool, optimize_substitute_columns, false, R"(
Use [constraints](../../sql-reference/statements/create/table.md/#constraints) for column substitution. The default is `false`.

Possible values:

- true, false
)", 0)                                                                                                                                         \
    DECLARE(Bool, optimize_append_index, false, R"(
Use [constraints](../../sql-reference/statements/create/table.md/#constraints) in order to append index condition. The default is `false`.

Possible values:

- true, false
)", 0) \
    DECLARE(Bool, optimize_time_filter_with_preimage, true, R"(
Optimize Date and DateTime predicates by converting functions into equivalent comparisons without conversions (e.g. `toYear(col) = 2023 -> col >= '2023-01-01' AND col <= '2023-12-31'`)
)", 0) \
    DECLARE(Bool, normalize_function_names, true, R"(
Normalize function names to their canonical names
)", 0) \
    DECLARE(Bool, enable_early_constant_folding, true, R"(
Enable query optimization where we analyze function and subqueries results and rewrite query if there are constants there
)", 0) \
    DECLARE(Bool, deduplicate_blocks_in_dependent_materialized_views, false, R"(
Enables or disables the deduplication check for materialized views that receive data from Replicated\* tables.

Possible values:

      0 — Disabled.
      1 — Enabled.

When enabled, ClickHouse performs deduplication of blocks in materialized views that depend on Replicated\* tables.
This setting is useful for ensuring that materialized views do not contain duplicate data when the insertion operation is being retried due to a failure.

**See Also**

- [NULL Processing in IN Operators](/guides/developer/deduplicating-inserts-on-retries#insert-deduplication-with-materialized-views)
)", 0) \
    DECLARE(Bool, throw_if_deduplication_in_dependent_materialized_views_enabled_with_async_insert, true, R"(
Throw exception on INSERT query when the setting `deduplicate_blocks_in_dependent_materialized_views` is enabled along with `async_insert`. It guarantees correctness, because these features can't work together.
)", 0) \
    DECLARE(Bool, materialized_views_ignore_errors, false, R"(
Allows to ignore errors for MATERIALIZED VIEW, and deliver original block to the table regardless of MVs
)", 0) \
    DECLARE(Bool, ignore_materialized_views_with_dropped_target_table, false, R"(
Ignore MVs with dropped target table during pushing to views
)", 0) \
    DECLARE(Bool, allow_materialized_view_with_bad_select, false, R"(
Allow CREATE MATERIALIZED VIEW with SELECT query that references nonexistent tables or columns. It must still be syntactically valid. Doesn't apply to refreshable MVs. Doesn't apply if the MV schema needs to be inferred from the SELECT query (i.e. if the CREATE has no column list and no TO table). Can be used for creating MV before its source table.
)", 0) \
    DECLARE(Bool, use_compact_format_in_distributed_parts_names, true, R"(
Uses compact format for storing blocks for background (`distributed_foreground_insert`) INSERT into tables with `Distributed` engine.

Possible values:

- 0 — Uses `user[:password]@host:port#default_database` directory format.
- 1 — Uses `[shard{shard_index}[_replica{replica_index}]]` directory format.

:::note
- with `use_compact_format_in_distributed_parts_names=0` changes from cluster definition will not be applied for background INSERT.
- with `use_compact_format_in_distributed_parts_names=1` changing the order of the nodes in the cluster definition, will change the `shard_index`/`replica_index` so be aware.
:::
)", 0) \
    DECLARE(Bool, validate_polygons, true, R"(
Enables or disables throwing an exception in the [pointInPolygon](/sql-reference/functions/geo/coordinates#pointinpolygon) function, if the polygon is self-intersecting or self-tangent.

Possible values:

- 0 — Throwing an exception is disabled. `pointInPolygon` accepts invalid polygons and returns possibly incorrect results for them.
- 1 — Throwing an exception is enabled.
)", 0) \
    DECLARE(UInt64, max_parser_depth, DBMS_DEFAULT_MAX_PARSER_DEPTH, R"(
Limits maximum recursion depth in the recursive descent parser. Allows controlling the stack size.

Possible values:

- Positive integer.
- 0 — Recursion depth is unlimited.
)", 0) \
    DECLARE(UInt64, max_parser_backtracks, DBMS_DEFAULT_MAX_PARSER_BACKTRACKS, R"(
Maximum parser backtracking (how many times it tries different alternatives in the recursive descend parsing process).
)", 0) \
    DECLARE(UInt64, max_recursive_cte_evaluation_depth, DBMS_RECURSIVE_CTE_MAX_EVALUATION_DEPTH, R"(
Maximum limit on recursive CTE evaluation depth
)", 0) \
    DECLARE(Bool, allow_settings_after_format_in_insert, false, R"(
Control whether `SETTINGS` after `FORMAT` in `INSERT` queries is allowed or not. It is not recommended to use this, since this may interpret part of `SETTINGS` as values.

Example:

```sql
INSERT INTO FUNCTION null('foo String') SETTINGS max_threads=1 VALUES ('bar');
```

But the following query will work only with `allow_settings_after_format_in_insert`:

```sql
SET allow_settings_after_format_in_insert=1;
INSERT INTO FUNCTION null('foo String') VALUES ('bar') SETTINGS max_threads=1;
```

Possible values:

- 0 — Disallow.
- 1 — Allow.

:::note
Use this setting only for backward compatibility if your use cases depend on old syntax.
:::
)", 0) \
    DECLARE(Seconds, periodic_live_view_refresh, 60, R"(
Interval after which periodically refreshed live view is forced to refresh.
)", 0) \
    DECLARE(Bool, transform_null_in, false, R"(
Enables equality of [NULL](/sql-reference/syntax#null) values for [IN](../../sql-reference/operators/in.md) operator.

By default, `NULL` values can't be compared because `NULL` means undefined value. Thus, comparison `expr = NULL` must always return `false`. With this setting `NULL = NULL` returns `true` for `IN` operator.

Possible values:

- 0 — Comparison of `NULL` values in `IN` operator returns `false`.
- 1 — Comparison of `NULL` values in `IN` operator returns `true`.

**Example**

Consider the `null_in` table:

```text
┌──idx─┬─────i─┐
│    1 │     1 │
│    2 │  NULL │
│    3 │     3 │
└──────┴───────┘
```

Query:

```sql
SELECT idx, i FROM null_in WHERE i IN (1, NULL) SETTINGS transform_null_in = 0;
```

Result:

```text
┌──idx─┬────i─┐
│    1 │    1 │
└──────┴──────┘
```

Query:

```sql
SELECT idx, i FROM null_in WHERE i IN (1, NULL) SETTINGS transform_null_in = 1;
```

Result:

```text
┌──idx─┬─────i─┐
│    1 │     1 │
│    2 │  NULL │
└──────┴───────┘
```

**See Also**

- [NULL Processing in IN Operators](/sql-reference/operators/in#null-processing)
)", 0) \
    DECLARE(Bool, allow_nondeterministic_mutations, false, R"(
User-level setting that allows mutations on replicated tables to make use of non-deterministic functions such as `dictGet`.

Given that, for example, dictionaries, can be out of sync across nodes, mutations that pull values from them are disallowed on replicated tables by default. Enabling this setting allows this behavior, making it the user's responsibility to ensure that the data used is in sync across all nodes.

**Example**

```xml
<profiles>
    <default>
        <allow_nondeterministic_mutations>1</allow_nondeterministic_mutations>

        <!-- ... -->
    </default>

    <!-- ... -->

</profiles>
```
)", 0) \
 DECLARE(Bool, validate_mutation_query, true, R"(
Validate mutation queries before accepting them. Mutations are executed in the background, and running an invalid query will cause mutations to get stuck, requiring manual intervention.

Only change this setting if you encounter a backward-incompatible bug.
)", 0) \
    DECLARE(Seconds, lock_acquire_timeout, DBMS_DEFAULT_LOCK_ACQUIRE_TIMEOUT_SEC, R"(
Defines how many seconds a locking request waits before failing.

Locking timeout is used to protect from deadlocks while executing read/write operations with tables. When the timeout expires and the locking request fails, the ClickHouse server throws an exception "Locking attempt timed out! Possible deadlock avoided. Client should retry." with error code `DEADLOCK_AVOIDED`.

Possible values:

- Positive integer (in seconds).
- 0 — No locking timeout.
)", 0) \
    DECLARE(Bool, materialize_ttl_after_modify, true, R"(
Apply TTL for old data, after ALTER MODIFY TTL query
)", 0) \
    DECLARE(String, function_implementation, "", R"(
Choose function implementation for specific target or variant (experimental). If empty enable all of them.
)", 0) \
    DECLARE(Bool, data_type_default_nullable, false, R"(
Allows data types without explicit modifiers [NULL or NOT NULL](/sql-reference/statements/create/table#null-or-not-null-modifiers) in column definition will be [Nullable](/sql-reference/data-types/nullable).

Possible values:

- 1 — The data types in column definitions are set to `Nullable` by default.
- 0 — The data types in column definitions are set to not `Nullable` by default.
)", 0) \
    DECLARE(Bool, cast_keep_nullable, false, R"(
Enables or disables keeping of the `Nullable` data type in [CAST](/sql-reference/functions/type-conversion-functions#cast) operations.

When the setting is enabled and the argument of `CAST` function is `Nullable`, the result is also transformed to `Nullable` type. When the setting is disabled, the result always has the destination type exactly.

Possible values:

- 0 — The `CAST` result has exactly the destination type specified.
- 1 — If the argument type is `Nullable`, the `CAST` result is transformed to `Nullable(DestinationDataType)`.

**Examples**

The following query results in the destination data type exactly:

```sql
SET cast_keep_nullable = 0;
SELECT CAST(toNullable(toInt32(0)) AS Int32) as x, toTypeName(x);
```

Result:

```text
┌─x─┬─toTypeName(CAST(toNullable(toInt32(0)), 'Int32'))─┐
│ 0 │ Int32                                             │
└───┴───────────────────────────────────────────────────┘
```

The following query results in the `Nullable` modification on the destination data type:

```sql
SET cast_keep_nullable = 1;
SELECT CAST(toNullable(toInt32(0)) AS Int32) as x, toTypeName(x);
```

Result:

```text
┌─x─┬─toTypeName(CAST(toNullable(toInt32(0)), 'Int32'))─┐
│ 0 │ Nullable(Int32)                                   │
└───┴───────────────────────────────────────────────────┘
```

**See Also**

- [CAST](/sql-reference/functions/type-conversion-functions#cast) function
)", 0) \
    DECLARE(Bool, cast_ipv4_ipv6_default_on_conversion_error, false, R"(
CAST operator into IPv4, CAST operator into IPV6 type, toIPv4, toIPv6 functions will return default value instead of throwing exception on conversion error.
)", 0) \
    DECLARE(Bool, alter_partition_verbose_result, false, R"(
Enables or disables the display of information about the parts to which the manipulation operations with partitions and parts have been successfully applied.
Applicable to [ATTACH PARTITION|PART](/sql-reference/statements/alter/partition#attach-partitionpart) and to [FREEZE PARTITION](/sql-reference/statements/alter/partition#freeze-partition).

Possible values:

- 0 — disable verbosity.
- 1 — enable verbosity.

**Example**

```sql
CREATE TABLE test(a Int64, d Date, s String) ENGINE = MergeTree PARTITION BY toYYYYMDECLARE(d) ORDER BY a;
INSERT INTO test VALUES(1, '2021-01-01', '');
INSERT INTO test VALUES(1, '2021-01-01', '');
ALTER TABLE test DETACH PARTITION ID '202101';

ALTER TABLE test ATTACH PARTITION ID '202101' SETTINGS alter_partition_verbose_result = 1;

┌─command_type─────┬─partition_id─┬─part_name────┬─old_part_name─┐
│ ATTACH PARTITION │ 202101       │ 202101_7_7_0 │ 202101_5_5_0  │
│ ATTACH PARTITION │ 202101       │ 202101_8_8_0 │ 202101_6_6_0  │
└──────────────────┴──────────────┴──────────────┴───────────────┘

ALTER TABLE test FREEZE SETTINGS alter_partition_verbose_result = 1;

┌─command_type─┬─partition_id─┬─part_name────┬─backup_name─┬─backup_path───────────────────┬─part_backup_path────────────────────────────────────────────┐
│ FREEZE ALL   │ 202101       │ 202101_7_7_0 │ 8           │ /var/lib/clickhouse/shadow/8/ │ /var/lib/clickhouse/shadow/8/data/default/test/202101_7_7_0 │
│ FREEZE ALL   │ 202101       │ 202101_8_8_0 │ 8           │ /var/lib/clickhouse/shadow/8/ │ /var/lib/clickhouse/shadow/8/data/default/test/202101_8_8_0 │
└──────────────┴──────────────┴──────────────┴─────────────┴───────────────────────────────┴─────────────────────────────────────────────────────────────┘
```
)", 0) \
    DECLARE(Bool, system_events_show_zero_values, false, R"(
Allows to select zero-valued events from [`system.events`](../../operations/system-tables/events.md).

Some monitoring systems require passing all the metrics values to them for each checkpoint, even if the metric value is zero.

Possible values:

- 0 — Disabled.
- 1 — Enabled.

**Examples**

Query

```sql
SELECT * FROM system.events WHERE event='QueryMemoryLimitExceeded';
```

Result

```text
Ok.
```

Query
```sql
SET system_events_show_zero_values = 1;
SELECT * FROM system.events WHERE event='QueryMemoryLimitExceeded';
```

Result

```text
┌─event────────────────────┬─value─┬─description───────────────────────────────────────────┐
│ QueryMemoryLimitExceeded │     0 │ Number of times when memory limit exceeded for query. │
└──────────────────────────┴───────┴───────────────────────────────────────────────────────┘
```
)", 0) \
    DECLARE(MySQLDataTypesSupport, mysql_datatypes_support_level, MySQLDataTypesSupportList{}, R"(
Defines how MySQL types are converted to corresponding ClickHouse types. A comma separated list in any combination of `decimal`, `datetime64`, `date2Date32` or `date2String`.
- `decimal`: convert `NUMERIC` and `DECIMAL` types to `Decimal` when precision allows it.
- `datetime64`: convert `DATETIME` and `TIMESTAMP` types to `DateTime64` instead of `DateTime` when precision is not `0`.
- `date2Date32`: convert `DATE` to `Date32` instead of `Date`. Takes precedence over `date2String`.
- `date2String`: convert `DATE` to `String` instead of `Date`. Overridden by `datetime64`.
)", 0) \
    DECLARE(Bool, optimize_trivial_insert_select, false, R"(
Optimize trivial 'INSERT INTO table SELECT ... FROM TABLES' query
)", 0) \
    DECLARE(Bool, allow_non_metadata_alters, true, R"(
Allow to execute alters which affects not only tables metadata, but also data on disk
)", 0) \
    DECLARE(Bool, enable_global_with_statement, true, R"(
Propagate WITH statements to UNION queries and all subqueries
)", 0) \
    DECLARE(Bool, enable_scopes_for_with_statement, true, R"(
If disabled, declarations in parent WITH cluases will behave the same scope as they declared in the current scope.

Note that this is a compatibility setting for new analyzer to allow running some invalid queries that old analyzer could execute.
)", 0) \
    DECLARE(Bool, aggregate_functions_null_for_empty, false, R"(
Enables or disables rewriting all aggregate functions in a query, adding [-OrNull](/sql-reference/aggregate-functions/combinators#-ornull) suffix to them. Enable it for SQL standard compatibility.
It is implemented via query rewrite (similar to [count_distinct_implementation](#count_distinct_implementation) setting) to get consistent results for distributed queries.

Possible values:

- 0 — Disabled.
- 1 — Enabled.

**Example**

Consider the following query with aggregate functions:
```sql
SELECT SUM(-1), MAX(0) FROM system.one WHERE 0;
```

With `aggregate_functions_null_for_empty = 0` it would produce:
```text
┌─SUM(-1)─┬─MAX(0)─┐
│       0 │      0 │
└─────────┴────────┘
```

With `aggregate_functions_null_for_empty = 1` the result would be:
```text
┌─SUMOrNull(-1)─┬─MAXOrNull(0)─┐
│          NULL │         NULL │
└───────────────┴──────────────┘
```
)", 0) \
    DECLARE(Bool, optimize_syntax_fuse_functions, false, R"(
Enables to fuse aggregate functions with identical argument. It rewrites query contains at least two aggregate functions from [sum](/sql-reference/aggregate-functions/reference/sum), [count](/sql-reference/aggregate-functions/reference/count) or [avg](/sql-reference/aggregate-functions/reference/avg) with identical argument to [sumCount](/sql-reference/aggregate-functions/reference/sumcount).

Possible values:

- 0 — Functions with identical argument are not fused.
- 1 — Functions with identical argument are fused.

**Example**

Query:

```sql
CREATE TABLE fuse_tbl(a Int8, b Int8) Engine = Log;
SET optimize_syntax_fuse_functions = 1;
EXPLAIN SYNTAX SELECT sum(a), sum(b), count(b), avg(b) from fuse_tbl FORMAT TSV;
```

Result:

```text
SELECT
    sum(a),
    sumCount(b).1,
    sumCount(b).2,
    (sumCount(b).1) / (sumCount(b).2)
FROM fuse_tbl
```
)", 0) \
    DECLARE(Bool, flatten_nested, true, R"(
Sets the data format of a [nested](../../sql-reference/data-types/nested-data-structures/index.md) columns.

Possible values:

- 1 — Nested column is flattened to separate arrays.
- 0 — Nested column stays a single array of tuples.

**Usage**

If the setting is set to `0`, it is possible to use an arbitrary level of nesting.

**Examples**

Query:

```sql
SET flatten_nested = 1;
CREATE TABLE t_nest (`n` Nested(a UInt32, b UInt32)) ENGINE = MergeTree ORDER BY tuple();

SHOW CREATE TABLE t_nest;
```

Result:

```text
┌─statement───────────────────────────────────────────────────────────────────────────────────────────────────────────────────────────────────────┐
│ CREATE TABLE default.t_nest
(
    `n.a` Array(UInt32),
    `n.b` Array(UInt32)
)
ENGINE = MergeTree
ORDER BY tuple()
SETTINGS index_granularity = 8192 │
└─────────────────────────────────────────────────────────────────────────────────────────────────────────────────────────────────────────────────┘
```

Query:

```sql
SET flatten_nested = 0;

CREATE TABLE t_nest (`n` Nested(a UInt32, b UInt32)) ENGINE = MergeTree ORDER BY tuple();

SHOW CREATE TABLE t_nest;
```

Result:

```text
┌─statement──────────────────────────────────────────────────────────────────────────────────────────────────────────────────────────┐
│ CREATE TABLE default.t_nest
(
    `n` Nested(a UInt32, b UInt32)
)
ENGINE = MergeTree
ORDER BY tuple()
SETTINGS index_granularity = 8192 │
└────────────────────────────────────────────────────────────────────────────────────────────────────────────────────────────────────┘
```
)", 0) \
    DECLARE(Bool, asterisk_include_materialized_columns, false, R"(
Include [MATERIALIZED](/sql-reference/statements/create/view#materialized-view) columns for wildcard query (`SELECT *`).

Possible values:

- 0 - disabled
- 1 - enabled
)", 0) \
    DECLARE(Bool, asterisk_include_alias_columns, false, R"(
Include [ALIAS](../../sql-reference/statements/create/table.md/#alias) columns for wildcard query (`SELECT *`).

Possible values:

- 0 - disabled
- 1 - enabled
)", 0) \
    DECLARE(Bool, optimize_skip_merged_partitions, false, R"(
Enables or disables optimization for [OPTIMIZE TABLE ... FINAL](../../sql-reference/statements/optimize.md) query if there is only one part with level > 0 and it doesn't have expired TTL.

- `OPTIMIZE TABLE ... FINAL SETTINGS optimize_skip_merged_partitions=1`

By default, `OPTIMIZE TABLE ... FINAL` query rewrites the one part even if there is only a single part.

Possible values:

- 1 - Enable optimization.
- 0 - Disable optimization.
)", 0) \
    DECLARE(Bool, optimize_on_insert, true, R"(
Enables or disables data transformation before the insertion, as if merge was done on this block (according to table engine).

Possible values:

- 0 — Disabled.
- 1 — Enabled.

**Example**

The difference between enabled and disabled:

Query:

```sql
SET optimize_on_insert = 1;

CREATE TABLE test1 (`FirstTable` UInt32) ENGINE = ReplacingMergeTree ORDER BY FirstTable;

INSERT INTO test1 SELECT number % 2 FROM numbers(5);

SELECT * FROM test1;

SET optimize_on_insert = 0;

CREATE TABLE test2 (`SecondTable` UInt32) ENGINE = ReplacingMergeTree ORDER BY SecondTable;

INSERT INTO test2 SELECT number % 2 FROM numbers(5);

SELECT * FROM test2;
```

Result:

```text
┌─FirstTable─┐
│          0 │
│          1 │
└────────────┘

┌─SecondTable─┐
│           0 │
│           0 │
│           0 │
│           1 │
│           1 │
└─────────────┘
```

Note that this setting influences [Materialized view](/sql-reference/statements/create/view#materialized-view) behaviour.
)", 0) \
    DECLARE_WITH_ALIAS(Bool, optimize_use_projections, true, R"(
Enables or disables [projection](../../engines/table-engines/mergetree-family/mergetree.md/#projections) optimization when processing `SELECT` queries.

Possible values:

- 0 — Projection optimization disabled.
- 1 — Projection optimization enabled.
)", 0, allow_experimental_projection_optimization) \
    DECLARE(Bool, optimize_use_implicit_projections, true, R"(
Automatically choose implicit projections to perform SELECT query
)", 0) \
    DECLARE(Bool, optimize_use_projection_filtering, true, R"(
Enables using projections to filter part ranges even when projections are not selected to perform SELECT query.
)", 0) \
    DECLARE(Bool, force_optimize_projection, false, R"(
Enables or disables the obligatory use of [projections](../../engines/table-engines/mergetree-family/mergetree.md/#projections) in `SELECT` queries, when projection optimization is enabled (see [optimize_use_projections](#optimize_use_projections) setting).

Possible values:

- 0 — Projection optimization is not obligatory.
- 1 — Projection optimization is obligatory.
)", 0) \
    DECLARE(String, force_optimize_projection_name, "", R"(
If it is set to a non-empty string, check that this projection is used in the query at least once.

Possible values:

- string: name of projection that used in a query
)", 0) \
    DECLARE(String, preferred_optimize_projection_name, "", R"(
If it is set to a non-empty string, ClickHouse will try to apply specified projection in query.


Possible values:

- string: name of preferred projection
)", 0) \
    DECLARE(Bool, async_socket_for_remote, true, R"(
Enables asynchronous read from socket while executing remote query.

Enabled by default.
)", 0) \
    DECLARE(Bool, async_query_sending_for_remote, true, R"(
Enables asynchronous connection creation and query sending while executing remote query.

Enabled by default.
)", 0) \
    DECLARE(Bool, insert_null_as_default, true, R"(
Enables or disables the insertion of [default values](/sql-reference/statements/create/table#default_values) instead of [NULL](/sql-reference/syntax#null) into columns with not [nullable](/sql-reference/data-types/nullable) data type.
If column type is not nullable and this setting is disabled, then inserting `NULL` causes an exception. If column type is nullable, then `NULL` values are inserted as is, regardless of this setting.

This setting is applicable to [INSERT ... SELECT](../../sql-reference/statements/insert-into.md/#inserting-the-results-of-select) queries. Note that `SELECT` subqueries may be concatenated with `UNION ALL` clause.

Possible values:

- 0 — Inserting `NULL` into a not nullable column causes an exception.
- 1 — Default column value is inserted instead of `NULL`.
)", 0) \
    DECLARE(Bool, describe_extend_object_types, false, R"(
Deduce concrete type of columns of type Object in DESCRIBE query
)", 0) \
    DECLARE(Bool, describe_include_subcolumns, false, R"(
Enables describing subcolumns for a [DESCRIBE](../../sql-reference/statements/describe-table.md) query. For example, members of a [Tuple](../../sql-reference/data-types/tuple.md) or subcolumns of a [Map](/sql-reference/data-types/map#reading-subcolumns-of-map), [Nullable](../../sql-reference/data-types/nullable.md/#finding-null) or an [Array](../../sql-reference/data-types/array.md/#array-size) data type.

Possible values:

- 0 — Subcolumns are not included in `DESCRIBE` queries.
- 1 — Subcolumns are included in `DESCRIBE` queries.

**Example**

See an example for the [DESCRIBE](../../sql-reference/statements/describe-table.md) statement.
)", 0) \
    DECLARE(Bool, describe_include_virtual_columns, false, R"(
If true, virtual columns of table will be included into result of DESCRIBE query
)", 0) \
    DECLARE(Bool, describe_compact_output, false, R"(
If true, include only column names and types into result of DESCRIBE query
)", 0) \
    DECLARE(Bool, apply_mutations_on_fly, false, R"(
If true, mutations (UPDATEs and DELETEs) which are not materialized in data part will be applied on SELECTs.
)", 0) \
    DECLARE_WITH_ALIAS(Bool, enable_lightweight_update, true, R"(
    Allow to use lightweight updates.
)", BETA, allow_experimental_lightweight_update) \
    DECLARE(Bool, apply_patch_parts, true, R"(
If true, patch parts (that represent lightweight updates) are applied on SELECTs.
)", 0) \
    DECLARE(NonZeroUInt64, apply_patch_parts_join_cache_buckets, 8, R"(
The number of buckets in the temporary cache for applying patch parts in Join mode.
)", 0) \
    DECLARE(AlterUpdateMode, alter_update_mode, AlterUpdateMode::HEAVY, R"(
A mode for `ALTER` queries that have the `UPDATE` commands.

Possible values:
- `heavy` - run regular mutation.
- `lightweight` - run lightweight update if possible, run regular mutation otherwise.
- `lightweight_force` - run lightweight update if possible, throw otherwise.
)", 0) \
    DECLARE(Bool, mutations_execute_nondeterministic_on_initiator, false, R"(
If true constant nondeterministic functions (e.g. function `now()`) are executed on initiator and replaced to literals in `UPDATE` and `DELETE` queries. It helps to keep data in sync on replicas while executing mutations with constant nondeterministic functions. Default value: `false`.
)", 0) \
    DECLARE(Bool, mutations_execute_subqueries_on_initiator, false, R"(
If true scalar subqueries are executed on initiator and replaced to literals in `UPDATE` and `DELETE` queries. Default value: `false`.
)", 0) \
    DECLARE(UInt64, mutations_max_literal_size_to_replace, 16384, R"(
The maximum size of serialized literal in bytes to replace in `UPDATE` and `DELETE` queries. Takes effect only if at least one the two settings above is enabled. Default value: 16384 (16 KiB).
)", 0) \
    \
    DECLARE(Float, create_replicated_merge_tree_fault_injection_probability, 0.0f, R"(
The probability of a fault injection during table creation after creating metadata in ZooKeeper
)", 0) \
    DECLARE(IcebergMetadataLogLevel, iceberg_metadata_log_level, IcebergMetadataLogLevel::None, R"(
Controls the level of metadata logging for Iceberg tables to system.iceberg_metadata_log.
Usually this setting can be modified for debugging purposes.

Possible values:
- none - No metadata log.
- metadata - Root metadata.json file.
- manifest_list_metadata - Everything above + metadata from avro manifest list which corresponds to a snapshot.
- manifest_list_entry - Everything above + avro manifest list entries.
- manifest_file_metadata - Everything above + metadata from traversed avro manifest files.
- manifest_file_entry - Everything above + traversed avro manifest files entries.
)", 0) \
    \
    DECLARE(Bool, iceberg_delete_data_on_drop, false, R"(
Whether to delete all iceberg files on drop or not.
)", 0) \
    DECLARE(Bool, use_iceberg_metadata_files_cache, true, R"(
If turned on, iceberg table function and iceberg storage may utilize the iceberg metadata files cache.

Possible values:

- 0 - Disabled
- 1 - Enabled
)", 0) \
    \
    DECLARE(Bool, use_query_cache, false, R"(
If turned on, `SELECT` queries may utilize the [query cache](../query-cache.md). Parameters [enable_reads_from_query_cache](#enable_reads_from_query_cache)
and [enable_writes_to_query_cache](#enable_writes_to_query_cache) control in more detail how the cache is used.

Possible values:

- 0 - Disabled
- 1 - Enabled
)", 0) \
    DECLARE(Bool, enable_writes_to_query_cache, true, R"(
If turned on, results of `SELECT` queries are stored in the [query cache](../query-cache.md).

Possible values:

- 0 - Disabled
- 1 - Enabled
)", 0) \
    DECLARE(Bool, enable_reads_from_query_cache, true, R"(
If turned on, results of `SELECT` queries are retrieved from the [query cache](../query-cache.md).

Possible values:

- 0 - Disabled
- 1 - Enabled
)", 0) \
    DECLARE(QueryResultCacheNondeterministicFunctionHandling, query_cache_nondeterministic_function_handling, QueryResultCacheNondeterministicFunctionHandling::Throw, R"(
Controls how the [query cache](../query-cache.md) handles `SELECT` queries with non-deterministic functions like `rand()` or `now()`.

Possible values:

- `'throw'` - Throw an exception and don't cache the query result.
- `'save'` - Cache the query result.
- `'ignore'` - Don't cache the query result and don't throw an exception.
)", 0) \
    DECLARE(QueryResultCacheSystemTableHandling, query_cache_system_table_handling, QueryResultCacheSystemTableHandling::Throw, R"(
Controls how the [query cache](../query-cache.md) handles `SELECT` queries against system tables, i.e. tables in databases `system.*` and `information_schema.*`.

Possible values:

- `'throw'` - Throw an exception and don't cache the query result.
- `'save'` - Cache the query result.
- `'ignore'` - Don't cache the query result and don't throw an exception.
)", 0) \
    DECLARE(UInt64, query_cache_max_size_in_bytes, 0, R"(
The maximum amount of memory (in bytes) the current user may allocate in the [query cache](../query-cache.md). 0 means unlimited.

Possible values:

- Positive integer >= 0.
)", 0) \
    DECLARE(UInt64, query_cache_max_entries, 0, R"(
The maximum number of query results the current user may store in the [query cache](../query-cache.md). 0 means unlimited.

Possible values:

- Positive integer >= 0.
)", 0) \
    DECLARE(UInt64, query_cache_min_query_runs, 0, R"(
Minimum number of times a `SELECT` query must run before its result is stored in the [query cache](../query-cache.md).

Possible values:

- Positive integer >= 0.
)", 0) \
    DECLARE(Milliseconds, query_cache_min_query_duration, 0, R"(
Minimum duration in milliseconds a query needs to run for its result to be stored in the [query cache](../query-cache.md).

Possible values:

- Positive integer >= 0.
)", 0) \
    DECLARE(Bool, query_cache_compress_entries, true, R"(
Compress entries in the [query cache](../query-cache.md). Lessens the memory consumption of the query cache at the cost of slower inserts into / reads from it.

Possible values:

- 0 - Disabled
- 1 - Enabled
)", 0) \
    DECLARE(Bool, query_cache_squash_partial_results, true, R"(
Squash partial result blocks to blocks of size [max_block_size](#max_block_size). Reduces performance of inserts into the [query cache](../query-cache.md) but improves the compressability of cache entries (see [query_cache_compress-entries](#query_cache_compress_entries)).

Possible values:

- 0 - Disabled
- 1 - Enabled
)", 0) \
    DECLARE(Seconds, query_cache_ttl, 60, R"(
After this time in seconds entries in the [query cache](../query-cache.md) become stale.

Possible values:

- Positive integer >= 0.
)", 0) \
    DECLARE(Bool, query_cache_share_between_users, false, R"(
If turned on, the result of `SELECT` queries cached in the [query cache](../query-cache.md) can be read by other users.
It is not recommended to enable this setting due to security reasons.

Possible values:

- 0 - Disabled
- 1 - Enabled
)", 0) \
    DECLARE(String, query_cache_tag, "", R"(
A string which acts as a label for [query cache](../query-cache.md) entries.
The same queries with different tags are considered different by the query cache.

Possible values:

- Any string
)", 0) \
    DECLARE(Bool, enable_sharing_sets_for_mutations, true, R"(
Allow sharing set objects build for IN subqueries between different tasks of the same mutation. This reduces memory usage and CPU consumption
)", 0) \
    DECLARE(Bool, use_query_condition_cache, true, R"(
Enable the [query condition cache](/operations/query-condition-cache). The cache stores ranges of granules in data parts which do not satisfy the condition in the `WHERE` clause,
and reuse this information as an ephemeral index for subsequent queries.

Possible values:

- 0 - Disabled
- 1 - Enabled
)", 0) \
    DECLARE(Bool, query_condition_cache_store_conditions_as_plaintext, false, R"(
Stores the filter condition for the [query condition cache](/operations/query-condition-cache) in plaintext.
If enabled, system.query_condition_cache shows the verbatim filter condition which makes it easier to debug issues with the cache.
Disabled by default because plaintext filter conditions may expose sensitive information.

Possible values:

- 0 - Disabled
- 1 - Enabled
)", 0) \
    DECLARE(Double, query_condition_cache_selectivity_threshold, 1.0, R"(
Only insert filter results into the [query condition cache](/operations/query-condition-cache) if their selectivity is smaller than this threshold (this helps to keep cache pollution low).
)", 0) \
    DECLARE(Bool, enable_shared_storage_snapshot_in_query, false, R"(
If enabled, all subqueries within a single query will share the same StorageSnapshot for each table.
This ensures a consistent view of the data across the entire query, even if the same table is accessed multiple times.

This is required for queries where internal consistency of data parts is important. Example:

```sql
SELECT
    count()
FROM events
WHERE (_part, _part_offset) IN (
    SELECT _part, _part_offset
    FROM events
    WHERE user_id = 42
)
```

Without this setting, the outer and inner queries may operate on different data snapshots, leading to incorrect results.

:::note
Enabling this setting disables the optimization which removes unnecessary data parts from snapshots once the planning stage is complete.
As a result, long-running queries may hold onto obsolete parts for their entire duration, delaying part cleanup and increasing storage pressure.

This setting currently applies only to tables from the MergeTree family.
:::

Possible values:

- 0 - Disabled
- 1 - Enabled
)", 0) \
    DECLARE(UInt64, merge_tree_storage_snapshot_sleep_ms, 0, R"(
Inject artificial delay (in milliseconds) when creating a storage snapshot for MergeTree tables.
Used for testing and debugging purposes only.

Possible values:
- 0 - No delay (default)
- N - Delay in milliseconds
)", 0) \
    DECLARE(Bool, optimize_rewrite_sum_if_to_count_if, true, R"(
Rewrite sumIf() and sum(if()) function countIf() function when logically equivalent
)", 0) \
    DECLARE(Bool, optimize_rewrite_aggregate_function_with_if, true, R"(
Rewrite aggregate functions with if expression as argument when logically equivalent.
For example, `avg(if(cond, col, null))` can be rewritten to `avgOrNullIf(cond, col)`. It may improve performance.

:::note
Supported only with the analyzer (`enable_analyzer = 1`).
:::
)", 0) \
    DECLARE(Bool, optimize_rewrite_array_exists_to_has, false, R"(
Rewrite arrayExists() functions to has() when logically equivalent. For example, arrayExists(x -> x = 1, arr) can be rewritten to has(arr, 1)
)", 0) \
DECLARE(Bool, execute_exists_as_scalar_subquery, true, R"(
Execute non-correlated EXISTS subqueries as scalar subqueries. As for scalar subqueries, the cache is used, and the constant folding applies to the result.
    )", 0) \
    DECLARE(Bool, optimize_rewrite_regexp_functions, true, R"(
Rewrite regular expression related functions into simpler and more efficient forms
)", 0) \
    DECLARE(UInt64, insert_shard_id, 0, R"(
If not `0`, specifies the shard of [Distributed](/engines/table-engines/special/distributed) table into which the data will be inserted synchronously.

If `insert_shard_id` value is incorrect, the server will throw an exception.

To get the number of shards on `requested_cluster`, you can check server config or use this query:

```sql
SELECT uniq(shard_num) FROM system.clusters WHERE cluster = 'requested_cluster';
```

Possible values:

- 0 — Disabled.
- Any number from `1` to `shards_num` of corresponding [Distributed](/engines/table-engines/special/distributed) table.

**Example**

Query:

```sql
CREATE TABLE x AS system.numbers ENGINE = MergeTree ORDER BY number;
CREATE TABLE x_dist AS x ENGINE = Distributed('test_cluster_two_shards_localhost', currentDatabase(), x);
INSERT INTO x_dist SELECT * FROM numbers(5) SETTINGS insert_shard_id = 1;
SELECT * FROM x_dist ORDER BY number ASC;
```

Result:

```text
┌─number─┐
│      0 │
│      0 │
│      1 │
│      1 │
│      2 │
│      2 │
│      3 │
│      3 │
│      4 │
│      4 │
└────────┘
```
)", 0) \
    \
    DECLARE(Bool, collect_hash_table_stats_during_aggregation, true, R"(
Enable collecting hash table statistics to optimize memory allocation
)", 0) \
    DECLARE(UInt64, max_size_to_preallocate_for_aggregation, 1'000'000'000'000, R"(
For how many elements it is allowed to preallocate space in all hash tables in total before aggregation
)", 0) \
    \
    DECLARE(Bool, collect_hash_table_stats_during_joins, true, R"(
Enable collecting hash table statistics to optimize memory allocation
)", 0) \
    DECLARE(UInt64, max_size_to_preallocate_for_joins, 1'000'000'000'000, R"(
For how many elements it is allowed to preallocate space in all hash tables in total before join
)", 0) \
    \
    DECLARE(Bool, kafka_disable_num_consumers_limit, false, R"(
Disable limit on kafka_num_consumers that depends on the number of available CPU cores.
)", 0) \
    DECLARE(Bool, allow_experimental_kafka_offsets_storage_in_keeper, false, R"(
Allow experimental feature to store Kafka related offsets in ClickHouse Keeper. When enabled a ClickHouse Keeper path and replica name can be specified to the Kafka table engine. As a result instead of the regular Kafka engine, a new type of storage engine will be used that stores the committed offsets primarily in ClickHouse Keeper
)", EXPERIMENTAL) \
    DECLARE(Bool, enable_software_prefetch_in_aggregation, true, R"(
Enable use of software prefetch in aggregation
)", 0) \
    DECLARE(Bool, allow_aggregate_partitions_independently, false, R"(
Enable independent aggregation of partitions on separate threads when partition key suits group by key. Beneficial when number of partitions close to number of cores and partitions have roughly the same size
)", 0) \
    DECLARE(Bool, force_aggregate_partitions_independently, false, R"(
Force the use of optimization when it is applicable, but heuristics decided not to use it
)", 0) \
    DECLARE(UInt64, max_number_of_partitions_for_independent_aggregation, 128, R"(
Maximal number of partitions in table to apply optimization
)", 0) \
    DECLARE(Float, min_hit_rate_to_use_consecutive_keys_optimization, 0.5, R"(
Minimal hit rate of a cache which is used for consecutive keys optimization in aggregation to keep it enabled
)", 0) \
    \
    DECLARE(Bool, engine_file_empty_if_not_exists, false, R"(
Allows to select data from a file engine table without file.

Possible values:
- 0 — `SELECT` throws exception.
- 1 — `SELECT` returns empty result.
)", 0) \
    DECLARE(Bool, engine_file_truncate_on_insert, false, R"(
Enables or disables truncate before insert in [File](../../engines/table-engines/special/file.md) engine tables.

Possible values:
- 0 — `INSERT` query appends new data to the end of the file.
- 1 — `INSERT` query replaces existing content of the file with the new data.
)", 0) \
    DECLARE(Bool, engine_file_allow_create_multiple_files, false, R"(
Enables or disables creating a new file on each insert in file engine tables if the format has the suffix (`JSON`, `ORC`, `Parquet`, etc.). If enabled, on each insert a new file will be created with a name following this pattern:

`data.Parquet` -> `data.1.Parquet` -> `data.2.Parquet`, etc.

Possible values:
- 0 — `INSERT` query appends new data to the end of the file.
- 1 — `INSERT` query creates a new file.
)", 0) \
    DECLARE(Bool, engine_file_skip_empty_files, false, R"(
Enables or disables skipping empty files in [File](../../engines/table-engines/special/file.md) engine tables.

Possible values:
- 0 — `SELECT` throws an exception if empty file is not compatible with requested format.
- 1 — `SELECT` returns empty result for empty file.
)", 0) \
    DECLARE(Bool, engine_url_skip_empty_files, false, R"(
Enables or disables skipping empty files in [URL](../../engines/table-engines/special/url.md) engine tables.

Possible values:
- 0 — `SELECT` throws an exception if empty file is not compatible with requested format.
- 1 — `SELECT` returns empty result for empty file.
)", 0) \
    DECLARE(Bool, enable_url_encoding, false, R"(
Allows to enable/disable decoding/encoding path in uri in [URL](../../engines/table-engines/special/url.md) engine tables.

Disabled by default.
)", 0) \
    DECLARE(UInt64, database_replicated_initial_query_timeout_sec, 300, R"(
Sets how long initial DDL query should wait for Replicated database to process previous DDL queue entries in seconds.

Possible values:

- Positive integer.
- 0 — Unlimited.
)", 0) \
    DECLARE(Bool, database_replicated_enforce_synchronous_settings, false, R"(
Enforces synchronous waiting for some queries (see also database_atomic_wait_for_drop_and_detach_synchronously, mutations_sync, alter_sync). Not recommended to enable these settings.
)", 0) \
    DECLARE(UInt64, max_distributed_depth, 5, R"(
Limits the maximum depth of recursive queries for [Distributed](../../engines/table-engines/special/distributed.md) tables.

If the value is exceeded, the server throws an exception.

Possible values:

- Positive integer.
- 0 — Unlimited depth.
)", 0) \
    DECLARE(Bool, database_replicated_always_detach_permanently, false, R"(
Execute DETACH TABLE as DETACH TABLE PERMANENTLY if database engine is Replicated
)", 0) \
    DECLARE(Bool, database_replicated_allow_only_replicated_engine, false, R"(
Allow to create only Replicated tables in database with engine Replicated
)", 0) \
    DECLARE(UInt64, database_replicated_allow_replicated_engine_arguments, 0, R"(
0 - Don't allow to explicitly specify ZooKeeper path and replica name for *MergeTree tables in Replicated databases. 1 - Allow. 2 - Allow, but ignore the specified path and use default one instead. 3 - Allow and don't log a warning.
)", 0) \
    DECLARE(UInt64, database_replicated_allow_explicit_uuid, 0, R"(
0 - Don't allow to explicitly specify UUIDs for tables in Replicated databases. 1 - Allow. 2 - Allow, but ignore the specified UUID and generate a random one instead.
)", 0) \
    DECLARE(Bool, database_replicated_allow_heavy_create, false, R"(
Allow long-running DDL queries (CREATE AS SELECT and POPULATE) in Replicated database engine. Note that it can block DDL queue for a long time.
)", 0) \
    DECLARE(Bool, cloud_mode, false, R"(
Cloud mode
)", 0) \
    DECLARE(UInt64, cloud_mode_engine, 1, R"(
The engine family allowed in Cloud.

- 0 - allow everything
- 1 - rewrite DDLs to use *ReplicatedMergeTree
- 2 - rewrite DDLs to use SharedMergeTree
- 3 - rewrite DDLs to use SharedMergeTree except when explicitly passed remote disk is specified

UInt64 to minimize public part
)", 0) \
    DECLARE(UInt64, cloud_mode_database_engine, 1, R"(
The database engine allowed in Cloud. 1 - rewrite DDLs to use Replicated database, 2 - rewrite DDLs to use Shared database
)", 0) \
    DECLARE(DistributedDDLOutputMode, distributed_ddl_output_mode, DistributedDDLOutputMode::THROW, R"(
Sets format of distributed DDL query result.

Possible values:

- `throw` — Returns result set with query execution status for all hosts where query is finished. If query has failed on some hosts, then it will rethrow the first exception. If query is not finished yet on some hosts and [distributed_ddl_task_timeout](#distributed_ddl_task_timeout) exceeded, then it throws `TIMEOUT_EXCEEDED` exception.
- `none` — Is similar to throw, but distributed DDL query returns no result set.
- `null_status_on_timeout` — Returns `NULL` as execution status in some rows of result set instead of throwing `TIMEOUT_EXCEEDED` if query is not finished on the corresponding hosts.
- `never_throw` — Do not throw `TIMEOUT_EXCEEDED` and do not rethrow exceptions if query has failed on some hosts.
- `none_only_active` - similar to `none`, but doesn't wait for inactive replicas of the `Replicated` database. Note: with this mode it's impossible to figure out that the query was not executed on some replica and will be executed in background.
- `null_status_on_timeout_only_active` — similar to `null_status_on_timeout`, but doesn't wait for inactive replicas of the `Replicated` database
- `throw_only_active` — similar to `throw`, but doesn't wait for inactive replicas of the `Replicated` database

Cloud default value: `throw`.
)", 0) \
    DECLARE(UInt64, distributed_ddl_entry_format_version, 5, R"(
Compatibility version of distributed DDL (ON CLUSTER) queries
)", 0) \
    \
    DECLARE(UInt64, external_storage_max_read_rows, 0, R"(
Limit maximum number of rows when table with external engine should flush history data. Now supported only for MySQL table engine, database engine, and dictionary. If equal to 0, this setting is disabled
)", 0) \
    DECLARE(UInt64, external_storage_max_read_bytes, 0, R"(
Limit maximum number of bytes when table with external engine should flush history data. Now supported only for MySQL table engine, database engine, and dictionary. If equal to 0, this setting is disabled
)", 0)  \
    DECLARE(UInt64, external_storage_connect_timeout_sec, DBMS_DEFAULT_CONNECT_TIMEOUT_SEC, R"(
Connect timeout in seconds. Now supported only for MySQL
)", 0)  \
    DECLARE(UInt64, external_storage_rw_timeout_sec, DBMS_DEFAULT_RECEIVE_TIMEOUT_SEC, R"(
Read/write timeout in seconds. Now supported only for MySQL
)", 0)  \
    \
    DECLARE(Bool, allow_experimental_correlated_subqueries, true, R"(
Allow to execute correlated subqueries.
)", BETA) \
    \
    DECLARE(SetOperationMode, union_default_mode, SetOperationMode::Unspecified, R"(
Sets a mode for combining `SELECT` query results. The setting is only used when shared with [UNION](../../sql-reference/statements/select/union.md) without explicitly specifying the `UNION ALL` or `UNION DISTINCT`.

Possible values:

- `'DISTINCT'` — ClickHouse outputs rows as a result of combining queries removing duplicate rows.
- `'ALL'` — ClickHouse outputs all rows as a result of combining queries including duplicate rows.
- `''` — ClickHouse generates an exception when used with `UNION`.

See examples in [UNION](../../sql-reference/statements/select/union.md).
)", 0) \
    DECLARE(SetOperationMode, intersect_default_mode, SetOperationMode::ALL, R"(
Set default mode in INTERSECT query. Possible values: empty string, 'ALL', 'DISTINCT'. If empty, query without mode will throw exception.
)", 0) \
    DECLARE(SetOperationMode, except_default_mode, SetOperationMode::ALL, R"(
Set default mode in EXCEPT query. Possible values: empty string, 'ALL', 'DISTINCT'. If empty, query without mode will throw exception.
)", 0) \
    DECLARE(Bool, optimize_aggregators_of_group_by_keys, true, R"(
Eliminates min/max/any/anyLast aggregators of GROUP BY keys in SELECT section
)", 0) \
    DECLARE(Bool, optimize_injective_functions_in_group_by, true, R"(
Replaces injective functions by it's arguments in GROUP BY section
)", 0) \
    DECLARE(Bool, optimize_group_by_function_keys, true, R"(
Eliminates functions of other keys in GROUP BY section
)", 0) \
    DECLARE(Bool, optimize_group_by_constant_keys, true, R"(
Optimize GROUP BY when all keys in block are constant
)", 0) \
    DECLARE(Bool, legacy_column_name_of_tuple_literal, false, R"(
List all names of element of large tuple literals in their column names instead of hash. This settings exists only for compatibility reasons. It makes sense to set to 'true', while doing rolling update of cluster from version lower than 21.7 to higher.
)", 0) \
    DECLARE(Bool, enable_named_columns_in_function_tuple, false, R"(
Generate named tuples in function tuple() when all names are unique and can be treated as unquoted identifiers.
)", 0) \
    \
    DECLARE(Bool, query_plan_enable_optimizations, true, R"(
Toggles query optimization at the query plan level.

:::note
This is an expert-level setting which should only be used for debugging by developers. The setting may change in future in backward-incompatible ways or be removed.
:::

Possible values:

- 0 - Disable all optimizations at the query plan level
- 1 - Enable optimizations at the query plan level (but individual optimizations may still be disabled via their individual settings)
)", 0) \
    DECLARE(UInt64, query_plan_max_optimizations_to_apply, 10'000, R"(
Limits the total number of optimizations applied to query plan, see setting [query_plan_enable_optimizations](#query_plan_enable_optimizations).
Useful to avoid long optimization times for complex queries.
In the EXPLAIN PLAN query, stop applying optimizations after this limit is reached and return the plan as is.
For regular query execution if the actual number of optimizations exceeds this setting, an exception is thrown.

:::note
This is an expert-level setting which should only be used for debugging by developers. The setting may change in future in backward-incompatible ways or be removed.
:::
)", 0) \
    DECLARE(Bool, query_plan_lift_up_array_join, true, R"(
Toggles a query-plan-level optimization which moves ARRAY JOINs up in the execution plan.
Only takes effect if setting [query_plan_enable_optimizations](#query_plan_enable_optimizations) is 1.

:::note
This is an expert-level setting which should only be used for debugging by developers. The setting may change in future in backward-incompatible ways or be removed.
:::

Possible values:

- 0 - Disable
- 1 - Enable
)", 0) \
    DECLARE(Bool, query_plan_push_down_limit, true, R"(
Toggles a query-plan-level optimization which moves LIMITs down in the execution plan.
Only takes effect if setting [query_plan_enable_optimizations](#query_plan_enable_optimizations) is 1.

:::note
This is an expert-level setting which should only be used for debugging by developers. The setting may change in future in backward-incompatible ways or be removed.
:::

Possible values:

- 0 - Disable
- 1 - Enable
)", 0) \
    DECLARE(Bool, query_plan_split_filter, true, R"(
:::note
This is an expert-level setting which should only be used for debugging by developers. The setting may change in future in backward-incompatible ways or be removed.
:::

Toggles a query-plan-level optimization which splits filters into expressions.
Only takes effect if setting [query_plan_enable_optimizations](#query_plan_enable_optimizations) is 1.

Possible values:

- 0 - Disable
- 1 - Enable
)", 0) \
    DECLARE(Bool, query_plan_merge_expressions, true, R"(
Toggles a query-plan-level optimization which merges consecutive filters.
Only takes effect if setting [query_plan_enable_optimizations](#query_plan_enable_optimizations) is 1.

:::note
This is an expert-level setting which should only be used for debugging by developers. The setting may change in future in backward-incompatible ways or be removed.
:::

Possible values:

- 0 - Disable
- 1 - Enable
)", 0) \
    DECLARE(Bool, query_plan_merge_filters, true, R"(
Allow to merge filters in the query plan.
)", 0) \
    DECLARE(Bool, query_plan_filter_push_down, true, R"(
Toggles a query-plan-level optimization which moves filters down in the execution plan.
Only takes effect if setting [query_plan_enable_optimizations](#query_plan_enable_optimizations) is 1.

:::note
This is an expert-level setting which should only be used for debugging by developers. The setting may change in future in backward-incompatible ways or be removed.
:::

Possible values:

- 0 - Disable
- 1 - Enable
)", 0) \
    DECLARE(Bool, query_plan_convert_outer_join_to_inner_join, true, R"(
Allow to convert `OUTER JOIN` to `INNER JOIN` if filter after `JOIN` always filters default values
)", 0) \
    DECLARE(Bool, query_plan_merge_filter_into_join_condition, true, R"(
Allow to merge filter into `JOIN` condition and convert `CROSS JOIN` to `INNER`.
)", 0) \
    DECLARE(Bool, query_plan_convert_join_to_in, false, R"(
Allow to convert `JOIN` to subquery with `IN` if output columns tied to only left table. May cause wrong results with non-ANY JOINs (e.g. ALL JOINs which is the default).
)", 0) \
    DECLARE(Bool, query_plan_optimize_prewhere, true, R"(
Allow to push down filter to PREWHERE expression for supported storages
)", 0) \
    DECLARE(Bool, query_plan_execute_functions_after_sorting, true, R"(
Toggles a query-plan-level optimization which moves expressions after sorting steps.
Only takes effect if setting [`query_plan_enable_optimizations`](#query_plan_enable_optimizations) is 1.

:::note
This is an expert-level setting which should only be used for debugging by developers. The setting may change in future in backward-incompatible ways or be removed.
:::

Possible values:

- 0 - Disable
- 1 - Enable
)", 0) \
    DECLARE(Bool, query_plan_reuse_storage_ordering_for_window_functions, true, R"(
Toggles a query-plan-level optimization which uses storage sorting when sorting for window functions.
Only takes effect if setting [`query_plan_enable_optimizations`](#query_plan_enable_optimizations) is 1.

:::note
This is an expert-level setting which should only be used for debugging by developers. The setting may change in future in backward-incompatible ways or be removed.
:::

Possible values:

- 0 - Disable
- 1 - Enable
)", 0) \
    DECLARE(Bool, query_plan_lift_up_union, true, R"(
Toggles a query-plan-level optimization which moves larger subtrees of the query plan into union to enable further optimizations.
Only takes effect if setting [`query_plan_enable_optimizations`](#query_plan_enable_optimizations) is 1.

:::note
This is an expert-level setting which should only be used for debugging by developers. The setting may change in future in backward-incompatible ways or be removed.
:::

Possible values:

- 0 - Disable
- 1 - Enable
)", 0) \
    DECLARE(Bool, query_plan_read_in_order, true, R"(
Toggles the read in-order optimization query-plan-level optimization.
Only takes effect if setting [`query_plan_enable_optimizations`](#query_plan_enable_optimizations) is 1.

:::note
This is an expert-level setting which should only be used for debugging by developers. The setting may change in future in backward-incompatible ways or be removed.
:::

Possible values:

- 0 - Disable
- 1 - Enable
)", 0) \
    DECLARE(Bool, query_plan_aggregation_in_order, true, R"(
Toggles the aggregation in-order query-plan-level optimization.
Only takes effect if setting [`query_plan_enable_optimizations`](#query_plan_enable_optimizations) is 1.

:::note
This is an expert-level setting which should only be used for debugging by developers. The setting may change in future in backward-incompatible ways or be removed.
:::

Possible values:

- 0 - Disable
- 1 - Enable
)", 0) \
    DECLARE(Bool, query_plan_remove_redundant_sorting, true, R"(
Toggles a query-plan-level optimization which removes redundant sorting steps, e.g. in subqueries.
Only takes effect if setting [`query_plan_enable_optimizations`](#query_plan_enable_optimizations) is 1.

:::note
This is an expert-level setting which should only be used for debugging by developers. The setting may change in future in backward-incompatible ways or be removed.
:::

Possible values:

- 0 - Disable
- 1 - Enable
)", 0) \
    DECLARE(Bool, query_plan_remove_redundant_distinct, true, R"(
Toggles a query-plan-level optimization which removes redundant DISTINCT steps.
Only takes effect if setting [`query_plan_enable_optimizations`](#query_plan_enable_optimizations) is 1.

:::note
This is an expert-level setting which should only be used for debugging by developers. The setting may change in future in backward-incompatible ways or be removed.
:::

Possible values:

- 0 - Disable
- 1 - Enable
)", 0) \
    DECLARE(Bool, query_plan_try_use_vector_search, true, R"(
Toggles a query-plan-level optimization which tries to use the vector similarity index.
Only takes effect if setting [`query_plan_enable_optimizations`](#query_plan_enable_optimizations) is 1.

:::note
This is an expert-level setting which should only be used for debugging by developers. The setting may change in future in backward-incompatible ways or be removed.
:::

Possible values:

- 0 - Disable
- 1 - Enable
)", 0) \
    DECLARE(Bool, query_plan_enable_multithreading_after_window_functions, true, R"(
Enable multithreading after evaluating window functions to allow parallel stream processing
)", 0) \
    DECLARE(Bool, query_plan_optimize_lazy_materialization, true, R"(
Use query plan for lazy materialization optimization.
)", 0) \
    DECLARE(UInt64, query_plan_max_limit_for_lazy_materialization, 10, R"(Control maximum limit value that allows to use query plan for lazy materialization optimization. If zero, there is no limit.
)", 0) \
    DECLARE(Bool, query_plan_use_new_logical_join_step, true, "Use new logical join step in query plan.", 0) \
    DECLARE(Bool, serialize_query_plan, false, R"(
Serialize query plan for distributed processing
)", 0) \
    DECLARE(Bool, correlated_subqueries_substitute_equivalent_expressions, true, R"(
Use filter expressions to inference equivalent expressions and substitute them instead of creating a CROSS JOIN.
)", 0) \
    \
    DECLARE(UInt64, regexp_max_matches_per_row, 1000, R"(
Sets the maximum number of matches for a single regular expression per row. Use it to protect against memory overload when using greedy regular expression in the [extractAllGroupsHorizontal](/sql-reference/functions/string-search-functions#extractallgroupshorizontal) function.

Possible values:

- Positive integer.
)", 0) \
    \
    DECLARE(UInt64, limit, 0, R"(
Sets the maximum number of rows to get from the query result. It adjusts the value set by the [LIMIT](/sql-reference/statements/select/limit) clause, so that the limit, specified in the query, cannot exceed the limit, set by this setting.

Possible values:

- 0 — The number of rows is not limited.
- Positive integer.
)", 0) \
    DECLARE(UInt64, offset, 0, R"(
Sets the number of rows to skip before starting to return rows from the query. It adjusts the offset set by the [OFFSET](/sql-reference/statements/select/offset) clause, so that these two values are summarized.

Possible values:

- 0 — No rows are skipped .
- Positive integer.

**Example**

Input table:

```sql
CREATE TABLE test (i UInt64) ENGINE = MergeTree() ORDER BY i;
INSERT INTO test SELECT number FROM numbers(500);
```

Query:

```sql
SET limit = 5;
SET offset = 7;
SELECT * FROM test LIMIT 10 OFFSET 100;
```
Result:

```text
┌───i─┐
│ 107 │
│ 108 │
│ 109 │
└─────┘
```
)", 0) \
    \
    DECLARE(UInt64, function_range_max_elements_in_block, 500000000, R"(
Sets the safety threshold for data volume generated by function [range](/sql-reference/functions/array-functions#range). Defines the maximum number of values generated by function per block of data (sum of array sizes for every row in a block).

Possible values:

- Positive integer.

**See Also**

- [`max_block_size`](#max_block_size)
- [`min_insert_block_size_rows`](#min_insert_block_size_rows)
)", 0) \
    DECLARE(UInt64, function_sleep_max_microseconds_per_block, 3000000, R"(
Maximum number of microseconds the function `sleep` is allowed to sleep for each block. If a user called it with a larger value, it throws an exception. It is a safety threshold.
)", 0) \
    DECLARE(UInt64, function_visible_width_behavior, 1, R"(
The version of `visibleWidth` behavior. 0 - only count the number of code points; 1 - correctly count zero-width and combining characters, count full-width characters as two, estimate the tab width, count delete characters.
)", 0) \
    DECLARE(ShortCircuitFunctionEvaluation, short_circuit_function_evaluation, ShortCircuitFunctionEvaluation::ENABLE, R"(
Allows calculating the [if](../../sql-reference/functions/conditional-functions.md/#if), [multiIf](../../sql-reference/functions/conditional-functions.md/#multiIf), [and](/sql-reference/functions/logical-functions#and), and [or](/sql-reference/functions/logical-functions#or) functions according to a [short scheme](https://en.wikipedia.org/wiki/Short-circuit_evaluation). This helps optimize the execution of complex expressions in these functions and prevent possible exceptions (such as division by zero when it is not expected).

Possible values:

- `enable` — Enables short-circuit function evaluation for functions that are suitable for it (can throw an exception or computationally heavy).
- `force_enable` — Enables short-circuit function evaluation for all functions.
- `disable` — Disables short-circuit function evaluation.
)", 0) \
    \
    DECLARE(LocalFSReadMethod, storage_file_read_method, LocalFSReadMethod::pread, R"(
Method of reading data from storage file, one of: `read`, `pread`, `mmap`. The mmap method does not apply to clickhouse-server (it's intended for clickhouse-local).
)", 0) \
    DECLARE(String, local_filesystem_read_method, "pread_threadpool", R"(
Method of reading data from local filesystem, one of: read, pread, mmap, io_uring, pread_threadpool.

The 'io_uring' method is experimental and does not work for Log, TinyLog, StripeLog, File, Set and Join, and other tables with append-able files in presence of concurrent reads and writes.
If you read various articles about 'io_uring' on the Internet, don't be blinded by them. It is not a better method of reading files, unless the case of a large amount of small IO requests, which is not the case in ClickHouse. There are no reasons to enable 'io_uring'.
)", 0) \
    DECLARE(String, remote_filesystem_read_method, "threadpool", R"(
Method of reading data from remote filesystem, one of: read, threadpool.
)", 0) \
    DECLARE(Bool, local_filesystem_read_prefetch, false, R"(
Should use prefetching when reading data from local filesystem.
)", 0) \
    DECLARE(Bool, remote_filesystem_read_prefetch, true, R"(
Should use prefetching when reading data from remote filesystem.
)", 0) \
    DECLARE(Int64, read_priority, 0, R"(
Priority to read data from local filesystem or remote filesystem. Only supported for 'pread_threadpool' method for local filesystem and for `threadpool` method for remote filesystem.
)", 0) \
    DECLARE(UInt64, merge_tree_min_rows_for_concurrent_read_for_remote_filesystem, 0, R"(
The minimum number of lines to read from one file before the [MergeTree](../../engines/table-engines/mergetree-family/mergetree.md) engine can parallelize reading, when reading from remote filesystem. We do not recommend using this setting.

Possible values:

- Positive integer.
)", 0) \
    DECLARE(UInt64, merge_tree_min_bytes_for_concurrent_read_for_remote_filesystem, 0, R"(
The minimum number of bytes to read from one file before [MergeTree](../../engines/table-engines/mergetree-family/mergetree.md) engine can parallelize reading, when reading from remote filesystem. We do not recommend using this setting.

Possible values:

- Positive integer.
)", 0) \
    DECLARE(UInt64, remote_read_min_bytes_for_seek, 4 * DBMS_DEFAULT_BUFFER_SIZE, R"(
Min bytes required for remote read (url, s3) to do seek, instead of read with ignore.
)", 0) \
    DECLARE_WITH_ALIAS(UInt64, merge_tree_min_bytes_per_task_for_remote_reading, 2 * DBMS_DEFAULT_BUFFER_SIZE, R"(
Min bytes to read per task.
)", 0, filesystem_prefetch_min_bytes_for_single_read_task) \
    DECLARE(Bool, merge_tree_use_const_size_tasks_for_remote_reading, true, R"(
Whether to use constant size tasks for reading from a remote table.
)", 0) \
    DECLARE(Bool, merge_tree_determine_task_size_by_prewhere_columns, true, R"(
Whether to use only prewhere columns size to determine reading task size.
)", 0) \
    DECLARE(NonZeroUInt64, merge_tree_min_read_task_size, 8, R"(
Hard lower limit on the task size (even when the number of granules is low and the number of available threads is high we won't allocate smaller tasks
)", 0) \
    DECLARE(UInt64, merge_tree_compact_parts_min_granules_to_multibuffer_read, 16, R"(
Only has an effect in ClickHouse Cloud. Number of granules in stripe of compact part of MergeTree tables to use multibuffer reader, which supports parallel reading and prefetch. In case of reading from remote fs using of multibuffer reader increases number of read request.
)", 0) \
    \
    DECLARE(Bool, async_insert, false, R"(
If true, data from INSERT query is stored in queue and later flushed to table in background. If wait_for_async_insert is false, INSERT query is processed almost instantly, otherwise client will wait until data will be flushed to table
)", 0) \
    DECLARE(Bool, wait_for_async_insert, true, R"(
If true wait for processing of asynchronous insertion
)", 0) \
    DECLARE(Seconds, wait_for_async_insert_timeout, DBMS_DEFAULT_LOCK_ACQUIRE_TIMEOUT_SEC, R"(
Timeout for waiting for processing asynchronous insertion
)", 0) \
    DECLARE(UInt64, async_insert_max_data_size, 10485760, R"(
Maximum size in bytes of unparsed data collected per query before being inserted
)", 0) \
    DECLARE(UInt64, async_insert_max_query_number, 450, R"(
Maximum number of insert queries before being inserted.
Only takes effect if setting [`async_insert_deduplicate`](#async_insert_deduplicate) is 1.
)", 0) \
    DECLARE(Milliseconds, async_insert_poll_timeout_ms, 10, R"(
Timeout for polling data from asynchronous insert queue
)", 0) \
    DECLARE(Bool, async_insert_use_adaptive_busy_timeout, true, R"(
If it is set to true, use adaptive busy timeout for asynchronous inserts
)", 0) \
    DECLARE(Milliseconds, async_insert_busy_timeout_min_ms, 50, R"(
If auto-adjusting is enabled through async_insert_use_adaptive_busy_timeout, minimum time to wait before dumping collected data per query since the first data appeared. It also serves as the initial value for the adaptive algorithm
)", 0) \
    DECLARE_WITH_ALIAS(Milliseconds, async_insert_busy_timeout_max_ms, 200, R"(
Maximum time to wait before dumping collected data per query since the first data appeared.
)", 0, async_insert_busy_timeout_ms) \
    DECLARE(Double, async_insert_busy_timeout_increase_rate, 0.2, R"(
The exponential growth rate at which the adaptive asynchronous insert timeout increases
)", 0) \
    DECLARE(Double, async_insert_busy_timeout_decrease_rate, 0.2, R"(
The exponential growth rate at which the adaptive asynchronous insert timeout decreases
)", 0) \
    \
    DECLARE(UInt64, remote_fs_read_max_backoff_ms, 10000, R"(
Max wait time when trying to read data for remote disk
)", 0) \
    DECLARE(UInt64, remote_fs_read_backoff_max_tries, 5, R"(
Max attempts to read with backoff
)", 0) \
    DECLARE(Bool, cluster_function_process_archive_on_multiple_nodes, true, R"(
If set to `true`, increases performance of processing archives in cluster functions. Should be set to `false` for compatibility and to avoid errors during upgrade to 25.7+ if using cluster functions with archives on earlier versions.
)", 0) \
    DECLARE(Bool, enable_filesystem_cache, true, R"(
Use cache for remote filesystem. This setting does not turn on/off cache for disks (must be done via disk config), but allows to bypass cache for some queries if intended
)", 0) \
    DECLARE(String, filesystem_cache_name, "", R"(
Filesystem cache name to use for stateless table engines or data lakes
)", 0) \
    DECLARE(Bool, enable_filesystem_cache_on_write_operations, false, R"(
Enables or disables `write-through` cache. If set to `false`, the `write-through` cache is disabled for write operations. If set to `true`, `write-through` cache is enabled as long as `cache_on_write_operations` is turned on in the server config's cache disk configuration section.
See ["Using local cache"](/operations/storing-data#using-local-cache) for more details.
)", 0) \
    DECLARE(Bool, enable_filesystem_cache_log, false, R"(
Allows to record the filesystem caching log for each query
)", 0) \
    DECLARE(Bool, read_from_filesystem_cache_if_exists_otherwise_bypass_cache, false, R"(
Allow to use the filesystem cache in passive mode - benefit from the existing cache entries, but don't put more entries into the cache. If you set this setting for heavy ad-hoc queries and leave it disabled for short real-time queries, this will allows to avoid cache threshing by too heavy queries and to improve the overall system efficiency.
)", 0) \
    DECLARE_WITH_ALIAS(Bool, filesystem_cache_skip_download_if_exceeds_per_query_cache_write_limit, true, R"(
Skip download from remote filesystem if exceeds query cache size
)", 0, skip_download_if_exceeds_query_cache) \
    DECLARE(UInt64, filesystem_cache_max_download_size, (128UL * 1024 * 1024 * 1024), R"(
Max remote filesystem cache size that can be downloaded by a single query
)", 0) \
    DECLARE(Bool, throw_on_error_from_cache_on_write_operations, false, R"(
Ignore error from cache when caching on write operations (INSERT, merges)
)", 0) \
    DECLARE(UInt64, filesystem_cache_segments_batch_size, 20, R"(
Limit on size of a single batch of file segments that a read buffer can request from cache. Too low value will lead to excessive requests to cache, too large may slow down eviction from cache
)", 0) \
    DECLARE(UInt64, filesystem_cache_reserve_space_wait_lock_timeout_milliseconds, 1000, R"(
Wait time to lock cache for space reservation in filesystem cache
)", 0) \
    DECLARE(Bool, filesystem_cache_prefer_bigger_buffer_size, true, R"(
Prefer bigger buffer size if filesystem cache is enabled to avoid writing small file segments which deteriorate cache performance. On the other hand, enabling this setting might increase memory usage.
)", 0) \
    DECLARE(UInt64, filesystem_cache_boundary_alignment, 0, R"(
Filesystem cache boundary alignment. This setting is applied only for non-disk read (e.g. for cache of remote table engines / table functions, but not for storage configuration of MergeTree tables). Value 0 means no alignment.
)", 0) \
    DECLARE(UInt64, temporary_data_in_cache_reserve_space_wait_lock_timeout_milliseconds, (10 * 60 * 1000), R"(
Wait time to lock cache for space reservation for temporary data in filesystem cache
)", 0) \
    \
    DECLARE(Bool, use_page_cache_for_disks_without_file_cache, false, R"(
Use userspace page cache for remote disks that don't have filesystem cache enabled.
)", 0) \
    DECLARE(Bool, use_page_cache_with_distributed_cache, false, R"(
Use userspace page cache when distributed cache is used.
)", 0) \
    DECLARE(Bool, read_from_page_cache_if_exists_otherwise_bypass_cache, false, R"(
Use userspace page cache in passive mode, similar to read_from_filesystem_cache_if_exists_otherwise_bypass_cache.
)", 0) \
    DECLARE(Bool, page_cache_inject_eviction, false, R"(
Userspace page cache will sometimes invalidate some pages at random. Intended for testing.
)", 0) \
    DECLARE(UInt64, page_cache_block_size, 1048576, R"(
Size of file chunks to store in the userspace page cache, in bytes. All reads that go through the cache will be rounded up to a multiple of this size.

This setting can be adjusted on a per-query level basis, but cache entries with different block sizes cannot be reused. Changing this setting effectively invalidates existing entries in the cache.

A higher value, like 1 MiB is good for high-throughput queries, and a lower value, like 64 KiB is good for low-latency point queries.
)", 0) \
    DECLARE(UInt64, page_cache_lookahead_blocks, 16, R"(
On userspace page cache miss, read up to this many consecutive blocks at once from the underlying storage, if they're also not in the cache. Each block is page_cache_block_size bytes.

A higher value is good for high-throughput queries, while low-latency point queries will work better without readahead.
)", 0) \
    \
    DECLARE(Bool, load_marks_asynchronously, false, R"(
Load MergeTree marks asynchronously
)", 0) \
    DECLARE(Bool, enable_filesystem_read_prefetches_log, false, R"(
Log to system.filesystem prefetch_log during query. Should be used only for testing or debugging, not recommended to be turned on by default
)", 0) \
    DECLARE(Bool, allow_prefetched_read_pool_for_remote_filesystem, true, R"(
Prefer prefetched threadpool if all parts are on remote filesystem
)", 0) \
    DECLARE(Bool, allow_prefetched_read_pool_for_local_filesystem, false, R"(
Prefer prefetched threadpool if all parts are on local filesystem
)", 0) \
    \
    DECLARE(UInt64, prefetch_buffer_size, DBMS_DEFAULT_BUFFER_SIZE, R"(
The maximum size of the prefetch buffer to read from the filesystem.
)", 0) \
    DECLARE(UInt64, filesystem_prefetch_step_bytes, 0, R"(
Prefetch step in bytes. Zero means `auto` - approximately the best prefetch step will be auto deduced, but might not be 100% the best. The actual value might be different because of setting filesystem_prefetch_min_bytes_for_single_read_task
)", 0) \
    DECLARE(UInt64, filesystem_prefetch_step_marks, 0, R"(
Prefetch step in marks. Zero means `auto` - approximately the best prefetch step will be auto deduced, but might not be 100% the best. The actual value might be different because of setting filesystem_prefetch_min_bytes_for_single_read_task
)", 0) \
    DECLARE(NonZeroUInt64, filesystem_prefetch_max_memory_usage, "1Gi", R"(
Maximum memory usage for prefetches.
)", 0) \
    DECLARE(UInt64, filesystem_prefetches_limit, 200, R"(
Maximum number of prefetches. Zero means unlimited. A setting `filesystem_prefetches_max_memory_usage` is more recommended if you want to limit the number of prefetches
)", 0) \
    \
    DECLARE(UInt64, use_structure_from_insertion_table_in_table_functions, 2, R"(
Use structure from insertion table instead of schema inference from data. Possible values: 0 - disabled, 1 - enabled, 2 - auto
)", 0) \
    \
    DECLARE(UInt64, http_max_tries, 10, R"(
Max attempts to read via http.
)", 0) \
    DECLARE(UInt64, http_retry_initial_backoff_ms, 100, R"(
Min milliseconds for backoff, when retrying read via http
)", 0) \
    DECLARE(UInt64, http_retry_max_backoff_ms, 10000, R"(
Max milliseconds for backoff, when retrying read via http
)", 0) \
    \
    DECLARE(Bool, force_remove_data_recursively_on_drop, false, R"(
Recursively remove data on DROP query. Avoids 'Directory not empty' error, but may silently remove detached data
)", 0) \
    DECLARE(Bool, check_table_dependencies, true, R"(
Check that DDL query (such as DROP TABLE or RENAME) will not break dependencies
)", 0) \
    DECLARE(Bool, check_referential_table_dependencies, false, R"(
Check that DDL query (such as DROP TABLE or RENAME) will not break referential dependencies
)", 0) \
    \
    DECLARE(Bool, allow_unrestricted_reads_from_keeper, false, R"(
Allow unrestricted (without condition on path) reads from system.zookeeper table, can be handy, but is not safe for zookeeper
)", 0) \
    DECLARE(Bool, allow_deprecated_database_ordinary, false, R"(
Allow to create databases with deprecated Ordinary engine
)", 0) \
    DECLARE(Bool, allow_deprecated_syntax_for_merge_tree, false, R"(
Allow to create *MergeTree tables with deprecated engine definition syntax
)", 0) \
    DECLARE(Bool, allow_asynchronous_read_from_io_pool_for_merge_tree, false, R"(
Use background I/O pool to read from MergeTree tables. This setting may increase performance for I/O bound queries
)", 0) \
    DECLARE(UInt64, max_streams_for_merge_tree_reading, 0, R"(
If is not zero, limit the number of reading streams for MergeTree table.
)", 0) \
    \
    DECLARE(Bool, force_grouping_standard_compatibility, true, R"(
Make GROUPING function to return 1 when argument is not used as an aggregation key
)", 0) \
    \
    DECLARE(Bool, schema_inference_use_cache_for_file, true, R"(
Use cache in schema inference while using file table function
)", 0) \
    DECLARE(Bool, schema_inference_use_cache_for_s3, true, R"(
Use cache in schema inference while using s3 table function
)", 0) \
    DECLARE(Bool, schema_inference_use_cache_for_azure, true, R"(
Use cache in schema inference while using azure table function
)", 0) \
    DECLARE(Bool, schema_inference_use_cache_for_hdfs, true, R"(
Use cache in schema inference while using hdfs table function
)", 0) \
    DECLARE(Bool, schema_inference_use_cache_for_url, true, R"(
Use cache in schema inference while using url table function
)", 0) \
    DECLARE(Bool, schema_inference_cache_require_modification_time_for_url, true, R"(
Use schema from cache for URL with last modification time validation (for URLs with Last-Modified header)
)", 0) \
    \
    DECLARE(String, compatibility, "", R"(
The `compatibility` setting causes ClickHouse to use the default settings of a previous version of ClickHouse, where the previous version is provided as the setting.

If settings are set to non-default values, then those settings are honored (only settings that have not been modified are affected by the `compatibility` setting).

This setting takes a ClickHouse version number as a string, like `22.3`, `22.8`. An empty value means that this setting is disabled.

Disabled by default.

:::note
In ClickHouse Cloud the compatibility setting must be set by ClickHouse Cloud support.  Please [open a case](https://clickhouse.cloud/support) to have it set.
:::
)", 0) \
    \
    DECLARE(Map, additional_table_filters, "", R"(
An additional filter expression that is applied after reading
from the specified table.

**Example**

```sql
INSERT INTO table_1 VALUES (1, 'a'), (2, 'bb'), (3, 'ccc'), (4, 'dddd');
SELECT * FROM table_1;
```
```response
┌─x─┬─y────┐
│ 1 │ a    │
│ 2 │ bb   │
│ 3 │ ccc  │
│ 4 │ dddd │
└───┴──────┘
```
```sql
SELECT *
FROM table_1
SETTINGS additional_table_filters = {'table_1': 'x != 2'}
```
```response
┌─x─┬─y────┐
│ 1 │ a    │
│ 3 │ ccc  │
│ 4 │ dddd │
└───┴──────┘
```
)", 0) \
    DECLARE(String, additional_result_filter, "", R"(
An additional filter expression to apply to the result of `SELECT` query.
This setting is not applied to any subquery.

**Example**

```sql
INSERT INTO table_1 VALUES (1, 'a'), (2, 'bb'), (3, 'ccc'), (4, 'dddd');
SElECT * FROM table_1;
```
```response
┌─x─┬─y────┐
│ 1 │ a    │
│ 2 │ bb   │
│ 3 │ ccc  │
│ 4 │ dddd │
└───┴──────┘
```
```sql
SELECT *
FROM table_1
SETTINGS additional_result_filter = 'x != 2'
```
```response
┌─x─┬─y────┐
│ 1 │ a    │
│ 3 │ ccc  │
│ 4 │ dddd │
└───┴──────┘
```
)", 0) \
    \
    DECLARE(String, workload, "default", R"(
Name of workload to be used to access resources
)", 0) \
    DECLARE(Milliseconds, storage_system_stack_trace_pipe_read_timeout_ms, 100, R"(
Maximum time to read from a pipe for receiving information from the threads when querying the `system.stack_trace` table. This setting is used for testing purposes and not meant to be changed by users.
)", 0) \
    \
    DECLARE(String, rename_files_after_processing, "", R"(
- **Type:** String

- **Default value:** Empty string

This setting allows to specify renaming pattern for files processed by `file` table function. When option is set, all files read by `file` table function will be renamed according to specified pattern with placeholders, only if files processing was successful.

### Placeholders

- `%a` — Full original filename (e.g., "sample.csv").
- `%f` — Original filename without extension (e.g., "sample").
- `%e` — Original file extension with dot (e.g., ".csv").
- `%t` — Timestamp (in microseconds).
- `%%` — Percentage sign ("%").

### Example
- Option: `--rename_files_after_processing="processed_%f_%t%e"`

- Query: `SELECT * FROM file('sample.csv')`


If reading `sample.csv` is successful, file will be renamed to `processed_sample_1683473210851438.csv`
)", 0) \
    \
    /* CLOUD ONLY */ \
    DECLARE(Bool, read_through_distributed_cache, false, R"(
Only has an effect in ClickHouse Cloud. Allow reading from distributed cache
)", 0) \
    DECLARE(Bool, write_through_distributed_cache, false, R"(
Only has an effect in ClickHouse Cloud. Allow writing to distributed cache (writing to s3 will also be done by distributed cache)
)", 0) \
    DECLARE(Bool, distributed_cache_throw_on_error, false, R"(
Only has an effect in ClickHouse Cloud. Rethrow exception happened during communication with distributed cache or exception received from distributed cache. Otherwise fallback to skipping distributed cache on error
)", 0) \
    DECLARE(DistributedCacheLogMode, distributed_cache_log_mode, DistributedCacheLogMode::LOG_ON_ERROR, R"(
Only has an effect in ClickHouse Cloud. Mode for writing to system.distributed_cache_log
)", 0) \
    DECLARE(Bool, distributed_cache_fetch_metrics_only_from_current_az, true, R"(
Only has an effect in ClickHouse Cloud. Fetch metrics only from current availability zone in system.distributed_cache_metrics, system.distributed_cache_events
)", 0) \
    DECLARE(UInt64, distributed_cache_connect_max_tries, default_distributed_cache_connect_max_tries, R"(
Only has an effect in ClickHouse Cloud. Number of tries to connect to distributed cache if unsuccessful
)", 0) \
    DECLARE(UInt64, distributed_cache_read_request_max_tries, default_distributed_cache_read_request_max_tries, R"(
Only has an effect in ClickHouse Cloud. Number of tries to do distributed cache request if unsuccessful
)", 0) \
    DECLARE(UInt64, distributed_cache_receive_response_wait_milliseconds, 60000, R"(
Only has an effect in ClickHouse Cloud. Wait time in milliseconds to receive data for request from distributed cache
)", 0) \
    DECLARE(UInt64, distributed_cache_receive_timeout_milliseconds, 10000, R"(
Only has an effect in ClickHouse Cloud. Wait time in milliseconds to receive any kind of response from distributed cache
)", 0) \
    DECLARE(UInt64, distributed_cache_wait_connection_from_pool_milliseconds, 100, R"(
Only has an effect in ClickHouse Cloud. Wait time in milliseconds to receive connection from connection pool if distributed_cache_pool_behaviour_on_limit is wait
)", 0) \
    DECLARE(Bool, distributed_cache_bypass_connection_pool, false, R"(
Only has an effect in ClickHouse Cloud. Allow to bypass distributed cache connection pool
)", 0) \
    DECLARE(DistributedCachePoolBehaviourOnLimit, distributed_cache_pool_behaviour_on_limit, DistributedCachePoolBehaviourOnLimit::WAIT, R"(
Only has an effect in ClickHouse Cloud. Identifies behaviour of distributed cache connection on pool limit reached
)", 0) \
    DECLARE(UInt64, distributed_cache_alignment, 0, R"(
Only has an effect in ClickHouse Cloud. A setting for testing purposes, do not change it
)", 0) \
    DECLARE(UInt64, distributed_cache_max_unacked_inflight_packets, DistributedCache::MAX_UNACKED_INFLIGHT_PACKETS, R"(
Only has an effect in ClickHouse Cloud. A maximum number of unacknowledged in-flight packets in a single distributed cache read request
)", 0) \
    DECLARE(UInt64, distributed_cache_data_packet_ack_window, DistributedCache::ACK_DATA_PACKET_WINDOW, R"(
Only has an effect in ClickHouse Cloud. A window for sending ACK for DataPacket sequence in a single distributed cache read request
)", 0) \
    DECLARE(Bool, distributed_cache_discard_connection_if_unread_data, true, R"(
Only has an effect in ClickHouse Cloud. Discard connection if some data is unread.
)", 0) \
    DECLARE(UInt64, distributed_cache_min_bytes_for_seek, 0, R"(
Only has an effect in ClickHouse Cloud. Minimum number of bytes to do seek in distributed cache.
)", 0) \
    DECLARE(UInt64, distributed_cache_credentials_refresh_period_seconds, default_distributed_cache_credentials_refresh_period_seconds, R"(
Only has an effect in ClickHouse Cloud. A period of credentials refresh.
)", 0) \
    DECLARE(Bool, distributed_cache_read_only_from_current_az, true, R"(
Only has an effect in ClickHouse Cloud. Allow to read only from current availability zone. If disabled, will read from all cache servers in all availability zones.
)", 0) \
    DECLARE(UInt64, write_through_distributed_cache_buffer_size, 0, R"(
Only has an effect in ClickHouse Cloud. Set buffer size for write-through distributed cache. If 0, will use buffer size which would have been used if there was not distributed cache.
)", 0) \
    DECLARE(Bool, table_engine_read_through_distributed_cache, false, R"(
Only has an effect in ClickHouse Cloud. Allow reading from distributed cache via table engines / table functions (s3, azure, etc)
)", 0) \
    DECLARE(UInt64, distributed_cache_connect_backoff_min_ms, default_distributed_cache_connect_backoff_min_ms, R"(
Only has an effect in ClickHouse Cloud. Minimum backoff milliseconds for distributed cache connection creation.
)", 0) \
    DECLARE(UInt64, distributed_cache_connect_backoff_max_ms, default_distributed_cache_connect_backoff_max_ms, R"(
Only has an effect in ClickHouse Cloud. Maximum backoff milliseconds for distributed cache connection creation.
)", 0) \
    DECLARE(Bool, filesystem_cache_enable_background_download_for_metadata_files_in_packed_storage, true, R"(
Only has an effect in ClickHouse Cloud. Wait time to lock cache for space reservation in filesystem cache
)", 0) \
    DECLARE(Bool, filesystem_cache_enable_background_download_during_fetch, true, R"(
Only has an effect in ClickHouse Cloud. Wait time to lock cache for space reservation in filesystem cache
)", 0) \
    \
    DECLARE(Bool, parallelize_output_from_storages, true, R"(
Parallelize output for reading step from storage. It allows parallelization of query processing right after reading from storage if possible
)", 0) \
    DECLARE(String, insert_deduplication_token, "", R"(
The setting allows a user to provide own deduplication semantic in MergeTree/ReplicatedMergeTree
For example, by providing a unique value for the setting in each INSERT statement,
user can avoid the same inserted data being deduplicated.


Possible values:

- Any string

`insert_deduplication_token` is used for deduplication _only_ when not empty.

For the replicated tables by default the only 100 of the most recent inserts for each partition are deduplicated (see [replicated_deduplication_window](merge-tree-settings.md/#replicated_deduplication_window), [replicated_deduplication_window_seconds](merge-tree-settings.md/#replicated_deduplication_window_seconds)).
For not replicated tables see [non_replicated_deduplication_window](merge-tree-settings.md/#non_replicated_deduplication_window).

:::note
`insert_deduplication_token` works on a partition level (the same as `insert_deduplication` checksum). Multiple partitions can have the same `insert_deduplication_token`.
:::

Example:

```sql
CREATE TABLE test_table
( A Int64 )
ENGINE = MergeTree
ORDER BY A
SETTINGS non_replicated_deduplication_window = 100;

INSERT INTO test_table SETTINGS insert_deduplication_token = 'test' VALUES (1);

-- the next insert won't be deduplicated because insert_deduplication_token is different
INSERT INTO test_table SETTINGS insert_deduplication_token = 'test1' VALUES (1);

-- the next insert will be deduplicated because insert_deduplication_token
-- is the same as one of the previous
INSERT INTO test_table SETTINGS insert_deduplication_token = 'test' VALUES (2);

SELECT * FROM test_table

┌─A─┐
│ 1 │
└───┘
┌─A─┐
│ 1 │
└───┘
```
)", 0) \
    DECLARE(Bool, count_distinct_optimization, false, R"(
Rewrite count distinct to subquery of group by
)", 0) \
    DECLARE(Bool, throw_if_no_data_to_insert, true, R"(
Allows or forbids empty INSERTs, enabled by default (throws an error on an empty insert). Only applies to INSERTs using [`clickhouse-client`](/interfaces/cli) or using the [gRPC interface](/interfaces/grpc).
)", 0) \
    DECLARE(Bool, compatibility_ignore_auto_increment_in_create_table, false, R"(
Ignore AUTO_INCREMENT keyword in column declaration if true, otherwise return error. It simplifies migration from MySQL
)", 0) \
    DECLARE(Bool, multiple_joins_try_to_keep_original_names, false, R"(
Do not add aliases to top level expression list on multiple joins rewrite
)", 0) \
    DECLARE(Bool, optimize_sorting_by_input_stream_properties, true, R"(
Optimize sorting by sorting properties of input stream
)", 0) \
    DECLARE(UInt64, keeper_max_retries, 10, R"(
Max retries for general keeper operations
)", 0) \
    DECLARE(UInt64, keeper_retry_initial_backoff_ms, 100, R"(
Initial backoff timeout for general keeper operations
)", 0) \
    DECLARE(UInt64, keeper_retry_max_backoff_ms, 5000, R"(
Max backoff timeout for general keeper operations
)", 0) \
    DECLARE(UInt64, insert_keeper_max_retries, 20, R"(
The setting sets the maximum number of retries for ClickHouse Keeper (or ZooKeeper) requests during insert into replicated MergeTree. Only Keeper requests which failed due to network error, Keeper session timeout, or request timeout are considered for retries.

Possible values:

- Positive integer.
- 0 — Retries are disabled

Cloud default value: `20`.

Keeper request retries are done after some timeout. The timeout is controlled by the following settings: `insert_keeper_retry_initial_backoff_ms`, `insert_keeper_retry_max_backoff_ms`.
The first retry is done after `insert_keeper_retry_initial_backoff_ms` timeout. The consequent timeouts will be calculated as follows:
```
timeout = min(insert_keeper_retry_max_backoff_ms, latest_timeout * 2)
```

For example, if `insert_keeper_retry_initial_backoff_ms=100`, `insert_keeper_retry_max_backoff_ms=10000` and `insert_keeper_max_retries=8` then timeouts will be `100, 200, 400, 800, 1600, 3200, 6400, 10000`.

Apart from fault tolerance, the retries aim to provide a better user experience - they allow to avoid returning an error during INSERT execution if Keeper is restarted, for example, due to an upgrade.
)", 0) \
    DECLARE(UInt64, insert_keeper_retry_initial_backoff_ms, 100, R"(
Initial timeout(in milliseconds) to retry a failed Keeper request during INSERT query execution

Possible values:

- Positive integer.
- 0 — No timeout
)", 0) \
    DECLARE(UInt64, insert_keeper_retry_max_backoff_ms, 10000, R"(
Maximum timeout (in milliseconds) to retry a failed Keeper request during INSERT query execution

Possible values:

- Positive integer.
- 0 — Maximum timeout is not limited
)", 0) \
    DECLARE(Float, insert_keeper_fault_injection_probability, 0.0f, R"(
Approximate probability of failure for a keeper request during insert. Valid value is in interval [0.0f, 1.0f]
)", 0) \
    DECLARE(UInt64, insert_keeper_fault_injection_seed, 0, R"(
0 - random seed, otherwise the setting value
)", 0) \
    DECLARE(Bool, force_aggregation_in_order, false, R"(
The setting is used by the server itself to support distributed queries. Do not change it manually, because it will break normal operations. (Forces use of aggregation in order on remote nodes during distributed aggregation).
)", IMPORTANT) \
    DECLARE(UInt64, http_max_request_param_data_size, 10_MiB, R"(
Limit on size of request data used as a query parameter in predefined HTTP requests.
)", 0) \
    DECLARE(Bool, function_json_value_return_type_allow_nullable, false, R"(
Control whether allow to return `NULL` when value is not exist for JSON_VALUE function.

```sql
SELECT JSON_VALUE('{"hello":"world"}', '$.b') settings function_json_value_return_type_allow_nullable=true;

┌─JSON_VALUE('{"hello":"world"}', '$.b')─┐
│ ᴺᵁᴸᴸ                                   │
└────────────────────────────────────────┘

1 row in set. Elapsed: 0.001 sec.
```

Possible values:

- true — Allow.
- false — Disallow.
)", 0) \
    DECLARE(Bool, function_json_value_return_type_allow_complex, false, R"(
Control whether allow to return complex type (such as: struct, array, map) for json_value function.

```sql
SELECT JSON_VALUE('{"hello":{"world":"!"}}', '$.hello') settings function_json_value_return_type_allow_complex=true

┌─JSON_VALUE('{"hello":{"world":"!"}}', '$.hello')─┐
│ {"world":"!"}                                    │
└──────────────────────────────────────────────────┘

1 row in set. Elapsed: 0.001 sec.
```

Possible values:

- true — Allow.
- false — Disallow.
)", 0) \
    DECLARE(Bool, use_with_fill_by_sorting_prefix, true, R"(
Columns preceding WITH FILL columns in ORDER BY clause form sorting prefix. Rows with different values in sorting prefix are filled independently
)", 0) \
    DECLARE(Bool, optimize_uniq_to_count, true, R"(
Rewrite uniq and its variants(except uniqUpTo) to count if subquery has distinct or group by clause.
)", 0) \
    DECLARE(Bool, use_variant_as_common_type, false, R"(
Allows to use `Variant` type as a result type for [if](../../sql-reference/functions/conditional-functions.md/#if)/[multiIf](../../sql-reference/functions/conditional-functions.md/#multiIf)/[array](../../sql-reference/functions/array-functions.md)/[map](../../sql-reference/functions/tuple-map-functions.md) functions when there is no common type for argument types.

Example:

```sql
SET use_variant_as_common_type = 1;
SELECT toTypeName(if(number % 2, number, range(number))) as variant_type FROM numbers(1);
SELECT if(number % 2, number, range(number)) as variant FROM numbers(5);
```

```text
┌─variant_type───────────────────┐
│ Variant(Array(UInt64), UInt64) │
└────────────────────────────────┘
┌─variant───┐
│ []        │
│ 1         │
│ [0,1]     │
│ 3         │
│ [0,1,2,3] │
└───────────┘
```

```sql
SET use_variant_as_common_type = 1;
SELECT toTypeName(multiIf((number % 4) = 0, 42, (number % 4) = 1, [1, 2, 3], (number % 4) = 2, 'Hello, World!', NULL)) AS variant_type FROM numbers(1);
SELECT multiIf((number % 4) = 0, 42, (number % 4) = 1, [1, 2, 3], (number % 4) = 2, 'Hello, World!', NULL) AS variant FROM numbers(4);
```

```text
─variant_type─────────────────────────┐
│ Variant(Array(UInt8), String, UInt8) │
└──────────────────────────────────────┘

┌─variant───────┐
│ 42            │
│ [1,2,3]       │
│ Hello, World! │
│ ᴺᵁᴸᴸ          │
└───────────────┘
```

```sql
SET use_variant_as_common_type = 1;
SELECT toTypeName(array(range(number), number, 'str_' || toString(number))) as array_of_variants_type from numbers(1);
SELECT array(range(number), number, 'str_' || toString(number)) as array_of_variants FROM numbers(3);
```

```text
┌─array_of_variants_type────────────────────────┐
│ Array(Variant(Array(UInt64), String, UInt64)) │
└───────────────────────────────────────────────┘

┌─array_of_variants─┐
│ [[],0,'str_0']    │
│ [[0],1,'str_1']   │
│ [[0,1],2,'str_2'] │
└───────────────────┘
```

```sql
SET use_variant_as_common_type = 1;
SELECT toTypeName(map('a', range(number), 'b', number, 'c', 'str_' || toString(number))) as map_of_variants_type from numbers(1);
SELECT map('a', range(number), 'b', number, 'c', 'str_' || toString(number)) as map_of_variants FROM numbers(3);
```

```text
┌─map_of_variants_type────────────────────────────────┐
│ Map(String, Variant(Array(UInt64), String, UInt64)) │
└─────────────────────────────────────────────────────┘

┌─map_of_variants───────────────┐
│ {'a':[],'b':0,'c':'str_0'}    │
│ {'a':[0],'b':1,'c':'str_1'}   │
│ {'a':[0,1],'b':2,'c':'str_2'} │
└───────────────────────────────┘
```
)", 0) \
    DECLARE(Bool, enable_order_by_all, true, R"(
Enables or disables sorting with `ORDER BY ALL` syntax, see [ORDER BY](../../sql-reference/statements/select/order-by.md).

Possible values:

- 0 — Disable ORDER BY ALL.
- 1 — Enable ORDER BY ALL.

**Example**

Query:

```sql
CREATE TABLE TAB(C1 Int, C2 Int, ALL Int) ENGINE=Memory();

INSERT INTO TAB VALUES (10, 20, 30), (20, 20, 10), (30, 10, 20);

SELECT * FROM TAB ORDER BY ALL; -- returns an error that ALL is ambiguous

SELECT * FROM TAB ORDER BY ALL SETTINGS enable_order_by_all = 0;
```

Result:

```text
┌─C1─┬─C2─┬─ALL─┐
│ 20 │ 20 │  10 │
│ 30 │ 10 │  20 │
│ 10 │ 20 │  30 │
└────┴────┴─────┘
```
)", 0) \
    DECLARE(Float, ignore_drop_queries_probability, 0, R"(
If enabled, server will ignore all DROP table queries with specified probability (for Memory and JOIN engines it will replcase DROP to TRUNCATE). Used for testing purposes
)", 0) \
    DECLARE(Bool, traverse_shadow_remote_data_paths, false, R"(
Traverse frozen data (shadow directory) in addition to actual table data when query system.remote_data_paths
)", 0) \
    DECLARE(Bool, geo_distance_returns_float64_on_float64_arguments, true, R"(
If all four arguments to `geoDistance`, `greatCircleDistance`, `greatCircleAngle` functions are Float64, return Float64 and use double precision for internal calculations. In previous ClickHouse versions, the functions always returned Float32.
)", 0) \
    DECLARE(Bool, allow_get_client_http_header, false, R"(
Allow to use the function `getClientHTTPHeader` which lets to obtain a value of an the current HTTP request's header. It is not enabled by default for security reasons, because some headers, such as `Cookie`, could contain sensitive info. Note that the `X-ClickHouse-*` and `Authentication` headers are always restricted and cannot be obtained with this function.
)", 0) \
    DECLARE(Bool, cast_string_to_dynamic_use_inference, false, R"(
Use types inference during String to Dynamic conversion
)", 0) \
    DECLARE(Bool, cast_string_to_variant_use_inference, true, R"(
Use types inference during String to Variant conversion.
)", 0) \
    DECLARE(DateTimeInputFormat, cast_string_to_date_time_mode, "basic", R"(
Allows choosing a parser of the text representation of date and time during cast from String.

Possible values:

- `'best_effort'` — Enables extended parsing.

    ClickHouse can parse the basic `YYYY-MM-DD HH:MM:SS` format and all [ISO 8601](https://en.wikipedia.org/wiki/ISO_8601) date and time formats. For example, `'2018-06-08T01:02:03.000Z'`.

- `'best_effort_us'` — Similar to `best_effort` (see the difference in [parseDateTimeBestEffortUS](../../sql-reference/functions/type-conversion-functions#parsedatetimebesteffortus)

- `'basic'` — Use basic parser.

    ClickHouse can parse only the basic `YYYY-MM-DD HH:MM:SS` or `YYYY-MM-DD` format. For example, `2019-08-20 10:18:56` or `2019-08-20`.

See also:

- [DateTime data type.](../../sql-reference/data-types/datetime.md)
- [Functions for working with dates and times.](../../sql-reference/functions/date-time-functions.md)
)", 0) \
    DECLARE(Bool, enable_blob_storage_log, true, R"(
Write information about blob storage operations to system.blob_storage_log table
)", 0) \
    DECLARE(Bool, use_json_alias_for_old_object_type, false, R"(
When enabled, `JSON` data type alias will be used to create an old [Object('json')](../../sql-reference/data-types/json.md) type instead of the new [JSON](../../sql-reference/data-types/newjson.md) type.
)", 0) \
    DECLARE(Bool, allow_create_index_without_type, false, R"(
Allow CREATE INDEX query without TYPE. Query will be ignored. Made for SQL compatibility tests.
)", 0) \
    DECLARE(Bool, create_index_ignore_unique, false, R"(
Ignore UNIQUE keyword in CREATE UNIQUE INDEX. Made for SQL compatibility tests.
)", 0) \
    DECLARE(Bool, print_pretty_type_names, true, R"(
Allows to print deep-nested type names in a pretty way with indents in `DESCRIBE` query and in `toTypeName()` function.

Example:

```sql
CREATE TABLE test (a Tuple(b String, c Tuple(d Nullable(UInt64), e Array(UInt32), f Array(Tuple(g String, h Map(String, Array(Tuple(i String, j UInt64))))), k Date), l Nullable(String))) ENGINE=Memory;
DESCRIBE TABLE test FORMAT TSVRaw SETTINGS print_pretty_type_names=1;
```

```
a   Tuple(
    b String,
    c Tuple(
        d Nullable(UInt64),
        e Array(UInt32),
        f Array(Tuple(
            g String,
            h Map(
                String,
                Array(Tuple(
                    i String,
                    j UInt64
                ))
            )
        )),
        k Date
    ),
    l Nullable(String)
)
```
)", 0) \
    DECLARE(Bool, create_table_empty_primary_key_by_default, false, R"(
Allow to create *MergeTree tables with empty primary key when ORDER BY and PRIMARY KEY not specified
)", 0) \
    DECLARE(Bool, allow_named_collection_override_by_default, true, R"(
Allow named collections' fields override by default.
)", 0) \
    DECLARE(SQLSecurityType, default_normal_view_sql_security, SQLSecurityType::INVOKER, R"(
Allows to set default `SQL SECURITY` option while creating a normal view. [More about SQL security](../../sql-reference/statements/create/view.md/#sql_security).

The default value is `INVOKER`.
)", 0) \
    DECLARE(SQLSecurityType, default_materialized_view_sql_security, SQLSecurityType::DEFINER, R"(
Allows to set a default value for SQL SECURITY option when creating a materialized view. [More about SQL security](../../sql-reference/statements/create/view.md/#sql_security).

The default value is `DEFINER`.
)", 0) \
    DECLARE(String, default_view_definer, "CURRENT_USER", R"(
Allows to set default `DEFINER` option while creating a view. [More about SQL security](../../sql-reference/statements/create/view.md/#sql_security).

The default value is `CURRENT_USER`.
)", 0) \
    DECLARE(UInt64, cache_warmer_threads, 4, R"(
Only has an effect in ClickHouse Cloud. Number of background threads for speculatively downloading new data parts into file cache, when [cache_populated_by_fetch](merge-tree-settings.md/#cache_populated_by_fetch) is enabled. Zero to disable.
)", 0) \
    DECLARE(Bool, use_async_executor_for_materialized_views, false, R"(
Use async and potentially multithreaded execution of materialized view query, can speedup views processing during INSERT, but also consume more memory.)", 0) \
    DECLARE(Int64, ignore_cold_parts_seconds, 0, R"(
Only has an effect in ClickHouse Cloud. Exclude new data parts from SELECT queries until they're either pre-warmed (see [cache_populated_by_fetch](merge-tree-settings.md/#cache_populated_by_fetch)) or this many seconds old. Only for Replicated-/SharedMergeTree.
)", 0) \
    DECLARE(Bool, short_circuit_function_evaluation_for_nulls, true, R"(
Optimizes evaluation of functions that return NULL when any argument is NULL. When the percentage of NULL values in the function's arguments exceeds the short_circuit_function_evaluation_for_nulls_threshold, the system skips evaluating the function row-by-row. Instead, it immediately returns NULL for all rows, avoiding unnecessary computation.
)", 0) \
    DECLARE(Double, short_circuit_function_evaluation_for_nulls_threshold, 1.0, R"(
Ratio threshold of NULL values to execute functions with Nullable arguments only on rows with non-NULL values in all arguments. Applies when setting short_circuit_function_evaluation_for_nulls is enabled.
When the ratio of rows containing NULL values to the total number of rows exceeds this threshold, these rows containing NULL values will not be evaluated.
)", 0) \
    DECLARE(Int64, prefer_warmed_unmerged_parts_seconds, 0, R"(
Only has an effect in ClickHouse Cloud. If a merged part is less than this many seconds old and is not pre-warmed (see [cache_populated_by_fetch](merge-tree-settings.md/#cache_populated_by_fetch)), but all its source parts are available and pre-warmed, SELECT queries will read from those parts instead. Only for Replicated-/SharedMergeTree. Note that this only checks whether CacheWarmer processed the part; if the part was fetched into cache by something else, it'll still be considered cold until CacheWarmer gets to it; if it was warmed, then evicted from cache, it'll still be considered warm.
)", 0) \
    DECLARE(Int64, iceberg_timestamp_ms, 0, R"(
Query Iceberg table using the snapshot that was current at a specific timestamp.
)", 0) \
    DECLARE(Int64, iceberg_snapshot_id, 0, R"(
Query Iceberg table using the specific snapshot id.
)", 0) \
    DECLARE(String, datalake_disk_name, "", R"(
Which disk to use for data lake table engines.
)", 0) \
    DECLARE(Bool, show_data_lake_catalogs_in_system_tables, true, R"(
Enables showing data lake catalogs in system tables.
)", 0) \
    DECLARE(Bool, delta_lake_enable_expression_visitor_logging, false, R"(
Enables Test level logs of DeltaLake expression visitor. These logs can be too verbose even for test logging.
)", 0) \
    DECLARE(Int64, delta_lake_snapshot_version, -1, R"(
Version of delta lake snapshot to read. Value -1 means to read latest version (value 0 is a valid snapshot version).
)", 0) \
    DECLARE(Bool, delta_lake_throw_on_engine_predicate_error, false, R"(
Enables throwing an exception if there was an error when analyzing scan predicate in delta-kernel.
)", 0) \
    DECLARE(Bool, delta_lake_enable_engine_predicate, true, R"(
Enables delta-kernel internal data pruning.
)", 0) \
    DECLARE(NonZeroUInt64, delta_lake_insert_max_rows_in_data_file, 100000, R"(
Defines a rows limit for a single inserted data file in delta lake.
)", 0) \
    DECLARE(NonZeroUInt64, delta_lake_insert_max_bytes_in_data_file, 1_GiB, R"(
Defines a bytes limit for a single inserted data file in delta lake.
)", 0) \
    DECLARE(Bool, allow_experimental_delta_lake_writes, false, R"(
Enables delta-kernel writes feature.
)", EXPERIMENTAL) \
    DECLARE(Bool, allow_deprecated_error_prone_window_functions, false, R"(
Allow usage of deprecated error prone window functions (neighbor, runningAccumulate, runningDifferenceStartingWithFirstValue, runningDifference)
)", 0) \
    DECLARE(Bool, use_iceberg_partition_pruning, true, R"(
Use Iceberg partition pruning for Iceberg tables
)", 0) \
    DECLARE(Bool, allow_deprecated_snowflake_conversion_functions, false, R"(
Functions `snowflakeToDateTime`, `snowflakeToDateTime64`, `dateTimeToSnowflake`, and `dateTime64ToSnowflake` are deprecated and disabled by default.
Please use functions `snowflakeIDToDateTime`, `snowflakeIDToDateTime64`, `dateTimeToSnowflakeID`, and `dateTime64ToSnowflakeID` instead.

To re-enable the deprecated functions (e.g., during a transition period), please set this setting to `true`.
)", 0) \
    DECLARE(Bool, optimize_distinct_in_order, true, R"(
Enable DISTINCT optimization if some columns in DISTINCT form a prefix of sorting. For example, prefix of sorting key in merge tree or ORDER BY statement
)", 0) \
    DECLARE(Bool, keeper_map_strict_mode, false, R"(
Enforce additional checks during operations on KeeperMap. E.g. throw an exception on an insert for already existing key
)", 0) \
    DECLARE_WITH_ALIAS(UInt64, extract_key_value_pairs_max_pairs_per_row, 1000, R"(
Max number of pairs that can be produced by the `extractKeyValuePairs` function. Used as a safeguard against consuming too much memory.
)", 0, extract_kvp_max_pairs_per_row) \
    DECLARE(Bool, restore_replace_external_engines_to_null, false, R"(
For testing purposes. Replaces all external engines to Null to not initiate external connections.
)", 0) \
    DECLARE(Bool, restore_replace_external_table_functions_to_null, false, R"(
For testing purposes. Replaces all external table functions to Null to not initiate external connections.
)", 0) \
    DECLARE(Bool, restore_replace_external_dictionary_source_to_null, false, R"(
Replace external dictionary sources to Null on restore. Useful for testing purposes
)", 0) \
        /* Parallel replicas */ \
    DECLARE_WITH_ALIAS(UInt64, allow_experimental_parallel_reading_from_replicas, 0, R"(
Use up to `max_parallel_replicas` the number of replicas from each shard for SELECT query execution. Reading is parallelized and coordinated dynamically. 0 - disabled, 1 - enabled, silently disable them in case of failure, 2 - enabled, throw an exception in case of failure
)", BETA, enable_parallel_replicas) \
    DECLARE(NonZeroUInt64, max_parallel_replicas, 1000, R"(
The maximum number of replicas for each shard when executing a query.

Possible values:

- Positive integer.

**Additional Info**

This options will produce different results depending on the settings used.

:::note
This setting will produce incorrect results when joins or subqueries are involved, and all tables don't meet certain requirements. See [Distributed Subqueries and max_parallel_replicas](/operations/settings/settings#max_parallel_replicas) for more details.
:::

### Parallel processing using `SAMPLE` key

A query may be processed faster if it is executed on several servers in parallel. But the query performance may degrade in the following cases:

- The position of the sampling key in the partitioning key does not allow efficient range scans.
- Adding a sampling key to the table makes filtering by other columns less efficient.
- The sampling key is an expression that is expensive to calculate.
- The cluster latency distribution has a long tail, so that querying more servers increases the query overall latency.

### Parallel processing using [parallel_replicas_custom_key](#parallel_replicas_custom_key)

This setting is useful for any replicated table.
)", 0) \
    DECLARE(ParallelReplicasMode, parallel_replicas_mode, ParallelReplicasMode::READ_TASKS, R"(
Type of filter to use with custom key for parallel replicas. default - use modulo operation on the custom key, range - use range filter on custom key using all possible values for the value type of custom key.
)", BETA) \
    DECLARE(UInt64, parallel_replicas_count, 0, R"(
This is internal setting that should not be used directly and represents an implementation detail of the 'parallel replicas' mode. This setting will be automatically set up by the initiator server for distributed queries to the number of parallel replicas participating in query processing.
)", BETA) \
    DECLARE(UInt64, parallel_replica_offset, 0, R"(
This is internal setting that should not be used directly and represents an implementation detail of the 'parallel replicas' mode. This setting will be automatically set up by the initiator server for distributed queries to the index of the replica participating in query processing among parallel replicas.
)", BETA) \
    DECLARE(String, parallel_replicas_custom_key, "", R"(
An arbitrary integer expression that can be used to split work between replicas for a specific table.
The value can be any integer expression.

Simple expressions using primary keys are preferred.

If the setting is used on a cluster that consists of a single shard with multiple replicas, those replicas will be converted into virtual shards.
Otherwise, it will behave same as for `SAMPLE` key, it will use multiple replicas of each shard.
)", BETA) \
    DECLARE(UInt64, parallel_replicas_custom_key_range_lower, 0, R"(
Allows the filter type `range` to split the work evenly between replicas based on the custom range `[parallel_replicas_custom_key_range_lower, INT_MAX]`.

When used in conjunction with [parallel_replicas_custom_key_range_upper](#parallel_replicas_custom_key_range_upper), it lets the filter evenly split the work over replicas for the range `[parallel_replicas_custom_key_range_lower, parallel_replicas_custom_key_range_upper]`.

Note: This setting will not cause any additional data to be filtered during query processing, rather it changes the points at which the range filter breaks up the range `[0, INT_MAX]` for parallel processing.
)", BETA) \
    DECLARE(UInt64, parallel_replicas_custom_key_range_upper, 0, R"(
Allows the filter type `range` to split the work evenly between replicas based on the custom range `[0, parallel_replicas_custom_key_range_upper]`. A value of 0 disables the upper bound, setting it the max value of the custom key expression.

When used in conjunction with [parallel_replicas_custom_key_range_lower](#parallel_replicas_custom_key_range_lower), it lets the filter evenly split the work over replicas for the range `[parallel_replicas_custom_key_range_lower, parallel_replicas_custom_key_range_upper]`.

Note: This setting will not cause any additional data to be filtered during query processing, rather it changes the points at which the range filter breaks up the range `[0, INT_MAX]` for parallel processing
)", BETA) \
    DECLARE(String, cluster_for_parallel_replicas, "", R"(
Cluster for a shard in which current server is located
)", BETA) \
    DECLARE(Bool, parallel_replicas_allow_in_with_subquery, true, R"(
If true, subquery for IN will be executed on every follower replica.
)", BETA) \
    DECLARE(Bool, parallel_replicas_for_non_replicated_merge_tree, false, R"(
If true, ClickHouse will use parallel replicas algorithm also for non-replicated MergeTree tables
)", BETA) \
    DECLARE(UInt64, parallel_replicas_min_number_of_rows_per_replica, 0, R"(
Limit the number of replicas used in a query to (estimated rows to read / min_number_of_rows_per_replica). The max is still limited by 'max_parallel_replicas'
)", BETA) \
    DECLARE(Bool, parallel_replicas_prefer_local_join, true, R"(
If true, and JOIN can be executed with parallel replicas algorithm, and all storages of right JOIN part are *MergeTree, local JOIN will be used instead of GLOBAL JOIN.
)", BETA) \
    DECLARE(UInt64, parallel_replicas_mark_segment_size, 0, R"(
Parts virtually divided into segments to be distributed between replicas for parallel reading. This setting controls the size of these segments. Not recommended to change until you're absolutely sure in what you're doing. Value should be in range [128; 16384]
)", BETA) \
    DECLARE(Bool, parallel_replicas_local_plan, true, R"(
Build local plan for local replica
)", BETA) \
    DECLARE(Bool, parallel_replicas_index_analysis_only_on_coordinator, true, R"(
Index analysis done only on replica-coordinator and skipped on other replicas. Effective only with enabled parallel_replicas_local_plan
)", BETA) \
    DECLARE(Bool, parallel_replicas_support_projection, true, R"(
Optimization of projections can be applied in parallel replicas. Effective only with enabled parallel_replicas_local_plan and aggregation_in_order is inactive.
)", BETA) \
    DECLARE(Bool, parallel_replicas_only_with_analyzer, true, R"(
The analyzer should be enabled to use parallel replicas. With disabled analyzer query execution fallbacks to local execution, even if parallel reading from replicas is enabled. Using parallel replicas without the analyzer enabled is not supported
)", BETA) \
    DECLARE(Bool, parallel_replicas_insert_select_local_pipeline, true, R"(
Use local pipeline during distributed INSERT SELECT with parallel replicas
)", BETA) \
    DECLARE(Milliseconds, parallel_replicas_connect_timeout_ms, 300, R"(
The timeout in milliseconds for connecting to a remote replica during query execution with parallel replicas. If the timeout is expired, the corresponding replicas is not used for query execution
)", BETA) \
    DECLARE(Bool, parallel_replicas_for_cluster_engines, true, R"(
Replace table function engines with their -Cluster alternatives
)", 0) \
    DECLARE_WITH_ALIAS(Bool, allow_experimental_database_iceberg, false, R"(
Allow experimental database engine DataLakeCatalog with catalog_type = 'iceberg'
)", BETA, allow_database_iceberg) \
    DECLARE_WITH_ALIAS(Bool, allow_experimental_database_unity_catalog, false, R"(
Allow experimental database engine DataLakeCatalog with catalog_type = 'unity'
)", BETA, allow_database_unity_catalog) \
    DECLARE_WITH_ALIAS(Bool, allow_experimental_database_glue_catalog, false, R"(
Allow experimental database engine DataLakeCatalog with catalog_type = 'glue'
)", BETA, allow_database_glue_catalog) \
    DECLARE_WITH_ALIAS(Bool, allow_experimental_analyzer, true, R"(
Allow new query analyzer.
)", IMPORTANT, enable_analyzer) \
    DECLARE(Bool, analyzer_compatibility_join_using_top_level_identifier, false, R"(
Force to resolve identifier in JOIN USING from projection (for example, in `SELECT a + 1 AS b FROM t1 JOIN t2 USING (b)` join will be performed by `t1.a + 1 = t2.b`, rather then `t1.b = t2.b`).
)", 0) \
    DECLARE(Bool, analyzer_compatibility_allow_compound_identifiers_in_unflatten_nested, true, R"(
Allow to add compound identifiers to nested. This is a compatibility setting because it changes the query result. When disabled, `SELECT a.b.c FROM table ARRAY JOIN a` does not work, and `SELECT a FROM table` does not include `a.b.c` column into `Nested a` result.
    )", 0) \
    \
    DECLARE(Timezone, session_timezone, "", R"(
Sets the implicit time zone of the current session or query.
The implicit time zone is the time zone applied to values of type DateTime/DateTime64 which have no explicitly specified time zone.
The setting takes precedence over the globally configured (server-level) implicit time zone.
A value of '' (empty string) means that the implicit time zone of the current session or query is equal to the [server time zone](../server-configuration-parameters/settings.md/#timezone).

You can use functions `timeZone()` and `serverTimeZone()` to get the session time zone and server time zone.

Possible values:

-    Any time zone name from `system.time_zones`, e.g. `Europe/Berlin`, `UTC` or `Zulu`

Examples:

```sql
SELECT timeZone(), serverTimeZone() FORMAT CSV

"Europe/Berlin","Europe/Berlin"
```

```sql
SELECT timeZone(), serverTimeZone() SETTINGS session_timezone = 'Asia/Novosibirsk' FORMAT CSV

"Asia/Novosibirsk","Europe/Berlin"
```

Assign session time zone 'America/Denver' to the inner DateTime without explicitly specified time zone:

```sql
SELECT toDateTime64(toDateTime64('1999-12-12 23:23:23.123', 3), 3, 'Europe/Zurich') SETTINGS session_timezone = 'America/Denver' FORMAT TSV

1999-12-13 07:23:23.123
```

:::warning
Not all functions that parse DateTime/DateTime64 respect `session_timezone`. This can lead to subtle errors.
See the following example and explanation.
:::

```sql
CREATE TABLE test_tz (`d` DateTime('UTC')) ENGINE = Memory AS SELECT toDateTime('2000-01-01 00:00:00', 'UTC');

SELECT *, timeZone() FROM test_tz WHERE d = toDateTime('2000-01-01 00:00:00') SETTINGS session_timezone = 'Asia/Novosibirsk'
0 rows in set.

SELECT *, timeZone() FROM test_tz WHERE d = '2000-01-01 00:00:00' SETTINGS session_timezone = 'Asia/Novosibirsk'
┌───────────────────d─┬─timeZone()───────┐
│ 2000-01-01 00:00:00 │ Asia/Novosibirsk │
└─────────────────────┴──────────────────┘
```

This happens due to different parsing pipelines:

- `toDateTime()` without explicitly given time zone used in the first `SELECT` query honors setting `session_timezone` and the global time zone.
- In the second query, a DateTime is parsed from a String, and inherits the type and time zone of the existing column`d`. Thus, setting `session_timezone` and the global time zone are not honored.

**See also**

- [timezone](../server-configuration-parameters/settings.md/#timezone)
)", BETA) \
DECLARE(Bool, create_if_not_exists, false, R"(
Enable `IF NOT EXISTS` for `CREATE` statement by default. If either this setting or `IF NOT EXISTS` is specified and a table with the provided name already exists, no exception will be thrown.
)", 0) \
    DECLARE(Bool, enforce_strict_identifier_format, false, R"(
If enabled, only allow identifiers containing alphanumeric characters and underscores.
)", 0) \
    DECLARE(UInt64, max_limit_for_vector_search_queries, 1'000, R"(
SELECT queries with LIMIT bigger than this setting cannot use vector similarity indices. Helps to prevent memory overflows in vector similarity indices.
)", 0) \
    DECLARE(UInt64, hnsw_candidate_list_size_for_search, 256, R"(
The size of the dynamic candidate list when searching the vector similarity index, also known as 'ef_search'.
)", 0) \
    DECLARE(Bool, vector_search_with_rescoring, false, R"(
If ClickHouse performs rescoring for queries that use the vector similarity index.
Without rescoring, the vector similarity index returns the rows containing the best matches directly.
With rescoring, the rows are extrapolated to granule level and all rows in the granule are checked again.
In most situations, rescoring helps only marginally with accuracy but it deteriorates performance of vector search queries significantly.
Note: A query run without rescoring and with parallel replicas enabled may fall back to rescoring.
)", 0) \
    DECLARE(VectorSearchFilterStrategy, vector_search_filter_strategy, VectorSearchFilterStrategy::AUTO, R"(
If a vector search query has a WHERE clause, this setting determines if it is evaluated first (pre-filtering) OR if the vector similarity index is checked first (post-filtering). Possible values:
- 'auto' - Postfiltering (the exact semantics may change in future).
- 'postfilter' - Use vector similarity index to identify the nearest neighbours, then apply other filters
- 'prefilter' - Evaluate other filters first, then perform brute-force search to identify neighbours.
)", 0) \
    DECLARE_WITH_ALIAS(Float, vector_search_index_fetch_multiplier, 1.0, R"(
Multiply the number of fetched nearest neighbors from the vector similarity index by this number. Only applied for post-filtering with other predicates or if setting 'vector_search_with_rescoring = 1'.
)", 0, vector_search_postfilter_multiplier) \
    DECLARE(Bool, mongodb_throw_on_unsupported_query, true, R"(
If enabled, MongoDB tables will return an error when a MongoDB query cannot be built. Otherwise, ClickHouse reads the full table and processes it locally. This option does not apply when 'allow_experimental_analyzer=0'.
)", 0) \
    DECLARE(Bool, implicit_select, false, R"(
Allow writing simple SELECT queries without the leading SELECT keyword, which makes it simple for calculator-style usage, e.g. `1 + 2` becomes a valid query.

In `clickhouse-local` it is enabled by default and can be explicitly disabled.
)", 0) \
    DECLARE(Bool, optimize_extract_common_expressions, true, R"(
Allow extracting common expressions from disjunctions in WHERE, PREWHERE, ON, HAVING and QUALIFY expressions. A logical expression like `(A AND B) OR (A AND C)` can be rewritten to `A AND (B OR C)`, which might help to utilize:
- indices in simple filtering expressions
- cross to inner join optimization
)", 0) \
    DECLARE(Bool, optimize_and_compare_chain, true, R"(
Populate constant comparison in AND chains to enhance filtering ability. Support operators `<`, `<=`, `>`, `>=`, `=` and mix of them. For example, `(a < b) AND (b < c) AND (c < 5)` would be `(a < b) AND (b < c) AND (c < 5) AND (b < 5) AND (a < 5)`.
)", 0) \
    DECLARE(Bool, push_external_roles_in_interserver_queries, true, R"(
Enable pushing user roles from originator to other nodes while performing a query.
)", 0) \
    DECLARE(Bool, shared_merge_tree_sync_parts_on_partition_operations, true, R"(
Automatically synchronize set of data parts after MOVE|REPLACE|ATTACH partition operations in SMT tables. Cloud only
)", 0) \
    DECLARE(String, implicit_table_at_top_level, "", R"(
If not empty, queries without FROM at the top level will read from this table instead of system.one.

This is used in clickhouse-local for input data processing.
The setting could be set explicitly by a user but is not intended for this type of usage.

Subqueries are not affected by this setting (neither scalar, FROM, or IN subqueries).
SELECTs at the top level of UNION, INTERSECT, EXCEPT chains are treated uniformly and affected by this setting, regardless of their grouping in parentheses.
It is unspecified how this setting affects views and distributed queries.

The setting accepts a table name (then the table is resolved from the current database) or a qualified name in the form of 'database.table'.
Both database and table names have to be unquoted - only simple identifiers are allowed.
)", 0) \
    DECLARE(Bool, allow_general_join_planning, true, R"(
Allows a more general join planning algorithm that can handle more complex conditions, but only works with hash join. If hash join is not enabled, then the usual join planning algorithm is used regardless of the value of this setting.
)", 0) \
    DECLARE(UInt64, merge_table_max_tables_to_look_for_schema_inference, 1000, R"(
When creating a `Merge` table without an explicit schema or when using the `merge` table function, infer schema as a union of not more than the specified number of matching tables.
If there is a larger number of tables, the schema will be inferred from the first specified number of tables.
)", 0) \
    DECLARE(Bool, validate_enum_literals_in_operators, false, R"(
If enabled, validate enum literals in operators like `IN`, `NOT IN`, `==`, `!=` against the enum type and throw an exception if the literal is not a valid enum value.
)", 0) \
    \
    DECLARE(UInt64, max_autoincrement_series, 1000, R"(
The limit on the number of series created by the `generateSeriesID` function.

As each series represents a node in Keeper, it is recommended to have no more than a couple of millions of them.
)", 0) \
    DECLARE(Bool, use_hive_partitioning, true, R"(
When enabled, ClickHouse will detect Hive-style partitioning in path (`/name=value/`) in file-like table engines [File](/sql-reference/table-functions/file#hive-style-partitioning)/[S3](/sql-reference/table-functions/s3#hive-style-partitioning)/[URL](/sql-reference/table-functions/url#hive-style-partitioning)/[HDFS](/sql-reference/table-functions/hdfs#hive-style-partitioning)/[AzureBlobStorage](/sql-reference/table-functions/azureBlobStorage#hive-style-partitioning) and will allow to use partition columns as virtual columns in the query. These virtual columns will have the same names as in the partitioned path, but starting with `_`.
)", 0) \
    DECLARE(UInt64, parallel_hash_join_threshold, 100'000, R"(
When hash-based join algorithm is applied, this threshold helps to decide between using `hash` and `parallel_hash` (only if estimation of the right table size is available).
The former is used when we know that the right table size is below the threshold.
)", 0) \
    DECLARE(Bool, apply_settings_from_server, true, R"(
Whether the client should accept settings from server.

This only affects operations performed on the client side, in particular parsing the INSERT input data and formatting the query result. Most of query execution happens on the server and is not affected by this setting.

Normally this setting should be set in user profile (users.xml or queries like `ALTER USER`), not through the client (client command line arguments, `SET` query, or `SETTINGS` section of `SELECT` query). Through the client it can be changed to false, but can't be changed to true (because the server won't send the settings if user profile has `apply_settings_from_server = false`).

Note that initially (24.12) there was a server setting (`send_settings_to_client`), but latter it got replaced with this client setting, for better usability.
)", 0) \
    DECLARE(Bool, allow_archive_path_syntax, true, R"(
File/S3 engines/table function will parse paths with '::' as `<archive> :: <file>` if the archive has correct extension.
)", 0) \
    DECLARE(Milliseconds, low_priority_query_wait_time_ms, 1000, R"(
When the query prioritization mechanism is employed (see setting `priority`), low-priority queries wait for higher-priority queries to finish. This setting specifies the duration of waiting.
)", BETA) \
    DECLARE(UInt64, max_iceberg_data_file_rows, 1000, R"(
Max rows of iceberg parquet data file on insert operation.
)", 0) \
    DECLARE(UInt64, max_iceberg_data_file_bytes, 1_GiB, R"(
Max rows of iceberg parquet data file on insert operation.
)", 0) \
    DECLARE(Float, min_os_cpu_wait_time_ratio_to_throw, 0.0, "Min ratio between OS CPU wait (OSCPUWaitMicroseconds metric) and busy (OSCPUVirtualTimeMicroseconds metric) times to consider rejecting queries. Linear interpolation between min and max ratio is used to calculate the probability, the probability is 0 at this point.", 0) \
    DECLARE(Float, max_os_cpu_wait_time_ratio_to_throw, 0.0, "Max ratio between OS CPU wait (OSCPUWaitMicroseconds metric) and busy (OSCPUVirtualTimeMicroseconds metric) times to consider rejecting queries. Linear interpolation between min and max ratio is used to calculate the probability, the probability is 1 at this point.", 0) \
    DECLARE(Bool, enable_producing_buckets_out_of_order_in_aggregation, true, R"(
Allow memory-efficient aggregation (see `distributed_aggregation_memory_efficient`) to produce buckets out of order.
It may improve performance when aggregation bucket sizes are skewed by letting a replica to send buckets with higher id-s to the initiator while it is still processing some heavy buckets with lower id-s.
The downside is potentially higher memory usage.
)", 0) \
    DECLARE(Bool, enable_parallel_blocks_marshalling, true, "Affects only distributed queries. If enabled, blocks will be (de)serialized and (de)compressed on pipeline threads (i.e. with higher parallelism that what we have by default) before/after sending to the initiator.", 0) \
    DECLARE(UInt64, min_outstreams_per_resize_after_split, 24, R"(
Specifies the minimum number of output streams of a `Resize` or `StrictResize` processor after the split is performed during pipeline generation. If the resulting number of streams is less than this value, the split operation will not occur.

### What is a Resize Node
A `Resize` node is a processor in the query pipeline that adjusts the number of data streams flowing through the pipeline. It can either increase or decrease the number of streams to balance the workload across multiple threads or processors. For example, if a query requires more parallelism, the `Resize` node can split a single stream into multiple streams. Conversely, it can merge multiple streams into fewer streams to consolidate data processing.

The `Resize` node ensures that data is evenly distributed across streams, maintaining the structure of the data blocks. This helps optimize resource utilization and improve query performance.

### Why the Resize Node Needs to Be Split
During pipeline execution, ExecutingGraph::Node::status_mutex of the centrally-hubbed `Resize` node is heavily contended especially in high-core-count environments, and this contention leads to:
1. Increased latency for ExecutingGraph::updateNode, directly impacting query performance.
2. Excessive CPU cycles are wasted in spin-lock contention (native_queued_spin_lock_slowpath), degrading efficiency.
3. Reduced CPU utilization, limiting parallelism and throughput.

### How the Resize Node Gets Split
1. The number of output streams is checked to ensure the split could be performed: the output streams of each split processor meet or exceed the `min_outstreams_per_resize_after_split` threshold.
2. The `Resize` node is divided into smaller `Resize` nodes with equal count of ports, each handling a subset of input and output streams.
3. Each group is processed independently, reducing the lock contention.

### Splitting Resize Node with Arbitrary Inputs/Outputs
In some cases, where the inputs/outputs are indivisible by the number of split `Resize` nodes, some inputs are connected to `NullSource`s and some outputs are connected to `NullSink`s. This allows the split to occur without affecting the overall data flow.

### Purpose of the Setting
The `min_outstreams_per_resize_after_split` setting ensures that the splitting of `Resize` nodes is meaningful and avoids creating too few streams, which could lead to inefficient parallel processing. By enforcing a minimum number of output streams, this setting helps maintain a balance between parallelism and overhead, optimizing query execution in scenarios involving stream splitting and merging.

### Disabling the Setting
To disable the split of `Resize` nodes, set this setting to 0. This will prevent the splitting of `Resize` nodes during pipeline generation, allowing them to retain their original structure without division into smaller nodes.
)", 0) \
    DECLARE(Bool, enable_add_distinct_to_in_subqueries, false, R"(
Enable `DISTINCT` in `IN` subqueries. This is a trade-off setting: enabling it can greatly reduce the size of temporary tables transferred for distributed IN subqueries and significantly speed up data transfer between shards, by ensuring only unique values are sent.
However, enabling this setting adds extra merging effort on each node, as deduplication (DISTINCT) must be performed. Use this setting when network transfer is a bottleneck and the additional merging cost is acceptable.
)", 0) \
    DECLARE(UInt64, function_date_trunc_return_type_behavior, 0, R"(
Allows to change the behaviour of the result type of `dateTrunc` function.

Possible values:

- 0 - When the second argument is `DateTime64/Date32` the return type will be `DateTime64/Date32` regardless of the time unit in the first argument.
- 1 - For `Date32` the result is always `Date`. For `DateTime64` the result is `DateTime` for time units `second` and higher.
)", 0) \
    DECLARE(Bool, jemalloc_enable_profiler, false, R"(
Enable jemalloc profiler.
    )", 0) \
    DECLARE(Bool, jemalloc_collect_profile_samples_in_trace_log, false, R"(
Collect jemalloc profile samples in trace log.
    )", 0) \
    DECLARE(Int32, os_threads_nice_value_query, 0, R"(
Linux nice value for query processing threads. Lower values mean higher CPU priority.

Requires CAP_SYS_NICE capability, otherwise no-op.

Possible values: -20 to 19.
    )", 0) \
    DECLARE(Int32, os_threads_nice_value_materialized_view, 0, R"(
Linux nice value for materialized view threads. Lower values mean higher CPU priority.

Requires CAP_SYS_NICE capability, otherwise no-op.

Possible values: -20 to 19.
    )", 0) \
    DECLARE(Bool, use_roaring_bitmap_iceberg_positional_deletes, false, R"(
Use roaring bitmap for iceberg positional deletes.
)", 0) \
    /* ####################################################### */ \
    /* ########### START OF EXPERIMENTAL FEATURES ############ */ \
    /* ## ADD PRODUCTION / BETA FEATURES BEFORE THIS BLOCK  ## */ \
    /* ####################################################### */ \
    \
    DECLARE(Bool, allow_experimental_materialized_postgresql_table, false, R"(
Allows to use the MaterializedPostgreSQL table engine. Disabled by default, because this feature is experimental
)", EXPERIMENTAL) \
    DECLARE(Bool, allow_experimental_funnel_functions, false, R"(
Enable experimental functions for funnel analysis.
)", EXPERIMENTAL) \
    DECLARE(Bool, allow_experimental_nlp_functions, false, R"(
Enable experimental functions for natural language processing.
)", EXPERIMENTAL) \
    DECLARE(Bool, allow_experimental_hash_functions, false, R"(
Enable experimental hash functions
)", EXPERIMENTAL) \
    DECLARE(Bool, allow_experimental_object_type, false, R"(
Allow the obsolete Object data type
)", EXPERIMENTAL) \
    DECLARE(Bool, allow_experimental_time_series_table, false, R"(
Allows creation of tables with the [TimeSeries](../../engines/table-engines/integrations/time-series.md) table engine. Possible values:
- 0 — the [TimeSeries](../../engines/table-engines/integrations/time-series.md) table engine is disabled.
- 1 — the [TimeSeries](../../engines/table-engines/integrations/time-series.md) table engine is enabled.
)", EXPERIMENTAL) \
    DECLARE(Bool, allow_experimental_codecs, false, R"(
If it is set to true, allow to specify experimental compression codecs (but we don't have those yet and this option does nothing).
)", EXPERIMENTAL) \
    DECLARE(Bool, throw_on_unsupported_query_inside_transaction, true, R"(
Throw exception if unsupported query is used inside transaction
)", EXPERIMENTAL) \
    DECLARE(TransactionsWaitCSNMode, wait_changes_become_visible_after_commit_mode, TransactionsWaitCSNMode::WAIT_UNKNOWN, R"(
Wait for committed changes to become actually visible in the latest snapshot
)", EXPERIMENTAL) \
    DECLARE(Bool, implicit_transaction, false, R"(
If enabled and not already inside a transaction, wraps the query inside a full transaction (begin + commit or rollback)
)", EXPERIMENTAL) \
    DECLARE(NonZeroUInt64, grace_hash_join_initial_buckets, 1, R"(
Initial number of grace hash join buckets
)", EXPERIMENTAL) \
    DECLARE(NonZeroUInt64, grace_hash_join_max_buckets, 1024, R"(
Limit on the number of grace hash join buckets
)", EXPERIMENTAL) \
    DECLARE(UInt64, join_to_sort_minimum_perkey_rows, 40, R"(
The lower limit of per-key average rows in the right table to determine whether to rerange the right table by key in left or inner join. This setting ensures that the optimization is not applied for sparse table keys
)", EXPERIMENTAL) \
    DECLARE(UInt64, join_to_sort_maximum_table_rows, 10000, R"(
The maximum number of rows in the right table to determine whether to rerange the right table by key in left or inner join.
)", EXPERIMENTAL) \
    DECLARE(Bool, allow_experimental_join_right_table_sorting, false, R"(
If it is set to true, and the conditions of `join_to_sort_minimum_perkey_rows` and `join_to_sort_maximum_table_rows` are met, rerange the right table by key to improve the performance in left or inner hash join.
)", EXPERIMENTAL) \
    \
    DECLARE_WITH_ALIAS(Bool, allow_statistics_optimize, false, R"(
Allows using statistics to optimize queries
)", EXPERIMENTAL, allow_statistic_optimize) \
    DECLARE_WITH_ALIAS(Bool, allow_experimental_statistics, false, R"(
Allows defining columns with [statistics](../../engines/table-engines/mergetree-family/mergetree.md/#table_engine-mergetree-creating-a-table) and [manipulate statistics](../../engines/table-engines/mergetree-family/mergetree.md/#column-statistics).
)", EXPERIMENTAL, allow_experimental_statistic) \
    \
    DECLARE(Bool, allow_experimental_full_text_index, false, R"(
If set to true, allow using the experimental text index.
)", EXPERIMENTAL) \
    DECLARE(Bool, query_plan_direct_read_from_text_index, true, R"(
Allow to perform full text search filtering using only the inverted index in query plan.
)", 0) \
    DECLARE(Bool, allow_experimental_live_view, false, R"(
Allows creation of a deprecated LIVE VIEW.

Possible values:

- 0 — Working with live views is disabled.
- 1 — Working with live views is enabled.
)", EXPERIMENTAL) \
    DECLARE(Seconds, live_view_heartbeat_interval, 15, R"(
The heartbeat interval in seconds to indicate live query is alive.
)", EXPERIMENTAL) \
    DECLARE(UInt64, max_live_view_insert_blocks_before_refresh, 64, R"(
Limit maximum number of inserted blocks after which mergeable blocks are dropped and query is re-executed.
)", EXPERIMENTAL) \
    \
    DECLARE(Bool, allow_experimental_window_view, false, R"(
Enable WINDOW VIEW. Not mature enough.
)", EXPERIMENTAL) \
    DECLARE(Seconds, window_view_clean_interval, 60, R"(
The clean interval of window view in seconds to free outdated data.
)", EXPERIMENTAL) \
    DECLARE(Seconds, window_view_heartbeat_interval, 15, R"(
The heartbeat interval in seconds to indicate watch query is alive.
)", EXPERIMENTAL) \
    DECLARE(Seconds, wait_for_window_view_fire_signal_timeout, 10, R"(
Timeout for waiting for window view fire signal in event time processing
)", EXPERIMENTAL) \
    \
    DECLARE(Bool, stop_refreshable_materialized_views_on_startup, false, R"(
On server startup, prevent scheduling of refreshable materialized views, as if with SYSTEM STOP VIEWS. You can manually start them with `SYSTEM START VIEWS` or `SYSTEM START VIEW <name>` afterwards. Also applies to newly created views. Has no effect on non-refreshable materialized views.
)", EXPERIMENTAL) \
    \
    DECLARE(Bool, allow_experimental_database_materialized_postgresql, false, R"(
Allow to create database with Engine=MaterializedPostgreSQL(...).
)", EXPERIMENTAL) \
    \
    /** Experimental feature for moving data between shards. */ \
    DECLARE(Bool, allow_experimental_query_deduplication, false, R"(
Experimental data deduplication for SELECT queries based on part UUIDs
)", EXPERIMENTAL) \
    DECLARE(Bool, allow_experimental_database_hms_catalog, false, R"(
Allow experimental database engine DataLakeCatalog with catalog_type = 'hms'
)", EXPERIMENTAL) \
    DECLARE(Bool, allow_experimental_kusto_dialect, false, R"(
Enable Kusto Query Language (KQL) - an alternative to SQL.
)", EXPERIMENTAL) \
    DECLARE(Bool, allow_experimental_prql_dialect, false, R"(
Enable PRQL - an alternative to SQL.
)", EXPERIMENTAL) \
    DECLARE(Bool, enable_adaptive_memory_spill_scheduler, false, R"(
Trigger processor to spill data into external storage adpatively. grace join is supported at present.
)", EXPERIMENTAL) \
    DECLARE(Bool, allow_experimental_delta_kernel_rs, true, R"(
Allow experimental delta-kernel-rs implementation.
)", BETA) \
    DECLARE(Bool, allow_experimental_insert_into_iceberg, false, R"(
Allow to execute `insert` queries into iceberg.
)", EXPERIMENTAL) \
    DECLARE(Bool, allow_experimental_iceberg_compaction, false, R"(
Allow to explicitly use 'OPTIMIZE' for iceberg tables.
)", EXPERIMENTAL) \
    DECLARE(Bool, write_full_path_in_iceberg_metadata, false, R"(
Write full paths (including s3://) into iceberg metadata files.
)", EXPERIMENTAL) \
    DECLARE(String, iceberg_metadata_compression_method, "", R"(
Method to compress `.metadata.json` file.
)", EXPERIMENTAL) \
    DECLARE(Bool, make_distributed_plan, false, R"(
Make distributed query plan.
)", EXPERIMENTAL) \
    DECLARE(Bool, distributed_plan_execute_locally, false, R"(
Run all tasks of a distributed query plan locally. Useful for testing and debugging.
)", EXPERIMENTAL) \
    DECLARE(UInt64, distributed_plan_default_shuffle_join_bucket_count, 8, R"(
Default number of buckets for distributed shuffle-hash-join.
)", EXPERIMENTAL) \
    DECLARE(UInt64, distributed_plan_default_reader_bucket_count, 8, R"(
Default number of tasks for parallel reading in distributed query. Tasks are spread across between replicas.
)", EXPERIMENTAL) \
    DECLARE(Bool, distributed_plan_optimize_exchanges, true, R"(
Removes unnecessary exchanges in distributed query plan. Disable it for debugging.
)", 0) \
    DECLARE(String, distributed_plan_force_exchange_kind, "", R"(
Force specified kind of Exchange operators between distributed query stages.

Possible values:

 - '' - do not force any kind of Exchange operators, let the optimizer choose,
 - 'Persisted' - use temporary files in object storage,
 - 'Streaming' - stream exchange data over network.
)", EXPERIMENTAL) \
    DECLARE(UInt64, distributed_plan_max_rows_to_broadcast, 20000, R"(
Maximum rows to use broadcast join instead of shuffle join in distributed query plan.
)", EXPERIMENTAL) \
    DECLARE(Bool, allow_experimental_ytsaurus_table_engine, false, R"(
Experimental table engine for integration with YTsaurus.
)", EXPERIMENTAL) \
    DECLARE(Bool, allow_experimental_ytsaurus_table_function, false, R"(
Experimental table engine for integration with YTsaurus.
)", EXPERIMENTAL) \
DECLARE(Bool, allow_experimental_ytsaurus_dictionary_source, false, R"(
    Experimental dictionary source for integration with YTsaurus.
    )", EXPERIMENTAL) \
    DECLARE(Bool, distributed_plan_force_shuffle_aggregation, false, R"(
Use Shuffle aggregation strategy instead of PartialAggregation + Merge in distributed query plan.
)", EXPERIMENTAL) \
    \
    /** Experimental timeSeries* aggregate functions. */ \
    DECLARE_WITH_ALIAS(Bool, allow_experimental_time_series_aggregate_functions, false, R"(
Experimental timeSeries* aggregate functions for Prometheus-like timeseries resampling, rate, delta calculation.
)", EXPERIMENTAL, allow_experimental_ts_to_grid_aggregate_function) \
    \
    DECLARE(String, promql_database, "", R"(
Specifies the database name used by the 'promql' dialect. Empty string means the current database.
)", EXPERIMENTAL) \
    \
    DECLARE(String, promql_table, "", R"(
Specifies the name of a TimeSeries table used by the 'promql' dialect.
)", EXPERIMENTAL) \
    \
    DECLARE_WITH_ALIAS(FloatAuto, promql_evaluation_time, Field("auto"), R"(
Sets the evaluation time to be used with promql dialect. 'auto' means the current time.
)", EXPERIMENTAL, evaluation_time) \
    \
    /* ####################################################### */ \
    /* ############ END OF EXPERIMENTAL FEATURES ############# */ \
    /* ####################################################### */ \

// End of COMMON_SETTINGS
// Please add settings related to formats in Core/FormatFactorySettings.h, move obsolete settings to OBSOLETE_SETTINGS and obsolete format settings to OBSOLETE_FORMAT_SETTINGS.

#define OBSOLETE_SETTINGS(M, ALIAS) \
    /** Obsolete settings which are kept around for compatibility reasons. They have no effect anymore. */ \
    MAKE_OBSOLETE(M, Bool, update_insert_deduplication_token_in_dependent_materialized_views, 0) \
    MAKE_OBSOLETE(M, UInt64, max_memory_usage_for_all_queries, 0) \
    MAKE_OBSOLETE(M, UInt64, multiple_joins_rewriter_version, 0) \
    MAKE_OBSOLETE(M, Bool, enable_debug_queries, false) \
    MAKE_OBSOLETE(M, Bool, allow_experimental_database_atomic, true) \
    MAKE_OBSOLETE(M, Bool, allow_experimental_bigint_types, true) \
    MAKE_OBSOLETE(M, Bool, allow_experimental_window_functions, true) \
    MAKE_OBSOLETE(M, Bool, allow_experimental_geo_types, true) \
    MAKE_OBSOLETE(M, Bool, allow_experimental_query_cache, true) \
    MAKE_OBSOLETE(M, Bool, allow_experimental_alter_materialized_view_structure, true) \
    MAKE_OBSOLETE(M, Bool, allow_experimental_shared_merge_tree, true) \
    MAKE_OBSOLETE(M, Bool, allow_experimental_database_replicated, true) \
    MAKE_OBSOLETE(M, Bool, allow_experimental_refreshable_materialized_view, true) \
    MAKE_OBSOLETE(M, Bool, allow_experimental_bfloat16_type, true) \
    MAKE_OBSOLETE(M, Bool, allow_experimental_inverted_index, false) \
    MAKE_OBSOLETE(M, Bool, allow_experimental_vector_similarity_index, true) \
    MAKE_OBSOLETE(M, Bool, enable_vector_similarity_index, true) \
    \
    MAKE_OBSOLETE(M, Milliseconds, async_insert_stale_timeout_ms, 0) \
    MAKE_OBSOLETE(M, StreamingHandleErrorMode, handle_kafka_error_mode, StreamingHandleErrorMode::DEFAULT) \
    MAKE_OBSOLETE(M, Bool, database_replicated_ddl_output, true) \
    MAKE_OBSOLETE(M, UInt64, replication_alter_columns_timeout, 60) \
    MAKE_OBSOLETE(M, UInt64, odbc_max_field_size, 0) \
    MAKE_OBSOLETE(M, Bool, allow_experimental_map_type, true) \
    MAKE_OBSOLETE(M, UInt64, merge_tree_clear_old_temporary_directories_interval_seconds, 60) \
    MAKE_OBSOLETE(M, UInt64, merge_tree_clear_old_parts_interval_seconds, 1) \
    MAKE_OBSOLETE(M, UInt64, partial_merge_join_optimizations, 0) \
    MAKE_OBSOLETE(M, MaxThreads, max_alter_threads, 0) \
    MAKE_OBSOLETE(M, Bool, use_mysql_types_in_show_columns, false) \
    MAKE_OBSOLETE(M, Bool, s3queue_allow_experimental_sharded_mode, false) \
    MAKE_OBSOLETE(M, LightweightMutationProjectionMode, lightweight_mutation_projection_mode, LightweightMutationProjectionMode::THROW) \
    MAKE_OBSOLETE(M, Bool, use_local_cache_for_remote_storage, false) \
    MAKE_OBSOLETE(M, Bool, allow_experimental_join_condition, false) \
    MAKE_OBSOLETE(M, Bool, allow_experimental_variant_type, true) \
    MAKE_OBSOLETE(M, Bool, allow_experimental_dynamic_type, true) \
    MAKE_OBSOLETE(M, Bool, allow_experimental_json_type, true) \
    MAKE_OBSOLETE(M, Bool, enable_variant_type, true) \
    MAKE_OBSOLETE(M, Bool, enable_dynamic_type, true) \
    MAKE_OBSOLETE(M, Bool, enable_json_type, true) \
    MAKE_OBSOLETE(M, Int64, os_thread_priority, 0) \
    \
    /* moved to config.xml: see also src/Core/ServerSettings.h */ \
    MAKE_DEPRECATED_BY_SERVER_CONFIG(M, UInt64, background_buffer_flush_schedule_pool_size, 16) \
    MAKE_DEPRECATED_BY_SERVER_CONFIG(M, UInt64, background_pool_size, 16) \
    MAKE_DEPRECATED_BY_SERVER_CONFIG(M, Float, background_merges_mutations_concurrency_ratio, 2) \
    MAKE_DEPRECATED_BY_SERVER_CONFIG(M, UInt64, background_move_pool_size, 8) \
    MAKE_DEPRECATED_BY_SERVER_CONFIG(M, UInt64, background_fetches_pool_size, 8) \
    MAKE_DEPRECATED_BY_SERVER_CONFIG(M, UInt64, background_common_pool_size, 8) \
    MAKE_DEPRECATED_BY_SERVER_CONFIG(M, UInt64, background_schedule_pool_size, 128) \
    MAKE_DEPRECATED_BY_SERVER_CONFIG(M, UInt64, background_message_broker_schedule_pool_size, 16) \
    MAKE_DEPRECATED_BY_SERVER_CONFIG(M, UInt64, background_distributed_schedule_pool_size, 16) \
    MAKE_DEPRECATED_BY_SERVER_CONFIG(M, UInt64, max_remote_read_network_bandwidth_for_server, 0) \
    MAKE_DEPRECATED_BY_SERVER_CONFIG(M, UInt64, max_remote_write_network_bandwidth_for_server, 0) \
    MAKE_DEPRECATED_BY_SERVER_CONFIG(M, UInt64, async_insert_threads, 16) \
    MAKE_DEPRECATED_BY_SERVER_CONFIG(M, UInt64, max_replicated_fetches_network_bandwidth_for_server, 0) \
    MAKE_DEPRECATED_BY_SERVER_CONFIG(M, UInt64, max_replicated_sends_network_bandwidth_for_server, 0) \
    MAKE_DEPRECATED_BY_SERVER_CONFIG(M, UInt64, max_entries_for_hash_table_stats, 10'000) \
    MAKE_DEPRECATED_BY_SERVER_CONFIG(M, UInt64, s3_max_redirects, S3::DEFAULT_MAX_REDIRECTS) \
    MAKE_DEPRECATED_BY_SERVER_CONFIG(M, UInt64, s3_retry_attempts, S3::DEFAULT_RETRY_ATTEMPTS) \
    /* ---- */ \
    MAKE_OBSOLETE(M, DefaultDatabaseEngine, default_database_engine, DefaultDatabaseEngine::Atomic) \
    MAKE_OBSOLETE(M, UInt64, max_pipeline_depth, 0) \
    MAKE_OBSOLETE(M, Seconds, temporary_live_view_timeout, 1) \
    MAKE_OBSOLETE(M, Milliseconds, async_insert_cleanup_timeout_ms, 1000) \
    MAKE_OBSOLETE(M, Bool, optimize_fuse_sum_count_avg, 0) \
    MAKE_OBSOLETE(M, Seconds, drain_timeout, 3) \
    MAKE_OBSOLETE(M, UInt64, backup_threads, 16) \
    MAKE_OBSOLETE(M, UInt64, restore_threads, 16) \
    MAKE_OBSOLETE(M, Bool, optimize_duplicate_order_by_and_distinct, false) \
    MAKE_OBSOLETE(M, UInt64, parallel_replicas_min_number_of_granules_to_enable, 0) \
    MAKE_OBSOLETE(M, ParallelReplicasCustomKeyFilterType, parallel_replicas_custom_key_filter_type, ParallelReplicasCustomKeyFilterType::DEFAULT) \
    MAKE_OBSOLETE(M, Bool, query_plan_optimize_projection, true) \
    MAKE_OBSOLETE(M, Bool, query_cache_store_results_of_queries_with_nondeterministic_functions, false) \
    MAKE_OBSOLETE(M, Bool, allow_experimental_annoy_index, false) \
    MAKE_OBSOLETE(M, UInt64, max_threads_for_annoy_index_creation, 4) \
    MAKE_OBSOLETE(M, Int64, annoy_index_search_k_nodes, -1) \
    MAKE_OBSOLETE(M, Int64, max_limit_for_ann_queries, -1) \
    MAKE_OBSOLETE(M, Bool, allow_experimental_usearch_index, false) \
    MAKE_OBSOLETE(M, Bool, optimize_move_functions_out_of_any, false) \
    MAKE_OBSOLETE(M, Bool, allow_experimental_undrop_table_query, true) \
    MAKE_OBSOLETE(M, Bool, allow_experimental_s3queue, true) \
    MAKE_OBSOLETE(M, Bool, query_plan_optimize_primary_key, true) \
    MAKE_OBSOLETE(M, Bool, optimize_monotonous_functions_in_order_by, false) \
    MAKE_OBSOLETE(M, UInt64, http_max_chunk_size, 100_GiB) \
    MAKE_OBSOLETE(M, Bool, iceberg_engine_ignore_schema_evolution, false) \
    MAKE_OBSOLETE(M, Float, parallel_replicas_single_task_marks_count_multiplier, 2) \
    MAKE_OBSOLETE(M, Bool, allow_experimental_database_materialized_mysql, false) \
    MAKE_OBSOLETE(M, Bool, allow_experimental_shared_set_join, true) \
    MAKE_OBSOLETE(M, UInt64, min_external_sort_block_bytes, 100_MiB) \
    MAKE_OBSOLETE(M, UInt64, distributed_cache_read_alignment, 0) \
    /** The section above is for obsolete settings. Do not add anything there. */
#endif /// __CLION_IDE__

#define LIST_OF_SETTINGS(M, ALIAS)     \
    COMMON_SETTINGS(M, ALIAS)          \
    OBSOLETE_SETTINGS(M, ALIAS)        \
    FORMAT_FACTORY_SETTINGS(M, ALIAS)  \
    OBSOLETE_FORMAT_SETTINGS(M, ALIAS) \

// clang-format on

DECLARE_SETTINGS_TRAITS_ALLOW_CUSTOM_SETTINGS(SettingsTraits, LIST_OF_SETTINGS)
IMPLEMENT_SETTINGS_TRAITS(SettingsTraits, LIST_OF_SETTINGS)

/** Settings of query execution.
  * These settings go to users.xml.
  */
struct SettingsImpl : public BaseSettings<SettingsTraits>, public IHints<2>
{
    SettingsImpl() = default;

    /** Set multiple settings from "profile" (in server configuration file (users.xml), profiles contain groups of multiple settings).
        * The profile can also be set using the `set` functions, like the profile setting.
        */
    void setProfile(const String & profile_name, const Poco::Util::AbstractConfiguration & config);

    /// Load settings from configuration file, at "path" prefix in configuration.
    void loadSettingsFromConfig(const String & path, const Poco::Util::AbstractConfiguration & config);

    /// Dumps profile events to column of type Map(String, String)
    void dumpToMapColumn(IColumn * column, bool changed_only = true);

    /// Check that there is no user-level settings at the top level in config.
    /// This is a common source of mistake (user don't know where to write user-level setting).
    static void checkNoSettingNamesAtTopLevel(const Poco::Util::AbstractConfiguration & config, const String & config_path);

    std::vector<String> getAllRegisteredNames() const override;

    void set(std::string_view name, const Field & value) override;

private:
    void applyCompatibilitySetting(const String & compatibility);

    std::unordered_set<std::string_view> settings_changed_by_compatibility_setting;
};

/** Set the settings from the profile (in the server configuration, many settings can be listed in one profile).
    * The profile can also be set using the `set` functions, like the `profile` setting.
    */
void SettingsImpl::setProfile(const String & profile_name, const Poco::Util::AbstractConfiguration & config)
{
    String elem = "profiles." + profile_name;

    if (!config.has(elem))
        throw Exception(ErrorCodes::THERE_IS_NO_PROFILE, "There is no profile '{}' in configuration file.", profile_name);

    Poco::Util::AbstractConfiguration::Keys config_keys;
    config.keys(elem, config_keys);

    for (const std::string & key : config_keys)
    {
        if (key == "constraints")
            continue;
        if (key == "profile" || key.starts_with("profile["))   /// Inheritance of profiles from the current one.
            setProfile(config.getString(elem + "." + key), config);
        else
            set(key, config.getString(elem + "." + key));
    }
}

void SettingsImpl::loadSettingsFromConfig(const String & path, const Poco::Util::AbstractConfiguration & config)
{
    if (!config.has(path))
        throw Exception(ErrorCodes::NO_ELEMENTS_IN_CONFIG, "There is no path '{}' in configuration file.", path);

    Poco::Util::AbstractConfiguration::Keys config_keys;
    config.keys(path, config_keys);

    for (const std::string & key : config_keys)
    {
        set(key, config.getString(path + "." + key));
    }
}

void SettingsImpl::dumpToMapColumn(IColumn * column, bool changed_only)
{
    /// Convert ptr and make simple check
    auto * column_map = column ? &typeid_cast<ColumnMap &>(*column) : nullptr;
    if (!column_map)
        return;

    auto & offsets = column_map->getNestedColumn().getOffsets();
    auto & tuple_column = column_map->getNestedData();
    auto & key_column = tuple_column.getColumn(0);
    auto & value_column = tuple_column.getColumn(1);

    size_t size = 0;
    for (const auto & setting : all(changed_only ? SKIP_UNCHANGED : SKIP_NONE))
    {
        auto name = setting.getName();
        key_column.insertData(name.data(), name.size());
        value_column.insertData(setting.getValueString());
        size++;
    }

    offsets.push_back(offsets.back() + size);
}

void SettingsImpl::checkNoSettingNamesAtTopLevel(const Poco::Util::AbstractConfiguration & config, const String & config_path)
{
    if (config.getBool("skip_check_for_incorrect_settings", false))
        return;

    SettingsImpl settings;
    for (const auto & setting : settings.all())
    {
        const auto & name = setting.getName();
        bool should_skip_check = name == "max_table_size_to_drop" || name == "max_partition_size_to_drop";
        if (config.has(name) && (setting.getTier() != SettingsTierType::OBSOLETE) && !should_skip_check)
        {
            throw Exception(ErrorCodes::UNKNOWN_ELEMENT_IN_CONFIG, "A setting '{}' appeared at top level in config {}."
                " But it is user-level setting that should be located in users.xml inside <profiles> section for specific profile."
                " You can add it to <profiles><default> if you want to change default value of this setting."
                " You can also disable the check - specify <skip_check_for_incorrect_settings>1</skip_check_for_incorrect_settings>"
                " in the main configuration file.",
                name, config_path);
        }
    }
}

std::vector<String> SettingsImpl::getAllRegisteredNames() const
{
    std::vector<String> all_settings;
    for (const auto & setting_field : all())
        all_settings.push_back(setting_field.getName());
    return all_settings;
}

void SettingsImpl::set(std::string_view name, const Field & value)
{
    if (name == "compatibility")
    {
        if (value.getType() != Field::Types::Which::String)
            throw Exception(ErrorCodes::BAD_ARGUMENTS, "Unexpected type of value for setting 'compatibility'. Expected String, got {}", value.getTypeName());
        applyCompatibilitySetting(value.safeGet<String>());
    }
    /// If we change setting that was changed by compatibility setting before
    /// we should remove it from settings_changed_by_compatibility_setting,
    /// otherwise the next time we will change compatibility setting
    /// this setting will be changed too (and we don't want it).
    else if (settings_changed_by_compatibility_setting.contains(name))
        settings_changed_by_compatibility_setting.erase(name);

    BaseSettings::set(name, value);
}

void SettingsImpl::applyCompatibilitySetting(const String & compatibility_value)
{
    /// First, revert all changes applied by previous compatibility setting
    for (const auto & setting_name : settings_changed_by_compatibility_setting)
        resetToDefault(setting_name);

    settings_changed_by_compatibility_setting.clear();
    /// If setting value is empty, we don't need to change settings
    if (compatibility_value.empty())
        return;

    ClickHouseVersion version(compatibility_value);
    const auto & settings_changes_history = getSettingsChangesHistory();
    /// Iterate through ClickHouse version in descending order and apply reversed
    /// changes for each version that is higher that version from compatibility setting
    for (auto it = settings_changes_history.rbegin(); it != settings_changes_history.rend(); ++it)
    {
        if (version >= it->first)
            break;

        /// Apply reversed changes from this version.
        for (const auto & change : it->second)
        {
            /// In case the alias is being used (e.g. use enable_analyzer) we must change the original setting
            auto final_name = SettingsTraits::resolveName(change.name);

            /// If this setting was changed manually, we don't change it
            if (isChanged(final_name) && !settings_changed_by_compatibility_setting.contains(final_name))
                continue;

            /// Don't mark as changed if the value isn't really changed
            if (get(final_name) == change.previous_value)
                continue;

            BaseSettings::set(final_name, change.previous_value);
            settings_changed_by_compatibility_setting.insert(final_name);
        }
    }
}

#define INITIALIZE_SETTING_EXTERN(TYPE, NAME, DEFAULT, DESCRIPTION, FLAGS, ...) \
    Settings ## TYPE NAME = & SettingsImpl :: NAME;

namespace Setting
{
    LIST_OF_SETTINGS(INITIALIZE_SETTING_EXTERN, INITIALIZE_SETTING_EXTERN)  /// NOLINT (misc-use-internal-linkage)
}

#undef INITIALIZE_SETTING_EXTERN

Settings::Settings()
    : impl(std::make_unique<SettingsImpl>())
{}

Settings::Settings(const Settings & settings)
    : impl(std::make_unique<SettingsImpl>(*settings.impl))
{}

Settings::Settings(Settings && settings) noexcept
    : impl(std::make_unique<SettingsImpl>(std::move(*settings.impl)))
{}

Settings::~Settings() = default;

Settings & Settings::operator=(const Settings & other)
{
    if (&other == this)
        return *this;
    *impl = *other.impl;
    return *this;
}

bool Settings::operator==(const Settings & other) const
{
    return *impl == *other.impl;
}

COMMON_SETTINGS_SUPPORTED_TYPES(Settings, IMPLEMENT_SETTING_SUBSCRIPT_OPERATOR)

bool Settings::has(std::string_view name) const
{
    return impl->has(name);
}

bool Settings::isChanged(std::string_view name) const
{
    return impl->isChanged(name);
}

SettingsTierType Settings::getTier(std::string_view name) const
{
    return impl->getTier(name);
}

bool Settings::tryGet(std::string_view name, Field & value) const
{
    return impl->tryGet(name, value);
}

Field Settings::get(std::string_view name) const
{
    return impl->get(name);
}

void Settings::set(std::string_view name, const Field & value)
{
    impl->set(name, value);
}

void Settings::setDefaultValue(std::string_view name)
{
    impl->resetToDefault(name);
}

std::vector<String> Settings::getHints(const String & name) const
{
    return impl->getHints(name);
}

String Settings::toString() const
{
    return impl->toString();
}

SettingsChanges Settings::changes() const
{
    return impl->changes();
}

void Settings::applyChanges(const SettingsChanges & changes)
{
    impl->applyChanges(changes);
}

std::vector<std::string_view> Settings::getAllRegisteredNames() const
{
    std::vector<std::string_view> setting_names;
    for (const auto & setting : impl->all())
    {
        setting_names.emplace_back(setting.getName());
    }
    return setting_names;
}

std::vector<std::string_view> Settings::getChangedAndObsoleteNames() const
{
    std::vector<std::string_view> setting_names;
    for (const auto & setting : impl->allChanged())
    {
        if (setting.getTier() == SettingsTierType::OBSOLETE)
            setting_names.emplace_back(setting.getName());
    }
    return setting_names;
}

std::vector<std::string_view> Settings::getUnchangedNames() const
{
    std::vector<std::string_view> setting_names;
    for (const auto & setting : impl->allUnchanged())
    {
        setting_names.emplace_back(setting.getName());
    }
    return setting_names;
}

void Settings::dumpToSystemSettingsColumns(MutableColumnsAndConstraints & params) const
{
    MutableColumns & res_columns = params.res_columns;

    const auto fill_data_for_setting = [&](std::string_view setting_name, const auto & setting)
    {
        res_columns[1]->insert(setting.getValueString());
        res_columns[2]->insert(setting.isValueChanged());

        /// Trim starting/ending newline.
        std::string_view doc = setting.getDescription();
        if (!doc.empty() && doc[0] == '\n')
            doc = doc.substr(1);
        if (!doc.empty() && doc[doc.length() - 1] == '\n')
            doc = doc.substr(0, doc.length() - 1);

        res_columns[3]->insert(doc);

        Field min;
        Field max;
        std::vector<Field> disallowed_values;
        SettingConstraintWritability writability = SettingConstraintWritability::WRITABLE;
        params.constraints.get(*this, setting_name, min, max, disallowed_values, writability);

        /// These two columns can accept strings only.
        if (!min.isNull())
            min = Settings::valueToStringUtil(setting_name, min);
        if (!max.isNull())
            max = Settings::valueToStringUtil(setting_name, max);

        Array disallowed_array;
        for (const auto & value : disallowed_values)
            disallowed_array.emplace_back(Settings::valueToStringUtil(setting_name, value));

        res_columns[4]->insert(min);
        res_columns[5]->insert(max);
        res_columns[6]->insert(disallowed_array);
        res_columns[7]->insert(writability == SettingConstraintWritability::CONST);
        res_columns[8]->insert(setting.getTypeName());
        res_columns[9]->insert(setting.getDefaultValueString());
        res_columns[11]->insert(setting.getTier() == SettingsTierType::OBSOLETE);
        res_columns[12]->insert(setting.getTier());
    };

    const auto & settings_to_aliases = SettingsImpl::Traits::settingsToAliases();
    for (const auto & setting : impl->all())
    {
        const auto & setting_name = setting.getName();
        res_columns[0]->insert(setting_name);

        fill_data_for_setting(setting_name, setting);
        res_columns[10]->insert("");

        if (auto it = settings_to_aliases.find(setting_name); it != settings_to_aliases.end())
        {
            for (const auto alias : it->second)
            {
                res_columns[0]->insert(alias);
                fill_data_for_setting(alias, setting);
                res_columns[10]->insert(setting_name);
            }
        }
    }
}

void Settings::dumpToMapColumn(IColumn * column, bool changed_only) const
{
    impl->dumpToMapColumn(column, changed_only);
}

NameToNameMap Settings::toNameToNameMap() const
{
    NameToNameMap query_parameters;
    for (const auto & param : *impl)
    {
        std::string value;
        ReadBufferFromOwnString buf(param.getValueString());
        readQuoted(value, buf);
        query_parameters.emplace(param.getName(), value);
    }
    return query_parameters;
}

void Settings::write(WriteBuffer & out, SettingsWriteFormat format) const
{
    impl->write(out, format);
}

void Settings::read(ReadBuffer & in, SettingsWriteFormat format)
{
    impl->read(in, format);
}

void Settings::writeEmpty(WriteBuffer & out)
{
    BaseSettingsHelpers::writeString("", out);
}

void Settings::addToProgramOptions(boost::program_options::options_description & options)
{
    addProgramOptions(*impl, options);
}

void Settings::addToProgramOptions(std::string_view setting_name, boost::program_options::options_description & options)
{
    const auto & accessor = SettingsImpl::Traits::Accessor::instance();
    size_t index = accessor.find(setting_name);
    chassert(index != static_cast<size_t>(-1));
    auto on_program_option = boost::function1<void, const std::string &>(
            [this, setting_name](const std::string & value)
            {
                this->set(setting_name, value);
            });
    options.add(boost::shared_ptr<boost::program_options::option_description>(new boost::program_options::option_description(
            setting_name.data(), boost::program_options::value<std::string>()->composing()->notifier(on_program_option), accessor.getDescription(index)))); // NOLINT
}

void Settings::addToProgramOptionsAsMultitokens(boost::program_options::options_description & options) const
{
    addProgramOptionsAsMultitokens(*impl, options);
}

void Settings::addToClientOptions(Poco::Util::LayeredConfiguration &config, const boost::program_options::variables_map &options, bool repeated_settings) const
{
    for (const auto & setting : impl->all())
    {
        const auto & name = setting.getName();
        if (options.contains(name))
        {
            if (repeated_settings)
                config.setString(name, options[name].as<Strings>().back());
            else
                config.setString(name, options[name].as<String>());
        }
    }
}

Field Settings::castValueUtil(std::string_view name, const Field & value)
{
    return SettingsImpl::castValueUtil(name, value);
}

String Settings::valueToStringUtil(std::string_view name, const Field & value)
{
    return SettingsImpl::valueToStringUtil(name, value);
}

Field Settings::stringToValueUtil(std::string_view name, const String & str)
{
    return SettingsImpl::stringToValueUtil(name, str);
}

bool Settings::hasBuiltin(std::string_view name)
{
    return SettingsImpl::hasBuiltin(name);
}

std::string_view Settings::resolveName(std::string_view name)
{
    return SettingsImpl::Traits::resolveName(name);
}

void Settings::checkNoSettingNamesAtTopLevel(const Poco::Util::AbstractConfiguration & config, const String & config_path)
{
    SettingsImpl::checkNoSettingNamesAtTopLevel(config, config_path);
}

}<|MERGE_RESOLUTION|>--- conflicted
+++ resolved
@@ -1515,7 +1515,6 @@
     DECLARE(Bool, materialize_skip_indexes_on_insert, true, R"(
 If INSERTs build and store skip indexes. If disabled, skip indexes will be build and stored during merges or by explicit MATERIALIZE INDEX
 )", 0) \
-<<<<<<< HEAD
     DECLARE(String, exclude_materialize_skip_indexes_on_insert, "", R"(
 Excludes specified skip indexes from being built and stored during INSERTs. The excluded skip indexes will still be built and stored during merges (see [materialize_skip_indexes_on_merge](merge-tree-settings.md/#materialize_skip_indexes_on_merge) or by an explicit MATERIALIZE INDEX query.
 
@@ -1551,10 +1550,9 @@
 
 SET exclude_materialize_skip_indexes_on_insert = DEFAULT; -- reset setting to default
 ```
-=======
+)", 0) \
     DECLARE(Bool, text_index_use_bloom_filter, true, R"(
 For testing purposes, enables or disables usage of bloom filter in text index.
->>>>>>> 57287763
 )", 0) \
     DECLARE(Bool, per_part_index_stats, false, R"(
         Logs index statistics per part
