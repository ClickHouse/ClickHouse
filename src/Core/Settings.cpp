--- conflicted
+++ resolved
@@ -6705,13 +6705,6 @@
     DECLARE(Bool, parallel_replicas_index_analysis_only_on_coordinator, true, R"(
 Index analysis done only on replica-coordinator and skipped on other replicas. Effective only with enabled parallel_replicas_local_plan
 )", BETA) \
-<<<<<<< HEAD
-    DECLARE(Bool, parallel_replicas_for_queries_with_multiple_tables, true, R"(
-If true, parallel replicas will be disabled for queries with multiple tables in FROM statement
-)", BETA) \
-    \
-    DECLARE(Bool, allow_experimental_analyzer, true, R"(
-=======
     DECLARE(Bool, parallel_replicas_support_projection, true, R"(
 Optimization of projections can be applied in parallel replicas. Effective only with enabled parallel_replicas_local_plan and aggregation_in_order is inactive.
 )", BETA) \
@@ -6737,7 +6730,6 @@
 Allow experimental database engine DataLakeCatalog with catalog_type = 'glue'
 )", BETA, allow_database_glue_catalog) \
     DECLARE_WITH_ALIAS(Bool, allow_experimental_analyzer, true, R"(
->>>>>>> 12a8e3d1
 Allow new query analyzer.
 )", IMPORTANT, enable_analyzer) \
     DECLARE(Bool, analyzer_compatibility_join_using_top_level_identifier, false, R"(
