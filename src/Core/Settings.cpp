--- conflicted
+++ resolved
@@ -7278,10 +7278,9 @@
 - 0 — always,
 - negative integer - never.
 )", 0) \
-<<<<<<< HEAD
     DECLARE(UInt64, max_subcolumns, 10000, R"(
 Limit on the number of subcolumns for persistent tables.
-=======
+)", 0) \
     DECLARE(Bool, serialize_string_in_memory_with_zero_byte, true, R"(
 Serialize String values during aggregation with zero byte at the end. Enable to keep compatibility when querying cluster of incompatible versions.
 )", 0) \
@@ -7291,7 +7290,6 @@
 )", 0) \
     DECLARE(Bool, ignore_on_cluster_for_replicated_database, false, R"(
 Always ignore ON CLUSTER clause for DDL queries with replicated databases.
->>>>>>> 3ea5f5c4
 )", 0) \
     \
     /* ####################################################### */ \
