--- conflicted
+++ resolved
@@ -5712,30 +5712,9 @@
     DECLARE(Int64, prefer_warmed_unmerged_parts_seconds, 0, R"(
 Only has an effect in ClickHouse Cloud. If a merged part is less than this many seconds old and is not pre-warmed (see [cache_populated_by_fetch](merge-tree-settings.md/#cache_populated_by_fetch)), but all its source parts are available and pre-warmed, SELECT queries will read from those parts instead. Only for Replicated-/SharedMergeTree. Note that this only checks whether CacheWarmer processed the part; if the part was fetched into cache by something else, it'll still be considered cold until CacheWarmer gets to it; if it was warmed, then evicted from cache, it'll still be considered warm.
 )", 0) \
-<<<<<<< HEAD
-    DECLARE(Int64, iceberg_timestamp_ms, 0, R"(
-Query Iceberg table using the snapshot that was current at a specific timestamp.
-)", 0) \
-    DECLARE(Int64, iceberg_snapshot_id, 0, R"(
-Query Iceberg table using the specific snapshot id.
-)", 0) \
-    DECLARE(Bool, delta_lake_enable_expression_visitor_logging, false, R"(
-Enables Test level logs of DeltaLake expression visitor. These logs can be too verbose even for test logging.
-)", 0) \
     DECLARE(Bool, show_data_lake_catalogs_in_system_tables, true, R"(
 Enables showing data lake catalogs in system tables.
 )", 0) \
-    DECLARE(Int64, delta_lake_snapshot_version, -1, R"(
-Version of delta lake snapshot to read. Value -1 means to read latest version (value 0 is a valid snapshot version).
-)", 0) \
-    DECLARE(Bool, delta_lake_throw_on_engine_predicate_error, false, R"(
-Enables throwing an exception if there was an error when analyzing scan predicate in delta-kernel.
-)", 0) \
-    DECLARE(Bool, delta_lake_enable_engine_predicate, true, R"(
-Enables delta-kernel internal data pruning.
-)", 0) \
-=======
->>>>>>> 0a3653ab
     DECLARE(Bool, allow_deprecated_error_prone_window_functions, false, R"(
 Allow usage of deprecated error prone window functions (neighbor, runningAccumulate, runningDifferenceStartingWithFirstValue, runningDifference)
 )", 0) \
