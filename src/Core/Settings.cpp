--- conflicted
+++ resolved
@@ -6453,36 +6453,6 @@
 )", BETA) \
     DECLARE(Float, min_os_cpu_wait_time_ratio_to_throw, 0.0, "Min ratio between OS CPU wait (OSCPUWaitMicroseconds metric) and busy (OSCPUVirtualTimeMicroseconds metric) times to consider rejecting queries. Linear interpolation between min and max ratio is used to calculate the probability, the probability is 0 at this point.", 0) \
     DECLARE(Float, max_os_cpu_wait_time_ratio_to_throw, 0.0, "Max ratio between OS CPU wait (OSCPUWaitMicroseconds metric) and busy (OSCPUVirtualTimeMicroseconds metric) times to consider rejecting queries. Linear interpolation between min and max ratio is used to calculate the probability, the probability is 1 at this point.", 0) \
-<<<<<<< HEAD
-    DECLARE(Bool, enable_parallel_blocks_marshalling, true, "Affects only distributed queries. If enabled, blocks will be (de)serialized and (de)compressed on pipeline threads (i.e. with higher parallelism that what we have by default) before/after sending to the initiator.", 0) \
-    DECLARE(UInt64, min_outstreams_per_resize_after_split, 24, R"(
-Specifies the minimum number of output streams of a `Resize` or `StrictResize` processor after the split is performed during pipeline generation. If the resulting number of streams is less than this value, the split operation will not occur.
-
-### What is a Resize Node
-A `Resize` node is a processor in the query pipeline that adjusts the number of data streams flowing through the pipeline. It can either increase or decrease the number of streams to balance the workload across multiple threads or processors. For example, if a query requires more parallelism, the `Resize` node can split a single stream into multiple streams. Conversely, it can merge multiple streams into fewer streams to consolidate data processing.
-
-The `Resize` node ensures that data is evenly distributed across streams, maintaining the structure of the data blocks. This helps optimize resource utilization and improve query performance.
-
-### Why the Resize Node Needs to Be Split
-During pipeline execution, ExecutingGraph::Node::status_mutex of the centrally-hubbed `Resize` node is heavily contended especially in high-core-count environments, and this contention leads to:
-1. Increased latency for ExecutingGraph::updateNode, directly impacting query performance.
-2. Excessive CPU cycles are wasted in spin-lock contention (native_queued_spin_lock_slowpath), degrading efficiency.
-3. Reduced CPU utilization, limiting parallelism and throughput.
-
-### How the Resize Node Gets Split
-1. The number of output streams is checked to ensure the split could be performed: the output streams of each split processor meet or exceed the `min_outstreams_per_resize_after_split` threshold.
-2. The `Resize` node is divided into smaller `Resize` nodes with equal count of ports, each handling a subset of input and output streams.
-3. Each group is processed independently, reducing the lock contention.
-
-### Splitting Resize Node with Arbitrary Inputs/Outputs
-In some cases, where the inputs/outputs are indivisible by the number of split `Resize` nodes, some inputs are connected to `NullSource`s and some outputs are connected to `NullSink`s. This allows the split to occur without affecting the overall data flow.
-
-### Purpose of the Setting
-The `min_outstreams_per_resize_after_split` setting ensures that the splitting of `Resize` nodes is meaningful and avoids creating too few streams, which could lead to inefficient parallel processing. By enforcing a minimum number of output streams, this setting helps maintain a balance between parallelism and overhead, optimizing query execution in scenarios involving stream splitting and merging.
-
-### Disabling the Setting
-To disable the split of `Resize` nodes, set this setting to 0. This will prevent the splitting of `Resize` nodes during pipeline generation, allowing them to retain their original structure without division into smaller nodes.
-)", 0) \
     DECLARE(UInt64, function_date_trunc_return_type_behavior, 0, R"(
 Allows to change the behaviour of the result type of `dateTrunc` function.
 
@@ -6490,8 +6460,6 @@
 - 0 - When the second argument is `DateTime64/Date32` the return type will be `DateTime64/Date32` regardless of the time unit in the first argument.
 - 1 - For `Date32` the result is always `Date`. For `DateTime64` the result is `DateTime` for time units `second` and higher.
 )", 0) \
-=======
->>>>>>> af6905b5
     \
     /* ####################################################### */ \
     /* ########### START OF EXPERIMENTAL FEATURES ############ */ \
