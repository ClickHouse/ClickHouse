--- conflicted
+++ resolved
@@ -7038,12 +7038,10 @@
 - 0 - When the second argument is `DateTime64/Date32` the return type will be `DateTime64/Date32` regardless of the time unit in the first argument.
 - 1 - For `Date32` the result is always `Date`. For `DateTime64` the result is `DateTime` for time units `second` and higher.
 )", 0) \
-<<<<<<< HEAD
     DECLARE(Bool, enable_function_early_short_circuit, false, R"(
 Enable early short-circuit constant folding for functions during query analysis.
 When enabled the analyser replaces the whole expression with a decisive constant before the remaining arguments are analysed, so scalar sub-queries inside those arguments are not executed.
 If this optimization takes place, the scalar subquery is never analyzed (it may allow execution for cases when subqueries are invalid).
-=======
     DECLARE(Bool, query_plan_remove_unused_columns, true, R"(
 Toggles a query-plan-level optimization which tries to remove unused columns (both input and output columns) from query plan steps.
 Only takes effect if setting [query_plan_enable_optimizations](#query_plan_enable_optimizations) is 1.
@@ -7056,7 +7054,6 @@
 
 - 0 - Disable
 - 1 - Enable
->>>>>>> f094e4f3
 )", 0) \
     DECLARE(Bool, jemalloc_enable_profiler, false, R"(
 Enable jemalloc profiler for the query. Jemalloc will sample allocations and all deallocations for sampled allocations.
