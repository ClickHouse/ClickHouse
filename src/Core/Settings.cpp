--- conflicted
+++ resolved
@@ -6908,16 +6908,9 @@
     DECLARE(Bool, allow_experimental_full_text_index, false, R"(
 If set to true, allow using the experimental text index.
 )", EXPERIMENTAL) \
-<<<<<<< HEAD
     DECLARE(Bool, query_plan_direct_read_from_text_index, true, R"(
 Allow to perform full text search filtering using only the inverted index.
 )", 0) \
-    DECLARE(Bool, allow_experimental_lightweight_update, false, R"(
-Allow to use lightweight updates.
-)", EXPERIMENTAL) \
-    \
-=======
->>>>>>> e2f56738
     DECLARE(Bool, allow_experimental_live_view, false, R"(
 Allows creation of a deprecated LIVE VIEW.
 
