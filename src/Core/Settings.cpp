#include <Columns/ColumnMap.h>
#include <Core/BaseSettings.h>
#include <Core/BaseSettingsFwdMacrosImpl.h>
#include <Core/BaseSettingsProgramOptions.h>
#include <Core/DistributedCacheDefines.h>
#include <Core/FormatFactorySettings.h>
#include <Core/Settings.h>
#include <Core/SettingsChangesHistory.h>
#include <Core/SettingsEnums.h>
#include <Core/SettingsFields.h>
#include <IO/ReadBufferFromString.h>
#include <IO/S3Defines.h>
#include <Storages/System/MutableColumnsAndConstraints.h>
#include <base/types.h>
#include <Common/NamePrompter.h>
#include <Common/typeid_cast.h>

#include <boost/program_options.hpp>
#include <Poco/Util/AbstractConfiguration.h>
#include <Poco/Util/Application.h>

#include <cstring>

#if !CLICKHOUSE_CLOUD
constexpr UInt64 default_max_size_to_drop = 50000000000lu;
constexpr UInt64 default_distributed_cache_connect_max_tries = 20lu;
#else
constexpr UInt64 default_max_size_to_drop = 0lu;
constexpr UInt64 default_distributed_cache_connect_max_tries = DistributedCache::DEFAULT_CONNECT_MAX_TRIES;
#endif

namespace DB
{

namespace ErrorCodes
{
    extern const int THERE_IS_NO_PROFILE;
    extern const int NO_ELEMENTS_IN_CONFIG;
    extern const int UNKNOWN_ELEMENT_IN_CONFIG;
    extern const int BAD_ARGUMENTS;
}

/** List of settings: type, name, default value, description, flags
  *
  * This looks rather inconvenient. It is done that way to avoid repeating settings in different places.
  * Note: as an alternative, we could implement settings to be completely dynamic in the form of the map: String -> Field,
  *  but we are not going to do it, because settings are used everywhere as static struct fields.
  *
  * `flags` can include a Tier (BETA | EXPERIMENTAL) and an optional bitwise AND with IMPORTANT.
  * The default (0) means a PRODUCTION ready setting
  *
  * A setting is "IMPORTANT" if it affects the results of queries and can't be ignored by older versions.
  * Tiers:
  * EXPERIMENTAL: The feature is in active development stage. Mostly for developers or for ClickHouse enthusiasts.
  * BETA: There are no known bugs problems in the functionality, but the outcome of using it together with other
  * features/components is unknown and correctness is not guaranteed.
  * PRODUCTION (Default): The feature is safe to use along with other features from the PRODUCTION tier.
  *
  * When adding new or changing existing settings add them to the settings changes history in SettingsChangesHistory.cpp
  * for tracking settings changes in different versions and for special `compatibility` settings to work correctly.
  */

// clang-format off
#if defined(__CLION_IDE__)
/// CLion freezes for a minute every time it processes this
#define COMMON_SETTINGS(DECLARE, ALIAS)
#define OBSOLETE_SETTINGS(DECLARE, ALIAS)
#else
#define COMMON_SETTINGS(DECLARE, ALIAS) \
    DECLARE(Dialect, dialect, Dialect::clickhouse, R"(
Which dialect will be used to parse query
)", 0)\
    DECLARE(UInt64, min_compress_block_size, 65536, R"(
For [MergeTree](../../engines/table-engines/mergetree-family/mergetree.md) tables. In order to reduce latency when processing queries, a block is compressed when writing the next mark if its size is at least `min_compress_block_size`. By default, 65,536.

The actual size of the block, if the uncompressed data is less than `max_compress_block_size`, is no less than this value and no less than the volume of data for one mark.

Let’s look at an example. Assume that `index_granularity` was set to 8192 during table creation.

We are writing a UInt32-type column (4 bytes per value). When writing 8192 rows, the total will be 32 KB of data. Since min_compress_block_size = 65,536, a compressed block will be formed for every two marks.

We are writing a URL column with the String type (average size of 60 bytes per value). When writing 8192 rows, the average will be slightly less than 500 KB of data. Since this is more than 65,536, a compressed block will be formed for each mark. In this case, when reading data from the disk in the range of a single mark, extra data won’t be decompressed.

:::note
This is an expert-level setting, and you shouldn't change it if you're just getting started with ClickHouse.
:::
)", 0) \
    DECLARE(UInt64, max_compress_block_size, 1048576, R"(
The maximum size of blocks of uncompressed data before compressing for writing to a table. By default, 1,048,576 (1 MiB). Specifying a smaller block size generally leads to slightly reduced compression ratio, the compression and decompression speed increases slightly due to cache locality, and memory consumption is reduced.

:::note
This is an expert-level setting, and you shouldn't change it if you're just getting started with ClickHouse.
:::

Don’t confuse blocks for compression (a chunk of memory consisting of bytes) with blocks for query processing (a set of rows from a table).
)", 0) \
    DECLARE(UInt64, max_block_size, DEFAULT_BLOCK_SIZE, R"(
In ClickHouse, data is processed by blocks, which are sets of column parts. The internal processing cycles for a single block are efficient but there are noticeable costs when processing each block.

The `max_block_size` setting indicates the recommended maximum number of rows to include in a single block when loading data from tables. Blocks the size of `max_block_size` are not always loaded from the table: if ClickHouse determines that less data needs to be retrieved, a smaller block is processed.

The block size should not be too small to avoid noticeable costs when processing each block. It should also not be too large to ensure that queries with a LIMIT clause execute quickly after processing the first block. When setting `max_block_size`, the goal should be to avoid consuming too much memory when extracting a large number of columns in multiple threads and to preserve at least some cache locality.
)", 0) \
    DECLARE(UInt64, max_insert_block_size, DEFAULT_INSERT_BLOCK_SIZE, R"(
The size of blocks (in a count of rows) to form for insertion into a table.
This setting only applies in cases when the server forms the blocks.
For example, for an INSERT via the HTTP interface, the server parses the data format and forms blocks of the specified size.
But when using clickhouse-client, the client parses the data itself, and the ‘max_insert_block_size’ setting on the server does not affect the size of the inserted blocks.
The setting also does not have a purpose when using INSERT SELECT, since data is inserted using the same blocks that are formed after SELECT.

The default is slightly more than `max_block_size`. The reason for this is that certain table engines (`*MergeTree`) form a data part on the disk for each inserted block, which is a fairly large entity. Similarly, `*MergeTree` tables sort data during insertion, and a large enough block size allow sorting more data in RAM.
)", 0) \
    DECLARE(UInt64, min_insert_block_size_rows, DEFAULT_INSERT_BLOCK_SIZE, R"(
Sets the minimum number of rows in the block that can be inserted into a table by an `INSERT` query. Smaller-sized blocks are squashed into bigger ones.

Possible values:

- Positive integer.
- 0 — Squashing disabled.
)", 0) \
    DECLARE(UInt64, min_insert_block_size_bytes, (DEFAULT_INSERT_BLOCK_SIZE * 256), R"(
Sets the minimum number of bytes in the block which can be inserted into a table by an `INSERT` query. Smaller-sized blocks are squashed into bigger ones.

Possible values:

- Positive integer.
- 0 — Squashing disabled.
)", 0) \
    DECLARE(UInt64, min_insert_block_size_rows_for_materialized_views, 0, R"(
Sets the minimum number of rows in the block which can be inserted into a table by an `INSERT` query. Smaller-sized blocks are squashed into bigger ones. This setting is applied only for blocks inserted into [materialized view](../../sql-reference/statements/create/view.md). By adjusting this setting, you control blocks squashing while pushing to materialized view and avoid excessive memory usage.

Possible values:

- Any positive integer.
- 0 — Squashing disabled.

**See Also**

- [min_insert_block_size_rows](#min-insert-block-size-rows)
)", 0) \
    DECLARE(UInt64, min_insert_block_size_bytes_for_materialized_views, 0, R"(
Sets the minimum number of bytes in the block which can be inserted into a table by an `INSERT` query. Smaller-sized blocks are squashed into bigger ones. This setting is applied only for blocks inserted into [materialized view](../../sql-reference/statements/create/view.md). By adjusting this setting, you control blocks squashing while pushing to materialized view and avoid excessive memory usage.

Possible values:

- Any positive integer.
- 0 — Squashing disabled.

**See also**

- [min_insert_block_size_bytes](#min-insert-block-size-bytes)
)", 0) \
    DECLARE(UInt64, min_external_table_block_size_rows, DEFAULT_INSERT_BLOCK_SIZE, R"(
Squash blocks passed to external table to specified size in rows, if blocks are not big enough.
)", 0) \
    DECLARE(UInt64, min_external_table_block_size_bytes, (DEFAULT_INSERT_BLOCK_SIZE * 256), R"(
Squash blocks passed to the external table to a specified size in bytes, if blocks are not big enough.
)", 0) \
    DECLARE(UInt64, max_joined_block_size_rows, DEFAULT_BLOCK_SIZE, R"(
Maximum block size for JOIN result (if join algorithm supports it). 0 means unlimited.
)", 0) \
    DECLARE(UInt64, min_joined_block_size_bytes, 524288, R"(
Minimum block size for JOIN result (if join algorithm supports it). 0 means unlimited.
)", 0) \
    DECLARE(UInt64, max_insert_threads, 0, R"(
The maximum number of threads to execute the `INSERT SELECT` query.

Possible values:

- 0 (or 1) — `INSERT SELECT` no parallel execution.
- Positive integer. Bigger than 1.

Cloud default value: from `2` to `4`, depending on the service size.

Parallel `INSERT SELECT` has effect only if the `SELECT` part is executed in parallel, see [max_threads](#max_threads) setting.
Higher values will lead to higher memory usage.
)", 0) \
    DECLARE(UInt64, max_insert_delayed_streams_for_parallel_write, 0, R"(
The maximum number of streams (columns) to delay final part flush. Default - auto (1000 in case of underlying storage supports parallel write, for example S3 and disabled otherwise)
)", 0) \
    DECLARE(MaxThreads, max_final_threads, 0, R"(
Sets the maximum number of parallel threads for the `SELECT` query data read phase with the [FINAL](../../sql-reference/statements/select/from.md#select-from-final) modifier.

Possible values:

- Positive integer.
- 0 or 1 — Disabled. `SELECT` queries are executed in a single thread.
)", 0) \
    DECLARE(UInt64, max_threads_for_indexes, 0, R"(
The maximum number of threads process indices.
)", 0) \
    DECLARE(MaxThreads, max_threads, 0, R"(
The maximum number of query processing threads, excluding threads for retrieving data from remote servers (see the ‘max_distributed_connections’ parameter).

This parameter applies to threads that perform the same stages of the query processing pipeline in parallel.
For example, when reading from a table, if it is possible to evaluate expressions with functions, filter with WHERE and pre-aggregate for GROUP BY in parallel using at least ‘max_threads’ number of threads, then ‘max_threads’ are used.

For queries that are completed quickly because of a LIMIT, you can set a lower ‘max_threads’. For example, if the necessary number of entries are located in every block and max_threads = 8, then 8 blocks are retrieved, although it would have been enough to read just one.

The smaller the `max_threads` value, the less memory is consumed.
)", 0) \
    DECLARE(Bool, use_concurrency_control, true, R"(
Respect the server's concurrency control (see the `concurrent_threads_soft_limit_num` and `concurrent_threads_soft_limit_ratio_to_cores` global server settings). If disabled, it allows using a larger number of threads even if the server is overloaded (not recommended for normal usage, and needed mostly for tests).
)", 0) \
    DECLARE(MaxThreads, max_download_threads, 4, R"(
The maximum number of threads to download data (e.g. for URL engine).
)", 0) \
    DECLARE(MaxThreads, max_parsing_threads, 0, R"(
The maximum number of threads to parse data in input formats that support parallel parsing. By default, it is determined automatically
)", 0) \
    DECLARE(UInt64, max_download_buffer_size, 10*1024*1024, R"(
The maximal size of buffer for parallel downloading (e.g. for URL engine) per each thread.
)", 0) \
    DECLARE(UInt64, max_read_buffer_size, DBMS_DEFAULT_BUFFER_SIZE, R"(
The maximum size of the buffer to read from the filesystem.
)", 0) \
    DECLARE(UInt64, max_read_buffer_size_local_fs, 128*1024, R"(
The maximum size of the buffer to read from local filesystem. If set to 0 then max_read_buffer_size will be used.
)", 0) \
    DECLARE(UInt64, max_read_buffer_size_remote_fs, 0, R"(
The maximum size of the buffer to read from remote filesystem. If set to 0 then max_read_buffer_size will be used.
)", 0) \
    DECLARE(UInt64, max_distributed_connections, 1024, R"(
The maximum number of simultaneous connections with remote servers for distributed processing of a single query to a single Distributed table. We recommend setting a value no less than the number of servers in the cluster.

The following parameters are only used when creating Distributed tables (and when launching a server), so there is no reason to change them at runtime.
)", 0) \
    DECLARE(UInt64, max_query_size, DBMS_DEFAULT_MAX_QUERY_SIZE, R"(
The maximum number of bytes of a query string parsed by the SQL parser.
Data in the VALUES clause of INSERT queries is processed by a separate stream parser (that consumes O(1) RAM) and not affected by this restriction.

:::note
`max_query_size` cannot be set within an SQL query (e.g., `SELECT now() SETTINGS max_query_size=10000`) because ClickHouse needs to allocate a buffer to parse the query, and this buffer size is determined by the `max_query_size` setting, which must be configured before the query is executed.
:::
)", 0) \
    DECLARE(UInt64, interactive_delay, 100000, R"(
The interval in microseconds for checking whether request execution has been canceled and sending the progress.
)", 0) \
    DECLARE(Seconds, connect_timeout, DBMS_DEFAULT_CONNECT_TIMEOUT_SEC, R"(
Connection timeout if there are no replicas.
)", 0) \
    DECLARE(Milliseconds, handshake_timeout_ms, 10000, R"(
Timeout in milliseconds for receiving Hello packet from replicas during handshake.
)", 0) \
    DECLARE(Milliseconds, connect_timeout_with_failover_ms, 1000, R"(
The timeout in milliseconds for connecting to a remote server for a Distributed table engine, if the ‘shard’ and ‘replica’ sections are used in the cluster definition.
If unsuccessful, several attempts are made to connect to various replicas.
)", 0) \
    DECLARE(Milliseconds, connect_timeout_with_failover_secure_ms, 1000, R"(
Connection timeout for selecting first healthy replica (for secure connections).
)", 0) \
    DECLARE(Seconds, receive_timeout, DBMS_DEFAULT_RECEIVE_TIMEOUT_SEC, R"(
Timeout for receiving data from the network, in seconds. If no bytes were received in this interval, the exception is thrown. If you set this setting on the client, the 'send_timeout' for the socket will also be set on the corresponding connection end on the server.
)", 0) \
    DECLARE(Seconds, send_timeout, DBMS_DEFAULT_SEND_TIMEOUT_SEC, R"(
Timeout for sending data to the network, in seconds. If a client needs to send some data but is not able to send any bytes in this interval, the exception is thrown. If you set this setting on the client, the 'receive_timeout' for the socket will also be set on the corresponding connection end on the server.
)", 0) \
    DECLARE(Seconds, tcp_keep_alive_timeout, DEFAULT_TCP_KEEP_ALIVE_TIMEOUT /* less than DBMS_DEFAULT_RECEIVE_TIMEOUT_SEC */, R"(
The time in seconds the connection needs to remain idle before TCP starts sending keepalive probes
)", 0) \
    DECLARE(Milliseconds, hedged_connection_timeout_ms, 50, R"(
Connection timeout for establishing connection with replica for Hedged requests
)", 0) \
    DECLARE(Milliseconds, receive_data_timeout_ms, 2000, R"(
Connection timeout for receiving first packet of data or packet with positive progress from replica
)", 0) \
    DECLARE(Bool, use_hedged_requests, true, R"(
Enables hedged requests logic for remote queries. It allows to establish many connections with different replicas for query.
New connection is enabled in case existent connection(s) with replica(s) were not established within `hedged_connection_timeout`
or no data was received within `receive_data_timeout`. Query uses the first connection which send non empty progress packet (or data packet, if `allow_changing_replica_until_first_data_packet`);
other connections are cancelled. Queries with `max_parallel_replicas > 1` are supported.

Enabled by default.

Disabled by default on Cloud.
)", 0) \
    DECLARE(Bool, allow_changing_replica_until_first_data_packet, false, R"(
If it's enabled, in hedged requests we can start new connection until receiving first data packet even if we have already made some progress
(but progress haven't updated for `receive_data_timeout` timeout), otherwise we disable changing replica after the first time we made progress.
)", 0) \
    DECLARE(Milliseconds, queue_max_wait_ms, 0, R"(
The wait time in the request queue, if the number of concurrent requests exceeds the maximum.
)", 0) \
    DECLARE(Milliseconds, connection_pool_max_wait_ms, 0, R"(
The wait time in milliseconds for a connection when the connection pool is full.

Possible values:

- Positive integer.
- 0 — Infinite timeout.
)", 0) \
    DECLARE(Milliseconds, replace_running_query_max_wait_ms, 5000, R"(
The wait time for running the query with the same `query_id` to finish, when the [replace_running_query](#replace-running-query) setting is active.

Possible values:

- Positive integer.
- 0 — Throwing an exception that does not allow to run a new query if the server already executes a query with the same `query_id`.
)", 0) \
    DECLARE(Milliseconds, kafka_max_wait_ms, 5000, R"(
The wait time in milliseconds for reading messages from [Kafka](../../engines/table-engines/integrations/kafka.md/#kafka) before retry.

Possible values:

- Positive integer.
- 0 — Infinite timeout.

See also:

- [Apache Kafka](https://kafka.apache.org/)
)", 0) \
    DECLARE(Milliseconds, rabbitmq_max_wait_ms, 5000, R"(
The wait time for reading from RabbitMQ before retry.
)", 0) \
    DECLARE(UInt64, poll_interval, DBMS_DEFAULT_POLL_INTERVAL, R"(
Block at the query wait loop on the server for the specified number of seconds.
)", 0) \
    DECLARE(UInt64, idle_connection_timeout, 3600, R"(
Timeout to close idle TCP connections after specified number of seconds.

Possible values:

- Positive integer (0 - close immediately, after 0 seconds).
)", 0) \
    DECLARE(UInt64, distributed_connections_pool_size, 1024, R"(
The maximum number of simultaneous connections with remote servers for distributed processing of all queries to a single Distributed table. We recommend setting a value no less than the number of servers in the cluster.
)", 0) \
    DECLARE(UInt64, connections_with_failover_max_tries, 3, R"(
The maximum number of connection attempts with each replica for the Distributed table engine.
)", 0) \
    DECLARE(UInt64, s3_strict_upload_part_size, S3::DEFAULT_STRICT_UPLOAD_PART_SIZE, R"(
The exact size of part to upload during multipart upload to S3 (some implementations does not supports variable size parts).
)", 0) \
    DECLARE(UInt64, azure_strict_upload_part_size, 0, R"(
The exact size of part to upload during multipart upload to Azure blob storage.
)", 0) \
    DECLARE(UInt64, azure_max_blocks_in_multipart_upload, 50000, R"(
Maximum number of blocks in multipart upload for Azure.
)", 0) \
    DECLARE(UInt64, s3_min_upload_part_size, S3::DEFAULT_MIN_UPLOAD_PART_SIZE, R"(
The minimum size of part to upload during multipart upload to S3.
)", 0) \
    DECLARE(UInt64, s3_max_upload_part_size, S3::DEFAULT_MAX_UPLOAD_PART_SIZE, R"(
The maximum size of part to upload during multipart upload to S3.
)", 0) \
    DECLARE(UInt64, azure_min_upload_part_size, 16*1024*1024, R"(
The minimum size of part to upload during multipart upload to Azure blob storage.
)", 0) \
    DECLARE(UInt64, azure_max_upload_part_size, 5ull*1024*1024*1024, R"(
The maximum size of part to upload during multipart upload to Azure blob storage.
)", 0) \
    DECLARE(UInt64, s3_upload_part_size_multiply_factor, S3::DEFAULT_UPLOAD_PART_SIZE_MULTIPLY_FACTOR, R"(
Multiply s3_min_upload_part_size by this factor each time s3_multiply_parts_count_threshold parts were uploaded from a single write to S3.
)", 0) \
    DECLARE(UInt64, s3_upload_part_size_multiply_parts_count_threshold, S3::DEFAULT_UPLOAD_PART_SIZE_MULTIPLY_PARTS_COUNT_THRESHOLD, R"(
Each time this number of parts was uploaded to S3, s3_min_upload_part_size is multiplied by s3_upload_part_size_multiply_factor.
)", 0) \
    DECLARE(UInt64, s3_max_part_number, S3::DEFAULT_MAX_PART_NUMBER, R"(
Maximum part number number for s3 upload part.
)", 0) \
    DECLARE(UInt64, s3_max_single_operation_copy_size, S3::DEFAULT_MAX_SINGLE_OPERATION_COPY_SIZE, R"(
Maximum size for a single copy operation in s3
)", 0) \
    DECLARE(UInt64, azure_upload_part_size_multiply_factor, 2, R"(
Multiply azure_min_upload_part_size by this factor each time azure_multiply_parts_count_threshold parts were uploaded from a single write to Azure blob storage.
)", 0) \
    DECLARE(UInt64, azure_upload_part_size_multiply_parts_count_threshold, 500, R"(
Each time this number of parts was uploaded to Azure blob storage, azure_min_upload_part_size is multiplied by azure_upload_part_size_multiply_factor.
)", 0) \
    DECLARE(UInt64, s3_max_inflight_parts_for_one_file, S3::DEFAULT_MAX_INFLIGHT_PARTS_FOR_ONE_FILE, R"(
The maximum number of a concurrent loaded parts in multipart upload request. 0 means unlimited.
)", 0) \
    DECLARE(UInt64, azure_max_inflight_parts_for_one_file, 20, R"(
The maximum number of a concurrent loaded parts in multipart upload request. 0 means unlimited.
)", 0) \
    DECLARE(UInt64, s3_max_single_part_upload_size, S3::DEFAULT_MAX_SINGLE_PART_UPLOAD_SIZE, R"(
The maximum size of object to upload using singlepart upload to S3.
)", 0) \
    DECLARE(UInt64, azure_max_single_part_upload_size, 100*1024*1024, R"(
The maximum size of object to upload using singlepart upload to Azure blob storage.
)", 0)                                                                             \
    DECLARE(UInt64, azure_max_single_part_copy_size, 256*1024*1024, R"(
The maximum size of object to copy using single part copy to Azure blob storage.
)", 0) \
    DECLARE(UInt64, s3_max_single_read_retries, S3::DEFAULT_MAX_SINGLE_READ_TRIES, R"(
The maximum number of retries during single S3 read.
)", 0) \
    DECLARE(UInt64, azure_max_single_read_retries, 4, R"(
The maximum number of retries during single Azure blob storage read.
)", 0) \
    DECLARE(UInt64, azure_max_unexpected_write_error_retries, 4, R"(
The maximum number of retries in case of unexpected errors during Azure blob storage write
)", 0) \
    DECLARE(UInt64, s3_max_unexpected_write_error_retries, S3::DEFAULT_MAX_UNEXPECTED_WRITE_ERROR_RETRIES, R"(
The maximum number of retries in case of unexpected errors during S3 write.
)", 0) \
    DECLARE(UInt64, s3_max_redirects, S3::DEFAULT_MAX_REDIRECTS, R"(
Max number of S3 redirects hops allowed.
)", 0) \
    DECLARE(UInt64, s3_max_connections, S3::DEFAULT_MAX_CONNECTIONS, R"(
The maximum number of connections per server.
)", 0) \
    DECLARE(UInt64, s3_max_get_rps, 0, R"(
Limit on S3 GET request per second rate before throttling. Zero means unlimited.
)", 0) \
    DECLARE(UInt64, s3_max_get_burst, 0, R"(
Max number of requests that can be issued simultaneously before hitting request per second limit. By default (0) equals to `s3_max_get_rps`
)", 0) \
    DECLARE(UInt64, s3_max_put_rps, 0, R"(
Limit on S3 PUT request per second rate before throttling. Zero means unlimited.
)", 0) \
    DECLARE(UInt64, s3_max_put_burst, 0, R"(
Max number of requests that can be issued simultaneously before hitting request per second limit. By default (0) equals to `s3_max_put_rps`
)", 0) \
    DECLARE(UInt64, s3_list_object_keys_size, S3::DEFAULT_LIST_OBJECT_KEYS_SIZE, R"(
Maximum number of files that could be returned in batch by ListObject request
)", 0) \
    DECLARE(Bool, s3_use_adaptive_timeouts, S3::DEFAULT_USE_ADAPTIVE_TIMEOUTS, R"(
When set to `true` than for all s3 requests first two attempts are made with low send and receive timeouts.
When set to `false` than all attempts are made with identical timeouts.
)", 0) \
    DECLARE(UInt64, azure_list_object_keys_size, 1000, R"(
Maximum number of files that could be returned in batch by ListObject request
)", 0) \
    DECLARE(Bool, s3_truncate_on_insert, false, R"(
Enables or disables truncate before inserts in s3 engine tables. If disabled, an exception will be thrown on insert attempts if an S3 object already exists.

Possible values:
- 0 — `INSERT` query appends new data to the end of the file.
- 1 — `INSERT` query replaces existing content of the file with the new data.
)", 0) \
    DECLARE(Bool, azure_truncate_on_insert, false, R"(
Enables or disables truncate before insert in azure engine tables.
)", 0) \
    DECLARE(Bool, s3_create_new_file_on_insert, false, R"(
Enables or disables creating a new file on each insert in s3 engine tables. If enabled, on each insert a new S3 object will be created with the key, similar to this pattern:

initial: `data.Parquet.gz` -> `data.1.Parquet.gz` -> `data.2.Parquet.gz`, etc.

Possible values:
- 0 — `INSERT` query appends new data to the end of the file.
- 1 — `INSERT` query creates a new file.
)", 0) \
    DECLARE(Bool, s3_skip_empty_files, true, R"(
Enables or disables skipping empty files in [S3](../../engines/table-engines/integrations/s3.md) engine tables.

Possible values:
- 0 — `SELECT` throws an exception if empty file is not compatible with requested format.
- 1 — `SELECT` returns empty result for empty file.
)", 0) \
    DECLARE(Bool, azure_create_new_file_on_insert, false, R"(
Enables or disables creating a new file on each insert in azure engine tables
)", 0) \
    DECLARE(Bool, s3_check_objects_after_upload, false, R"(
Check each uploaded object to s3 with head request to be sure that upload was successful
)", 0) \
    DECLARE(Bool, azure_check_objects_after_upload, false, R"(
Check each uploaded object in azure blob storage to be sure that upload was successful
)", 0) \
    DECLARE(Bool, s3_allow_parallel_part_upload, true, R"(
Use multiple threads for s3 multipart upload. It may lead to slightly higher memory usage
)", 0) \
    DECLARE(Bool, azure_allow_parallel_part_upload, true, R"(
Use multiple threads for azure multipart upload.
)", 0) \
    DECLARE(Bool, s3_throw_on_zero_files_match, false, R"(
Throw an error, when ListObjects request cannot match any files
)", 0) \
    DECLARE(Bool, hdfs_throw_on_zero_files_match, false, R"(
Throw an error if matched zero files according to glob expansion rules.

Possible values:
- 1 — `SELECT` throws an exception.
- 0 — `SELECT` returns empty result.
)", 0) \
    DECLARE(Bool, azure_throw_on_zero_files_match, false, R"(
Throw an error if matched zero files according to glob expansion rules.

Possible values:
- 1 — `SELECT` throws an exception.
- 0 — `SELECT` returns empty result.
)", 0) \
    DECLARE(Bool, s3_ignore_file_doesnt_exist, false, R"(
Ignore absence of file if it does not exist when reading certain keys.

Possible values:
- 1 — `SELECT` returns empty result.
- 0 — `SELECT` throws an exception.
)", 0) \
    DECLARE(Bool, hdfs_ignore_file_doesnt_exist, false, R"(
Ignore absence of file if it does not exist when reading certain keys.

Possible values:
- 1 — `SELECT` returns empty result.
- 0 — `SELECT` throws an exception.
)", 0) \
    DECLARE(Bool, azure_ignore_file_doesnt_exist, false, R"(
Ignore absence of file if it does not exist when reading certain keys.

Possible values:
- 1 — `SELECT` returns empty result.
- 0 — `SELECT` throws an exception.
)", 0) \
    DECLARE(UInt64, azure_sdk_max_retries, 10, R"(
Maximum number of retries in azure sdk
)", 0) \
    DECLARE(UInt64, azure_sdk_retry_initial_backoff_ms, 10, R"(
Minimal backoff between retries in azure sdk
)", 0) \
    DECLARE(UInt64, azure_sdk_retry_max_backoff_ms, 1000, R"(
Maximal backoff between retries in azure sdk
)", 0) \
    DECLARE(Bool, s3_validate_request_settings, true, R"(
Enables s3 request settings validation.

Possible values:
- 1 — validate settings.
- 0 — do not validate settings.
)", 0) \
    DECLARE(Bool, s3_disable_checksum, S3::DEFAULT_DISABLE_CHECKSUM, R"(
Do not calculate a checksum when sending a file to S3. This speeds up writes by avoiding excessive processing passes on a file. It is mostly safe as the data of MergeTree tables is checksummed by ClickHouse anyway, and when S3 is accessed with HTTPS, the TLS layer already provides integrity while transferring through the network. While additional checksums on S3 give defense in depth.
)", 0) \
    DECLARE(UInt64, s3_retry_attempts, S3::DEFAULT_RETRY_ATTEMPTS, R"(
Setting for Aws::Client::RetryStrategy, Aws::Client does retries itself, 0 means no retries
)", 0) \
    DECLARE(UInt64, s3_request_timeout_ms, S3::DEFAULT_REQUEST_TIMEOUT_MS, R"(
Idleness timeout for sending and receiving data to/from S3. Fail if a single TCP read or write call blocks for this long.
)", 0) \
    DECLARE(UInt64, s3_connect_timeout_ms, S3::DEFAULT_CONNECT_TIMEOUT_MS, R"(
Connection timeout for host from s3 disks.
)", 0) \
    DECLARE(Bool, enable_s3_requests_logging, false, R"(
Enable very explicit logging of S3 requests. Makes sense for debug only.
)", 0) \
    DECLARE(String, s3queue_default_zookeeper_path, "/clickhouse/s3queue/", R"(
Default zookeeper path prefix for S3Queue engine
)", 0) \
    DECLARE(Bool, s3queue_migrate_old_metadata_to_buckets, false, R"(
Migrate old metadata structure of S3Queue table to a new one
)", 0) \
    DECLARE(Bool, s3queue_enable_logging_to_s3queue_log, false, R"(
Enable writing to system.s3queue_log. The value can be overwritten per table with table settings
)", 0) \
    DECLARE(UInt64, hdfs_replication, 0, R"(
The actual number of replications can be specified when the hdfs file is created.
)", 0) \
    DECLARE(Bool, hdfs_truncate_on_insert, false, R"(
Enables or disables truncation before an insert in hdfs engine tables. If disabled, an exception will be thrown on an attempt to insert if a file in HDFS already exists.

Possible values:
- 0 — `INSERT` query appends new data to the end of the file.
- 1 — `INSERT` query replaces existing content of the file with the new data.
)", 0) \
    DECLARE(Bool, hdfs_create_new_file_on_insert, false, R"(
Enables or disables creating a new file on each insert in HDFS engine tables. If enabled, on each insert a new HDFS file will be created with the name, similar to this pattern:

initial: `data.Parquet.gz` -> `data.1.Parquet.gz` -> `data.2.Parquet.gz`, etc.

Possible values:
- 0 — `INSERT` query appends new data to the end of the file.
- 1 — `INSERT` query creates a new file.
)", 0) \
    DECLARE(Bool, hdfs_skip_empty_files, false, R"(
Enables or disables skipping empty files in [HDFS](../../engines/table-engines/integrations/hdfs.md) engine tables.

Possible values:
- 0 — `SELECT` throws an exception if empty file is not compatible with requested format.
- 1 — `SELECT` returns empty result for empty file.
)", 0) \
    DECLARE(Bool, azure_skip_empty_files, false, R"(
Enables or disables skipping empty files in S3 engine.

Possible values:
- 0 — `SELECT` throws an exception if empty file is not compatible with requested format.
- 1 — `SELECT` returns empty result for empty file.
)", 0) \
    DECLARE(UInt64, hsts_max_age, 0, R"(
Expired time for HSTS. 0 means disable HSTS.
)", 0) \
    DECLARE(Bool, extremes, false, R"(
Whether to count extreme values (the minimums and maximums in columns of a query result). Accepts 0 or 1. By default, 0 (disabled).
For more information, see the section “Extreme values”.
)", IMPORTANT) \
    DECLARE(Bool, use_uncompressed_cache, false, R"(
Whether to use a cache of uncompressed blocks. Accepts 0 or 1. By default, 0 (disabled).
Using the uncompressed cache (only for tables in the MergeTree family) can significantly reduce latency and increase throughput when working with a large number of short queries. Enable this setting for users who send frequent short requests. Also pay attention to the [uncompressed_cache_size](../../operations/server-configuration-parameters/settings.md/#server-settings-uncompressed_cache_size) configuration parameter (only set in the config file) – the size of uncompressed cache blocks. By default, it is 8 GiB. The uncompressed cache is filled in as needed and the least-used data is automatically deleted.

For queries that read at least a somewhat large volume of data (one million rows or more), the uncompressed cache is disabled automatically to save space for truly small queries. This means that you can keep the ‘use_uncompressed_cache’ setting always set to 1.
)", 0) \
    DECLARE(Bool, replace_running_query, false, R"(
When using the HTTP interface, the ‘query_id’ parameter can be passed. This is any string that serves as the query identifier.
If a query from the same user with the same ‘query_id’ already exists at this time, the behaviour depends on the ‘replace_running_query’ parameter.

`0` (default) – Throw an exception (do not allow the query to run if a query with the same ‘query_id’ is already running).

`1` – Cancel the old query and start running the new one.

Set this parameter to 1 for implementing suggestions for segmentation conditions. After entering the next character, if the old query hasn’t finished yet, it should be cancelled.
)", 0) \
    DECLARE(UInt64, max_remote_read_network_bandwidth, 0, R"(
The maximum speed of data exchange over the network in bytes per second for read.
)", 0) \
    DECLARE(UInt64, max_remote_write_network_bandwidth, 0, R"(
The maximum speed of data exchange over the network in bytes per second for write.
)", 0) \
    DECLARE(UInt64, max_local_read_bandwidth, 0, R"(
The maximum speed of local reads in bytes per second.
)", 0) \
    DECLARE(UInt64, max_local_write_bandwidth, 0, R"(
The maximum speed of local writes in bytes per second.
)", 0) \
    DECLARE(Bool, stream_like_engine_allow_direct_select, false, R"(
Allow direct SELECT query for Kafka, RabbitMQ, FileLog, Redis Streams, and NATS engines. In case there are attached materialized views, SELECT query is not allowed even if this setting is enabled.
)", 0) \
    DECLARE(String, stream_like_engine_insert_queue, "", R"(
When stream-like engine reads from multiple queues, the user will need to select one queue to insert into when writing. Used by Redis Streams and NATS.
)", 0) \
    DECLARE(Bool, dictionary_validate_primary_key_type, false, R"(
Validate primary key type for dictionaries. By default id type for simple layouts will be implicitly converted to UInt64.
)", 0) \
    DECLARE(Bool, distributed_insert_skip_read_only_replicas, false, R"(
Enables skipping read-only replicas for INSERT queries into Distributed.

Possible values:

- 0 — INSERT was as usual, if it will go to read-only replica it will fail
- 1 — Initiator will skip read-only replicas before sending data to shards.
)", 0) \
    DECLARE(Bool, distributed_foreground_insert, false, R"(
Enables or disables synchronous data insertion into a [Distributed](../../engines/table-engines/special/distributed.md/#distributed) table.

By default, when inserting data into a `Distributed` table, the ClickHouse server sends data to cluster nodes in background mode. When `distributed_foreground_insert=1`, the data is processed synchronously, and the `INSERT` operation succeeds only after all the data is saved on all shards (at least one replica for each shard if `internal_replication` is true).

Possible values:

- 0 — Data is inserted in background mode.
- 1 — Data is inserted in synchronous mode.

Cloud default value: `1`.

**See Also**

- [Distributed Table Engine](../../engines/table-engines/special/distributed.md/#distributed)
- [Managing Distributed Tables](../../sql-reference/statements/system.md/#query-language-system-distributed)
)", 0) ALIAS(insert_distributed_sync) \
    DECLARE(UInt64, distributed_background_insert_timeout, 0, R"(
Timeout for insert query into distributed. Setting is used only with insert_distributed_sync enabled. Zero value means no timeout.
)", 0) ALIAS(insert_distributed_timeout) \
    DECLARE(Milliseconds, distributed_background_insert_sleep_time_ms, 100, R"(
Base interval for the [Distributed](../../engines/table-engines/special/distributed.md) table engine to send data. The actual interval grows exponentially in the event of errors.

Possible values:

- A positive integer number of milliseconds.
)", 0) ALIAS(distributed_directory_monitor_sleep_time_ms) \
    DECLARE(Milliseconds, distributed_background_insert_max_sleep_time_ms, 30000, R"(
Maximum interval for the [Distributed](../../engines/table-engines/special/distributed.md) table engine to send data. Limits exponential growth of the interval set in the [distributed_background_insert_sleep_time_ms](#distributed_background_insert_sleep_time_ms) setting.

Possible values:

- A positive integer number of milliseconds.
)", 0) ALIAS(distributed_directory_monitor_max_sleep_time_ms) \
    \
    DECLARE(Bool, distributed_background_insert_batch, false, R"(
Enables/disables inserted data sending in batches.

When batch sending is enabled, the [Distributed](../../engines/table-engines/special/distributed.md) table engine tries to send multiple files of inserted data in one operation instead of sending them separately. Batch sending improves cluster performance by better-utilizing server and network resources.

Possible values:

- 1 — Enabled.
- 0 — Disabled.
)", 0) ALIAS(distributed_directory_monitor_batch_inserts) \
    DECLARE(Bool, distributed_background_insert_split_batch_on_failure, false, R"(
Enables/disables splitting batches on failures.

Sometimes sending particular batch to the remote shard may fail, because of some complex pipeline after (i.e. `MATERIALIZED VIEW` with `GROUP BY`) due to `Memory limit exceeded` or similar errors. In this case, retrying will not help (and this will stuck distributed sends for the table) but sending files from that batch one by one may succeed INSERT.

So installing this setting to `1` will disable batching for such batches (i.e. temporary disables `distributed_background_insert_batch` for failed batches).

Possible values:

- 1 — Enabled.
- 0 — Disabled.

:::note
This setting also affects broken batches (that may appears because of abnormal server (machine) termination and no `fsync_after_insert`/`fsync_directories` for [Distributed](../../engines/table-engines/special/distributed.md) table engine).
:::

:::note
You should not rely on automatic batch splitting, since this may hurt performance.
:::
)", 0) ALIAS(distributed_directory_monitor_split_batch_on_failure) \
    \
    DECLARE(Bool, optimize_move_to_prewhere, true, R"(
Enables or disables automatic [PREWHERE](../../sql-reference/statements/select/prewhere.md) optimization in [SELECT](../../sql-reference/statements/select/index.md) queries.

Works only for [*MergeTree](../../engines/table-engines/mergetree-family/index.md) tables.

Possible values:

- 0 — Automatic `PREWHERE` optimization is disabled.
- 1 — Automatic `PREWHERE` optimization is enabled.
)", 0) \
    DECLARE(Bool, optimize_move_to_prewhere_if_final, false, R"(
Enables or disables automatic [PREWHERE](../../sql-reference/statements/select/prewhere.md) optimization in [SELECT](../../sql-reference/statements/select/index.md) queries with [FINAL](../../sql-reference/statements/select/from.md#select-from-final) modifier.

Works only for [*MergeTree](../../engines/table-engines/mergetree-family/index.md) tables.

Possible values:

- 0 — Automatic `PREWHERE` optimization in `SELECT` queries with `FINAL` modifier is disabled.
- 1 — Automatic `PREWHERE` optimization in `SELECT` queries with `FINAL` modifier is enabled.

**See Also**

- [optimize_move_to_prewhere](#optimize_move_to_prewhere) setting
)", 0) \
    DECLARE(Bool, move_all_conditions_to_prewhere, true, R"(
Move all viable conditions from WHERE to PREWHERE
)", 0) \
    DECLARE(Bool, enable_multiple_prewhere_read_steps, true, R"(
Move more conditions from WHERE to PREWHERE and do reads from disk and filtering in multiple steps if there are multiple conditions combined with AND
)", 0) \
    DECLARE(Bool, move_primary_key_columns_to_end_of_prewhere, true, R"(
Move PREWHERE conditions containing primary key columns to the end of AND chain. It is likely that these conditions are taken into account during primary key analysis and thus will not contribute a lot to PREWHERE filtering.
)", 0) \
    DECLARE(Bool, allow_reorder_prewhere_conditions, true, R"(
When moving conditions from WHERE to PREWHERE, allow reordering them to optimize filtering
)", 0) \
    \
    DECLARE(UInt64, alter_sync, 1, R"(
Allows to set up waiting for actions to be executed on replicas by [ALTER](../../sql-reference/statements/alter/index.md), [OPTIMIZE](../../sql-reference/statements/optimize.md) or [TRUNCATE](../../sql-reference/statements/truncate.md) queries.

Possible values:

- 0 — Do not wait.
- 1 — Wait for own execution.
- 2 — Wait for everyone.

Cloud default value: `0`.

:::note
`alter_sync` is applicable to `Replicated` tables only, it does nothing to alters of not `Replicated` tables.
:::
)", 0) ALIAS(replication_alter_partitions_sync) \
    DECLARE(Int64, replication_wait_for_inactive_replica_timeout, 120, R"(
Specifies how long (in seconds) to wait for inactive replicas to execute [ALTER](../../sql-reference/statements/alter/index.md), [OPTIMIZE](../../sql-reference/statements/optimize.md) or [TRUNCATE](../../sql-reference/statements/truncate.md) queries.

Possible values:

- 0 — Do not wait.
- Negative integer — Wait for unlimited time.
- Positive integer — The number of seconds to wait.
)", 0) \
    DECLARE(Bool, alter_move_to_space_execute_async, false, R"(
Execute ALTER TABLE MOVE ... TO [DISK|VOLUME] asynchronously
)", 0) \
    \
    DECLARE(LoadBalancing, load_balancing, LoadBalancing::RANDOM, R"(
Specifies the algorithm of replicas selection that is used for distributed query processing.

ClickHouse supports the following algorithms of choosing replicas:

- [Random](#load_balancing-random) (by default)
- [Nearest hostname](#load_balancing-nearest_hostname)
- [Hostname levenshtein distance](#load_balancing-hostname_levenshtein_distance)
- [In order](#load_balancing-in_order)
- [First or random](#load_balancing-first_or_random)
- [Round robin](#load_balancing-round_robin)

See also:

- [distributed_replica_max_ignored_errors](#distributed_replica_max_ignored_errors)

### Random (by Default) {#load_balancing-random}

``` sql
load_balancing = random
```

The number of errors is counted for each replica. The query is sent to the replica with the fewest errors, and if there are several of these, to anyone of them.
Disadvantages: Server proximity is not accounted for; if the replicas have different data, you will also get different data.

### Nearest Hostname {#load_balancing-nearest_hostname}

``` sql
load_balancing = nearest_hostname
```

The number of errors is counted for each replica. Every 5 minutes, the number of errors is integrally divided by 2. Thus, the number of errors is calculated for a recent time with exponential smoothing. If there is one replica with a minimal number of errors (i.e. errors occurred recently on the other replicas), the query is sent to it. If there are multiple replicas with the same minimal number of errors, the query is sent to the replica with a hostname that is most similar to the server’s hostname in the config file (for the number of different characters in identical positions, up to the minimum length of both hostnames).

For instance, example01-01-1 and example01-01-2 are different in one position, while example01-01-1 and example01-02-2 differ in two places.
This method might seem primitive, but it does not require external data about network topology, and it does not compare IP addresses, which would be complicated for our IPv6 addresses.

Thus, if there are equivalent replicas, the closest one by name is preferred.
We can also assume that when sending a query to the same server, in the absence of failures, a distributed query will also go to the same servers. So even if different data is placed on the replicas, the query will return mostly the same results.

### Hostname levenshtein distance {#load_balancing-hostname_levenshtein_distance}

``` sql
load_balancing = hostname_levenshtein_distance
```

Just like `nearest_hostname`, but it compares hostname in a [levenshtein distance](https://en.wikipedia.org/wiki/Levenshtein_distance) manner. For example:

``` text
example-clickhouse-0-0 ample-clickhouse-0-0
1

example-clickhouse-0-0 example-clickhouse-1-10
2

example-clickhouse-0-0 example-clickhouse-12-0
3
```

### In Order {#load_balancing-in_order}

``` sql
load_balancing = in_order
```

Replicas with the same number of errors are accessed in the same order as they are specified in the configuration.
This method is appropriate when you know exactly which replica is preferable.

### First or Random {#load_balancing-first_or_random}

``` sql
load_balancing = first_or_random
```

This algorithm chooses the first replica in the set or a random replica if the first is unavailable. It’s effective in cross-replication topology setups, but useless in other configurations.

The `first_or_random` algorithm solves the problem of the `in_order` algorithm. With `in_order`, if one replica goes down, the next one gets a double load while the remaining replicas handle the usual amount of traffic. When using the `first_or_random` algorithm, the load is evenly distributed among replicas that are still available.

It's possible to explicitly define what the first replica is by using the setting `load_balancing_first_offset`. This gives more control to rebalance query workloads among replicas.

### Round Robin {#load_balancing-round_robin}

``` sql
load_balancing = round_robin
```

This algorithm uses a round-robin policy across replicas with the same number of errors (only the queries with `round_robin` policy is accounted).
)", 0) \
    DECLARE(UInt64, load_balancing_first_offset, 0, R"(
Which replica to preferably send a query when FIRST_OR_RANDOM load balancing strategy is used.
)", 0) \
    \
    DECLARE(TotalsMode, totals_mode, TotalsMode::AFTER_HAVING_EXCLUSIVE, R"(
How to calculate TOTALS when HAVING is present, as well as when max_rows_to_group_by and group_by_overflow_mode = ‘any’ are present.
See the section “WITH TOTALS modifier”.
)", IMPORTANT) \
    DECLARE(Float, totals_auto_threshold, 0.5, R"(
The threshold for `totals_mode = 'auto'`.
See the section “WITH TOTALS modifier”.
)", 0) \
    \
    DECLARE(Bool, allow_suspicious_low_cardinality_types, false, R"(
Allows or restricts using [LowCardinality](../../sql-reference/data-types/lowcardinality.md) with data types with fixed size of 8 bytes or less: numeric data types and `FixedString(8_bytes_or_less)`.

For small fixed values using of `LowCardinality` is usually inefficient, because ClickHouse stores a numeric index for each row. As a result:

- Disk space usage can rise.
- RAM consumption can be higher, depending on a dictionary size.
- Some functions can work slower due to extra coding/encoding operations.

Merge times in [MergeTree](../../engines/table-engines/mergetree-family/mergetree.md)-engine tables can grow due to all the reasons described above.

Possible values:

- 1 — Usage of `LowCardinality` is not restricted.
- 0 — Usage of `LowCardinality` is restricted.
)", 0) \
    DECLARE(Bool, allow_suspicious_fixed_string_types, false, R"(
In CREATE TABLE statement allows creating columns of type FixedString(n) with n > 256. FixedString with length >= 256 is suspicious and most likely indicates a misuse
)", 0) \
    DECLARE(Bool, allow_suspicious_indices, false, R"(
Reject primary/secondary indexes and sorting keys with identical expressions
)", 0) \
    DECLARE(Bool, allow_suspicious_ttl_expressions, false, R"(
Reject TTL expressions that don't depend on any of table's columns. It indicates a user error most of the time.
)", 0) \
    DECLARE(Bool, allow_suspicious_variant_types, false, R"(
In CREATE TABLE statement allows specifying Variant type with similar variant types (for example, with different numeric or date types). Enabling this setting may introduce some ambiguity when working with values with similar types.
)", 0) \
    DECLARE(Bool, allow_suspicious_primary_key, false, R"(
Allow suspicious `PRIMARY KEY`/`ORDER BY` for MergeTree (i.e. SimpleAggregateFunction).
)", 0) \
    DECLARE(Bool, allow_suspicious_types_in_group_by, false, R"(
Allows or restricts using [Variant](../../sql-reference/data-types/variant.md) and [Dynamic](../../sql-reference/data-types/dynamic.md) types in GROUP BY keys.
)", 0) \
    DECLARE(Bool, allow_suspicious_types_in_order_by, false, R"(
Allows or restricts using [Variant](../../sql-reference/data-types/variant.md) and [Dynamic](../../sql-reference/data-types/dynamic.md) types in ORDER BY keys.
)", 0) \
    DECLARE(Bool, compile_expressions, false, R"(
Compile some scalar functions and operators to native code. Due to a bug in the LLVM compiler infrastructure, on AArch64 machines, it is known to lead to a nullptr dereference and, consequently, server crash. Do not enable this setting.
)", 0) \
    DECLARE(UInt64, min_count_to_compile_expression, 3, R"(
Minimum count of executing same expression before it is get compiled.
)", 0) \
    DECLARE(Bool, compile_aggregate_expressions, true, R"(
Enables or disables JIT-compilation of aggregate functions to native code. Enabling this setting can improve the performance.

Possible values:

- 0 — Aggregation is done without JIT compilation.
- 1 — Aggregation is done using JIT compilation.

**See Also**

- [min_count_to_compile_aggregate_expression](#min_count_to_compile_aggregate_expression)
)", 0) \
    DECLARE(UInt64, min_count_to_compile_aggregate_expression, 3, R"(
The minimum number of identical aggregate expressions to start JIT-compilation. Works only if the [compile_aggregate_expressions](#compile_aggregate_expressions) setting is enabled.

Possible values:

- Positive integer.
- 0 — Identical aggregate expressions are always JIT-compiled.
)", 0) \
    DECLARE(Bool, compile_sort_description, true, R"(
Compile sort description to native code.
)", 0) \
    DECLARE(UInt64, min_count_to_compile_sort_description, 3, R"(
The number of identical sort descriptions before they are JIT-compiled
)", 0) \
    DECLARE(UInt64, group_by_two_level_threshold, 100000, R"(
From what number of keys, a two-level aggregation starts. 0 - the threshold is not set.
)", 0) \
    DECLARE(UInt64, group_by_two_level_threshold_bytes, 50000000, R"(
From what size of the aggregation state in bytes, a two-level aggregation begins to be used. 0 - the threshold is not set. Two-level aggregation is used when at least one of the thresholds is triggered.
)", 0) \
    DECLARE(Bool, distributed_aggregation_memory_efficient, true, R"(
Is the memory-saving mode of distributed aggregation enabled.
)", 0) \
    DECLARE(UInt64, aggregation_memory_efficient_merge_threads, 0, R"(
Number of threads to use for merge intermediate aggregation results in memory efficient mode. When bigger, then more memory is consumed. 0 means - same as 'max_threads'.
)", 0) \
    DECLARE(Bool, enable_memory_bound_merging_of_aggregation_results, true, R"(
Enable memory bound merging strategy for aggregation.
)", 0) \
    DECLARE(Bool, enable_positional_arguments, true, R"(
Enables or disables supporting positional arguments for [GROUP BY](../../sql-reference/statements/select/group-by.md), [LIMIT BY](../../sql-reference/statements/select/limit-by.md), [ORDER BY](../../sql-reference/statements/select/order-by.md) statements.

Possible values:

- 0 — Positional arguments aren't supported.
- 1 — Positional arguments are supported: column numbers can use instead of column names.

**Example**

Query:

```sql
CREATE TABLE positional_arguments(one Int, two Int, three Int) ENGINE=Memory();

INSERT INTO positional_arguments VALUES (10, 20, 30), (20, 20, 10), (30, 10, 20);

SELECT * FROM positional_arguments ORDER BY 2,3;
```

Result:

```text
┌─one─┬─two─┬─three─┐
│  30 │  10 │   20  │
│  20 │  20 │   10  │
│  10 │  20 │   30  │
└─────┴─────┴───────┘
```
)", 0) \
    DECLARE(Bool, enable_extended_results_for_datetime_functions, false, R"(
Enables or disables returning results of type:
- `Date32` with extended range (compared to type `Date`) for functions [toStartOfYear](../../sql-reference/functions/date-time-functions.md#tostartofyear), [toStartOfISOYear](../../sql-reference/functions/date-time-functions.md#tostartofisoyear), [toStartOfQuarter](../../sql-reference/functions/date-time-functions.md#tostartofquarter), [toStartOfMonth](../../sql-reference/functions/date-time-functions.md#tostartofmonth), [toLastDayOfMonth](../../sql-reference/functions/date-time-functions.md#tolastdayofmonth), [toStartOfWeek](../../sql-reference/functions/date-time-functions.md#tostartofweek), [toLastDayOfWeek](../../sql-reference/functions/date-time-functions.md#tolastdayofweek) and [toMonday](../../sql-reference/functions/date-time-functions.md#tomonday).
- `DateTime64` with extended range (compared to type `DateTime`) for functions [toStartOfDay](../../sql-reference/functions/date-time-functions.md#tostartofday), [toStartOfHour](../../sql-reference/functions/date-time-functions.md#tostartofhour), [toStartOfMinute](../../sql-reference/functions/date-time-functions.md#tostartofminute), [toStartOfFiveMinutes](../../sql-reference/functions/date-time-functions.md#tostartoffiveminutes), [toStartOfTenMinutes](../../sql-reference/functions/date-time-functions.md#tostartoftenminutes), [toStartOfFifteenMinutes](../../sql-reference/functions/date-time-functions.md#tostartoffifteenminutes) and [timeSlot](../../sql-reference/functions/date-time-functions.md#timeslot).

Possible values:

- 0 — Functions return `Date` or `DateTime` for all types of arguments.
- 1 — Functions return `Date32` or `DateTime64` for `Date32` or `DateTime64` arguments and `Date` or `DateTime` otherwise.
)", 0) \
    DECLARE(Bool, allow_nonconst_timezone_arguments, false, R"(
Allow non-const timezone arguments in certain time-related functions like toTimeZone(), fromUnixTimestamp*(), snowflakeToDateTime*()
)", 0) \
    DECLARE(Bool, function_locate_has_mysql_compatible_argument_order, true, R"(
Controls the order of arguments in function [locate](../../sql-reference/functions/string-search-functions.md#locate).

Possible values:

- 0 — Function `locate` accepts arguments `(haystack, needle[, start_pos])`.
- 1 — Function `locate` accepts arguments `(needle, haystack, [, start_pos])` (MySQL-compatible behavior)
)", 0) \
    \
    DECLARE(Bool, group_by_use_nulls, false, R"(
Changes the way the [GROUP BY clause](/docs/en/sql-reference/statements/select/group-by.md) treats the types of aggregation keys.
When the `ROLLUP`, `CUBE`, or `GROUPING SETS` specifiers are used, some aggregation keys may not be used to produce some result rows.
Columns for these keys are filled with either default value or `NULL` in corresponding rows depending on this setting.

Possible values:

- 0 — The default value for the aggregation key type is used to produce missing values.
- 1 — ClickHouse executes `GROUP BY` the same way as the SQL standard says. The types of aggregation keys are converted to [Nullable](/docs/en/sql-reference/data-types/nullable.md/#data_type-nullable). Columns for corresponding aggregation keys are filled with [NULL](/docs/en/sql-reference/syntax.md) for rows that didn't use it.

See also:

- [GROUP BY clause](/docs/en/sql-reference/statements/select/group-by.md)
)", 0) \
    \
    DECLARE(Bool, skip_unavailable_shards, false, R"(
Enables or disables silently skipping of unavailable shards.

Shard is considered unavailable if all its replicas are unavailable. A replica is unavailable in the following cases:

- ClickHouse can’t connect to replica for any reason.

    When connecting to a replica, ClickHouse performs several attempts. If all these attempts fail, the replica is considered unavailable.

- Replica can’t be resolved through DNS.

    If replica’s hostname can’t be resolved through DNS, it can indicate the following situations:

    - Replica’s host has no DNS record. It can occur in systems with dynamic DNS, for example, [Kubernetes](https://kubernetes.io), where nodes can be unresolvable during downtime, and this is not an error.

    - Configuration error. ClickHouse configuration file contains a wrong hostname.

Possible values:

- 1 — skipping enabled.

    If a shard is unavailable, ClickHouse returns a result based on partial data and does not report node availability issues.

- 0 — skipping disabled.

    If a shard is unavailable, ClickHouse throws an exception.
)", 0) \
    \
    DECLARE(UInt64, parallel_distributed_insert_select, 0, R"(
Enables parallel distributed `INSERT ... SELECT` query.

If we execute `INSERT INTO distributed_table_a SELECT ... FROM distributed_table_b` queries and both tables use the same cluster, and both tables are either [replicated](../../engines/table-engines/mergetree-family/replication.md) or non-replicated, then this query is processed locally on every shard.

Possible values:

- 0 — Disabled.
- 1 — `SELECT` will be executed on each shard from the underlying table of the distributed engine.
- 2 — `SELECT` and `INSERT` will be executed on each shard from/to the underlying table of the distributed engine.
)", 0) \
    DECLARE(UInt64, distributed_group_by_no_merge, 0, R"(
Do not merge aggregation states from different servers for distributed query processing, you can use this in case it is for certain that there are different keys on different shards

Possible values:

- `0` — Disabled (final query processing is done on the initiator node).
- `1` - Do not merge aggregation states from different servers for distributed query processing (query completely processed on the shard, initiator only proxy the data), can be used in case it is for certain that there are different keys on different shards.
- `2` - Same as `1` but applies `ORDER BY` and `LIMIT` (it is not possible when the query processed completely on the remote node, like for `distributed_group_by_no_merge=1`) on the initiator (can be used for queries with `ORDER BY` and/or `LIMIT`).

**Example**

```sql
SELECT *
FROM remote('127.0.0.{2,3}', system.one)
GROUP BY dummy
LIMIT 1
SETTINGS distributed_group_by_no_merge = 1
FORMAT PrettyCompactMonoBlock

┌─dummy─┐
│     0 │
│     0 │
└───────┘
```

```sql
SELECT *
FROM remote('127.0.0.{2,3}', system.one)
GROUP BY dummy
LIMIT 1
SETTINGS distributed_group_by_no_merge = 2
FORMAT PrettyCompactMonoBlock

┌─dummy─┐
│     0 │
└───────┘
```
)", 0) \
    DECLARE(UInt64, distributed_push_down_limit, 1, R"(
Enables or disables [LIMIT](#limit) applying on each shard separately.

This will allow to avoid:
- Sending extra rows over network;
- Processing rows behind the limit on the initiator.

Starting from 21.9 version you cannot get inaccurate results anymore, since `distributed_push_down_limit` changes query execution only if at least one of the conditions met:
- [distributed_group_by_no_merge](#distributed-group-by-no-merge) > 0.
- Query **does not have** `GROUP BY`/`DISTINCT`/`LIMIT BY`, but it has `ORDER BY`/`LIMIT`.
- Query **has** `GROUP BY`/`DISTINCT`/`LIMIT BY` with `ORDER BY`/`LIMIT` and:
    - [optimize_skip_unused_shards](#optimize-skip-unused-shards) is enabled.
    - [optimize_distributed_group_by_sharding_key](#optimize-distributed-group-by-sharding-key) is enabled.

Possible values:

- 0 — Disabled.
- 1 — Enabled.

See also:

- [distributed_group_by_no_merge](#distributed-group-by-no-merge)
- [optimize_skip_unused_shards](#optimize-skip-unused-shards)
- [optimize_distributed_group_by_sharding_key](#optimize-distributed-group-by-sharding-key)
)", 0) \
    DECLARE(Bool, optimize_distributed_group_by_sharding_key, true, R"(
Optimize `GROUP BY sharding_key` queries, by avoiding costly aggregation on the initiator server (which will reduce memory usage for the query on the initiator server).

The following types of queries are supported (and all combinations of them):

- `SELECT DISTINCT [..., ]sharding_key[, ...] FROM dist`
- `SELECT ... FROM dist GROUP BY sharding_key[, ...]`
- `SELECT ... FROM dist GROUP BY sharding_key[, ...] ORDER BY x`
- `SELECT ... FROM dist GROUP BY sharding_key[, ...] LIMIT 1`
- `SELECT ... FROM dist GROUP BY sharding_key[, ...] LIMIT 1 BY x`

The following types of queries are not supported (support for some of them may be added later):

- `SELECT ... GROUP BY sharding_key[, ...] WITH TOTALS`
- `SELECT ... GROUP BY sharding_key[, ...] WITH ROLLUP`
- `SELECT ... GROUP BY sharding_key[, ...] WITH CUBE`
- `SELECT ... GROUP BY sharding_key[, ...] SETTINGS extremes=1`

Possible values:

- 0 — Disabled.
- 1 — Enabled.

See also:

- [distributed_group_by_no_merge](#distributed-group-by-no-merge)
- [distributed_push_down_limit](#distributed-push-down-limit)
- [optimize_skip_unused_shards](#optimize-skip-unused-shards)

:::note
Right now it requires `optimize_skip_unused_shards` (the reason behind this is that one day it may be enabled by default, and it will work correctly only if data was inserted via Distributed table, i.e. data is distributed according to sharding_key).
:::
)", 0) \
    DECLARE(UInt64, optimize_skip_unused_shards_limit, 1000, R"(
Limit for number of sharding key values, turns off `optimize_skip_unused_shards` if the limit is reached.

Too many values may require significant amount for processing, while the benefit is doubtful, since if you have huge number of values in `IN (...)`, then most likely the query will be sent to all shards anyway.
)", 0) \
    DECLARE(Bool, optimize_skip_unused_shards, false, R"(
Enables or disables skipping of unused shards for [SELECT](../../sql-reference/statements/select/index.md) queries that have sharding key condition in `WHERE/PREWHERE` (assuming that the data is distributed by sharding key, otherwise a query yields incorrect result).

Possible values:

- 0 — Disabled.
- 1 — Enabled.
)", 0) \
    DECLARE(Bool, optimize_skip_unused_shards_rewrite_in, true, R"(
Rewrite IN in query for remote shards to exclude values that does not belong to the shard (requires optimize_skip_unused_shards).

Possible values:

- 0 — Disabled.
- 1 — Enabled.
)", 0) \
    DECLARE(Bool, allow_nondeterministic_optimize_skip_unused_shards, false, R"(
Allow nondeterministic (like `rand` or `dictGet`, since later has some caveats with updates) functions in sharding key.

Possible values:

- 0 — Disallowed.
- 1 — Allowed.
)", 0) \
    DECLARE(UInt64, force_optimize_skip_unused_shards, 0, R"(
Enables or disables query execution if [optimize_skip_unused_shards](#optimize-skip-unused-shards) is enabled and skipping of unused shards is not possible. If the skipping is not possible and the setting is enabled, an exception will be thrown.

Possible values:

- 0 — Disabled. ClickHouse does not throw an exception.
- 1 — Enabled. Query execution is disabled only if the table has a sharding key.
- 2 — Enabled. Query execution is disabled regardless of whether a sharding key is defined for the table.
)", 0) \
    DECLARE(UInt64, optimize_skip_unused_shards_nesting, 0, R"(
Controls [`optimize_skip_unused_shards`](#optimize-skip-unused-shards) (hence still requires [`optimize_skip_unused_shards`](#optimize-skip-unused-shards)) depends on the nesting level of the distributed query (case when you have `Distributed` table that look into another `Distributed` table).

Possible values:

- 0 — Disabled, `optimize_skip_unused_shards` works always.
- 1 — Enables `optimize_skip_unused_shards` only for the first level.
- 2 — Enables `optimize_skip_unused_shards` up to the second level.
)", 0) \
    DECLARE(UInt64, force_optimize_skip_unused_shards_nesting, 0, R"(
Controls [`force_optimize_skip_unused_shards`](#force-optimize-skip-unused-shards) (hence still requires [`force_optimize_skip_unused_shards`](#force-optimize-skip-unused-shards)) depends on the nesting level of the distributed query (case when you have `Distributed` table that look into another `Distributed` table).

Possible values:

- 0 - Disabled, `force_optimize_skip_unused_shards` works always.
- 1 — Enables `force_optimize_skip_unused_shards` only for the first level.
- 2 — Enables `force_optimize_skip_unused_shards` up to the second level.
)", 0) \
    \
    DECLARE(Bool, input_format_parallel_parsing, true, R"(
Enables or disables order-preserving parallel parsing of data formats. Supported only for [TSV](../../interfaces/formats.md/#tabseparated), [TSKV](../../interfaces/formats.md/#tskv), [CSV](../../interfaces/formats.md/#csv) and [JSONEachRow](../../interfaces/formats.md/#jsoneachrow) formats.

Possible values:

- 1 — Enabled.
- 0 — Disabled.
)", 0) \
    DECLARE(UInt64, min_chunk_bytes_for_parallel_parsing, (10 * 1024 * 1024), R"(
- Type: unsigned int
- Default value: 1 MiB

The minimum chunk size in bytes, which each thread will parse in parallel.
)", 0) \
    DECLARE(Bool, output_format_parallel_formatting, true, R"(
Enables or disables parallel formatting of data formats. Supported only for [TSV](../../interfaces/formats.md/#tabseparated), [TSKV](../../interfaces/formats.md/#tskv), [CSV](../../interfaces/formats.md/#csv) and [JSONEachRow](../../interfaces/formats.md/#jsoneachrow) formats.

Possible values:

- 1 — Enabled.
- 0 — Disabled.
)", 0) \
    DECLARE(UInt64, output_format_compression_level, 3, R"(
Default compression level if query output is compressed. The setting is applied when `SELECT` query has `INTO OUTFILE` or when writing to table functions `file`, `url`, `hdfs`, `s3`, or `azureBlobStorage`.

Possible values: from `1` to `22`
)", 0) \
    DECLARE(UInt64, output_format_compression_zstd_window_log, 0, R"(
Can be used when the output compression method is `zstd`. If greater than `0`, this setting explicitly sets compression window size (power of `2`) and enables a long-range mode for zstd compression. This can help to achieve a better compression ratio.

Possible values: non-negative numbers. Note that if the value is too small or too big, `zstdlib` will throw an exception. Typical values are from `20` (window size = `1MB`) to `30` (window size = `1GB`).
)", 0) \
    DECLARE(Bool, enable_parsing_to_custom_serialization, true, R"(
If true then data can be parsed directly to columns with custom serialization (e.g. Sparse) according to hints for serialization got from the table.
)", 0) \
    \
    DECLARE(Bool, merge_tree_use_v1_object_and_dynamic_serialization, false, R"(
When enabled, V1 serialization version of JSON and Dynamic types will be used in MergeTree instead of V2. Changing this setting takes affect only after server restart.
)", 0) \
    DECLARE(UInt64, merge_tree_min_rows_for_concurrent_read, (20 * 8192), R"(
If the number of rows to be read from a file of a [MergeTree](../../engines/table-engines/mergetree-family/mergetree.md) table exceeds `merge_tree_min_rows_for_concurrent_read` then ClickHouse tries to perform a concurrent reading from this file on several threads.

Possible values:

- Positive integer.
)", 0) \
    DECLARE(UInt64, merge_tree_min_bytes_for_concurrent_read, (24 * 10 * 1024 * 1024), R"(
If the number of bytes to read from one file of a [MergeTree](../../engines/table-engines/mergetree-family/mergetree.md)-engine table exceeds `merge_tree_min_bytes_for_concurrent_read`, then ClickHouse tries to concurrently read from this file in several threads.

Possible value:

- Positive integer.
)", 0) \
    DECLARE(UInt64, merge_tree_min_rows_for_seek, 0, R"(
If the distance between two data blocks to be read in one file is less than `merge_tree_min_rows_for_seek` rows, then ClickHouse does not seek through the file but reads the data sequentially.

Possible values:

- Any positive integer.
)", 0) \
    DECLARE(UInt64, merge_tree_min_bytes_for_seek, 0, R"(
If the distance between two data blocks to be read in one file is less than `merge_tree_min_bytes_for_seek` bytes, then ClickHouse sequentially reads a range of file that contains both blocks, thus avoiding extra seek.

Possible values:

- Any positive integer.
)", 0) \
    DECLARE(UInt64, merge_tree_coarse_index_granularity, 8, R"(
When searching for data, ClickHouse checks the data marks in the index file. If ClickHouse finds that required keys are in some range, it divides this range into `merge_tree_coarse_index_granularity` subranges and searches the required keys there recursively.

Possible values:

- Any positive even integer.
)", 0) \
    DECLARE(UInt64, merge_tree_max_rows_to_use_cache, (128 * 8192), R"(
If ClickHouse should read more than `merge_tree_max_rows_to_use_cache` rows in one query, it does not use the cache of uncompressed blocks.

The cache of uncompressed blocks stores data extracted for queries. ClickHouse uses this cache to speed up responses to repeated small queries. This setting protects the cache from trashing by queries that read a large amount of data. The [uncompressed_cache_size](../../operations/server-configuration-parameters/settings.md/#server-settings-uncompressed_cache_size) server setting defines the size of the cache of uncompressed blocks.

Possible values:

- Any positive integer.
)", 0) \
    DECLARE(UInt64, merge_tree_max_bytes_to_use_cache, (192 * 10 * 1024 * 1024), R"(
If ClickHouse should read more than `merge_tree_max_bytes_to_use_cache` bytes in one query, it does not use the cache of uncompressed blocks.

The cache of uncompressed blocks stores data extracted for queries. ClickHouse uses this cache to speed up responses to repeated small queries. This setting protects the cache from trashing by queries that read a large amount of data. The [uncompressed_cache_size](../../operations/server-configuration-parameters/settings.md/#server-settings-uncompressed_cache_size) server setting defines the size of the cache of uncompressed blocks.

Possible values:

- Any positive integer.
)", 0) \
    DECLARE(Bool, do_not_merge_across_partitions_select_final, false, R"(
Merge parts only in one partition in select final
)", 0) \
    DECLARE(Bool, split_parts_ranges_into_intersecting_and_non_intersecting_final, true, R"(
Split parts ranges into intersecting and non intersecting during FINAL optimization
)", 0) \
    DECLARE(Bool, split_intersecting_parts_ranges_into_layers_final, true, R"(
Split intersecting parts ranges into layers during FINAL optimization
)", 0) \
    \
    DECLARE(UInt64, mysql_max_rows_to_insert, 65536, R"(
The maximum number of rows in MySQL batch insertion of the MySQL storage engine
)", 0) \
    DECLARE(Bool, mysql_map_string_to_text_in_show_columns, true, R"(
When enabled, [String](../../sql-reference/data-types/string.md) ClickHouse data type will be displayed as `TEXT` in [SHOW COLUMNS](../../sql-reference/statements/show.md#show_columns).

Has an effect only when the connection is made through the MySQL wire protocol.

- 0 - Use `BLOB`.
- 1 - Use `TEXT`.
)", 0) \
    DECLARE(Bool, mysql_map_fixed_string_to_text_in_show_columns, true, R"(
When enabled, [FixedString](../../sql-reference/data-types/fixedstring.md) ClickHouse data type will be displayed as `TEXT` in [SHOW COLUMNS](../../sql-reference/statements/show.md#show_columns).

Has an effect only when the connection is made through the MySQL wire protocol.

- 0 - Use `BLOB`.
- 1 - Use `TEXT`.
)", 0) \
    \
    DECLARE(UInt64, optimize_min_equality_disjunction_chain_length, 3, R"(
The minimum length of the expression `expr = x1 OR ... expr = xN` for optimization
)", 0) \
    DECLARE(UInt64, optimize_min_inequality_conjunction_chain_length, 3, R"(
The minimum length of the expression `expr <> x1 AND ... expr <> xN` for optimization
)", 0) \
    \
    DECLARE(UInt64, min_bytes_to_use_direct_io, 0, R"(
The minimum data volume required for using direct I/O access to the storage disk.

ClickHouse uses this setting when reading data from tables. If the total storage volume of all the data to be read exceeds `min_bytes_to_use_direct_io` bytes, then ClickHouse reads the data from the storage disk with the `O_DIRECT` option.

Possible values:

- 0 — Direct I/O is disabled.
- Positive integer.
)", 0) \
    DECLARE(UInt64, min_bytes_to_use_mmap_io, 0, R"(
This is an experimental setting. Sets the minimum amount of memory for reading large files without copying data from the kernel to userspace. Recommended threshold is about 64 MB, because [mmap/munmap](https://en.wikipedia.org/wiki/Mmap) is slow. It makes sense only for large files and helps only if data reside in the page cache.

Possible values:

- Positive integer.
- 0 — Big files read with only copying data from kernel to userspace.
)", 0) \
    DECLARE(Bool, checksum_on_read, true, R"(
Validate checksums on reading. It is enabled by default and should be always enabled in production. Please do not expect any benefits in disabling this setting. It may only be used for experiments and benchmarks. The setting is only applicable for tables of MergeTree family. Checksums are always validated for other table engines and when receiving data over the network.
)", 0) \
    \
    DECLARE(Bool, force_index_by_date, false, R"(
Disables query execution if the index can’t be used by date.

Works with tables in the MergeTree family.

If `force_index_by_date=1`, ClickHouse checks whether the query has a date key condition that can be used for restricting data ranges. If there is no suitable condition, it throws an exception. However, it does not check whether the condition reduces the amount of data to read. For example, the condition `Date != ' 2000-01-01 '` is acceptable even when it matches all the data in the table (i.e., running the query requires a full scan). For more information about ranges of data in MergeTree tables, see [MergeTree](../../engines/table-engines/mergetree-family/mergetree.md).
)", 0) \
    DECLARE(Bool, force_primary_key, false, R"(
Disables query execution if indexing by the primary key is not possible.

Works with tables in the MergeTree family.

If `force_primary_key=1`, ClickHouse checks to see if the query has a primary key condition that can be used for restricting data ranges. If there is no suitable condition, it throws an exception. However, it does not check whether the condition reduces the amount of data to read. For more information about data ranges in MergeTree tables, see [MergeTree](../../engines/table-engines/mergetree-family/mergetree.md).
)", 0) \
    DECLARE(Bool, use_skip_indexes, true, R"(
Use data skipping indexes during query execution.

Possible values:

- 0 — Disabled.
- 1 — Enabled.
)", 0) \
    DECLARE(Bool, use_skip_indexes_if_final, false, R"(
Controls whether skipping indexes are used when executing a query with the FINAL modifier.

By default, this setting is disabled because skip indexes may exclude rows (granules) containing the latest data, which could lead to incorrect results. When enabled, skipping indexes are applied even with the FINAL modifier, potentially improving performance but with the risk of missing recent updates.

Possible values:

- 0 — Disabled.
- 1 — Enabled.
)", 0) \
    DECLARE(Bool, materialize_skip_indexes_on_insert, true, R"(
If true skip indexes are calculated on inserts, otherwise skip indexes will be calculated only during merges
)", 0) \
    DECLARE(Bool, materialize_statistics_on_insert, true, R"(
If true statistics are calculated on inserts, otherwise statistics will be calculated only during merges
)", 0) \
    DECLARE(String, ignore_data_skipping_indices, "", R"(
Ignores the skipping indexes specified if used by the query.

Consider the following example:

```sql
CREATE TABLE data
(
    key Int,
    x Int,
    y Int,
    INDEX x_idx x TYPE minmax GRANULARITY 1,
    INDEX y_idx y TYPE minmax GRANULARITY 1,
    INDEX xy_idx (x,y) TYPE minmax GRANULARITY 1
)
Engine=MergeTree()
ORDER BY key;

INSERT INTO data VALUES (1, 2, 3);

SELECT * FROM data;
SELECT * FROM data SETTINGS ignore_data_skipping_indices=''; -- query will produce CANNOT_PARSE_TEXT error.
SELECT * FROM data SETTINGS ignore_data_skipping_indices='x_idx'; -- Ok.
SELECT * FROM data SETTINGS ignore_data_skipping_indices='na_idx'; -- Ok.

SELECT * FROM data WHERE x = 1 AND y = 1 SETTINGS ignore_data_skipping_indices='xy_idx',force_data_skipping_indices='xy_idx' ; -- query will produce INDEX_NOT_USED error, since xy_idx is explicitly ignored.
SELECT * FROM data WHERE x = 1 AND y = 2 SETTINGS ignore_data_skipping_indices='xy_idx';
```

The query without ignoring any indexes:
```sql
EXPLAIN indexes = 1 SELECT * FROM data WHERE x = 1 AND y = 2;

Expression ((Projection + Before ORDER BY))
  Filter (WHERE)
    ReadFromMergeTree (default.data)
    Indexes:
      PrimaryKey
        Condition: true
        Parts: 1/1
        Granules: 1/1
      Skip
        Name: x_idx
        Description: minmax GRANULARITY 1
        Parts: 0/1
        Granules: 0/1
      Skip
        Name: y_idx
        Description: minmax GRANULARITY 1
        Parts: 0/0
        Granules: 0/0
      Skip
        Name: xy_idx
        Description: minmax GRANULARITY 1
        Parts: 0/0
        Granules: 0/0
```

Ignoring the `xy_idx` index:
```sql
EXPLAIN indexes = 1 SELECT * FROM data WHERE x = 1 AND y = 2 SETTINGS ignore_data_skipping_indices='xy_idx';

Expression ((Projection + Before ORDER BY))
  Filter (WHERE)
    ReadFromMergeTree (default.data)
    Indexes:
      PrimaryKey
        Condition: true
        Parts: 1/1
        Granules: 1/1
      Skip
        Name: x_idx
        Description: minmax GRANULARITY 1
        Parts: 0/1
        Granules: 0/1
      Skip
        Name: y_idx
        Description: minmax GRANULARITY 1
        Parts: 0/0
        Granules: 0/0
```

Works with tables in the MergeTree family.
)", 0) \
    \
    DECLARE(String, force_data_skipping_indices, "", R"(
Disables query execution if passed data skipping indices wasn't used.

Consider the following example:

```sql
CREATE TABLE data
(
    key Int,
    d1 Int,
    d1_null Nullable(Int),
    INDEX d1_idx d1 TYPE minmax GRANULARITY 1,
    INDEX d1_null_idx assumeNotNull(d1_null) TYPE minmax GRANULARITY 1
)
Engine=MergeTree()
ORDER BY key;

SELECT * FROM data_01515;
SELECT * FROM data_01515 SETTINGS force_data_skipping_indices=''; -- query will produce CANNOT_PARSE_TEXT error.
SELECT * FROM data_01515 SETTINGS force_data_skipping_indices='d1_idx'; -- query will produce INDEX_NOT_USED error.
SELECT * FROM data_01515 WHERE d1 = 0 SETTINGS force_data_skipping_indices='d1_idx'; -- Ok.
SELECT * FROM data_01515 WHERE d1 = 0 SETTINGS force_data_skipping_indices='`d1_idx`'; -- Ok (example of full featured parser).
SELECT * FROM data_01515 WHERE d1 = 0 SETTINGS force_data_skipping_indices='`d1_idx`, d1_null_idx'; -- query will produce INDEX_NOT_USED error, since d1_null_idx is not used.
SELECT * FROM data_01515 WHERE d1 = 0 AND assumeNotNull(d1_null) = 0 SETTINGS force_data_skipping_indices='`d1_idx`, d1_null_idx'; -- Ok.
```
)", 0) \
    \
    DECLARE(Float, max_streams_to_max_threads_ratio, 1, R"(
Allows you to use more sources than the number of threads - to more evenly distribute work across threads. It is assumed that this is a temporary solution since it will be possible in the future to make the number of sources equal to the number of threads, but for each source to dynamically select available work for itself.
)", 0) \
    DECLARE(Float, max_streams_multiplier_for_merge_tables, 5, R"(
Ask more streams when reading from Merge table. Streams will be spread across tables that Merge table will use. This allows more even distribution of work across threads and is especially helpful when merged tables differ in size.
)", 0) \
    \
    DECLARE(String, network_compression_method, "LZ4", R"(
Sets the method of data compression that is used for communication between servers and between server and [clickhouse-client](../../interfaces/cli.md).

Possible values:

- `LZ4` — sets LZ4 compression method.
- `ZSTD` — sets ZSTD compression method.

**See Also**

- [network_zstd_compression_level](#network_zstd_compression_level)
)", 0) \
    \
    DECLARE(Int64, network_zstd_compression_level, 1, R"(
Adjusts the level of ZSTD compression. Used only when [network_compression_method](#network_compression_method) is set to `ZSTD`.

Possible values:

- Positive integer from 1 to 15.
)", 0) \
    \
    DECLARE(Int64, zstd_window_log_max, 0, R"(
Allows you to select the max window log of ZSTD (it will not be used for MergeTree family)
)", 0) \
    \
    DECLARE(UInt64, priority, 0, R"(
Priority of the query. 1 - the highest, higher value - lower priority; 0 - do not use priorities.
)", 0) \
    DECLARE(Int64, os_thread_priority, 0, R"(
Sets the priority ([nice](https://en.wikipedia.org/wiki/Nice_(Unix))) for threads that execute queries. The OS scheduler considers this priority when choosing the next thread to run on each available CPU core.

:::note
To use this setting, you need to set the `CAP_SYS_NICE` capability. The `clickhouse-server` package sets it up during installation. Some virtual environments do not allow you to set the `CAP_SYS_NICE` capability. In this case, `clickhouse-server` shows a message about it at the start.
:::

Possible values:

- You can set values in the range `[-20, 19]`.

Lower values mean higher priority. Threads with low `nice` priority values are executed more frequently than threads with high values. High values are preferable for long-running non-interactive queries because it allows them to quickly give up resources in favour of short interactive queries when they arrive.
)", 0) \
    \
    DECLARE(Bool, log_queries, true, R"(
Setting up query logging.

Queries sent to ClickHouse with this setup are logged according to the rules in the [query_log](../../operations/server-configuration-parameters/settings.md/#query-log) server configuration parameter.

Example:

``` text
log_queries=1
```
)", 0) \
    DECLARE(Bool, log_formatted_queries, false, R"(
Allows to log formatted queries to the [system.query_log](../../operations/system-tables/query_log.md) system table (populates `formatted_query` column in the [system.query_log](../../operations/system-tables/query_log.md)).

Possible values:

- 0 — Formatted queries are not logged in the system table.
- 1 — Formatted queries are logged in the system table.
)", 0) \
    DECLARE(LogQueriesType, log_queries_min_type, QueryLogElementType::QUERY_START, R"(
`query_log` minimal type to log.

Possible values:
- `QUERY_START` (`=1`)
- `QUERY_FINISH` (`=2`)
- `EXCEPTION_BEFORE_START` (`=3`)
- `EXCEPTION_WHILE_PROCESSING` (`=4`)

Can be used to limit which entities will go to `query_log`, say you are interested only in errors, then you can use `EXCEPTION_WHILE_PROCESSING`:

``` text
log_queries_min_type='EXCEPTION_WHILE_PROCESSING'
```
)", 0) \
    DECLARE(Milliseconds, log_queries_min_query_duration_ms, 0, R"(
If enabled (non-zero), queries faster than the value of this setting will not be logged (you can think about this as a `long_query_time` for [MySQL Slow Query Log](https://dev.mysql.com/doc/refman/5.7/en/slow-query-log.html)), and this basically means that you will not find them in the following tables:

- `system.query_log`
- `system.query_thread_log`

Only the queries with the following type will get to the log:

- `QUERY_FINISH`
- `EXCEPTION_WHILE_PROCESSING`

- Type: milliseconds
- Default value: 0 (any query)
)", 0) \
    DECLARE(UInt64, log_queries_cut_to_length, 100000, R"(
If query length is greater than a specified threshold (in bytes), then cut query when writing to query log. Also limit the length of printed query in ordinary text log.
)", 0) \
    DECLARE(Float, log_queries_probability, 1., R"(
Allows a user to write to [query_log](../../operations/system-tables/query_log.md), [query_thread_log](../../operations/system-tables/query_thread_log.md), and [query_views_log](../../operations/system-tables/query_views_log.md) system tables only a sample of queries selected randomly with the specified probability. It helps to reduce the load with a large volume of queries in a second.

Possible values:

- 0 — Queries are not logged in the system tables.
- Positive floating-point number in the range [0..1]. For example, if the setting value is `0.5`, about half of the queries are logged in the system tables.
- 1 — All queries are logged in the system tables.
)", 0) \
    \
    DECLARE(Bool, log_processors_profiles, true, R"(
Write time that processor spent during execution/waiting for data to `system.processors_profile_log` table.

See also:

- [`system.processors_profile_log`](../../operations/system-tables/processors_profile_log.md)
- [`EXPLAIN PIPELINE`](../../sql-reference/statements/explain.md#explain-pipeline)
)", 0) \
    DECLARE(DistributedProductMode, distributed_product_mode, DistributedProductMode::DENY, R"(
Changes the behaviour of [distributed subqueries](../../sql-reference/operators/in.md).

ClickHouse applies this setting when the query contains the product of distributed tables, i.e. when the query for a distributed table contains a non-GLOBAL subquery for the distributed table.

Restrictions:

- Only applied for IN and JOIN subqueries.
- Only if the FROM section uses a distributed table containing more than one shard.
- If the subquery concerns a distributed table containing more than one shard.
- Not used for a table-valued [remote](../../sql-reference/table-functions/remote.md) function.

Possible values:

- `deny` — Default value. Prohibits using these types of subqueries (returns the “Double-distributed in/JOIN subqueries is denied” exception).
- `local` — Replaces the database and table in the subquery with local ones for the destination server (shard), leaving the normal `IN`/`JOIN.`
- `global` — Replaces the `IN`/`JOIN` query with `GLOBAL IN`/`GLOBAL JOIN.`
- `allow` — Allows the use of these types of subqueries.
)", IMPORTANT) \
    \
    DECLARE(UInt64, max_concurrent_queries_for_all_users, 0, R"(
Throw exception if the value of this setting is less or equal than the current number of simultaneously processed queries.

Example: `max_concurrent_queries_for_all_users` can be set to 99 for all users and database administrator can set it to 100 for itself to run queries for investigation even when the server is overloaded.

Modifying the setting for one query or user does not affect other queries.

Possible values:

- Positive integer.
- 0 — No limit.

**Example**

``` xml
<max_concurrent_queries_for_all_users>99</max_concurrent_queries_for_all_users>
```

**See Also**

- [max_concurrent_queries](/docs/en/operations/server-configuration-parameters/settings.md/#max_concurrent_queries)
)", 0) \
    DECLARE(UInt64, max_concurrent_queries_for_user, 0, R"(
The maximum number of simultaneously processed queries per user.

Possible values:

- Positive integer.
- 0 — No limit.

**Example**

``` xml
<max_concurrent_queries_for_user>5</max_concurrent_queries_for_user>
```
)", 0) \
    \
    DECLARE(Bool, insert_deduplicate, true, R"(
Enables or disables block deduplication of `INSERT` (for Replicated\* tables).

Possible values:

- 0 — Disabled.
- 1 — Enabled.

By default, blocks inserted into replicated tables by the `INSERT` statement are deduplicated (see [Data Replication](../../engines/table-engines/mergetree-family/replication.md)).
For the replicated tables by default the only 100 of the most recent blocks for each partition are deduplicated (see [replicated_deduplication_window](merge-tree-settings.md/#replicated-deduplication-window), [replicated_deduplication_window_seconds](merge-tree-settings.md/#replicated-deduplication-window-seconds)).
For not replicated tables see [non_replicated_deduplication_window](merge-tree-settings.md/#non-replicated-deduplication-window).
)", 0) \
    DECLARE(Bool, async_insert_deduplicate, false, R"(
For async INSERT queries in the replicated table, specifies that deduplication of inserting blocks should be performed
)", 0) \
    \
    DECLARE(UInt64Auto, insert_quorum, 0, R"(
:::note
This setting is not applicable to SharedMergeTree, see [SharedMergeTree consistency](/docs/en/cloud/reference/shared-merge-tree/#consistency) for more information.
:::

Enables the quorum writes.

- If `insert_quorum < 2`, the quorum writes are disabled.
- If `insert_quorum >= 2`, the quorum writes are enabled.
- If `insert_quorum = 'auto'`, use majority number (`number_of_replicas / 2 + 1`) as quorum number.

Quorum writes

`INSERT` succeeds only when ClickHouse manages to correctly write data to the `insert_quorum` of replicas during the `insert_quorum_timeout`. If for any reason the number of replicas with successful writes does not reach the `insert_quorum`, the write is considered failed and ClickHouse will delete the inserted block from all the replicas where data has already been written.

When `insert_quorum_parallel` is disabled, all replicas in the quorum are consistent, i.e. they contain data from all previous `INSERT` queries (the `INSERT` sequence is linearized). When reading data written using `insert_quorum` and `insert_quorum_parallel` is disabled, you can turn on sequential consistency for `SELECT` queries using [select_sequential_consistency](#select_sequential_consistency).

ClickHouse generates an exception:

- If the number of available replicas at the time of the query is less than the `insert_quorum`.
- When `insert_quorum_parallel` is disabled and an attempt to write data is made when the previous block has not yet been inserted in `insert_quorum` of replicas. This situation may occur if the user tries to perform another `INSERT` query to the same table before the previous one with `insert_quorum` is completed.

See also:

- [insert_quorum_timeout](#insert_quorum_timeout)
- [insert_quorum_parallel](#insert_quorum_parallel)
- [select_sequential_consistency](#select_sequential_consistency)
)", 0) \
    DECLARE(Milliseconds, insert_quorum_timeout, 600000, R"(
Write to a quorum timeout in milliseconds. If the timeout has passed and no write has taken place yet, ClickHouse will generate an exception and the client must repeat the query to write the same block to the same or any other replica.

See also:

- [insert_quorum](#insert_quorum)
- [insert_quorum_parallel](#insert_quorum_parallel)
- [select_sequential_consistency](#select_sequential_consistency)
)", 0) \
    DECLARE(Bool, insert_quorum_parallel, true, R"(
:::note
This setting is not applicable to SharedMergeTree, see [SharedMergeTree consistency](/docs/en/cloud/reference/shared-merge-tree/#consistency) for more information.
:::

Enables or disables parallelism for quorum `INSERT` queries. If enabled, additional `INSERT` queries can be sent while previous queries have not yet finished. If disabled, additional writes to the same table will be rejected.

Possible values:

- 0 — Disabled.
- 1 — Enabled.

See also:

- [insert_quorum](#insert_quorum)
- [insert_quorum_timeout](#insert_quorum_timeout)
- [select_sequential_consistency](#select_sequential_consistency)
)", 0) \
    DECLARE(UInt64, select_sequential_consistency, 0, R"(
:::note
This setting differ in behavior between SharedMergeTree and ReplicatedMergeTree, see [SharedMergeTree consistency](/docs/en/cloud/reference/shared-merge-tree/#consistency) for more information about the behavior of `select_sequential_consistency` in SharedMergeTree.
:::

Enables or disables sequential consistency for `SELECT` queries. Requires `insert_quorum_parallel` to be disabled (enabled by default).

Possible values:

- 0 — Disabled.
- 1 — Enabled.

Usage

When sequential consistency is enabled, ClickHouse allows the client to execute the `SELECT` query only for those replicas that contain data from all previous `INSERT` queries executed with `insert_quorum`. If the client refers to a partial replica, ClickHouse will generate an exception. The SELECT query will not include data that has not yet been written to the quorum of replicas.

When `insert_quorum_parallel` is enabled (the default), then `select_sequential_consistency` does not work. This is because parallel `INSERT` queries can be written to different sets of quorum replicas so there is no guarantee a single replica will have received all writes.

See also:

- [insert_quorum](#insert_quorum)
- [insert_quorum_timeout](#insert_quorum_timeout)
- [insert_quorum_parallel](#insert_quorum_parallel)
)", 0) \
    DECLARE(UInt64, table_function_remote_max_addresses, 1000, R"(
Sets the maximum number of addresses generated from patterns for the [remote](../../sql-reference/table-functions/remote.md) function.

Possible values:

- Positive integer.
)", 0) \
    DECLARE(Milliseconds, read_backoff_min_latency_ms, 1000, R"(
Setting to reduce the number of threads in case of slow reads. Pay attention only to reads that took at least that much time.
)", 0) \
    DECLARE(UInt64, read_backoff_max_throughput, 1048576, R"(
Settings to reduce the number of threads in case of slow reads. Count events when the read bandwidth is less than that many bytes per second.
)", 0) \
    DECLARE(Milliseconds, read_backoff_min_interval_between_events_ms, 1000, R"(
Settings to reduce the number of threads in case of slow reads. Do not pay attention to the event, if the previous one has passed less than a certain amount of time.
)", 0) \
    DECLARE(UInt64, read_backoff_min_events, 2, R"(
Settings to reduce the number of threads in case of slow reads. The number of events after which the number of threads will be reduced.
)", 0) \
    \
    DECLARE(UInt64, read_backoff_min_concurrency, 1, R"(
Settings to try keeping the minimal number of threads in case of slow reads.
)", 0) \
    \
    DECLARE(Float, memory_tracker_fault_probability, 0., R"(
For testing of `exception safety` - throw an exception every time you allocate memory with the specified probability.
)", 0) \
    DECLARE(Float, merge_tree_read_split_ranges_into_intersecting_and_non_intersecting_injection_probability, 0.0, R"(
For testing of `PartsSplitter` - split read ranges into intersecting and non intersecting every time you read from MergeTree with the specified probability.
)", 0) \
    \
    DECLARE(Bool, enable_http_compression, false, R"(
Enables or disables data compression in the response to an HTTP request.

For more information, read the [HTTP interface description](../../interfaces/http.md).

Possible values:

- 0 — Disabled.
- 1 — Enabled.
)", 0) \
    DECLARE(Int64, http_zlib_compression_level, 3, R"(
Sets the level of data compression in the response to an HTTP request if [enable_http_compression = 1](#enable_http_compression).

Possible values: Numbers from 1 to 9.
)", 0) \
    \
    DECLARE(Bool, http_native_compression_disable_checksumming_on_decompress, false, R"(
Enables or disables checksum verification when decompressing the HTTP POST data from the client. Used only for ClickHouse native compression format (not used with `gzip` or `deflate`).

For more information, read the [HTTP interface description](../../interfaces/http.md).

Possible values:

- 0 — Disabled.
- 1 — Enabled.
)", 0) \
    DECLARE(Map, http_response_headers, "", R"(
Allows to add or override HTTP headers which the server will return in the response with a successful query result.
This only affects the HTTP interface.

If the header is already set by default, the provided value will override it.
If the header was not set by default, it will be added to the list of headers.
Headers that are set by the server by default and not overridden by this setting, will remain.

The setting allows you to set a header to a constant value. Currently there is no way to set a header to a dynamically calculated value.

Neither names or values can contain ASCII control characters.

If you implement a UI application which allows users to modify settings but at the same time makes decisions based on the returned headers, it is recommended to restrict this setting to readonly.

Example: `SET http_response_headers = '{"Content-Type": "image/png"}'`
)", 0) \
    \
    DECLARE(String, count_distinct_implementation, "uniqExact", R"(
Specifies which of the `uniq*` functions should be used to perform the [COUNT(DISTINCT ...)](../../sql-reference/aggregate-functions/reference/count.md/#agg_function-count) construction.

Possible values:

- [uniq](../../sql-reference/aggregate-functions/reference/uniq.md/#agg_function-uniq)
- [uniqCombined](../../sql-reference/aggregate-functions/reference/uniqcombined.md/#agg_function-uniqcombined)
- [uniqCombined64](../../sql-reference/aggregate-functions/reference/uniqcombined64.md/#agg_function-uniqcombined64)
- [uniqHLL12](../../sql-reference/aggregate-functions/reference/uniqhll12.md/#agg_function-uniqhll12)
- [uniqExact](../../sql-reference/aggregate-functions/reference/uniqexact.md/#agg_function-uniqexact)
)", 0) \
    \
    DECLARE(Bool, add_http_cors_header, false, R"(
Write add http CORS header.
)", 0) \
    \
    DECLARE(UInt64, max_http_get_redirects, 0, R"(
Max number of HTTP GET redirects hops allowed. Ensures additional security measures are in place to prevent a malicious server from redirecting your requests to unexpected services.\n\nIt is the case when an external server redirects to another address, but that address appears to be internal to the company's infrastructure, and by sending an HTTP request to an internal server, you could request an internal API from the internal network, bypassing the auth, or even query other services, such as Redis or Memcached. When you don't have an internal infrastructure (including something running on your localhost), or you trust the server, it is safe to allow redirects. Although keep in mind, that if the URL uses HTTP instead of HTTPS, and you will have to trust not only the remote server but also your ISP and every network in the middle.
)", 0) \
    \
    DECLARE(Bool, use_client_time_zone, false, R"(
Use client timezone for interpreting DateTime string values, instead of adopting server timezone.
)", 0) \
    \
    DECLARE(Bool, send_progress_in_http_headers, false, R"(
Enables or disables `X-ClickHouse-Progress` HTTP response headers in `clickhouse-server` responses.

For more information, read the [HTTP interface description](../../interfaces/http.md).

Possible values:

- 0 — Disabled.
- 1 — Enabled.
)", 0) \
    \
    DECLARE(UInt64, http_headers_progress_interval_ms, 100, R"(
Do not send HTTP headers X-ClickHouse-Progress more frequently than at each specified interval.
)", 0) \
    DECLARE(Bool, http_wait_end_of_query, false, R"(
Enable HTTP response buffering on the server-side.
)", 0) \
    DECLARE(Bool, http_write_exception_in_output_format, true, R"(
Write exception in output format to produce valid output. Works with JSON and XML formats.
)", 0) \
    DECLARE(UInt64, http_response_buffer_size, 0, R"(
The number of bytes to buffer in the server memory before sending a HTTP response to the client or flushing to disk (when http_wait_end_of_query is enabled).
)", 0) \
    \
    DECLARE(Bool, fsync_metadata, true, R"(
Enables or disables [fsync](http://pubs.opengroup.org/onlinepubs/9699919799/functions/fsync.html) when writing `.sql` files. Enabled by default.

It makes sense to disable it if the server has millions of tiny tables that are constantly being created and destroyed.
)", 0)    \
    \
    DECLARE(Bool, join_use_nulls, false, R"(
Sets the type of [JOIN](../../sql-reference/statements/select/join.md) behaviour. When merging tables, empty cells may appear. ClickHouse fills them differently based on this setting.

Possible values:

- 0 — The empty cells are filled with the default value of the corresponding field type.
- 1 — `JOIN` behaves the same way as in standard SQL. The type of the corresponding field is converted to [Nullable](../../sql-reference/data-types/nullable.md/#data_type-nullable), and empty cells are filled with [NULL](../../sql-reference/syntax.md).
)", IMPORTANT) \
    \
    DECLARE(UInt64, join_output_by_rowlist_perkey_rows_threshold, 5, R"(
The lower limit of per-key average rows in the right table to determine whether to output by row list in hash join.
)", 0) \
    DECLARE(JoinStrictness, join_default_strictness, JoinStrictness::All, R"(
Sets default strictness for [JOIN clauses](../../sql-reference/statements/select/join.md/#select-join).

Possible values:

- `ALL` — If the right table has several matching rows, ClickHouse creates a [Cartesian product](https://en.wikipedia.org/wiki/Cartesian_product) from matching rows. This is the normal `JOIN` behaviour from standard SQL.
- `ANY` — If the right table has several matching rows, only the first one found is joined. If the right table has only one matching row, the results of `ANY` and `ALL` are the same.
- `ASOF` — For joining sequences with an uncertain match.
- `Empty string` — If `ALL` or `ANY` is not specified in the query, ClickHouse throws an exception.
)", 0) \
    DECLARE(Bool, any_join_distinct_right_table_keys, false, R"(
Enables legacy ClickHouse server behaviour in `ANY INNER|LEFT JOIN` operations.

:::note
Use this setting only for backward compatibility if your use cases depend on legacy `JOIN` behaviour.
:::

When the legacy behaviour is enabled:

- Results of `t1 ANY LEFT JOIN t2` and `t2 ANY RIGHT JOIN t1` operations are not equal because ClickHouse uses the logic with many-to-one left-to-right table keys mapping.
- Results of `ANY INNER JOIN` operations contain all rows from the left table like the `SEMI LEFT JOIN` operations do.

When the legacy behaviour is disabled:

- Results of `t1 ANY LEFT JOIN t2` and `t2 ANY RIGHT JOIN t1` operations are equal because ClickHouse uses the logic which provides one-to-many keys mapping in `ANY RIGHT JOIN` operations.
- Results of `ANY INNER JOIN` operations contain one row per key from both the left and right tables.

Possible values:

- 0 — Legacy behaviour is disabled.
- 1 — Legacy behaviour is enabled.

See also:

- [JOIN strictness](../../sql-reference/statements/select/join.md/#join-settings)
)", IMPORTANT) \
    DECLARE(Bool, single_join_prefer_left_table, true, R"(
For single JOIN in case of identifier ambiguity prefer left table
)", IMPORTANT) \
    \
DECLARE(BoolAuto, query_plan_join_swap_table, Field("auto"), R"(
    Determine which side of the join should be the build table (also called inner, the one inserted into the hash table for a hash join) in the query plan. This setting is supported only for `ALL` join strictness with the `JOIN ON` clause. Possible values are:
    - 'auto': Let the planner decide which table to use as the build table.
    - 'false': Never swap tables (the right table is the build table).
    - 'true': Always swap tables (the left table is the build table).
)", 0) \
    \
    DECLARE(UInt64, preferred_block_size_bytes, 1000000, R"(
This setting adjusts the data block size for query processing and represents additional fine-tuning to the more rough 'max_block_size' setting. If the columns are large and with 'max_block_size' rows the block size is likely to be larger than the specified amount of bytes, its size will be lowered for better CPU cache locality.
)", 0) \
    \
    DECLARE(UInt64, max_replica_delay_for_distributed_queries, 300, R"(
Disables lagging replicas for distributed queries. See [Replication](../../engines/table-engines/mergetree-family/replication.md).

Sets the time in seconds. If a replica's lag is greater than or equal to the set value, this replica is not used.

Possible values:

- Positive integer.
- 0 — Replica lags are not checked.

To prevent the use of any replica with a non-zero lag, set this parameter to 1.

Used when performing `SELECT` from a distributed table that points to replicated tables.
)", 0) \
    DECLARE(Bool, fallback_to_stale_replicas_for_distributed_queries, true, R"(
Forces a query to an out-of-date replica if updated data is not available. See [Replication](../../engines/table-engines/mergetree-family/replication.md).

ClickHouse selects the most relevant from the outdated replicas of the table.

Used when performing `SELECT` from a distributed table that points to replicated tables.

By default, 1 (enabled).
)", 0) \
    DECLARE(UInt64, preferred_max_column_in_block_size_bytes, 0, R"(
Limit on max column size in block while reading. Helps to decrease cache misses count. Should be close to L2 cache size.
)", 0) \
    \
    DECLARE(UInt64, parts_to_delay_insert, 0, R"(
If the destination table contains at least that many active parts in a single partition, artificially slow down insert into table.
)", 0) \
    DECLARE(UInt64, parts_to_throw_insert, 0, R"(
If more than this number active parts in a single partition of the destination table, throw 'Too many parts ...' exception.
)", 0) \
    DECLARE(UInt64, number_of_mutations_to_delay, 0, R"(
If the mutated table contains at least that many unfinished mutations, artificially slow down mutations of table. 0 - disabled
)", 0) \
    DECLARE(UInt64, number_of_mutations_to_throw, 0, R"(
If the mutated table contains at least that many unfinished mutations, throw 'Too many mutations ...' exception. 0 - disabled
)", 0) \
    DECLARE(Int64, distributed_ddl_task_timeout, 180, R"(
Sets timeout for DDL query responses from all hosts in cluster. If a DDL request has not been performed on all hosts, a response will contain a timeout error and a request will be executed in an async mode. Negative value means infinite.

Possible values:

- Positive integer.
- 0 — Async mode.
- Negative integer — infinite timeout.
)", 0) \
    DECLARE(Milliseconds, stream_flush_interval_ms, 7500, R"(
Works for tables with streaming in the case of a timeout, or when a thread generates [max_insert_block_size](#max_insert_block_size) rows.

The default value is 7500.

The smaller the value, the more often data is flushed into the table. Setting the value too low leads to poor performance.
)", 0) \
    DECLARE(Milliseconds, stream_poll_timeout_ms, 500, R"(
Timeout for polling data from/to streaming storages.
)", 0) \
    DECLARE(UInt64, min_free_disk_bytes_to_perform_insert, 0, R"(
Minimum free disk space bytes to perform an insert.
)", 0) \
    DECLARE(Float, min_free_disk_ratio_to_perform_insert, 0.0, R"(
Minimum free disk space ratio to perform an insert.
)", 0) \
    \
    DECLARE(Bool, final, false, R"(
Automatically applies [FINAL](../../sql-reference/statements/select/from.md#final-modifier) modifier to all tables in a query, to tables where [FINAL](../../sql-reference/statements/select/from.md#final-modifier) is applicable, including joined tables and tables in sub-queries, and
distributed tables.

Possible values:

- 0 - disabled
- 1 - enabled

Example:

```sql
CREATE TABLE test
(
    key Int64,
    some String
)
ENGINE = ReplacingMergeTree
ORDER BY key;

INSERT INTO test FORMAT Values (1, 'first');
INSERT INTO test FORMAT Values (1, 'second');

SELECT * FROM test;
┌─key─┬─some───┐
│   1 │ second │
└─────┴────────┘
┌─key─┬─some──┐
│   1 │ first │
└─────┴───────┘

SELECT * FROM test SETTINGS final = 1;
┌─key─┬─some───┐
│   1 │ second │
└─────┴────────┘

SET final = 1;
SELECT * FROM test;
┌─key─┬─some───┐
│   1 │ second │
└─────┴────────┘
```
)", 0) \
    \
    DECLARE(Bool, partial_result_on_first_cancel, false, R"(
Allows query to return a partial result after cancel.
)", 0) \
    \
    DECLARE(Bool, ignore_on_cluster_for_replicated_udf_queries, false, R"(
Ignore ON CLUSTER clause for replicated UDF management queries.
)", 0) \
    DECLARE(Bool, ignore_on_cluster_for_replicated_access_entities_queries, false, R"(
Ignore ON CLUSTER clause for replicated access entities management queries.
)", 0) \
    DECLARE(Bool, ignore_on_cluster_for_replicated_named_collections_queries, false, R"(
Ignore ON CLUSTER clause for replicated named collections management queries.
)", 0) \
    /** Settings for testing hedged requests */ \
    DECLARE(Milliseconds, sleep_in_send_tables_status_ms, 0, R"(
Time to sleep in sending tables status response in TCPHandler
)", 0) \
    DECLARE(Milliseconds, sleep_in_send_data_ms, 0, R"(
Time to sleep in sending data in TCPHandler
)", 0) \
    DECLARE(Milliseconds, sleep_after_receiving_query_ms, 0, R"(
Time to sleep after receiving query in TCPHandler
)", 0) \
    DECLARE(UInt64, unknown_packet_in_send_data, 0, R"(
Send unknown packet instead of data Nth data packet
)", 0) \
    \
    DECLARE(Bool, insert_allow_materialized_columns, false, R"(
If setting is enabled, Allow materialized columns in INSERT.
)", 0) \
    DECLARE(Seconds, http_connection_timeout, DEFAULT_HTTP_READ_BUFFER_CONNECTION_TIMEOUT, R"(
HTTP connection timeout (in seconds).

Possible values:

- Any positive integer.
- 0 - Disabled (infinite timeout).
)", 0) \
    DECLARE(Seconds, http_send_timeout, DEFAULT_HTTP_READ_BUFFER_TIMEOUT, R"(
HTTP send timeout (in seconds).

Possible values:

- Any positive integer.
- 0 - Disabled (infinite timeout).

:::note
It's applicable only to the default profile. A server reboot is required for the changes to take effect.
:::
)", 0) \
    DECLARE(Seconds, http_receive_timeout, DEFAULT_HTTP_READ_BUFFER_TIMEOUT, R"(
HTTP receive timeout (in seconds).

Possible values:

- Any positive integer.
- 0 - Disabled (infinite timeout).
)", 0) \
    DECLARE(UInt64, http_max_uri_size, 1048576, R"(
Sets the maximum URI length of an HTTP request.

Possible values:

- Positive integer.
)", 0) \
    DECLARE(UInt64, http_max_fields, 1000000, R"(
Maximum number of fields in HTTP header
)", 0) \
    DECLARE(UInt64, http_max_field_name_size, 128 * 1024, R"(
Maximum length of field name in HTTP header
)", 0) \
    DECLARE(UInt64, http_max_field_value_size, 128 * 1024, R"(
Maximum length of field value in HTTP header
)", 0) \
    DECLARE(Bool, http_skip_not_found_url_for_globs, true, R"(
Skip URLs for globs with HTTP_NOT_FOUND error
)", 0) \
    DECLARE(Bool, http_make_head_request, true, R"(
The `http_make_head_request` setting allows the execution of a `HEAD` request while reading data from HTTP to retrieve information about the file to be read, such as its size. Since it's enabled by default, it may be desirable to disable this setting in cases where the server does not support `HEAD` requests.
)", 0) \
    DECLARE(Bool, optimize_throw_if_noop, false, R"(
Enables or disables throwing an exception if an [OPTIMIZE](../../sql-reference/statements/optimize.md) query didn’t perform a merge.

By default, `OPTIMIZE` returns successfully even if it didn’t do anything. This setting lets you differentiate these situations and get the reason in an exception message.

Possible values:

- 1 — Throwing an exception is enabled.
- 0 — Throwing an exception is disabled.
)", 0) \
    DECLARE(Bool, use_index_for_in_with_subqueries, true, R"(
Try using an index if there is a subquery or a table expression on the right side of the IN operator.
)", 0) \
    DECLARE(UInt64, use_index_for_in_with_subqueries_max_values, 0, R"(
The maximum size of the set in the right-hand side of the IN operator to use table index for filtering. It allows to avoid performance degradation and higher memory usage due to the preparation of additional data structures for large queries. Zero means no limit.
)", 0) \
    DECLARE(Bool, analyze_index_with_space_filling_curves, true, R"(
If a table has a space-filling curve in its index, e.g. `ORDER BY mortonEncode(x, y)` or `ORDER BY hilbertEncode(x, y)`, and the query has conditions on its arguments, e.g. `x >= 10 AND x <= 20 AND y >= 20 AND y <= 30`, use the space-filling curve for index analysis.
)", 0) \
    DECLARE(Bool, joined_subquery_requires_alias, true, R"(
Force joined subqueries and table functions to have aliases for correct name qualification.
)", 0) \
    DECLARE(Bool, empty_result_for_aggregation_by_empty_set, false, R"(
Return empty result when aggregating without keys on empty set.
)", 0) \
    DECLARE(Bool, empty_result_for_aggregation_by_constant_keys_on_empty_set, true, R"(
Return empty result when aggregating by constant keys on empty set.
)", 0) \
    DECLARE(Bool, allow_distributed_ddl, true, R"(
If it is set to true, then a user is allowed to executed distributed DDL queries.
)", 0) \
    DECLARE(Bool, allow_suspicious_codecs, false, R"(
If it is set to true, allow to specify meaningless compression codecs.
)", 0) \
    DECLARE(Bool, enable_zstd_qat_codec, false, R"(
If turned on, the ZSTD_QAT codec may be used to compress columns.
)", 0) \
    DECLARE(UInt64, query_profiler_real_time_period_ns, QUERY_PROFILER_DEFAULT_SAMPLE_RATE_NS, R"(
Sets the period for a real clock timer of the [query profiler](../../operations/optimizing-performance/sampling-query-profiler.md). Real clock timer counts wall-clock time.

Possible values:

- Positive integer number, in nanoseconds.

    Recommended values:

            - 10000000 (100 times a second) nanoseconds and less for single queries.
            - 1000000000 (once a second) for cluster-wide profiling.

- 0 for turning off the timer.

**Temporarily disabled in ClickHouse Cloud.**

See also:

- System table [trace_log](../../operations/system-tables/trace_log.md/#system_tables-trace_log)
)", 0) \
    DECLARE(UInt64, query_profiler_cpu_time_period_ns, QUERY_PROFILER_DEFAULT_SAMPLE_RATE_NS, R"(
Sets the period for a CPU clock timer of the [query profiler](../../operations/optimizing-performance/sampling-query-profiler.md). This timer counts only CPU time.

Possible values:

- A positive integer number of nanoseconds.

    Recommended values:

            - 10000000 (100 times a second) nanoseconds and more for single queries.
            - 1000000000 (once a second) for cluster-wide profiling.

- 0 for turning off the timer.

**Temporarily disabled in ClickHouse Cloud.**

See also:

- System table [trace_log](../../operations/system-tables/trace_log.md/#system_tables-trace_log)
)", 0) \
    DECLARE(Bool, metrics_perf_events_enabled, false, R"(
If enabled, some of the perf events will be measured throughout queries' execution.
)", 0) \
    DECLARE(String, metrics_perf_events_list, "", R"(
Comma separated list of perf metrics that will be measured throughout queries' execution. Empty means all events. See PerfEventInfo in sources for the available events.
)", 0) \
    DECLARE(Float, opentelemetry_start_trace_probability, 0., R"(
Sets the probability that the ClickHouse can start a trace for executed queries (if no parent [trace context](https://www.w3.org/TR/trace-context/) is supplied).

Possible values:

- 0 — The trace for all executed queries is disabled (if no parent trace context is supplied).
- Positive floating-point number in the range [0..1]. For example, if the setting value is `0,5`, ClickHouse can start a trace on average for half of the queries.
- 1 — The trace for all executed queries is enabled.
)", 0) \
    DECLARE(Bool, opentelemetry_trace_processors, false, R"(
Collect OpenTelemetry spans for processors.
)", 0) \
    DECLARE(Bool, prefer_column_name_to_alias, false, R"(
Enables or disables using the original column names instead of aliases in query expressions and clauses. It especially matters when alias is the same as the column name, see [Expression Aliases](../../sql-reference/syntax.md/#notes-on-usage). Enable this setting to make aliases syntax rules in ClickHouse more compatible with most other database engines.

Possible values:

- 0 — The column name is substituted with the alias.
- 1 — The column name is not substituted with the alias.

**Example**

The difference between enabled and disabled:

Query:

```sql
SET prefer_column_name_to_alias = 0;
SELECT avg(number) AS number, max(number) FROM numbers(10);
```

Result:

```text
Received exception from server (version 21.5.1):
Code: 184. DB::Exception: Received from localhost:9000. DB::Exception: Aggregate function avg(number) is found inside another aggregate function in query: While processing avg(number) AS number.
```

Query:

```sql
SET prefer_column_name_to_alias = 1;
SELECT avg(number) AS number, max(number) FROM numbers(10);
```

Result:

```text
┌─number─┬─max(number)─┐
│    4.5 │           9 │
└────────┴─────────────┘
```
)", 0) \
    \
    DECLARE(Bool, skip_redundant_aliases_in_udf, false, R"(
Redundant aliases are not used (substituted) in user-defined functions in order to simplify it's usage.

Possible values:

- 1 — The aliases are skipped (substituted) in UDFs.
- 0 — The aliases are not skipped (substituted) in UDFs.

**Example**

The difference between enabled and disabled:

Query:

```sql
SET skip_redundant_aliases_in_udf = 0;
CREATE FUNCTION IF NOT EXISTS test_03274 AS ( x ) -> ((x + 1 as y, y + 2));

EXPLAIN SYNTAX SELECT test_03274(4 + 2);
```

Result:

```text
SELECT ((4 + 2) + 1 AS y, y + 2)
```

Query:

```sql
SET skip_redundant_aliases_in_udf = 1;
CREATE FUNCTION IF NOT EXISTS test_03274 AS ( x ) -> ((x + 1 as y, y + 2));

EXPLAIN SYNTAX SELECT test_03274(4 + 2);
```

Result:

```text
SELECT ((4 + 2) + 1, ((4 + 2) + 1) + 2)
```
)", 0) \
    DECLARE(Bool, prefer_global_in_and_join, false, R"(
Enables the replacement of `IN`/`JOIN` operators with `GLOBAL IN`/`GLOBAL JOIN`.

Possible values:

- 0 — Disabled. `IN`/`JOIN` operators are not replaced with `GLOBAL IN`/`GLOBAL JOIN`.
- 1 — Enabled. `IN`/`JOIN` operators are replaced with `GLOBAL IN`/`GLOBAL JOIN`.

**Usage**

Although `SET distributed_product_mode=global` can change the queries behavior for the distributed tables, it's not suitable for local tables or tables from external resources. Here is when the `prefer_global_in_and_join` setting comes into play.

For example, we have query serving nodes that contain local tables, which are not suitable for distribution. We need to scatter their data on the fly during distributed processing with the `GLOBAL` keyword — `GLOBAL IN`/`GLOBAL JOIN`.

Another use case of `prefer_global_in_and_join` is accessing tables created by external engines. This setting helps to reduce the number of calls to external sources while joining such tables: only one call per query.

**See also:**

- [Distributed subqueries](../../sql-reference/operators/in.md/#select-distributed-subqueries) for more information on how to use `GLOBAL IN`/`GLOBAL JOIN`
)", 0) \
    DECLARE(Bool, enable_vertical_final, true, R"(
If enable, remove duplicated rows during FINAL by marking rows as deleted and filtering them later instead of merging rows
)", 0) \
    \
    \
    /** Limits during query execution are part of the settings. \
      * Used to provide a more safe execution of queries from the user interface. \
      * Basically, limits are checked for each block (not every row). That is, the limits can be slightly violated. \
      * Almost all limits apply only to SELECTs. \
      * Almost all limits apply to each stream individually. \
      */ \
    \
    DECLARE(UInt64, max_rows_to_read, 0, R"(
Limit on read rows from the most 'deep' sources. That is, only in the deepest subquery. When reading from a remote server, it is only checked on a remote server.
)", 0) \
    DECLARE(UInt64, max_bytes_to_read, 0, R"(
Limit on read bytes (after decompression) from the most 'deep' sources. That is, only in the deepest subquery. When reading from a remote server, it is only checked on a remote server.
)", 0) \
    DECLARE(OverflowMode, read_overflow_mode, OverflowMode::THROW, R"(
What to do when the limit is exceeded.
)", 0) \
    \
    DECLARE(UInt64, max_rows_to_read_leaf, 0, R"(
Limit on read rows on the leaf nodes for distributed queries. Limit is applied for local reads only, excluding the final merge stage on the root node. Note, the setting is unstable with prefer_localhost_replica=1.
)", 0) \
    DECLARE(UInt64, max_bytes_to_read_leaf, 0, R"(
Limit on read bytes (after decompression) on the leaf nodes for distributed queries. Limit is applied for local reads only, excluding the final merge stage on the root node. Note, the setting is unstable with prefer_localhost_replica=1.
)", 0) \
    DECLARE(OverflowMode, read_overflow_mode_leaf, OverflowMode::THROW, R"(
What to do when the leaf limit is exceeded.
)", 0) \
    \
    DECLARE(UInt64, max_rows_to_group_by, 0, R"(
If aggregation during GROUP BY is generating more than the specified number of rows (unique GROUP BY keys), the behavior will be determined by the 'group_by_overflow_mode' which by default is - throw an exception, but can be also switched to an approximate GROUP BY mode.
)", 0) \
    DECLARE(OverflowModeGroupBy, group_by_overflow_mode, OverflowMode::THROW, R"(
What to do when the limit is exceeded.
)", 0) \
    DECLARE(UInt64, max_bytes_before_external_group_by, 0, R"(
If memory usage during GROUP BY operation is exceeding this threshold in bytes, activate the 'external aggregation' mode (spill data to disk). Recommended value is half of the available system memory.
)", 0) \
    DECLARE(Double, max_bytes_ratio_before_external_group_by, 0., R"(
Ratio of used memory before enabling external GROUP BY. If you set it to 0.6 the external GROUP BY will be used once the memory usage will reach 60% of allowed memory for query.
)", 0) \
    \
    DECLARE(UInt64, max_rows_to_sort, 0, R"(
If more than the specified amount of records have to be processed for ORDER BY operation, the behavior will be determined by the 'sort_overflow_mode' which by default is - throw an exception
)", 0) \
    DECLARE(UInt64, max_bytes_to_sort, 0, R"(
If more than the specified amount of (uncompressed) bytes have to be processed for ORDER BY operation, the behavior will be determined by the 'sort_overflow_mode' which by default is - throw an exception
)", 0) \
    DECLARE(OverflowMode, sort_overflow_mode, OverflowMode::THROW, R"(
What to do when the limit is exceeded.
)", 0) \
    DECLARE(UInt64, prefer_external_sort_block_bytes, DEFAULT_BLOCK_SIZE * 256, R"(
Prefer maximum block bytes for external sort, reduce the memory usage during merging.
)", 0) \
    DECLARE(UInt64, max_bytes_before_external_sort, 0, R"(
If memory usage during ORDER BY operation is exceeding this threshold in bytes, activate the 'external sorting' mode (spill data to disk). Recommended value is half of the available system memory.
)", 0) \
    DECLARE(Double, max_bytes_ratio_before_external_sort, 0., R"(
Ratio of used memory before enabling external ORDER BY. If you set it to 0.6 the external ORDER BY will be used once the memory usage will reach 60% of allowed memory for query.
)", 0) \
    DECLARE(UInt64, max_bytes_before_remerge_sort, 1000000000, R"(
In case of ORDER BY with LIMIT, when memory usage is higher than specified threshold, perform additional steps of merging blocks before final merge to keep just top LIMIT rows.
)", 0) \
    DECLARE(Float, remerge_sort_lowered_memory_bytes_ratio, 2., R"(
If memory usage after remerge does not reduced by this ratio, remerge will be disabled.
)", 0) \
    \
    DECLARE(UInt64, max_result_rows, 0, R"(
Limit on result size in rows. The query will stop after processing a block of data if the threshold is met, but it will not cut the last block of the result, therefore the result size can be larger than the threshold.
)", 0) \
    DECLARE(UInt64, max_result_bytes, 0, R"(
Limit on result size in bytes (uncompressed).  The query will stop after processing a block of data if the threshold is met, but it will not cut the last block of the result, therefore the result size can be larger than the threshold. Caveats: the result size in memory is taken into account for this threshold. Even if the result size is small, it can reference larger data structures in memory, representing dictionaries of LowCardinality columns, and Arenas of AggregateFunction columns, so the threshold can be exceeded despite the small result size. The setting is fairly low level and should be used with caution.
)", 0) \
    DECLARE(OverflowMode, result_overflow_mode, OverflowMode::THROW, R"(
What to do when the limit is exceeded.
)", 0) \
    \
    /* TODO: Check also when merging and finalizing aggregate functions. */ \
    DECLARE(Seconds, max_execution_time, 0, R"(
If query runtime exceeds the specified number of seconds, the behavior will be determined by the 'timeout_overflow_mode', which by default is - throw an exception. Note that the timeout is checked and the query can stop only in designated places during data processing. It currently cannot stop during merging of aggregation states or during query analysis, and the actual run time will be higher than the value of this setting.
)", 0) \
    DECLARE(OverflowMode, timeout_overflow_mode, OverflowMode::THROW, R"(
What to do when the limit is exceeded.
)", 0) \
    DECLARE(Seconds, max_execution_time_leaf, 0, R"(
Similar semantic to max_execution_time but only apply on leaf node for distributed queries, the time out behavior will be determined by 'timeout_overflow_mode_leaf' which by default is - throw an exception
)", 0) \
    DECLARE(OverflowMode, timeout_overflow_mode_leaf, OverflowMode::THROW, R"(
What to do when the leaf limit is exceeded.
)", 0) \
    \
    DECLARE(UInt64, min_execution_speed, 0, R"(
Minimum number of execution rows per second.
)", 0) \
    DECLARE(UInt64, max_execution_speed, 0, R"(
Maximum number of execution rows per second.
)", 0) \
    DECLARE(UInt64, min_execution_speed_bytes, 0, R"(
Minimum number of execution bytes per second.
)", 0) \
    DECLARE(UInt64, max_execution_speed_bytes, 0, R"(
Maximum number of execution bytes per second.
)", 0) \
    DECLARE(Seconds, timeout_before_checking_execution_speed, 10, R"(
Check that the speed is not too low after the specified time has elapsed.
)", 0) \
    DECLARE(Seconds, max_estimated_execution_time, 0, R"(
Maximum query estimate execution time in seconds.
)", 0) \
    \
    DECLARE(UInt64, max_columns_to_read, 0, R"(
If a query requires reading more than specified number of columns, exception is thrown. Zero value means unlimited. This setting is useful to prevent too complex queries.
)", 0) \
    DECLARE(UInt64, max_temporary_columns, 0, R"(
If a query generates more than the specified number of temporary columns in memory as a result of intermediate calculation, the exception is thrown. Zero value means unlimited. This setting is useful to prevent too complex queries.
)", 0) \
    DECLARE(UInt64, max_temporary_non_const_columns, 0, R"(
Similar to the 'max_temporary_columns' setting but applies only to non-constant columns. This makes sense because constant columns are cheap and it is reasonable to allow more of them.
)", 0) \
    \
    DECLARE(UInt64, max_sessions_for_user, 0, R"(
Maximum number of simultaneous sessions for a user.
)", 0) \
    \
    DECLARE(UInt64, max_subquery_depth, 100, R"(
If a query has more than the specified number of nested subqueries, throw an exception. This allows you to have a sanity check to protect the users of your cluster from going insane with their queries.
)", 0) \
    DECLARE(UInt64, max_analyze_depth, 5000, R"(
Maximum number of analyses performed by interpreter.
)", 0) \
    DECLARE(UInt64, max_ast_depth, 1000, R"(
Maximum depth of query syntax tree. Checked after parsing.
)", 0) \
    DECLARE(UInt64, max_ast_elements, 50000, R"(
Maximum size of query syntax tree in number of nodes. Checked after parsing.
)", 0) \
    DECLARE(UInt64, max_expanded_ast_elements, 500000, R"(
Maximum size of query syntax tree in number of nodes after expansion of aliases and the asterisk.
)", 0) \
    \
    DECLARE(UInt64, readonly, 0, R"(
0 - no read-only restrictions. 1 - only read requests, as well as changing explicitly allowed settings. 2 - only read requests, as well as changing settings, except for the 'readonly' setting.
)", 0) \
    \
    DECLARE(UInt64, max_rows_in_set, 0, R"(
Maximum size of the set (in number of elements) resulting from the execution of the IN section.
)", 0) \
    DECLARE(UInt64, max_bytes_in_set, 0, R"(
Maximum size of the set (in bytes in memory) resulting from the execution of the IN section.
)", 0) \
    DECLARE(OverflowMode, set_overflow_mode, OverflowMode::THROW, R"(
What to do when the limit is exceeded.
)", 0) \
    \
    DECLARE(UInt64, max_rows_in_join, 0, R"(
Maximum size of the hash table for JOIN (in number of rows).
)", 0) \
    DECLARE(UInt64, max_bytes_in_join, 0, R"(
Maximum size of the hash table for JOIN (in number of bytes in memory).
)", 0) \
    DECLARE(OverflowMode, join_overflow_mode, OverflowMode::THROW, R"(
What to do when the limit is exceeded.
)", 0) \
    DECLARE(Bool, join_any_take_last_row, false, R"(
Changes the behaviour of join operations with `ANY` strictness.

:::note
This setting applies only for `JOIN` operations with [Join](../../engines/table-engines/special/join.md) engine tables.
:::

Possible values:

- 0 — If the right table has more than one matching row, only the first one found is joined.
- 1 — If the right table has more than one matching row, only the last one found is joined.

See also:

- [JOIN clause](../../sql-reference/statements/select/join.md/#select-join)
- [Join table engine](../../engines/table-engines/special/join.md)
- [join_default_strictness](#join_default_strictness)
)", IMPORTANT) \
    DECLARE(JoinAlgorithm, join_algorithm, JoinAlgorithm::DEFAULT, R"(
Specifies which [JOIN](../../sql-reference/statements/select/join.md) algorithm is used.

Several algorithms can be specified, and an available one would be chosen for a particular query based on kind/strictness and table engine.

Possible values:

- default

 Same as `direct,parallel_hash,hash`, i.e. try to use direct join, parallel hash join, and hash join join (in this order).

- grace_hash

 [Grace hash join](https://en.wikipedia.org/wiki/Hash_join#Grace_hash_join) is used.  Grace hash provides an algorithm option that provides performant complex joins while limiting memory use.

 The first phase of a grace join reads the right table and splits it into N buckets depending on the hash value of key columns (initially, N is `grace_hash_join_initial_buckets`). This is done in a way to ensure that each bucket can be processed independently. Rows from the first bucket are added to an in-memory hash table while the others are saved to disk. If the hash table grows beyond the memory limit (e.g., as set by [`max_bytes_in_join`](/docs/en/operations/settings/query-complexity.md/#max_bytes_in_join)), the number of buckets is increased and the assigned bucket for each row. Any rows which don’t belong to the current bucket are flushed and reassigned.

 Supports `INNER/LEFT/RIGHT/FULL ALL/ANY JOIN`.

- hash

 [Hash join algorithm](https://en.wikipedia.org/wiki/Hash_join) is used. The most generic implementation that supports all combinations of kind and strictness and multiple join keys that are combined with `OR` in the `JOIN ON` section.

 When using the `hash` algorithm, the right part of `JOIN` is uploaded into RAM.

- parallel_hash

 A variation of `hash` join that splits the data into buckets and builds several hashtables instead of one concurrently to speed up this process.

 When using the `parallel_hash` algorithm, the right part of `JOIN` is uploaded into RAM.

- partial_merge

 A variation of the [sort-merge algorithm](https://en.wikipedia.org/wiki/Sort-merge_join), where only the right table is fully sorted.

 The `RIGHT JOIN` and `FULL JOIN` are supported only with `ALL` strictness (`SEMI`, `ANTI`, `ANY`, and `ASOF` are not supported).

 When using the `partial_merge` algorithm, ClickHouse sorts the data and dumps it to the disk. The `partial_merge` algorithm in ClickHouse differs slightly from the classic realization. First, ClickHouse sorts the right table by joining keys in blocks and creates a min-max index for sorted blocks. Then it sorts parts of the left table by the `join key` and joins them over the right table. The min-max index is also used to skip unneeded right table blocks.

- direct

 This algorithm can be applied when the storage for the right table supports key-value requests.

 The `direct` algorithm performs a lookup in the right table using rows from the left table as keys. It's supported only by special storage such as [Dictionary](../../engines/table-engines/special/dictionary.md/#dictionary) or [EmbeddedRocksDB](../../engines/table-engines/integrations/embedded-rocksdb.md) and only the `LEFT` and `INNER` JOINs.

- auto

 When set to `auto`, `hash` join is tried first, and the algorithm is switched on the fly to another algorithm if the memory limit is violated.

- full_sorting_merge

 [Sort-merge algorithm](https://en.wikipedia.org/wiki/Sort-merge_join) with full sorting joined tables before joining.

- prefer_partial_merge

 ClickHouse always tries to use `partial_merge` join if possible, otherwise, it uses `hash`. *Deprecated*, same as `partial_merge,hash`.
)", 0) \
    DECLARE(UInt64, cross_join_min_rows_to_compress, 10000000, R"(
Minimal count of rows to compress block in CROSS JOIN. Zero value means - disable this threshold. This block is compressed when any of the two thresholds (by rows or by bytes) are reached.
)", 0) \
    DECLARE(UInt64, cross_join_min_bytes_to_compress, 1_GiB, R"(
Minimal size of block to compress in CROSS JOIN. Zero value means - disable this threshold. This block is compressed when any of the two thresholds (by rows or by bytes) are reached.
)", 0) \
    DECLARE(UInt64, default_max_bytes_in_join, 1000000000, R"(
Maximum size of right-side table if limit is required but max_bytes_in_join is not set.
)", 0) \
    DECLARE(UInt64, partial_merge_join_left_table_buffer_bytes, 0, R"(
If not 0 group left table blocks in bigger ones for left-side table in partial merge join. It uses up to 2x of specified memory per joining thread.
)", 0) \
    DECLARE(UInt64, partial_merge_join_rows_in_right_blocks, 65536, R"(
Limits sizes of right-hand join data blocks in partial merge join algorithm for [JOIN](../../sql-reference/statements/select/join.md) queries.

ClickHouse server:

1.  Splits right-hand join data into blocks with up to the specified number of rows.
2.  Indexes each block with its minimum and maximum values.
3.  Unloads prepared blocks to disk if it is possible.

Possible values:

- Any positive integer. Recommended range of values: \[1000, 100000\].
)", 0) \
    DECLARE(UInt64, join_on_disk_max_files_to_merge, 64, R"(
Limits the number of files allowed for parallel sorting in MergeJoin operations when they are executed on disk.

The bigger the value of the setting, the more RAM is used and the less disk I/O is needed.

Possible values:

- Any positive integer, starting from 2.
)", 0) \
    DECLARE(UInt64, max_rows_in_set_to_optimize_join, 0, R"(
Maximal size of the set to filter joined tables by each other's row sets before joining.

Possible values:

- 0 — Disable.
- Any positive integer.
)", 0) \
    \
    DECLARE(Bool, compatibility_ignore_collation_in_create_table, true, R"(
Compatibility ignore collation in create table
)", 0) \
    \
    DECLARE(String, temporary_files_codec, "LZ4", R"(
Sets compression codec for temporary files used in sorting and joining operations on disk.

Possible values:

- LZ4 — [LZ4](https://en.wikipedia.org/wiki/LZ4_(compression_algorithm)) compression is applied.
- NONE — No compression is applied.
)", 0) \
    \
    DECLARE(UInt64, max_rows_to_transfer, 0, R"(
Maximum size (in rows) of the transmitted external table obtained when the GLOBAL IN/JOIN section is executed.
)", 0) \
    DECLARE(UInt64, max_bytes_to_transfer, 0, R"(
Maximum size (in uncompressed bytes) of the transmitted external table obtained when the GLOBAL IN/JOIN section is executed.
)", 0) \
    DECLARE(OverflowMode, transfer_overflow_mode, OverflowMode::THROW, R"(
What to do when the limit is exceeded.
)", 0) \
    \
    DECLARE(UInt64, max_rows_in_distinct, 0, R"(
Maximum number of elements during execution of DISTINCT.
)", 0) \
    DECLARE(UInt64, max_bytes_in_distinct, 0, R"(
Maximum total size of the state (in uncompressed bytes) in memory for the execution of DISTINCT.
)", 0) \
    DECLARE(OverflowMode, distinct_overflow_mode, OverflowMode::THROW, R"(
What to do when the limit is exceeded.
)", 0) \
    \
    DECLARE(UInt64, max_memory_usage, 0, R"(
Maximum memory usage for processing of single query. Zero means unlimited.
)", 0) \
    DECLARE(UInt64, memory_overcommit_ratio_denominator, 1_GiB, R"(
It represents the soft memory limit when the hard limit is reached on the global level.
This value is used to compute the overcommit ratio for the query.
Zero means skip the query.
Read more about [memory overcommit](memory-overcommit.md).
)", 0) \
    DECLARE(UInt64, max_memory_usage_for_user, 0, R"(
Maximum memory usage for processing all concurrently running queries for the user. Zero means unlimited.
)", 0) \
    DECLARE(UInt64, memory_overcommit_ratio_denominator_for_user, 1_GiB, R"(
It represents the soft memory limit when the hard limit is reached on the user level.
This value is used to compute the overcommit ratio for the query.
Zero means skip the query.
Read more about [memory overcommit](memory-overcommit.md).
)", 0) \
    DECLARE(UInt64, max_untracked_memory, (4 * 1024 * 1024), R"(
Small allocations and deallocations are grouped in thread local variable and tracked or profiled only when an amount (in absolute value) becomes larger than the specified value. If the value is higher than 'memory_profiler_step' it will be effectively lowered to 'memory_profiler_step'.
)", 0) \
    DECLARE(UInt64, memory_profiler_step, (4 * 1024 * 1024), R"(
Sets the step of memory profiler. Whenever query memory usage becomes larger than every next step in number of bytes the memory profiler will collect the allocating stacktrace and will write it into [trace_log](../../operations/system-tables/trace_log.md#system_tables-trace_log).

Possible values:

- A positive integer number of bytes.

- 0 for turning off the memory profiler.
)", 0) \
    DECLARE(Float, memory_profiler_sample_probability, 0., R"(
Collect random allocations and deallocations and write them into system.trace_log with 'MemorySample' trace_type. The probability is for every alloc/free regardless of the size of the allocation (can be changed with `memory_profiler_sample_min_allocation_size` and `memory_profiler_sample_max_allocation_size`). Note that sampling happens only when the amount of untracked memory exceeds 'max_untracked_memory'. You may want to set 'max_untracked_memory' to 0 for extra fine-grained sampling.
)", 0) \
    DECLARE(UInt64, memory_profiler_sample_min_allocation_size, 0, R"(
Collect random allocations of size greater or equal than the specified value with probability equal to `memory_profiler_sample_probability`. 0 means disabled. You may want to set 'max_untracked_memory' to 0 to make this threshold work as expected.
)", 0) \
    DECLARE(UInt64, memory_profiler_sample_max_allocation_size, 0, R"(
Collect random allocations of size less or equal than the specified value with probability equal to `memory_profiler_sample_probability`. 0 means disabled. You may want to set 'max_untracked_memory' to 0 to make this threshold work as expected.
)", 0) \
    DECLARE(Bool, trace_profile_events, false, R"(
Enables or disables collecting stacktraces on each update of profile events along with the name of profile event and the value of increment and sending them into [trace_log](../../operations/system-tables/trace_log.md#system_tables-trace_log).

Possible values:

- 1 — Tracing of profile events enabled.
- 0 — Tracing of profile events disabled.
)", 0) \
    \
    DECLARE(UInt64, memory_usage_overcommit_max_wait_microseconds, 5'000'000, R"(
Maximum time thread will wait for memory to be freed in the case of memory overcommit on a user level.
If the timeout is reached and memory is not freed, an exception is thrown.
Read more about [memory overcommit](memory-overcommit.md).
)", 0) \
    \
    DECLARE(UInt64, max_network_bandwidth, 0, R"(
Limits the speed of the data exchange over the network in bytes per second. This setting applies to every query.

Possible values:

- Positive integer.
- 0 — Bandwidth control is disabled.
)", 0) \
    DECLARE(UInt64, max_network_bytes, 0, R"(
Limits the data volume (in bytes) that is received or transmitted over the network when executing a query. This setting applies to every individual query.

Possible values:

- Positive integer.
- 0 — Data volume control is disabled.
)", 0) \
    DECLARE(UInt64, max_network_bandwidth_for_user, 0, R"(
Limits the speed of the data exchange over the network in bytes per second. This setting applies to all concurrently running queries performed by a single user.

Possible values:

- Positive integer.
- 0 — Control of the data speed is disabled.
)", 0)\
    DECLARE(UInt64, max_network_bandwidth_for_all_users, 0, R"(
Limits the speed that data is exchanged at over the network in bytes per second. This setting applies to all concurrently running queries on the server.

Possible values:

- Positive integer.
- 0 — Control of the data speed is disabled.
)", 0) \
    \
    DECLARE(UInt64, max_temporary_data_on_disk_size_for_user, 0, R"(
The maximum amount of data consumed by temporary files on disk in bytes for all concurrently running user queries. Zero means unlimited.
)", 0)\
    DECLARE(UInt64, max_temporary_data_on_disk_size_for_query, 0, R"(
The maximum amount of data consumed by temporary files on disk in bytes for all concurrently running queries. Zero means unlimited.
)", 0)\
    \
    DECLARE(UInt64, backup_restore_keeper_max_retries, 1000, R"(
Max retries for [Zoo]Keeper operations in the middle of a BACKUP or RESTORE operation.
Should be big enough so the whole operation won't fail because of a temporary [Zoo]Keeper failure.
)", 0) \
    DECLARE(UInt64, backup_restore_keeper_retry_initial_backoff_ms, 100, R"(
Initial backoff timeout for [Zoo]Keeper operations during backup or restore
)", 0) \
    DECLARE(UInt64, backup_restore_keeper_retry_max_backoff_ms, 5000, R"(
Max backoff timeout for [Zoo]Keeper operations during backup or restore
)", 0) \
    DECLARE(UInt64, backup_restore_failure_after_host_disconnected_for_seconds, 3600, R"(
If a host during a BACKUP ON CLUSTER or RESTORE ON CLUSTER operation doesn't recreate its ephemeral 'alive' node in ZooKeeper for this amount of time then the whole backup or restore is considered as failed.
This value should be bigger than any reasonable time for a host to reconnect to ZooKeeper after a failure.
Zero means unlimited.
)", 0) \
    DECLARE(UInt64, backup_restore_keeper_max_retries_while_initializing, 20, R"(
Max retries for [Zoo]Keeper operations during the initialization of a BACKUP ON CLUSTER or RESTORE ON CLUSTER operation.
)", 0) \
    DECLARE(UInt64, backup_restore_keeper_max_retries_while_handling_error, 20, R"(
Max retries for [Zoo]Keeper operations while handling an error of a BACKUP ON CLUSTER or RESTORE ON CLUSTER operation.
)", 0) \
    DECLARE(UInt64, backup_restore_finish_timeout_after_error_sec, 180, R"(
How long the initiator should wait for other host to react to the 'error' node and stop their work on the current BACKUP ON CLUSTER or RESTORE ON CLUSTER operation.
)", 0) \
    DECLARE(UInt64, backup_restore_keeper_value_max_size, 1048576, R"(
Maximum size of data of a [Zoo]Keeper's node during backup
)", 0) \
    DECLARE(UInt64, backup_restore_batch_size_for_keeper_multi, 1000, R"(
Maximum size of batch for multi request to [Zoo]Keeper during backup or restore
)", 0) \
    DECLARE(UInt64, backup_restore_batch_size_for_keeper_multiread, 10000, R"(
Maximum size of batch for multiread request to [Zoo]Keeper during backup or restore
)", 0) \
    DECLARE(Float, backup_restore_keeper_fault_injection_probability, 0.0f, R"(
Approximate probability of failure for a keeper request during backup or restore. Valid value is in interval [0.0f, 1.0f]
)", 0) \
    DECLARE(UInt64, backup_restore_keeper_fault_injection_seed, 0, R"(
0 - random seed, otherwise the setting value
)", 0) \
    DECLARE(UInt64, backup_restore_s3_retry_attempts, 1000, R"(
Setting for Aws::Client::RetryStrategy, Aws::Client does retries itself, 0 means no retries. It takes place only for backup/restore.
)", 0) \
    DECLARE(UInt64, max_backup_bandwidth, 0, R"(
The maximum read speed in bytes per second for particular backup on server. Zero means unlimited.
)", 0) \
    \
    DECLARE(Bool, log_profile_events, true, R"(
Log query performance statistics into the query_log, query_thread_log and query_views_log.
)", 0) \
    DECLARE(Bool, log_query_settings, true, R"(
Log query settings into the query_log and OpenTelemetry span log.
)", 0) \
    DECLARE(Bool, log_query_threads, false, R"(
Setting up query threads logging.

Query threads log into the [system.query_thread_log](../../operations/system-tables/query_thread_log.md) table. This setting has effect only when [log_queries](#log-queries) is true. Queries’ threads run by ClickHouse with this setup are logged according to the rules in the [query_thread_log](../../operations/server-configuration-parameters/settings.md/#query_thread_log) server configuration parameter.

Possible values:

- 0 — Disabled.
- 1 — Enabled.

**Example**

``` text
log_query_threads=1
```
)", 0) \
    DECLARE(Bool, log_query_views, true, R"(
Setting up query views logging.

When a query run by ClickHouse with this setting enabled has associated views (materialized or live views), they are logged in the [query_views_log](../../operations/server-configuration-parameters/settings.md/#query_views_log) server configuration parameter.

Example:

``` text
log_query_views=1
```
)", 0) \
    DECLARE(String, log_comment, "", R"(
Specifies the value for the `log_comment` field of the [system.query_log](../system-tables/query_log.md) table and comment text for the server log.

It can be used to improve the readability of server logs. Additionally, it helps to select queries related to the test from the `system.query_log` after running [clickhouse-test](../../development/tests.md).

Possible values:

- Any string no longer than [max_query_size](#max_query_size). If the max_query_size is exceeded, the server throws an exception.

**Example**

Query:

``` sql
SET log_comment = 'log_comment test', log_queries = 1;
SELECT 1;
SYSTEM FLUSH LOGS;
SELECT type, query FROM system.query_log WHERE log_comment = 'log_comment test' AND event_date >= yesterday() ORDER BY event_time DESC LIMIT 2;
```

Result:

``` text
┌─type────────┬─query─────┐
│ QueryStart  │ SELECT 1; │
│ QueryFinish │ SELECT 1; │
└─────────────┴───────────┘
```
)", 0) \
    DECLARE(Int64, query_metric_log_interval, -1, R"(
The interval in milliseconds at which the [query_metric_log](../../operations/system-tables/query_metric_log.md) for individual queries is collected.

If set to any negative value, it will take the value `collect_interval_milliseconds` from the [query_metric_log setting](../../operations/server-configuration-parameters/settings.md#query_metric_log) or default to 1000 if not present.

To disable the collection of a single query, set `query_metric_log_interval` to 0.

Default value: -1
    )", 0) \
    DECLARE(LogsLevel, send_logs_level, LogsLevel::fatal, R"(
Send server text logs with specified minimum level to client. Valid values: 'trace', 'debug', 'information', 'warning', 'error', 'fatal', 'none'
)", 0) \
    DECLARE(String, send_logs_source_regexp, "", R"(
Send server text logs with specified regexp to match log source name. Empty means all sources.
)", 0) \
    DECLARE(Bool, enable_optimize_predicate_expression, true, R"(
Turns on predicate pushdown in `SELECT` queries.

Predicate pushdown may significantly reduce network traffic for distributed queries.

Possible values:

- 0 — Disabled.
- 1 — Enabled.

Usage

Consider the following queries:

1.  `SELECT count() FROM test_table WHERE date = '2018-10-10'`
2.  `SELECT count() FROM (SELECT * FROM test_table) WHERE date = '2018-10-10'`

If `enable_optimize_predicate_expression = 1`, then the execution time of these queries is equal because ClickHouse applies `WHERE` to the subquery when processing it.

If `enable_optimize_predicate_expression = 0`, then the execution time of the second query is much longer because the `WHERE` clause applies to all the data after the subquery finishes.
)", 0) \
    DECLARE(Bool, enable_optimize_predicate_expression_to_final_subquery, true, R"(
Allow push predicate to final subquery.
)", 0) \
    DECLARE(Bool, allow_push_predicate_when_subquery_contains_with, true, R"(
Allows push predicate when subquery contains WITH clause
)", 0) \
    \
    DECLARE(UInt64, low_cardinality_max_dictionary_size, 8192, R"(
Sets a maximum size in rows of a shared global dictionary for the [LowCardinality](../../sql-reference/data-types/lowcardinality.md) data type that can be written to a storage file system. This setting prevents issues with RAM in case of unlimited dictionary growth. All the data that can’t be encoded due to maximum dictionary size limitation ClickHouse writes in an ordinary method.

Possible values:

- Any positive integer.
)", 0) \
    DECLARE(Bool, low_cardinality_use_single_dictionary_for_part, false, R"(
Turns on or turns off using of single dictionary for the data part.

By default, the ClickHouse server monitors the size of dictionaries and if a dictionary overflows then the server starts to write the next one. To prohibit creating several dictionaries set `low_cardinality_use_single_dictionary_for_part = 1`.

Possible values:

- 1 — Creating several dictionaries for the data part is prohibited.
- 0 — Creating several dictionaries for the data part is not prohibited.
)", 0) \
    DECLARE(Bool, decimal_check_overflow, true, R"(
Check overflow of decimal arithmetic/comparison operations
)", 0) \
    DECLARE(Bool, allow_custom_error_code_in_throwif, false, R"(
Enable custom error code in function throwIf(). If true, thrown exceptions may have unexpected error codes.
)", 0) \
    \
    DECLARE(Bool, prefer_localhost_replica, true, R"(
Enables/disables preferable using the localhost replica when processing distributed queries.

Possible values:

- 1 — ClickHouse always sends a query to the localhost replica if it exists.
- 0 — ClickHouse uses the balancing strategy specified by the [load_balancing](#load_balancing) setting.

:::note
Disable this setting if you use [max_parallel_replicas](#max_parallel_replicas) without [parallel_replicas_custom_key](#parallel_replicas_custom_key).
If [parallel_replicas_custom_key](#parallel_replicas_custom_key) is set, disable this setting only if it's used on a cluster with multiple shards containing multiple replicas.
If it's used on a cluster with a single shard and multiple replicas, disabling this setting will have negative effects.
:::
)", 0) \
    DECLARE(UInt64, max_fetch_partition_retries_count, 5, R"(
Amount of retries while fetching partition from another host.
)", 0) \
    DECLARE(UInt64, http_max_multipart_form_data_size, 1024 * 1024 * 1024, R"(
Limit on size of multipart/form-data content. This setting cannot be parsed from URL parameters and should be set in a user profile. Note that content is parsed and external tables are created in memory before the start of query execution. And this is the only limit that has an effect on that stage (limits on max memory usage and max execution time have no effect while reading HTTP form data).
)", 0) \
    DECLARE(Bool, calculate_text_stack_trace, true, R"(
Calculate text stack trace in case of exceptions during query execution. This is the default. It requires symbol lookups that may slow down fuzzing tests when a huge amount of wrong queries are executed. In normal cases, you should not disable this option.
)", 0) \
    DECLARE(Bool, enable_job_stack_trace, true, R"(
Output stack trace of a job creator when job results in exception
)", 0) \
    DECLARE(Bool, allow_ddl, true, R"(
If it is set to true, then a user is allowed to executed DDL queries.
)", 0) \
    DECLARE(Bool, parallel_view_processing, false, R"(
Enables pushing to attached views concurrently instead of sequentially.
)", 0) \
    DECLARE(Bool, enable_unaligned_array_join, false, R"(
Allow ARRAY JOIN with multiple arrays that have different sizes. When this settings is enabled, arrays will be resized to the longest one.
)", 0) \
    DECLARE(Bool, optimize_read_in_order, true, R"(
Enables [ORDER BY](../../sql-reference/statements/select/order-by.md/#optimize_read_in_order) optimization in [SELECT](../../sql-reference/statements/select/index.md) queries for reading data from [MergeTree](../../engines/table-engines/mergetree-family/mergetree.md) tables.

Possible values:

- 0 — `ORDER BY` optimization is disabled.
- 1 — `ORDER BY` optimization is enabled.

**See Also**

- [ORDER BY Clause](../../sql-reference/statements/select/order-by.md/#optimize_read_in_order)
)", 0) \
    DECLARE(Bool, read_in_order_use_virtual_row, false, R"(
Use virtual row while reading in order of primary key or its monotonic function fashion. It is useful when searching over multiple parts as only relevant ones are touched.
)", 0) \
    DECLARE(Bool, optimize_read_in_window_order, true, R"(
Enable ORDER BY optimization in window clause for reading data in corresponding order in MergeTree tables.
)", 0) \
    DECLARE(Bool, optimize_aggregation_in_order, false, R"(
Enables [GROUP BY](../../sql-reference/statements/select/group-by.md) optimization in [SELECT](../../sql-reference/statements/select/index.md) queries for aggregating data in corresponding order in [MergeTree](../../engines/table-engines/mergetree-family/mergetree.md) tables.

Possible values:

- 0 — `GROUP BY` optimization is disabled.
- 1 — `GROUP BY` optimization is enabled.

**See Also**

- [GROUP BY optimization](../../sql-reference/statements/select/group-by.md/#aggregation-in-order)
)", 0) \
    DECLARE(Bool, read_in_order_use_buffering, true, R"(
Use buffering before merging while reading in order of primary key. It increases the parallelism of query execution
)", 0) \
    DECLARE(UInt64, aggregation_in_order_max_block_bytes, 50000000, R"(
Maximal size of block in bytes accumulated during aggregation in order of primary key. Lower block size allows to parallelize more final merge stage of aggregation.
)", 0) \
    DECLARE(UInt64, read_in_order_two_level_merge_threshold, 100, R"(
Minimal number of parts to read to run preliminary merge step during multithread reading in order of primary key.
)", 0) \
    DECLARE(Bool, low_cardinality_allow_in_native_format, true, R"(
Allows or restricts using the [LowCardinality](../../sql-reference/data-types/lowcardinality.md) data type with the [Native](../../interfaces/formats.md/#native) format.

If usage of `LowCardinality` is restricted, ClickHouse server converts `LowCardinality`-columns to ordinary ones for `SELECT` queries, and convert ordinary columns to `LowCardinality`-columns for `INSERT` queries.

This setting is required mainly for third-party clients which do not support `LowCardinality` data type.

Possible values:

- 1 — Usage of `LowCardinality` is not restricted.
- 0 — Usage of `LowCardinality` is restricted.
)", 0) \
    DECLARE(Bool, cancel_http_readonly_queries_on_client_close, false, R"(
Cancels HTTP read-only queries (e.g. SELECT) when a client closes the connection without waiting for the response.

Cloud default value: `1`.
)", 0) \
    DECLARE(Bool, external_table_functions_use_nulls, true, R"(
Defines how [mysql](../../sql-reference/table-functions/mysql.md), [postgresql](../../sql-reference/table-functions/postgresql.md) and [odbc](../../sql-reference/table-functions/odbc.md) table functions use Nullable columns.

Possible values:

- 0 — The table function explicitly uses Nullable columns.
- 1 — The table function implicitly uses Nullable columns.

**Usage**

If the setting is set to `0`, the table function does not make Nullable columns and inserts default values instead of NULL. This is also applicable for NULL values inside arrays.
)", 0) \
    DECLARE(Bool, external_table_strict_query, false, R"(
If it is set to true, transforming expression to local filter is forbidden for queries to external tables.
)", 0) \
    \
    DECLARE(Bool, allow_hyperscan, true, R"(
Allow functions that use Hyperscan library. Disable to avoid potentially long compilation times and excessive resource usage.
)", 0) \
    DECLARE(UInt64, max_hyperscan_regexp_length, 0, R"(
Defines the maximum length for each regular expression in the [hyperscan multi-match functions](../../sql-reference/functions/string-search-functions.md/#multimatchanyhaystack-pattern1-pattern2-patternn).

Possible values:

- Positive integer.
- 0 - The length is not limited.

**Example**

Query:

```sql
SELECT multiMatchAny('abcd', ['ab','bcd','c','d']) SETTINGS max_hyperscan_regexp_length = 3;
```

Result:

```text
┌─multiMatchAny('abcd', ['ab', 'bcd', 'c', 'd'])─┐
│                                              1 │
└────────────────────────────────────────────────┘
```

Query:

```sql
SELECT multiMatchAny('abcd', ['ab','bcd','c','d']) SETTINGS max_hyperscan_regexp_length = 2;
```

Result:

```text
Exception: Regexp length too large.
```

**See Also**

- [max_hyperscan_regexp_total_length](#max-hyperscan-regexp-total-length)
)", 0) \
    DECLARE(UInt64, max_hyperscan_regexp_total_length, 0, R"(
Sets the maximum length total of all regular expressions in each [hyperscan multi-match function](../../sql-reference/functions/string-search-functions.md/#multimatchanyhaystack-pattern1-pattern2-patternn).

Possible values:

- Positive integer.
- 0 - The length is not limited.

**Example**

Query:

```sql
SELECT multiMatchAny('abcd', ['a','b','c','d']) SETTINGS max_hyperscan_regexp_total_length = 5;
```

Result:

```text
┌─multiMatchAny('abcd', ['a', 'b', 'c', 'd'])─┐
│                                           1 │
└─────────────────────────────────────────────┘
```

Query:

```sql
SELECT multiMatchAny('abcd', ['ab','bc','c','d']) SETTINGS max_hyperscan_regexp_total_length = 5;
```

Result:

```text
Exception: Total regexp lengths too large.
```

**See Also**

- [max_hyperscan_regexp_length](#max-hyperscan-regexp-length)
)", 0) \
    DECLARE(Bool, reject_expensive_hyperscan_regexps, true, R"(
Reject patterns which will likely be expensive to evaluate with hyperscan (due to NFA state explosion)
)", 0) \
    DECLARE(Bool, allow_simdjson, true, R"(
Allow using simdjson library in 'JSON*' functions if AVX2 instructions are available. If disabled rapidjson will be used.
)", 0) \
    DECLARE(Bool, allow_introspection_functions, false, R"(
Enables or disables [introspection functions](../../sql-reference/functions/introspection.md) for query profiling.

Possible values:

- 1 — Introspection functions enabled.
- 0 — Introspection functions disabled.

**See Also**

- [Sampling Query Profiler](../../operations/optimizing-performance/sampling-query-profiler.md)
- System table [trace_log](../../operations/system-tables/trace_log.md/#system_tables-trace_log)
)", 0) \
    DECLARE(Bool, splitby_max_substrings_includes_remaining_string, false, R"(
Controls whether function [splitBy*()](../../sql-reference/functions/splitting-merging-functions.md) with argument `max_substrings` > 0 will include the remaining string in the last element of the result array.

Possible values:

- `0` - The remaining string will not be included in the last element of the result array.
- `1` - The remaining string will be included in the last element of the result array. This is the behavior of Spark's [`split()`](https://spark.apache.org/docs/3.1.2/api/python/reference/api/pyspark.sql.functions.split.html) function and Python's ['string.split()'](https://docs.python.org/3/library/stdtypes.html#str.split) method.
)", 0) \
    \
    DECLARE(Bool, allow_execute_multiif_columnar, true, R"(
Allow execute multiIf function columnar
)", 0) \
    DECLARE(Bool, formatdatetime_f_prints_single_zero, false, R"(
Formatter '%f' in function 'formatDateTime' prints a single zero instead of six zeros if the formatted value has no fractional seconds.
)", 0) \
    DECLARE(Bool, formatdatetime_parsedatetime_m_is_month_name, true, R"(
Formatter '%M' in functions 'formatDateTime' and 'parseDateTime' print/parse the month name instead of minutes.
)", 0) \
    DECLARE(Bool, parsedatetime_parse_without_leading_zeros, true, R"(
Formatters '%c', '%l' and '%k' in function 'parseDateTime' parse months and hours without leading zeros.
)", 0) \
    DECLARE(Bool, formatdatetime_format_without_leading_zeros, false, R"(
Formatters '%c', '%l' and '%k' in function 'formatDateTime' print months and hours without leading zeros.
)", 0) \
    DECLARE(Bool, least_greatest_legacy_null_behavior, false, R"(
If enabled, functions 'least' and 'greatest' return NULL if one of their arguments is NULL.
)", 0) \
    \
    DECLARE(UInt64, max_partitions_per_insert_block, 100, R"(
Limit maximum number of partitions in the single INSERTed block. Zero means unlimited. Throw an exception if the block contains too many partitions. This setting is a safety threshold because using a large number of partitions is a common misconception.
)", 0) \
    DECLARE(Bool, throw_on_max_partitions_per_insert_block, true, R"(
Used with max_partitions_per_insert_block. If true (default), an exception will be thrown when max_partitions_per_insert_block is reached. If false, details of the insert query reaching this limit with the number of partitions will be logged. This can be useful if you're trying to understand the impact on users when changing max_partitions_per_insert_block.
)", 0) \
    DECLARE(Int64, max_partitions_to_read, -1, R"(
Limit the max number of partitions that can be accessed in one query. <= 0 means unlimited.
)", 0) \
    DECLARE(Bool, check_query_single_value_result, true, R"(
Defines the level of detail for the [CHECK TABLE](../../sql-reference/statements/check-table.md/#checking-mergetree-tables) query result for `MergeTree` family engines .

Possible values:

- 0 — the query shows a check status for every individual data part of a table.
- 1 — the query shows the general table check status.
)", 0) \
    DECLARE(Bool, allow_drop_detached, false, R"(
Allow ALTER TABLE ... DROP DETACHED PART[ITION] ... queries
)", 0) \
    DECLARE(UInt64, max_parts_to_move, 1000, "Limit the number of parts that can be moved in one query. Zero means unlimited.", 0) \
    \
    DECLARE(UInt64, max_table_size_to_drop, default_max_size_to_drop, R"(
Restriction on deleting tables in query time. The value 0 means that you can delete all tables without any restrictions.

Cloud default value: 1 TB.

:::note
This query setting overwrites its server setting equivalent, see [max_table_size_to_drop](/docs/en/operations/server-configuration-parameters/settings.md/#max-table-size-to-drop)
:::
)", 0) \
    DECLARE(UInt64, max_partition_size_to_drop, default_max_size_to_drop, R"(
Restriction on dropping partitions in query time. The value 0 means that you can drop partitions without any restrictions.

Cloud default value: 1 TB.

:::note
This query setting overwrites its server setting equivalent, see [max_partition_size_to_drop](/docs/en/operations/server-configuration-parameters/settings.md/#max-partition-size-to-drop)
:::
)", 0) \
    \
    DECLARE(UInt64, postgresql_connection_pool_size, 16, R"(
Connection pool size for PostgreSQL table engine and database engine.
)", 0) \
    DECLARE(UInt64, postgresql_connection_attempt_timeout, 2, R"(
Connection timeout in seconds of a single attempt to connect PostgreSQL end-point.
The value is passed as a `connect_timeout` parameter of the connection URL.
)", 0) \
    DECLARE(UInt64, postgresql_connection_pool_wait_timeout, 5000, R"(
Connection pool push/pop timeout on empty pool for PostgreSQL table engine and database engine. By default it will block on empty pool.
)", 0) \
    DECLARE(UInt64, postgresql_connection_pool_retries, 2, R"(
Connection pool push/pop retries number for PostgreSQL table engine and database engine.
)", 0) \
    DECLARE(Bool, postgresql_connection_pool_auto_close_connection, false, R"(
Close connection before returning connection to the pool.
)", 0) \
    DECLARE(UInt64, glob_expansion_max_elements, 1000, R"(
Maximum number of allowed addresses (For external storages, table functions, etc).
)", 0) \
    DECLARE(UInt64, odbc_bridge_connection_pool_size, 16, R"(
Connection pool size for each connection settings string in ODBC bridge.
)", 0) \
    DECLARE(Bool, odbc_bridge_use_connection_pooling, true, R"(
Use connection pooling in ODBC bridge. If set to false, a new connection is created every time.
)", 0) \
    \
    DECLARE(Seconds, distributed_replica_error_half_life, DBMS_CONNECTION_POOL_WITH_FAILOVER_DEFAULT_DECREASE_ERROR_PERIOD, R"(
- Type: seconds
- Default value: 60 seconds

Controls how fast errors in distributed tables are zeroed. If a replica is unavailable for some time, accumulates 5 errors, and distributed_replica_error_half_life is set to 1 second, then the replica is considered normal 3 seconds after the last error.

See also:

- [load_balancing](#load_balancing-round_robin)
- [Table engine Distributed](../../engines/table-engines/special/distributed.md)
- [distributed_replica_error_cap](#distributed_replica_error_cap)
- [distributed_replica_max_ignored_errors](#distributed_replica_max_ignored_errors)
)", 0) \
    DECLARE(UInt64, distributed_replica_error_cap, DBMS_CONNECTION_POOL_WITH_FAILOVER_MAX_ERROR_COUNT, R"(
- Type: unsigned int
- Default value: 1000

The error count of each replica is capped at this value, preventing a single replica from accumulating too many errors.

See also:

- [load_balancing](#load_balancing-round_robin)
- [Table engine Distributed](../../engines/table-engines/special/distributed.md)
- [distributed_replica_error_half_life](#distributed_replica_error_half_life)
- [distributed_replica_max_ignored_errors](#distributed_replica_max_ignored_errors)
)", 0) \
    DECLARE(UInt64, distributed_replica_max_ignored_errors, 0, R"(
- Type: unsigned int
- Default value: 0

The number of errors that will be ignored while choosing replicas (according to `load_balancing` algorithm).

See also:

- [load_balancing](#load_balancing-round_robin)
- [Table engine Distributed](../../engines/table-engines/special/distributed.md)
- [distributed_replica_error_cap](#distributed_replica_error_cap)
- [distributed_replica_error_half_life](#distributed_replica_error_half_life)
)", 0) \
    \
    DECLARE(UInt64, min_free_disk_space_for_temporary_data, 0, R"(
The minimum disk space to keep while writing temporary data used in external sorting and aggregation.
)", 0) \
    \
    DECLARE(DefaultTableEngine, default_temporary_table_engine, DefaultTableEngine::Memory, R"(
Same as [default_table_engine](#default_table_engine) but for temporary tables.

In this example, any new temporary table that does not specify an `Engine` will use the `Log` table engine:

Query:

```sql
SET default_temporary_table_engine = 'Log';

CREATE TEMPORARY TABLE my_table (
    x UInt32,
    y UInt32
);

SHOW CREATE TEMPORARY TABLE my_table;
```

Result:

```response
┌─statement────────────────────────────────────────────────────────────────┐
│ CREATE TEMPORARY TABLE default.my_table
(
    `x` UInt32,
    `y` UInt32
)
ENGINE = Log
└──────────────────────────────────────────────────────────────────────────┘
```
)", 0) \
    DECLARE(DefaultTableEngine, default_table_engine, DefaultTableEngine::MergeTree, R"(
Default table engine to use when `ENGINE` is not set in a `CREATE` statement.

Possible values:

- a string representing any valid table engine name

Cloud default value: `SharedMergeTree`.

**Example**

Query:

```sql
SET default_table_engine = 'Log';

SELECT name, value, changed FROM system.settings WHERE name = 'default_table_engine';
```

Result:

```response
┌─name─────────────────┬─value─┬─changed─┐
│ default_table_engine │ Log   │       1 │
└──────────────────────┴───────┴─────────┘
```

In this example, any new table that does not specify an `Engine` will use the `Log` table engine:

Query:

```sql
CREATE TABLE my_table (
    x UInt32,
    y UInt32
);

SHOW CREATE TABLE my_table;
```

Result:

```response
┌─statement────────────────────────────────────────────────────────────────┐
│ CREATE TABLE default.my_table
(
    `x` UInt32,
    `y` UInt32
)
ENGINE = Log
└──────────────────────────────────────────────────────────────────────────┘
```
)", 0) \
    DECLARE(Bool, show_table_uuid_in_table_create_query_if_not_nil, false, R"(
Sets the `SHOW TABLE` query display.

Possible values:

- 0 — The query will be displayed without table UUID.
- 1 — The query will be displayed with table UUID.
)", 0) \
    DECLARE(Bool, database_atomic_wait_for_drop_and_detach_synchronously, false, R"(
Adds a modifier `SYNC` to all `DROP` and `DETACH` queries.

Possible values:

- 0 — Queries will be executed with delay.
- 1 — Queries will be executed without delay.
)", 0) \
    DECLARE(Bool, enable_scalar_subquery_optimization, true, R"(
If it is set to true, prevent scalar subqueries from (de)serializing large scalar values and possibly avoid running the same subquery more than once.
)", 0) \
    DECLARE(Bool, optimize_trivial_count_query, true, R"(
Enables or disables the optimization to trivial query `SELECT count() FROM table` using metadata from MergeTree. If you need to use row-level security, disable this setting.

Possible values:

   - 0 — Optimization disabled.
   - 1 — Optimization enabled.

See also:

- [optimize_functions_to_subcolumns](#optimize-functions-to-subcolumns)
)", 0) \
    DECLARE(Bool, optimize_trivial_approximate_count_query, false, R"(
Use an approximate value for trivial count optimization of storages that support such estimation, for example, EmbeddedRocksDB.

Possible values:

   - 0 — Optimization disabled.
   - 1 — Optimization enabled.
)", 0) \
    DECLARE(Bool, optimize_count_from_files, true, R"(
Enables or disables the optimization of counting number of rows from files in different input formats. It applies to table functions/engines `file`/`s3`/`url`/`hdfs`/`azureBlobStorage`.

Possible values:

- 0 — Optimization disabled.
- 1 — Optimization enabled.
)", 0) \
    DECLARE(Bool, use_cache_for_count_from_files, true, R"(
Enables caching of rows number during count from files in table functions `file`/`s3`/`url`/`hdfs`/`azureBlobStorage`.

Enabled by default.
)", 0) \
    DECLARE(Bool, optimize_respect_aliases, true, R"(
If it is set to true, it will respect aliases in WHERE/GROUP BY/ORDER BY, that will help with partition pruning/secondary indexes/optimize_aggregation_in_order/optimize_read_in_order/optimize_trivial_count
)", 0) \
    DECLARE(UInt64, mutations_sync, 0, R"(
Allows to execute `ALTER TABLE ... UPDATE|DELETE|MATERIALIZE INDEX|MATERIALIZE PROJECTION|MATERIALIZE COLUMN` queries ([mutations](../../sql-reference/statements/alter/index.md#mutations)) synchronously.

Possible values:

- 0 - Mutations execute asynchronously.
- 1 - The query waits for all mutations to complete on the current server.
- 2 - The query waits for all mutations to complete on all replicas (if they exist).
)", 0) \
    DECLARE(Bool, enable_lightweight_delete, true, R"(
Enable lightweight DELETE mutations for mergetree tables.
)", 0) ALIAS(allow_experimental_lightweight_delete) \
    DECLARE(UInt64, lightweight_deletes_sync, 2, R"(
The same as [`mutations_sync`](#mutations_sync), but controls only execution of lightweight deletes.

Possible values:

- 0 - Mutations execute asynchronously.
- 1 - The query waits for the lightweight deletes to complete on the current server.
- 2 - The query waits for the lightweight deletes to complete on all replicas (if they exist).

**See Also**

- [Synchronicity of ALTER Queries](../../sql-reference/statements/alter/index.md#synchronicity-of-alter-queries)
- [Mutations](../../sql-reference/statements/alter/index.md#mutations)
)", 0) \
    DECLARE(Bool, apply_deleted_mask, true, R"(
Enables filtering out rows deleted with lightweight DELETE. If disabled, a query will be able to read those rows. This is useful for debugging and \"undelete\" scenarios
)", 0) \
    DECLARE(Bool, optimize_normalize_count_variants, true, R"(
Rewrite aggregate functions that semantically equals to count() as count().
)", 0) \
    DECLARE(Bool, optimize_injective_functions_inside_uniq, true, R"(
Delete injective functions of one argument inside uniq*() functions.
)", 0) \
    DECLARE(Bool, rewrite_count_distinct_if_with_count_distinct_implementation, false, R"(
Allows you to rewrite `countDistcintIf` with [count_distinct_implementation](#count_distinct_implementation) setting.

Possible values:

- true — Allow.
- false — Disallow.
)", 0) \
    DECLARE(Bool, convert_query_to_cnf, false, R"(
When set to `true`, a `SELECT` query will be converted to conjuctive normal form (CNF). There are scenarios where rewriting a query in CNF may execute faster (view this [Github issue](https://github.com/ClickHouse/ClickHouse/issues/11749) for an explanation).

For example, notice how the following `SELECT` query is not modified (the default behavior):

```sql
EXPLAIN SYNTAX
SELECT *
FROM
(
    SELECT number AS x
    FROM numbers(20)
) AS a
WHERE ((x >= 1) AND (x <= 5)) OR ((x >= 10) AND (x <= 15))
SETTINGS convert_query_to_cnf = false;
```

The result is:

```response
┌─explain────────────────────────────────────────────────────────┐
│ SELECT x                                                       │
│ FROM                                                           │
│ (                                                              │
│     SELECT number AS x                                         │
│     FROM numbers(20)                                           │
│     WHERE ((x >= 1) AND (x <= 5)) OR ((x >= 10) AND (x <= 15)) │
│ ) AS a                                                         │
│ WHERE ((x >= 1) AND (x <= 5)) OR ((x >= 10) AND (x <= 15))     │
│ SETTINGS convert_query_to_cnf = 0                              │
└────────────────────────────────────────────────────────────────┘
```

Let's set `convert_query_to_cnf` to `true` and see what changes:

```sql
EXPLAIN SYNTAX
SELECT *
FROM
(
    SELECT number AS x
    FROM numbers(20)
) AS a
WHERE ((x >= 1) AND (x <= 5)) OR ((x >= 10) AND (x <= 15))
SETTINGS convert_query_to_cnf = true;
```

Notice the `WHERE` clause is rewritten in CNF, but the result set is the identical - the Boolean logic is unchanged:

```response
┌─explain───────────────────────────────────────────────────────────────────────────────────────────────────────────────┐
│ SELECT x                                                                                                              │
│ FROM                                                                                                                  │
│ (                                                                                                                     │
│     SELECT number AS x                                                                                                │
│     FROM numbers(20)                                                                                                  │
│     WHERE ((x <= 15) OR (x <= 5)) AND ((x <= 15) OR (x >= 1)) AND ((x >= 10) OR (x <= 5)) AND ((x >= 10) OR (x >= 1)) │
│ ) AS a                                                                                                                │
│ WHERE ((x >= 10) OR (x >= 1)) AND ((x >= 10) OR (x <= 5)) AND ((x <= 15) OR (x >= 1)) AND ((x <= 15) OR (x <= 5))     │
│ SETTINGS convert_query_to_cnf = 1                                                                                     │
└───────────────────────────────────────────────────────────────────────────────────────────────────────────────────────┘
```

Possible values: true, false
)", 0) \
    DECLARE(Bool, optimize_or_like_chain, false, R"(
Optimize multiple OR LIKE into multiMatchAny. This optimization should not be enabled by default, because it defies index analysis in some cases.
)", 0) \
    DECLARE(Bool, optimize_arithmetic_operations_in_aggregate_functions, true, R"(
Move arithmetic operations out of aggregation functions
)", 0) \
    DECLARE(Bool, optimize_redundant_functions_in_order_by, true, R"(
Remove functions from ORDER BY if its argument is also in ORDER BY
)", 0) \
    DECLARE(Bool, optimize_if_chain_to_multiif, false, R"(
Replace if(cond1, then1, if(cond2, ...)) chains to multiIf. Currently it's not beneficial for numeric types.
)", 0) \
    DECLARE(Bool, optimize_multiif_to_if, true, R"(
Replace 'multiIf' with only one condition to 'if'.
)", 0) \
    DECLARE(Bool, optimize_if_transform_strings_to_enum, false, R"(
Replaces string-type arguments in If and Transform to enum. Disabled by default cause it could make inconsistent change in distributed query that would lead to its fail.
)", 0) \
    DECLARE(Bool, optimize_functions_to_subcolumns, true, R"(
Enables or disables optimization by transforming some functions to reading subcolumns. This reduces the amount of data to read.

These functions can be transformed:

- [length](../../sql-reference/functions/array-functions.md/#array_functions-length) to read the [size0](../../sql-reference/data-types/array.md/#array-size) subcolumn.
- [empty](../../sql-reference/functions/array-functions.md/#function-empty) to read the [size0](../../sql-reference/data-types/array.md/#array-size) subcolumn.
- [notEmpty](../../sql-reference/functions/array-functions.md/#function-notempty) to read the [size0](../../sql-reference/data-types/array.md/#array-size) subcolumn.
- [isNull](../../sql-reference/operators/index.md#operator-is-null) to read the [null](../../sql-reference/data-types/nullable.md/#finding-null) subcolumn.
- [isNotNull](../../sql-reference/operators/index.md#is-not-null) to read the [null](../../sql-reference/data-types/nullable.md/#finding-null) subcolumn.
- [count](../../sql-reference/aggregate-functions/reference/count.md) to read the [null](../../sql-reference/data-types/nullable.md/#finding-null) subcolumn.
- [mapKeys](../../sql-reference/functions/tuple-map-functions.md/#mapkeys) to read the [keys](../../sql-reference/data-types/map.md/#map-subcolumns) subcolumn.
- [mapValues](../../sql-reference/functions/tuple-map-functions.md/#mapvalues) to read the [values](../../sql-reference/data-types/map.md/#map-subcolumns) subcolumn.

Possible values:

- 0 — Optimization disabled.
- 1 — Optimization enabled.
)", 0) \
    DECLARE(Bool, optimize_using_constraints, false, R"(
Use [constraints](../../sql-reference/statements/create/table.md#constraints) for query optimization. The default is `false`.

Possible values:

- true, false
)", 0)                                                                                                                                           \
    DECLARE(Bool, optimize_substitute_columns, false, R"(
Use [constraints](../../sql-reference/statements/create/table.md#constraints) for column substitution. The default is `false`.

Possible values:

- true, false
)", 0)                                                                                                                                         \
    DECLARE(Bool, optimize_append_index, false, R"(
Use [constraints](../../sql-reference/statements/create/table.md#constraints) in order to append index condition. The default is `false`.

Possible values:

- true, false
)", 0) \
    DECLARE(Bool, optimize_time_filter_with_preimage, true, R"(
Optimize Date and DateTime predicates by converting functions into equivalent comparisons without conversions (e.g. toYear(col) = 2023 -> col >= '2023-01-01' AND col <= '2023-12-31')
)", 0) \
    DECLARE(Bool, normalize_function_names, true, R"(
Normalize function names to their canonical names
)", 0) \
    DECLARE(Bool, enable_early_constant_folding, true, R"(
Enable query optimization where we analyze function and subqueries results and rewrite query if there are constants there
)", 0) \
    DECLARE(Bool, deduplicate_blocks_in_dependent_materialized_views, false, R"(
Enables or disables the deduplication check for materialized views that receive data from Replicated\* tables.

Possible values:

      0 — Disabled.
      1 — Enabled.

Usage

By default, deduplication is not performed for materialized views but is done upstream, in the source table.
If an INSERTed block is skipped due to deduplication in the source table, there will be no insertion into attached materialized views. This behaviour exists to enable the insertion of highly aggregated data into materialized views, for cases where inserted blocks are the same after materialized view aggregation but derived from different INSERTs into the source table.
At the same time, this behaviour “breaks” `INSERT` idempotency. If an `INSERT` into the main table was successful and `INSERT` into a materialized view failed (e.g. because of communication failure with ClickHouse Keeper) a client will get an error and can retry the operation. However, the materialized view won’t receive the second insert because it will be discarded by deduplication in the main (source) table. The setting `deduplicate_blocks_in_dependent_materialized_views` allows for changing this behaviour. On retry, a materialized view will receive the repeat insert and will perform a deduplication check by itself,
ignoring check result for the source table, and will insert rows lost because of the first failure.
)", 0) \
    DECLARE(Bool, throw_if_deduplication_in_dependent_materialized_views_enabled_with_async_insert, true, R"(
Throw exception on INSERT query when the setting `deduplicate_blocks_in_dependent_materialized_views` is enabled along with `async_insert`. It guarantees correctness, because these features can't work together.
)", 0) \
    DECLARE(Bool, materialized_views_ignore_errors, false, R"(
Allows to ignore errors for MATERIALIZED VIEW, and deliver original block to the table regardless of MVs
)", 0) \
    DECLARE(Bool, ignore_materialized_views_with_dropped_target_table, false, R"(
Ignore MVs with dropped target table during pushing to views
)", 0) \
    DECLARE(Bool, allow_materialized_view_with_bad_select, true, R"(
Allow CREATE MATERIALIZED VIEW with SELECT query that references nonexistent tables or columns. It must still be syntactically valid. Doesn't apply to refreshable MVs. Doesn't apply if the MV schema needs to be inferred from the SELECT query (i.e. if the CREATE has no column list and no TO table). Can be used for creating MV before its source table.
)", 0) \
    DECLARE(Bool, use_compact_format_in_distributed_parts_names, true, R"(
Uses compact format for storing blocks for background (`distributed_foreground_insert`) INSERT into tables with `Distributed` engine.

Possible values:

- 0 — Uses `user[:password]@host:port#default_database` directory format.
- 1 — Uses `[shard{shard_index}[_replica{replica_index}]]` directory format.

:::note
- with `use_compact_format_in_distributed_parts_names=0` changes from cluster definition will not be applied for background INSERT.
- with `use_compact_format_in_distributed_parts_names=1` changing the order of the nodes in the cluster definition, will change the `shard_index`/`replica_index` so be aware.
:::
)", 0) \
    DECLARE(Bool, validate_polygons, true, R"(
Enables or disables throwing an exception in the [pointInPolygon](../../sql-reference/functions/geo/index.md#pointinpolygon) function, if the polygon is self-intersecting or self-tangent.

Possible values:

- 0 — Throwing an exception is disabled. `pointInPolygon` accepts invalid polygons and returns possibly incorrect results for them.
- 1 — Throwing an exception is enabled.
)", 0) \
    DECLARE(UInt64, max_parser_depth, DBMS_DEFAULT_MAX_PARSER_DEPTH, R"(
Limits maximum recursion depth in the recursive descent parser. Allows controlling the stack size.

Possible values:

- Positive integer.
- 0 — Recursion depth is unlimited.
)", 0) \
    DECLARE(UInt64, max_parser_backtracks, DBMS_DEFAULT_MAX_PARSER_BACKTRACKS, R"(
Maximum parser backtracking (how many times it tries different alternatives in the recursive descend parsing process).
)", 0) \
    DECLARE(UInt64, max_recursive_cte_evaluation_depth, DBMS_RECURSIVE_CTE_MAX_EVALUATION_DEPTH, R"(
Maximum limit on recursive CTE evaluation depth
)", 0) \
    DECLARE(Bool, allow_settings_after_format_in_insert, false, R"(
Control whether `SETTINGS` after `FORMAT` in `INSERT` queries is allowed or not. It is not recommended to use this, since this may interpret part of `SETTINGS` as values.

Example:

```sql
INSERT INTO FUNCTION null('foo String') SETTINGS max_threads=1 VALUES ('bar');
```

But the following query will work only with `allow_settings_after_format_in_insert`:

```sql
SET allow_settings_after_format_in_insert=1;
INSERT INTO FUNCTION null('foo String') VALUES ('bar') SETTINGS max_threads=1;
```

Possible values:

- 0 — Disallow.
- 1 — Allow.

:::note
Use this setting only for backward compatibility if your use cases depend on old syntax.
:::
)", 0) \
    DECLARE(Seconds, periodic_live_view_refresh, 60, R"(
Interval after which periodically refreshed live view is forced to refresh.
)", 0) \
    DECLARE(Bool, transform_null_in, false, R"(
Enables equality of [NULL](../../sql-reference/syntax.md/#null-literal) values for [IN](../../sql-reference/operators/in.md) operator.

By default, `NULL` values can’t be compared because `NULL` means undefined value. Thus, comparison `expr = NULL` must always return `false`. With this setting `NULL = NULL` returns `true` for `IN` operator.

Possible values:

- 0 — Comparison of `NULL` values in `IN` operator returns `false`.
- 1 — Comparison of `NULL` values in `IN` operator returns `true`.

**Example**

Consider the `null_in` table:

``` text
┌──idx─┬─────i─┐
│    1 │     1 │
│    2 │  NULL │
│    3 │     3 │
└──────┴───────┘
```

Query:

``` sql
SELECT idx, i FROM null_in WHERE i IN (1, NULL) SETTINGS transform_null_in = 0;
```

Result:

``` text
┌──idx─┬────i─┐
│    1 │    1 │
└──────┴──────┘
```

Query:

``` sql
SELECT idx, i FROM null_in WHERE i IN (1, NULL) SETTINGS transform_null_in = 1;
```

Result:

``` text
┌──idx─┬─────i─┐
│    1 │     1 │
│    2 │  NULL │
└──────┴───────┘
```

**See Also**

- [NULL Processing in IN Operators](../../sql-reference/operators/in.md/#in-null-processing)
)", 0) \
    DECLARE(Bool, allow_nondeterministic_mutations, false, R"(
User-level setting that allows mutations on replicated tables to make use of non-deterministic functions such as `dictGet`.

Given that, for example, dictionaries, can be out of sync across nodes, mutations that pull values from them are disallowed on replicated tables by default. Enabling this setting allows this behavior, making it the user's responsibility to ensure that the data used is in sync across all nodes.

**Example**

``` xml
<profiles>
    <default>
        <allow_nondeterministic_mutations>1</allow_nondeterministic_mutations>

        <!-- ... -->
    </default>

    <!-- ... -->

</profiles>
```
)", 0) \
 DECLARE(Bool, validate_mutation_query, true, R"(
Validate mutation queries before accepting them. Mutations are executed in the background, and running an invalid query will cause mutations to get stuck, requiring manual intervention.

Only change this setting if you encounter a backward-incompatible bug.
)", 0) \
    DECLARE(Seconds, lock_acquire_timeout, DBMS_DEFAULT_LOCK_ACQUIRE_TIMEOUT_SEC, R"(
Defines how many seconds a locking request waits before failing.

Locking timeout is used to protect from deadlocks while executing read/write operations with tables. When the timeout expires and the locking request fails, the ClickHouse server throws an exception "Locking attempt timed out! Possible deadlock avoided. Client should retry." with error code `DEADLOCK_AVOIDED`.

Possible values:

- Positive integer (in seconds).
- 0 — No locking timeout.
)", 0) \
    DECLARE(Bool, materialize_ttl_after_modify, true, R"(
Apply TTL for old data, after ALTER MODIFY TTL query
)", 0) \
    DECLARE(String, function_implementation, "", R"(
Choose function implementation for specific target or variant (experimental). If empty enable all of them.
)", 0) \
    DECLARE(Bool, data_type_default_nullable, false, R"(
Allows data types without explicit modifiers [NULL or NOT NULL](../../sql-reference/statements/create/table.md/#null-modifiers) in column definition will be [Nullable](../../sql-reference/data-types/nullable.md/#data_type-nullable).

Possible values:

- 1 — The data types in column definitions are set to `Nullable` by default.
- 0 — The data types in column definitions are set to not `Nullable` by default.
)", 0) \
    DECLARE(Bool, cast_keep_nullable, false, R"(
Enables or disables keeping of the `Nullable` data type in [CAST](../../sql-reference/functions/type-conversion-functions.md/#castx-t) operations.

When the setting is enabled and the argument of `CAST` function is `Nullable`, the result is also transformed to `Nullable` type. When the setting is disabled, the result always has the destination type exactly.

Possible values:

- 0 — The `CAST` result has exactly the destination type specified.
- 1 — If the argument type is `Nullable`, the `CAST` result is transformed to `Nullable(DestinationDataType)`.

**Examples**

The following query results in the destination data type exactly:

```sql
SET cast_keep_nullable = 0;
SELECT CAST(toNullable(toInt32(0)) AS Int32) as x, toTypeName(x);
```

Result:

```text
┌─x─┬─toTypeName(CAST(toNullable(toInt32(0)), 'Int32'))─┐
│ 0 │ Int32                                             │
└───┴───────────────────────────────────────────────────┘
```

The following query results in the `Nullable` modification on the destination data type:

```sql
SET cast_keep_nullable = 1;
SELECT CAST(toNullable(toInt32(0)) AS Int32) as x, toTypeName(x);
```

Result:

```text
┌─x─┬─toTypeName(CAST(toNullable(toInt32(0)), 'Int32'))─┐
│ 0 │ Nullable(Int32)                                   │
└───┴───────────────────────────────────────────────────┘
```

**See Also**

- [CAST](../../sql-reference/functions/type-conversion-functions.md/#type_conversion_function-cast) function
)", 0) \
    DECLARE(Bool, cast_ipv4_ipv6_default_on_conversion_error, false, R"(
CAST operator into IPv4, CAST operator into IPV6 type, toIPv4, toIPv6 functions will return default value instead of throwing exception on conversion error.
)", 0) \
    DECLARE(Bool, alter_partition_verbose_result, false, R"(
Enables or disables the display of information about the parts to which the manipulation operations with partitions and parts have been successfully applied.
Applicable to [ATTACH PARTITION|PART](../../sql-reference/statements/alter/partition.md/#alter_attach-partition) and to [FREEZE PARTITION](../../sql-reference/statements/alter/partition.md/#alter_freeze-partition).

Possible values:

- 0 — disable verbosity.
- 1 — enable verbosity.

**Example**

```sql
CREATE TABLE test(a Int64, d Date, s String) ENGINE = MergeTree PARTITION BY toYYYYMDECLARE(d) ORDER BY a;
INSERT INTO test VALUES(1, '2021-01-01', '');
INSERT INTO test VALUES(1, '2021-01-01', '');
ALTER TABLE test DETACH PARTITION ID '202101';

ALTER TABLE test ATTACH PARTITION ID '202101' SETTINGS alter_partition_verbose_result = 1;

┌─command_type─────┬─partition_id─┬─part_name────┬─old_part_name─┐
│ ATTACH PARTITION │ 202101       │ 202101_7_7_0 │ 202101_5_5_0  │
│ ATTACH PARTITION │ 202101       │ 202101_8_8_0 │ 202101_6_6_0  │
└──────────────────┴──────────────┴──────────────┴───────────────┘

ALTER TABLE test FREEZE SETTINGS alter_partition_verbose_result = 1;

┌─command_type─┬─partition_id─┬─part_name────┬─backup_name─┬─backup_path───────────────────┬─part_backup_path────────────────────────────────────────────┐
│ FREEZE ALL   │ 202101       │ 202101_7_7_0 │ 8           │ /var/lib/clickhouse/shadow/8/ │ /var/lib/clickhouse/shadow/8/data/default/test/202101_7_7_0 │
│ FREEZE ALL   │ 202101       │ 202101_8_8_0 │ 8           │ /var/lib/clickhouse/shadow/8/ │ /var/lib/clickhouse/shadow/8/data/default/test/202101_8_8_0 │
└──────────────┴──────────────┴──────────────┴─────────────┴───────────────────────────────┴─────────────────────────────────────────────────────────────┘
```
)", 0) \
    DECLARE(Bool, system_events_show_zero_values, false, R"(
Allows to select zero-valued events from [`system.events`](../../operations/system-tables/events.md).

Some monitoring systems require passing all the metrics values to them for each checkpoint, even if the metric value is zero.

Possible values:

- 0 — Disabled.
- 1 — Enabled.

**Examples**

Query

```sql
SELECT * FROM system.events WHERE event='QueryMemoryLimitExceeded';
```

Result

```text
Ok.
```

Query
```sql
SET system_events_show_zero_values = 1;
SELECT * FROM system.events WHERE event='QueryMemoryLimitExceeded';
```

Result

```text
┌─event────────────────────┬─value─┬─description───────────────────────────────────────────┐
│ QueryMemoryLimitExceeded │     0 │ Number of times when memory limit exceeded for query. │
└──────────────────────────┴───────┴───────────────────────────────────────────────────────┘
```
)", 0) \
    DECLARE(MySQLDataTypesSupport, mysql_datatypes_support_level, MySQLDataTypesSupportList{}, R"(
Defines how MySQL types are converted to corresponding ClickHouse types. A comma separated list in any combination of `decimal`, `datetime64`, `date2Date32` or `date2String`.
- `decimal`: convert `NUMERIC` and `DECIMAL` types to `Decimal` when precision allows it.
- `datetime64`: convert `DATETIME` and `TIMESTAMP` types to `DateTime64` instead of `DateTime` when precision is not `0`.
- `date2Date32`: convert `DATE` to `Date32` instead of `Date`. Takes precedence over `date2String`.
- `date2String`: convert `DATE` to `String` instead of `Date`. Overridden by `datetime64`.
)", 0) \
    DECLARE(Bool, optimize_trivial_insert_select, false, R"(
Optimize trivial 'INSERT INTO table SELECT ... FROM TABLES' query
)", 0) \
    DECLARE(Bool, allow_non_metadata_alters, true, R"(
Allow to execute alters which affects not only tables metadata, but also data on disk
)", 0) \
    DECLARE(Bool, enable_global_with_statement, true, R"(
Propagate WITH statements to UNION queries and all subqueries
)", 0) \
    DECLARE(Bool, aggregate_functions_null_for_empty, false, R"(
Enables or disables rewriting all aggregate functions in a query, adding [-OrNull](../../sql-reference/aggregate-functions/combinators.md/#agg-functions-combinator-ornull) suffix to them. Enable it for SQL standard compatibility.
It is implemented via query rewrite (similar to [count_distinct_implementation](#count_distinct_implementation) setting) to get consistent results for distributed queries.

Possible values:

- 0 — Disabled.
- 1 — Enabled.

**Example**

Consider the following query with aggregate functions:
```sql
SELECT SUM(-1), MAX(0) FROM system.one WHERE 0;
```

With `aggregate_functions_null_for_empty = 0` it would produce:
```text
┌─SUM(-1)─┬─MAX(0)─┐
│       0 │      0 │
└─────────┴────────┘
```

With `aggregate_functions_null_for_empty = 1` the result would be:
```text
┌─SUMOrNull(-1)─┬─MAXOrNull(0)─┐
│          NULL │         NULL │
└───────────────┴──────────────┘
```
)", 0) \
    DECLARE(Bool, optimize_syntax_fuse_functions, false, R"(
Enables to fuse aggregate functions with identical argument. It rewrites query contains at least two aggregate functions from [sum](../../sql-reference/aggregate-functions/reference/sum.md/#agg_function-sum), [count](../../sql-reference/aggregate-functions/reference/count.md/#agg_function-count) or [avg](../../sql-reference/aggregate-functions/reference/avg.md/#agg_function-avg) with identical argument to [sumCount](../../sql-reference/aggregate-functions/reference/sumcount.md/#agg_function-sumCount).

Possible values:

- 0 — Functions with identical argument are not fused.
- 1 — Functions with identical argument are fused.

**Example**

Query:

``` sql
CREATE TABLE fuse_tbl(a Int8, b Int8) Engine = Log;
SET optimize_syntax_fuse_functions = 1;
EXPLAIN SYNTAX SELECT sum(a), sum(b), count(b), avg(b) from fuse_tbl FORMAT TSV;
```

Result:

``` text
SELECT
    sum(a),
    sumCount(b).1,
    sumCount(b).2,
    (sumCount(b).1) / (sumCount(b).2)
FROM fuse_tbl
```
)", 0) \
    DECLARE(Bool, flatten_nested, true, R"(
Sets the data format of a [nested](../../sql-reference/data-types/nested-data-structures/index.md) columns.

Possible values:

- 1 — Nested column is flattened to separate arrays.
- 0 — Nested column stays a single array of tuples.

**Usage**

If the setting is set to `0`, it is possible to use an arbitrary level of nesting.

**Examples**

Query:

``` sql
SET flatten_nested = 1;
CREATE TABLE t_nest (`n` Nested(a UInt32, b UInt32)) ENGINE = MergeTree ORDER BY tuple();

SHOW CREATE TABLE t_nest;
```

Result:

``` text
┌─statement───────────────────────────────────────────────────────────────────────────────────────────────────────────────────────────────────────┐
│ CREATE TABLE default.t_nest
(
    `n.a` Array(UInt32),
    `n.b` Array(UInt32)
)
ENGINE = MergeTree
ORDER BY tuple()
SETTINGS index_granularity = 8192 │
└─────────────────────────────────────────────────────────────────────────────────────────────────────────────────────────────────────────────────┘
```

Query:

``` sql
SET flatten_nested = 0;

CREATE TABLE t_nest (`n` Nested(a UInt32, b UInt32)) ENGINE = MergeTree ORDER BY tuple();

SHOW CREATE TABLE t_nest;
```

Result:

``` text
┌─statement──────────────────────────────────────────────────────────────────────────────────────────────────────────────────────────┐
│ CREATE TABLE default.t_nest
(
    `n` Nested(a UInt32, b UInt32)
)
ENGINE = MergeTree
ORDER BY tuple()
SETTINGS index_granularity = 8192 │
└────────────────────────────────────────────────────────────────────────────────────────────────────────────────────────────────────┘
```
)", 0) \
    DECLARE(Bool, asterisk_include_materialized_columns, false, R"(
Include [MATERIALIZED](../../sql-reference/statements/create/table.md#materialized) columns for wildcard query (`SELECT *`).

Possible values:

- 0 - disabled
- 1 - enabled
)", 0) \
    DECLARE(Bool, asterisk_include_alias_columns, false, R"(
Include [ALIAS](../../sql-reference/statements/create/table.md#alias) columns for wildcard query (`SELECT *`).

Possible values:

- 0 - disabled
- 1 - enabled
)", 0) \
    DECLARE(Bool, optimize_skip_merged_partitions, false, R"(
Enables or disables optimization for [OPTIMIZE TABLE ... FINAL](../../sql-reference/statements/optimize.md) query if there is only one part with level > 0 and it doesn't have expired TTL.

- `OPTIMIZE TABLE ... FINAL SETTINGS optimize_skip_merged_partitions=1`

By default, `OPTIMIZE TABLE ... FINAL` query rewrites the one part even if there is only a single part.

Possible values:

- 1 - Enable optimization.
- 0 - Disable optimization.
)", 0) \
    DECLARE(Bool, optimize_on_insert, true, R"(
Enables or disables data transformation before the insertion, as if merge was done on this block (according to table engine).

Possible values:

- 0 — Disabled.
- 1 — Enabled.

**Example**

The difference between enabled and disabled:

Query:

```sql
SET optimize_on_insert = 1;

CREATE TABLE test1 (`FirstTable` UInt32) ENGINE = ReplacingMergeTree ORDER BY FirstTable;

INSERT INTO test1 SELECT number % 2 FROM numbers(5);

SELECT * FROM test1;

SET optimize_on_insert = 0;

CREATE TABLE test2 (`SecondTable` UInt32) ENGINE = ReplacingMergeTree ORDER BY SecondTable;

INSERT INTO test2 SELECT number % 2 FROM numbers(5);

SELECT * FROM test2;
```

Result:

``` text
┌─FirstTable─┐
│          0 │
│          1 │
└────────────┘

┌─SecondTable─┐
│           0 │
│           0 │
│           0 │
│           1 │
│           1 │
└─────────────┘
```

Note that this setting influences [Materialized view](../../sql-reference/statements/create/view.md/#materialized) and [MaterializedMySQL](../../engines/database-engines/materialized-mysql.md) behaviour.
)", 0) \
    DECLARE(Bool, optimize_use_projections, true, R"(
Enables or disables [projection](../../engines/table-engines/mergetree-family/mergetree.md/#projections) optimization when processing `SELECT` queries.

Possible values:

- 0 — Projection optimization disabled.
- 1 — Projection optimization enabled.
)", 0) ALIAS(allow_experimental_projection_optimization) \
    DECLARE(Bool, optimize_use_implicit_projections, true, R"(
Automatically choose implicit projections to perform SELECT query
)", 0) \
    DECLARE(Bool, force_optimize_projection, false, R"(
Enables or disables the obligatory use of [projections](../../engines/table-engines/mergetree-family/mergetree.md/#projections) in `SELECT` queries, when projection optimization is enabled (see [optimize_use_projections](#optimize_use_projections) setting).

Possible values:

- 0 — Projection optimization is not obligatory.
- 1 — Projection optimization is obligatory.
)", 0) \
    DECLARE(String, force_optimize_projection_name, "", R"(
If it is set to a non-empty string, check that this projection is used in the query at least once.

Possible values:

- string: name of projection that used in a query
)", 0) \
    DECLARE(String, preferred_optimize_projection_name, "", R"(
If it is set to a non-empty string, ClickHouse will try to apply specified projection in query.


Possible values:

- string: name of preferred projection
)", 0) \
    DECLARE(Bool, async_socket_for_remote, true, R"(
Enables asynchronous read from socket while executing remote query.

Enabled by default.
)", 0) \
    DECLARE(Bool, async_query_sending_for_remote, true, R"(
Enables asynchronous connection creation and query sending while executing remote query.

Enabled by default.
)", 0) \
    DECLARE(Bool, insert_null_as_default, true, R"(
Enables or disables the insertion of [default values](../../sql-reference/statements/create/table.md/#create-default-values) instead of [NULL](../../sql-reference/syntax.md/#null-literal) into columns with not [nullable](../../sql-reference/data-types/nullable.md/#data_type-nullable) data type.
If column type is not nullable and this setting is disabled, then inserting `NULL` causes an exception. If column type is nullable, then `NULL` values are inserted as is, regardless of this setting.

This setting is applicable to [INSERT ... SELECT](../../sql-reference/statements/insert-into.md/#inserting-the-results-of-select) queries. Note that `SELECT` subqueries may be concatenated with `UNION ALL` clause.

Possible values:

- 0 — Inserting `NULL` into a not nullable column causes an exception.
- 1 — Default column value is inserted instead of `NULL`.
)", 0) \
    DECLARE(Bool, describe_extend_object_types, false, R"(
Deduce concrete type of columns of type Object in DESCRIBE query
)", 0) \
    DECLARE(Bool, describe_include_subcolumns, false, R"(
Enables describing subcolumns for a [DESCRIBE](../../sql-reference/statements/describe-table.md) query. For example, members of a [Tuple](../../sql-reference/data-types/tuple.md) or subcolumns of a [Map](../../sql-reference/data-types/map.md/#map-subcolumns), [Nullable](../../sql-reference/data-types/nullable.md/#finding-null) or an [Array](../../sql-reference/data-types/array.md/#array-size) data type.

Possible values:

- 0 — Subcolumns are not included in `DESCRIBE` queries.
- 1 — Subcolumns are included in `DESCRIBE` queries.

**Example**

See an example for the [DESCRIBE](../../sql-reference/statements/describe-table.md) statement.
)", 0) \
    DECLARE(Bool, describe_include_virtual_columns, false, R"(
If true, virtual columns of table will be included into result of DESCRIBE query
)", 0) \
    DECLARE(Bool, describe_compact_output, false, R"(
If true, include only column names and types into result of DESCRIBE query
)", 0) \
    DECLARE(Bool, apply_mutations_on_fly, false, R"(
If true, mutations (UPDATEs and DELETEs) which are not materialized in data part will be applied on SELECTs. Only available in ClickHouse Cloud.
)", 0) \
    DECLARE(Bool, mutations_execute_nondeterministic_on_initiator, false, R"(
If true constant nondeterministic functions (e.g. function `now()`) are executed on initiator and replaced to literals in `UPDATE` and `DELETE` queries. It helps to keep data in sync on replicas while executing mutations with constant nondeterministic functions. Default value: `false`.
)", 0) \
    DECLARE(Bool, mutations_execute_subqueries_on_initiator, false, R"(
If true scalar subqueries are executed on initiator and replaced to literals in `UPDATE` and `DELETE` queries. Default value: `false`.
)", 0) \
    DECLARE(UInt64, mutations_max_literal_size_to_replace, 16384, R"(
The maximum size of serialized literal in bytes to replace in `UPDATE` and `DELETE` queries. Takes effect only if at least one the two settings above is enabled. Default value: 16384 (16 KiB).
)", 0) \
    \
    DECLARE(Float, create_replicated_merge_tree_fault_injection_probability, 0.0f, R"(
The probability of a fault injection during table creation after creating metadata in ZooKeeper
)", 0) \
    \
    DECLARE(Bool, use_query_cache, false, R"(
If turned on, `SELECT` queries may utilize the [query cache](../query-cache.md). Parameters [enable_reads_from_query_cache](#enable-reads-from-query-cache)
and [enable_writes_to_query_cache](#enable-writes-to-query-cache) control in more detail how the cache is used.

Possible values:

- 0 - Disabled
- 1 - Enabled
)", 0) \
    DECLARE(Bool, enable_writes_to_query_cache, true, R"(
If turned on, results of `SELECT` queries are stored in the [query cache](../query-cache.md).

Possible values:

- 0 - Disabled
- 1 - Enabled
)", 0) \
    DECLARE(Bool, enable_reads_from_query_cache, true, R"(
If turned on, results of `SELECT` queries are retrieved from the [query cache](../query-cache.md).

Possible values:

- 0 - Disabled
- 1 - Enabled
)", 0) \
    DECLARE(QueryCacheNondeterministicFunctionHandling, query_cache_nondeterministic_function_handling, QueryCacheNondeterministicFunctionHandling::Throw, R"(
Controls how the [query cache](../query-cache.md) handles `SELECT` queries with non-deterministic functions like `rand()` or `now()`.

Possible values:

- `'throw'` - Throw an exception and don't cache the query result.
- `'save'` - Cache the query result.
- `'ignore'` - Don't cache the query result and don't throw an exception.
)", 0) \
    DECLARE(QueryCacheSystemTableHandling, query_cache_system_table_handling, QueryCacheSystemTableHandling::Throw, R"(
Controls how the [query cache](../query-cache.md) handles `SELECT` queries against system tables, i.e. tables in databases `system.*` and `information_schema.*`.

Possible values:

- `'throw'` - Throw an exception and don't cache the query result.
- `'save'` - Cache the query result.
- `'ignore'` - Don't cache the query result and don't throw an exception.
)", 0) \
    DECLARE(UInt64, query_cache_max_size_in_bytes, 0, R"(
The maximum amount of memory (in bytes) the current user may allocate in the [query cache](../query-cache.md). 0 means unlimited.

Possible values:

- Positive integer >= 0.
)", 0) \
    DECLARE(UInt64, query_cache_max_entries, 0, R"(
The maximum number of query results the current user may store in the [query cache](../query-cache.md). 0 means unlimited.

Possible values:

- Positive integer >= 0.
)", 0) \
    DECLARE(UInt64, query_cache_min_query_runs, 0, R"(
Minimum number of times a `SELECT` query must run before its result is stored in the [query cache](../query-cache.md).

Possible values:

- Positive integer >= 0.
)", 0) \
    DECLARE(Milliseconds, query_cache_min_query_duration, 0, R"(
Minimum duration in milliseconds a query needs to run for its result to be stored in the [query cache](../query-cache.md).

Possible values:

- Positive integer >= 0.
)", 0) \
    DECLARE(Bool, query_cache_compress_entries, true, R"(
Compress entries in the [query cache](../query-cache.md). Lessens the memory consumption of the query cache at the cost of slower inserts into / reads from it.

Possible values:

- 0 - Disabled
- 1 - Enabled
)", 0) \
    DECLARE(Bool, query_cache_squash_partial_results, true, R"(
Squash partial result blocks to blocks of size [max_block_size](#setting-max_block_size). Reduces performance of inserts into the [query cache](../query-cache.md) but improves the compressability of cache entries (see [query_cache_compress-entries](#query-cache-compress-entries)).

Possible values:

- 0 - Disabled
- 1 - Enabled
)", 0) \
    DECLARE(Seconds, query_cache_ttl, 60, R"(
After this time in seconds entries in the [query cache](../query-cache.md) become stale.

Possible values:

- Positive integer >= 0.
)", 0) \
    DECLARE(Bool, query_cache_share_between_users, false, R"(
If turned on, the result of `SELECT` queries cached in the [query cache](../query-cache.md) can be read by other users.
It is not recommended to enable this setting due to security reasons.

Possible values:

- 0 - Disabled
- 1 - Enabled
)", 0) \
    DECLARE(String, query_cache_tag, "", R"(
A string which acts as a label for [query cache](../query-cache.md) entries.
The same queries with different tags are considered different by the query cache.

Possible values:

- Any string
)", 0) \
    DECLARE(Bool, enable_sharing_sets_for_mutations, true, R"(
Allow sharing set objects build for IN subqueries between different tasks of the same mutation. This reduces memory usage and CPU consumption
)", 0) \
    \
    DECLARE(Bool, optimize_rewrite_sum_if_to_count_if, true, R"(
Rewrite sumIf() and sum(if()) function countIf() function when logically equivalent
)", 0) \
    DECLARE(Bool, optimize_rewrite_aggregate_function_with_if, true, R"(
Rewrite aggregate functions with if expression as argument when logically equivalent.
For example, `avg(if(cond, col, null))` can be rewritten to `avgOrNullIf(cond, col)`. It may improve performance.

:::note
Supported only with the analyzer (`enable_analyzer = 1`).
:::
)", 0) \
    DECLARE(Bool, optimize_rewrite_array_exists_to_has, false, R"(
Rewrite arrayExists() functions to has() when logically equivalent. For example, arrayExists(x -> x = 1, arr) can be rewritten to has(arr, 1)
)", 0) \
    DECLARE(UInt64, insert_shard_id, 0, R"(
If not `0`, specifies the shard of [Distributed](../../engines/table-engines/special/distributed.md/#distributed) table into which the data will be inserted synchronously.

If `insert_shard_id` value is incorrect, the server will throw an exception.

To get the number of shards on `requested_cluster`, you can check server config or use this query:

``` sql
SELECT uniq(shard_num) FROM system.clusters WHERE cluster = 'requested_cluster';
```

Possible values:

- 0 — Disabled.
- Any number from `1` to `shards_num` of corresponding [Distributed](../../engines/table-engines/special/distributed.md/#distributed) table.

**Example**

Query:

```sql
CREATE TABLE x AS system.numbers ENGINE = MergeTree ORDER BY number;
CREATE TABLE x_dist AS x ENGINE = Distributed('test_cluster_two_shards_localhost', currentDatabase(), x);
INSERT INTO x_dist SELECT * FROM numbers(5) SETTINGS insert_shard_id = 1;
SELECT * FROM x_dist ORDER BY number ASC;
```

Result:

``` text
┌─number─┐
│      0 │
│      0 │
│      1 │
│      1 │
│      2 │
│      2 │
│      3 │
│      3 │
│      4 │
│      4 │
└────────┘
```
)", 0) \
    \
    DECLARE(Bool, collect_hash_table_stats_during_aggregation, true, R"(
Enable collecting hash table statistics to optimize memory allocation
)", 0) \
    DECLARE(UInt64, max_size_to_preallocate_for_aggregation, 1'000'000'000'000, R"(
For how many elements it is allowed to preallocate space in all hash tables in total before aggregation
)", 0) \
    \
    DECLARE(Bool, collect_hash_table_stats_during_joins, true, R"(
Enable collecting hash table statistics to optimize memory allocation
)", 0) \
    DECLARE(UInt64, max_size_to_preallocate_for_joins, 1'000'000'000'000, R"(
For how many elements it is allowed to preallocate space in all hash tables in total before join
)", 0) \
    \
    DECLARE(Bool, kafka_disable_num_consumers_limit, false, R"(
Disable limit on kafka_num_consumers that depends on the number of available CPU cores.
)", 0) \
    DECLARE(Bool, allow_experimental_kafka_offsets_storage_in_keeper, false, R"(
Allow experimental feature to store Kafka related offsets in ClickHouse Keeper. When enabled a ClickHouse Keeper path and replica name can be specified to the Kafka table engine. As a result instead of the regular Kafka engine, a new type of storage engine will be used that stores the committed offsets primarily in ClickHouse Keeper
)", EXPERIMENTAL) \
    DECLARE(Bool, enable_software_prefetch_in_aggregation, true, R"(
Enable use of software prefetch in aggregation
)", 0) \
    DECLARE(Bool, allow_aggregate_partitions_independently, false, R"(
Enable independent aggregation of partitions on separate threads when partition key suits group by key. Beneficial when number of partitions close to number of cores and partitions have roughly the same size
)", 0) \
    DECLARE(Bool, force_aggregate_partitions_independently, false, R"(
Force the use of optimization when it is applicable, but heuristics decided not to use it
)", 0) \
    DECLARE(UInt64, max_number_of_partitions_for_independent_aggregation, 128, R"(
Maximal number of partitions in table to apply optimization
)", 0) \
    DECLARE(Float, min_hit_rate_to_use_consecutive_keys_optimization, 0.5, R"(
Minimal hit rate of a cache which is used for consecutive keys optimization in aggregation to keep it enabled
)", 0) \
    \
    DECLARE(Bool, engine_file_empty_if_not_exists, false, R"(
Allows to select data from a file engine table without file.

Possible values:
- 0 — `SELECT` throws exception.
- 1 — `SELECT` returns empty result.
)", 0) \
    DECLARE(Bool, engine_file_truncate_on_insert, false, R"(
Enables or disables truncate before insert in [File](../../engines/table-engines/special/file.md) engine tables.

Possible values:
- 0 — `INSERT` query appends new data to the end of the file.
- 1 — `INSERT` query replaces existing content of the file with the new data.
)", 0) \
    DECLARE(Bool, engine_file_allow_create_multiple_files, false, R"(
Enables or disables creating a new file on each insert in file engine tables if the format has the suffix (`JSON`, `ORC`, `Parquet`, etc.). If enabled, on each insert a new file will be created with a name following this pattern:

`data.Parquet` -> `data.1.Parquet` -> `data.2.Parquet`, etc.

Possible values:
- 0 — `INSERT` query appends new data to the end of the file.
- 1 — `INSERT` query creates a new file.
)", 0) \
    DECLARE(Bool, engine_file_skip_empty_files, false, R"(
Enables or disables skipping empty files in [File](../../engines/table-engines/special/file.md) engine tables.

Possible values:
- 0 — `SELECT` throws an exception if empty file is not compatible with requested format.
- 1 — `SELECT` returns empty result for empty file.
)", 0) \
    DECLARE(Bool, engine_url_skip_empty_files, false, R"(
Enables or disables skipping empty files in [URL](../../engines/table-engines/special/url.md) engine tables.

Possible values:
- 0 — `SELECT` throws an exception if empty file is not compatible with requested format.
- 1 — `SELECT` returns empty result for empty file.
)", 0) \
    DECLARE(Bool, enable_url_encoding, true, R"(
Allows to enable/disable decoding/encoding path in uri in [URL](../../engines/table-engines/special/url.md) engine tables.

Enabled by default.
)", 0) \
    DECLARE(UInt64, database_replicated_initial_query_timeout_sec, 300, R"(
Sets how long initial DDL query should wait for Replicated database to process previous DDL queue entries in seconds.

Possible values:

- Positive integer.
- 0 — Unlimited.
)", 0) \
    DECLARE(Bool, database_replicated_enforce_synchronous_settings, false, R"(
Enforces synchronous waiting for some queries (see also database_atomic_wait_for_drop_and_detach_synchronously, mutation_sync, alter_sync). Not recommended to enable these settings.
)", 0) \
    DECLARE(UInt64, max_distributed_depth, 5, R"(
Limits the maximum depth of recursive queries for [Distributed](../../engines/table-engines/special/distributed.md) tables.

If the value is exceeded, the server throws an exception.

Possible values:

- Positive integer.
- 0 — Unlimited depth.
)", 0) \
    DECLARE(Bool, database_replicated_always_detach_permanently, false, R"(
Execute DETACH TABLE as DETACH TABLE PERMANENTLY if database engine is Replicated
)", 0) \
    DECLARE(Bool, database_replicated_allow_only_replicated_engine, false, R"(
Allow to create only Replicated tables in database with engine Replicated
)", 0) \
    DECLARE(UInt64, database_replicated_allow_replicated_engine_arguments, 0, R"(
0 - Don't allow to explicitly specify ZooKeeper path and replica name for *MergeTree tables in Replicated databases. 1 - Allow. 2 - Allow, but ignore the specified path and use default one instead. 3 - Allow and don't log a warning.
)", 0) \
    DECLARE(UInt64, database_replicated_allow_explicit_uuid, 0, R"(
0 - Don't allow to explicitly specify UUIDs for tables in Replicated databases. 1 - Allow. 2 - Allow, but ignore the specified UUID and generate a random one instead.
)", 0) \
    DECLARE(Bool, database_replicated_allow_heavy_create, false, R"(
Allow long-running DDL queries (CREATE AS SELECT and POPULATE) in Replicated database engine. Note that it can block DDL queue for a long time.
)", 0) \
    DECLARE(Bool, cloud_mode, false, R"(
Cloud mode
)", 0) \
    DECLARE(UInt64, cloud_mode_engine, 1, R"(
The engine family allowed in Cloud. 0 - allow everything, 1 - rewrite DDLs to use *ReplicatedMergeTree, 2 - rewrite DDLs to use SharedMergeTree. UInt64 to minimize public part
)", 0) \
    DECLARE(UInt64, cloud_mode_database_engine, 1, R"(
The database engine allowed in Cloud. 1 - rewrite DDLs to use Replicated database, 2 - rewrite DDLs to use Shared database
)", 0) \
    DECLARE(DistributedDDLOutputMode, distributed_ddl_output_mode, DistributedDDLOutputMode::THROW, R"(
Sets format of distributed DDL query result.

Possible values:

- `throw` — Returns result set with query execution status for all hosts where query is finished. If query has failed on some hosts, then it will rethrow the first exception. If query is not finished yet on some hosts and [distributed_ddl_task_timeout](#distributed_ddl_task_timeout) exceeded, then it throws `TIMEOUT_EXCEEDED` exception.
- `none` — Is similar to throw, but distributed DDL query returns no result set.
- `null_status_on_timeout` — Returns `NULL` as execution status in some rows of result set instead of throwing `TIMEOUT_EXCEEDED` if query is not finished on the corresponding hosts.
- `never_throw` — Do not throw `TIMEOUT_EXCEEDED` and do not rethrow exceptions if query has failed on some hosts.
- `none_only_active` - similar to `none`, but doesn't wait for inactive replicas of the `Replicated` database. Note: with this mode it's impossible to figure out that the query was not executed on some replica and will be executed in background.
- `null_status_on_timeout_only_active` — similar to `null_status_on_timeout`, but doesn't wait for inactive replicas of the `Replicated` database
- `throw_only_active` — similar to `throw`, but doesn't wait for inactive replicas of the `Replicated` database

Cloud default value: `none`.
)", 0) \
    DECLARE(UInt64, distributed_ddl_entry_format_version, 5, R"(
Compatibility version of distributed DDL (ON CLUSTER) queries
)", 0) \
    \
    DECLARE(UInt64, external_storage_max_read_rows, 0, R"(
Limit maximum number of rows when table with external engine should flush history data. Now supported only for MySQL table engine, database engine, dictionary and MaterializedMySQL. If equal to 0, this setting is disabled
)", 0) \
    DECLARE(UInt64, external_storage_max_read_bytes, 0, R"(
Limit maximum number of bytes when table with external engine should flush history data. Now supported only for MySQL table engine, database engine, dictionary and MaterializedMySQL. If equal to 0, this setting is disabled
)", 0)  \
    DECLARE(UInt64, external_storage_connect_timeout_sec, DBMS_DEFAULT_CONNECT_TIMEOUT_SEC, R"(
Connect timeout in seconds. Now supported only for MySQL
)", 0)  \
    DECLARE(UInt64, external_storage_rw_timeout_sec, DBMS_DEFAULT_RECEIVE_TIMEOUT_SEC, R"(
Read/write timeout in seconds. Now supported only for MySQL
)", 0)  \
    \
    DECLARE(SetOperationMode, union_default_mode, SetOperationMode::Unspecified, R"(
Sets a mode for combining `SELECT` query results. The setting is only used when shared with [UNION](../../sql-reference/statements/select/union.md) without explicitly specifying the `UNION ALL` or `UNION DISTINCT`.

Possible values:

- `'DISTINCT'` — ClickHouse outputs rows as a result of combining queries removing duplicate rows.
- `'ALL'` — ClickHouse outputs all rows as a result of combining queries including duplicate rows.
- `''` — ClickHouse generates an exception when used with `UNION`.

See examples in [UNION](../../sql-reference/statements/select/union.md).
)", 0) \
    DECLARE(SetOperationMode, intersect_default_mode, SetOperationMode::ALL, R"(
Set default mode in INTERSECT query. Possible values: empty string, 'ALL', 'DISTINCT'. If empty, query without mode will throw exception.
)", 0) \
    DECLARE(SetOperationMode, except_default_mode, SetOperationMode::ALL, R"(
Set default mode in EXCEPT query. Possible values: empty string, 'ALL', 'DISTINCT'. If empty, query without mode will throw exception.
)", 0) \
    DECLARE(Bool, optimize_aggregators_of_group_by_keys, true, R"(
Eliminates min/max/any/anyLast aggregators of GROUP BY keys in SELECT section
)", 0) \
    DECLARE(Bool, optimize_injective_functions_in_group_by, true, R"(
Replaces injective functions by it's arguments in GROUP BY section
)", 0) \
    DECLARE(Bool, optimize_group_by_function_keys, true, R"(
Eliminates functions of other keys in GROUP BY section
)", 0) \
    DECLARE(Bool, optimize_group_by_constant_keys, true, R"(
Optimize GROUP BY when all keys in block are constant
)", 0) \
    DECLARE(Bool, legacy_column_name_of_tuple_literal, false, R"(
List all names of element of large tuple literals in their column names instead of hash. This settings exists only for compatibility reasons. It makes sense to set to 'true', while doing rolling update of cluster from version lower than 21.7 to higher.
)", 0) \
    DECLARE(Bool, enable_named_columns_in_function_tuple, false, R"(
Generate named tuples in function tuple() when all names are unique and can be treated as unquoted identifiers.
)", 0) \
    \
    DECLARE(Bool, query_plan_enable_optimizations, true, R"(
Toggles query optimization at the query plan level.

:::note
This is an expert-level setting which should only be used for debugging by developers. The setting may change in future in backward-incompatible ways or be removed.
:::

Possible values:

- 0 - Disable all optimizations at the query plan level
- 1 - Enable optimizations at the query plan level (but individual optimizations may still be disabled via their individual settings)
)", 0) \
    DECLARE(UInt64, query_plan_max_optimizations_to_apply, 10000, R"(
Limits the total number of optimizations applied to query plan, see setting [query_plan_enable_optimizations](#query_plan_enable_optimizations).
Useful to avoid long optimization times for complex queries.
If the actual number of optimizations exceeds this setting, an exception is thrown.

:::note
This is an expert-level setting which should only be used for debugging by developers. The setting may change in future in backward-incompatible ways or be removed.
:::
)", 0) \
    DECLARE(Bool, query_plan_lift_up_array_join, true, R"(
Toggles a query-plan-level optimization which moves ARRAY JOINs up in the execution plan.
Only takes effect if setting [query_plan_enable_optimizations](#query_plan_enable_optimizations) is 1.

:::note
This is an expert-level setting which should only be used for debugging by developers. The setting may change in future in backward-incompatible ways or be removed.
:::

Possible values:

- 0 - Disable
- 1 - Enable
)", 0) \
    DECLARE(Bool, query_plan_push_down_limit, true, R"(
Toggles a query-plan-level optimization which moves LIMITs down in the execution plan.
Only takes effect if setting [query_plan_enable_optimizations](#query_plan_enable_optimizations) is 1.

:::note
This is an expert-level setting which should only be used for debugging by developers. The setting may change in future in backward-incompatible ways or be removed.
:::

Possible values:

- 0 - Disable
- 1 - Enable
)", 0) \
    DECLARE(Bool, query_plan_split_filter, true, R"(
:::note
This is an expert-level setting which should only be used for debugging by developers. The setting may change in future in backward-incompatible ways or be removed.
:::

Toggles a query-plan-level optimization which splits filters into expressions.
Only takes effect if setting [query_plan_enable_optimizations](#query_plan_enable_optimizations) is 1.

Possible values:

- 0 - Disable
- 1 - Enable
)", 0) \
    DECLARE(Bool, query_plan_merge_expressions, true, R"(
Toggles a query-plan-level optimization which merges consecutive filters.
Only takes effect if setting [query_plan_enable_optimizations](#query_plan_enable_optimizations) is 1.

:::note
This is an expert-level setting which should only be used for debugging by developers. The setting may change in future in backward-incompatible ways or be removed.
:::

Possible values:

- 0 - Disable
- 1 - Enable
)", 0) \
    DECLARE(Bool, query_plan_merge_filters, true, R"(
Allow to merge filters in the query plan
)", 0) \
    DECLARE(Bool, query_plan_filter_push_down, true, R"(
Toggles a query-plan-level optimization which moves filters down in the execution plan.
Only takes effect if setting [query_plan_enable_optimizations](#query_plan_enable_optimizations) is 1.

:::note
This is an expert-level setting which should only be used for debugging by developers. The setting may change in future in backward-incompatible ways or be removed.
:::

Possible values:

- 0 - Disable
- 1 - Enable
)", 0) \
    DECLARE(Bool, query_plan_convert_outer_join_to_inner_join, true, R"(
Allow to convert OUTER JOIN to INNER JOIN if filter after JOIN always filters default values
)", 0) \
    DECLARE(Bool, query_plan_optimize_prewhere, true, R"(
Allow to push down filter to PREWHERE expression for supported storages
)", 0) \
    DECLARE(Bool, query_plan_execute_functions_after_sorting, true, R"(
Toggles a query-plan-level optimization which moves expressions after sorting steps.
Only takes effect if setting [query_plan_enable_optimizations](#query_plan_enable_optimizations) is 1.

:::note
This is an expert-level setting which should only be used for debugging by developers. The setting may change in future in backward-incompatible ways or be removed.
:::

Possible values:

- 0 - Disable
- 1 - Enable
)", 0) \
    DECLARE(Bool, query_plan_reuse_storage_ordering_for_window_functions, true, R"(
Toggles a query-plan-level optimization which uses storage sorting when sorting for window functions.
Only takes effect if setting [query_plan_enable_optimizations](#query_plan_enable_optimizations) is 1.

:::note
This is an expert-level setting which should only be used for debugging by developers. The setting may change in future in backward-incompatible ways or be removed.
:::

Possible values:

- 0 - Disable
- 1 - Enable
)", 0) \
    DECLARE(Bool, query_plan_lift_up_union, true, R"(
Toggles a query-plan-level optimization which moves larger subtrees of the query plan into union to enable further optimizations.
Only takes effect if setting [query_plan_enable_optimizations](#query_plan_enable_optimizations) is 1.

:::note
This is an expert-level setting which should only be used for debugging by developers. The setting may change in future in backward-incompatible ways or be removed.
:::

Possible values:

- 0 - Disable
- 1 - Enable
)", 0) \
    DECLARE(Bool, query_plan_read_in_order, true, R"(
Toggles the read in-order optimization query-plan-level optimization.
Only takes effect if setting [query_plan_enable_optimizations](#query_plan_enable_optimizations) is 1.

:::note
This is an expert-level setting which should only be used for debugging by developers. The setting may change in future in backward-incompatible ways or be removed.
:::

Possible values:

- 0 - Disable
- 1 - Enable
)", 0) \
    DECLARE(Bool, query_plan_aggregation_in_order, true, R"(
Toggles the aggregation in-order query-plan-level optimization.
Only takes effect if setting [query_plan_enable_optimizations](#query_plan_enable_optimizations) is 1.

:::note
This is an expert-level setting which should only be used for debugging by developers. The setting may change in future in backward-incompatible ways or be removed.
:::

Possible values:

- 0 - Disable
- 1 - Enable
)", 0) \
    DECLARE(Bool, query_plan_remove_redundant_sorting, true, R"(
Toggles a query-plan-level optimization which removes redundant sorting steps, e.g. in subqueries.
Only takes effect if setting [query_plan_enable_optimizations](#query_plan_enable_optimizations) is 1.

:::note
This is an expert-level setting which should only be used for debugging by developers. The setting may change in future in backward-incompatible ways or be removed.
:::

Possible values:

- 0 - Disable
- 1 - Enable
)", 0) \
    DECLARE(Bool, query_plan_remove_redundant_distinct, true, R"(
Toggles a query-plan-level optimization which removes redundant DISTINCT steps.
Only takes effect if setting [query_plan_enable_optimizations](#query_plan_enable_optimizations) is 1.

:::note
This is an expert-level setting which should only be used for debugging by developers. The setting may change in future in backward-incompatible ways or be removed.
:::

Possible values:

- 0 - Disable
- 1 - Enable
)", 0) \
    DECLARE(Bool, query_plan_enable_multithreading_after_window_functions, true, R"(
Enable multithreading after evaluating window functions to allow parallel stream processing
)", 0) \
    DECLARE(UInt64, regexp_max_matches_per_row, 1000, R"(
Sets the maximum number of matches for a single regular expression per row. Use it to protect against memory overload when using greedy regular expression in the [extractAllGroupsHorizontal](../../sql-reference/functions/string-search-functions.md/#extractallgroups-horizontal) function.

Possible values:

- Positive integer.
)", 0) \
    \
    DECLARE(UInt64, limit, 0, R"(
Sets the maximum number of rows to get from the query result. It adjusts the value set by the [LIMIT](../../sql-reference/statements/select/limit.md/#limit-clause) clause, so that the limit, specified in the query, cannot exceed the limit, set by this setting.

Possible values:

- 0 — The number of rows is not limited.
- Positive integer.
)", 0) \
    DECLARE(UInt64, offset, 0, R"(
Sets the number of rows to skip before starting to return rows from the query. It adjusts the offset set by the [OFFSET](../../sql-reference/statements/select/offset.md/#offset-fetch) clause, so that these two values are summarized.

Possible values:

- 0 — No rows are skipped .
- Positive integer.

**Example**

Input table:

``` sql
CREATE TABLE test (i UInt64) ENGINE = MergeTree() ORDER BY i;
INSERT INTO test SELECT number FROM numbers(500);
```

Query:

``` sql
SET limit = 5;
SET offset = 7;
SELECT * FROM test LIMIT 10 OFFSET 100;
```
Result:

``` text
┌───i─┐
│ 107 │
│ 108 │
│ 109 │
└─────┘
```
)", 0) \
    \
    DECLARE(UInt64, function_range_max_elements_in_block, 500000000, R"(
Sets the safety threshold for data volume generated by function [range](../../sql-reference/functions/array-functions.md/#range). Defines the maximum number of values generated by function per block of data (sum of array sizes for every row in a block).

Possible values:

- Positive integer.

**See Also**

- [max_block_size](#setting-max_block_size)
- [min_insert_block_size_rows](#min-insert-block-size-rows)
)", 0) \
    DECLARE(UInt64, function_sleep_max_microseconds_per_block, 3000000, R"(
Maximum number of microseconds the function `sleep` is allowed to sleep for each block. If a user called it with a larger value, it throws an exception. It is a safety threshold.
)", 0) \
    DECLARE(UInt64, function_visible_width_behavior, 1, R"(
The version of `visibleWidth` behavior. 0 - only count the number of code points; 1 - correctly count zero-width and combining characters, count full-width characters as two, estimate the tab width, count delete characters.
)", 0) \
    DECLARE(ShortCircuitFunctionEvaluation, short_circuit_function_evaluation, ShortCircuitFunctionEvaluation::ENABLE, R"(
Allows calculating the [if](../../sql-reference/functions/conditional-functions.md/#if), [multiIf](../../sql-reference/functions/conditional-functions.md/#multiif), [and](../../sql-reference/functions/logical-functions.md/#logical-and-function), and [or](../../sql-reference/functions/logical-functions.md/#logical-or-function) functions according to a [short scheme](https://en.wikipedia.org/wiki/Short-circuit_evaluation). This helps optimize the execution of complex expressions in these functions and prevent possible exceptions (such as division by zero when it is not expected).

Possible values:

- `enable` — Enables short-circuit function evaluation for functions that are suitable for it (can throw an exception or computationally heavy).
- `force_enable` — Enables short-circuit function evaluation for all functions.
- `disable` — Disables short-circuit function evaluation.
)", 0) \
    \
    DECLARE(LocalFSReadMethod, storage_file_read_method, LocalFSReadMethod::pread, R"(
Method of reading data from storage file, one of: `read`, `pread`, `mmap`. The mmap method does not apply to clickhouse-server (it's intended for clickhouse-local).
)", 0) \
    DECLARE(String, local_filesystem_read_method, "pread_threadpool", R"(
Method of reading data from local filesystem, one of: read, pread, mmap, io_uring, pread_threadpool. The 'io_uring' method is experimental and does not work for Log, TinyLog, StripeLog, File, Set and Join, and other tables with append-able files in presence of concurrent reads and writes.
)", 0) \
    DECLARE(String, remote_filesystem_read_method, "threadpool", R"(
Method of reading data from remote filesystem, one of: read, threadpool.
)", 0) \
    DECLARE(Bool, local_filesystem_read_prefetch, false, R"(
Should use prefetching when reading data from local filesystem.
)", 0) \
    DECLARE(Bool, remote_filesystem_read_prefetch, true, R"(
Should use prefetching when reading data from remote filesystem.
)", 0) \
    DECLARE(Int64, read_priority, 0, R"(
Priority to read data from local filesystem or remote filesystem. Only supported for 'pread_threadpool' method for local filesystem and for `threadpool` method for remote filesystem.
)", 0) \
    DECLARE(UInt64, merge_tree_min_rows_for_concurrent_read_for_remote_filesystem, 0, R"(
The minimum number of lines to read from one file before the [MergeTree](../../engines/table-engines/mergetree-family/mergetree.md) engine can parallelize reading, when reading from remote filesystem. We do not recommend using this setting.

Possible values:

- Positive integer.
)", 0) \
    DECLARE(UInt64, merge_tree_min_bytes_for_concurrent_read_for_remote_filesystem, 0, R"(
The minimum number of bytes to read from one file before [MergeTree](../../engines/table-engines/mergetree-family/mergetree.md) engine can parallelize reading, when reading from remote filesystem. We do not recommend using this setting.

Possible values:

- Positive integer.
)", 0) \
    DECLARE(UInt64, remote_read_min_bytes_for_seek, 4 * DBMS_DEFAULT_BUFFER_SIZE, R"(
Min bytes required for remote read (url, s3) to do seek, instead of read with ignore.
)", 0) \
    DECLARE(UInt64, merge_tree_min_bytes_per_task_for_remote_reading, 2 * DBMS_DEFAULT_BUFFER_SIZE, R"(
Min bytes to read per task.
)", 0) ALIAS(filesystem_prefetch_min_bytes_for_single_read_task) \
    DECLARE(Bool, merge_tree_use_const_size_tasks_for_remote_reading, true, R"(
Whether to use constant size tasks for reading from a remote table.
)", 0) \
    DECLARE(Bool, merge_tree_determine_task_size_by_prewhere_columns, true, R"(
Whether to use only prewhere columns size to determine reading task size.
)", 0) \
    DECLARE(UInt64, merge_tree_min_read_task_size, 8, R"(
Hard lower limit on the task size (even when the number of granules is low and the number of available threads is high we won't allocate smaller tasks
)", 0) \
    DECLARE(UInt64, merge_tree_compact_parts_min_granules_to_multibuffer_read, 16, R"(
Only available in ClickHouse Cloud. Number of granules in stripe of compact part of MergeTree tables to use multibuffer reader, which supports parallel reading and prefetch. In case of reading from remote fs using of multibuffer reader increases number of read request.
)", 0) \
    \
    DECLARE(Bool, async_insert, false, R"(
If true, data from INSERT query is stored in queue and later flushed to table in background. If wait_for_async_insert is false, INSERT query is processed almost instantly, otherwise client will wait until data will be flushed to table
)", 0) \
    DECLARE(Bool, wait_for_async_insert, true, R"(
If true wait for processing of asynchronous insertion
)", 0) \
    DECLARE(Seconds, wait_for_async_insert_timeout, DBMS_DEFAULT_LOCK_ACQUIRE_TIMEOUT_SEC, R"(
Timeout for waiting for processing asynchronous insertion
)", 0) \
    DECLARE(UInt64, async_insert_max_data_size, 10485760, R"(
Maximum size in bytes of unparsed data collected per query before being inserted
)", 0) \
    DECLARE(UInt64, async_insert_max_query_number, 450, R"(
Maximum number of insert queries before being inserted
)", 0) \
    DECLARE(Milliseconds, async_insert_poll_timeout_ms, 10, R"(
Timeout for polling data from asynchronous insert queue
)", 0) \
    DECLARE(Bool, async_insert_use_adaptive_busy_timeout, true, R"(
If it is set to true, use adaptive busy timeout for asynchronous inserts
)", 0) \
    DECLARE(Milliseconds, async_insert_busy_timeout_min_ms, 50, R"(
If auto-adjusting is enabled through async_insert_use_adaptive_busy_timeout, minimum time to wait before dumping collected data per query since the first data appeared. It also serves as the initial value for the adaptive algorithm
)", 0) \
    DECLARE(Milliseconds, async_insert_busy_timeout_max_ms, 200, R"(
Maximum time to wait before dumping collected data per query since the first data appeared.
)", 0) ALIAS(async_insert_busy_timeout_ms) \
    DECLARE(Double, async_insert_busy_timeout_increase_rate, 0.2, R"(
The exponential growth rate at which the adaptive asynchronous insert timeout increases
)", 0) \
    DECLARE(Double, async_insert_busy_timeout_decrease_rate, 0.2, R"(
The exponential growth rate at which the adaptive asynchronous insert timeout decreases
)", 0) \
    \
    DECLARE(UInt64, remote_fs_read_max_backoff_ms, 10000, R"(
Max wait time when trying to read data for remote disk
)", 0) \
    DECLARE(UInt64, remote_fs_read_backoff_max_tries, 5, R"(
Max attempts to read with backoff
)", 0) \
    DECLARE(Bool, enable_filesystem_cache, true, R"(
Use cache for remote filesystem. This setting does not turn on/off cache for disks (must be done via disk config), but allows to bypass cache for some queries if intended
)", 0) \
    DECLARE(String, filesystem_cache_name, "", R"(
Filesystem cache name to use for stateless table engines or data lakes
)", 0) \
    DECLARE(Bool, enable_filesystem_cache_on_write_operations, false, R"(
Write into cache on write operations. To actually work this setting requires be added to disk config too
)", 0) \
    DECLARE(Bool, enable_filesystem_cache_log, false, R"(
Allows to record the filesystem caching log for each query
)", 0) \
    DECLARE(Bool, read_from_filesystem_cache_if_exists_otherwise_bypass_cache, false, R"(
Allow to use the filesystem cache in passive mode - benefit from the existing cache entries, but don't put more entries into the cache. If you set this setting for heavy ad-hoc queries and leave it disabled for short real-time queries, this will allows to avoid cache threshing by too heavy queries and to improve the overall system efficiency.
)", 0) \
    DECLARE(Bool, filesystem_cache_skip_download_if_exceeds_per_query_cache_write_limit, true, R"(
Skip download from remote filesystem if exceeds query cache size
)", 0)  ALIAS(skip_download_if_exceeds_query_cache) \
    DECLARE(UInt64, filesystem_cache_max_download_size, (128UL * 1024 * 1024 * 1024), R"(
Max remote filesystem cache size that can be downloaded by a single query
)", 0) \
    DECLARE(Bool, throw_on_error_from_cache_on_write_operations, false, R"(
Ignore error from cache when caching on write operations (INSERT, merges)
)", 0) \
    DECLARE(UInt64, filesystem_cache_segments_batch_size, 20, R"(
Limit on size of a single batch of file segments that a read buffer can request from cache. Too low value will lead to excessive requests to cache, too large may slow down eviction from cache
)", 0) \
    DECLARE(UInt64, filesystem_cache_reserve_space_wait_lock_timeout_milliseconds, 1000, R"(
Wait time to lock cache for space reservation in filesystem cache
)", 0) \
    DECLARE(Bool, filesystem_cache_prefer_bigger_buffer_size, true, R"(
Prefer bigger buffer size if filesystem cache is enabled to avoid writing small file segments which deteriorate cache performance. On the other hand, enabling this setting might increase memory usage.
)", 0) \
    DECLARE(UInt64, filesystem_cache_boundary_alignment, 0, R"(
Filesystem cache boundary alignment. This setting is applied only for non-disk read (e.g. for cache of remote table engines / table functions, but not for storage configuration of MergeTree tables). Value 0 means no alignment.
)", 0) \
    DECLARE(UInt64, temporary_data_in_cache_reserve_space_wait_lock_timeout_milliseconds, (10 * 60 * 1000), R"(
Wait time to lock cache for space reservation for temporary data in filesystem cache
)", 0) \
    \
    DECLARE(Bool, use_page_cache_for_disks_without_file_cache, false, R"(
Use userspace page cache for remote disks that don't have filesystem cache enabled.
)", 0) \
    DECLARE(Bool, read_from_page_cache_if_exists_otherwise_bypass_cache, false, R"(
Use userspace page cache in passive mode, similar to read_from_filesystem_cache_if_exists_otherwise_bypass_cache.
)", 0) \
    DECLARE(Bool, page_cache_inject_eviction, false, R"(
Userspace page cache will sometimes invalidate some pages at random. Intended for testing.
)", 0) \
    \
    DECLARE(Bool, load_marks_asynchronously, false, R"(
Load MergeTree marks asynchronously
)", 0) \
    DECLARE(Bool, enable_filesystem_read_prefetches_log, false, R"(
Log to system.filesystem prefetch_log during query. Should be used only for testing or debugging, not recommended to be turned on by default
)", 0) \
    DECLARE(Bool, allow_prefetched_read_pool_for_remote_filesystem, true, R"(
Prefer prefetched threadpool if all parts are on remote filesystem
)", 0) \
    DECLARE(Bool, allow_prefetched_read_pool_for_local_filesystem, false, R"(
Prefer prefetched threadpool if all parts are on local filesystem
)", 0) \
    \
    DECLARE(UInt64, prefetch_buffer_size, DBMS_DEFAULT_BUFFER_SIZE, R"(
The maximum size of the prefetch buffer to read from the filesystem.
)", 0) \
    DECLARE(UInt64, filesystem_prefetch_step_bytes, 0, R"(
Prefetch step in bytes. Zero means `auto` - approximately the best prefetch step will be auto deduced, but might not be 100% the best. The actual value might be different because of setting filesystem_prefetch_min_bytes_for_single_read_task
)", 0) \
    DECLARE(UInt64, filesystem_prefetch_step_marks, 0, R"(
Prefetch step in marks. Zero means `auto` - approximately the best prefetch step will be auto deduced, but might not be 100% the best. The actual value might be different because of setting filesystem_prefetch_min_bytes_for_single_read_task
)", 0) \
    DECLARE(UInt64, filesystem_prefetch_max_memory_usage, "1Gi", R"(
Maximum memory usage for prefetches.
)", 0) \
    DECLARE(UInt64, filesystem_prefetches_limit, 200, R"(
Maximum number of prefetches. Zero means unlimited. A setting `filesystem_prefetches_max_memory_usage` is more recommended if you want to limit the number of prefetches
)", 0) \
    \
    DECLARE(UInt64, use_structure_from_insertion_table_in_table_functions, 2, R"(
Use structure from insertion table instead of schema inference from data. Possible values: 0 - disabled, 1 - enabled, 2 - auto
)", 0) \
    \
    DECLARE(UInt64, http_max_tries, 10, R"(
Max attempts to read via http.
)", 0) \
    DECLARE(UInt64, http_retry_initial_backoff_ms, 100, R"(
Min milliseconds for backoff, when retrying read via http
)", 0) \
    DECLARE(UInt64, http_retry_max_backoff_ms, 10000, R"(
Max milliseconds for backoff, when retrying read via http
)", 0) \
    \
    DECLARE(Bool, force_remove_data_recursively_on_drop, false, R"(
Recursively remove data on DROP query. Avoids 'Directory not empty' error, but may silently remove detached data
)", 0) \
    DECLARE(Bool, check_table_dependencies, true, R"(
Check that DDL query (such as DROP TABLE or RENAME) will not break dependencies
)", 0) \
    DECLARE(Bool, check_referential_table_dependencies, false, R"(
Check that DDL query (such as DROP TABLE or RENAME) will not break referential dependencies
)", 0) \
    DECLARE(Bool, use_local_cache_for_remote_storage, true, R"(
Use local cache for remote storage like HDFS or S3, it's used for remote table engine only
)", 0) \
    \
    DECLARE(Bool, allow_unrestricted_reads_from_keeper, false, R"(
Allow unrestricted (without condition on path) reads from system.zookeeper table, can be handy, but is not safe for zookeeper
)", 0) \
    DECLARE(Bool, allow_deprecated_database_ordinary, false, R"(
Allow to create databases with deprecated Ordinary engine
)", 0) \
    DECLARE(Bool, allow_deprecated_syntax_for_merge_tree, false, R"(
Allow to create *MergeTree tables with deprecated engine definition syntax
)", 0) \
    DECLARE(Bool, allow_asynchronous_read_from_io_pool_for_merge_tree, false, R"(
Use background I/O pool to read from MergeTree tables. This setting may increase performance for I/O bound queries
)", 0) \
    DECLARE(UInt64, max_streams_for_merge_tree_reading, 0, R"(
If is not zero, limit the number of reading streams for MergeTree table.
)", 0) \
    \
    DECLARE(Bool, force_grouping_standard_compatibility, true, R"(
Make GROUPING function to return 1 when argument is not used as an aggregation key
)", 0) \
    \
    DECLARE(Bool, schema_inference_use_cache_for_file, true, R"(
Use cache in schema inference while using file table function
)", 0) \
    DECLARE(Bool, schema_inference_use_cache_for_s3, true, R"(
Use cache in schema inference while using s3 table function
)", 0) \
    DECLARE(Bool, schema_inference_use_cache_for_azure, true, R"(
Use cache in schema inference while using azure table function
)", 0) \
    DECLARE(Bool, schema_inference_use_cache_for_hdfs, true, R"(
Use cache in schema inference while using hdfs table function
)", 0) \
    DECLARE(Bool, schema_inference_use_cache_for_url, true, R"(
Use cache in schema inference while using url table function
)", 0) \
    DECLARE(Bool, schema_inference_cache_require_modification_time_for_url, true, R"(
Use schema from cache for URL with last modification time validation (for URLs with Last-Modified header)
)", 0) \
    \
    DECLARE(String, compatibility, "", R"(
The `compatibility` setting causes ClickHouse to use the default settings of a previous version of ClickHouse, where the previous version is provided as the setting.

If settings are set to non-default values, then those settings are honored (only settings that have not been modified are affected by the `compatibility` setting).

This setting takes a ClickHouse version number as a string, like `22.3`, `22.8`. An empty value means that this setting is disabled.

Disabled by default.

:::note
In ClickHouse Cloud the compatibility setting must be set by ClickHouse Cloud support.  Please [open a case](https://clickhouse.cloud/support) to have it set.
:::
)", 0) \
    \
    DECLARE(Map, additional_table_filters, "", R"(
An additional filter expression that is applied after reading
from the specified table.

**Example**

``` sql
INSERT INTO table_1 VALUES (1, 'a'), (2, 'bb'), (3, 'ccc'), (4, 'dddd');
SELECT * FROM table_1;
```
```response
┌─x─┬─y────┐
│ 1 │ a    │
│ 2 │ bb   │
│ 3 │ ccc  │
│ 4 │ dddd │
└───┴──────┘
```
```sql
SELECT *
FROM table_1
SETTINGS additional_table_filters = {'table_1': 'x != 2'}
```
```response
┌─x─┬─y────┐
│ 1 │ a    │
│ 3 │ ccc  │
│ 4 │ dddd │
└───┴──────┘
```
)", 0) \
    DECLARE(String, additional_result_filter, "", R"(
An additional filter expression to apply to the result of `SELECT` query.
This setting is not applied to any subquery.

**Example**

``` sql
INSERT INTO table_1 VALUES (1, 'a'), (2, 'bb'), (3, 'ccc'), (4, 'dddd');
SElECT * FROM table_1;
```
```response
┌─x─┬─y────┐
│ 1 │ a    │
│ 2 │ bb   │
│ 3 │ ccc  │
│ 4 │ dddd │
└───┴──────┘
```
```sql
SELECT *
FROM table_1
SETTINGS additional_result_filter = 'x != 2'
```
```response
┌─x─┬─y────┐
│ 1 │ a    │
│ 3 │ ccc  │
│ 4 │ dddd │
└───┴──────┘
```
)", 0) \
    \
    DECLARE(String, workload, "default", R"(
Name of workload to be used to access resources
)", 0) \
    DECLARE(Milliseconds, storage_system_stack_trace_pipe_read_timeout_ms, 100, R"(
Maximum time to read from a pipe for receiving information from the threads when querying the `system.stack_trace` table. This setting is used for testing purposes and not meant to be changed by users.
)", 0) \
    \
    DECLARE(String, rename_files_after_processing, "", R"(
- **Type:** String

- **Default value:** Empty string

This setting allows to specify renaming pattern for files processed by `file` table function. When option is set, all files read by `file` table function will be renamed according to specified pattern with placeholders, only if files processing was successful.

### Placeholders

- `%a` — Full original filename (e.g., "sample.csv").
- `%f` — Original filename without extension (e.g., "sample").
- `%e` — Original file extension with dot (e.g., ".csv").
- `%t` — Timestamp (in microseconds).
- `%%` — Percentage sign ("%").

### Example
- Option: `--rename_files_after_processing="processed_%f_%t%e"`

- Query: `SELECT * FROM file('sample.csv')`


If reading `sample.csv` is successful, file will be renamed to `processed_sample_1683473210851438.csv`
)", 0) \
    \
    /* CLOUD ONLY */ \
    DECLARE(Bool, read_through_distributed_cache, false, R"(
Only in ClickHouse Cloud. Allow reading from distributed cache
)", 0) \
    DECLARE(Bool, write_through_distributed_cache, false, R"(
Only in ClickHouse Cloud. Allow writing to distributed cache (writing to s3 will also be done by distributed cache)
)", 0) \
    DECLARE(Bool, distributed_cache_throw_on_error, false, R"(
Only in ClickHouse Cloud. Rethrow exception happened during communication with distributed cache or exception received from distributed cache. Otherwise fallback to skipping distributed cache on error
)", 0) \
    DECLARE(DistributedCacheLogMode, distributed_cache_log_mode, DistributedCacheLogMode::LOG_ON_ERROR, R"(
Only in ClickHouse Cloud. Mode for writing to system.distributed_cache_log
)", 0) \
    DECLARE(Bool, distributed_cache_fetch_metrics_only_from_current_az, true, R"(
Only in ClickHouse Cloud. Fetch metrics only from current availability zone in system.distributed_cache_metrics, system.distributed_cache_events
)", 0) \
    DECLARE(UInt64, distributed_cache_connect_max_tries, default_distributed_cache_connect_max_tries, R"(
Only in ClickHouse Cloud. Number of tries to connect to distributed cache if unsuccessful
)", 0) \
    DECLARE(UInt64, distributed_cache_receive_response_wait_milliseconds, 60000, R"(
Only in ClickHouse Cloud. Wait time in milliseconds to receive data for request from distributed cache
)", 0) \
    DECLARE(UInt64, distributed_cache_receive_timeout_milliseconds, 10000, R"(
Only in ClickHouse Cloud. Wait time in milliseconds to receive any kind of response from distributed cache
)", 0) \
    DECLARE(UInt64, distributed_cache_wait_connection_from_pool_milliseconds, 100, R"(
Only in ClickHouse Cloud. Wait time in milliseconds to receive connection from connection pool if distributed_cache_pool_behaviour_on_limit is wait
)", 0) \
    DECLARE(Bool, distributed_cache_bypass_connection_pool, false, R"(
Only in ClickHouse Cloud. Allow to bypass distributed cache connection pool
)", 0) \
    DECLARE(DistributedCachePoolBehaviourOnLimit, distributed_cache_pool_behaviour_on_limit, DistributedCachePoolBehaviourOnLimit::WAIT, R"(
Only in ClickHouse Cloud. Identifies behaviour of distributed cache connection on pool limit reached
)", 0) \
    DECLARE(UInt64, distributed_cache_read_alignment, 0, R"(
Only in ClickHouse Cloud. A setting for testing purposes, do not change it
)", 0) \
    DECLARE(UInt64, distributed_cache_max_unacked_inflight_packets, DistributedCache::MAX_UNACKED_INFLIGHT_PACKETS, R"(
Only in ClickHouse Cloud. A maximum number of unacknowledged in-flight packets in a single distributed cache read request
)", 0) \
    DECLARE(UInt64, distributed_cache_data_packet_ack_window, DistributedCache::ACK_DATA_PACKET_WINDOW, R"(
Only in ClickHouse Cloud. A window for sending ACK for DataPacket sequence in a single distributed cache read request
)", 0) \
    DECLARE(Bool, distributed_cache_discard_connection_if_unread_data, true, R"(
Only in ClickHouse Cloud. Discard connection if some data is unread.
)", 0) \
    DECLARE(Bool, distributed_cache_min_bytes_for_seek, 0, R"(
Only in ClickHouse Cloud. Minimum number of bytes to do seek in distributed cache.
)", 0) \
    DECLARE(Bool, filesystem_cache_enable_background_download_for_metadata_files_in_packed_storage, true, R"(
Only in ClickHouse Cloud. Wait time to lock cache for space reservation in filesystem cache
)", 0) \
    DECLARE(Bool, filesystem_cache_enable_background_download_during_fetch, true, R"(
Only in ClickHouse Cloud. Wait time to lock cache for space reservation in filesystem cache
)", 0) \
    \
    DECLARE(Bool, parallelize_output_from_storages, true, R"(
Parallelize output for reading step from storage. It allows parallelization of  query processing right after reading from storage if possible
)", 0) \
    DECLARE(String, insert_deduplication_token, "", R"(
The setting allows a user to provide own deduplication semantic in MergeTree/ReplicatedMergeTree
For example, by providing a unique value for the setting in each INSERT statement,
user can avoid the same inserted data being deduplicated.


Possible values:

- Any string

`insert_deduplication_token` is used for deduplication _only_ when not empty.

For the replicated tables by default the only 100 of the most recent inserts for each partition are deduplicated (see [replicated_deduplication_window](merge-tree-settings.md/#replicated-deduplication-window), [replicated_deduplication_window_seconds](merge-tree-settings.md/#replicated-deduplication-window-seconds)).
For not replicated tables see [non_replicated_deduplication_window](merge-tree-settings.md/#non-replicated-deduplication-window).

:::note
`insert_deduplication_token` works on a partition level (the same as `insert_deduplication` checksum). Multiple partitions can have the same `insert_deduplication_token`.
:::

Example:

```sql
CREATE TABLE test_table
( A Int64 )
ENGINE = MergeTree
ORDER BY A
SETTINGS non_replicated_deduplication_window = 100;

INSERT INTO test_table SETTINGS insert_deduplication_token = 'test' VALUES (1);

-- the next insert won't be deduplicated because insert_deduplication_token is different
INSERT INTO test_table SETTINGS insert_deduplication_token = 'test1' VALUES (1);

-- the next insert will be deduplicated because insert_deduplication_token
-- is the same as one of the previous
INSERT INTO test_table SETTINGS insert_deduplication_token = 'test' VALUES (2);

SELECT * FROM test_table

┌─A─┐
│ 1 │
└───┘
┌─A─┐
│ 1 │
└───┘
```
)", 0) \
    DECLARE(Bool, count_distinct_optimization, false, R"(
Rewrite count distinct to subquery of group by
)", 0) \
    DECLARE(Bool, throw_if_no_data_to_insert, true, R"(
Allows or forbids empty INSERTs, enabled by default (throws an error on an empty insert). Only applies to INSERTs using [`clickhouse-client`](/docs/en/interfaces/cli) or using the [gRPC interface](/docs/en/interfaces/grpc).
)", 0) \
    DECLARE(Bool, compatibility_ignore_auto_increment_in_create_table, false, R"(
Ignore AUTO_INCREMENT keyword in column declaration if true, otherwise return error. It simplifies migration from MySQL
)", 0) \
    DECLARE(Bool, multiple_joins_try_to_keep_original_names, false, R"(
Do not add aliases to top level expression list on multiple joins rewrite
)", 0) \
    DECLARE(Bool, optimize_sorting_by_input_stream_properties, true, R"(
Optimize sorting by sorting properties of input stream
)", 0) \
    DECLARE(UInt64, keeper_max_retries, 10, R"(
Max retries for general keeper operations
)", 0) \
    DECLARE(UInt64, keeper_retry_initial_backoff_ms, 100, R"(
Initial backoff timeout for general keeper operations
)", 0) \
    DECLARE(UInt64, keeper_retry_max_backoff_ms, 5000, R"(
Max backoff timeout for general keeper operations
)", 0) \
    DECLARE(UInt64, insert_keeper_max_retries, 20, R"(
The setting sets the maximum number of retries for ClickHouse Keeper (or ZooKeeper) requests during insert into replicated MergeTree. Only Keeper requests which failed due to network error, Keeper session timeout, or request timeout are considered for retries.

Possible values:

- Positive integer.
- 0 — Retries are disabled

Cloud default value: `20`.

Keeper request retries are done after some timeout. The timeout is controlled by the following settings: `insert_keeper_retry_initial_backoff_ms`, `insert_keeper_retry_max_backoff_ms`.
The first retry is done after `insert_keeper_retry_initial_backoff_ms` timeout. The consequent timeouts will be calculated as follows:
```
timeout = min(insert_keeper_retry_max_backoff_ms, latest_timeout * 2)
```

For example, if `insert_keeper_retry_initial_backoff_ms=100`, `insert_keeper_retry_max_backoff_ms=10000` and `insert_keeper_max_retries=8` then timeouts will be `100, 200, 400, 800, 1600, 3200, 6400, 10000`.

Apart from fault tolerance, the retries aim to provide a better user experience - they allow to avoid returning an error during INSERT execution if Keeper is restarted, for example, due to an upgrade.
)", 0) \
    DECLARE(UInt64, insert_keeper_retry_initial_backoff_ms, 100, R"(
Initial timeout(in milliseconds) to retry a failed Keeper request during INSERT query execution

Possible values:

- Positive integer.
- 0 — No timeout
)", 0) \
    DECLARE(UInt64, insert_keeper_retry_max_backoff_ms, 10000, R"(
Maximum timeout (in milliseconds) to retry a failed Keeper request during INSERT query execution

Possible values:

- Positive integer.
- 0 — Maximum timeout is not limited
)", 0) \
    DECLARE(Float, insert_keeper_fault_injection_probability, 0.0f, R"(
Approximate probability of failure for a keeper request during insert. Valid value is in interval [0.0f, 1.0f]
)", 0) \
    DECLARE(UInt64, insert_keeper_fault_injection_seed, 0, R"(
0 - random seed, otherwise the setting value
)", 0) \
    DECLARE(Bool, force_aggregation_in_order, false, R"(
The setting is used by the server itself to support distributed queries. Do not change it manually, because it will break normal operations. (Forces use of aggregation in order on remote nodes during distributed aggregation).
)", IMPORTANT) \
    DECLARE(UInt64, http_max_request_param_data_size, 10_MiB, R"(
Limit on size of request data used as a query parameter in predefined HTTP requests.
)", 0) \
    DECLARE(Bool, function_json_value_return_type_allow_nullable, false, R"(
Control whether allow to return `NULL` when value is not exist for JSON_VALUE function.

```sql
SELECT JSON_VALUE('{"hello":"world"}', '$.b') settings function_json_value_return_type_allow_nullable=true;

┌─JSON_VALUE('{"hello":"world"}', '$.b')─┐
│ ᴺᵁᴸᴸ                                   │
└────────────────────────────────────────┘

1 row in set. Elapsed: 0.001 sec.
```

Possible values:

- true — Allow.
- false — Disallow.
)", 0) \
    DECLARE(Bool, function_json_value_return_type_allow_complex, false, R"(
Control whether allow to return complex type (such as: struct, array, map) for json_value function.

```sql
SELECT JSON_VALUE('{"hello":{"world":"!"}}', '$.hello') settings function_json_value_return_type_allow_complex=true

┌─JSON_VALUE('{"hello":{"world":"!"}}', '$.hello')─┐
│ {"world":"!"}                                    │
└──────────────────────────────────────────────────┘

1 row in set. Elapsed: 0.001 sec.
```

Possible values:

- true — Allow.
- false — Disallow.
)", 0) \
    DECLARE(Bool, use_with_fill_by_sorting_prefix, true, R"(
Columns preceding WITH FILL columns in ORDER BY clause form sorting prefix. Rows with different values in sorting prefix are filled independently
)", 0) \
    DECLARE(Bool, optimize_uniq_to_count, true, R"(
Rewrite uniq and its variants(except uniqUpTo) to count if subquery has distinct or group by clause.
)", 0) \
    DECLARE(Bool, use_variant_as_common_type, false, R"(
Allows to use `Variant` type as a result type for [if](../../sql-reference/functions/conditional-functions.md/#if)/[multiIf](../../sql-reference/functions/conditional-functions.md/#multiif)/[array](../../sql-reference/functions/array-functions.md)/[map](../../sql-reference/functions/tuple-map-functions.md) functions when there is no common type for argument types.

Example:

```sql
SET use_variant_as_common_type = 1;
SELECT toTypeName(if(number % 2, number, range(number))) as variant_type FROM numbers(1);
SELECT if(number % 2, number, range(number)) as variant FROM numbers(5);
```

```text
┌─variant_type───────────────────┐
│ Variant(Array(UInt64), UInt64) │
└────────────────────────────────┘
┌─variant───┐
│ []        │
│ 1         │
│ [0,1]     │
│ 3         │
│ [0,1,2,3] │
└───────────┘
```

```sql
SET use_variant_as_common_type = 1;
SELECT toTypeName(multiIf((number % 4) = 0, 42, (number % 4) = 1, [1, 2, 3], (number % 4) = 2, 'Hello, World!', NULL)) AS variant_type FROM numbers(1);
SELECT multiIf((number % 4) = 0, 42, (number % 4) = 1, [1, 2, 3], (number % 4) = 2, 'Hello, World!', NULL) AS variant FROM numbers(4);
```

```text
─variant_type─────────────────────────┐
│ Variant(Array(UInt8), String, UInt8) │
└──────────────────────────────────────┘

┌─variant───────┐
│ 42            │
│ [1,2,3]       │
│ Hello, World! │
│ ᴺᵁᴸᴸ          │
└───────────────┘
```

```sql
SET use_variant_as_common_type = 1;
SELECT toTypeName(array(range(number), number, 'str_' || toString(number))) as array_of_variants_type from numbers(1);
SELECT array(range(number), number, 'str_' || toString(number)) as array_of_variants FROM numbers(3);
```

```text
┌─array_of_variants_type────────────────────────┐
│ Array(Variant(Array(UInt64), String, UInt64)) │
└───────────────────────────────────────────────┘

┌─array_of_variants─┐
│ [[],0,'str_0']    │
│ [[0],1,'str_1']   │
│ [[0,1],2,'str_2'] │
└───────────────────┘
```

```sql
SET use_variant_as_common_type = 1;
SELECT toTypeName(map('a', range(number), 'b', number, 'c', 'str_' || toString(number))) as map_of_variants_type from numbers(1);
SELECT map('a', range(number), 'b', number, 'c', 'str_' || toString(number)) as map_of_variants FROM numbers(3);
```

```text
┌─map_of_variants_type────────────────────────────────┐
│ Map(String, Variant(Array(UInt64), String, UInt64)) │
└─────────────────────────────────────────────────────┘

┌─map_of_variants───────────────┐
│ {'a':[],'b':0,'c':'str_0'}    │
│ {'a':[0],'b':1,'c':'str_1'}   │
│ {'a':[0,1],'b':2,'c':'str_2'} │
└───────────────────────────────┘
```
)", 0) \
    DECLARE(Bool, enable_order_by_all, true, R"(
Enables or disables sorting with `ORDER BY ALL` syntax, see [ORDER BY](../../sql-reference/statements/select/order-by.md).

Possible values:

- 0 — Disable ORDER BY ALL.
- 1 — Enable ORDER BY ALL.

**Example**

Query:

```sql
CREATE TABLE TAB(C1 Int, C2 Int, ALL Int) ENGINE=Memory();

INSERT INTO TAB VALUES (10, 20, 30), (20, 20, 10), (30, 10, 20);

SELECT * FROM TAB ORDER BY ALL; -- returns an error that ALL is ambiguous

SELECT * FROM TAB ORDER BY ALL SETTINGS enable_order_by_all = 0;
```

Result:

```text
┌─C1─┬─C2─┬─ALL─┐
│ 20 │ 20 │  10 │
│ 30 │ 10 │  20 │
│ 10 │ 20 │  30 │
└────┴────┴─────┘
```
)", 0) \
    DECLARE(Float, ignore_drop_queries_probability, 0, R"(
If enabled, server will ignore all DROP table queries with specified probability (for Memory and JOIN engines it will replcase DROP to TRUNCATE). Used for testing purposes
)", 0) \
    DECLARE(Bool, traverse_shadow_remote_data_paths, false, R"(
Traverse frozen data (shadow directory) in addition to actual table data when query system.remote_data_paths
)", 0) \
    DECLARE(Bool, geo_distance_returns_float64_on_float64_arguments, true, R"(
If all four arguments to `geoDistance`, `greatCircleDistance`, `greatCircleAngle` functions are Float64, return Float64 and use double precision for internal calculations. In previous ClickHouse versions, the functions always returned Float32.
)", 0) \
    DECLARE(Bool, allow_get_client_http_header, false, R"(
Allow to use the function `getClientHTTPHeader` which lets to obtain a value of an the current HTTP request's header. It is not enabled by default for security reasons, because some headers, such as `Cookie`, could contain sensitive info. Note that the `X-ClickHouse-*` and `Authentication` headers are always restricted and cannot be obtained with this function.
)", 0) \
    DECLARE(Bool, cast_string_to_dynamic_use_inference, false, R"(
Use types inference during String to Dynamic conversion
)", 0) \
    DECLARE(Bool, enable_blob_storage_log, true, R"(
Write information about blob storage operations to system.blob_storage_log table
)", 0) \
    DECLARE(Bool, use_json_alias_for_old_object_type, false, R"(
When enabled, `JSON` data type alias will be used to create an old [Object('json')](../../sql-reference/data-types/json.md) type instead of the new [JSON](../../sql-reference/data-types/newjson.md) type.
)", 0) \
    DECLARE(Bool, allow_create_index_without_type, false, R"(
Allow CREATE INDEX query without TYPE. Query will be ignored. Made for SQL compatibility tests.
)", 0) \
    DECLARE(Bool, create_index_ignore_unique, false, R"(
Ignore UNIQUE keyword in CREATE UNIQUE INDEX. Made for SQL compatibility tests.
)", 0) \
    DECLARE(Bool, print_pretty_type_names, true, R"(
Allows to print deep-nested type names in a pretty way with indents in `DESCRIBE` query and in `toTypeName()` function.

Example:

```sql
CREATE TABLE test (a Tuple(b String, c Tuple(d Nullable(UInt64), e Array(UInt32), f Array(Tuple(g String, h Map(String, Array(Tuple(i String, j UInt64))))), k Date), l Nullable(String))) ENGINE=Memory;
DESCRIBE TABLE test FORMAT TSVRaw SETTINGS print_pretty_type_names=1;
```

```
a   Tuple(
    b String,
    c Tuple(
        d Nullable(UInt64),
        e Array(UInt32),
        f Array(Tuple(
            g String,
            h Map(
                String,
                Array(Tuple(
                    i String,
                    j UInt64
                ))
            )
        )),
        k Date
    ),
    l Nullable(String)
)
```
)", 0) \
    DECLARE(Bool, create_table_empty_primary_key_by_default, false, R"(
Allow to create *MergeTree tables with empty primary key when ORDER BY and PRIMARY KEY not specified
)", 0) \
    DECLARE(Bool, allow_named_collection_override_by_default, true, R"(
Allow named collections' fields override by default.
)", 0) \
    DECLARE(SQLSecurityType, default_normal_view_sql_security, SQLSecurityType::INVOKER, R"(
Allows to set default `SQL SECURITY` option while creating a normal view. [More about SQL security](../../sql-reference/statements/create/view.md#sql_security).

The default value is `INVOKER`.
)", 0) \
    DECLARE(SQLSecurityType, default_materialized_view_sql_security, SQLSecurityType::DEFINER, R"(
Allows to set a default value for SQL SECURITY option when creating a materialized view. [More about SQL security](../../sql-reference/statements/create/view.md#sql_security).

The default value is `DEFINER`.
)", 0) \
    DECLARE(String, default_view_definer, "CURRENT_USER", R"(
Allows to set default `DEFINER` option while creating a view. [More about SQL security](../../sql-reference/statements/create/view.md#sql_security).

The default value is `CURRENT_USER`.
)", 0) \
    DECLARE(UInt64, cache_warmer_threads, 4, R"(
Only available in ClickHouse Cloud. Number of background threads for speculatively downloading new data parts into file cache, when cache_populated_by_fetch is enabled. Zero to disable.
)", 0) \
    DECLARE(Bool, use_async_executor_for_materialized_views, false, R"(
Use async and potentially multithreaded execution of materialized view query, can speedup views processing during INSERT, but also consume more memory.)", 0) \
    DECLARE(Int64, ignore_cold_parts_seconds, 0, R"(
Only available in ClickHouse Cloud. Exclude new data parts from SELECT queries until they're either pre-warmed (see cache_populated_by_fetch) or this many seconds old. Only for Replicated-/SharedMergeTree.
)", 0) \
    DECLARE(Int64, prefer_warmed_unmerged_parts_seconds, 0, R"(
Only available in ClickHouse Cloud. If a merged part is less than this many seconds old and is not pre-warmed (see cache_populated_by_fetch), but all its source parts are available and pre-warmed, SELECT queries will read from those parts instead. Only for ReplicatedMergeTree. Note that this only checks whether CacheWarmer processed the part; if the part was fetched into cache by something else, it'll still be considered cold until CacheWarmer gets to it; if it was warmed, then evicted from cache, it'll still be considered warm.
)", 0) \
<<<<<<< HEAD
    DECLARE(Bool, iceberg_engine_ignore_schema_evolution, false, R"(
Allow to ignore schema evolution in Iceberg table engine and read all data using schema specified by the user on table creation or latest schema parsed from metadata on table creation.

:::note
Enabling this setting can lead to incorrect result as in case of evolved schema all data files will be read using the same schema.
:::
)", 0) \
    DECLARE(Int64, iceberg_query_at_timestamp_ms, 0, R"(
Query Iceberg table using the snapshot that was current at a specific timestamp.
)", 0) \
=======
>>>>>>> 21522b57
    DECLARE(Bool, allow_deprecated_error_prone_window_functions, false, R"(
Allow usage of deprecated error prone window functions (neighbor, runningAccumulate, runningDifferenceStartingWithFirstValue, runningDifference)
)", 0) \
    DECLARE(Bool, allow_deprecated_snowflake_conversion_functions, false, R"(
Functions `snowflakeToDateTime`, `snowflakeToDateTime64`, `dateTimeToSnowflake`, and `dateTime64ToSnowflake` are deprecated and disabled by default.
Please use functions `snowflakeIDToDateTime`, `snowflakeIDToDateTime64`, `dateTimeToSnowflakeID`, and `dateTime64ToSnowflakeID` instead.

To re-enable the deprecated functions (e.g., during a transition period), please set this setting to `true`.
)", 0) \
    DECLARE(Bool, optimize_distinct_in_order, true, R"(
Enable DISTINCT optimization if some columns in DISTINCT form a prefix of sorting. For example, prefix of sorting key in merge tree or ORDER BY statement
)", 0) \
    DECLARE(Bool, keeper_map_strict_mode, false, R"(
Enforce additional checks during operations on KeeperMap. E.g. throw an exception on an insert for already existing key
)", 0) \
    DECLARE(UInt64, extract_key_value_pairs_max_pairs_per_row, 1000, R"(
Max number of pairs that can be produced by the `extractKeyValuePairs` function. Used as a safeguard against consuming too much memory.
)", 0) ALIAS(extract_kvp_max_pairs_per_row) \
    DECLARE(Bool, restore_replace_external_engines_to_null, false, R"(
For testing purposes. Replaces all external engines to Null to not initiate external connections.
)", 0) \
    DECLARE(Bool, restore_replace_external_table_functions_to_null, false, R"(
For testing purposes. Replaces all external table functions to Null to not initiate external connections.
)", 0) \
    DECLARE(Bool, restore_replace_external_dictionary_source_to_null, false, R"(
Replace external dictionary sources to Null on restore. Useful for testing purposes
)", 0) \
        /* Parallel replicas */ \
    DECLARE(UInt64, allow_experimental_parallel_reading_from_replicas, 0, R"(
Use up to `max_parallel_replicas` the number of replicas from each shard for SELECT query execution. Reading is parallelized and coordinated dynamically. 0 - disabled, 1 - enabled, silently disable them in case of failure, 2 - enabled, throw an exception in case of failure
)", BETA) ALIAS(enable_parallel_replicas) \
    DECLARE(NonZeroUInt64, max_parallel_replicas, 1, R"(
The maximum number of replicas for each shard when executing a query.

Possible values:

- Positive integer.

**Additional Info**

This options will produce different results depending on the settings used.

:::note
This setting will produce incorrect results when joins or subqueries are involved, and all tables don't meet certain requirements. See [Distributed Subqueries and max_parallel_replicas](../../sql-reference/operators/in.md/#max_parallel_replica-subqueries) for more details.
:::

### Parallel processing using `SAMPLE` key

A query may be processed faster if it is executed on several servers in parallel. But the query performance may degrade in the following cases:

- The position of the sampling key in the partitioning key does not allow efficient range scans.
- Adding a sampling key to the table makes filtering by other columns less efficient.
- The sampling key is an expression that is expensive to calculate.
- The cluster latency distribution has a long tail, so that querying more servers increases the query overall latency.

### Parallel processing using [parallel_replicas_custom_key](#parallel_replicas_custom_key)

This setting is useful for any replicated table.
)", 0) \
    DECLARE(ParallelReplicasMode, parallel_replicas_mode, ParallelReplicasMode::READ_TASKS, R"(
Type of filter to use with custom key for parallel replicas. default - use modulo operation on the custom key, range - use range filter on custom key using all possible values for the value type of custom key.
)", BETA) \
    DECLARE(UInt64, parallel_replicas_count, 0, R"(
This is internal setting that should not be used directly and represents an implementation detail of the 'parallel replicas' mode. This setting will be automatically set up by the initiator server for distributed queries to the number of parallel replicas participating in query processing.
)", BETA) \
    DECLARE(UInt64, parallel_replica_offset, 0, R"(
This is internal setting that should not be used directly and represents an implementation detail of the 'parallel replicas' mode. This setting will be automatically set up by the initiator server for distributed queries to the index of the replica participating in query processing among parallel replicas.
)", BETA) \
    DECLARE(String, parallel_replicas_custom_key, "", R"(
An arbitrary integer expression that can be used to split work between replicas for a specific table.
The value can be any integer expression.

Simple expressions using primary keys are preferred.

If the setting is used on a cluster that consists of a single shard with multiple replicas, those replicas will be converted into virtual shards.
Otherwise, it will behave same as for `SAMPLE` key, it will use multiple replicas of each shard.
)", BETA) \
    DECLARE(UInt64, parallel_replicas_custom_key_range_lower, 0, R"(
Allows the filter type `range` to split the work evenly between replicas based on the custom range `[parallel_replicas_custom_key_range_lower, INT_MAX]`.

When used in conjunction with [parallel_replicas_custom_key_range_upper](#parallel_replicas_custom_key_range_upper), it lets the filter evenly split the work over replicas for the range `[parallel_replicas_custom_key_range_lower, parallel_replicas_custom_key_range_upper]`.

Note: This setting will not cause any additional data to be filtered during query processing, rather it changes the points at which the range filter breaks up the range `[0, INT_MAX]` for parallel processing.
)", BETA) \
    DECLARE(UInt64, parallel_replicas_custom_key_range_upper, 0, R"(
Allows the filter type `range` to split the work evenly between replicas based on the custom range `[0, parallel_replicas_custom_key_range_upper]`. A value of 0 disables the upper bound, setting it the max value of the custom key expression.

When used in conjunction with [parallel_replicas_custom_key_range_lower](#parallel_replicas_custom_key_range_lower), it lets the filter evenly split the work over replicas for the range `[parallel_replicas_custom_key_range_lower, parallel_replicas_custom_key_range_upper]`.

Note: This setting will not cause any additional data to be filtered during query processing, rather it changes the points at which the range filter breaks up the range `[0, INT_MAX]` for parallel processing
)", BETA) \
    DECLARE(String, cluster_for_parallel_replicas, "", R"(
Cluster for a shard in which current server is located
)", BETA) \
    DECLARE(Bool, parallel_replicas_allow_in_with_subquery, true, R"(
If true, subquery for IN will be executed on every follower replica.
)", BETA) \
    DECLARE(Bool, parallel_replicas_for_non_replicated_merge_tree, false, R"(
If true, ClickHouse will use parallel replicas algorithm also for non-replicated MergeTree tables
)", BETA) \
    DECLARE(UInt64, parallel_replicas_min_number_of_rows_per_replica, 0, R"(
Limit the number of replicas used in a query to (estimated rows to read / min_number_of_rows_per_replica). The max is still limited by 'max_parallel_replicas'
)", BETA) \
    DECLARE(Bool, parallel_replicas_prefer_local_join, true, R"(
If true, and JOIN can be executed with parallel replicas algorithm, and all storages of right JOIN part are *MergeTree, local JOIN will be used instead of GLOBAL JOIN.
)", BETA) \
    DECLARE(UInt64, parallel_replicas_mark_segment_size, 0, R"(
Parts virtually divided into segments to be distributed between replicas for parallel reading. This setting controls the size of these segments. Not recommended to change until you're absolutely sure in what you're doing. Value should be in range [128; 16384]
)", BETA) \
    DECLARE(Bool, parallel_replicas_local_plan, true, R"(
Build local plan for local replica
)", BETA) \
    DECLARE(Bool, parallel_replicas_index_analysis_only_on_coordinator, true, R"(
Index analysis done only on replica-coordinator and skipped on other replicas. Effective only with enabled parallel_replicas_local_plan
)", BETA) \
    \
    DECLARE(Bool, allow_experimental_analyzer, true, R"(
Allow new query analyzer.
)", IMPORTANT) ALIAS(enable_analyzer) \
    DECLARE(Bool, analyzer_compatibility_join_using_top_level_identifier, false, R"(
Force to resolve identifier in JOIN USING from projection (for example, in `SELECT a + 1 AS b FROM t1 JOIN t2 USING (b)` join will be performed by `t1.a + 1 = t2.b`, rather then `t1.b = t2.b`).
)", 0) \
    \
    DECLARE(Timezone, session_timezone, "", R"(
Sets the implicit time zone of the current session or query.
The implicit time zone is the time zone applied to values of type DateTime/DateTime64 which have no explicitly specified time zone.
The setting takes precedence over the globally configured (server-level) implicit time zone.
A value of '' (empty string) means that the implicit time zone of the current session or query is equal to the [server time zone](../server-configuration-parameters/settings.md#timezone).

You can use functions `timeZone()` and `serverTimeZone()` to get the session time zone and server time zone.

Possible values:

-    Any time zone name from `system.time_zones`, e.g. `Europe/Berlin`, `UTC` or `Zulu`

Examples:

```sql
SELECT timeZone(), serverTimeZone() FORMAT CSV

"Europe/Berlin","Europe/Berlin"
```

```sql
SELECT timeZone(), serverTimeZone() SETTINGS session_timezone = 'Asia/Novosibirsk' FORMAT CSV

"Asia/Novosibirsk","Europe/Berlin"
```

Assign session time zone 'America/Denver' to the inner DateTime without explicitly specified time zone:

```sql
SELECT toDateTime64(toDateTime64('1999-12-12 23:23:23.123', 3), 3, 'Europe/Zurich') SETTINGS session_timezone = 'America/Denver' FORMAT TSV

1999-12-13 07:23:23.123
```

:::warning
Not all functions that parse DateTime/DateTime64 respect `session_timezone`. This can lead to subtle errors.
See the following example and explanation.
:::

```sql
CREATE TABLE test_tz (`d` DateTime('UTC')) ENGINE = Memory AS SELECT toDateTime('2000-01-01 00:00:00', 'UTC');

SELECT *, timeZone() FROM test_tz WHERE d = toDateTime('2000-01-01 00:00:00') SETTINGS session_timezone = 'Asia/Novosibirsk'
0 rows in set.

SELECT *, timeZone() FROM test_tz WHERE d = '2000-01-01 00:00:00' SETTINGS session_timezone = 'Asia/Novosibirsk'
┌───────────────────d─┬─timeZone()───────┐
│ 2000-01-01 00:00:00 │ Asia/Novosibirsk │
└─────────────────────┴──────────────────┘
```

This happens due to different parsing pipelines:

- `toDateTime()` without explicitly given time zone used in the first `SELECT` query honors setting `session_timezone` and the global time zone.
- In the second query, a DateTime is parsed from a String, and inherits the type and time zone of the existing column`d`. Thus, setting `session_timezone` and the global time zone are not honored.

**See also**

- [timezone](../server-configuration-parameters/settings.md#timezone)
)", BETA) \
DECLARE(Bool, create_if_not_exists, false, R"(
Enable `IF NOT EXISTS` for `CREATE` statement by default. If either this setting or `IF NOT EXISTS` is specified and a table with the provided name already exists, no exception will be thrown.
)", 0) \
    DECLARE(Bool, enforce_strict_identifier_format, false, R"(
If enabled, only allow identifiers containing alphanumeric characters and underscores.
)", 0) \
    DECLARE(Bool, mongodb_throw_on_unsupported_query, true, R"(
If enabled, MongoDB tables will return an error when a MongoDB query cannot be built. Otherwise, ClickHouse reads the full table and processes it locally. This option does not apply to the legacy implementation or when 'allow_experimental_analyzer=0'.
)", 0) \
    DECLARE(Bool, implicit_select, false, R"(
Allow writing simple SELECT queries without the leading SELECT keyword, which makes it simple for calculator-style usage, e.g. `1 + 2` becomes a valid query.

In `clickhouse-local` it is enabled by default and can be explicitly disabled.
)", 0) \
    DECLARE(Bool, optimize_extract_common_expressions, false, R"(
Allow extracting common expressions from disjunctions in WHERE, PREWHERE, ON, HAVING and QUALIFY expressions. A logical expression like `(A AND B) OR (A AND C)` can be rewritten to `A AND (B OR C)`, which might help to utilize:
- indices in simple filtering expressions
- cross to inner join optimization
)", 0) \
    DECLARE(Bool, push_external_roles_in_interserver_queries, true, R"(
Enable pushing user roles from originator to other nodes while performing a query.
)", 0) \
    DECLARE(Bool, shared_merge_tree_sync_parts_on_partition_operations, true, R"(
Automatically synchronize set of data parts after MOVE|REPLACE|ATTACH partition operations in SMT tables. Cloud only
)", 0) \
    \
    DECLARE(Bool, allow_experimental_variant_type, false, R"(
Allows creation of [Variant](../../sql-reference/data-types/variant.md) data type.
)", BETA) ALIAS(enable_variant_type) \
    DECLARE(Bool, allow_experimental_dynamic_type, false, R"(
Allows creation of [Dynamic](../../sql-reference/data-types/dynamic.md) data type.
)", BETA) ALIAS(enable_dynamic_type) \
    DECLARE(Bool, allow_experimental_json_type, false, R"(
Allows creation of [JSON](../../sql-reference/data-types/newjson.md) data type.
)", BETA) ALIAS(enable_json_type) \
    \
    \
    /* ####################################################### */ \
    /* ########### START OF EXPERIMENTAL FEATURES ############ */ \
    /* ## ADD PRODUCTION / BETA FEATURES BEFORE THIS BLOCK  ## */ \
    /* ####################################################### */ \
    \
    DECLARE(Bool, allow_experimental_materialized_postgresql_table, false, R"(
Allows to use the MaterializedPostgreSQL table engine. Disabled by default, because this feature is experimental
)", EXPERIMENTAL) \
    DECLARE(Bool, allow_experimental_funnel_functions, false, R"(
Enable experimental functions for funnel analysis.
)", EXPERIMENTAL) \
    DECLARE(Bool, allow_experimental_nlp_functions, false, R"(
Enable experimental functions for natural language processing.
)", EXPERIMENTAL) \
    DECLARE(Bool, allow_experimental_hash_functions, false, R"(
Enable experimental hash functions
)", EXPERIMENTAL) \
    DECLARE(Bool, allow_experimental_object_type, false, R"(
Allow the obsolete Object data type
)", EXPERIMENTAL) \
    DECLARE(Bool, allow_experimental_bfloat16_type, false, R"(
Allow BFloat16 data type (under development).
)", EXPERIMENTAL) \
    DECLARE(Bool, allow_experimental_time_series_table, false, R"(
Allows creation of tables with the [TimeSeries](../../engines/table-engines/integrations/time-series.md) table engine.

Possible values:

- 0 — the [TimeSeries](../../engines/table-engines/integrations/time-series.md) table engine is disabled.
- 1 — the [TimeSeries](../../engines/table-engines/integrations/time-series.md) table engine is enabled.
)", EXPERIMENTAL) \
    DECLARE(Bool, allow_experimental_vector_similarity_index, false, R"(
Allow experimental vector similarity index
)", EXPERIMENTAL) \
    DECLARE(Bool, allow_experimental_codecs, false, R"(
If it is set to true, allow to specify experimental compression codecs (but we don't have those yet and this option does nothing).
)", EXPERIMENTAL) \
    DECLARE(Bool, allow_experimental_shared_set_join, false, R"(
Only in ClickHouse Cloud. Allow to create ShareSet and SharedJoin
)", EXPERIMENTAL) \
    DECLARE(UInt64, max_limit_for_ann_queries, 1'000'000, R"(
SELECT queries with LIMIT bigger than this setting cannot use vector similarity indexes. Helps to prevent memory overflows in vector similarity indexes.
)", EXPERIMENTAL) \
    DECLARE(UInt64, hnsw_candidate_list_size_for_search, 256, R"(
The size of the dynamic candidate list when searching the vector similarity index, also known as 'ef_search'.
)", EXPERIMENTAL) \
    DECLARE(Bool, throw_on_unsupported_query_inside_transaction, true, R"(
Throw exception if unsupported query is used inside transaction
)", EXPERIMENTAL) \
    DECLARE(TransactionsWaitCSNMode, wait_changes_become_visible_after_commit_mode, TransactionsWaitCSNMode::WAIT_UNKNOWN, R"(
Wait for committed changes to become actually visible in the latest snapshot
)", EXPERIMENTAL) \
    DECLARE(Bool, implicit_transaction, false, R"(
If enabled and not already inside a transaction, wraps the query inside a full transaction (begin + commit or rollback)
)", EXPERIMENTAL) \
    DECLARE(UInt64, grace_hash_join_initial_buckets, 1, R"(
Initial number of grace hash join buckets
)", EXPERIMENTAL) \
    DECLARE(UInt64, grace_hash_join_max_buckets, 1024, R"(
Limit on the number of grace hash join buckets
)", EXPERIMENTAL) \
    DECLARE(UInt64, join_to_sort_minimum_perkey_rows, 40, R"(
The lower limit of per-key average rows in the right table to determine whether to rerange the right table by key in left or inner join. This setting ensures that the optimization is not applied for sparse table keys
)", EXPERIMENTAL) \
    DECLARE(UInt64, join_to_sort_maximum_table_rows, 10000, R"(
The maximum number of rows in the right table to determine whether to rerange the right table by key in left or inner join.
)", EXPERIMENTAL) \
    DECLARE(Bool, allow_experimental_join_right_table_sorting, false, R"(
If it is set to true, and the conditions of `join_to_sort_minimum_perkey_rows` and `join_to_sort_maximum_table_rows` are met, rerange the right table by key to improve the performance in left or inner hash join.
)", EXPERIMENTAL) \
    DECLARE(Bool, use_hive_partitioning, false, R"(
When enabled, ClickHouse will detect Hive-style partitioning in path (`/name=value/`) in file-like table engines [File](../../engines/table-engines/special/file.md#hive-style-partitioning)/[S3](../../engines/table-engines/integrations/s3.md#hive-style-partitioning)/[URL](../../engines/table-engines/special/url.md#hive-style-partitioning)/[HDFS](../../engines/table-engines/integrations/hdfs.md#hive-style-partitioning)/[AzureBlobStorage](../../engines/table-engines/integrations/azureBlobStorage.md#hive-style-partitioning) and will allow to use partition columns as virtual columns in the query. These virtual columns will have the same names as in the partitioned path, but starting with `_`.
)", EXPERIMENTAL)\
    \
    DECLARE(Bool, allow_statistics_optimize, false, R"(
Allows using statistics to optimize queries
)", EXPERIMENTAL) ALIAS(allow_statistic_optimize) \
    DECLARE(Bool, allow_experimental_statistics, false, R"(
Allows defining columns with [statistics](../../engines/table-engines/mergetree-family/mergetree.md#table_engine-mergetree-creating-a-table) and [manipulate statistics](../../engines/table-engines/mergetree-family/mergetree.md#column-statistics).
)", EXPERIMENTAL) ALIAS(allow_experimental_statistic) \
    \
    DECLARE(Bool, allow_archive_path_syntax, true, R"(
File/S3 engines/table function will parse paths with '::' as '\\<archive\\> :: \\<file\\>' if archive has correct extension
)", EXPERIMENTAL) \
    \
    DECLARE(Bool, allow_experimental_inverted_index, false, R"(
If it is set to true, allow to use experimental inverted index.
)", EXPERIMENTAL) \
    DECLARE(Bool, allow_experimental_full_text_index, false, R"(
If it is set to true, allow to use experimental full-text index.
)", EXPERIMENTAL) \
    \
    DECLARE(Bool, allow_experimental_join_condition, false, R"(
Support join with inequal conditions which involve columns from both left and right table. e.g. t1.y < t2.y.
)", EXPERIMENTAL) \
    \
    DECLARE(Bool, allow_experimental_live_view, false, R"(
Allows creation of a deprecated LIVE VIEW.

Possible values:

- 0 — Working with live views is disabled.
- 1 — Working with live views is enabled.
)", EXPERIMENTAL) \
    DECLARE(Seconds, live_view_heartbeat_interval, 15, R"(
The heartbeat interval in seconds to indicate live query is alive.
)", EXPERIMENTAL) \
    DECLARE(UInt64, max_live_view_insert_blocks_before_refresh, 64, R"(
Limit maximum number of inserted blocks after which mergeable blocks are dropped and query is re-executed.
)", EXPERIMENTAL) \
    \
    DECLARE(Bool, allow_experimental_window_view, false, R"(
Enable WINDOW VIEW. Not mature enough.
)", EXPERIMENTAL) \
    DECLARE(Seconds, window_view_clean_interval, 60, R"(
The clean interval of window view in seconds to free outdated data.
)", EXPERIMENTAL) \
    DECLARE(Seconds, window_view_heartbeat_interval, 15, R"(
The heartbeat interval in seconds to indicate watch query is alive.
)", EXPERIMENTAL) \
    DECLARE(Seconds, wait_for_window_view_fire_signal_timeout, 10, R"(
Timeout for waiting for window view fire signal in event time processing
)", EXPERIMENTAL) \
    \
    DECLARE(Bool, stop_refreshable_materialized_views_on_startup, false, R"(
On server startup, prevent scheduling of refreshable materialized views, as if with SYSTEM STOP VIEWS. You can manually start them with SYSTEM START VIEWS or SYSTEM START VIEW \\<name\\> afterwards. Also applies to newly created views. Has no effect on non-refreshable materialized views.
)", EXPERIMENTAL) \
    \
    DECLARE(Bool, allow_experimental_database_materialized_mysql, false, R"(
Allow to create database with Engine=MaterializedMySQL(...).
)", EXPERIMENTAL) \
    DECLARE(Bool, allow_experimental_database_materialized_postgresql, false, R"(
Allow to create database with Engine=MaterializedPostgreSQL(...).
)", EXPERIMENTAL) \
    \
    /** Experimental feature for moving data between shards. */ \
    DECLARE(Bool, allow_experimental_query_deduplication, false, R"(
Experimental data deduplication for SELECT queries based on part UUIDs
)", EXPERIMENTAL) \
    DECLARE(Bool, allow_experimental_database_iceberg, false, R"(
Allow experimental database engine Iceberg
)", EXPERIMENTAL) \
    \
    /** Experimental tsToGrid aggregate function. */ \
    DECLARE(Bool, allow_experimental_ts_to_grid_aggregate_function, false, R"(
Experimental tsToGrid aggregate function for Prometheus-like timeseries resampling. Cloud only
)", EXPERIMENTAL) \
    \
    /* ####################################################### */ \
    /* ############ END OF EXPERIMENTAL FEATURES ############# */ \
    /* ####################################################### */ \

// End of COMMON_SETTINGS
// Please add settings related to formats in Core/FormatFactorySettings.h, move obsolete settings to OBSOLETE_SETTINGS and obsolete format settings to OBSOLETE_FORMAT_SETTINGS.

#define OBSOLETE_SETTINGS(M, ALIAS) \
    /** Obsolete settings which are kept around for compatibility reasons. They have no effect anymore. */ \
    MAKE_OBSOLETE(M, Bool, update_insert_deduplication_token_in_dependent_materialized_views, 0) \
    MAKE_OBSOLETE(M, UInt64, max_memory_usage_for_all_queries, 0) \
    MAKE_OBSOLETE(M, UInt64, multiple_joins_rewriter_version, 0) \
    MAKE_OBSOLETE(M, Bool, enable_debug_queries, false) \
    MAKE_OBSOLETE(M, Bool, allow_experimental_database_atomic, true) \
    MAKE_OBSOLETE(M, Bool, allow_experimental_bigint_types, true) \
    MAKE_OBSOLETE(M, Bool, allow_experimental_window_functions, true) \
    MAKE_OBSOLETE(M, Bool, allow_experimental_geo_types, true) \
    MAKE_OBSOLETE(M, Bool, allow_experimental_query_cache, true) \
    MAKE_OBSOLETE(M, Bool, allow_experimental_alter_materialized_view_structure, true) \
    MAKE_OBSOLETE(M, Bool, allow_experimental_shared_merge_tree, true) \
    MAKE_OBSOLETE(M, Bool, allow_experimental_database_replicated, true) \
    MAKE_OBSOLETE(M, Bool, allow_experimental_refreshable_materialized_view, true) \
    \
    MAKE_OBSOLETE(M, Milliseconds, async_insert_stale_timeout_ms, 0) \
    MAKE_OBSOLETE(M, StreamingHandleErrorMode, handle_kafka_error_mode, StreamingHandleErrorMode::DEFAULT) \
    MAKE_OBSOLETE(M, Bool, database_replicated_ddl_output, true) \
    MAKE_OBSOLETE(M, UInt64, replication_alter_columns_timeout, 60) \
    MAKE_OBSOLETE(M, UInt64, odbc_max_field_size, 0) \
    MAKE_OBSOLETE(M, Bool, allow_experimental_map_type, true) \
    MAKE_OBSOLETE(M, UInt64, merge_tree_clear_old_temporary_directories_interval_seconds, 60) \
    MAKE_OBSOLETE(M, UInt64, merge_tree_clear_old_parts_interval_seconds, 1) \
    MAKE_OBSOLETE(M, UInt64, partial_merge_join_optimizations, 0) \
    MAKE_OBSOLETE(M, MaxThreads, max_alter_threads, 0) \
    MAKE_OBSOLETE(M, Bool, use_mysql_types_in_show_columns, false) \
    MAKE_OBSOLETE(M, Bool, s3queue_allow_experimental_sharded_mode, false) \
    MAKE_OBSOLETE(M, LightweightMutationProjectionMode, lightweight_mutation_projection_mode, LightweightMutationProjectionMode::THROW) \
    /* moved to config.xml: see also src/Core/ServerSettings.h */ \
    MAKE_DEPRECATED_BY_SERVER_CONFIG(M, UInt64, background_buffer_flush_schedule_pool_size, 16) \
    MAKE_DEPRECATED_BY_SERVER_CONFIG(M, UInt64, background_pool_size, 16) \
    MAKE_DEPRECATED_BY_SERVER_CONFIG(M, Float, background_merges_mutations_concurrency_ratio, 2) \
    MAKE_DEPRECATED_BY_SERVER_CONFIG(M, UInt64, background_move_pool_size, 8) \
    MAKE_DEPRECATED_BY_SERVER_CONFIG(M, UInt64, background_fetches_pool_size, 8) \
    MAKE_DEPRECATED_BY_SERVER_CONFIG(M, UInt64, background_common_pool_size, 8) \
    MAKE_DEPRECATED_BY_SERVER_CONFIG(M, UInt64, background_schedule_pool_size, 128) \
    MAKE_DEPRECATED_BY_SERVER_CONFIG(M, UInt64, background_message_broker_schedule_pool_size, 16) \
    MAKE_DEPRECATED_BY_SERVER_CONFIG(M, UInt64, background_distributed_schedule_pool_size, 16) \
    MAKE_DEPRECATED_BY_SERVER_CONFIG(M, UInt64, max_remote_read_network_bandwidth_for_server, 0) \
    MAKE_DEPRECATED_BY_SERVER_CONFIG(M, UInt64, max_remote_write_network_bandwidth_for_server, 0) \
    MAKE_DEPRECATED_BY_SERVER_CONFIG(M, UInt64, async_insert_threads, 16) \
    MAKE_DEPRECATED_BY_SERVER_CONFIG(M, UInt64, max_replicated_fetches_network_bandwidth_for_server, 0) \
    MAKE_DEPRECATED_BY_SERVER_CONFIG(M, UInt64, max_replicated_sends_network_bandwidth_for_server, 0) \
    MAKE_DEPRECATED_BY_SERVER_CONFIG(M, UInt64, max_entries_for_hash_table_stats, 10'000) \
    /* ---- */ \
    MAKE_OBSOLETE(M, DefaultDatabaseEngine, default_database_engine, DefaultDatabaseEngine::Atomic) \
    MAKE_OBSOLETE(M, UInt64, max_pipeline_depth, 0) \
    MAKE_OBSOLETE(M, Seconds, temporary_live_view_timeout, 1) \
    MAKE_OBSOLETE(M, Milliseconds, async_insert_cleanup_timeout_ms, 1000) \
    MAKE_OBSOLETE(M, Bool, optimize_fuse_sum_count_avg, 0) \
    MAKE_OBSOLETE(M, Seconds, drain_timeout, 3) \
    MAKE_OBSOLETE(M, UInt64, backup_threads, 16) \
    MAKE_OBSOLETE(M, UInt64, restore_threads, 16) \
    MAKE_OBSOLETE(M, Bool, optimize_duplicate_order_by_and_distinct, false) \
    MAKE_OBSOLETE(M, UInt64, parallel_replicas_min_number_of_granules_to_enable, 0) \
    MAKE_OBSOLETE(M, ParallelReplicasCustomKeyFilterType, parallel_replicas_custom_key_filter_type, ParallelReplicasCustomKeyFilterType::DEFAULT) \
    MAKE_OBSOLETE(M, Bool, query_plan_optimize_projection, true) \
    MAKE_OBSOLETE(M, Bool, query_cache_store_results_of_queries_with_nondeterministic_functions, false) \
    MAKE_OBSOLETE(M, Bool, allow_experimental_annoy_index, false) \
    MAKE_OBSOLETE(M, UInt64, max_threads_for_annoy_index_creation, 4) \
    MAKE_OBSOLETE(M, Int64, annoy_index_search_k_nodes, -1) \
    MAKE_OBSOLETE(M, Bool, allow_experimental_usearch_index, false) \
    MAKE_OBSOLETE(M, Bool, optimize_move_functions_out_of_any, false) \
    MAKE_OBSOLETE(M, Bool, allow_experimental_undrop_table_query, true) \
    MAKE_OBSOLETE(M, Bool, allow_experimental_s3queue, true) \
    MAKE_OBSOLETE(M, Bool, query_plan_optimize_primary_key, true) \
    MAKE_OBSOLETE(M, Bool, optimize_monotonous_functions_in_order_by, false) \
    MAKE_OBSOLETE(M, UInt64, http_max_chunk_size, 100_GiB) \
    MAKE_OBSOLETE(M, Bool, enable_deflate_qpl_codec, false) \
    MAKE_OBSOLETE(M, Bool, iceberg_engine_ignore_schema_evolution, false) \
    MAKE_OBSOLETE(M, Float, parallel_replicas_single_task_marks_count_multiplier, 2) \

    /** The section above is for obsolete settings. Do not add anything there. */
#endif /// __CLION_IDE__

#define LIST_OF_SETTINGS(M, ALIAS)     \
    COMMON_SETTINGS(M, ALIAS)          \
    OBSOLETE_SETTINGS(M, ALIAS)        \
    FORMAT_FACTORY_SETTINGS(M, ALIAS)  \
    OBSOLETE_FORMAT_SETTINGS(M, ALIAS) \

// clang-format on

DECLARE_SETTINGS_TRAITS_ALLOW_CUSTOM_SETTINGS(SettingsTraits, LIST_OF_SETTINGS)
IMPLEMENT_SETTINGS_TRAITS(SettingsTraits, LIST_OF_SETTINGS)

/** Settings of query execution.
  * These settings go to users.xml.
  */
struct SettingsImpl : public BaseSettings<SettingsTraits>, public IHints<2>
{
    SettingsImpl() = default;

    /** Set multiple settings from "profile" (in server configuration file (users.xml), profiles contain groups of multiple settings).
        * The profile can also be set using the `set` functions, like the profile setting.
        */
    void setProfile(const String & profile_name, const Poco::Util::AbstractConfiguration & config);

    /// Load settings from configuration file, at "path" prefix in configuration.
    void loadSettingsFromConfig(const String & path, const Poco::Util::AbstractConfiguration & config);

    /// Dumps profile events to column of type Map(String, String)
    void dumpToMapColumn(IColumn * column, bool changed_only = true);

    /// Check that there is no user-level settings at the top level in config.
    /// This is a common source of mistake (user don't know where to write user-level setting).
    static void checkNoSettingNamesAtTopLevel(const Poco::Util::AbstractConfiguration & config, const String & config_path);

    std::vector<String> getAllRegisteredNames() const override;

    void set(std::string_view name, const Field & value) override;

private:
    void applyCompatibilitySetting(const String & compatibility);

    std::unordered_set<std::string_view> settings_changed_by_compatibility_setting;
};

/** Set the settings from the profile (in the server configuration, many settings can be listed in one profile).
    * The profile can also be set using the `set` functions, like the `profile` setting.
    */
void SettingsImpl::setProfile(const String & profile_name, const Poco::Util::AbstractConfiguration & config)
{
    String elem = "profiles." + profile_name;

    if (!config.has(elem))
        throw Exception(ErrorCodes::THERE_IS_NO_PROFILE, "There is no profile '{}' in configuration file.", profile_name);

    Poco::Util::AbstractConfiguration::Keys config_keys;
    config.keys(elem, config_keys);

    for (const std::string & key : config_keys)
    {
        if (key == "constraints")
            continue;
        if (key == "profile" || key.starts_with("profile["))   /// Inheritance of profiles from the current one.
            setProfile(config.getString(elem + "." + key), config);
        else
            set(key, config.getString(elem + "." + key));
    }
}

void SettingsImpl::loadSettingsFromConfig(const String & path, const Poco::Util::AbstractConfiguration & config)
{
    if (!config.has(path))
        throw Exception(ErrorCodes::NO_ELEMENTS_IN_CONFIG, "There is no path '{}' in configuration file.", path);

    Poco::Util::AbstractConfiguration::Keys config_keys;
    config.keys(path, config_keys);

    for (const std::string & key : config_keys)
    {
        set(key, config.getString(path + "." + key));
    }
}

void SettingsImpl::dumpToMapColumn(IColumn * column, bool changed_only)
{
    /// Convert ptr and make simple check
    auto * column_map = column ? &typeid_cast<ColumnMap &>(*column) : nullptr;
    if (!column_map)
        return;

    auto & offsets = column_map->getNestedColumn().getOffsets();
    auto & tuple_column = column_map->getNestedData();
    auto & key_column = tuple_column.getColumn(0);
    auto & value_column = tuple_column.getColumn(1);

    size_t size = 0;
    for (const auto & setting : all(changed_only ? SKIP_UNCHANGED : SKIP_NONE))
    {
        auto name = setting.getName();
        key_column.insertData(name.data(), name.size());
        value_column.insert(setting.getValueString());
        size++;
    }

    offsets.push_back(offsets.back() + size);
}

void SettingsImpl::checkNoSettingNamesAtTopLevel(const Poco::Util::AbstractConfiguration & config, const String & config_path)
{
    if (config.getBool("skip_check_for_incorrect_settings", false))
        return;

    SettingsImpl settings;
    for (const auto & setting : settings.all())
    {
        const auto & name = setting.getName();
        bool should_skip_check = name == "max_table_size_to_drop" || name == "max_partition_size_to_drop";
        if (config.has(name) && (setting.getTier() != SettingsTierType::OBSOLETE) && !should_skip_check)
        {
            throw Exception(ErrorCodes::UNKNOWN_ELEMENT_IN_CONFIG, "A setting '{}' appeared at top level in config {}."
                " But it is user-level setting that should be located in users.xml inside <profiles> section for specific profile."
                " You can add it to <profiles><default> if you want to change default value of this setting."
                " You can also disable the check - specify <skip_check_for_incorrect_settings>1</skip_check_for_incorrect_settings>"
                " in the main configuration file.",
                name, config_path);
        }
    }
}

std::vector<String> SettingsImpl::getAllRegisteredNames() const
{
    std::vector<String> all_settings;
    for (const auto & setting_field : all())
        all_settings.push_back(setting_field.getName());
    return all_settings;
}

void SettingsImpl::set(std::string_view name, const Field & value)
{
    if (name == "compatibility")
    {
        if (value.getType() != Field::Types::Which::String)
            throw Exception(ErrorCodes::BAD_ARGUMENTS, "Unexpected type of value for setting 'compatibility'. Expected String, got {}", value.getTypeName());
        applyCompatibilitySetting(value.safeGet<String>());
    }
    /// If we change setting that was changed by compatibility setting before
    /// we should remove it from settings_changed_by_compatibility_setting,
    /// otherwise the next time we will change compatibility setting
    /// this setting will be changed too (and we don't want it).
    else if (settings_changed_by_compatibility_setting.contains(name))
        settings_changed_by_compatibility_setting.erase(name);

    BaseSettings::set(name, value);
}

void SettingsImpl::applyCompatibilitySetting(const String & compatibility_value)
{
    /// First, revert all changes applied by previous compatibility setting
    for (const auto & setting_name : settings_changed_by_compatibility_setting)
        resetToDefault(setting_name);

    settings_changed_by_compatibility_setting.clear();
    /// If setting value is empty, we don't need to change settings
    if (compatibility_value.empty())
        return;

    ClickHouseVersion version(compatibility_value);
    const auto & settings_changes_history = getSettingsChangesHistory();
    /// Iterate through ClickHouse version in descending order and apply reversed
    /// changes for each version that is higher that version from compatibility setting
    for (auto it = settings_changes_history.rbegin(); it != settings_changes_history.rend(); ++it)
    {
        if (version >= it->first)
            break;

        /// Apply reversed changes from this version.
        for (const auto & change : it->second)
        {
            /// In case the alias is being used (e.g. use enable_analyzer) we must change the original setting
            auto final_name = SettingsTraits::resolveName(change.name);

            /// If this setting was changed manually, we don't change it
            if (isChanged(final_name) && !settings_changed_by_compatibility_setting.contains(final_name))
                continue;

            BaseSettings::set(final_name, change.previous_value);
            settings_changed_by_compatibility_setting.insert(final_name);
        }
    }
}

#define INITIALIZE_SETTING_EXTERN(TYPE, NAME, DEFAULT, DESCRIPTION, FLAGS) \
    Settings ## TYPE NAME = & SettingsImpl :: NAME;

namespace Setting
{
    LIST_OF_SETTINGS(INITIALIZE_SETTING_EXTERN, SKIP_ALIAS)  /// NOLINT (misc-use-internal-linkage)
}

#undef INITIALIZE_SETTING_EXTERN

Settings::Settings()
    : impl(std::make_unique<SettingsImpl>())
{}

Settings::Settings(const Settings & settings)
    : impl(std::make_unique<SettingsImpl>(*settings.impl))
{}

Settings::Settings(Settings && settings) noexcept
    : impl(std::make_unique<SettingsImpl>(std::move(*settings.impl)))
{}

Settings::~Settings() = default;

Settings & Settings::operator=(const Settings & other)
{
    if (&other == this)
        return *this;
    *impl = *other.impl;
    return *this;
}

bool Settings::operator==(const Settings & other) const
{
    return *impl == *other.impl;
}

COMMON_SETTINGS_SUPPORTED_TYPES(Settings, IMPLEMENT_SETTING_SUBSCRIPT_OPERATOR)

bool Settings::has(std::string_view name) const
{
    return impl->has(name);
}

bool Settings::isChanged(std::string_view name) const
{
    return impl->isChanged(name);
}

SettingsTierType Settings::getTier(std::string_view name) const
{
    return impl->getTier(name);
}

bool Settings::tryGet(std::string_view name, Field & value) const
{
    return impl->tryGet(name, value);
}

Field Settings::get(std::string_view name) const
{
    return impl->get(name);
}

void Settings::set(std::string_view name, const Field & value)
{
    impl->set(name, value);
}

void Settings::setDefaultValue(std::string_view name)
{
    impl->resetToDefault(name);
}

std::vector<String> Settings::getHints(const String & name) const
{
    return impl->getHints(name);
}

String Settings::toString() const
{
    return impl->toString();
}

SettingsChanges Settings::changes() const
{
    return impl->changes();
}

void Settings::applyChanges(const SettingsChanges & changes)
{
    impl->applyChanges(changes);
}

std::vector<std::string_view> Settings::getAllRegisteredNames() const
{
    std::vector<std::string_view> setting_names;
    for (const auto & setting : impl->all())
    {
        setting_names.emplace_back(setting.getName());
    }
    return setting_names;
}

std::vector<std::string_view> Settings::getChangedAndObsoleteNames() const
{
    std::vector<std::string_view> setting_names;
    for (const auto & setting : impl->allChanged())
    {
        if (setting.getTier() == SettingsTierType::OBSOLETE)
            setting_names.emplace_back(setting.getName());
    }
    return setting_names;
}

std::vector<std::string_view> Settings::getUnchangedNames() const
{
    std::vector<std::string_view> setting_names;
    for (const auto & setting : impl->allUnchanged())
    {
        setting_names.emplace_back(setting.getName());
    }
    return setting_names;
}

void Settings::dumpToSystemSettingsColumns(MutableColumnsAndConstraints & params) const
{
    MutableColumns & res_columns = params.res_columns;

    const auto fill_data_for_setting = [&](std::string_view setting_name, const auto & setting)
    {
        res_columns[1]->insert(setting.getValueString());
        res_columns[2]->insert(setting.isValueChanged());

        /// Trim starting/ending newline.
        std::string_view doc = setting.getDescription();
        if (!doc.empty() && doc[0] == '\n')
            doc = doc.substr(1);
        if (!doc.empty() && doc[doc.length() - 1] == '\n')
            doc = doc.substr(0, doc.length() - 1);

        res_columns[3]->insert(doc);

        Field min;
        Field max;
        SettingConstraintWritability writability = SettingConstraintWritability::WRITABLE;
        params.constraints.get(*this, setting_name, min, max, writability);

        /// These two columns can accept strings only.
        if (!min.isNull())
            min = Settings::valueToStringUtil(setting_name, min);
        if (!max.isNull())
            max = Settings::valueToStringUtil(setting_name, max);

        res_columns[4]->insert(min);
        res_columns[5]->insert(max);
        res_columns[6]->insert(writability == SettingConstraintWritability::CONST);
        res_columns[7]->insert(setting.getTypeName());
        res_columns[8]->insert(setting.getDefaultValueString());
        res_columns[10]->insert(setting.getTier() == SettingsTierType::OBSOLETE);
        res_columns[11]->insert(setting.getTier());
    };

    const auto & settings_to_aliases = SettingsImpl::Traits::settingsToAliases();
    for (const auto & setting : impl->all())
    {
        const auto & setting_name = setting.getName();
        res_columns[0]->insert(setting_name);

        fill_data_for_setting(setting_name, setting);
        res_columns[9]->insert("");

        if (auto it = settings_to_aliases.find(setting_name); it != settings_to_aliases.end())
        {
            for (const auto alias : it->second)
            {
                res_columns[0]->insert(alias);
                fill_data_for_setting(alias, setting);
                res_columns[9]->insert(setting_name);
            }
        }
    }
}

void Settings::dumpToMapColumn(IColumn * column, bool changed_only) const
{
    impl->dumpToMapColumn(column, changed_only);
}

NameToNameMap Settings::toNameToNameMap() const
{
    NameToNameMap query_parameters;
    for (const auto & param : *impl)
    {
        std::string value;
        ReadBufferFromOwnString buf(param.getValueString());
        readQuoted(value, buf);
        query_parameters.emplace(param.getName(), value);
    }
    return query_parameters;
}

void Settings::write(WriteBuffer & out, SettingsWriteFormat format) const
{
    impl->write(out, format);
}

void Settings::read(ReadBuffer & in, SettingsWriteFormat format)
{
    impl->read(in, format);
}

void Settings::writeEmpty(WriteBuffer & out)
{
    BaseSettingsHelpers::writeString("", out);
}

void Settings::addToProgramOptions(boost::program_options::options_description & options)
{
    addProgramOptions(*impl, options);
}

void Settings::addToProgramOptions(std::string_view setting_name, boost::program_options::options_description & options)
{
    const auto & accessor = SettingsImpl::Traits::Accessor::instance();
    size_t index = accessor.find(setting_name);
    chassert(index != static_cast<size_t>(-1));
    auto on_program_option = boost::function1<void, const std::string &>(
            [this, setting_name](const std::string & value)
            {
                this->set(setting_name, value);
            });
    options.add(boost::shared_ptr<boost::program_options::option_description>(new boost::program_options::option_description(
            setting_name.data(), boost::program_options::value<std::string>()->composing()->notifier(on_program_option), accessor.getDescription(index)))); // NOLINT
}

void Settings::addToProgramOptionsAsMultitokens(boost::program_options::options_description & options) const
{
    addProgramOptionsAsMultitokens(*impl, options);
}

void Settings::addToClientOptions(Poco::Util::LayeredConfiguration &config, const boost::program_options::variables_map &options, bool repeated_settings) const
{
    for (const auto & setting : impl->all())
    {
        const auto & name = setting.getName();
        if (options.count(name))
        {
            if (repeated_settings)
                config.setString(name, options[name].as<Strings>().back());
            else
                config.setString(name, options[name].as<String>());
        }
    }
}

Field Settings::castValueUtil(std::string_view name, const Field & value)
{
    return SettingsImpl::castValueUtil(name, value);
}

String Settings::valueToStringUtil(std::string_view name, const Field & value)
{
    return SettingsImpl::valueToStringUtil(name, value);
}

Field Settings::stringToValueUtil(std::string_view name, const String & str)
{
    return SettingsImpl::stringToValueUtil(name, str);
}

bool Settings::hasBuiltin(std::string_view name)
{
    return SettingsImpl::hasBuiltin(name);
}

std::string_view Settings::resolveName(std::string_view name)
{
    return SettingsImpl::Traits::resolveName(name);
}

void Settings::checkNoSettingNamesAtTopLevel(const Poco::Util::AbstractConfiguration & config, const String & config_path)
{
    SettingsImpl::checkNoSettingNamesAtTopLevel(config, config_path);
}

}<|MERGE_RESOLUTION|>--- conflicted
+++ resolved
@@ -5619,7 +5619,6 @@
     DECLARE(Int64, prefer_warmed_unmerged_parts_seconds, 0, R"(
 Only available in ClickHouse Cloud. If a merged part is less than this many seconds old and is not pre-warmed (see cache_populated_by_fetch), but all its source parts are available and pre-warmed, SELECT queries will read from those parts instead. Only for ReplicatedMergeTree. Note that this only checks whether CacheWarmer processed the part; if the part was fetched into cache by something else, it'll still be considered cold until CacheWarmer gets to it; if it was warmed, then evicted from cache, it'll still be considered warm.
 )", 0) \
-<<<<<<< HEAD
     DECLARE(Bool, iceberg_engine_ignore_schema_evolution, false, R"(
 Allow to ignore schema evolution in Iceberg table engine and read all data using schema specified by the user on table creation or latest schema parsed from metadata on table creation.
 
@@ -5630,8 +5629,6 @@
     DECLARE(Int64, iceberg_query_at_timestamp_ms, 0, R"(
 Query Iceberg table using the snapshot that was current at a specific timestamp.
 )", 0) \
-=======
->>>>>>> 21522b57
     DECLARE(Bool, allow_deprecated_error_prone_window_functions, false, R"(
 Allow usage of deprecated error prone window functions (neighbor, runningAccumulate, runningDifferenceStartingWithFirstValue, runningDifference)
 )", 0) \
