--- conflicted
+++ resolved
@@ -6713,7 +6713,6 @@
     DECLARE(Bool, enable_adaptive_memory_spill_scheduler, false, R"(
 Trigger processor to spill data into external storage adpatively. grace join is supported at present.
 )", EXPERIMENTAL) \
-<<<<<<< HEAD
     DECLARE(String, low_cardinality_experimental_compression, "", R"(
 Allows to select compression type inside of dictionaries in LowCardinality.
 The compression is applied only if the nested type is String or Nullable(String).
@@ -6728,8 +6727,8 @@
 Applies only if "low_cardinality_experimental_compression" = "fcblockdf".
 Sets number of values per compressed block in Front Coding. It's used to fine-tune performance of this compression.
 Values < 2 are senseless, 5 is the best overall option for default block size of 65000 rows.
-It's recommended to increase this value by 1 each time the block size increases by 10 times. 
-=======
+It's recommended to increase this value by 1 each time the block size increases by 10 times.
+)", EXPERIMENTAL) \
     DECLARE(Bool, allow_experimental_delta_kernel_rs, true, R"(
 Allow experimental delta-kernel-rs implementation.
 )", BETA) \
@@ -6756,7 +6755,6 @@
  - '' - do not force any kind of Exchange operators, let the optimizer choose,
  - 'Persisted' - use temporary files in object storage,
  - 'Streaming' - stream exchange data over network.
->>>>>>> 239aa25c
 )", EXPERIMENTAL) \
     \
     /** Experimental tsToGrid aggregate function. */ \
