--- conflicted
+++ resolved
@@ -6669,6 +6669,9 @@
     DECLARE(UInt64, hnsw_candidate_list_size_for_search, 256, R"(
 The size of the dynamic candidate list when searching the vector similarity index, also known as 'ef_search'.
 )", BETA) \
+    DECLARE(Bool, allow_experimental_text_index_pipeline, false, R"(
+Allow to perform full text search filtering using only the inverted index
+)", EXPERIMENTAL) \
     DECLARE(Bool, vector_search_with_rescoring, false, R"(
 If ClickHouse performs rescoring for queries that use the vector similarity index.
 Without rescoring, the vector similarity index returns the rows containing the best matches directly.
@@ -6840,30 +6843,6 @@
     DECLARE(Bool, allow_experimental_codecs, false, R"(
 If it is set to true, allow to specify experimental compression codecs (but we don't have those yet and this option does nothing).
 )", EXPERIMENTAL) \
-<<<<<<< HEAD
-    DECLARE_WITH_ALIAS(Bool, allow_experimental_vector_similarity_index, false, R"(
-Enable vector similarity index.
-)", BETA, enable_vector_similarity_index) \
-    DECLARE(UInt64, max_limit_for_vector_search_queries, 1'000, R"(
-SELECT queries with LIMIT bigger than this setting cannot use vector similarity indices. Helps to prevent memory overflows in vector similarity indices.
-)", BETA) \
-    DECLARE(UInt64, hnsw_candidate_list_size_for_search, 256, R"(
-The size of the dynamic candidate list when searching the vector similarity index, also known as 'ef_search'.
-)", BETA) \
-    DECLARE(Bool, allow_experimental_text_index_pipeline, true, R"(
-Allow to perform full text search filtering using only the inverted index
-)", EXPERIMENTAL) \
-    DECLARE(VectorSearchFilterStrategy, vector_search_filter_strategy, VectorSearchFilterStrategy::AUTO, R"(
-If a vector search query has a WHERE clause, this setting determines if it is evaluated first (pre-filtering) OR if the vector similarity index is checked first (post-filtering). Possible values:
-- 'auto' - Postfiltering (the exact semantics may change in future).
-- 'postfilter' - Use vector similarity index to identify the nearest neighbours, then apply other filters
-- 'prefilter' - Evaluate other filters first, then perform brute-force search to identify neighbours.
-)", BETA) \
-    DECLARE(Float, vector_search_postfilter_multiplier, 1.0, R"(
-Multiply the fetched nearest neighbors from the vector similarity index by this number before performing post-filtering on other predicates.
-)", BETA) \
-=======
->>>>>>> 101bd4c3
     DECLARE(Bool, throw_on_unsupported_query_inside_transaction, true, R"(
 Throw exception if unsupported query is used inside transaction
 )", EXPERIMENTAL) \
