--- conflicted
+++ resolved
@@ -7232,11 +7232,9 @@
 If the top-level construct is UNION, 'ORDER BY rand()' is injected into all children independently.
 Only useful for testing and development (missing ORDER BY is a source of non-deterministic query results).
     )", 0) \
-<<<<<<< HEAD
     DECLARE(String, default_dictionary_database, "", R"(
 Database to search for external dictionaries when database name is not specified.
 Empty string means the current database.)", 0) \
-=======
     DECLARE(Int64, optimize_const_name_size, 256, R"(
 Replace with scalar and use hash as a name for large constants (size is estimated by the name length).
 
@@ -7254,7 +7252,6 @@
 instead of glob listing. 0 means disabled.
 )", 0) \
     \
->>>>>>> 4debe5f0
     /* ####################################################### */ \
     /* ########### START OF EXPERIMENTAL FEATURES ############ */ \
     /* ## ADD PRODUCTION / BETA FEATURES BEFORE THIS BLOCK  ## */ \
