--- conflicted
+++ resolved
@@ -4288,7 +4288,6 @@
 - 0 - Disabled
 - 1 - Enabled
 )", 0) \
-<<<<<<< HEAD
     DECLARE(Bool, query_cache_for_subqueries, false, R"(
 If turned on, results of sub-queries of `SELECT` queries are retrieved from the [query cache](../query-cache.md).
 
@@ -4297,10 +4296,7 @@
 - 0 - Disabled
 - 1 - Enabled
 )", 0) \
-    DECLARE(QueryCacheNondeterministicFunctionHandling, query_cache_nondeterministic_function_handling, QueryCacheNondeterministicFunctionHandling::Throw, R"(
-=======
     DECLARE(QueryResultCacheNondeterministicFunctionHandling, query_cache_nondeterministic_function_handling, QueryResultCacheNondeterministicFunctionHandling::Throw, R"(
->>>>>>> 79c95f1d
 Controls how the [query cache](../query-cache.md) handles `SELECT` queries with non-deterministic functions like `rand()` or `now()`.
 
 Possible values:
