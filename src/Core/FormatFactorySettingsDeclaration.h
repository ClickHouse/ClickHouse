#pragma once

#include <Core/SettingsObsoleteMacros.h>

/// This header exists so we can share it between Settings.cpp, FormatFactorySettings.cpp and other storage settings

// clang-format off
#if defined(__CLION_IDE__)
/// CLion freezes for a minute every time it processes this
#define FORMAT_FACTORY_SETTINGS(M, ALIAS)
#define OBSOLETE_FORMAT_SETTINGS(M, ALIAS)
#else

#define FORMAT_FACTORY_SETTINGS(M, ALIAS) \
<<<<<<< HEAD
    M(Char, format_csv_delimiter, ',', "The character to be considered as a delimiter in CSV data. If setting with a string, a string has to have a length of 1.", 0) \
    M(Bool, format_csv_allow_single_quotes, false, "If it is set to true, allow strings in single quotes.", 0) \
    M(Bool, format_csv_allow_double_quotes, true, "If it is set to true, allow strings in double quotes.", 0) \
    M(Bool, output_format_csv_serialize_tuple_into_separate_columns, true, "If it set to true, then Tuples in CSV format are serialized as separate columns (that is, their nesting in the tuple is lost)", 0) \
    M(Bool, input_format_csv_deserialize_separate_columns_into_tuple, true, "If it set to true, then separate columns written in CSV format can be deserialized to Tuple column.", 0) \
    M(Bool, output_format_csv_crlf_end_of_line, false, "If it is set true, end of line in CSV format will be \\r\\n instead of \\n.", 0) \
    M(Bool, input_format_csv_allow_cr_end_of_line, false, "If it is set true, \\r will be allowed at end of line not followed by \\n", 0) \
    M(Bool, input_format_csv_enum_as_number, false, "Treat inserted enum values in CSV formats as enum indices", 0) \
    M(Bool, input_format_csv_arrays_as_nested_csv, false, R"(When reading Array from CSV, expect that its elements were serialized in nested CSV and then put into string. Example: "[""Hello"", ""world"", ""42"""" TV""]". Braces around array can be omitted.)", 0) \
    M(Bool, input_format_skip_unknown_fields, true, "Skip columns with unknown names from input data (it works for JSONEachRow, -WithNames, -WithNamesAndTypes and TSKV formats).", 0) \
    M(Bool, input_format_with_names_use_header, true, "For -WithNames input formats this controls whether format parser is to assume that column data appear in the input exactly as they are specified in the header.", 0) \
    M(Bool, input_format_with_types_use_header, true, "For -WithNamesAndTypes input formats this controls whether format parser should check if data types from the input match data types from the header.", 0) \
    M(Bool, input_format_import_nested_json, false, "Map nested JSON data to nested tables (it works for JSONEachRow format).", 0) \
    M(Bool, input_format_defaults_for_omitted_fields, true, "For input data calculate default expressions for omitted fields (it works for JSONEachRow, -WithNames, -WithNamesAndTypes formats).", IMPORTANT) \
    M(Bool, input_format_csv_empty_as_default, true, "Treat empty fields in CSV input as default values.", 0) \
    M(Bool, input_format_tsv_empty_as_default, false, "Treat empty fields in TSV input as default values.", 0) \
    M(Bool, input_format_tsv_enum_as_number, false, "Treat inserted enum values in TSV formats as enum indices.", 0) \
    M(Bool, input_format_null_as_default, true, "Initialize null fields with default values if the data type of this field is not nullable and it is supported by the input format", 0) \
    M(Bool, input_format_force_null_for_omitted_fields, false, "Force initialize omitted fields with null values", 0) \
    M(Bool, input_format_arrow_case_insensitive_column_matching, false, "Ignore case when matching Arrow columns with CH columns.", 0) \
    M(Int64, input_format_orc_row_batch_size, 100'000, "Batch size when reading ORC stripes.", 0) \
    M(Bool, input_format_orc_case_insensitive_column_matching, false, "Ignore case when matching ORC columns with CH columns.", 0) \
    M(Bool, input_format_parquet_case_insensitive_column_matching, false, "Ignore case when matching Parquet columns with CH columns.", 0) \
    M(Bool, input_format_parquet_preserve_order, false, "Avoid reordering rows when reading from Parquet files. Usually makes it much slower.", 0) \
    M(Bool, input_format_parquet_filter_push_down, true, "When reading Parquet files, skip whole row groups based on the WHERE/PREWHERE expressions and min/max statistics in the Parquet metadata.", 0) \
    M(Bool, input_format_parquet_use_native_reader, false, "When reading Parquet files, to use native reader instead of arrow reader.", 0) \
    M(Bool, input_format_allow_seeks, true, "Allow seeks while reading in ORC/Parquet/Arrow input formats", 0) \
    M(Bool, input_format_orc_allow_missing_columns, true, "Allow missing columns while reading ORC input formats", 0) \
    M(Bool, input_format_orc_use_fast_decoder, true, "Use a faster ORC decoder implementation.", 0) \
    M(Bool, input_format_orc_filter_push_down, true, "When reading ORC files, skip whole stripes or row groups based on the WHERE/PREWHERE expressions, min/max statistics or bloom filter in the ORC metadata.", 0) \
    M(String, input_format_orc_reader_time_zone_name, "GMT", "The time zone name for ORC row reader, the default ORC row reader's time zone is GMT.", 0) \
    M(Bool, input_format_parquet_allow_missing_columns, true, "Allow missing columns while reading Parquet input formats", 0) \
    M(UInt64, input_format_parquet_local_file_min_bytes_for_seek, 8192, "Min bytes required for local read (file) to do seek, instead of read with ignore in Parquet input format", 0) \
    M(Bool, input_format_parquet_enable_row_group_prefetch, true, "Enable row group prefetching during parquet parsing. Currently, only single-threaded parsing can prefetch.", 0) \
    M(Bool, input_format_arrow_allow_missing_columns, true, "Allow missing columns while reading Arrow input formats", 0) \
    M(Char, input_format_hive_text_fields_delimiter, '\x01', "Delimiter between fields in Hive Text File", 0) \
    M(Char, input_format_hive_text_collection_items_delimiter, '\x02', "Delimiter between collection(array or map) items in Hive Text File", 0) \
    M(Char, input_format_hive_text_map_keys_delimiter, '\x03', "Delimiter between a pair of map key/values in Hive Text File", 0) \
    M(Bool, input_format_hive_text_allow_variable_number_of_columns, true, "Ignore extra columns in Hive Text input (if file has more columns than expected) and treat missing fields in Hive Text input as default values", 0) \
    M(UInt64, input_format_msgpack_number_of_columns, 0, "The number of columns in inserted MsgPack data. Used for automatic schema inference from data.", 0) \
    M(MsgPackUUIDRepresentation, output_format_msgpack_uuid_representation, FormatSettings::MsgPackUUIDRepresentation::EXT, "The way how to output UUID in MsgPack format.", 0) \
    M(UInt64, input_format_max_rows_to_read_for_schema_inference, 25000, "The maximum rows of data to read for automatic schema inference", 0) \
    M(UInt64, input_format_max_bytes_to_read_for_schema_inference, 32 * 1024 * 1024, "The maximum bytes of data to read for automatic schema inference", 0) \
    M(Bool, input_format_csv_use_best_effort_in_schema_inference, true, "Use some tweaks and heuristics to infer schema in CSV format", 0) \
    M(Bool, input_format_csv_try_infer_numbers_from_strings, false, "Try to infer numbers from string fields while schema inference in CSV format", 0) \
    M(Bool, input_format_csv_try_infer_strings_from_quoted_tuples, true, "Interpret quoted tuples in the input data as a value of type String.", 0) \
    M(Bool, input_format_tsv_use_best_effort_in_schema_inference, true, "Use some tweaks and heuristics to infer schema in TSV format", 0) \
    M(Bool, input_format_csv_detect_header, true, "Automatically detect header with names and types in CSV format", 0) \
    M(Bool, input_format_csv_allow_whitespace_or_tab_as_delimiter, false, "Allow to use spaces and tabs(\\t) as field delimiter in the CSV strings", 0) \
    M(Bool, input_format_csv_trim_whitespaces, true, "Trims spaces and tabs (\\t) characters at the beginning and end in CSV strings", 0) \
    M(Bool, input_format_csv_use_default_on_bad_values, false, "Allow to set default value to column when CSV field deserialization failed on bad value", 0) \
    M(Bool, input_format_csv_allow_variable_number_of_columns, false, "Ignore extra columns in CSV input (if file has more columns than expected) and treat missing fields in CSV input as default values", 0) \
    M(Bool, input_format_tsv_allow_variable_number_of_columns, false, "Ignore extra columns in TSV input (if file has more columns than expected) and treat missing fields in TSV input as default values", 0) \
    M(Bool, input_format_custom_allow_variable_number_of_columns, false, "Ignore extra columns in CustomSeparated input (if file has more columns than expected) and treat missing fields in CustomSeparated input as default values", 0) \
    M(Bool, input_format_json_compact_allow_variable_number_of_columns, false, "Ignore extra columns in JSONCompact(EachRow) input (if file has more columns than expected) and treat missing fields in JSONCompact(EachRow) input as default values", 0) \
    M(Bool, input_format_tsv_detect_header, true, "Automatically detect header with names and types in TSV format", 0) \
    M(Bool, input_format_custom_detect_header, true, "Automatically detect header with names and types in CustomSeparated format", 0) \
    M(Bool, input_format_parquet_skip_columns_with_unsupported_types_in_schema_inference, false, "Skip columns with unsupported types while schema inference for format Parquet", 0) \
    M(UInt64, input_format_parquet_max_block_size, DEFAULT_BLOCK_SIZE, "Max block size for parquet reader.", 0) \
    M(UInt64, input_format_parquet_prefer_block_bytes, DEFAULT_BLOCK_SIZE * 256, "Average block bytes output by parquet reader", 0) \
    M(Bool, input_format_protobuf_skip_fields_with_unsupported_types_in_schema_inference, false, "Skip fields with unsupported types while schema inference for format Protobuf", 0) \
    M(Bool, input_format_capn_proto_skip_fields_with_unsupported_types_in_schema_inference, false, "Skip columns with unsupported types while schema inference for format CapnProto", 0) \
    M(Bool, input_format_orc_skip_columns_with_unsupported_types_in_schema_inference, false, "Skip columns with unsupported types while schema inference for format ORC", 0) \
    M(Bool, input_format_arrow_skip_columns_with_unsupported_types_in_schema_inference, false, "Skip columns with unsupported types while schema inference for format Arrow", 0) \
    M(String, column_names_for_schema_inference, "", "The list of column names to use in schema inference for formats without column names. The format: 'column1,column2,column3,...'", 0) \
    M(String, schema_inference_hints, "", "The list of column names and types to use in schema inference for formats without column names. The format: 'column_name1 column_type1, column_name2 column_type2, ...'", 0) \
    M(SchemaInferenceMode, schema_inference_mode, "default", "Mode of schema inference. 'default' - assume that all files have the same schema and schema can be inferred from any file, 'union' - files can have different schemas and the resulting schema should be the a union of schemas of all files", 0) \
    M(UInt64Auto, schema_inference_make_columns_nullable, 1, "If set to true, all inferred types will be Nullable in schema inference. When set to false, no columns will be converted to Nullable. When set to 'auto', ClickHouse will use information about nullability from the data.", 0) \
    M(Bool, input_format_json_read_bools_as_numbers, true, "Allow to parse bools as numbers in JSON input formats", 0) \
    M(Bool, input_format_json_read_bools_as_strings, true, "Allow to parse bools as strings in JSON input formats", 0) \
    M(Bool, input_format_json_try_infer_numbers_from_strings, false, "Try to infer numbers from string fields while schema inference", 0) \
    M(Bool, input_format_json_validate_types_from_metadata, true, "For JSON/JSONCompact/JSONColumnsWithMetadata input formats this controls whether format parser should check if data types from input metadata match data types of the corresponding columns from the table", 0) \
    M(Bool, input_format_json_read_numbers_as_strings, true, "Allow to parse numbers as strings in JSON input formats", 0) \
    M(Bool, input_format_json_read_objects_as_strings, true, "Allow to parse JSON objects as strings in JSON input formats", 0) \
    M(Bool, input_format_json_read_arrays_as_strings, true, "Allow to parse JSON arrays as strings in JSON input formats", 0) \
    M(Bool, input_format_json_try_infer_named_tuples_from_objects, true, "Try to infer named tuples from JSON objects in JSON input formats", 0) \
    M(Bool, input_format_json_use_string_type_for_ambiguous_paths_in_named_tuples_inference_from_objects, false, "Use String type instead of an exception in case of ambiguous paths in JSON objects during named tuples inference", 0) \
    M(Bool, input_format_json_infer_incomplete_types_as_strings, true, "Use type String for keys that contains only Nulls or empty objects/arrays during schema inference in JSON input formats", 0) \
    M(Bool, input_format_json_named_tuples_as_objects, true, "Deserialize named tuple columns as JSON objects", 0) \
    M(Bool, input_format_json_ignore_unknown_keys_in_named_tuple, true, "Ignore unknown keys in json object for named tuples", 0) \
    M(Bool, input_format_json_defaults_for_missing_elements_in_named_tuple, true, "Insert default value in named tuple element if it's missing in json object", 0) \
    M(Bool, input_format_json_throw_on_bad_escape_sequence, true, "Throw an exception if JSON string contains bad escape sequence in JSON input formats. If disabled, bad escape sequences will remain as is in the data", 0) \
    M(Bool, input_format_json_ignore_unnecessary_fields, true, "Ignore unnecessary fields and not parse them. Enabling this may not throw exceptions on json strings of invalid format or with duplicated fields", 0) \
    M(Bool, input_format_try_infer_variants, false, "Try to infer the Variant type in text formats when there is more than one possible type for column/array elements", 0) \
    M(Bool, type_json_skip_duplicated_paths, false, "When enabled, during parsing JSON object into JSON type duplicated paths will be ignored and only the first one will be inserted instead of an exception", 0) \
    M(UInt64, input_format_json_max_depth, 1000, "Maximum depth of a field in JSON. This is not a strict limit, it does not have to be applied precisely.", 0) \
    M(Bool, input_format_json_empty_as_default, false, "Treat empty fields in JSON input as default values.", 0) \
    M(Bool, input_format_try_infer_integers, true, "Try to infer integers instead of floats while schema inference in text formats", 0) \
    M(Bool, input_format_try_infer_dates, true, "Try to infer dates from string fields while schema inference in text formats", 0) \
    M(Bool, input_format_try_infer_datetimes, true, "Try to infer datetimes from string fields while schema inference in text formats", 0) \
    M(Bool, input_format_try_infer_datetimes_only_datetime64, false, "When input_format_try_infer_datetimes is enabled, infer only DateTime64 but not DateTime types", 0) \
    M(Bool, input_format_try_infer_exponent_floats, false, "Try to infer floats in exponential notation while schema inference in text formats (except JSON, where exponent numbers are always inferred)", 0) \
    M(Bool, output_format_markdown_escape_special_characters, false, "Escape special characters in Markdown", 0) \
    M(Bool, input_format_protobuf_flatten_google_wrappers, false, "Enable Google wrappers for regular non-nested columns, e.g. google.protobuf.StringValue 'str' for String column 'str'. For Nullable columns empty wrappers are recognized as defaults, and missing as nulls", 0) \
    M(Bool, output_format_protobuf_nullables_with_google_wrappers, false, "When serializing Nullable columns with Google wrappers, serialize default values as empty wrappers. If turned off, default and null values are not serialized", 0) \
    M(UInt64, input_format_csv_skip_first_lines, 0, "Skip specified number of lines at the beginning of data in CSV format", 0) \
    M(UInt64, input_format_tsv_skip_first_lines, 0, "Skip specified number of lines at the beginning of data in TSV format", 0) \
    M(Bool, input_format_csv_skip_trailing_empty_lines, false, "Skip trailing empty lines in CSV format", 0) \
    M(Bool, input_format_tsv_skip_trailing_empty_lines, false, "Skip trailing empty lines in TSV format", 0) \
    M(Bool, input_format_custom_skip_trailing_empty_lines, false, "Skip trailing empty lines in CustomSeparated format", 0) \
    M(Bool, input_format_tsv_crlf_end_of_line, false, "If it is set true, file function will read TSV format with \\r\\n instead of \\n.", 0) \
=======
    M(Char, format_csv_delimiter, ',', R"(
The character to be considered as a delimiter in CSV data. If setting with a string, a string has to have a length of 1.
)", 0) \
    M(Bool, format_csv_allow_single_quotes, false, R"(
If it is set to true, allow strings in single quotes.
)", 0) \
    M(Bool, format_csv_allow_double_quotes, true, R"(
If it is set to true, allow strings in double quotes.
)", 0) \
    M(Bool, output_format_csv_serialize_tuple_into_separate_columns, true, R"(
If it set to true, then Tuples in CSV format are serialized as separate columns (that is, their nesting in the tuple is lost)
)", 0) \
    M(Bool, input_format_csv_deserialize_separate_columns_into_tuple, true, R"(
If it set to true, then separate columns written in CSV format can be deserialized to Tuple column.
)", 0) \
    M(Bool, output_format_csv_crlf_end_of_line, false, R"(
If it is set true, end of line in CSV format will be \\r\\n instead of \\n.
)", 0) \
    M(Bool, input_format_csv_allow_cr_end_of_line, false, R"(
If it is set true, \\r will be allowed at end of line not followed by \\n
)", 0) \
    M(Bool, input_format_csv_enum_as_number, false, R"(
Treat inserted enum values in CSV formats as enum indices
)", 0) \
    M(Bool, input_format_csv_arrays_as_nested_csv, false, R"(
When reading Array from CSV, expect that its elements were serialized in nested CSV and then put into string. Example: \"[\"\"Hello\"\", \"\"world\"\", \"\"42\"\"\"\" TV\"\"]\". Braces around array can be omitted.
)", 0) \
    M(Bool, input_format_skip_unknown_fields, true, R"(
Enables or disables skipping insertion of extra data.

When writing data, ClickHouse throws an exception if input data contain columns that do not exist in the target table. If skipping is enabled, ClickHouse does not insert extra data and does not throw an exception.

Supported formats:

- [JSONEachRow](../../interfaces/formats.md/#jsoneachrow) (and other JSON formats)
- [BSONEachRow](../../interfaces/formats.md/#bsoneachrow) (and other JSON formats)
- [TSKV](../../interfaces/formats.md/#tskv)
- All formats with suffixes WithNames/WithNamesAndTypes
- [MySQLDump](../../interfaces/formats.md/#mysqldump)
- [Native](../../interfaces/formats.md/#native)

Possible values:

- 0 — Disabled.
- 1 — Enabled.
)", 0) \
    M(Bool, input_format_with_names_use_header, true, R"(
Enables or disables checking the column order when inserting data.

To improve insert performance, we recommend disabling this check if you are sure that the column order of the input data is the same as in the target table.

Supported formats:

- [CSVWithNames](../../interfaces/formats.md/#csvwithnames)
- [CSVWithNamesAndTypes](../../interfaces/formats.md/#csvwithnamesandtypes)
- [TabSeparatedWithNames](../../interfaces/formats.md/#tabseparatedwithnames)
- [TabSeparatedWithNamesAndTypes](../../interfaces/formats.md/#tabseparatedwithnamesandtypes)
- [JSONCompactEachRowWithNames](../../interfaces/formats.md/#jsoncompacteachrowwithnames)
- [JSONCompactEachRowWithNamesAndTypes](../../interfaces/formats.md/#jsoncompacteachrowwithnamesandtypes)
- [JSONCompactStringsEachRowWithNames](../../interfaces/formats.md/#jsoncompactstringseachrowwithnames)
- [JSONCompactStringsEachRowWithNamesAndTypes](../../interfaces/formats.md/#jsoncompactstringseachrowwithnamesandtypes)
- [RowBinaryWithNames](../../interfaces/formats.md/#rowbinarywithnames)
- [RowBinaryWithNamesAndTypes](../../interfaces/formats.md/#rowbinarywithnamesandtypes)
- [CustomSeparatedWithNames](../../interfaces/formats.md/#customseparatedwithnames)
- [CustomSeparatedWithNamesAndTypes](../../interfaces/formats.md/#customseparatedwithnamesandtypes)

Possible values:

- 0 — Disabled.
- 1 — Enabled.
)", 0) \
    M(Bool, input_format_with_types_use_header, true, R"(
Controls whether format parser should check if data types from the input data match data types from the target table.

Supported formats:

- [CSVWithNamesAndTypes](../../interfaces/formats.md/#csvwithnamesandtypes)
- [TabSeparatedWithNamesAndTypes](../../interfaces/formats.md/#tabseparatedwithnamesandtypes)
- [JSONCompactEachRowWithNamesAndTypes](../../interfaces/formats.md/#jsoncompacteachrowwithnamesandtypes)
- [JSONCompactStringsEachRowWithNamesAndTypes](../../interfaces/formats.md/#jsoncompactstringseachrowwithnamesandtypes)
- [RowBinaryWithNamesAndTypes](../../interfaces/formats.md/#rowbinarywithnamesandtypes-rowbinarywithnamesandtypes)
- [CustomSeparatedWithNamesAndTypes](../../interfaces/formats.md/#customseparatedwithnamesandtypes)

Possible values:

- 0 — Disabled.
- 1 — Enabled.
)", 0) \
    M(Bool, input_format_import_nested_json, false, R"(
Enables or disables the insertion of JSON data with nested objects.

Supported formats:

- [JSONEachRow](../../interfaces/formats.md/#jsoneachrow)

Possible values:

- 0 — Disabled.
- 1 — Enabled.

See also:

- [Usage of Nested Structures](../../interfaces/formats.md/#jsoneachrow-nested) with the `JSONEachRow` format.
)", 0) \
    M(Bool, input_format_defaults_for_omitted_fields, true, R"(
When performing `INSERT` queries, replace omitted input column values with default values of the respective columns. This option applies to [JSONEachRow](../../interfaces/formats.md/#jsoneachrow) (and other JSON formats), [CSV](../../interfaces/formats.md/#csv), [TabSeparated](../../interfaces/formats.md/#tabseparated), [TSKV](../../interfaces/formats.md/#tskv), [Parquet](../../interfaces/formats.md/#parquet), [Arrow](../../interfaces/formats.md/#arrow), [Avro](../../interfaces/formats.md/#avro), [ORC](../../interfaces/formats.md/#orc), [Native](../../interfaces/formats.md/#native) formats and formats with `WithNames`/`WithNamesAndTypes` suffixes.

:::note
When this option is enabled, extended table metadata are sent from server to client. It consumes additional computing resources on the server and can reduce performance.
:::

Possible values:

- 0 — Disabled.
- 1 — Enabled.
)", IMPORTANT) \
    M(Bool, input_format_csv_empty_as_default, true, R"(
Treat empty fields in CSV input as default values.
)", 0) \
    M(Bool, input_format_tsv_empty_as_default, false, R"(
Treat empty fields in TSV input as default values.
)", 0) \
    M(Bool, input_format_tsv_enum_as_number, false, R"(
Treat inserted enum values in TSV formats as enum indices.
)", 0) \
    M(Bool, input_format_null_as_default, true, R"(
Enables or disables the initialization of [NULL](../../sql-reference/syntax.md/#null-literal) fields with [default values](../../sql-reference/statements/create/table.md/#create-default-values), if data type of these fields is not [nullable](../../sql-reference/data-types/nullable.md/#data_type-nullable).
If column type is not nullable and this setting is disabled, then inserting `NULL` causes an exception. If column type is nullable, then `NULL` values are inserted as is, regardless of this setting.

This setting is applicable for most input formats.

For complex default expressions `input_format_defaults_for_omitted_fields` must be enabled too.

Possible values:

- 0 — Inserting `NULL` into a not nullable column causes an exception.
- 1 — `NULL` fields are initialized with default column values.
)", 0) \
    M(Bool, input_format_force_null_for_omitted_fields, false, R"(
Force initialize omitted fields with null values
)", 0) \
    M(Bool, input_format_arrow_case_insensitive_column_matching, false, R"(
Ignore case when matching Arrow columns with CH columns.
)", 0) \
    M(Int64, input_format_orc_row_batch_size, 100'000, R"(
Batch size when reading ORC stripes.
)", 0) \
    M(Bool, input_format_orc_case_insensitive_column_matching, false, R"(
Ignore case when matching ORC columns with CH columns.
)", 0) \
    M(Bool, input_format_parquet_case_insensitive_column_matching, false, R"(
Ignore case when matching Parquet columns with CH columns.
)", 0) \
    M(Bool, input_format_parquet_preserve_order, false, R"(
Avoid reordering rows when reading from Parquet files. Usually makes it much slower.
)", 0) \
    M(Bool, input_format_parquet_filter_push_down, true, R"(
When reading Parquet files, skip whole row groups based on the WHERE/PREWHERE expressions and min/max statistics in the Parquet metadata.
)", 0) \
    M(Bool, input_format_parquet_use_native_reader, false, R"(
When reading Parquet files, to use native reader instead of arrow reader.
)", 0) \
    M(Bool, input_format_allow_seeks, true, R"(
Allow seeks while reading in ORC/Parquet/Arrow input formats.

Enabled by default.
)", 0) \
    M(Bool, input_format_orc_allow_missing_columns, true, R"(
Allow missing columns while reading ORC input formats
)", 0) \
    M(Bool, input_format_orc_use_fast_decoder, true, R"(
Use a faster ORC decoder implementation.
)", 0) \
    M(Bool, input_format_orc_filter_push_down, true, R"(
When reading ORC files, skip whole stripes or row groups based on the WHERE/PREWHERE expressions, min/max statistics or bloom filter in the ORC metadata.
)", 0) \
    M(String, input_format_orc_reader_time_zone_name, "GMT", R"(
The time zone name for ORC row reader, the default ORC row reader's time zone is GMT.
)", 0) \
    M(Bool, input_format_parquet_allow_missing_columns, true, R"(
Allow missing columns while reading Parquet input formats
)", 0) \
    M(UInt64, input_format_parquet_local_file_min_bytes_for_seek, 8192, R"(
Min bytes required for local read (file) to do seek, instead of read with ignore in Parquet input format
)", 0) \
    M(Bool, input_format_arrow_allow_missing_columns, true, R"(
Allow missing columns while reading Arrow input formats
)", 0) \
    M(Char, input_format_hive_text_fields_delimiter, '\x01', R"(
Delimiter between fields in Hive Text File
)", 0) \
    M(Char, input_format_hive_text_collection_items_delimiter, '\x02', R"(
Delimiter between collection(array or map) items in Hive Text File
)", 0) \
    M(Char, input_format_hive_text_map_keys_delimiter, '\x03', R"(
Delimiter between a pair of map key/values in Hive Text File
)", 0) \
    M(Bool, input_format_hive_text_allow_variable_number_of_columns, true, R"(
Ignore extra columns in Hive Text input (if file has more columns than expected) and treat missing fields in Hive Text input as default values
)", 0) \
    M(UInt64, input_format_msgpack_number_of_columns, 0, R"(
The number of columns in inserted MsgPack data. Used for automatic schema inference from data.
)", 0) \
    M(MsgPackUUIDRepresentation, output_format_msgpack_uuid_representation, FormatSettings::MsgPackUUIDRepresentation::EXT, R"(
The way how to output UUID in MsgPack format.
)", 0) \
    M(UInt64, input_format_max_rows_to_read_for_schema_inference, 25000, R"(
The maximum rows of data to read for automatic schema inference.
)", 0) \
    M(UInt64, input_format_max_bytes_to_read_for_schema_inference, 32 * 1024 * 1024, R"(
The maximum amount of data in bytes to read for automatic schema inference.
)", 0) \
    M(Bool, input_format_csv_use_best_effort_in_schema_inference, true, R"(
Use some tweaks and heuristics to infer schema in CSV format
)", 0) \
    M(Bool, input_format_csv_try_infer_numbers_from_strings, false, R"(
If enabled, during schema inference ClickHouse will try to infer numbers from string fields.
It can be useful if CSV data contains quoted UInt64 numbers.

Disabled by default.
)", 0) \
    M(Bool, input_format_csv_try_infer_strings_from_quoted_tuples, true, R"(
Interpret quoted tuples in the input data as a value of type String.
)", 0) \
    M(Bool, input_format_tsv_use_best_effort_in_schema_inference, true, R"(
Use some tweaks and heuristics to infer schema in TSV format
)", 0) \
    M(Bool, input_format_csv_detect_header, true, R"(
Automatically detect header with names and types in CSV format
)", 0) \
    M(Bool, input_format_csv_allow_whitespace_or_tab_as_delimiter, false, R"(
Allow to use spaces and tabs(\\t) as field delimiter in the CSV strings
)", 0) \
    M(Bool, input_format_csv_trim_whitespaces, true, R"(
Trims spaces and tabs (\\t) characters at the beginning and end in CSV strings
)", 0) \
    M(Bool, input_format_csv_use_default_on_bad_values, false, R"(
Allow to set default value to column when CSV field deserialization failed on bad value
)", 0) \
    M(Bool, input_format_csv_allow_variable_number_of_columns, false, R"(
Ignore extra columns in CSV input (if file has more columns than expected) and treat missing fields in CSV input as default values
)", 0) \
    M(Bool, input_format_tsv_allow_variable_number_of_columns, false, R"(
Ignore extra columns in TSV input (if file has more columns than expected) and treat missing fields in TSV input as default values
)", 0) \
    M(Bool, input_format_custom_allow_variable_number_of_columns, false, R"(
Ignore extra columns in CustomSeparated input (if file has more columns than expected) and treat missing fields in CustomSeparated input as default values
)", 0) \
    M(Bool, input_format_json_compact_allow_variable_number_of_columns, false, R"(
Ignore extra columns in JSONCompact(EachRow) input (if file has more columns than expected) and treat missing fields in JSONCompact(EachRow) input as default values
)", 0) \
    M(Bool, input_format_tsv_detect_header, true, R"(
Automatically detect header with names and types in TSV format
)", 0) \
    M(Bool, input_format_custom_detect_header, true, R"(
Automatically detect header with names and types in CustomSeparated format
)", 0) \
    M(Bool, input_format_parquet_skip_columns_with_unsupported_types_in_schema_inference, false, R"(
Skip columns with unsupported types while schema inference for format Parquet
)", 0) \
    M(UInt64, input_format_parquet_max_block_size, DEFAULT_BLOCK_SIZE, R"(
Max block size for parquet reader.
)", 0) \
    M(UInt64, input_format_parquet_prefer_block_bytes, DEFAULT_BLOCK_SIZE * 256, R"(
Average block bytes output by parquet reader
)", 0) \
    M(Bool, input_format_protobuf_skip_fields_with_unsupported_types_in_schema_inference, false, R"(
Skip fields with unsupported types while schema inference for format Protobuf
)", 0) \
    M(Bool, input_format_capn_proto_skip_fields_with_unsupported_types_in_schema_inference, false, R"(
Skip columns with unsupported types while schema inference for format CapnProto
)", 0) \
    M(Bool, input_format_orc_skip_columns_with_unsupported_types_in_schema_inference, false, R"(
Skip columns with unsupported types while schema inference for format ORC
)", 0) \
    M(Bool, input_format_arrow_skip_columns_with_unsupported_types_in_schema_inference, false, R"(
Skip columns with unsupported types while schema inference for format Arrow
)", 0) \
    M(String, column_names_for_schema_inference, "", R"(
The list of column names to use in schema inference for formats without column names. The format: 'column1,column2,column3,...'
)", 0) \
    M(String, schema_inference_hints, "", R"(
The list of column names and types to use as hints in schema inference for formats without schema.

Example:

Query:
```sql
desc format(JSONEachRow, '{"x" : 1, "y" : "String", "z" : "0.0.0.0" }') settings schema_inference_hints='x UInt8, z IPv4';
```

Result:
```sql
x   UInt8
y   Nullable(String)
z   IPv4
```

:::note
If the `schema_inference_hints` is not formatted properly, or if there is a typo or a wrong datatype, etc... the whole schema_inference_hints will be ignored.
:::
)", 0) \
    M(SchemaInferenceMode, schema_inference_mode, "default", R"(
Mode of schema inference. 'default' - assume that all files have the same schema and schema can be inferred from any file, 'union' - files can have different schemas and the resulting schema should be the a union of schemas of all files
)", 0) \
    M(UInt64Auto, schema_inference_make_columns_nullable, 1, R"(
Controls making inferred types `Nullable` in schema inference.
If the setting is enabled, all inferred type will be `Nullable`, if disabled, the inferred type will never be `Nullable`, if set to `auto`, the inferred type will be `Nullable` only if the column contains `NULL` in a sample that is parsed during schema inference or file metadata contains information about column nullability.
)", 0) \
    M(Bool, input_format_json_read_bools_as_numbers, true, R"(
Allow parsing bools as numbers in JSON input formats.

Enabled by default.
)", 0) \
    M(Bool, input_format_json_read_bools_as_strings, true, R"(
Allow parsing bools as strings in JSON input formats.

Enabled by default.
)", 0) \
    M(Bool, input_format_json_try_infer_numbers_from_strings, false, R"(
If enabled, during schema inference ClickHouse will try to infer numbers from string fields.
It can be useful if JSON data contains quoted UInt64 numbers.

Disabled by default.
)", 0) \
    M(Bool, input_format_json_validate_types_from_metadata, true, R"(
For JSON/JSONCompact/JSONColumnsWithMetadata input formats, if this setting is set to 1,
the types from metadata in input data will be compared with the types of the corresponding columns from the table.

Enabled by default.
)", 0) \
    M(Bool, input_format_json_read_numbers_as_strings, true, R"(
Allow parsing numbers as strings in JSON input formats.

Enabled by default.
)", 0) \
    M(Bool, input_format_json_read_objects_as_strings, true, R"(
Allow parsing JSON objects as strings in JSON input formats.

Example:

```sql
SET input_format_json_read_objects_as_strings = 1;
CREATE TABLE test (id UInt64, obj String, date Date) ENGINE=Memory();
INSERT INTO test FORMAT JSONEachRow {"id" : 1, "obj" : {"a" : 1, "b" : "Hello"}, "date" : "2020-01-01"};
SELECT * FROM test;
```

Result:

```
┌─id─┬─obj──────────────────────┬───────date─┐
│  1 │ {"a" : 1, "b" : "Hello"} │ 2020-01-01 │
└────┴──────────────────────────┴────────────┘
```

Enabled by default.
)", 0) \
    M(Bool, input_format_json_read_arrays_as_strings, true, R"(
Allow parsing JSON arrays as strings in JSON input formats.

Example:

```sql
SET input_format_json_read_arrays_as_strings = 1;
SELECT arr, toTypeName(arr), JSONExtractArrayRaw(arr)[3] from format(JSONEachRow, 'arr String', '{"arr" : [1, "Hello", [1,2,3]]}');
```

Result:
```
┌─arr───────────────────┬─toTypeName(arr)─┬─arrayElement(JSONExtractArrayRaw(arr), 3)─┐
│ [1, "Hello", [1,2,3]] │ String          │ [1,2,3]                                   │
└───────────────────────┴─────────────────┴───────────────────────────────────────────┘
```

Enabled by default.
)", 0) \
    M(Bool, input_format_json_try_infer_named_tuples_from_objects, true, R"(
If enabled, during schema inference ClickHouse will try to infer named Tuple from JSON objects.
The resulting named Tuple will contain all elements from all corresponding JSON objects from sample data.

Example:

```sql
SET input_format_json_try_infer_named_tuples_from_objects = 1;
DESC format(JSONEachRow, '{"obj" : {"a" : 42, "b" : "Hello"}}, {"obj" : {"a" : 43, "c" : [1, 2, 3]}}, {"obj" : {"d" : {"e" : 42}}}')
```

Result:

```
┌─name─┬─type───────────────────────────────────────────────────────────────────────────────────────────────┬─default_type─┬─default_expression─┬─comment─┬─codec_expression─┬─ttl_expression─┐
│ obj  │ Tuple(a Nullable(Int64), b Nullable(String), c Array(Nullable(Int64)), d Tuple(e Nullable(Int64))) │              │                    │         │                  │                │
└──────┴────────────────────────────────────────────────────────────────────────────────────────────────────┴──────────────┴────────────────────┴─────────┴──────────────────┴────────────────┘
```

Enabled by default.
)", 0) \
    M(Bool, input_format_json_use_string_type_for_ambiguous_paths_in_named_tuples_inference_from_objects, false, R"(
Use String type instead of an exception in case of ambiguous paths in JSON objects during named tuples inference
)", 0) \
    M(Bool, input_format_json_infer_incomplete_types_as_strings, true, R"(
Allow to use String type for JSON keys that contain only `Null`/`{}`/`[]` in data sample during schema inference.
In JSON formats any value can be read as String, and we can avoid errors like `Cannot determine type for column 'column_name' by first 25000 rows of data, most likely this column contains only Nulls or empty Arrays/Maps` during schema inference
by using String type for keys with unknown types.

Example:

```sql
SET input_format_json_infer_incomplete_types_as_strings = 1, input_format_json_try_infer_named_tuples_from_objects = 1;
DESCRIBE format(JSONEachRow, '{"obj" : {"a" : [1,2,3], "b" : "hello", "c" : null, "d" : {}, "e" : []}}');
SELECT * FROM format(JSONEachRow, '{"obj" : {"a" : [1,2,3], "b" : "hello", "c" : null, "d" : {}, "e" : []}}');
```

Result:
```
┌─name─┬─type───────────────────────────────────────────────────────────────────────────────────────────────────────────────────┬─default_type─┬─default_expression─┬─comment─┬─codec_expression─┬─ttl_expression─┐
│ obj  │ Tuple(a Array(Nullable(Int64)), b Nullable(String), c Nullable(String), d Nullable(String), e Array(Nullable(String))) │              │                    │         │                  │                │
└──────┴────────────────────────────────────────────────────────────────────────────────────────────────────────────────────────┴──────────────┴────────────────────┴─────────┴──────────────────┴────────────────┘

┌─obj────────────────────────────┐
│ ([1,2,3],'hello',NULL,'{}',[]) │
└────────────────────────────────┘
```

Enabled by default.
)", 0) \
    M(Bool, input_format_json_named_tuples_as_objects, true, R"(
Parse named tuple columns as JSON objects.

Enabled by default.
)", 0) \
    M(Bool, input_format_json_ignore_unknown_keys_in_named_tuple, true, R"(
Ignore unknown keys in json object for named tuples.

Enabled by default.
)", 0) \
    M(Bool, input_format_json_defaults_for_missing_elements_in_named_tuple, true, R"(
Insert default values for missing elements in JSON object while parsing named tuple.
This setting works only when setting `input_format_json_named_tuples_as_objects` is enabled.

Enabled by default.
)", 0) \
    M(Bool, input_format_json_throw_on_bad_escape_sequence, true, R"(
Throw an exception if JSON string contains bad escape sequence in JSON input formats. If disabled, bad escape sequences will remain as is in the data.

Enabled by default.
)", 0) \
    M(Bool, input_format_json_ignore_unnecessary_fields, true, R"(
Ignore unnecessary fields and not parse them. Enabling this may not throw exceptions on json strings of invalid format or with duplicated fields
)", 0) \
    M(Bool, input_format_try_infer_variants, false, R"(
If enabled, ClickHouse will try to infer type [`Variant`](../../sql-reference/data-types/variant.md) in schema inference for text formats when there is more than one possible type for column/array elements.

Possible values:

- 0 — Disabled.
- 1 — Enabled.
)", 0) \
    M(Bool, type_json_skip_duplicated_paths, false, R"(
When enabled, during parsing JSON object into JSON type duplicated paths will be ignored and only the first one will be inserted instead of an exception
)", 0) \
    M(UInt64, input_format_json_max_depth, 1000, R"(
Maximum depth of a field in JSON. This is not a strict limit, it does not have to be applied precisely.
)", 0) \
    M(Bool, input_format_json_empty_as_default, false, R"(
Treat empty fields in JSON input as default values.
)", 0) \
    M(Bool, input_format_try_infer_integers, true, R"(
If enabled, ClickHouse will try to infer integers instead of floats in schema inference for text formats. If all numbers in the column from input data are integers, the result type will be `Int64`, if at least one number is float, the result type will be `Float64`.

Enabled by default.
)", 0) \
    M(Bool, input_format_try_infer_dates, true, R"(
If enabled, ClickHouse will try to infer type `Date` from string fields in schema inference for text formats. If all fields from a column in input data were successfully parsed as dates, the result type will be `Date`, if at least one field was not parsed as date, the result type will be `String`.

Enabled by default.
)", 0) \
    M(Bool, input_format_try_infer_datetimes, true, R"(
If enabled, ClickHouse will try to infer type `DateTime64` from string fields in schema inference for text formats. If all fields from a column in input data were successfully parsed as datetimes, the result type will be `DateTime64`, if at least one field was not parsed as datetime, the result type will be `String`.

Enabled by default.
)", 0) \
    M(Bool, input_format_try_infer_datetimes_only_datetime64, false, R"(
When input_format_try_infer_datetimes is enabled, infer only DateTime64 but not DateTime types
)", 0) \
    M(Bool, input_format_try_infer_exponent_floats, false, R"(
Try to infer floats in exponential notation while schema inference in text formats (except JSON, where exponent numbers are always inferred)
)", 0) \
    M(Bool, output_format_markdown_escape_special_characters, false, R"(
Escape special characters in Markdown
)", 0) \
    M(Bool, input_format_protobuf_flatten_google_wrappers, false, R"(
Enable Google wrappers for regular non-nested columns, e.g. google.protobuf.StringValue 'str' for String column 'str'. For Nullable columns empty wrappers are recognized as defaults, and missing as nulls
)", 0) \
    M(Bool, output_format_protobuf_nullables_with_google_wrappers, false, R"(
When serializing Nullable columns with Google wrappers, serialize default values as empty wrappers. If turned off, default and null values are not serialized
)", 0) \
    M(UInt64, input_format_csv_skip_first_lines, 0, R"(
Skip specified number of lines at the beginning of data in CSV format
)", 0) \
    M(UInt64, input_format_tsv_skip_first_lines, 0, R"(
Skip specified number of lines at the beginning of data in TSV format
)", 0) \
    M(Bool, input_format_csv_skip_trailing_empty_lines, false, R"(
Skip trailing empty lines in CSV format
)", 0) \
    M(Bool, input_format_tsv_skip_trailing_empty_lines, false, R"(
Skip trailing empty lines in TSV format
)", 0) \
    M(Bool, input_format_custom_skip_trailing_empty_lines, false, R"(
Skip trailing empty lines in CustomSeparated format
)", 0) \
    M(Bool, input_format_tsv_crlf_end_of_line, false, R"(
If it is set true, file function will read TSV format with \\r\\n instead of \\n.
)", 0) \
>>>>>>> e78ad9d5
    \
    M(Bool, input_format_native_allow_types_conversion, true, R"(
Allow data types conversion in Native input format
)", 0) \
    M(Bool, input_format_native_decode_types_in_binary_format, false, R"(
Read data types in binary format instead of type names in Native input format
)", 0) \
    M(Bool, output_format_native_encode_types_in_binary_format, false, R"(
Write data types in binary format instead of type names in Native output format
)", 0) \
    \
    M(DateTimeInputFormat, date_time_input_format, FormatSettings::DateTimeInputFormat::Basic, R"(
Allows choosing a parser of the text representation of date and time.

The setting does not apply to [date and time functions](../../sql-reference/functions/date-time-functions.md).

Possible values:

- `'best_effort'` — Enables extended parsing.

    ClickHouse can parse the basic `YYYY-MM-DD HH:MM:SS` format and all [ISO 8601](https://en.wikipedia.org/wiki/ISO_8601) date and time formats. For example, `'2018-06-08T01:02:03.000Z'`.

- `'basic'` — Use basic parser.

    ClickHouse can parse only the basic `YYYY-MM-DD HH:MM:SS` or `YYYY-MM-DD` format. For example, `2019-08-20 10:18:56` or `2019-08-20`.

Cloud default value: `'best_effort'`.

See also:

- [DateTime data type.](../../sql-reference/data-types/datetime.md)
- [Functions for working with dates and times.](../../sql-reference/functions/date-time-functions.md)
)", 0) \
    M(DateTimeOutputFormat, date_time_output_format, FormatSettings::DateTimeOutputFormat::Simple, R"(
Allows choosing different output formats of the text representation of date and time.

Possible values:

- `simple` - Simple output format.

    ClickHouse output date and time `YYYY-MM-DD hh:mm:ss` format. For example, `2019-08-20 10:18:56`. The calculation is performed according to the data type's time zone (if present) or server time zone.

- `iso` - ISO output format.

    ClickHouse output date and time in [ISO 8601](https://en.wikipedia.org/wiki/ISO_8601) `YYYY-MM-DDThh:mm:ssZ` format. For example, `2019-08-20T10:18:56Z`. Note that output is in UTC (`Z` means UTC).

- `unix_timestamp` - Unix timestamp output format.

    ClickHouse output date and time in [Unix timestamp](https://en.wikipedia.org/wiki/Unix_time) format. For example `1566285536`.

See also:

- [DateTime data type.](../../sql-reference/data-types/datetime.md)
- [Functions for working with dates and times.](../../sql-reference/functions/date-time-functions.md)
)", 0) \
    M(IntervalOutputFormat, interval_output_format, FormatSettings::IntervalOutputFormat::Numeric, R"(
Allows choosing different output formats of the text representation of interval types.

Possible values:

-   `kusto` - KQL-style output format.

    ClickHouse outputs intervals in [KQL format](https://learn.microsoft.com/en-us/dotnet/standard/base-types/standard-timespan-format-strings#the-constant-c-format-specifier). For example, `toIntervalDay(2)` would be formatted as `2.00:00:00`. Please note that for interval types of varying length (ie. `IntervalMonth` and `IntervalYear`) the average number of seconds per interval is taken into account.

-   `numeric` - Numeric output format.

    ClickHouse outputs intervals as their underlying numeric representation. For example, `toIntervalDay(2)` would be formatted as `2`.

See also:

-   [Interval](../../sql-reference/data-types/special-data-types/interval.md)
)", 0) \
    \
    M(Bool, input_format_ipv4_default_on_conversion_error, false, R"(
Deserialization of IPv4 will use default values instead of throwing exception on conversion error.

Disabled by default.
)", 0) \
    M(Bool, input_format_ipv6_default_on_conversion_error, false, R"(
Deserialization of IPV6 will use default values instead of throwing exception on conversion error.

Disabled by default.
)", 0) \
    M(String, bool_true_representation, "true", R"(
Text to represent true bool value in TSV/CSV/Vertical/Pretty formats.
)", 0) \
    M(String, bool_false_representation, "false", R"(
Text to represent false bool value in TSV/CSV/Vertical/Pretty formats.
)", 0) \
    \
    M(Bool, input_format_values_interpret_expressions, true, R"(
For Values format: if the field could not be parsed by streaming parser, run SQL parser and try to interpret it as SQL expression.
)", 0) \
    M(Bool, input_format_values_deduce_templates_of_expressions, true, R"(
For Values format: if the field could not be parsed by streaming parser, run SQL parser, deduce template of the SQL expression, try to parse all rows using template and then interpret expression for all rows.
)", 0) \
    M(Bool, input_format_values_accurate_types_of_literals, true, R"(
For Values format: when parsing and interpreting expressions using template, check actual type of literal to avoid possible overflow and precision issues.
)", 0) \
    M(Bool, input_format_avro_allow_missing_fields, false, R"(
For Avro/AvroConfluent format: when field is not found in schema use default value instead of error
)", 0) \
    /** This setting is obsolete and do nothing, left for compatibility reasons. */ \
    M(Bool, input_format_avro_null_as_default, false, R"(
For Avro/AvroConfluent format: insert default in case of null and non Nullable column
)", 0) \
    M(UInt64, format_binary_max_string_size, 1_GiB, R"(
The maximum allowed size for String in RowBinary format. It prevents allocating large amount of memory in case of corrupted data. 0 means there is no limit
)", 0) \
    M(UInt64, format_binary_max_array_size, 1_GiB, R"(
The maximum allowed size for Array in RowBinary format. It prevents allocating large amount of memory in case of corrupted data. 0 means there is no limit
)", 0) \
    M(Bool, input_format_binary_decode_types_in_binary_format, false, R"(
Read data types in binary format instead of type names in RowBinaryWithNamesAndTypes input format
)", 0) \
    M(Bool, output_format_binary_encode_types_in_binary_format, false, R"(
Write data types in binary format instead of type names in RowBinaryWithNamesAndTypes output format
)", 0) \
    M(URI, format_avro_schema_registry_url, "", R"(
For AvroConfluent format: Confluent Schema Registry URL.
)", 0) \
    \
    M(Bool, output_format_json_quote_64bit_integers, true, R"(
Controls quoting of 64-bit or bigger [integers](../../sql-reference/data-types/int-uint.md) (like `UInt64` or `Int128`) when they are output in a [JSON](../../interfaces/formats.md/#json) format.
Such integers are enclosed in quotes by default. This behavior is compatible with most JavaScript implementations.

Possible values:

- 0 — Integers are output without quotes.
- 1 — Integers are enclosed in quotes.
)", 0) \
    M(Bool, output_format_json_quote_denormals, false, R"str(
Enables `+nan`, `-nan`, `+inf`, `-inf` outputs in [JSON](../../interfaces/formats.md/#json) output format.

Possible values:

- 0 — Disabled.
- 1 — Enabled.

**Example**

Consider the following table `account_orders`:

```text
┌─id─┬─name───┬─duration─┬─period─┬─area─┐
│  1 │ Andrew │       20 │      0 │  400 │
│  2 │ John   │       40 │      0 │    0 │
│  3 │ Bob    │       15 │      0 │ -100 │
└────┴────────┴──────────┴────────┴──────┘
```

When `output_format_json_quote_denormals = 0`, the query returns `null` values in output:

```sql
SELECT area/period FROM account_orders FORMAT JSON;
```

```json
{
        "meta":
        [
                {
                        "name": "divide(area, period)",
                        "type": "Float64"
                }
        ],

        "data":
        [
                {
                        "divide(area, period)": null
                },
                {
                        "divide(area, period)": null
                },
                {
                        "divide(area, period)": null
                }
        ],

        "rows": 3,

        "statistics":
        {
                "elapsed": 0.003648093,
                "rows_read": 3,
                "bytes_read": 24
        }
}
```

When `output_format_json_quote_denormals = 1`, the query returns:

```json
{
        "meta":
        [
                {
                        "name": "divide(area, period)",
                        "type": "Float64"
                }
        ],

        "data":
        [
                {
                        "divide(area, period)": "inf"
                },
                {
                        "divide(area, period)": "-nan"
                },
                {
                        "divide(area, period)": "-inf"
                }
        ],

        "rows": 3,

        "statistics":
        {
                "elapsed": 0.000070241,
                "rows_read": 3,
                "bytes_read": 24
        }
}
```
)str", 0) \
    M(Bool, output_format_json_quote_decimals, false, R"(
Controls quoting of decimals in JSON output formats.

Disabled by default.
)", 0) \
    M(Bool, output_format_json_quote_64bit_floats, false, R"(
Controls quoting of 64-bit [floats](../../sql-reference/data-types/float.md) when they are output in JSON* formats.

Disabled by default.
)", 0) \
    \
    M(Bool, output_format_json_escape_forward_slashes, true, R"(
Controls escaping forward slashes for string outputs in JSON output format. This is intended for compatibility with JavaScript. Don't confuse with backslashes that are always escaped.

Enabled by default.
)", 0) \
    M(Bool, output_format_json_named_tuples_as_objects, true, R"(
Serialize named tuple columns as JSON objects.

Enabled by default.
)", 0) \
    M(Bool, output_format_json_skip_null_value_in_named_tuples, false, R"(
Skip key value pairs with null value when serialize named tuple columns as JSON objects. It is only valid when output_format_json_named_tuples_as_objects is true.
)", 0) \
    M(Bool, output_format_json_array_of_rows, false, R"(
Enables the ability to output all rows as a JSON array in the [JSONEachRow](../../interfaces/formats.md/#jsoneachrow) format.

Possible values:

- 1 — ClickHouse outputs all rows as an array, each row in the `JSONEachRow` format.
- 0 — ClickHouse outputs each row separately in the `JSONEachRow` format.

**Example of a query with the enabled setting**

Query:

```sql
SET output_format_json_array_of_rows = 1;
SELECT number FROM numbers(3) FORMAT JSONEachRow;
```

Result:

```text
[
{"number":"0"},
{"number":"1"},
{"number":"2"}
]
```

**Example of a query with the disabled setting**

Query:

```sql
SET output_format_json_array_of_rows = 0;
SELECT number FROM numbers(3) FORMAT JSONEachRow;
```

Result:

```text
{"number":"0"}
{"number":"1"}
{"number":"2"}
```
)", 0) \
    M(Bool, output_format_json_validate_utf8, false, R"(
Controls validation of UTF-8 sequences in JSON output formats, doesn't impact formats JSON/JSONCompact/JSONColumnsWithMetadata, they always validate UTF-8.

Disabled by default.
)", 0) \
    \
    M(String, format_json_object_each_row_column_for_object_name, "", R"(
The name of column that will be used for storing/writing object names in [JSONObjectEachRow](../../interfaces/formats.md/#jsonobjecteachrow) format.
Column type should be String. If value is empty, default names `row_{i}`will be used for object names.

### input_format_json_compact_allow_variable_number_of_columns {#input_format_json_compact_allow_variable_number_of_columns}

Allow variable number of columns in rows in JSONCompact/JSONCompactEachRow input formats.
Ignore extra columns in rows with more columns than expected and treat missing columns as default values.

Disabled by default.

### output_format_markdown_escape_special_characters {#output_format_markdown_escape_special_characters}

When enabled, escape special characters in Markdown.

[Common Mark](https://spec.commonmark.org/0.30/#example-12) defines the following special characters that can be escaped by \:

```
! " # $ % & ' ( ) * + , - . / : ; < = > ? @ [ \ ] ^ _ ` { | } ~
```

Possible values:

+ 0 — Disable.
+ 1 — Enable.

### input_format_json_empty_as_default {#input_format_json_empty_as_default}

When enabled, replace empty input fields in JSON with default values. For complex default expressions `input_format_defaults_for_omitted_fields` must be enabled too.

Possible values:

+ 0 — Disable.
+ 1 — Enable.
)", 0) \
    \
    M(UInt64, output_format_pretty_max_rows, 10000, R"(
Rows limit for Pretty formats.
)", 0) \
    M(UInt64, output_format_pretty_max_column_pad_width, 250, R"(
Maximum width to pad all values in a column in Pretty formats.
)", 0) \
    M(UInt64, output_format_pretty_max_value_width, 10000, R"(
Maximum width of value to display in Pretty formats. If greater - it will be cut.
)", 0) \
    M(UInt64, output_format_pretty_max_value_width_apply_for_single_value, false, R"(
Only cut values (see the `output_format_pretty_max_value_width` setting) when it is not a single value in a block. Otherwise output it entirely, which is useful for the `SHOW CREATE TABLE` query.
)", 0) \
    M(UInt64Auto, output_format_pretty_color, "auto", R"(
Use ANSI escape sequences in Pretty formats. 0 - disabled, 1 - enabled, 'auto' - enabled if a terminal.
)", 0) \
    M(String, output_format_pretty_grid_charset, "UTF-8", R"(
Charset for printing grid borders. Available charsets: ASCII, UTF-8 (default one).
)", 0) \
    M(UInt64, output_format_pretty_display_footer_column_names, true, R"(
Display column names in the footer if there are many table rows.

Possible values:

- 0 — No column names are displayed in the footer.
- 1 — Column names are displayed in the footer if row count is greater than or equal to the threshold value set by [output_format_pretty_display_footer_column_names_min_rows](#output_format_pretty_display_footer_column_names_min_rows) (50 by default).

**Example**

Query:

```sql
SELECT *, toTypeName(*) FROM (SELECT * FROM system.numbers LIMIT 1000);
```

Result:

```response
      ┌─number─┬─toTypeName(number)─┐
   1. │      0 │ UInt64             │
   2. │      1 │ UInt64             │
   3. │      2 │ UInt64             │
   ...
 999. │    998 │ UInt64             │
1000. │    999 │ UInt64             │
      └─number─┴─toTypeName(number)─┘
```
)", 0) \
    M(UInt64, output_format_pretty_display_footer_column_names_min_rows, 50, R"(
Sets the minimum number of rows for which a footer with column names will be displayed if setting [output_format_pretty_display_footer_column_names](#output_format_pretty_display_footer_column_names) is enabled.
)", 0) \
    M(UInt64, output_format_parquet_row_group_size, 1000000, R"(
Target row group size in rows.
)", 0) \
    M(UInt64, output_format_parquet_row_group_size_bytes, 512 * 1024 * 1024, R"(
Target row group size in bytes, before compression.
)", 0) \
    M(Bool, output_format_parquet_string_as_string, true, R"(
Use Parquet String type instead of Binary for String columns.
)", 0) \
    M(Bool, output_format_parquet_fixed_string_as_fixed_byte_array, true, R"(
Use Parquet FIXED_LENGTH_BYTE_ARRAY type instead of Binary for FixedString columns.
)", 0) \
    M(ParquetVersion, output_format_parquet_version, "2.latest", R"(
Parquet format version for output format. Supported versions: 1.0, 2.4, 2.6 and 2.latest (default)
)", 0) \
    M(ParquetCompression, output_format_parquet_compression_method, "zstd", R"(
Compression method for Parquet output format. Supported codecs: snappy, lz4, brotli, zstd, gzip, none (uncompressed)
)", 0) \
    M(Bool, output_format_parquet_compliant_nested_types, true, R"(
In parquet file schema, use name 'element' instead of 'item' for list elements. This is a historical artifact of Arrow library implementation. Generally increases compatibility, except perhaps with some old versions of Arrow.
)", 0) \
    M(Bool, output_format_parquet_use_custom_encoder, true, R"(
Use a faster Parquet encoder implementation.
)", 0) \
    M(Bool, output_format_parquet_parallel_encoding, true, R"(
Do Parquet encoding in multiple threads. Requires output_format_parquet_use_custom_encoder.
)", 0) \
    M(UInt64, output_format_parquet_data_page_size, 1024 * 1024, R"(
Target page size in bytes, before compression.
)", 0) \
    M(UInt64, output_format_parquet_batch_size, 1024, R"(
Check page size every this many rows. Consider decreasing if you have columns with average values size above a few KBs.
)", 0) \
    M(Bool, output_format_parquet_write_page_index, true, R"(
Add a possibility to write page index into parquet files.
)", 0) \
    M(String, output_format_avro_codec, "", R"(
Compression codec used for output. Possible values: 'null', 'deflate', 'snappy', 'zstd'.
)", 0) \
    M(UInt64, output_format_avro_sync_interval, 16 * 1024, R"(
Sync interval in bytes.
)", 0) \
    M(String, output_format_avro_string_column_pattern, "", R"(
For Avro format: regexp of String columns to select as AVRO string.
)", 0) \
    M(UInt64, output_format_avro_rows_in_file, 1, R"(
Max rows in a file (if permitted by storage)
)", 0) \
    M(Bool, output_format_tsv_crlf_end_of_line, false, R"(
If it is set true, end of line in TSV format will be \\r\\n instead of \\n.
)", 0) \
    M(String, format_csv_null_representation, "\\N", R"(
Custom NULL representation in CSV format
)", 0) \
    M(String, format_tsv_null_representation, "\\N", R"(
Custom NULL representation in TSV format
)", 0) \
    M(Bool, output_format_decimal_trailing_zeros, false, R"(
Output trailing zeros when printing Decimal values. E.g. 1.230000 instead of 1.23.

Disabled by default.
)", 0) \
    \
    M(UInt64, input_format_allow_errors_num, 0, R"(
Sets the maximum number of acceptable errors when reading from text formats (CSV, TSV, etc.).

The default value is 0.

Always pair it with `input_format_allow_errors_ratio`.

If an error occurred while reading rows but the error counter is still less than `input_format_allow_errors_num`, ClickHouse ignores the row and moves on to the next one.

If both `input_format_allow_errors_num` and `input_format_allow_errors_ratio` are exceeded, ClickHouse throws an exception.
)", 0) \
    M(Float, input_format_allow_errors_ratio, 0, R"(
Sets the maximum percentage of errors allowed when reading from text formats (CSV, TSV, etc.).
The percentage of errors is set as a floating-point number between 0 and 1.

The default value is 0.

Always pair it with `input_format_allow_errors_num`.

If an error occurred while reading rows but the error counter is still less than `input_format_allow_errors_ratio`, ClickHouse ignores the row and moves on to the next one.

If both `input_format_allow_errors_num` and `input_format_allow_errors_ratio` are exceeded, ClickHouse throws an exception.
)", 0) \
    M(String, input_format_record_errors_file_path, "", R"(
Path of the file used to record errors while reading text formats (CSV, TSV).
)", 0) \
    M(String, errors_output_format, "CSV", R"(
Method to write Errors to text output.
)", 0) \
    \
    M(String, format_schema, "", R"(
This parameter is useful when you are using formats that require a schema definition, such as [Cap’n Proto](https://capnproto.org/) or [Protobuf](https://developers.google.com/protocol-buffers/). The value depends on the format.
)", 0) \
    M(String, format_template_resultset, "", R"(
Path to file which contains format string for result set (for Template format)
)", 0) \
    M(String, format_template_row, "", R"(
Path to file which contains format string for rows (for Template format)
)", 0) \
    M(String, format_template_row_format, "", R"(
Format string for rows (for Template format)
)", 0) \
    M(String, format_template_resultset_format, "", R"(
Format string for result set (for Template format)
)", 0) \
    M(String, format_template_rows_between_delimiter, "\n", R"(
Delimiter between rows (for Template format)
)", 0) \
    \
    M(EscapingRule, format_custom_escaping_rule, "Escaped", R"(
Field escaping rule (for CustomSeparated format)
)", 0) \
    M(String, format_custom_field_delimiter, "\t", R"(
Delimiter between fields (for CustomSeparated format)
)", 0) \
    M(String, format_custom_row_before_delimiter, "", R"(
Delimiter before field of the first column (for CustomSeparated format)
)", 0) \
    M(String, format_custom_row_after_delimiter, "\n", R"(
Delimiter after field of the last column (for CustomSeparated format)
)", 0) \
    M(String, format_custom_row_between_delimiter, "", R"(
Delimiter between rows (for CustomSeparated format)
)", 0) \
    M(String, format_custom_result_before_delimiter, "", R"(
Prefix before result set (for CustomSeparated format)
)", 0) \
    M(String, format_custom_result_after_delimiter, "", R"(
Suffix after result set (for CustomSeparated format)
)", 0) \
    \
    M(String, format_regexp, "", R"(
Regular expression (for Regexp format)
)", 0) \
    M(EscapingRule, format_regexp_escaping_rule, "Raw", R"(
Field escaping rule (for Regexp format)
)", 0) \
    M(Bool, format_regexp_skip_unmatched, false, R"(
Skip lines unmatched by regular expression (for Regexp format)
)", 0) \
    \
    M(Bool, output_format_enable_streaming, false, R"(
Enable streaming in output formats that support it.

Disabled by default.
)", 0) \
    M(Bool, output_format_write_statistics, true, R"(
Write statistics about read rows, bytes, time elapsed in suitable output formats.

Enabled by default
)", 0) \
    M(Bool, output_format_pretty_row_numbers, true, R"(
Add row numbers before each row for pretty output format
)", 0) \
    M(Bool, output_format_pretty_highlight_digit_groups, true, R"(
If enabled and if output is a terminal, highlight every digit corresponding to the number of thousands, millions, etc. with underline.
)", 0) \
    M(UInt64, output_format_pretty_single_large_number_tip_threshold, 1'000'000, R"(
Print a readable number tip on the right side of the table if the block consists of a single number which exceeds this value (except 0)
)", 0) \
    M(Bool, insert_distributed_one_random_shard, false, R"(
Enables or disables random shard insertion into a [Distributed](../../engines/table-engines/special/distributed.md/#distributed) table when there is no distributed key.

By default, when inserting data into a `Distributed` table with more than one shard, the ClickHouse server will reject any insertion request if there is no distributed key. When `insert_distributed_one_random_shard = 1`, insertions are allowed and data is forwarded randomly among all shards.

Possible values:

- 0 — Insertion is rejected if there are multiple shards and no distributed key is given.
- 1 — Insertion is done randomly among all available shards when no distributed key is given.
)", 0) \
    \
    M(Bool, exact_rows_before_limit, false, R"(
When enabled, ClickHouse will provide exact value for rows_before_limit_at_least statistic, but with the cost that the data before limit will have to be read completely
)", 0) \
    M(Bool, rows_before_aggregation, false, R"(
When enabled, ClickHouse will provide exact value for rows_before_aggregation statistic, represents the number of rows read before aggregation
)", 0) \
    M(UInt64, cross_to_inner_join_rewrite, 1, R"(
Use inner join instead of comma/cross join if there are joining expressions in the WHERE section. Values: 0 - no rewrite, 1 - apply if possible for comma/cross, 2 - force rewrite all comma joins, cross - if possible
)", 0) \
    \
    M(Bool, output_format_arrow_low_cardinality_as_dictionary, false, R"(
Enable output LowCardinality type as Dictionary Arrow type
)", 0) \
    M(Bool, output_format_arrow_use_signed_indexes_for_dictionary, true, R"(
Use signed integers for dictionary indexes in Arrow format
)", 0) \
    M(Bool, output_format_arrow_use_64_bit_indexes_for_dictionary, false, R"(
Always use 64 bit integers for dictionary indexes in Arrow format
)", 0) \
    M(Bool, output_format_arrow_string_as_string, true, R"(
Use Arrow String type instead of Binary for String columns
)", 0) \
    M(Bool, output_format_arrow_fixed_string_as_fixed_byte_array, true, R"(
Use Arrow FIXED_SIZE_BINARY type instead of Binary for FixedString columns.
)", 0) \
    M(ArrowCompression, output_format_arrow_compression_method, "lz4_frame", R"(
Compression method for Arrow output format. Supported codecs: lz4_frame, zstd, none (uncompressed)
)", 0) \
    \
    M(Bool, output_format_orc_string_as_string, true, R"(
Use ORC String type instead of Binary for String columns
)", 0) \
    M(ORCCompression, output_format_orc_compression_method, "zstd", R"(
Compression method for ORC output format. Supported codecs: lz4, snappy, zlib, zstd, none (uncompressed)
)", 0) \
    M(UInt64, output_format_orc_row_index_stride, 10'000, R"(
Target row index stride in ORC output format
)", 0) \
    M(Double, output_format_orc_dictionary_key_size_threshold, 0.0, R"(
For a string column in ORC output format, if the number of distinct values is greater than this fraction of the total number of non-null rows, turn off dictionary encoding. Otherwise dictionary encoding is enabled
)", 0) \
    \
    M(CapnProtoEnumComparingMode, format_capn_proto_enum_comparising_mode, FormatSettings::CapnProtoEnumComparingMode::BY_VALUES, R"(
How to map ClickHouse Enum and CapnProto Enum
)", 0) \
    \
    M(Bool, format_capn_proto_use_autogenerated_schema, true, R"(
Use autogenerated CapnProto schema when format_schema is not set
)", 0) \
    M(Bool, format_protobuf_use_autogenerated_schema, true, R"(
Use autogenerated Protobuf when format_schema is not set
)", 0) \
    M(String, output_format_schema, "", R"(
The path to the file where the automatically generated schema will be saved in [Cap’n Proto](../../interfaces/formats.md#capnproto-capnproto) or [Protobuf](../../interfaces/formats.md#protobuf-protobuf) formats.
)", 0) \
    \
    M(String, input_format_mysql_dump_table_name, "", R"(
Name of the table in MySQL dump from which to read data
)", 0) \
    M(Bool, input_format_mysql_dump_map_column_names, true, R"(
Match columns from table in MySQL dump and columns from ClickHouse table by names
)", 0) \
    \
    M(UInt64, output_format_sql_insert_max_batch_size, DEFAULT_BLOCK_SIZE, R"(
The maximum number  of rows in one INSERT statement.
)", 0) \
    M(String, output_format_sql_insert_table_name, "table", R"(
The name of table in the output INSERT query
)", 0) \
    M(Bool, output_format_sql_insert_include_column_names, true, R"(
Include column names in INSERT query
)", 0) \
    M(Bool, output_format_sql_insert_use_replace, false, R"(
Use REPLACE statement instead of INSERT
)", 0) \
    M(Bool, output_format_sql_insert_quote_names, true, R"(
Quote column names with '`' characters
)", 0) \
    \
    M(Bool, output_format_values_escape_quote_with_quote, false, R"(
If true escape ' with '', otherwise quoted with \\'
)", 0) \
    \
    M(Bool, output_format_bson_string_as_string, false, R"(
Use BSON String type instead of Binary for String columns.
)", 0) \
    M(Bool, input_format_bson_skip_fields_with_unsupported_types_in_schema_inference, false, R"(
Skip fields with unsupported types while schema inference for format BSON.
)", 0) \
    \
    M(Bool, format_display_secrets_in_show_and_select, false, R"(
Enables or disables showing secrets in `SHOW` and `SELECT` queries for tables, databases,
table functions, and dictionaries.

User wishing to see secrets must also have
[`display_secrets_in_show_and_select` server setting](../server-configuration-parameters/settings#display_secrets_in_show_and_select)
turned on and a
[`displaySecretsInShowAndSelect`](../../sql-reference/statements/grant#display-secrets) privilege.

Possible values:

-   0 — Disabled.
-   1 — Enabled.
)", IMPORTANT) \
    M(Bool, regexp_dict_allow_hyperscan, true, R"(
Allow regexp_tree dictionary using Hyperscan library.
)", 0) \
    M(Bool, regexp_dict_flag_case_insensitive, false, R"(
Use case-insensitive matching for a regexp_tree dictionary. Can be overridden in individual expressions with (?i) and (?-i).
)", 0) \
    M(Bool, regexp_dict_flag_dotall, false, R"(
Allow '.' to match newline characters for a regexp_tree dictionary.
)", 0) \
    \
    M(Bool, dictionary_use_async_executor, false, R"(
Execute a pipeline for reading dictionary source in several threads. It's supported only by dictionaries with local CLICKHOUSE source.
)", 0) \
    M(Bool, precise_float_parsing, false, R"(
Prefer more precise (but slower) float parsing algorithm
)", 0) \
    M(DateTimeOverflowBehavior, date_time_overflow_behavior, "ignore", R"(
Overflow mode for Date, Date32, DateTime, DateTime64 types. Possible values: 'ignore', 'throw', 'saturate'.
)", 0) \
    M(Bool, validate_experimental_and_suspicious_types_inside_nested_types, true, R"(
Validate usage of experimental and suspicious types inside nested types like Array/Map/Tuple
)", 0) \
    \
    M(IdentifierQuotingRule, show_create_query_identifier_quoting_rule, IdentifierQuotingRule::WhenNecessary, R"(
Set the quoting rule for identifiers in SHOW CREATE query
)", 0) \
    M(IdentifierQuotingStyle, show_create_query_identifier_quoting_style, IdentifierQuotingStyle::Backticks, R"(
Set the quoting style for identifiers in SHOW CREATE query
)", 0) \

// End of FORMAT_FACTORY_SETTINGS

#define OBSOLETE_FORMAT_SETTINGS(M, ALIAS) \
    /** Obsolete format settings that do nothing but left for compatibility reasons. Remove each one after half a year of obsolescence. */ \
    MAKE_OBSOLETE(M, Bool, input_format_arrow_import_nested, false) \
    MAKE_OBSOLETE(M, Bool, input_format_parquet_import_nested, false) \
    MAKE_OBSOLETE(M, Bool, input_format_orc_import_nested, false)                                                                          \

#endif // __CLION_IDE__

#define LIST_OF_ALL_FORMAT_SETTINGS(M, ALIAS) \
    FORMAT_FACTORY_SETTINGS(M, ALIAS) \
    OBSOLETE_FORMAT_SETTINGS(M, ALIAS)<|MERGE_RESOLUTION|>--- conflicted
+++ resolved
@@ -12,109 +12,6 @@
 #else
 
 #define FORMAT_FACTORY_SETTINGS(M, ALIAS) \
-<<<<<<< HEAD
-    M(Char, format_csv_delimiter, ',', "The character to be considered as a delimiter in CSV data. If setting with a string, a string has to have a length of 1.", 0) \
-    M(Bool, format_csv_allow_single_quotes, false, "If it is set to true, allow strings in single quotes.", 0) \
-    M(Bool, format_csv_allow_double_quotes, true, "If it is set to true, allow strings in double quotes.", 0) \
-    M(Bool, output_format_csv_serialize_tuple_into_separate_columns, true, "If it set to true, then Tuples in CSV format are serialized as separate columns (that is, their nesting in the tuple is lost)", 0) \
-    M(Bool, input_format_csv_deserialize_separate_columns_into_tuple, true, "If it set to true, then separate columns written in CSV format can be deserialized to Tuple column.", 0) \
-    M(Bool, output_format_csv_crlf_end_of_line, false, "If it is set true, end of line in CSV format will be \\r\\n instead of \\n.", 0) \
-    M(Bool, input_format_csv_allow_cr_end_of_line, false, "If it is set true, \\r will be allowed at end of line not followed by \\n", 0) \
-    M(Bool, input_format_csv_enum_as_number, false, "Treat inserted enum values in CSV formats as enum indices", 0) \
-    M(Bool, input_format_csv_arrays_as_nested_csv, false, R"(When reading Array from CSV, expect that its elements were serialized in nested CSV and then put into string. Example: "[""Hello"", ""world"", ""42"""" TV""]". Braces around array can be omitted.)", 0) \
-    M(Bool, input_format_skip_unknown_fields, true, "Skip columns with unknown names from input data (it works for JSONEachRow, -WithNames, -WithNamesAndTypes and TSKV formats).", 0) \
-    M(Bool, input_format_with_names_use_header, true, "For -WithNames input formats this controls whether format parser is to assume that column data appear in the input exactly as they are specified in the header.", 0) \
-    M(Bool, input_format_with_types_use_header, true, "For -WithNamesAndTypes input formats this controls whether format parser should check if data types from the input match data types from the header.", 0) \
-    M(Bool, input_format_import_nested_json, false, "Map nested JSON data to nested tables (it works for JSONEachRow format).", 0) \
-    M(Bool, input_format_defaults_for_omitted_fields, true, "For input data calculate default expressions for omitted fields (it works for JSONEachRow, -WithNames, -WithNamesAndTypes formats).", IMPORTANT) \
-    M(Bool, input_format_csv_empty_as_default, true, "Treat empty fields in CSV input as default values.", 0) \
-    M(Bool, input_format_tsv_empty_as_default, false, "Treat empty fields in TSV input as default values.", 0) \
-    M(Bool, input_format_tsv_enum_as_number, false, "Treat inserted enum values in TSV formats as enum indices.", 0) \
-    M(Bool, input_format_null_as_default, true, "Initialize null fields with default values if the data type of this field is not nullable and it is supported by the input format", 0) \
-    M(Bool, input_format_force_null_for_omitted_fields, false, "Force initialize omitted fields with null values", 0) \
-    M(Bool, input_format_arrow_case_insensitive_column_matching, false, "Ignore case when matching Arrow columns with CH columns.", 0) \
-    M(Int64, input_format_orc_row_batch_size, 100'000, "Batch size when reading ORC stripes.", 0) \
-    M(Bool, input_format_orc_case_insensitive_column_matching, false, "Ignore case when matching ORC columns with CH columns.", 0) \
-    M(Bool, input_format_parquet_case_insensitive_column_matching, false, "Ignore case when matching Parquet columns with CH columns.", 0) \
-    M(Bool, input_format_parquet_preserve_order, false, "Avoid reordering rows when reading from Parquet files. Usually makes it much slower.", 0) \
-    M(Bool, input_format_parquet_filter_push_down, true, "When reading Parquet files, skip whole row groups based on the WHERE/PREWHERE expressions and min/max statistics in the Parquet metadata.", 0) \
-    M(Bool, input_format_parquet_use_native_reader, false, "When reading Parquet files, to use native reader instead of arrow reader.", 0) \
-    M(Bool, input_format_allow_seeks, true, "Allow seeks while reading in ORC/Parquet/Arrow input formats", 0) \
-    M(Bool, input_format_orc_allow_missing_columns, true, "Allow missing columns while reading ORC input formats", 0) \
-    M(Bool, input_format_orc_use_fast_decoder, true, "Use a faster ORC decoder implementation.", 0) \
-    M(Bool, input_format_orc_filter_push_down, true, "When reading ORC files, skip whole stripes or row groups based on the WHERE/PREWHERE expressions, min/max statistics or bloom filter in the ORC metadata.", 0) \
-    M(String, input_format_orc_reader_time_zone_name, "GMT", "The time zone name for ORC row reader, the default ORC row reader's time zone is GMT.", 0) \
-    M(Bool, input_format_parquet_allow_missing_columns, true, "Allow missing columns while reading Parquet input formats", 0) \
-    M(UInt64, input_format_parquet_local_file_min_bytes_for_seek, 8192, "Min bytes required for local read (file) to do seek, instead of read with ignore in Parquet input format", 0) \
-    M(Bool, input_format_parquet_enable_row_group_prefetch, true, "Enable row group prefetching during parquet parsing. Currently, only single-threaded parsing can prefetch.", 0) \
-    M(Bool, input_format_arrow_allow_missing_columns, true, "Allow missing columns while reading Arrow input formats", 0) \
-    M(Char, input_format_hive_text_fields_delimiter, '\x01', "Delimiter between fields in Hive Text File", 0) \
-    M(Char, input_format_hive_text_collection_items_delimiter, '\x02', "Delimiter between collection(array or map) items in Hive Text File", 0) \
-    M(Char, input_format_hive_text_map_keys_delimiter, '\x03', "Delimiter between a pair of map key/values in Hive Text File", 0) \
-    M(Bool, input_format_hive_text_allow_variable_number_of_columns, true, "Ignore extra columns in Hive Text input (if file has more columns than expected) and treat missing fields in Hive Text input as default values", 0) \
-    M(UInt64, input_format_msgpack_number_of_columns, 0, "The number of columns in inserted MsgPack data. Used for automatic schema inference from data.", 0) \
-    M(MsgPackUUIDRepresentation, output_format_msgpack_uuid_representation, FormatSettings::MsgPackUUIDRepresentation::EXT, "The way how to output UUID in MsgPack format.", 0) \
-    M(UInt64, input_format_max_rows_to_read_for_schema_inference, 25000, "The maximum rows of data to read for automatic schema inference", 0) \
-    M(UInt64, input_format_max_bytes_to_read_for_schema_inference, 32 * 1024 * 1024, "The maximum bytes of data to read for automatic schema inference", 0) \
-    M(Bool, input_format_csv_use_best_effort_in_schema_inference, true, "Use some tweaks and heuristics to infer schema in CSV format", 0) \
-    M(Bool, input_format_csv_try_infer_numbers_from_strings, false, "Try to infer numbers from string fields while schema inference in CSV format", 0) \
-    M(Bool, input_format_csv_try_infer_strings_from_quoted_tuples, true, "Interpret quoted tuples in the input data as a value of type String.", 0) \
-    M(Bool, input_format_tsv_use_best_effort_in_schema_inference, true, "Use some tweaks and heuristics to infer schema in TSV format", 0) \
-    M(Bool, input_format_csv_detect_header, true, "Automatically detect header with names and types in CSV format", 0) \
-    M(Bool, input_format_csv_allow_whitespace_or_tab_as_delimiter, false, "Allow to use spaces and tabs(\\t) as field delimiter in the CSV strings", 0) \
-    M(Bool, input_format_csv_trim_whitespaces, true, "Trims spaces and tabs (\\t) characters at the beginning and end in CSV strings", 0) \
-    M(Bool, input_format_csv_use_default_on_bad_values, false, "Allow to set default value to column when CSV field deserialization failed on bad value", 0) \
-    M(Bool, input_format_csv_allow_variable_number_of_columns, false, "Ignore extra columns in CSV input (if file has more columns than expected) and treat missing fields in CSV input as default values", 0) \
-    M(Bool, input_format_tsv_allow_variable_number_of_columns, false, "Ignore extra columns in TSV input (if file has more columns than expected) and treat missing fields in TSV input as default values", 0) \
-    M(Bool, input_format_custom_allow_variable_number_of_columns, false, "Ignore extra columns in CustomSeparated input (if file has more columns than expected) and treat missing fields in CustomSeparated input as default values", 0) \
-    M(Bool, input_format_json_compact_allow_variable_number_of_columns, false, "Ignore extra columns in JSONCompact(EachRow) input (if file has more columns than expected) and treat missing fields in JSONCompact(EachRow) input as default values", 0) \
-    M(Bool, input_format_tsv_detect_header, true, "Automatically detect header with names and types in TSV format", 0) \
-    M(Bool, input_format_custom_detect_header, true, "Automatically detect header with names and types in CustomSeparated format", 0) \
-    M(Bool, input_format_parquet_skip_columns_with_unsupported_types_in_schema_inference, false, "Skip columns with unsupported types while schema inference for format Parquet", 0) \
-    M(UInt64, input_format_parquet_max_block_size, DEFAULT_BLOCK_SIZE, "Max block size for parquet reader.", 0) \
-    M(UInt64, input_format_parquet_prefer_block_bytes, DEFAULT_BLOCK_SIZE * 256, "Average block bytes output by parquet reader", 0) \
-    M(Bool, input_format_protobuf_skip_fields_with_unsupported_types_in_schema_inference, false, "Skip fields with unsupported types while schema inference for format Protobuf", 0) \
-    M(Bool, input_format_capn_proto_skip_fields_with_unsupported_types_in_schema_inference, false, "Skip columns with unsupported types while schema inference for format CapnProto", 0) \
-    M(Bool, input_format_orc_skip_columns_with_unsupported_types_in_schema_inference, false, "Skip columns with unsupported types while schema inference for format ORC", 0) \
-    M(Bool, input_format_arrow_skip_columns_with_unsupported_types_in_schema_inference, false, "Skip columns with unsupported types while schema inference for format Arrow", 0) \
-    M(String, column_names_for_schema_inference, "", "The list of column names to use in schema inference for formats without column names. The format: 'column1,column2,column3,...'", 0) \
-    M(String, schema_inference_hints, "", "The list of column names and types to use in schema inference for formats without column names. The format: 'column_name1 column_type1, column_name2 column_type2, ...'", 0) \
-    M(SchemaInferenceMode, schema_inference_mode, "default", "Mode of schema inference. 'default' - assume that all files have the same schema and schema can be inferred from any file, 'union' - files can have different schemas and the resulting schema should be the a union of schemas of all files", 0) \
-    M(UInt64Auto, schema_inference_make_columns_nullable, 1, "If set to true, all inferred types will be Nullable in schema inference. When set to false, no columns will be converted to Nullable. When set to 'auto', ClickHouse will use information about nullability from the data.", 0) \
-    M(Bool, input_format_json_read_bools_as_numbers, true, "Allow to parse bools as numbers in JSON input formats", 0) \
-    M(Bool, input_format_json_read_bools_as_strings, true, "Allow to parse bools as strings in JSON input formats", 0) \
-    M(Bool, input_format_json_try_infer_numbers_from_strings, false, "Try to infer numbers from string fields while schema inference", 0) \
-    M(Bool, input_format_json_validate_types_from_metadata, true, "For JSON/JSONCompact/JSONColumnsWithMetadata input formats this controls whether format parser should check if data types from input metadata match data types of the corresponding columns from the table", 0) \
-    M(Bool, input_format_json_read_numbers_as_strings, true, "Allow to parse numbers as strings in JSON input formats", 0) \
-    M(Bool, input_format_json_read_objects_as_strings, true, "Allow to parse JSON objects as strings in JSON input formats", 0) \
-    M(Bool, input_format_json_read_arrays_as_strings, true, "Allow to parse JSON arrays as strings in JSON input formats", 0) \
-    M(Bool, input_format_json_try_infer_named_tuples_from_objects, true, "Try to infer named tuples from JSON objects in JSON input formats", 0) \
-    M(Bool, input_format_json_use_string_type_for_ambiguous_paths_in_named_tuples_inference_from_objects, false, "Use String type instead of an exception in case of ambiguous paths in JSON objects during named tuples inference", 0) \
-    M(Bool, input_format_json_infer_incomplete_types_as_strings, true, "Use type String for keys that contains only Nulls or empty objects/arrays during schema inference in JSON input formats", 0) \
-    M(Bool, input_format_json_named_tuples_as_objects, true, "Deserialize named tuple columns as JSON objects", 0) \
-    M(Bool, input_format_json_ignore_unknown_keys_in_named_tuple, true, "Ignore unknown keys in json object for named tuples", 0) \
-    M(Bool, input_format_json_defaults_for_missing_elements_in_named_tuple, true, "Insert default value in named tuple element if it's missing in json object", 0) \
-    M(Bool, input_format_json_throw_on_bad_escape_sequence, true, "Throw an exception if JSON string contains bad escape sequence in JSON input formats. If disabled, bad escape sequences will remain as is in the data", 0) \
-    M(Bool, input_format_json_ignore_unnecessary_fields, true, "Ignore unnecessary fields and not parse them. Enabling this may not throw exceptions on json strings of invalid format or with duplicated fields", 0) \
-    M(Bool, input_format_try_infer_variants, false, "Try to infer the Variant type in text formats when there is more than one possible type for column/array elements", 0) \
-    M(Bool, type_json_skip_duplicated_paths, false, "When enabled, during parsing JSON object into JSON type duplicated paths will be ignored and only the first one will be inserted instead of an exception", 0) \
-    M(UInt64, input_format_json_max_depth, 1000, "Maximum depth of a field in JSON. This is not a strict limit, it does not have to be applied precisely.", 0) \
-    M(Bool, input_format_json_empty_as_default, false, "Treat empty fields in JSON input as default values.", 0) \
-    M(Bool, input_format_try_infer_integers, true, "Try to infer integers instead of floats while schema inference in text formats", 0) \
-    M(Bool, input_format_try_infer_dates, true, "Try to infer dates from string fields while schema inference in text formats", 0) \
-    M(Bool, input_format_try_infer_datetimes, true, "Try to infer datetimes from string fields while schema inference in text formats", 0) \
-    M(Bool, input_format_try_infer_datetimes_only_datetime64, false, "When input_format_try_infer_datetimes is enabled, infer only DateTime64 but not DateTime types", 0) \
-    M(Bool, input_format_try_infer_exponent_floats, false, "Try to infer floats in exponential notation while schema inference in text formats (except JSON, where exponent numbers are always inferred)", 0) \
-    M(Bool, output_format_markdown_escape_special_characters, false, "Escape special characters in Markdown", 0) \
-    M(Bool, input_format_protobuf_flatten_google_wrappers, false, "Enable Google wrappers for regular non-nested columns, e.g. google.protobuf.StringValue 'str' for String column 'str'. For Nullable columns empty wrappers are recognized as defaults, and missing as nulls", 0) \
-    M(Bool, output_format_protobuf_nullables_with_google_wrappers, false, "When serializing Nullable columns with Google wrappers, serialize default values as empty wrappers. If turned off, default and null values are not serialized", 0) \
-    M(UInt64, input_format_csv_skip_first_lines, 0, "Skip specified number of lines at the beginning of data in CSV format", 0) \
-    M(UInt64, input_format_tsv_skip_first_lines, 0, "Skip specified number of lines at the beginning of data in TSV format", 0) \
-    M(Bool, input_format_csv_skip_trailing_empty_lines, false, "Skip trailing empty lines in CSV format", 0) \
-    M(Bool, input_format_tsv_skip_trailing_empty_lines, false, "Skip trailing empty lines in TSV format", 0) \
-    M(Bool, input_format_custom_skip_trailing_empty_lines, false, "Skip trailing empty lines in CustomSeparated format", 0) \
-    M(Bool, input_format_tsv_crlf_end_of_line, false, "If it is set true, file function will read TSV format with \\r\\n instead of \\n.", 0) \
-=======
     M(Char, format_csv_delimiter, ',', R"(
 The character to be considered as a delimiter in CSV data. If setting with a string, a string has to have a length of 1.
 )", 0) \
@@ -300,6 +197,7 @@
     M(UInt64, input_format_parquet_local_file_min_bytes_for_seek, 8192, R"(
 Min bytes required for local read (file) to do seek, instead of read with ignore in Parquet input format
 )", 0) \
+    M(Bool, input_format_parquet_enable_row_group_prefetch, true, "Enable row group prefetching during parquet parsing. Currently, only single-threaded parsing can prefetch.", 0) \
     M(Bool, input_format_arrow_allow_missing_columns, true, R"(
 Allow missing columns while reading Arrow input formats
 )", 0) \
@@ -631,7 +529,6 @@
     M(Bool, input_format_tsv_crlf_end_of_line, false, R"(
 If it is set true, file function will read TSV format with \\r\\n instead of \\n.
 )", 0) \
->>>>>>> e78ad9d5
     \
     M(Bool, input_format_native_allow_types_conversion, true, R"(
 Allow data types conversion in Native input format
