#pragma once

#include <base/types.h>
#include <Core/ProtocolDefines.h>


namespace DB
{


/// Client-server protocol.
///
/// Client opens a connection and sends Hello packet.
/// If client version is incompatible, the server can terminate the connection.
/// Server responds with Hello packet.
/// If server version is incompatible, the client can terminate the connection.
///
/// The main loop follows:
///
/// 1. The client sends Query packet.
///
/// Starting from version 50263 immediately after sending the Query packet the client starts
/// transfer of external (temporary) table (external storages) - one or several Data packets.
/// End of transmission is marked by an empty block.
/// At present, non-empty tables can be sent only along with SELECT query.
///
/// If the query is an INSERT (and thus requires data transfer from client), then the server transmits
/// Data packet containing empty block that describes the table structure.
/// Then the client sends one or several Data packets - data for insertion.
/// End of data is marked by the transmission of empty block.
/// Then the server sends EndOfStream packet.
///
/// If the query is a SELECT or a query of other type, then the server transmits packets of
/// one of the following types:
/// - Data - data corresponding to one block of query results.
/// - Progress - query execution progress.
/// - Exception - error description.
/// - EndOfStream - the end of data transmission.
///
/// The client should read packets until EndOfStream or Exception.
///
/// The client can also send Cancel packet - a request to cancel the query.
/// In this case the server can stop executing the query and return incomplete data,
/// but the client must still read until EndOfStream packet.
///
/// Also if there is profiling info and the client revision is recent enough, the server can
/// send one of the following packets before EndOfStream:
/// - Totals - a block with total values
/// - ProfileInfo - serialized BlockStreamProfileInfo structure.
///
/// If a query returns data, the server sends an empty header block containing
/// the description of resulting columns before executing the query.
/// Using this block the client can initialize the output formatter and display the prefix of resulting table
/// beforehand.

namespace EncodedUserInfo
{

/// Marker of the inter-server secret (passed in the user name)
/// (anyway user cannot be started with a whitespace)
const char USER_INTERSERVER_MARKER[] = " INTERSERVER SECRET ";
/// Marker of the SSH keys based authentication (passed in the user name)
const char SSH_KEY_AUTHENTICAION_MARKER[] = " SSH KEY AUTHENTICATION ";

};

namespace Protocol
{
    /// Packet types that server transmits.
    namespace Server
    {
        enum Enum
        {
            Hello = 0,                      /// Name, version, revision.
            Data = 1,                       /// A block of data (compressed or not).
            Exception = 2,                  /// The exception during query execution.
            Progress = 3,                   /// Query execution progress: rows read, bytes read.
            Pong = 4,                       /// Ping response
            EndOfStream = 5,                /// All packets were transmitted
            ProfileInfo = 6,                /// Packet with profiling info.
            Totals = 7,                     /// A block with totals (compressed or not).
            Extremes = 8,                   /// A block with minimums and maximums (compressed or not).
            TablesStatusResponse = 9,       /// A response to TablesStatus request.
            Log = 10,                       /// System logs of the query execution
            TableColumns = 11,              /// Columns' description for default values calculation
            PartUUIDs = 12,                 /// List of unique parts ids.
            ReadTaskRequest = 13,           /// String (UUID) describes a request for which next task is needed
                                            /// This is such an inverted logic, where server sends requests
                                            /// And client returns back response
            ProfileEvents = 14,             /// Packet with profile events from server.
            MergeTreeAllRangesAnnouncement = 15,
            MergeTreeReadTaskRequest = 16,  /// Request from a MergeTree replica to a coordinator

            TimezoneUpdate = 17,            /// Receive server's (session-wide) default timezone
<<<<<<< HEAD
=======
            SSHChallenge = 18,              /// Return challenge for SSH signature signing
            MAX = SSHChallenge,
>>>>>>> 845a235a

            PipelinesReady = 18,  /// Request from a MergeTree replica to a coordinator
            MAX = PipelinesReady,
        };

        /// NOTE: If the type of packet argument would be Enum, the comparison packet >= 0 && packet < 10
        /// would always be true because of compiler optimisation. That would lead to out-of-bounds error
        /// if the packet is invalid.
        /// See https://www.securecoding.cert.org/confluence/display/cplusplus/INT36-CPP.+Do+not+use+out-of-range+enumeration+values
        inline const char * toString(UInt64 packet)
        {
            static const char * data[] = {
                "Hello",
                "Data",
                "Exception",
                "Progress",
                "Pong",
                "EndOfStream",
                "ProfileInfo",
                "Totals",
                "Extremes",
                "TablesStatusResponse",
                "Log",
                "TableColumns",
                "PartUUIDs",
                "ReadTaskRequest",
                "ProfileEvents",
                "MergeTreeAllRangesAnnouncement",
                "MergeTreeReadTaskRequest",
                "TimezoneUpdate",
                "SSHChallenge",
            };
            return packet <= MAX
                ? data[packet]
                : "Unknown packet";
        }

        inline size_t stringsInMessage(UInt64 msg_type)
        {
            switch (msg_type)
            {
                case TableColumns:
                    return 2;
                default:
                    break;
            }
            return 0;
        }
    }

    /// Packet types that client transmits.
    namespace Client
    {
        enum Enum
        {
            Hello = 0,                      /// Name, version, revision, default DB
            Query = 1,                      /// Query id, query settings, stage up to which the query must be executed,
                                            /// whether the compression must be used,
                                            /// query text (without data for INSERTs).
            Data = 2,                       /// A block of data (compressed or not).
            Cancel = 3,                     /// Cancel the query execution.
            Ping = 4,                       /// Check that connection to the server is alive.
            TablesStatusRequest = 5,        /// Check status of tables on the server.
            KeepAlive = 6,                  /// Keep the connection alive
            Scalar = 7,                     /// A block of data (compressed or not).
            IgnoredPartUUIDs = 8,           /// List of unique parts ids to exclude from query processing
            ReadTaskResponse = 9,           /// A filename to read from s3 (used in s3Cluster)
            MergeTreeReadTaskResponse = 10, /// Coordinator's decision with a modified set of mark ranges allowed to read

<<<<<<< HEAD
            PlanFragments = 11,             ///
            BeginExecutePipelines = 12, ///
            ExchangeData = 13,              ///
            MAX = ExchangeData,
=======
            SSHChallengeRequest = 11,       /// Request for SSH signature challenge
            SSHChallengeResponse = 12,       /// Request for SSH signature challenge
            MAX = SSHChallengeResponse,
>>>>>>> 845a235a
        };

        inline const char * toString(UInt64 packet)
        {
            static const char * data[] = {
                "Hello",
                "Query",
                "Data",
                "Cancel",
                "Ping",
                "TablesStatusRequest",
                "KeepAlive",
                "Scalar",
                "IgnoredPartUUIDs",
                "ReadTaskResponse",
                "MergeTreeReadTaskResponse",
                "SSHChallengeRequest",
                "SSHChallengeResponse"
            };
            return packet <= MAX
                ? data[packet]
                : "Unknown packet";
        }
    }

    /// Whether the compression must be used.
    enum class Compression
    {
        Disable = 0,
        Enable = 1,
    };

    /// Whether the ssl must be used.
    enum class Secure
    {
        Disable = 0,
        Enable = 1,
    };

}

}<|MERGE_RESOLUTION|>--- conflicted
+++ resolved
@@ -90,15 +90,9 @@
             ProfileEvents = 14,             /// Packet with profile events from server.
             MergeTreeAllRangesAnnouncement = 15,
             MergeTreeReadTaskRequest = 16,  /// Request from a MergeTree replica to a coordinator
-
             TimezoneUpdate = 17,            /// Receive server's (session-wide) default timezone
-<<<<<<< HEAD
-=======
             SSHChallenge = 18,              /// Return challenge for SSH signature signing
-            MAX = SSHChallenge,
->>>>>>> 845a235a
-
-            PipelinesReady = 18,  /// Request from a MergeTree replica to a coordinator
+            PipelinesReady = 19,            /// Request from a MergeTree replica to a coordinator
             MAX = PipelinesReady,
         };
 
@@ -128,6 +122,7 @@
                 "MergeTreeReadTaskRequest",
                 "TimezoneUpdate",
                 "SSHChallenge",
+                "PipelinesReady",
             };
             return packet <= MAX
                 ? data[packet]
@@ -166,16 +161,13 @@
             ReadTaskResponse = 9,           /// A filename to read from s3 (used in s3Cluster)
             MergeTreeReadTaskResponse = 10, /// Coordinator's decision with a modified set of mark ranges allowed to read
 
-<<<<<<< HEAD
-            PlanFragments = 11,             ///
-            BeginExecutePipelines = 12, ///
-            ExchangeData = 13,              ///
-            MAX = ExchangeData,
-=======
             SSHChallengeRequest = 11,       /// Request for SSH signature challenge
-            SSHChallengeResponse = 12,       /// Request for SSH signature challenge
+            SSHChallengeResponse = 12,      /// Request for SSH signature challenge
+
+            PlanFragments = 12,             ///
+            BeginExecutePipelines = 13,     ///
+            ExchangeData = 14,
             MAX = SSHChallengeResponse,
->>>>>>> 845a235a
         };
 
         inline const char * toString(UInt64 packet)
@@ -193,7 +185,10 @@
                 "ReadTaskResponse",
                 "MergeTreeReadTaskResponse",
                 "SSHChallengeRequest",
-                "SSHChallengeResponse"
+                "SSHChallengeResponse",
+                "PlanFragments",
+                "BeginExecutePipelines",
+                "ExchangeData"
             };
             return packet <= MAX
                 ? data[packet]
