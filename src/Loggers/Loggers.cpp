--- conflicted
+++ resolved
@@ -136,23 +136,10 @@
         log_file->setProperty(Poco::FileChannel::PROP_ROTATEONOPEN, config.getRawString("logger.rotateOnOpen", "false"));
         log_file->open();
 
-<<<<<<< HEAD
         Poco::AutoPtr<OwnPatternFormatter> pf = getFormatForChannel(config, "log");
-        auto log = std::make_shared<DB::OwnFormattingChannel>(pf, log_file);
-        split->addChannel(
-            log, "FileLog", log_level, ProfileEvents::AsyncLoggingFileLogTotalMessages, ProfileEvents::AsyncLoggingFileLogDroppedMessages);
-=======
-        Poco::AutoPtr<OwnPatternFormatter> pf;
-
-        if (config.getString("logger.formatting.type", "") == "json")
-            pf = new OwnJSONPatternFormatter(config);
-        else
-            pf = new OwnPatternFormatter;
-
         Poco::AutoPtr<DB::OwnFormattingChannel> log = new DB::OwnFormattingChannel(pf, log_file);
         log->setLevel(log_level);
         split->addChannel(log, "log");
->>>>>>> c0645cc5
     }
 
     const auto errorlog_path_prop = config.getString("logger.errorlog", "");
@@ -182,20 +169,9 @@
         error_log_file->setProperty(Poco::FileChannel::PROP_FLUSH, config.getRawString("logger.flush", "true"));
         error_log_file->setProperty(Poco::FileChannel::PROP_ROTATEONOPEN, config.getRawString("logger.rotateOnOpen", "false"));
 
-<<<<<<< HEAD
         Poco::AutoPtr<OwnPatternFormatter> pf = getFormatForChannel(config, "errorlog");
-        auto errorlog = std::make_shared<DB::OwnFormattingChannel>(pf, error_log_file);
-=======
-        Poco::AutoPtr<OwnPatternFormatter> pf;
-
-        if (config.getString("logger.formatting.type", "") == "json")
-            pf = new OwnJSONPatternFormatter(config);
-        else
-            pf = new OwnPatternFormatter;
-
         Poco::AutoPtr<DB::OwnFormattingChannel> errorlog = new DB::OwnFormattingChannel(pf, error_log_file);
         errorlog->setLevel(errorlog_level);
->>>>>>> c0645cc5
         errorlog->open();
         split->addChannel(errorlog, "errorlog");
     }
@@ -227,24 +203,10 @@
         }
         syslog_channel->open();
 
-<<<<<<< HEAD
         Poco::AutoPtr<OwnPatternFormatter> pf = getFormatForChannel(config, "syslog");
-        auto log = std::make_shared<DB::OwnFormattingChannel>(pf, syslog_channel);
-        split->addChannel(
-            log, "Syslog", syslog_level, ProfileEvents::AsyncLoggingSyslogTotalMessages, ProfileEvents::AsyncLoggingSyslogDroppedMessages);
-=======
-        Poco::AutoPtr<OwnPatternFormatter> pf;
-
-        if (config.getString("logger.formatting.type", "") == "json")
-            pf = new OwnJSONPatternFormatter(config);
-        else
-            pf = new OwnPatternFormatter;
-
         Poco::AutoPtr<DB::OwnFormattingChannel> log = new DB::OwnFormattingChannel(pf, syslog_channel);
         log->setLevel(syslog_level);
-
         split->addChannel(log, "syslog");
->>>>>>> c0645cc5
     }
 
     bool should_log_to_console = isatty(STDIN_FILENO) || isatty(STDERR_FILENO);
@@ -259,25 +221,10 @@
         auto console_log_level = Poco::Logger::parseLevel(console_log_level_string);
         max_log_level = std::max(console_log_level, max_log_level);
 
-<<<<<<< HEAD
         Poco::AutoPtr<OwnPatternFormatter> pf = getFormatForChannel(config, "console", color_enabled);
-        auto log = std::make_shared<DB::OwnFormattingChannel>(pf, new Poco::ConsoleChannel);
-        split->addChannel(
-            log,
-            "Console",
-            console_log_level,
-            ProfileEvents::AsyncLoggingConsoleTotalMessages,
-            ProfileEvents::AsyncLoggingConsoleDroppedMessages);
-=======
-        Poco::AutoPtr<OwnPatternFormatter> pf;
-        if (config.getString("logger.formatting.type", "") == "json")
-            pf = new OwnJSONPatternFormatter(config);
-        else
-            pf = new OwnPatternFormatter(color_enabled);
         Poco::AutoPtr<DB::OwnFormattingChannel> log = new DB::OwnFormattingChannel(pf, new Poco::ConsoleChannel);
         log->setLevel(console_log_level);
         split->addChannel(log, "console");
->>>>>>> c0645cc5
     }
 
     if (allowTextLog() && config.has("text_log"))
