--- conflicted
+++ resolved
@@ -205,11 +205,10 @@
             }
             else
             {
-<<<<<<< HEAD
                 /// For postgresql major version >= 12.
                 if (version >= 120000)
                 {
-                    std::tuple<std::string, std::string, std::string, uint16_t, std::string, std::string, std::string> row;
+                    std::tuple<std::string, std::string, std::string, uint16_t, std::string, std::string, std::string, std::string> row;
                     while (stream >> row)
                     {
                         const auto column_name = std::get<0>(row);
@@ -219,25 +218,25 @@
                             std::get<3>(row));
 
                         columns.push_back(NameAndTypePair(column_name, data_type));
-                        auto attgenerated = std::get<6>(row);
+                        auto attgenerated = std::get<7>(row);
 
                         attributes.emplace(
                             column_name,
                             PostgreSQLTableStructure::PGAttribute{
                                 .atttypid = parse<int>(std::get<4>(row)),
                                 .atttypmod = parse<int>(std::get<5>(row)),
+                                .attnum = parse<int>(std::get<6>(row)),
                                 .atthasdef = false,
                                 .attgenerated = attgenerated.empty() ? char{} : char(attgenerated[0]),
                                 .attr_def = {}
                         });
 
                         ++i;
-                    }
                 }
                 /// For postgresql major version < 12.
                 else
                 {
-                    std::tuple<std::string, std::string, std::string, uint16_t, std::string, std::string> row;
+                    std::tuple<std::string, std::string, std::string, uint16_t, std::string, std::string, std::string, std::string> row;
                     while (stream >> row)
                     {
                         const auto column_name = std::get<0>(row);
@@ -247,45 +246,20 @@
                             std::get<3>(row));
 
                         columns.push_back(NameAndTypePair(column_name, data_type));
+                        auto attgenerated = std::get<7>(row);
 
                         attributes.emplace(
                             column_name,
                             PostgreSQLTableStructure::PGAttribute{
                                 .atttypid = parse<int>(std::get<4>(row)),
                                 .atttypmod = parse<int>(std::get<5>(row)),
+                                .attnum = parse<int>(std::get<6>(row)),
                                 .atthasdef = false,
                                 .attgenerated = char{},
                                 .attr_def = {}
-                            });
+                        });
 
                         ++i;
-                    }
-=======
-                std::tuple<std::string, std::string, std::string, uint16_t, std::string, std::string, std::string, std::string> row;
-                while (stream >> row)
-                {
-                    const auto column_name = std::get<0>(row);
-                    const auto data_type = convertPostgreSQLDataType(
-                        std::get<1>(row), recheck_array,
-                        use_nulls && (std::get<2>(row) == /* not nullable */"f"),
-                        std::get<3>(row));
-
-                    columns.push_back(NameAndTypePair(column_name, data_type));
-                    auto attgenerated = std::get<7>(row);
-
-                    attributes.emplace(
-                        column_name,
-                        PostgreSQLTableStructure::PGAttribute{
-                            .atttypid = parse<int>(std::get<4>(row)),
-                            .atttypmod = parse<int>(std::get<5>(row)),
-                            .attnum = parse<int>(std::get<6>(row)),
-                            .atthasdef = false,
-                            .attgenerated = attgenerated.empty() ? char{} : char(attgenerated[0]),
-                            .attr_def = {}
-                    });
-
-                    ++i;
->>>>>>> e29c488b
                 }
             }
 
@@ -368,50 +342,18 @@
         ? " AND relnamespace = (SELECT oid FROM pg_namespace WHERE nspname = 'public')"
         : fmt::format(" AND relnamespace = (SELECT oid FROM pg_namespace WHERE nspname = {})", quoteString(postgres_schema));
 
-<<<<<<< HEAD
-    int version = getVersion(tx);
-
-    std::string query;
-
-    /// For postgresql major version >= 12.
-    if (version >= 120000)
-    {
-        query = fmt::format(
-            "SELECT attname AS name, " /// column name
-            "format_type(atttypid, atttypmod) AS type, " /// data type
-            "attnotnull AS not_null, " /// is nullable
-            "attndims AS dims, " /// array dimensions
-            "atttypid as type_id, "
-            "atttypmod as type_modifier, "
-            "attgenerated as generated " /// if column has GENERATED
-            "FROM pg_attribute "
-            "WHERE attrelid = (SELECT oid FROM pg_class WHERE {}) "
-            "AND NOT attisdropped AND attnum > 0 "
-            "ORDER BY attnum ASC", where);
-    }
-    /// For postgresql major version < 12.
-    /// Generated columns is supported from postgresql 12 and above,
-    /// hence we are skipping them if postgresql major version < 12.
-    else
-    {
-        query = fmt::format(
-            "SELECT attname AS name, " /// column name
-            "format_type(atttypid, atttypmod) AS type, " /// data type
-            "attnotnull AS not_null, " /// is nullable
-            "attndims AS dims, " /// array dimensions
-            "atttypid as type_id, "
-            "atttypmod as type_modifier "
-            "FROM pg_attribute "
-            "WHERE attrelid = (SELECT oid FROM pg_class WHERE {}) "
-            "AND NOT attisdropped AND attnum > 0 "
-            "ORDER BY attnum ASC", where);
-    }
-=======
     std::string columns_part;
     if (!columns.empty())
         columns_part = fmt::format(" AND attname IN ('{}')", boost::algorithm::join(columns, "','"));
 
-    std::string query = fmt::format(
+    int version = getVersion(tx);
+
+    std::string query;
+
+    /// For postgresql major version >= 12.
+    if (version >= 120000)
+    {
+        std::string query = fmt::format(
            "SELECT attname AS name, " /// column name
            "format_type(atttypid, atttypmod) AS type, " /// data type
            "attnotnull AS not_null, " /// is nullable
@@ -424,7 +366,25 @@
            "WHERE attrelid = (SELECT oid FROM pg_class WHERE {}) {}"
            "AND NOT attisdropped AND attnum > 0 "
            "ORDER BY attnum ASC", where, columns_part);
->>>>>>> e29c488b
+    }
+    /// For postgresql major version < 12.
+    /// Generated columns is supported from postgresql 12 and above,
+    /// hence we are skipping them if postgresql major version < 12.
+    else
+    {
+        std::string query = fmt::format(
+           "SELECT attname AS name, " /// column name
+           "format_type(atttypid, atttypmod) AS type, " /// data type
+           "attnotnull AS not_null, " /// is nullable
+           "attndims AS dims, " /// array dimensions
+           "atttypid as type_id, "
+           "atttypmod as type_modifier, "
+           "attnum as att_num "
+           "FROM pg_attribute "
+           "WHERE attrelid = (SELECT oid FROM pg_class WHERE {}) {}"
+           "AND NOT attisdropped AND attnum > 0 "
+           "ORDER BY attnum ASC", where, columns_part);
+    }
 
     auto postgres_table_with_schema = postgres_schema.empty() ? postgres_table : doubleQuoteString(postgres_schema) + '.' + doubleQuoteString(postgres_table);
     table.physical_columns = readNamesAndTypesList(tx, postgres_table_with_schema, query, use_nulls, false, version);
