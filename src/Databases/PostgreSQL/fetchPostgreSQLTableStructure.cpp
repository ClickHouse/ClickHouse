--- conflicted
+++ resolved
@@ -302,11 +302,6 @@
         ? " AND relnamespace = (SELECT oid FROM pg_namespace WHERE nspname = 'public')"
         : fmt::format(" AND relnamespace = (SELECT oid FROM pg_namespace WHERE nspname = {})", quoteString(postgres_schema));
 
-<<<<<<< HEAD
-    std::string columns_part;
-    if (!columns.empty())
-        columns_part = fmt::format(" AND attname IN ('{}')", boost::algorithm::join(columns, "','"));
-
     /// Bypassing the error of the missing column `attgenerated` in the system table `pg_attribute` for PostgreSQL versions below 12.
     /// This trick involves executing a special query to the DBMS in advance to obtain the correct line with comment /// if column has GENERATED.
     /// The result of the query will be the name of the column `attgenerated` or an empty string declaration for PostgreSQL version 11 and below.
@@ -314,8 +309,6 @@
     pqxx::result gen_result{tx.exec("select case when current_setting('server_version_num')::int < 120000 then '''''' else 'attgenerated' end as generated")};
     std::string generated = gen_result[0][0].as<std::string>();
 
-=======
->>>>>>> f2315385
     std::string query = fmt::format(
            "SELECT attname AS name, " /// column name
            "format_type(atttypid, atttypmod) AS type, " /// data type
@@ -328,11 +321,7 @@
            "FROM pg_attribute "
            "WHERE attrelid = (SELECT oid FROM pg_class WHERE {}) "
            "AND NOT attisdropped AND attnum > 0 "
-<<<<<<< HEAD
-           "ORDER BY attnum ASC", generated, where, columns_part); /// Now we use variable `generated` to form query string. End of trick.
-=======
-           "ORDER BY attnum ASC", where);
->>>>>>> f2315385
+           "ORDER BY attnum ASC", generated, where); /// Now we use variable `generated` to form query string. End of trick.
 
     auto postgres_table_with_schema = postgres_schema.empty() ? postgres_table : doubleQuoteString(postgres_schema) + '.' + doubleQuoteString(postgres_table);
     table.physical_columns = readNamesAndTypesList(tx, postgres_table_with_schema, query, use_nulls, false);
