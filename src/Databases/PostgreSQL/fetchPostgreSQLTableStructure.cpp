#include <Databases/PostgreSQL/fetchPostgreSQLTableStructure.h>

#if USE_LIBPQXX

#include <DataTypes/DataTypeFactory.h>
#include <DataTypes/DataTypeString.h>
#include <DataTypes/DataTypesNumber.h>
#include <DataTypes/DataTypeNullable.h>
#include <DataTypes/DataTypeArray.h>
#include <DataTypes/DataTypesDecimal.h>
#include <DataTypes/DataTypeDate.h>
#include <DataTypes/DataTypeDateTime64.h>
#include <boost/algorithm/string/split.hpp>
#include <boost/algorithm/string/trim.hpp>
#include <Common/quoteString.h>
#include <Core/PostgreSQL/Utils.h>


namespace DB
{

namespace ErrorCodes
{
    extern const int UNKNOWN_TABLE;
    extern const int BAD_ARGUMENTS;
}


template<typename T>
std::set<String> fetchPostgreSQLTablesList(T & tx, const String & postgres_schema)
{
    std::set<String> tables;
    std::string query = fmt::format("SELECT tablename FROM pg_catalog.pg_tables "
                                    "WHERE schemaname != 'pg_catalog' AND {}",
                                    postgres_schema.empty() ? "schemaname != 'information_schema'" : "schemaname = " + quoteString(postgres_schema));

    for (auto table_name : tx.template stream<std::string>(query))
        tables.insert(std::get<0>(table_name));

    return tables;
}


static DataTypePtr convertPostgreSQLDataType(String & type, const std::function<void()> & recheck_array, bool is_nullable = false, uint16_t dimensions = 0)
{
    DataTypePtr res;
    bool is_array = false;

    /// Get rid of trailing '[]' for arrays
    if (type.ends_with("[]"))
    {
        is_array = true;

        while (type.ends_with("[]"))
            type.resize(type.size() - 2);
    }

    if (type == "smallint")
        res = std::make_shared<DataTypeInt16>();
    else if (type == "integer")
        res = std::make_shared<DataTypeInt32>();
    else if (type == "bigint")
        res = std::make_shared<DataTypeInt64>();
    else if (type == "boolean")
        res = std::make_shared<DataTypeUInt8>();
    else if (type == "real")
        res = std::make_shared<DataTypeFloat32>();
    else if (type == "double precision")
        res = std::make_shared<DataTypeFloat64>();
    else if (type == "serial")
        res = std::make_shared<DataTypeUInt32>();
    else if (type == "bigserial")
        res = std::make_shared<DataTypeUInt64>();
    else if (type.starts_with("timestamp"))
        res = std::make_shared<DataTypeDateTime64>(6);
    else if (type == "date")
        res = std::make_shared<DataTypeDate>();
    else if (type.starts_with("numeric"))
    {
        /// Numeric and decimal will both end up here as numeric. If it has type and precision,
        /// there will be Numeric(x, y), otherwise just Numeric
        UInt32 precision, scale;
        if (type.ends_with(")"))
        {
            res = DataTypeFactory::instance().get(type);
            precision = getDecimalPrecision(*res);
            scale = getDecimalScale(*res);

            if (precision <= DecimalUtils::max_precision<Decimal32>)
                res = std::make_shared<DataTypeDecimal<Decimal32>>(precision, scale);
            else if (precision <= DecimalUtils::max_precision<Decimal64>) //-V547
                res = std::make_shared<DataTypeDecimal<Decimal64>>(precision, scale);
            else if (precision <= DecimalUtils::max_precision<Decimal128>) //-V547
                res = std::make_shared<DataTypeDecimal<Decimal128>>(precision, scale);
            else if (precision <= DecimalUtils::max_precision<Decimal256>) //-V547
                res = std::make_shared<DataTypeDecimal<Decimal256>>(precision, scale);
            else
                throw Exception(ErrorCodes::BAD_ARGUMENTS, "Precision {} and scale {} are too big and not supported", precision, scale);
        }
        else
        {
            precision = DecimalUtils::max_precision<Decimal128>;
            scale = precision / 2;
            res = std::make_shared<DataTypeDecimal<Decimal128>>(precision, scale);
        }
    }

    if (!res)
        res = std::make_shared<DataTypeString>();
    if (is_nullable)
        res = std::make_shared<DataTypeNullable>(res);

    if (is_array)
    {
        /// In some cases att_ndims does not return correct number of dimensions
        /// (it might return incorrect 0 number, for example, when a postgres table is created via 'as select * from table_with_arrays').
        /// So recheck all arrays separately afterwards. (Cannot check here on the same connection because another query is in execution).
        if (!dimensions)
        {
            /// Return 1d array type and recheck all arrays dims with array_ndims
            res = std::make_shared<DataTypeArray>(res);
            recheck_array();
        }
        else
        {
            while (dimensions--)
                res = std::make_shared<DataTypeArray>(res);
        }
    }

    return res;
}


template<typename T>
std::shared_ptr<NamesAndTypesList> readNamesAndTypesList(
        T & tx, const String & postgres_table_name, const String & query, bool use_nulls, bool only_names_and_types)
{
    auto columns = NamesAndTypes();

    try
    {
        std::set<size_t> recheck_arrays_indexes;
        {
            auto stream{pqxx::stream_from::query(tx, query)};

            size_t i = 0;
            auto recheck_array = [&]() { recheck_arrays_indexes.insert(i); };

            if (only_names_and_types)
            {
                std::tuple<std::string, std::string> row;
                while (stream >> row)
                {
                    columns.push_back(NameAndTypePair(std::get<0>(row), convertPostgreSQLDataType(std::get<1>(row), recheck_array)));
                    ++i;
                }
            }
            else
            {
                std::tuple<std::string, std::string, std::string, uint16_t> row;
                while (stream >> row)
                {
                    auto data_type = convertPostgreSQLDataType(std::get<1>(row),
                                                               recheck_array,
                                                               use_nulls && (std::get<2>(row) == "f"), /// 'f' means that postgres `not_null` is false, i.e. value is nullable
                                                               std::get<3>(row));
                    columns.push_back(NameAndTypePair(std::get<0>(row), data_type));
                    ++i;
                }
            }

            stream.complete();
        }

        for (const auto & i : recheck_arrays_indexes)
        {
            const auto & name_and_type = columns[i];

            /// All rows must contain the same number of dimensions, so limit 1 is ok. If number of dimensions in all rows is not the same -
            /// such arrays are not able to be used as ClickHouse Array at all.
            pqxx::result result{tx.exec(fmt::format("SELECT array_ndims({}) FROM {} LIMIT 1", name_and_type.name, postgres_table_name))};
            auto dimensions = result[0][0].as<int>();

            /// It is always 1d array if it is in recheck.
            DataTypePtr type = assert_cast<const DataTypeArray *>(name_and_type.type.get())->getNestedType();
            while (dimensions--)
                type = std::make_shared<DataTypeArray>(type);

            columns[i] = NameAndTypePair(name_and_type.name, type);
        }
    }

    catch (const pqxx::undefined_table &)
    {
        throw Exception(ErrorCodes::UNKNOWN_TABLE, "PostgreSQL table {} does not exist", postgres_table_name);
    }
    catch (Exception & e)
    {
        e.addMessage("while fetching postgresql table structure");
        throw;
    }

    return !columns.empty() ? std::make_shared<NamesAndTypesList>(columns.begin(), columns.end()) : nullptr;
}


template<typename T>
PostgreSQLTableStructure fetchPostgreSQLTableStructure(
        T & tx, const String & postgres_table_name, bool use_nulls, bool with_primary_key, bool with_replica_identity_index)
{
    PostgreSQLTableStructure table;

    std::string query = fmt::format(
           "SELECT attname AS name, format_type(atttypid, atttypmod) AS type, "
           "attnotnull AS not_null, attndims AS dims "
           "FROM pg_attribute "
           "WHERE attrelid = {}::regclass "
           "AND NOT attisdropped AND attnum > 0", quoteString(postgres_table_name));

    table.columns = readNamesAndTypesList(tx, postgres_table_name, query, use_nulls, false);

    if (with_primary_key)
    {
        /// wiki.postgresql.org/wiki/Retrieve_primary_key_columns
        query = fmt::format(
                "SELECT a.attname, format_type(a.atttypid, a.atttypmod) AS data_type "
                "FROM pg_index i "
                "JOIN pg_attribute a ON a.attrelid = i.indrelid "
                "AND a.attnum = ANY(i.indkey) "
                "WHERE  i.indrelid = {}::regclass AND i.indisprimary", quoteString(postgres_table_name));

        table.primary_key_columns = readNamesAndTypesList(tx, postgres_table_name, query, use_nulls, true);
    }

    if (with_replica_identity_index && !table.primary_key_columns)
    {
        query = fmt::format(
            "SELECT "
            "a.attname AS column_name, " /// column name
            "format_type(a.atttypid, a.atttypmod) as type " /// column type
            "FROM "
            "pg_class t, "
            "pg_class i, "
            "pg_index ix, "
            "pg_attribute a "
            "WHERE "
            "t.oid = ix.indrelid "
            "and i.oid = ix.indexrelid "
            "and a.attrelid = t.oid "
            "and a.attnum = ANY(ix.indkey) "
            "and t.relkind = 'r' " /// simple tables
            "and t.relname = {} " /// Connection is already done to a needed database, only table name is needed.
            "and ix.indisreplident = 't' " /// index is is replica identity index
            "ORDER BY a.attname", /// column names
        quoteString(postgres_table_name));

        table.replica_identity_columns = readNamesAndTypesList(tx, postgres_table_name, query, use_nulls, true);
    }

    return table;
}


PostgreSQLTableStructure fetchPostgreSQLTableStructure(pqxx::connection & connection, const String & postgres_table_name, bool use_nulls)
{
    pqxx::ReadTransaction tx(connection);
    auto result = fetchPostgreSQLTableStructure(tx, postgres_table_name, use_nulls, false, false);
    tx.commit();
    return result;
}


std::set<String> fetchPostgreSQLTablesList(pqxx::connection & connection, const String & postgres_schema)
{
    pqxx::ReadTransaction tx(connection);
    auto result = fetchPostgreSQLTablesList(tx, postgres_schema);
    tx.commit();
    return result;
}


template
PostgreSQLTableStructure fetchPostgreSQLTableStructure(
        pqxx::ReadTransaction & tx, const String & postgres_table_name, bool use_nulls,
        bool with_primary_key, bool with_replica_identity_index);

template
PostgreSQLTableStructure fetchPostgreSQLTableStructure(
        pqxx::ReplicationTransaction & tx, const String & postgres_table_name, bool use_nulls,
        bool with_primary_key, bool with_replica_identity_index);

template
<<<<<<< HEAD
PostgreSQLTableStructure fetchPostgreSQLTableStructure(
        pqxx::nontransaction & tx, const String & postgres_table_name, bool use_nulls,
        bool with_primary_key, bool with_replica_identity_index);

template
std::set<String> fetchPostgreSQLTablesList(pqxx::work & tx, const String & postgres_schema);
=======
std::unordered_set<std::string> fetchPostgreSQLTablesList(pqxx::work & tx, const String & postgres_schema);
>>>>>>> 4235a832

template
std::set<String> fetchPostgreSQLTablesList(pqxx::ReadTransaction & tx, const String & postgres_schema);

<<<<<<< HEAD
template
std::set<String> fetchPostgreSQLTablesList(pqxx::nontransaction & tx, const String & postgres_schema);

=======
>>>>>>> 4235a832
}

#endif<|MERGE_RESOLUTION|>--- conflicted
+++ resolved
@@ -291,26 +291,11 @@
         bool with_primary_key, bool with_replica_identity_index);
 
 template
-<<<<<<< HEAD
-PostgreSQLTableStructure fetchPostgreSQLTableStructure(
-        pqxx::nontransaction & tx, const String & postgres_table_name, bool use_nulls,
-        bool with_primary_key, bool with_replica_identity_index);
-
-template
-std::set<String> fetchPostgreSQLTablesList(pqxx::work & tx, const String & postgres_schema);
-=======
-std::unordered_set<std::string> fetchPostgreSQLTablesList(pqxx::work & tx, const String & postgres_schema);
->>>>>>> 4235a832
+std::set<std::string> fetchPostgreSQLTablesList(pqxx::work & tx, const String & postgres_schema);
 
 template
 std::set<String> fetchPostgreSQLTablesList(pqxx::ReadTransaction & tx, const String & postgres_schema);
 
-<<<<<<< HEAD
-template
-std::set<String> fetchPostgreSQLTablesList(pqxx::nontransaction & tx, const String & postgres_schema);
-
-=======
->>>>>>> 4235a832
 }
 
 #endif