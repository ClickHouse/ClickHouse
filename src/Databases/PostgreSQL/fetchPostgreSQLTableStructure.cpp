--- conflicted
+++ resolved
@@ -27,20 +27,11 @@
 
 
 template<typename T>
-<<<<<<< HEAD
-std::set<String> fetchPostgreSQLTablesList(T & tx, const String & postgres_schema)
-{
-    std::set<String> tables;
-    std::string query = fmt::format("SELECT tablename FROM pg_catalog.pg_tables "
-                                    "WHERE schemaname != 'pg_catalog' AND {}",
-                                    postgres_schema.empty() ? "schemaname != 'information_schema'" : "schemaname = " + quoteString(postgres_schema));
-=======
-std::unordered_set<std::string> fetchPostgreSQLTablesList(T & tx)
-{
-    std::unordered_set<std::string> tables;
+std::set<std::string> fetchPostgreSQLTablesList(T & tx)
+{
+    std::set<std::string> tables;
     std::string query = "SELECT tablename FROM pg_catalog.pg_tables "
         "WHERE schemaname != 'pg_catalog' AND schemaname != 'information_schema'";
->>>>>>> ab790663
 
     for (auto table_name : tx.template stream<std::string>(query))
         tables.insert(std::get<0>(table_name));
@@ -279,11 +270,7 @@
 }
 
 
-<<<<<<< HEAD
-std::set<String> fetchPostgreSQLTablesList(pqxx::connection & connection, const String & postgres_schema)
-=======
-std::unordered_set<std::string> fetchPostgreSQLTablesList(pqxx::connection & connection)
->>>>>>> ab790663
+std::set<std::string> fetchPostgreSQLTablesList(pqxx::connection & connection)
 {
     pqxx::ReadTransaction tx(connection);
     auto result = fetchPostgreSQLTablesList(tx);
@@ -303,25 +290,10 @@
         bool with_primary_key, bool with_replica_identity_index);
 
 template
-<<<<<<< HEAD
-PostgreSQLTableStructure fetchPostgreSQLTableStructure(
-        pqxx::nontransaction & tx, const String & postgres_table_name, bool use_nulls,
-        bool with_primary_key, bool with_replica_identity_index);
+std::set<std::string> fetchPostgreSQLTablesList(pqxx::work & tx);
 
 template
-std::set<String> fetchPostgreSQLTablesList(pqxx::work & tx, const String & postgres_schema);
-
-template
-std::set<String> fetchPostgreSQLTablesList(pqxx::ReadTransaction & tx, const String & postgres_schema);
-
-template
-std::set<String> fetchPostgreSQLTablesList(pqxx::nontransaction & tx, const String & postgres_schema);
-=======
-std::unordered_set<std::string> fetchPostgreSQLTablesList(pqxx::work & tx);
-
-template
-std::unordered_set<std::string> fetchPostgreSQLTablesList(pqxx::ReadTransaction & tx);
->>>>>>> ab790663
+std::set<std::string> fetchPostgreSQLTablesList(pqxx::ReadTransaction & tx);
 
 }
 
