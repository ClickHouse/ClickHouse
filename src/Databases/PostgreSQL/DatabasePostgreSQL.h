--- conflicted
+++ resolved
@@ -77,13 +77,6 @@
     std::unordered_set<std::string> detached_or_dropped;
     BackgroundSchedulePool::TaskHolder cleaner_task;
 
-<<<<<<< HEAD
-    String getTableNameForLogs(const String & table_name) const;
-
-    String formatTableName(const String & table_name, bool quoted = true) const;
-
-=======
->>>>>>> becebc54
     bool checkPostgresTable(const String & table_name) const;
 
     StoragePtr fetchTable(const String & table_name, ContextPtr context, const bool table_checked) const;
