--- conflicted
+++ resolved
@@ -33,13 +33,8 @@
         const ASTStorage * database_engine_define,
         const String & dbname_,
         const String & postgres_dbname,
-<<<<<<< HEAD
-        PostgreSQLConnectionPoolPtr connection_pool_,
+        postgres::PoolWithFailoverPtr connection_pool_,
         bool cache_tables_);
-=======
-        postgres::PoolWithFailoverPtr connection_pool_,
-        const bool cache_tables_);
->>>>>>> d2d4a3d7
 
     String getEngineName() const override { return "PostgreSQL"; }
     String getMetadataPath() const override { return metadata_path; }
