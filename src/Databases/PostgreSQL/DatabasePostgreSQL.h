#pragma once

#if !defined(ARCADIA_BUILD)
#include "config_core.h"
#endif

#if USE_LIBPQXX

#include <Databases/DatabasesCommon.h>
#include <Core/BackgroundSchedulePool.h>
#include <Parsers/ASTCreateQuery.h>


namespace DB
{

class Context;
class PostgreSQLConnectionPool;
using PostgreSQLConnectionPoolPtr = std::shared_ptr<PostgreSQLConnectionPool>;


/** Real-time access to table list and table structure from remote PostgreSQL.
 *  All tables are created after pull-out structure from remote PostgreSQL.
 *  If `cache_tables` == 1 (default: 0) table structure is cached and not checked for being modififed,
 *  but it will be updated during detach->attach.
 */
class DatabasePostgreSQL final : public IDatabase, WithContext
{

public:
    DatabasePostgreSQL(
        ContextPtr context,
        const String & metadata_path_,
        const ASTStorage * database_engine_define,
        const String & dbname_,
        const String & postgres_dbname,
<<<<<<< HEAD
        PostgreSQLConnectionPtr connection_,
        bool cache_tables_);
=======
        PostgreSQLConnectionPoolPtr connection_pool_,
        const bool cache_tables_);
>>>>>>> e6c755ca

    String getEngineName() const override { return "PostgreSQL"; }
    String getMetadataPath() const override { return metadata_path; }

    bool canContainMergeTreeTables() const override { return false; }
    bool canContainDistributedTables() const override { return false; }
    bool shouldBeEmptyOnDetach() const override { return false; }

    ASTPtr getCreateDatabaseQuery() const override;

    bool empty() const override;

    void loadStoredObjects(ContextPtr, bool, bool force_attach) override;

    DatabaseTablesIteratorPtr getTablesIterator(ContextPtr context, const FilterByNameFunction & filter_by_table_name) override;

    bool isTableExist(const String & name, ContextPtr context) const override;
    StoragePtr tryGetTable(const String & name, ContextPtr context) const override;

    void createTable(ContextPtr, const String & table_name, const StoragePtr & storage, const ASTPtr & create_query) override;
    void dropTable(ContextPtr, const String & table_name, bool no_delay) override;

    void attachTable(const String & table_name, const StoragePtr & storage, const String & relative_table_path) override;
    StoragePtr detachTable(const String & table_name) override;

    void drop(ContextPtr /*context*/) override;
    void shutdown() override;

protected:
    ASTPtr getCreateTableQueryImpl(const String & table_name, ContextPtr context, bool throw_on_error) const override;

private:
    String metadata_path;
    ASTPtr database_engine_define;
    String dbname;
    PostgreSQLConnectionPoolPtr connection_pool;
    const bool cache_tables;

    mutable Tables cached_tables;
    std::unordered_set<std::string> detached_or_dropped;
    BackgroundSchedulePool::TaskHolder cleaner_task;

    bool checkPostgresTable(const String & table_name) const;
    std::unordered_set<std::string> fetchTablesList() const;
    StoragePtr fetchTable(const String & table_name, ContextPtr context, bool table_checked) const;
    void removeOutdatedTables();
    ASTPtr getColumnDeclaration(const DataTypePtr & data_type) const;
};

}

#endif<|MERGE_RESOLUTION|>--- conflicted
+++ resolved
@@ -34,13 +34,8 @@
         const ASTStorage * database_engine_define,
         const String & dbname_,
         const String & postgres_dbname,
-<<<<<<< HEAD
-        PostgreSQLConnectionPtr connection_,
+        PostgreSQLConnectionPoolPtr connection_pool_,
         bool cache_tables_);
-=======
-        PostgreSQLConnectionPoolPtr connection_pool_,
-        const bool cache_tables_);
->>>>>>> e6c755ca
 
     String getEngineName() const override { return "PostgreSQL"; }
     String getMetadataPath() const override { return metadata_path; }
