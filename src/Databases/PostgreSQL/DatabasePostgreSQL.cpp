--- conflicted
+++ resolved
@@ -158,11 +158,7 @@
 
         auto storage = StoragePostgreSQL::create(
                 StorageID(database_name, table_name), pool, table_name,
-<<<<<<< HEAD
-                ColumnsDescription{*columns}, ConstraintsDescription{}, String{}, postgres_schema);
-=======
-                ColumnsDescription{*columns}, ConstraintsDescription{}, String{}, local_context);
->>>>>>> c55e4305
+                ColumnsDescription{*columns}, ConstraintsDescription{}, String{});
 
         if (cache_tables)
             cached_tables[table_name] = storage;
