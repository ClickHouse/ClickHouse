#include <Core/Settings.h>
#include <Databases/DatabaseLazy.h>
#include <Databases/DatabaseOnDisk.h>
#include <Databases/DatabasesCommon.h>
#include <Interpreters/Context.h>
#include <IO/ReadHelpers.h>
#include <IO/WriteBufferFromFile.h>
#include <IO/WriteHelpers.h>
#include <Parsers/ASTCreateQuery.h>
#include <Storages/IStorage.h>

#include <common/logger_useful.h>
#include <ext/scope_guard_safe.h>
#include <iomanip>
#include <Poco/File.h>


namespace DB
{

namespace ErrorCodes
{
    extern const int TABLE_ALREADY_EXISTS;
    extern const int UNKNOWN_TABLE;
    extern const int UNSUPPORTED_METHOD;
    extern const int LOGICAL_ERROR;
}


DatabaseLazy::DatabaseLazy(const String & name_, const String & metadata_path_, time_t expiration_time_, ContextPtr context_)
    : DatabaseOnDisk(name_, metadata_path_, "data/" + escapeForFileName(name_) + "/", "DatabaseLazy (" + name_ + ")", context_)
    , expiration_time(expiration_time_)
{
}


void DatabaseLazy::loadStoredObjects(
    ContextPtr local_context,
    bool /* has_force_restore_data_flag */,
    bool /*force_attach*/)
{
    iterateMetadataFiles(local_context, [this](const String & file_name)
    {
        const std::string table_name = file_name.substr(0, file_name.size() - 4);

        auto detached_permanently_flag = Poco::File(getMetadataPath() + "/" + file_name + detached_suffix);
        if (detached_permanently_flag.exists())
        {
            LOG_DEBUG(log, "Skipping permanently detached table {}.", backQuote(table_name));
            return;
        }

        attachTable(table_name, nullptr, {});
    });
}


void DatabaseLazy::createTable(
    ContextPtr local_context,
    const String & table_name,
    const StoragePtr & table,
    const ASTPtr & query)
{
    SCOPE_EXIT_MEMORY_SAFE({ clearExpiredTables(); });
    if (!endsWith(table->getName(), "Log"))
        throw Exception("Lazy engine can be used only with *Log tables.", ErrorCodes::UNSUPPORTED_METHOD);
    DatabaseOnDisk::createTable(local_context, table_name, table, query);

    /// DatabaseOnDisk::createTable renames file, so we need to get new metadata_modification_time.
    std::lock_guard lock(mutex);
    auto it = tables_cache.find(table_name);
    if (it != tables_cache.end())
        it->second.metadata_modification_time = DatabaseOnDisk::getObjectMetadataModificationTime(table_name);
}

void DatabaseLazy::dropTable(
    ContextPtr local_context,
    const String & table_name,
    bool no_delay)
{
<<<<<<< HEAD
    SCOPE_EXIT({ clearExpiredTables(); });
    DatabaseOnDisk::dropTable(local_context, table_name, no_delay);
=======
    SCOPE_EXIT_MEMORY_SAFE({ clearExpiredTables(); });
    DatabaseOnDisk::dropTable(context, table_name, no_delay);
>>>>>>> 48af7a89
}

void DatabaseLazy::renameTable(
    ContextPtr local_context,
    const String & table_name,
    IDatabase & to_database,
    const String & to_table_name,
    bool exchange,
    bool dictionary)
{
<<<<<<< HEAD
    SCOPE_EXIT({ clearExpiredTables(); });
    DatabaseOnDisk::renameTable(local_context, table_name, to_database, to_table_name, exchange, dictionary);
=======
    SCOPE_EXIT_MEMORY_SAFE({ clearExpiredTables(); });
    DatabaseOnDisk::renameTable(context, table_name, to_database, to_table_name, exchange, dictionary);
>>>>>>> 48af7a89
}


time_t DatabaseLazy::getObjectMetadataModificationTime(const String & table_name) const
{
    std::lock_guard lock(mutex);
    auto it = tables_cache.find(table_name);
    if (it != tables_cache.end())
        return it->second.metadata_modification_time;
    throw Exception("Table " + backQuote(database_name) + "." + backQuote(table_name) + " doesn't exist.", ErrorCodes::UNKNOWN_TABLE);
}

void DatabaseLazy::alterTable(
    ContextPtr /* context */,
    const StorageID & /*table_id*/,
    const StorageInMemoryMetadata & /* metadata */)
{
    clearExpiredTables();
    throw Exception("ALTER query is not supported for Lazy database.", ErrorCodes::UNSUPPORTED_METHOD);
}

bool DatabaseLazy::isTableExist(const String & table_name) const
{
    SCOPE_EXIT_MEMORY_SAFE({ clearExpiredTables(); });
    std::lock_guard lock(mutex);
    return tables_cache.find(table_name) != tables_cache.end();
}

StoragePtr DatabaseLazy::tryGetTable(const String & table_name) const
{
    SCOPE_EXIT_MEMORY_SAFE({ clearExpiredTables(); });
    {
        std::lock_guard lock(mutex);
        auto it = tables_cache.find(table_name);
        if (it == tables_cache.end())
            return {};

        if (it->second.table)
        {
            cache_expiration_queue.erase(it->second.expiration_iterator);
            it->second.last_touched = std::chrono::system_clock::to_time_t(std::chrono::system_clock::now());
            it->second.expiration_iterator = cache_expiration_queue.emplace(cache_expiration_queue.end(), it->second.last_touched, table_name);

            return it->second.table;
        }
    }

    return loadTable(table_name);
}

DatabaseTablesIteratorPtr DatabaseLazy::getTablesIterator(ContextPtr, const FilterByNameFunction & filter_by_table_name)
{
    std::lock_guard lock(mutex);
    Strings filtered_tables;
    for (const auto & [table_name, cached_table] : tables_cache)
    {
        if (!filter_by_table_name || filter_by_table_name(table_name))
            filtered_tables.push_back(table_name);
    }
    std::sort(filtered_tables.begin(), filtered_tables.end());
    return std::make_unique<DatabaseLazyIterator>(*this, std::move(filtered_tables));
}

bool DatabaseLazy::empty() const
{
    return tables_cache.empty();
}

void DatabaseLazy::attachTable(const String & table_name, const StoragePtr & table, const String &)
{
    LOG_DEBUG(log, "Attach table {}.", backQuote(table_name));
    std::lock_guard lock(mutex);
    time_t current_time = std::chrono::system_clock::to_time_t(std::chrono::system_clock::now());

    auto [it, inserted] = tables_cache.emplace(std::piecewise_construct,
                              std::forward_as_tuple(table_name),
                              std::forward_as_tuple(table, current_time, DatabaseOnDisk::getObjectMetadataModificationTime(table_name)));
    if (!inserted)
        throw Exception("Table " + backQuote(database_name) + "." + backQuote(table_name) + " already exists.", ErrorCodes::TABLE_ALREADY_EXISTS);

    it->second.expiration_iterator = cache_expiration_queue.emplace(cache_expiration_queue.end(), current_time, table_name);
}

StoragePtr DatabaseLazy::detachTable(const String & table_name)
{
    StoragePtr res;
    {
        LOG_DEBUG(log, "Detach table {}.", backQuote(table_name));
        std::lock_guard lock(mutex);
        auto it = tables_cache.find(table_name);
        if (it == tables_cache.end())
            throw Exception("Table " + backQuote(database_name) + "." + backQuote(table_name) + " doesn't exist.", ErrorCodes::UNKNOWN_TABLE);
        res = it->second.table;
        if (it->second.expiration_iterator != cache_expiration_queue.end())
            cache_expiration_queue.erase(it->second.expiration_iterator);
        tables_cache.erase(it);
    }
    return res;
}

void DatabaseLazy::shutdown()
{
    TablesCache tables_snapshot;
    {
        std::lock_guard lock(mutex);
        tables_snapshot = tables_cache;
    }

    for (const auto & kv : tables_snapshot)
    {
        if (kv.second.table)
            kv.second.table->shutdown();
    }

    std::lock_guard lock(mutex);
    tables_cache.clear();
}

DatabaseLazy::~DatabaseLazy()
{
    try
    {
        shutdown();
    }
    catch (...)
    {
        tryLogCurrentException(__PRETTY_FUNCTION__);
    }
}

StoragePtr DatabaseLazy::loadTable(const String & table_name) const
{
    SCOPE_EXIT_MEMORY_SAFE({ clearExpiredTables(); });

    LOG_DEBUG(log, "Load table {} to cache.", backQuote(table_name));

    const String table_metadata_path = getMetadataPath() + "/" + escapeForFileName(table_name) + ".sql";

    try
    {
        StoragePtr table;
        auto context_copy = Context::createCopy(context); /// some tables can change context, but not LogTables

        auto ast = parseQueryFromMetadata(log, getContext(), table_metadata_path, /*throw_on_error*/ true, /*remove_empty*/false);
        if (ast)
        {
            const auto & ast_create = ast->as<const ASTCreateQuery &>();
            String table_data_path_relative = getTableDataPath(ast_create);
            table = createTableFromAST(ast_create, getDatabaseName(), table_data_path_relative, context_copy, false).second;
        }

        if (!ast || !endsWith(table->getName(), "Log"))
            throw Exception("Only *Log tables can be used with Lazy database engine.", ErrorCodes::LOGICAL_ERROR);
        {
            std::lock_guard lock(mutex);
            auto it = tables_cache.find(table_name);
            if (it == tables_cache.end())
                throw Exception("Table " + backQuote(database_name) + "." + backQuote(table_name) + " doesn't exist.", ErrorCodes::UNKNOWN_TABLE);

            if (it->second.expiration_iterator != cache_expiration_queue.end())
                cache_expiration_queue.erase(it->second.expiration_iterator);
            it->second.last_touched = std::chrono::system_clock::to_time_t(std::chrono::system_clock::now());
            it->second.expiration_iterator = cache_expiration_queue.emplace(cache_expiration_queue.end(), it->second.last_touched, table_name);

            return it->second.table = table;
        }
    }
    catch (Exception & e)
    {
        e.addMessage("Cannot create table from metadata file " + table_metadata_path);
        throw;
    }
}

void DatabaseLazy::clearExpiredTables() const
{
    std::lock_guard lock(mutex);
    auto time_now = std::chrono::system_clock::to_time_t(std::chrono::system_clock::now());

    CacheExpirationQueue expired_tables;
    auto expired_it = cache_expiration_queue.begin();
    while (expired_it != cache_expiration_queue.end() && (time_now - expired_it->last_touched) >= expiration_time)
        ++expired_it;

    expired_tables.splice(expired_tables.end(), cache_expiration_queue, cache_expiration_queue.begin(), expired_it);

    CacheExpirationQueue busy_tables;

    while (!expired_tables.empty())
    {
        String table_name = expired_tables.front().table_name;
        auto it = tables_cache.find(table_name);

        if (!it->second.table || it->second.table.unique())
        {
            LOG_DEBUG(log, "Drop table {} from cache.", backQuote(it->first));
            it->second.table.reset();
            expired_tables.erase(it->second.expiration_iterator);
            it->second.expiration_iterator = cache_expiration_queue.end();
        }
        else
        {
            LOG_DEBUG(log, "Table {} is busy.", backQuote(it->first));
            busy_tables.splice(busy_tables.end(), expired_tables, it->second.expiration_iterator);
        }
    }

    cache_expiration_queue.splice(cache_expiration_queue.begin(), busy_tables, busy_tables.begin(), busy_tables.end());
}


DatabaseLazyIterator::DatabaseLazyIterator(DatabaseLazy & database_, Strings && table_names_)
    : database(database_)
    , table_names(std::move(table_names_))
    , iterator(table_names.begin())
    , current_storage(nullptr)
{
    database_name = database.database_name;
}

void DatabaseLazyIterator::next()
{
    current_storage.reset();
    ++iterator;
    while (isValid() && !database.isTableExist(*iterator))
        ++iterator;
}

bool DatabaseLazyIterator::isValid() const
{
    return iterator != table_names.end();
}

const String & DatabaseLazyIterator::name() const
{
    return *iterator;
}

const StoragePtr & DatabaseLazyIterator::table() const
{
    if (!current_storage)
        current_storage = database.tryGetTable(*iterator);
    return current_storage;
}

}<|MERGE_RESOLUTION|>--- conflicted
+++ resolved
@@ -78,13 +78,8 @@
     const String & table_name,
     bool no_delay)
 {
-<<<<<<< HEAD
-    SCOPE_EXIT({ clearExpiredTables(); });
+    SCOPE_EXIT_MEMORY_SAFE({ clearExpiredTables(); });
     DatabaseOnDisk::dropTable(local_context, table_name, no_delay);
-=======
-    SCOPE_EXIT_MEMORY_SAFE({ clearExpiredTables(); });
-    DatabaseOnDisk::dropTable(context, table_name, no_delay);
->>>>>>> 48af7a89
 }
 
 void DatabaseLazy::renameTable(
@@ -95,13 +90,8 @@
     bool exchange,
     bool dictionary)
 {
-<<<<<<< HEAD
-    SCOPE_EXIT({ clearExpiredTables(); });
+    SCOPE_EXIT_MEMORY_SAFE({ clearExpiredTables(); });
     DatabaseOnDisk::renameTable(local_context, table_name, to_database, to_table_name, exchange, dictionary);
-=======
-    SCOPE_EXIT_MEMORY_SAFE({ clearExpiredTables(); });
-    DatabaseOnDisk::renameTable(context, table_name, to_database, to_table_name, exchange, dictionary);
->>>>>>> 48af7a89
 }
 
 
