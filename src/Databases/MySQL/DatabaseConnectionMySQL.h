#pragma once

#include "config_core.h"
#if USE_MYSQL

#include <mysqlxx/Pool.h>

#include <Core/MultiEnum.h>
#include <Common/ThreadPool.h>
#include <Databases/DatabasesCommon.h>
#include <Databases/MySQL/ConnectionMySQLSettings.h>
#include <Parsers/ASTCreateQuery.h>
#include <mysqlxx/PoolWithFailover.h>

#include <atomic>
#include <condition_variable>
#include <map>
#include <memory>
#include <mutex>
#include <unordered_set>
#include <vector>

namespace DB
{

class Context;

enum class MySQLDataTypesSupport;

/** Real-time access to table list and table structure from remote MySQL
 *  It doesn't make any manipulations with filesystem.
 *  All tables are created by calling code after real-time pull-out structure from remote MySQL
 */
class DatabaseConnectionMySQL final : public IDatabase, WithContext
{
public:
    ~DatabaseConnectionMySQL() override;

    DatabaseConnectionMySQL(
<<<<<<< HEAD
        ContextPtr context, const String & database_name, const String & metadata_path,
        const ASTStorage * database_engine_define, const String & database_name_in_mysql, std::unique_ptr<ConnectionMySQLSettings> settings_,
        mysqlxx::Pool && pool);
=======
        const Context & context,
        const String & database_name,
        const String & metadata_path,
        const ASTStorage * database_engine_define,
        const String & database_name_in_mysql,
        std::unique_ptr<ConnectionMySQLSettings> settings_,
        mysqlxx::PoolWithFailover && pool);
>>>>>>> d2d4a3d7

    String getEngineName() const override { return "MySQL"; }

    bool canContainMergeTreeTables() const override { return false; }

    bool canContainDistributedTables() const override { return false; }

    bool shouldBeEmptyOnDetach() const override { return false; }

    bool empty() const override;

    DatabaseTablesIteratorPtr getTablesIterator(ContextPtr context, const FilterByNameFunction & filter_by_table_name) override;

    ASTPtr getCreateDatabaseQuery() const override;

    bool isTableExist(const String & name, ContextPtr context) const override;

    StoragePtr tryGetTable(const String & name, ContextPtr context) const override;

    time_t getObjectMetadataModificationTime(const String & name) const override;

    void shutdown() override;

    void drop(ContextPtr /*context*/) override;

    String getMetadataPath() const override;

    void createTable(ContextPtr, const String & table_name, const StoragePtr & storage, const ASTPtr & create_query) override;

    void loadStoredObjects(ContextPtr, bool, bool force_attach) override;

    StoragePtr detachTable(const String & table_name) override;

    void detachTablePermanently(ContextPtr context, const String & table_name) override;

    void dropTable(ContextPtr context, const String & table_name, bool no_delay) override;

    void attachTable(const String & table_name, const StoragePtr & storage, const String & relative_table_path) override;

protected:
    ASTPtr getCreateTableQueryImpl(const String & name, ContextPtr context, bool throw_on_error) const override;

private:
    String metadata_path;
    ASTPtr database_engine_define;
    String database_name_in_mysql;
    std::unique_ptr<ConnectionMySQLSettings> database_settings;

    std::atomic<bool> quit{false};
    std::condition_variable cond;

    using MySQLPool = mysqlxx::PoolWithFailover;
    using ModifyTimeAndStorage = std::pair<UInt64, StoragePtr>;

    mutable MySQLPool mysql_pool;
    mutable std::vector<StoragePtr> outdated_tables;
    mutable std::map<String, ModifyTimeAndStorage> local_tables_cache;

    std::unordered_set<String> remove_or_detach_tables;

    void cleanOutdatedTables();

    void fetchTablesIntoLocalCache(ContextPtr context) const;

    std::map<String, UInt64> fetchTablesWithModificationTime() const;

    std::map<String, NamesAndTypesList> fetchTablesColumnsList(const std::vector<String> & tables_name, ContextPtr context) const;

    void destroyLocalCacheExtraTables(const std::map<String, UInt64> & tables_with_modification_time) const;

    void fetchLatestTablesStructureIntoCache(const std::map<String, UInt64> & tables_modification_time, ContextPtr context) const;

    ThreadFromGlobalPool thread;
};

}

#endif<|MERGE_RESOLUTION|>--- conflicted
+++ resolved
@@ -37,19 +37,13 @@
     ~DatabaseConnectionMySQL() override;
 
     DatabaseConnectionMySQL(
-<<<<<<< HEAD
-        ContextPtr context, const String & database_name, const String & metadata_path,
-        const ASTStorage * database_engine_define, const String & database_name_in_mysql, std::unique_ptr<ConnectionMySQLSettings> settings_,
-        mysqlxx::Pool && pool);
-=======
-        const Context & context,
+        ContextPtr context,
         const String & database_name,
         const String & metadata_path,
         const ASTStorage * database_engine_define,
         const String & database_name_in_mysql,
         std::unique_ptr<ConnectionMySQLSettings> settings_,
         mysqlxx::PoolWithFailover && pool);
->>>>>>> d2d4a3d7
 
     String getEngineName() const override { return "MySQL"; }
 
