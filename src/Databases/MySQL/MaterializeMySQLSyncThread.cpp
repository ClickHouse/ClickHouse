#if !defined(ARCADIA_BUILD)
#    include "config_core.h"
#endif

#if USE_MYSQL

#include <Databases/MySQL/MaterializeMySQLSyncThread.h>

#    include <cstdlib>
#    include <random>
#    include <Columns/ColumnTuple.h>
#    include <Columns/ColumnDecimal.h>
#    include <DataStreams/CountingBlockOutputStream.h>
#    include <DataStreams/IBlockStream_fwd.h>
#    include <DataStreams/copyData.h>
#    include <Databases/MySQL/DatabaseMaterializeMySQL.h>
#    include <Databases/MySQL/MaterializeMetadata.h>
#    include <Databases/MySQL/MySQLBinlogEvent.h>
#    include <Databases/MySQL/MySQLUtils.h>
#    include <Formats/MySQLBlockInputStream.h>
#    include <IO/ReadBufferFromString.h>
#    include <Interpreters/Context.h>
#    include <Interpreters/executeQuery.h>
#    include <Storages/StorageMergeTree.h>
#    include <Common/quoteString.h>
#    include <Common/setThreadName.h>
#    include <common/sleep.h>
#    include <ext/bit_cast.h>
#    include <mysqlxx/PoolWithFailover.h>

namespace DB
{

namespace ErrorCodes
{
    extern const int SYNTAX_ERROR;
    extern const int LOGICAL_ERROR;
    extern const int NOT_IMPLEMENTED;
    extern const int ILLEGAL_MYSQL_VARIABLE;
}

static constexpr auto MYSQL_BACKGROUND_THREAD_NAME = "MySQLDBSync";

static inline DatabaseMaterializeMySQL & getDatabase(const String & database_name)
{
    DatabasePtr database = DatabaseCatalog::instance().getDatabase(database_name);

    if (DatabaseMaterializeMySQL * database_materialize = typeid_cast<DatabaseMaterializeMySQL *>(database.get()))
        return *database_materialize;

    throw Exception("LOGICAL_ERROR: cannot cast to DatabaseMaterializeMySQL, it is a bug.", ErrorCodes::LOGICAL_ERROR);
}

MaterializeMySQLSyncThread::~MaterializeMySQLSyncThread()
{
    try
    {
        stopSynchronization();
    }
    catch (...)
    {
        tryLogCurrentException(__PRETTY_FUNCTION__);
    }
}

MaterializeMySQLSyncThread::MaterializeMySQLSyncThread(
    const Context & context,
    const String & database_name_,
    const String & mysql_database_name_,
    mysqlxx::Pool && pool_,
    MySQLClient && client_,
    MaterializeMySQLSettings * settings_,
    const String & materialize_metadata_path_,
    const String & mysql_version_)
    : log(&Poco::Logger::get("MaterializeMySQLSyncThread"))
    , global_context(context.getGlobalContext())
    , database_name(database_name_)
    , mysql_database_name(mysql_database_name_)
    , pool(std::move(pool_))
    , client(std::move(client_))
    , settings(settings_)
    , mysql_version(mysql_version_)
    , has_new_consumers(true)
    , has_consumers(false)
{
    query_prefix = "EXTERNAL DDL FROM MySQL(" +
        backQuoteIfNeed(database_name) + ", " +
        backQuoteIfNeed(mysql_database_name) + ") ";

    registerConsumerDatabase(materialize_metadata_path_);
}

void MaterializeMySQLSyncThread::registerConsumerDatabase(const String & materialize_metadata_path)
{
    consumers.push_back({
        .consumer_type = Consumer::Type::kDatabase,
        .materialize_metadata_path = materialize_metadata_path,
        .prepared = false});
    has_new_consumers = true;
}

void MaterializeMySQLSyncThread::synchronization()
{
    setThreadName(MYSQL_BACKGROUND_THREAD_NAME);

    try
    {
        Stopwatch watch;

        while (!isCancelled())
        {
            if (!prepareConsumers()) {
                continue;
            }
            startClient();

            UInt64 max_flush_time = settings->max_flush_data_time;
            BinlogEventPtr binlog_event = client.readOneBinlogEvent(
                std::max(UInt64(1),
                max_flush_time - watch.elapsedMilliseconds()));

            if (binlog_event)
            {
                for (auto & consumer : consumers)
                {
                    onEvent(consumer, binlog_event);
                }
            }

            if (watch.elapsedMilliseconds() > max_flush_time ||
                consumers.front().buffer->checkThresholds(
                    settings->max_rows_in_buffer,
                    settings->max_bytes_in_buffer,
                    settings->max_rows_in_buffers,
                    settings->max_bytes_in_buffers))
            {
                watch.restart();

                for (auto & consumer : consumers)
                {
                    if (!consumer.buffer->data.empty())
                    {
                        flushBuffersData(consumer);
                    }
                }
            }
        }
    }
    catch (...)
    {
        client.disconnect();
        tryLogCurrentException(log);
        getDatabase(database_name).setException(std::current_exception());
    }
}

void MaterializeMySQLSyncThread::stopSynchronization()
{
    if (!sync_quit && background_thread_pool)
    {
        sync_quit = true;
        background_thread_pool->join();
        client.disconnect();
    }
}

void MaterializeMySQLSyncThread::startSynchronization()
{
    background_thread_pool = std::make_unique<ThreadFromGlobalPool>(
        [this]() { synchronization(); });
}

static inline void cleanOutdatedTables(const String & database_name, const Context & context)
{
    auto ddl_guard = DatabaseCatalog::instance().getDDLGuard(database_name, "");
    const DatabasePtr & clean_database = DatabaseCatalog::instance().getDatabase(database_name);

    for (auto iterator = clean_database->getTablesIterator(context); iterator->isValid(); iterator->next())
    {
        Context query_context = createQueryContext(context);
        String comment = "Materialize MySQL step 1: execute MySQL DDL for dump data";
        String table_name = backQuoteIfNeed(database_name) + "." + backQuoteIfNeed(iterator->name());
        tryToExecuteQuery(" DROP TABLE " + table_name, query_context, database_name, comment);
    }
}

static inline void dumpDataForTables(
    mysqlxx::Pool::Entry & connection, std::unordered_map<String, String>& need_dumping_tables,
    const String & query_prefix, const String & database_name, const String & mysql_database_name,
    const Context & context, const std::function<bool()> & is_cancelled)
{
    auto iterator = need_dumping_tables.begin();
    for (; iterator != need_dumping_tables.end() && !is_cancelled(); ++iterator)
    {
        const auto & table_name = iterator->first;
        Context query_context = createQueryContext(context);
        String comment = "Materialize MySQL step 1: execute MySQL DDL for dump data";
        tryToExecuteQuery(query_prefix + " " + iterator->second, query_context, database_name, comment); /// create table.

        auto out = std::make_shared<CountingBlockOutputStream>(getTableOutput(database_name, table_name, query_context));
        MySQLBlockInputStream input(
            connection, "SELECT * FROM " + backQuoteIfNeed(mysql_database_name) + "." + backQuoteIfNeed(table_name),
            out->getHeader(), DEFAULT_BLOCK_SIZE);

        Stopwatch watch;
        copyData(input, *out, is_cancelled);
        const Progress & progress = out->getProgress();
        LOG_INFO(&Poco::Logger::get("MaterializeMySQLSyncThread(" + database_name + ")"),
            "Materialize MySQL step 1: dump {}, {} rows, {} in {} sec., {} rows/sec., {}/sec."
            , table_name, formatReadableQuantity(progress.written_rows), formatReadableSizeWithBinarySuffix(progress.written_bytes)
            , watch.elapsedSeconds(), formatReadableQuantity(static_cast<size_t>(progress.written_rows / watch.elapsedSeconds()))
            , formatReadableSizeWithBinarySuffix(static_cast<size_t>(progress.written_bytes / watch.elapsedSeconds())));
    }
}

static inline UInt32 randomNumber()
{
    std::mt19937 rng;
    rng.seed(std::random_device()());
    std::uniform_int_distribution<std::mt19937::result_type> dist6(std::numeric_limits<UInt32>::min(), std::numeric_limits<UInt32>::max());
    return dist6(rng);
}

static std::vector<String> fetchTablesInDB(
    const mysqlxx::PoolWithFailover::Entry & connection,
    const std::string & database)
{
    Block header{{std::make_shared<DataTypeString>(), "table_name"}};
    String query = "SELECT TABLE_NAME AS table_name FROM INFORMATION_SCHEMA.TABLES  WHERE TABLE_SCHEMA = " + quoteString(database);

    std::vector<String> tables_in_db;
    MySQLBlockInputStream input(connection, query, header, DEFAULT_BLOCK_SIZE);

    while (Block block = input.read())
    {
        tables_in_db.reserve(tables_in_db.size() + block.rows());
        for (size_t index = 0; index < block.rows(); ++index)
            tables_in_db.emplace_back((*block.getByPosition(0).column)[index].safeGet<String>());
    }

    return tables_in_db;
}

static std::unordered_map<String, String> fetchTablesCreateQuery(
    const mysqlxx::PoolWithFailover::Entry & connection,
    const String & database_name)
{
    std::vector<String> fetch_tables = fetchTablesInDB(connection, database_name);
    std::unordered_map<String, String> tables_create_query;
    for (const auto & fetch_table_name : fetch_tables)
    {
        Block show_create_table_header{
            {std::make_shared<DataTypeString>(), "Table"},
            {std::make_shared<DataTypeString>(), "Create Table"},
        };

        MySQLBlockInputStream show_create_table(
            connection, "SHOW CREATE TABLE " + backQuoteIfNeed(database_name) + "." + backQuoteIfNeed(fetch_table_name),
            show_create_table_header, DEFAULT_BLOCK_SIZE);

        Block create_query_block = show_create_table.read();
        if (!create_query_block || create_query_block.rows() != 1)
            throw Exception("LOGICAL ERROR mysql show create return more rows.", ErrorCodes::LOGICAL_ERROR);

        tables_create_query[fetch_table_name] = create_query_block.getByName("Create Table").column->getDataAt(0).toString();
    }

    return tables_create_query;
}

void fetchMetadata(
    mysqlxx::PoolWithFailover::Entry & connection,
    const String & database_name,
    MaterializeMetadataPtr materialize_metadata,
    bool fetch_need_dumping_tables,
    bool & opened_transaction,
    std::unordered_map<String, String> & need_dumping_tables)
{

    bool locked_tables = false;

    try
    {
        connection->query("FLUSH TABLES;").execute();
        connection->query("FLUSH TABLES WITH READ LOCK;").execute();

        locked_tables = true;
        materialize_metadata->fetchMasterStatus(connection);

        if (fetch_need_dumping_tables) {
            connection->query("SET SESSION TRANSACTION ISOLATION LEVEL REPEATABLE READ;").execute();
            connection->query("START TRANSACTION /*!40100 WITH CONSISTENT SNAPSHOT */;").execute();

            opened_transaction = true;
            need_dumping_tables = fetchTablesCreateQuery(
                connection,
                database_name);
        }

        connection->query("UNLOCK TABLES;").execute();
    }
    catch (...)
    {
        if (locked_tables)
            connection->query("UNLOCK TABLES;").execute();

        throw;
    }
}

void MaterializeMySQLSyncThread::dumpTables(
    const Consumer & consumer,
    mysqlxx::Pool::Entry & connection,
    std::unordered_map<String, String> & need_dumping_tables)
{
    if (need_dumping_tables.empty())
    {
        return;
    }

    Position position;
    position.update(
        consumer.materialize_metadata->binlog_position,
        consumer.materialize_metadata->binlog_file,
        consumer.materialize_metadata->executed_gtid_set);

    consumer.materialize_metadata->transaction(position, [&]()
    {
        cleanOutdatedTables(database_name, global_context);
        dumpDataForTables(connection, need_dumping_tables, query_prefix, database_name, mysql_database_name, global_context, [this] { return isCancelled(); });
    });

    const auto & position_message = [&]()
    {
        std::stringstream ss;
        position.dump(ss);
        return ss.str();
    };
    LOG_INFO(log, "MySQL dump database position: \n {}", position_message());
}

bool MaterializeMySQLSyncThread::prepareConsumers() {
    if (!has_new_consumers)
    {
        return has_consumers;
    }

    has_new_consumers = false;
    for (auto & consumer : consumers)
    {
        if (!consumer.prepared)
        {
            has_consumers |= prepareConsumer(consumer);
        }
    }

    return has_consumers;
}

bool MaterializeMySQLSyncThread::prepareConsumer(Consumer & consumer)
{
    bool opened_transaction = false;
    mysqlxx::PoolWithFailover::Entry connection;

    while (!isCancelled())
    {
        try
        {
            connection = pool.get();
            opened_transaction = false;

            consumer.materialize_metadata = std::make_shared<MaterializeMetadata>(
                consumer.materialize_metadata_path,
                mysql_version);
            consumer.materialize_metadata->tryInitFromFile(connection);

            bool is_database = consumer.consumer_type == Consumer::Type::kDatabase;

            std::unordered_map<String, String> need_dumping_tables;
            fetchMetadata(connection, mysql_database_name, consumer.materialize_metadata, is_database, opened_transaction, need_dumping_tables);

            dumpTables(consumer, connection, need_dumping_tables);

<<<<<<< HEAD
            if (opened_transaction)
                connection->query("COMMIT").execute();
=======
        if (ColumnInt8 * casted_int8_column = typeid_cast<ColumnInt8 *>(&column_to))
            write_data_to_column(casted_int8_column, UInt64(), Int8());
        else if (ColumnInt16 * casted_int16_column = typeid_cast<ColumnInt16 *>(&column_to))
            write_data_to_column(casted_int16_column, UInt64(), Int16());
        else if (ColumnInt64 * casted_int64_column = typeid_cast<ColumnInt64 *>(&column_to))
            write_data_to_column(casted_int64_column, UInt64(), Int64());
        else if (ColumnUInt8 * casted_uint8_column = typeid_cast<ColumnUInt8 *>(&column_to))
            write_data_to_column(casted_uint8_column, UInt64(), UInt8());
        else if (ColumnUInt16 * casted_uint16_column = typeid_cast<ColumnUInt16 *>(&column_to))
            write_data_to_column(casted_uint16_column, UInt64(), UInt16());
        else if (ColumnUInt32 * casted_uint32_column = typeid_cast<ColumnUInt32 *>(&column_to))
            write_data_to_column(casted_uint32_column, UInt64(), UInt32());
        else if (ColumnUInt64 * casted_uint64_column = typeid_cast<ColumnUInt64 *>(&column_to))
            write_data_to_column(casted_uint64_column, UInt64(), UInt64());
        else if (ColumnFloat32 * casted_float32_column = typeid_cast<ColumnFloat32 *>(&column_to))
            write_data_to_column(casted_float32_column, Float64(), Float32());
        else if (ColumnFloat64 * casted_float64_column = typeid_cast<ColumnFloat64 *>(&column_to))
            write_data_to_column(casted_float64_column, Float64(), Float64());
        else if (ColumnDecimal<Decimal32> * casted_decimal_32_column = typeid_cast<ColumnDecimal<Decimal32> *>(&column_to))
            write_data_to_column(casted_decimal_32_column, Decimal32(), Decimal32());
        else if (ColumnDecimal<Decimal64> * casted_decimal_64_column = typeid_cast<ColumnDecimal<Decimal64> *>(&column_to))
            write_data_to_column(casted_decimal_64_column, Decimal64(), Decimal64());
        else if (ColumnDecimal<Decimal128> * casted_decimal_128_column = typeid_cast<ColumnDecimal<Decimal128> *>(&column_to))
            write_data_to_column(casted_decimal_128_column, Decimal128(), Decimal128());
        else if (ColumnDecimal<Decimal256> * casted_decimal_256_column = typeid_cast<ColumnDecimal<Decimal256> *>(&column_to))
            write_data_to_column(casted_decimal_256_column, Decimal256(), Decimal256());
        else if (ColumnInt32 * casted_int32_column = typeid_cast<ColumnInt32 *>(&column_to))
        {
            for (size_t index = 0; index < rows_data.size(); ++index)
            {
                const Tuple & row_data = DB::get<const Tuple &>(rows_data[index]);
                const Field & value = row_data[column_index];
>>>>>>> e65465ac

            consumer.prepared = true;
            break;
        }
        catch (...)
        {
            tryLogCurrentException(log);

            if (opened_transaction)
                connection->query("ROLLBACK").execute();

            try
            {
                throw;
            }
            catch (const mysqlxx::ConnectionFailed &)
            {
                /// Avoid busy loop when MySQL is not available.
                sleepForMilliseconds(settings->max_wait_time_when_mysql_unavailable);
            }
        }
    }

    switch (consumer.consumer_type) {
        case Consumer::Type::kDatabase:
            consumer.buffer = std::make_shared<MySQLDatabaseBuffer>(database_name);
            break;
        default:
            break;
    }

    return consumer.prepared;
}

void MaterializeMySQLSyncThread::startClient()
{
    if (!client.isConnected())
    {
        client.connect();
        client.startBinlogDumpGTID(
            randomNumber(),
            mysql_database_name,
            consumers.front().materialize_metadata->executed_gtid_set);
    }
}

void MaterializeMySQLSyncThread::flushBuffersData(Consumer & consumer)
{
    consumer.materialize_metadata->transaction(client.getPosition(), [&]() { consumer.buffer->commit(global_context); });

    const auto & position_message = [&]()
    {
        std::stringstream ss;
        client.getPosition().dump(ss);
        return ss.str();
    };
    LOG_INFO(log, "MySQL executed position: \n {}", position_message());
}

void MaterializeMySQLSyncThread::onEvent(Consumer & consumer, const BinlogEventPtr & receive_event)
{
    if (receive_event->type() == MYSQL_WRITE_ROWS_EVENT)
    {
        WriteRowsEvent & write_rows_event = static_cast<WriteRowsEvent &>(*receive_event);
        MySQLBufferAndSortingColumnsPtr buffer = consumer.buffer->getTableDataBuffer(write_rows_event.table, global_context);
        size_t bytes = onWriteOrDeleteData<1>(write_rows_event.rows, buffer->first, ++consumer.materialize_metadata->data_version);
        consumer.buffer->add(buffer->first.rows(), buffer->first.bytes(), write_rows_event.rows.size(), bytes);
    }
    else if (receive_event->type() == MYSQL_UPDATE_ROWS_EVENT)
    {
        UpdateRowsEvent & update_rows_event = static_cast<UpdateRowsEvent &>(*receive_event);
        MySQLBufferAndSortingColumnsPtr buffer = consumer.buffer->getTableDataBuffer(update_rows_event.table, global_context);
        size_t bytes = onUpdateData(update_rows_event.rows, buffer->first, ++consumer.materialize_metadata->data_version, buffer->second);
        consumer.buffer->add(buffer->first.rows(), buffer->first.bytes(), update_rows_event.rows.size(), bytes);
    }
    else if (receive_event->type() == MYSQL_DELETE_ROWS_EVENT)
    {
        DeleteRowsEvent & delete_rows_event = static_cast<DeleteRowsEvent &>(*receive_event);
        MySQLBufferAndSortingColumnsPtr buffer = consumer.buffer->getTableDataBuffer(delete_rows_event.table, global_context);
        size_t bytes = onWriteOrDeleteData<-1>(delete_rows_event.rows, buffer->first, ++consumer.materialize_metadata->data_version);
        consumer.buffer->add(buffer->first.rows(), buffer->first.bytes(), delete_rows_event.rows.size(), bytes);
    }
    else if (receive_event->type() == MYSQL_QUERY_EVENT)
    {
        QueryEvent & query_event = static_cast<QueryEvent &>(*receive_event);
        flushBuffersData(consumer);

        try
        {
            Context query_context = createQueryContext(global_context);
            String comment = "Materialize MySQL step 2: execute MySQL DDL for sync data";
            String event_database = query_event.schema == mysql_database_name ? database_name : "";
            tryToExecuteQuery(query_prefix + query_event.query, query_context, event_database, comment);
        }
        catch (Exception & exception)
        {
            tryLogCurrentException(log);

            /// If some DDL query was not successfully parsed and executed
            /// Then replication may fail on next binlog events anyway
            if (exception.code() != ErrorCodes::SYNTAX_ERROR)
                throw;
        }
    }
    else if (receive_event->header.type != HEARTBEAT_EVENT)
    {
        const auto & dump_event_message = [&]()
        {
            std::stringstream ss;
            receive_event->dump(ss);
            return ss.str();
        };

        LOG_DEBUG(log, "Skip MySQL event: \n {}", dump_event_message());
    }
}

bool MaterializeMySQLSyncThread::isMySQLSyncThread()
{
    return getThreadName() == MYSQL_BACKGROUND_THREAD_NAME;
}

}

#endif<|MERGE_RESOLUTION|>--- conflicted
+++ resolved
@@ -381,43 +381,8 @@
 
             dumpTables(consumer, connection, need_dumping_tables);
 
-<<<<<<< HEAD
             if (opened_transaction)
                 connection->query("COMMIT").execute();
-=======
-        if (ColumnInt8 * casted_int8_column = typeid_cast<ColumnInt8 *>(&column_to))
-            write_data_to_column(casted_int8_column, UInt64(), Int8());
-        else if (ColumnInt16 * casted_int16_column = typeid_cast<ColumnInt16 *>(&column_to))
-            write_data_to_column(casted_int16_column, UInt64(), Int16());
-        else if (ColumnInt64 * casted_int64_column = typeid_cast<ColumnInt64 *>(&column_to))
-            write_data_to_column(casted_int64_column, UInt64(), Int64());
-        else if (ColumnUInt8 * casted_uint8_column = typeid_cast<ColumnUInt8 *>(&column_to))
-            write_data_to_column(casted_uint8_column, UInt64(), UInt8());
-        else if (ColumnUInt16 * casted_uint16_column = typeid_cast<ColumnUInt16 *>(&column_to))
-            write_data_to_column(casted_uint16_column, UInt64(), UInt16());
-        else if (ColumnUInt32 * casted_uint32_column = typeid_cast<ColumnUInt32 *>(&column_to))
-            write_data_to_column(casted_uint32_column, UInt64(), UInt32());
-        else if (ColumnUInt64 * casted_uint64_column = typeid_cast<ColumnUInt64 *>(&column_to))
-            write_data_to_column(casted_uint64_column, UInt64(), UInt64());
-        else if (ColumnFloat32 * casted_float32_column = typeid_cast<ColumnFloat32 *>(&column_to))
-            write_data_to_column(casted_float32_column, Float64(), Float32());
-        else if (ColumnFloat64 * casted_float64_column = typeid_cast<ColumnFloat64 *>(&column_to))
-            write_data_to_column(casted_float64_column, Float64(), Float64());
-        else if (ColumnDecimal<Decimal32> * casted_decimal_32_column = typeid_cast<ColumnDecimal<Decimal32> *>(&column_to))
-            write_data_to_column(casted_decimal_32_column, Decimal32(), Decimal32());
-        else if (ColumnDecimal<Decimal64> * casted_decimal_64_column = typeid_cast<ColumnDecimal<Decimal64> *>(&column_to))
-            write_data_to_column(casted_decimal_64_column, Decimal64(), Decimal64());
-        else if (ColumnDecimal<Decimal128> * casted_decimal_128_column = typeid_cast<ColumnDecimal<Decimal128> *>(&column_to))
-            write_data_to_column(casted_decimal_128_column, Decimal128(), Decimal128());
-        else if (ColumnDecimal<Decimal256> * casted_decimal_256_column = typeid_cast<ColumnDecimal<Decimal256> *>(&column_to))
-            write_data_to_column(casted_decimal_256_column, Decimal256(), Decimal256());
-        else if (ColumnInt32 * casted_int32_column = typeid_cast<ColumnInt32 *>(&column_to))
-        {
-            for (size_t index = 0; index < rows_data.size(); ++index)
-            {
-                const Tuple & row_data = DB::get<const Tuple &>(rows_data[index]);
-                const Field & value = row_data[column_index];
->>>>>>> e65465ac
 
             consumer.prepared = true;
             break;
