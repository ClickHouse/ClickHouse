--- conflicted
+++ resolved
@@ -228,7 +228,6 @@
         storage_type = table_metadata.getStorageType();
 
     const auto configuration = getConfiguration(storage_type);
-<<<<<<< HEAD
 
     auto storage_settings = std::make_shared<StorageObjectStorageSettings>();
     if (auto table_specific_metadata = table_metadata.getDataLakeSpecificMetadata();
@@ -247,9 +246,6 @@
 
         (*storage_settings)[DB::StorageObjectStorageSetting::iceberg_metadata_file_path] = metadata_location;
     }
-=======
-    auto storage_settings = std::make_unique<StorageObjectStorageSettings>();
->>>>>>> 1936ff19
 
     /// with_table_structure = false: because there will be
     /// no table structure in table definition AST.
