--- conflicted
+++ resolved
@@ -418,7 +418,7 @@
 
 
 String DatabaseReplicatedDDLWorker::enqueueQueryImpl(const WithRetries & with_retries, DDLLogEntry & entry,
-                               DatabaseReplicated * const database, bool committed, Coordination::Requests additional_checks)
+                               const DatabaseReplicated * database, bool committed, Coordination::Requests additional_checks)
 {
     const String query_path_prefix = database->zookeeper_path + "/log/query-";
 
@@ -590,12 +590,9 @@
     return entry_path;
 }
 
-<<<<<<< HEAD
-DDLTaskPtr DatabaseReplicatedDDLWorker::initAndCheckTask(const String & entry_name, String & out_reason, const ZooKeeperWithFaultInjectionPtr & zookeeper, bool dry_run)
-=======
 static bool getRMVCoordinationInfo(
     LoggerPtr log,
-    const ZooKeeperPtr & zookeeper,
+    const ZooKeeperWithFaultInjectionPtr & zookeeper,
     UUID parent_uuid,
     Coordination::Stat & stats,
     RefreshTask::CoordinationZnode & coordination_znode)
@@ -634,7 +631,7 @@
 }
 
 bool DatabaseReplicatedDDLWorker::shouldSkipCreatingRMVTempTable(
-    const ZooKeeperPtr & zookeeper, UUID parent_uuid, UUID create_uuid, int64_t ddl_log_ctime)
+    const ZooKeeperWithFaultInjectionPtr & zookeeper, UUID parent_uuid, UUID create_uuid, int64_t ddl_log_ctime)
 {
     if (create_uuid == UUIDHelpers::Nil)
         return false;
@@ -656,7 +653,7 @@
 }
 
 bool DatabaseReplicatedDDLWorker::shouldSkipRenamingRMVTempTable(
-    const ZooKeeperPtr & zookeeper, UUID parent_uuid, const QualifiedTableName & rename_from_table)
+    const ZooKeeperWithFaultInjectionPtr & zookeeper, UUID parent_uuid, const QualifiedTableName & rename_from_table)
 {
     Coordination::Stat stats;
     RefreshTask::CoordinationZnode coordination_znode;
@@ -669,8 +666,7 @@
     return !DatabaseCatalog::instance().isTableExist(storage_id, context);
 }
 
-DDLTaskPtr DatabaseReplicatedDDLWorker::initAndCheckTask(const String & entry_name, String & out_reason, const ZooKeeperPtr & zookeeper, bool dry_run)
->>>>>>> 6f737f26
+DDLTaskPtr DatabaseReplicatedDDLWorker::initAndCheckTask(const String & entry_name, String & out_reason, const ZooKeeperWithFaultInjectionPtr & zookeeper, bool dry_run)
 {
     if (!dry_run)
     {
