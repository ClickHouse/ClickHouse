#pragma once

#include <optional>

#include <Databases/DatabaseAtomic.h>
#include <Databases/DatabaseReplicatedSettings.h>
#include <QueryPipeline/BlockIO.h>
#include <Interpreters/Context_fwd.h>
#include <base/defines.h>
#include <Interpreters/QueryFlags.h>
#include <Parsers/SyncReplicaMode.h>


namespace zkutil
{
class ZooKeeper;
}

namespace DB
{

class DatabaseReplicatedDDLWorker;
using ZooKeeperPtr = std::shared_ptr<zkutil::ZooKeeper>;

class Cluster;
using ClusterPtr = std::shared_ptr<Cluster>;

class ZooKeeperMetadataTransaction;
using ZooKeeperMetadataTransactionPtr = std::shared_ptr<ZooKeeperMetadataTransaction>;

struct ReplicaInfo
{
    bool is_active;
    bool unsynced_after_recovery;
    std::optional<UInt32> replication_lag;
    UInt64 recovery_time;
};
using ReplicasInfo = std::vector<ReplicaInfo>;

class DatabaseReplicated : public DatabaseAtomic
{
public:
    static constexpr auto ALL_GROUPS_CLUSTER_PREFIX = "all_groups.";
<<<<<<< HEAD
    static constexpr auto REPLICA_UNSYNCED_MARKER = "\tUNSYNCED";
=======
    static constexpr auto BROKEN_TABLES_SUFFIX = "_broken_tables";
    static constexpr auto BROKEN_REPLICATED_TABLES_SUFFIX = "_broken_replicated_tables";
>>>>>>> 757e5e75

    DatabaseReplicated(const String & name_, const String & metadata_path_, UUID uuid,
                       const String & zookeeper_path_, const String & shard_name_, const String & replica_name_,
                       DatabaseReplicatedSettings db_settings_,
                       ContextPtr context);

    ~DatabaseReplicated() override;

    String getEngineName() const override { return "Replicated"; }

    /// If current query is initial, then the following methods add metadata updating ZooKeeper operations to current ZooKeeperMetadataTransaction.
    void dropTable(ContextPtr, const String & table_name, bool sync) override;
    void renameTable(ContextPtr context, const String & table_name, IDatabase & to_database,
                     const String & to_table_name, bool exchange, bool dictionary) override;
    void commitCreateTable(const ASTCreateQuery & query, const StoragePtr & table,
                           const String & table_metadata_tmp_path, const String & table_metadata_path,
                           ContextPtr query_context) override;
    void commitAlterTable(const StorageID & table_id,
                          const String & table_metadata_tmp_path, const String & table_metadata_path,
                          const String & statement, ContextPtr query_context) override;
    void detachTablePermanently(ContextPtr context, const String & table_name) override;
    void removeDetachedPermanentlyFlag(ContextPtr context, const String & table_name, const String & table_metadata_path, bool attach) override;

    bool waitForReplicaToProcessAllEntries(UInt64 timeout_ms, SyncReplicaMode mode = SyncReplicaMode::DEFAULT);

    /// Try to execute DLL query on current host as initial query. If query is succeed,
    /// then it will be executed on all replicas.
    BlockIO tryEnqueueReplicatedDDL(const ASTPtr & query, ContextPtr query_context, QueryFlags flags) override;

    bool canExecuteReplicatedMetadataAlter() const override;

    bool hasReplicationThread() const override { return true; }

    void stopReplication() override;

    String getShardName() const { return shard_name; }
    String getReplicaName() const { return replica_name; }
    String getReplicaGroupName() const { return replica_group_name; }
    String getFullReplicaName() const;
    static String getFullReplicaName(const String & shard, const String & replica);
    static std::pair<String, String> parseFullReplicaName(const String & name);

    const String & getZooKeeperPath() const { return zookeeper_path; }

    /// Returns cluster consisting of database replicas
    ClusterPtr tryGetCluster() const;
    ClusterPtr tryGetAllGroupsCluster() const;

    void drop(ContextPtr /*context*/) override;

    void beforeLoadingMetadata(ContextMutablePtr context_, LoadingStrictnessLevel mode) override;

    LoadTaskPtr startupDatabaseAsync(AsyncLoader & async_loader, LoadJobSet startup_after, LoadingStrictnessLevel mode) override;

    void shutdown() override;

    std::vector<std::pair<ASTPtr, StoragePtr>> getTablesForBackup(const FilterByNameFunction & filter, const ContextPtr &) const override;
    void createTableRestoredFromBackup(const ASTPtr & create_table_query, ContextMutablePtr local_context, std::shared_ptr<IRestoreCoordination> restore_coordination, UInt64 timeout_ms) override;

    bool shouldReplicateQuery(const ContextPtr & query_context, const ASTPtr & query_ptr) const override;

    static void dropReplica(DatabaseReplicated * database, const String & database_zookeeper_path, const String & shard, const String & replica, bool throw_if_noop);

    ReplicasInfo tryGetReplicasInfo(const ClusterPtr & cluster_) const;

    void renameDatabase(ContextPtr query_context, const String & new_name) override;

    friend struct DatabaseReplicatedTask;
    friend class DatabaseReplicatedDDLWorker;
private:
    void tryConnectToZooKeeperAndInitDatabase(LoadingStrictnessLevel mode);
    bool createDatabaseNodesInZooKeeper(const ZooKeeperPtr & current_zookeeper);
    static bool looksLikeReplicatedDatabasePath(const ZooKeeperPtr & current_zookeeper, const String & path);
    void createReplicaNodesInZooKeeper(const ZooKeeperPtr & current_zookeeper);
    /// For Replicated database will return ATTACH for MVs with inner table
    ASTPtr tryGetCreateOrAttachTableQuery(const String & name, ContextPtr context) const;

    struct
    {
        String cluster_username{"default"};
        String cluster_password;
        String cluster_secret;
        bool cluster_secure_connection{false};
    } cluster_auth_info;

    void fillClusterAuthInfo(String collection_name, const Poco::Util::AbstractConfiguration & config);

    void checkQueryValid(const ASTPtr & query, ContextPtr query_context) const;
    void checkTableEngine(const ASTCreateQuery & query, ASTStorage & storage, ContextPtr query_context) const;


    void recoverLostReplica(const ZooKeeperPtr & current_zookeeper, UInt32 our_log_ptr, UInt32 & max_log_ptr);

    std::map<String, String> tryGetConsistentMetadataSnapshot(const ZooKeeperPtr & zookeeper, UInt32 & max_log_ptr) const;

    std::map<String, String> getConsistentMetadataSnapshotImpl(const ZooKeeperPtr & zookeeper, const FilterByNameFunction & filter_by_table_name,
                                                               size_t max_retries, UInt32 & max_log_ptr) const;

    ASTPtr parseQueryFromMetadata(const String & table_name, const String & query, const String & description) const;
    ASTPtr parseQueryFromMetadataInZooKeeper(const String & node_name, const String & query) const;
    ASTPtr parseQueryFromMetadataOnDisk(const String & table_name) const;
    String readMetadataFile(const String & table_name) const;

    ClusterPtr getClusterImpl(bool all_groups = false) const;
    void setCluster(ClusterPtr && new_cluster, bool all_groups = false);

    void createEmptyLogEntry(const ZooKeeperPtr & current_zookeeper);

    bool allowMoveTableToOtherDatabaseEngine(IDatabase & to_database) const override
    {
        return is_recovering && typeid_cast<DatabaseAtomic *>(&to_database);
    }

    UInt64 getMetadataHash(const String & table_name) const;
    bool checkDigestValid(const ContextPtr & local_context) const TSA_REQUIRES(metadata_mutex);
    void assertDigestWithProbability(const ContextPtr & local_context) const TSA_REQUIRES(metadata_mutex);

    /// Assert digest either inline or in transaction if it is internal query (using finalizer)
    /// (since in case of internal queries it is not submitted in place)
    void assertDigest(const ContextPtr & local_context) TSA_REQUIRES(metadata_mutex);
    /// If @txn is set check digest in transaction, otherwise - inline.
    void assertDigestInTransactionOrInline(const ContextPtr & local_context, const ZooKeeperMetadataTransactionPtr & txn) TSA_REQUIRES(metadata_mutex);

    /// For debug purposes only, don't use in production code
    void tryCompareLocalAndZooKeeperTablesAndDumpDiffForDebugOnly(const ContextPtr & local_context) const;

    void waitDatabaseStarted() const override;
    void stopLoading() override;

    static BlockIO
    getQueryStatus(const String & node_path, const String & replicas_path, ContextPtr context, const Strings & hosts_to_wait);

    String zookeeper_path;
    String shard_name;
    String replica_name;
    String replica_group_name;
    String replica_path;
    DatabaseReplicatedSettings db_settings;

    ZooKeeperPtr getZooKeeper() const;

    std::atomic_bool is_readonly = true;
    std::atomic_bool is_probably_dropped = false;
    std::atomic_bool is_recovering = false;
    std::atomic_bool ddl_worker_initialized = false;
    std::unique_ptr<DatabaseReplicatedDDLWorker> ddl_worker;
    mutable std::mutex ddl_worker_mutex;
    UInt32 max_log_ptr_at_creation = 0;

    /// Usually operation with metadata are single-threaded because of the way replication works,
    /// but StorageReplicatedMergeTree may call alterTable outside from DatabaseReplicatedDDLWorker causing race conditions.
    std::mutex metadata_mutex;

    /// Sum of hashes of pairs (table_name, table_create_statement).
    /// We calculate this sum from local metadata files and compare it will value in ZooKeeper.
    /// It allows to detect if metadata is broken and recover replica.
    UInt64 tables_metadata_digest TSA_GUARDED_BY(metadata_mutex);

    mutable ClusterPtr cluster;
    mutable ClusterPtr cluster_all_groups;

    LoadTaskPtr startup_replicated_database_task TSA_GUARDED_BY(mutex);
};

}<|MERGE_RESOLUTION|>--- conflicted
+++ resolved
@@ -41,12 +41,9 @@
 {
 public:
     static constexpr auto ALL_GROUPS_CLUSTER_PREFIX = "all_groups.";
-<<<<<<< HEAD
     static constexpr auto REPLICA_UNSYNCED_MARKER = "\tUNSYNCED";
-=======
     static constexpr auto BROKEN_TABLES_SUFFIX = "_broken_tables";
     static constexpr auto BROKEN_REPLICATED_TABLES_SUFFIX = "_broken_replicated_tables";
->>>>>>> 757e5e75
 
     DatabaseReplicated(const String & name_, const String & metadata_path_, UUID uuid,
                        const String & zookeeper_path_, const String & shard_name_, const String & replica_name_,
