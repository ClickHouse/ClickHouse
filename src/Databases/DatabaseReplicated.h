--- conflicted
+++ resolved
@@ -43,14 +43,9 @@
     void createDictionary(ContextPtr context,
                           const String & dictionary_name,
                           const ASTPtr & query) override;
-<<<<<<< HEAD
     void removeDictionary(ContextPtr context, const String & dictionary_name) override;
     void detachTablePermanently(ContextPtr context, const String & table_name) override;
-=======
-    void removeDictionary(const Context & context, const String & dictionary_name) override;
-    void detachTablePermanently(const Context & context, const String & table_name) override;
-    void removeDetachedPermanentlyFlag(const Context & context, const String & table_name, const String & table_metadata_path, bool attach) const override;
->>>>>>> 69204e1d
+    void removeDetachedPermanentlyFlag(ContextPtr context, const String & table_name, const String & table_metadata_path, bool attach) const override;
 
     /// Try to execute DLL query on current host as initial query. If query is succeed,
     /// then it will be executed on all replicas.
