--- conflicted
+++ resolved
@@ -485,19 +485,8 @@
     auto catalog = getCatalog();
     auto table_metadata = DataLake::TableMetadata().withLocation().withSchema();
 
-<<<<<<< HEAD
-    const auto [namespace_name, table_name] = DataLake::parseTableName(name);
-
-    if (!catalog->tryGetTableMetadata(namespace_name, table_name, table_metadata))
-    {
-        if (throw_on_error)
-            throw Exception(ErrorCodes::CANNOT_GET_CREATE_TABLE_QUERY, "Table `{}` doesn't exist", name);
-        return {};
-    }
-=======
     const auto [namespace_name, table_name] = parseTableName(name);
     catalog->getTableMetadata(namespace_name, table_name, table_metadata);
->>>>>>> 6dd02533
 
     auto create_table_query = std::make_shared<ASTCreateQuery>();
     auto table_storage_define = table_engine_definition->clone();
