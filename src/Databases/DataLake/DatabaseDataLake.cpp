--- conflicted
+++ resolved
@@ -489,15 +489,11 @@
     bool skip_not_loaded,
     bool skip_data_lake_catalog) const
 {
-<<<<<<< HEAD
     Tables tables;
 
     if (skip_data_lake_catalog)
         return std::make_unique<DatabaseTablesSnapshotIterator>(tables, getDatabaseName());
 
-=======
-     Tables tables;
->>>>>>> d6612f26
     auto catalog = getCatalog();
     DB::Names iceberg_tables;
 
