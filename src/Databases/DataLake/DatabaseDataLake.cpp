#include <Databases/DataLake/DatabaseDataLake.h>

#if USE_AVRO && USE_PARQUET

#include <Access/Common/HTTPAuthenticationScheme.h>
#include <Core/Settings.h>

#include <Databases/DatabaseFactory.h>
#include <Databases/DataLake/UnityCatalog.h>
#include <Databases/DataLake/RestCatalog.h>
#include <Databases/DataLake/GlueCatalog.h>
#include <DataTypes/DataTypeString.h>

#include <Storages/ObjectStorage/S3/Configuration.h>
#include <Storages/ConstraintsDescription.h>
#include <Storages/StorageNull.h>
#include <Storages/ObjectStorage/DataLakes/DataLakeConfiguration.h>

#include <Interpreters/evaluateConstantExpression.h>
#include <Interpreters/Context.h>
#include <Interpreters/StorageID.h>

#include <Formats/FormatFactory.h>

#include <Parsers/ASTCreateQuery.h>
#include <Parsers/ASTLiteral.h>
#include <Parsers/ASTFunction.h>
#include <Parsers/ASTDataType.h>


namespace DB
{
namespace DatabaseDataLakeSetting
{
    extern const DatabaseDataLakeSettingsDatabaseDataLakeCatalogType catalog_type;
    extern const DatabaseDataLakeSettingsString warehouse;
    extern const DatabaseDataLakeSettingsString catalog_credential;
    extern const DatabaseDataLakeSettingsString auth_header;
    extern const DatabaseDataLakeSettingsString auth_scope;
    extern const DatabaseDataLakeSettingsString storage_endpoint;
    extern const DatabaseDataLakeSettingsString oauth_server_uri;
    extern const DatabaseDataLakeSettingsBool vended_credentials;


    extern const DatabaseDataLakeSettingsString aws_access_key_id;
    extern const DatabaseDataLakeSettingsString aws_secret_access_key;
    extern const DatabaseDataLakeSettingsString region;
}
namespace Setting
{
    extern const SettingsBool allow_experimental_database_iceberg;
    extern const SettingsBool allow_experimental_database_unity_catalog;
    extern const SettingsBool allow_experimental_database_glue_catalog;
    extern const SettingsBool use_hive_partitioning;
}
namespace StorageObjectStorageSetting
{
    extern const StorageObjectStorageSettingsString iceberg_metadata_file_path;
}

namespace ErrorCodes
{
    extern const int BAD_ARGUMENTS;
    extern const int SUPPORT_IS_DISABLED;
    extern const int DATALAKE_DATABASE_ERROR;
}

namespace
{
    /// Parse a string, containing at least one dot, into a two substrings:
    /// A.B.C.D.E -> A.B.C.D and E, where
    /// `A.B.C.D` is a table "namespace".
    /// `E` is a table name.
    std::pair<std::string, std::string> parseTableName(const std::string & name)
    {
        auto pos = name.rfind('.');
        if (pos == std::string::npos)
            throw DB::Exception(ErrorCodes::BAD_ARGUMENTS, "Table cannot have empty namespace: {}", name);

        auto table_name = name.substr(pos + 1);
        auto namespace_name = name.substr(0, name.size() - table_name.size() - 1);
        return {namespace_name, table_name};
    }
}

DatabaseDataLake::DatabaseDataLake(
    const std::string & database_name_,
    const std::string & url_,
    const DatabaseDataLakeSettings & settings_,
    ASTPtr database_engine_definition_,
    ASTPtr table_engine_definition_)
    : IDatabase(database_name_)
    , url(url_)
    , settings(settings_)
    , database_engine_definition(database_engine_definition_)
    , table_engine_definition(table_engine_definition_)
    , log(getLogger("DatabaseDataLake(" + database_name_ + ")"))
{
    validateSettings();
}

void DatabaseDataLake::validateSettings()
{
    if (settings[DatabaseDataLakeSetting::catalog_type].value == DB::DatabaseDataLakeCatalogType::GLUE)
    {
        if (settings[DatabaseDataLakeSetting::region].value.empty())
            throw Exception(
                ErrorCodes::BAD_ARGUMENTS, "`region` setting cannot be empty for Glue Catalog. "
                "Please specify 'SETTINGS region=<region_name>' in the CREATE DATABASE query");
    }
    else if (settings[DatabaseDataLakeSetting::warehouse].value.empty())
    {
        throw Exception(
            ErrorCodes::BAD_ARGUMENTS, "`warehouse` setting cannot be empty. "
            "Please specify 'SETTINGS warehouse=<warehouse_name>' in the CREATE DATABASE query");
    }
}

std::shared_ptr<DataLake::ICatalog> DatabaseDataLake::getCatalog() const
{
    if (catalog_impl)
        return catalog_impl;

    switch (settings[DatabaseDataLakeSetting::catalog_type].value)
    {
        case DB::DatabaseDataLakeCatalogType::ICEBERG_REST:
        {
            catalog_impl = std::make_shared<DataLake::RestCatalog>(
                settings[DatabaseDataLakeSetting::warehouse].value,
                url,
                settings[DatabaseDataLakeSetting::catalog_credential].value,
                settings[DatabaseDataLakeSetting::auth_scope].value,
                settings[DatabaseDataLakeSetting::auth_header],
                settings[DatabaseDataLakeSetting::oauth_server_uri].value,
                Context::getGlobalContextInstance());
            break;
        }
        case DB::DatabaseDataLakeCatalogType::UNITY:
        {
            catalog_impl = std::make_shared<DataLake::UnityCatalog>(
                settings[DatabaseDataLakeSetting::warehouse].value,
                url,
                settings[DatabaseDataLakeSetting::catalog_credential].value,
                Context::getGlobalContextInstance());
            break;
        }

        case DB::DatabaseDataLakeCatalogType::GLUE:
        {
            catalog_impl = std::make_shared<DataLake::GlueCatalog>(
                settings[DatabaseDataLakeSetting::aws_access_key_id].value,
                settings[DatabaseDataLakeSetting::aws_secret_access_key].value,
                settings[DatabaseDataLakeSetting::region].value,
                url,
                Context::getGlobalContextInstance());
            break;
        }
    }
    return catalog_impl;
}

std::shared_ptr<StorageObjectStorage::Configuration> DatabaseDataLake::getConfiguration(DatabaseDataLakeStorageType type) const
{
    /// TODO: add tests for azure, local storage types.

    auto catalog = getCatalog();
    switch (catalog->getCatalogType())
    {
        case DatabaseDataLakeCatalogType::ICEBERG_REST:
        {
            switch (type)
            {
#if USE_AWS_S3
                case DB::DatabaseDataLakeStorageType::S3:
                {
                    return std::make_shared<StorageS3IcebergConfiguration>();
                }
#endif
#if USE_AZURE_BLOB_STORAGE
                case DB::DatabaseDataLakeStorageType::Azure:
                {
                    return std::make_shared<StorageAzureIcebergConfiguration>();
                }
#endif
#if USE_HDFS
                case DB::DatabaseDataLakeStorageType::HDFS:
                {
                    return std::make_shared<StorageHDFSIcebergConfiguration>();
                }
#endif
                case DB::DatabaseDataLakeStorageType::Local:
                {
                    return std::make_shared<StorageLocalIcebergConfiguration>();
                }
                /// Fake storage in case when catalog store not only
                /// primary-type tables (DeltaLake or Iceberg), but for
                /// examples something else like INFORMATION_SCHEMA.
                /// Such tables are unreadable, but at least we can show
                /// them in SHOW CREATE TABLE, as well we can show their
                /// schema.
                /// We use local as substitution for fake because it has 0
                /// dependencies and the most lightweight
                case DB::DatabaseDataLakeStorageType::Other:
                {
                    return std::make_shared<StorageLocalIcebergConfiguration>();
                }
#if !USE_AWS_S3 || !USE_AZURE_BLOB_STORAGE || !USE_HDFS
                default:
                    throw Exception(ErrorCodes::BAD_ARGUMENTS,
                                    "Server does not contain support for storage type {} for Iceberg Rest catalog",
                                    type);
#endif
            }
        }
        case DatabaseDataLakeCatalogType::UNITY:
        {
            switch (type)
            {
#if USE_AWS_S3
                case DB::DatabaseDataLakeStorageType::S3:
                {
                    return std::make_shared<StorageS3DeltaLakeConfiguration>();
                }
#endif
                case DB::DatabaseDataLakeStorageType::Local:
                {
                    return std::make_shared<StorageLocalDeltaLakeConfiguration>();
                }
                /// Fake storage in case when catalog store not only
                /// primary-type tables (DeltaLake or Iceberg), but for
                /// examples something else like INFORMATION_SCHEMA.
                /// Such tables are unreadable, but at least we can show
                /// them in SHOW CREATE TABLE, as well we can show their
                /// schema.
                /// We use local as substitution for fake because it has 0
                /// dependencies and the most lightweight
                case DB::DatabaseDataLakeStorageType::Other:
                {
                    return std::make_shared<StorageLocalDeltaLakeConfiguration>();
                }
                default:
                    throw Exception(ErrorCodes::BAD_ARGUMENTS,
                                    "Server does not contain support for storage type {} for Unity catalog",
                                    type);
            }
        }
        case DatabaseDataLakeCatalogType::GLUE:
        {
            switch (type)
            {
#if USE_AWS_S3
                case DB::DatabaseDataLakeStorageType::S3:
                {
                    return std::make_shared<StorageS3IcebergConfiguration>();
                }
#endif
                case DB::DatabaseDataLakeStorageType::Other:
                {
                    return std::make_shared<StorageLocalIcebergConfiguration>();
                }
                default:
                    throw Exception(ErrorCodes::BAD_ARGUMENTS,
                                    "Server does not contain support for storage type {} for Glue catalog",
                                    type);
            }
        }
    }
}

std::string DatabaseDataLake::getStorageEndpointForTable(const DataLake::TableMetadata & table_metadata) const
{
    auto endpoint_from_settings = settings[DatabaseDataLakeSetting::storage_endpoint].value;
    if (endpoint_from_settings.empty())
        return table_metadata.getLocation();
    else
        return table_metadata.getLocationWithEndpoint(endpoint_from_settings);
}

bool DatabaseDataLake::empty() const
{
    return getCatalog()->empty();
}

bool DatabaseDataLake::isTableExist(const String & name, ContextPtr /* context_ */) const
{
    const auto [namespace_name, table_name] = parseTableName(name);
    return getCatalog()->existsTable(namespace_name, table_name);
}

StoragePtr DatabaseDataLake::tryGetTable(const String & name, ContextPtr context_) const
{
    return tryGetTableImpl(name, context_, false);
}

StoragePtr DatabaseDataLake::tryGetTableImpl(const String & name, ContextPtr context_, bool lightweight) const
{
    auto catalog = getCatalog();
    auto table_metadata = DataLake::TableMetadata().withSchema().withLocation().withDataLakeSpecificProperties();

    const bool with_vended_credentials = settings[DatabaseDataLakeSetting::vended_credentials].value;
    if (with_vended_credentials)
        table_metadata = table_metadata.withStorageCredentials();

    auto [namespace_name, table_name] = parseTableName(name);

    if (!catalog->tryGetTableMetadata(namespace_name, table_name, table_metadata))
        return nullptr;

    if (!lightweight && !table_metadata.isDefaultReadableTable())
    {
        throw Exception::createRuntime(ErrorCodes::DATALAKE_DATABASE_ERROR, table_metadata.getReasonWhyTableIsUnreadable());
    }

    /// Take database engine definition AST as base.
    ASTStorage * storage = table_engine_definition->as<ASTStorage>();
    ASTs args = storage->engine->arguments->children;

    if (table_metadata.hasLocation())
    {
        /// Replace Iceberg Catalog endpoint with storage path endpoint of requested table.
        auto table_endpoint = getStorageEndpointForTable(table_metadata);
        LOG_DEBUG(log, "Table endpoint {}", table_endpoint);
        if (table_endpoint.starts_with(DataLake::FILE_PATH_PREFIX))
            table_endpoint = table_endpoint.substr(DataLake::FILE_PATH_PREFIX.length());
        if (args.empty())
            args.emplace_back(std::make_shared<ASTLiteral>(table_endpoint));
        else
            args[0] = std::make_shared<ASTLiteral>(table_endpoint);
    }


    /// We either fetch storage credentials from catalog
    /// or get storage credentials from database engine arguments
    /// in CREATE query (e.g. in `args`).
    /// Vended credentials can be disabled in catalog itself,
    /// so we have a separate setting to know whether we should even try to fetch them.
    if (args.size() == 1)
    {
        if (table_metadata.hasStorageCredentials())
        {
            LOG_DEBUG(log, "Getting credentials");
            auto storage_credentials = table_metadata.getStorageCredentials();
            if (storage_credentials)
            {
                LOG_DEBUG(log, "Has credentials");
                storage_credentials->addCredentialsToEngineArgs(args);
            }
            else
            {
                LOG_DEBUG(log, "Has no credentials");
            }
        }
        else if (!lightweight && table_metadata.requiresCredentials())
        {
            throw Exception(
               ErrorCodes::BAD_ARGUMENTS,
               "Either vended credentials need to be enabled "
               "or storage credentials need to be specified in database engine arguments in CREATE query");
        }
    }

    LOG_TEST(log, "Using table endpoint: {}", args[0]->as<ASTLiteral>()->value.safeGet<String>());

    const auto columns = ColumnsDescription(table_metadata.getSchema());

    DatabaseDataLakeStorageType storage_type = DatabaseDataLakeStorageType::Other;
    auto storage_type_from_catalog = catalog->getStorageType();
    if (storage_type_from_catalog.has_value())
    {
        storage_type = storage_type_from_catalog.value();
    }
    else
    {
        if (table_metadata.hasLocation() || !lightweight)
            storage_type = table_metadata.getStorageType();
    }

    const auto configuration = getConfiguration(storage_type);

    auto storage_settings = std::make_shared<StorageObjectStorageSettings>();
    if (auto table_specific_properties = table_metadata.getDataLakeSpecificProperties();
        table_specific_properties.has_value())
    {
        auto metadata_location = table_specific_properties->iceberg_metadata_file_location;
        if (!metadata_location.empty())
        {
            const auto data_location = table_metadata.getLocation();
            if (metadata_location.starts_with(data_location))
            {
                size_t remove_slash = metadata_location[data_location.size()] == '/' ? 1 : 0;
                metadata_location = metadata_location.substr(data_location.size() + remove_slash);
            }
        }

        (*storage_settings)[DB::StorageObjectStorageSetting::iceberg_metadata_file_path] = metadata_location;
    }

    /// HACK: Hacky-hack to enable lazy load
    ContextMutablePtr context_copy = Context::createCopy(context_);
    Settings settings_copy = context_copy->getSettingsCopy();
    settings_copy[Setting::use_hive_partitioning] = false;
    context_copy->setSettings(settings_copy);

    /// with_table_structure = false: because there will be
    /// no table structure in table definition AST.
    StorageObjectStorage::Configuration::initialize(*configuration, args, context_copy, /* with_table_structure */false, storage_settings);

    return std::make_shared<StorageObjectStorage>(
        configuration,
        configuration->createObjectStorage(context_copy, /* is_readonly */ false),
        context_copy,
        StorageID(getDatabaseName(), name),
        /* columns */columns,
        /* constraints */ConstraintsDescription{},
        /* comment */"",
        getFormatSettings(context_copy),
        LoadingStrictnessLevel::CREATE,
        /* distributed_processing */false,
        /* partition_by */nullptr,
        /* lazy_init */true);
}

DatabaseTablesIteratorPtr DatabaseDataLake::getTablesIterator(
    ContextPtr context_,
    const FilterByNameFunction & filter_by_table_name,
    bool /* skip_not_loaded */) const
{
    Tables tables;
    auto catalog = getCatalog();
<<<<<<< HEAD
    DB::Names iceberg_tables;

    /// Do not throw here, because this might be, for example, a query to system.tables.
    /// It must not fail on case of some datalake error.
    try
    {
        iceberg_tables = catalog->getTables();
    }
    catch (...)
    {
        tryLogCurrentException(__PRETTY_FUNCTION__);
    }

    auto & pool = Context::getGlobalContextInstance()->getIcebergCatalogThreadpool();

    std::vector<std::shared_ptr<std::promise<StoragePtr>>> promises;
    std::vector<std::future<StoragePtr>> futures;
    for (const auto & table_name : iceberg_tables)
    {
        if (filter_by_table_name && !filter_by_table_name(table_name))
            continue;

        try
        {
            promises.emplace_back(std::make_shared<std::promise<StoragePtr>>());
            futures.emplace_back(promises.back()->get_future());

            pool.scheduleOrThrow(
                [this, table_name, skip_not_loaded, context_, promise=promises.back()]() mutable
                {
                    try
                    {
                        auto storage = tryGetTableImpl(table_name, context_, false, skip_not_loaded);
                        promise->set_value(storage);
                    }
                    catch (...)
                    {
                        promise->set_exception(std::current_exception());
                    }
                });
        }
        catch (...)
        {
            tryLogCurrentException(log, "Failed to schedule task");
            pool.wait();
=======
    const auto iceberg_tables = catalog->getTables();
>>>>>>> 3b321f13

    for (const auto & table_name : iceberg_tables)
    {
        if (filter_by_table_name && !filter_by_table_name(table_name))
            continue;

        auto storage = tryGetTable(table_name, context_);
        [[maybe_unused]] bool inserted = tables.emplace(table_name, storage).second;
        chassert(inserted);
    }

    return std::make_unique<DatabaseTablesSnapshotIterator>(tables, getDatabaseName());
}

DatabaseTablesIteratorPtr DatabaseDataLake::getLightweightTablesIterator(
    ContextPtr context_,
    const FilterByNameFunction & filter_by_table_name,
    bool /* skip_not_loaded */,
    bool skip_data_lake_catalog) const
{
    Tables tables;

    if (skip_data_lake_catalog)
        return std::make_unique<DatabaseTablesSnapshotIterator>(tables, getDatabaseName());

    auto catalog = getCatalog();
<<<<<<< HEAD
    DB::Names iceberg_tables;

    /// Do not throw here, because this might be, for example, a query to system.tables.
    /// It must not fail on case of some datalake error.
    try
    {
        iceberg_tables = catalog->getTables();
    }
    catch (...)
    {
        tryLogCurrentException(__PRETTY_FUNCTION__);
    }

    auto & pool = Context::getGlobalContextInstance()->getIcebergCatalogThreadpool();

    std::vector<std::shared_ptr<std::promise<StoragePtr>>> promises;
    std::vector<std::future<StoragePtr>> futures;

    for (const auto & table_name : iceberg_tables)
    {
        if (filter_by_table_name && !filter_by_table_name(table_name))
            continue;

        /// NOTE: There are one million of different ways how we can receive
        /// weird response from different catalogs. tryGetTableImpl will not
        /// throw only in case of expected errors, but sometimes we can receive
        /// completely unexpected results for some objects which can be stored
        /// in catalogs. But this function is used in SHOW TABLES query which
        /// should return at least properly described tables. That is why we
        /// have this try/catch here.
        try
        {
            promises.emplace_back(std::make_shared<std::promise<StoragePtr>>());
            futures.emplace_back(promises.back()->get_future());

            pool.scheduleOrThrow(
                [this, table_name, skip_not_loaded, context_, promise = promises.back()] mutable
                {
                    StoragePtr storage = nullptr;
                    try
                    {
                        storage = tryGetTableImpl(table_name, context_, true, skip_not_loaded);
                    }
                    catch (...)
                    {
                        tryLogCurrentException(log, fmt::format("Ignoring table {}", table_name));
                    }
                    promise->set_value(storage);
                });
        }
        catch (...)
        {
            promises.back()->set_value(nullptr);
            tryLogCurrentException(log, "Failed to schedule task into pool");
        }
    }
=======
    const auto iceberg_tables = catalog->getTables();
>>>>>>> 3b321f13

    for (const auto & table_name : iceberg_tables)
    {
        if (filter_by_table_name && !filter_by_table_name(table_name))
            continue;

        auto storage = tryGetTableImpl(table_name, context_, true);
        [[maybe_unused]] bool inserted = tables.emplace(table_name, storage).second;
        chassert(inserted);
    }

    return std::make_unique<DatabaseTablesSnapshotIterator>(tables, getDatabaseName());
}

ASTPtr DatabaseDataLake::getCreateDatabaseQuery() const
{
    const auto & create_query = std::make_shared<ASTCreateQuery>();
    create_query->setDatabase(getDatabaseName());
    create_query->set(create_query->storage, database_engine_definition);
    return create_query;
}

ASTPtr DatabaseDataLake::getCreateTableQueryImpl(
    const String & name,
    ContextPtr /* context_ */,
    bool /* throw_on_error */) const
{
    auto catalog = getCatalog();
    auto table_metadata = DataLake::TableMetadata().withLocation().withSchema();

    const auto [namespace_name, table_name] = parseTableName(name);
    catalog->getTableMetadata(namespace_name, table_name, table_metadata);

    auto create_table_query = std::make_shared<ASTCreateQuery>();
    auto table_storage_define = table_engine_definition->clone();

    auto * storage = table_storage_define->as<ASTStorage>();
    storage->engine->kind = ASTFunction::Kind::TABLE_ENGINE;
    if (!table_metadata.isDefaultReadableTable())
        storage->engine->name = DataLake::FAKE_TABLE_ENGINE_NAME_FOR_UNREADABLE_TABLES;

    storage->settings = {};

    create_table_query->set(create_table_query->storage, table_storage_define);

    auto columns_declare_list = std::make_shared<ASTColumns>();
    auto columns_expression_list = std::make_shared<ASTExpressionList>();

    columns_declare_list->set(columns_declare_list->columns, columns_expression_list);
    create_table_query->set(create_table_query->columns_list, columns_declare_list);

    create_table_query->setTable(name);
    create_table_query->setDatabase(getDatabaseName());

    for (const auto & column_type_and_name : table_metadata.getSchema())
    {
        LOG_DEBUG(log, "Processing column {}", column_type_and_name.name);
        const auto column_declaration = std::make_shared<ASTColumnDeclaration>();
        column_declaration->name = column_type_and_name.name;
        column_declaration->type = makeASTDataType(column_type_and_name.type->getName());
        columns_expression_list->children.emplace_back(column_declaration);
    }

    auto storage_engine_arguments = storage->engine->arguments;
    if (table_metadata.isDefaultReadableTable())
    {
        auto table_endpoint = getStorageEndpointForTable(table_metadata);
        if (table_endpoint.starts_with(DataLake::FILE_PATH_PREFIX))
            table_endpoint = table_endpoint.substr(DataLake::FILE_PATH_PREFIX.length());

        LOG_DEBUG(log, "Table endpoint {}", table_endpoint);
        if (storage_engine_arguments->children.empty())
            storage_engine_arguments->children.emplace_back();

        storage_engine_arguments->children[0] = std::make_shared<ASTLiteral>(table_endpoint);
    }
    else
    {
        storage_engine_arguments->children.clear();
    }

    return create_table_query;
}

void registerDatabaseDataLake(DatabaseFactory & factory)
{
    auto create_fn = [](const DatabaseFactory::Arguments & args)
    {
        const auto * database_engine_define = args.create_query.storage;
        const auto & database_engine_name = args.engine_name;

        DatabaseDataLakeSettings database_settings;
        if (database_engine_define->settings)
            database_settings.loadFromQuery(*database_engine_define);

        auto catalog_type = database_settings[DB::DatabaseDataLakeSetting::catalog_type].value;
        /// Glue catalog is one per region, so it's fully identified by aws keys and region
        /// There is no URL you need to provide in constructor, even if we would want it
        ///  will be something like https://aws.amazon.com.
        ///
        ///  NOTE: it's still possible to provide endpoint argument for Glue. It's used for fake
        ///  mock glue catalog in tests only.
        bool requires_arguments = catalog_type != DatabaseDataLakeCatalogType::GLUE;

        const ASTFunction * function_define = database_engine_define->engine;

        ASTs engine_args;
        if (requires_arguments && !function_define->arguments)
        {
            throw Exception(ErrorCodes::BAD_ARGUMENTS, "Engine `{}` must have arguments", database_engine_name);
        }

        if (function_define->arguments)
        {
            engine_args = function_define->arguments->children;
            if (requires_arguments && engine_args.empty())
                throw Exception(ErrorCodes::BAD_ARGUMENTS, "Engine `{}` must have arguments", database_engine_name);
        }

        for (auto & engine_arg : engine_args)
            engine_arg = evaluateConstantExpressionOrIdentifierAsLiteral(engine_arg, args.context);

        std::string url;
        if (!engine_args.empty())
            url = engine_args[0]->as<ASTLiteral>()->value.safeGet<String>();

        auto engine_for_tables = database_engine_define->clone();
        ASTFunction * engine_func = engine_for_tables->as<ASTStorage &>().engine;
        if (engine_func->arguments == nullptr)
        {
            engine_func->arguments = std::make_shared<ASTExpressionList>();
        }

        switch (catalog_type)
        {
            case DatabaseDataLakeCatalogType::ICEBERG_REST:
            {
                if (!args.create_query.attach
                    && !args.context->getSettingsRef()[Setting::allow_experimental_database_iceberg])
                {
                    throw Exception(ErrorCodes::SUPPORT_IS_DISABLED,
                                    "DatabaseDataLake with Icerberg Rest catalog is experimental. "
                                    "To allow its usage, enable setting allow_experimental_database_iceberg");
                }

                engine_func->name = "Iceberg";
                break;
            }
            case DatabaseDataLakeCatalogType::GLUE:
            {
                if (!args.create_query.attach
                    && !args.context->getSettingsRef()[Setting::allow_experimental_database_glue_catalog])
                {
                    throw Exception(ErrorCodes::SUPPORT_IS_DISABLED,
                                    "DatabaseDataLake with Glue catalog is experimental. "
                                    "To allow its usage, enable setting allow_experimental_database_glue_catalog");
                }

                engine_func->name = "Iceberg";
                break;
            }
            case DatabaseDataLakeCatalogType::UNITY:
            {
                if (!args.create_query.attach
                    && !args.context->getSettingsRef()[Setting::allow_experimental_database_unity_catalog])
                {
                    throw Exception(ErrorCodes::SUPPORT_IS_DISABLED,
                                    "DataLake database with Unity catalog catalog is experimental. "
                                    "To allow its usage, enable setting allow_experimental_database_unity_catalog");
                }

                engine_func->name = "DeltaLake";
                break;
            }
        }

        return std::make_shared<DatabaseDataLake>(
            args.database_name,
            url,
            database_settings,
            database_engine_define->clone(),
            std::move(engine_for_tables));
    };
    factory.registerDatabase("DataLakeCatalog", create_fn, { .supports_arguments = true, .supports_settings = true });
}

}

#endif<|MERGE_RESOLUTION|>--- conflicted
+++ resolved
@@ -427,55 +427,7 @@
 {
     Tables tables;
     auto catalog = getCatalog();
-<<<<<<< HEAD
-    DB::Names iceberg_tables;
-
-    /// Do not throw here, because this might be, for example, a query to system.tables.
-    /// It must not fail on case of some datalake error.
-    try
-    {
-        iceberg_tables = catalog->getTables();
-    }
-    catch (...)
-    {
-        tryLogCurrentException(__PRETTY_FUNCTION__);
-    }
-
-    auto & pool = Context::getGlobalContextInstance()->getIcebergCatalogThreadpool();
-
-    std::vector<std::shared_ptr<std::promise<StoragePtr>>> promises;
-    std::vector<std::future<StoragePtr>> futures;
-    for (const auto & table_name : iceberg_tables)
-    {
-        if (filter_by_table_name && !filter_by_table_name(table_name))
-            continue;
-
-        try
-        {
-            promises.emplace_back(std::make_shared<std::promise<StoragePtr>>());
-            futures.emplace_back(promises.back()->get_future());
-
-            pool.scheduleOrThrow(
-                [this, table_name, skip_not_loaded, context_, promise=promises.back()]() mutable
-                {
-                    try
-                    {
-                        auto storage = tryGetTableImpl(table_name, context_, false, skip_not_loaded);
-                        promise->set_value(storage);
-                    }
-                    catch (...)
-                    {
-                        promise->set_exception(std::current_exception());
-                    }
-                });
-        }
-        catch (...)
-        {
-            tryLogCurrentException(log, "Failed to schedule task");
-            pool.wait();
-=======
     const auto iceberg_tables = catalog->getTables();
->>>>>>> 3b321f13
 
     for (const auto & table_name : iceberg_tables)
     {
@@ -502,66 +454,7 @@
         return std::make_unique<DatabaseTablesSnapshotIterator>(tables, getDatabaseName());
 
     auto catalog = getCatalog();
-<<<<<<< HEAD
-    DB::Names iceberg_tables;
-
-    /// Do not throw here, because this might be, for example, a query to system.tables.
-    /// It must not fail on case of some datalake error.
-    try
-    {
-        iceberg_tables = catalog->getTables();
-    }
-    catch (...)
-    {
-        tryLogCurrentException(__PRETTY_FUNCTION__);
-    }
-
-    auto & pool = Context::getGlobalContextInstance()->getIcebergCatalogThreadpool();
-
-    std::vector<std::shared_ptr<std::promise<StoragePtr>>> promises;
-    std::vector<std::future<StoragePtr>> futures;
-
-    for (const auto & table_name : iceberg_tables)
-    {
-        if (filter_by_table_name && !filter_by_table_name(table_name))
-            continue;
-
-        /// NOTE: There are one million of different ways how we can receive
-        /// weird response from different catalogs. tryGetTableImpl will not
-        /// throw only in case of expected errors, but sometimes we can receive
-        /// completely unexpected results for some objects which can be stored
-        /// in catalogs. But this function is used in SHOW TABLES query which
-        /// should return at least properly described tables. That is why we
-        /// have this try/catch here.
-        try
-        {
-            promises.emplace_back(std::make_shared<std::promise<StoragePtr>>());
-            futures.emplace_back(promises.back()->get_future());
-
-            pool.scheduleOrThrow(
-                [this, table_name, skip_not_loaded, context_, promise = promises.back()] mutable
-                {
-                    StoragePtr storage = nullptr;
-                    try
-                    {
-                        storage = tryGetTableImpl(table_name, context_, true, skip_not_loaded);
-                    }
-                    catch (...)
-                    {
-                        tryLogCurrentException(log, fmt::format("Ignoring table {}", table_name));
-                    }
-                    promise->set_value(storage);
-                });
-        }
-        catch (...)
-        {
-            promises.back()->set_value(nullptr);
-            tryLogCurrentException(log, "Failed to schedule task into pool");
-        }
-    }
-=======
     const auto iceberg_tables = catalog->getTables();
->>>>>>> 3b321f13
 
     for (const auto & table_name : iceberg_tables)
     {
