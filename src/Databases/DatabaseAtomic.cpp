#include <filesystem>
#include <base/isSharedPtrUnique.h>
#include <Databases/DatabaseAtomic.h>
#include <Databases/DatabaseFactory.h>
#include <Databases/DatabaseOnDisk.h>
#include <Databases/DatabaseReplicated.h>
#include <IO/ReadBufferFromFile.h>
#include <IO/ReadHelpers.h>
#include <Interpreters/Context.h>
#include <Interpreters/DDLTask.h>
#include <Interpreters/DatabaseCatalog.h>
#include <Interpreters/ExternalDictionariesLoader.h>
#include <Parsers/formatAST.h>
#include <Storages/StorageMaterializedView.h>
#include <Common/logger_useful.h>
#include <Common/PoolId.h>
#include <Common/atomicRename.h>
#include <Common/filesystemHelpers.h>
#include <Core/Settings.h>


namespace fs = std::filesystem;

namespace DB
{
namespace Setting
{
    extern const SettingsBool check_referential_table_dependencies;
    extern const SettingsBool check_table_dependencies;
}

namespace ErrorCodes
{
    extern const int UNKNOWN_TABLE;
    extern const int UNKNOWN_DATABASE;
    extern const int TABLE_ALREADY_EXISTS;
    extern const int CANNOT_ASSIGN_ALTER;
    extern const int DATABASE_NOT_EMPTY;
    extern const int NOT_IMPLEMENTED;
    extern const int FILE_ALREADY_EXISTS;
    extern const int INCORRECT_QUERY;
    extern const int ABORTED;
    extern const int LOGICAL_ERROR;
}

class AtomicDatabaseTablesSnapshotIterator final : public DatabaseTablesSnapshotIterator
{
public:
    explicit AtomicDatabaseTablesSnapshotIterator(DatabaseTablesSnapshotIterator && base) noexcept
        : DatabaseTablesSnapshotIterator(std::move(base))
    {
    }
    UUID uuid() const override { return table()->getStorageID().uuid; }
};

DatabaseAtomic::DatabaseAtomic(String name_, String metadata_path_, UUID uuid, const String & logger_name, ContextPtr context_)
    : DatabaseOrdinary(name_, metadata_path_, "store/", logger_name, context_)
    , path_to_table_symlinks(fs::path("data") / escapeForFileName(name_) / "")
    , path_to_metadata_symlink(fs::path("metadata") / escapeForFileName(name_))
    , db_uuid(uuid)
{
    assert(db_uuid != UUIDHelpers::Nil);
}

DatabaseAtomic::DatabaseAtomic(String name_, String metadata_path_, UUID uuid, ContextPtr context_)
    : DatabaseAtomic(name_, std::move(metadata_path_), uuid, "DatabaseAtomic (" + name_ + ")", context_)
{
}

void DatabaseAtomic::createDirectories()
{
    std::lock_guard lock(mutex);
    createDirectoriesUnlocked();
}

void DatabaseAtomic::createDirectoriesUnlocked()
{
    DatabaseOnDisk::createDirectoriesUnlocked();
    db_disk->createDirectories("metadata");
    if (db_disk->isSymlinkSupported())
        db_disk->createDirectories(path_to_table_symlinks);
    tryCreateMetadataSymlink();
}

String DatabaseAtomic::getTableDataPath(const String & table_name) const
{
    std::lock_guard lock(mutex);
    auto it = table_name_to_path.find(table_name);
    if (it == table_name_to_path.end())
        throw Exception(ErrorCodes::UNKNOWN_TABLE, "Table {} not found in database {}", table_name, database_name);
    assert(it->second != data_path && !it->second.empty());
    return it->second;
}

String DatabaseAtomic::getTableDataPath(const ASTCreateQuery & query) const
{
    auto tmp = data_path + DatabaseCatalog::getPathForUUID(query.uuid);
    assert(tmp != data_path && !tmp.empty());
    return tmp;
}

void DatabaseAtomic::drop(ContextPtr)
{
    waitDatabaseStarted();
    assert(TSA_SUPPRESS_WARNING_FOR_READ(tables).empty());
    try
    {
        if (db_disk->isSymlinkSupported())
        {
            db_disk->removeFileIfExists(path_to_metadata_symlink);
            db_disk->removeRecursive(path_to_table_symlinks);
        }
    }
    catch (...)
    {
        LOG_WARNING(log, getCurrentExceptionMessageAndPattern(/* with_stacktrace */ true));
    }
    db_disk->removeRecursive(getMetadataPath());
}

void DatabaseAtomic::attachTable(ContextPtr /* context_ */, const String & name, const StoragePtr & table, const String & relative_table_path)
{
    assert(relative_table_path != data_path && !relative_table_path.empty());
    DetachedTables not_in_use;
    std::lock_guard lock(mutex);
    createDirectoriesUnlocked();
    not_in_use = cleanupDetachedTables();
    auto table_id = table->getStorageID();
    assertDetachedTableNotInUse(table_id.uuid);
    DatabaseOrdinary::attachTableUnlocked(name, table);
    table_name_to_path.emplace(std::make_pair(name, relative_table_path));
}

StoragePtr DatabaseAtomic::detachTable(ContextPtr /* context */, const String & name)
{
    // it is important to call the destructors of not_in_use without
    // locked mutex to avoid potential deadlock.
    DetachedTables not_in_use;
    StoragePtr detached_table;
    {
        std::lock_guard lock(mutex);
        detached_table = DatabaseOrdinary::detachTableUnlocked(name);
        table_name_to_path.erase(name);
        detached_tables.emplace(detached_table->getStorageID().uuid, detached_table);
        not_in_use = cleanupDetachedTables();
    }

    if (!not_in_use.empty())
    {
        not_in_use.clear();
        LOG_DEBUG(log, "Finished removing not used detached tables");
    }

    return detached_table;
}

void DatabaseAtomic::dropTable(ContextPtr local_context, const String & table_name, bool sync)
{
    waitDatabaseStarted();
    auto table = tryGetTable(table_name, local_context);
    /// Remove the inner table (if any) to avoid deadlock
    /// (due to attempt to execute DROP from the worker thread)
    if (table)
        table->dropInnerTableIfAny(sync, local_context);
    else
        throw Exception(ErrorCodes::UNKNOWN_TABLE, "Table {}.{} doesn't exist", backQuote(getDatabaseName()), backQuote(table_name));

    dropTableImpl(local_context, table_name, sync);
}

void DatabaseAtomic::dropTableImpl(ContextPtr local_context, const String & table_name, bool sync)
{
    String table_metadata_path = getObjectMetadataPath(table_name);
    String table_metadata_path_drop;
    StoragePtr table;
    {
        std::lock_guard lock(mutex);
        table = getTableUnlocked(table_name);
        table_metadata_path_drop = DatabaseCatalog::instance().getPathForDroppedMetadata(table->getStorageID());

        db_disk->createDirectories(fs::path(table_metadata_path_drop).parent_path());

        auto txn = local_context->getZooKeeperMetadataTransaction();
        if (txn && !local_context->isInternalSubquery())
            txn->commit();      /// Commit point (a sort of) for Replicated database

        /// NOTE: replica will be lost if server crashes before the following rename
        /// We apply changes in ZooKeeper before applying changes in local metadata file
        /// to reduce probability of failures between these operations
        /// (it's more likely to lost connection, than to fail before applying local changes).
        /// TODO better detection and recovery

        db_disk->replaceFile(table_metadata_path, table_metadata_path_drop); /// Mark table as dropped
        DatabaseOrdinary::detachTableUnlocked(table_name);  /// Should never throw
        table_name_to_path.erase(table_name);
    }

    if (table->storesDataOnDisk())
        tryRemoveSymlink(table_name);

    /// Notify DatabaseCatalog that table was dropped. It will remove table data in background.
    /// Cleanup is performed outside of database to allow easily DROP DATABASE without waiting for cleanup to complete.
    DatabaseCatalog::instance().enqueueDroppedTableCleanup(table->getStorageID(), table, table_metadata_path_drop, sync);
}

void DatabaseAtomic::dropDetachedTable(ContextPtr local_context, const String & table_name, const bool sync)
{
    waitDatabaseStarted();

    assert(fs::exists(getObjectMetadataPath(table_name)));

    const String table_metadata_path = getObjectMetadataPath(table_name);
    const UUID uuid_table = getTableUUIDFromDetachedMetadata(local_context, table_metadata_path);
    const StorageID storage_id{getDatabaseName(), table_name, uuid_table};
    String table_metadata_path_drop;

    {
        std::lock_guard lock(mutex);
        table_metadata_path_drop = DatabaseCatalog::instance().getPathForDroppedMetadata(storage_id);

        auto txn = local_context->getZooKeeperMetadataTransaction();
        if (txn && !local_context->isInternalSubquery())
            txn->commit();

        fs::rename(table_metadata_path, table_metadata_path_drop);
        LOG_TRACE(log, "Rename {} to {} for removing.", table_metadata_path, table_metadata_path_drop);

        table_name_to_path.erase(table_name);
    }

    if (fs::exists(getPathSymlink(table_name)))
    {
        LOG_TRACE(log, "Remove symlink for {}", table_name);
        tryRemoveSymlink(table_name);
    }

    LOG_TRACE(log, "Table {} ready for remove.", table_name);
    DatabaseCatalog::instance().enqueueDroppedTableCleanup(storage_id, nullptr, table_metadata_path_drop, sync, true);
}

void DatabaseAtomic::renameTable(ContextPtr local_context, const String & table_name, IDatabase & to_database,
                                 const String & to_table_name, bool exchange, bool dictionary)
    TSA_NO_THREAD_SAFETY_ANALYSIS   /// TSA does not support conditional locking
{
    if (typeid(*this) != typeid(to_database))
    {
        if (typeid_cast<DatabaseOrdinary *>(&to_database))
        {
            /// Allow moving tables between Atomic and Ordinary (with table lock)
            DatabaseOnDisk::renameTable(local_context, table_name, to_database, to_table_name, exchange, dictionary);
            return;
        }

        if (!allowMoveTableToOtherDatabaseEngine(to_database))
            throw Exception(ErrorCodes::NOT_IMPLEMENTED, "Moving tables between databases of different engines is not supported");
    }

    std::string message;
    if (exchange && !supportsAtomicRename(&message))
        throw Exception(ErrorCodes::NOT_IMPLEMENTED, "RENAME EXCHANGE is not supported because exchanging files is not supported by the OS ({})", message);

    createDirectories();
    waitDatabaseStarted();

    auto & other_db = dynamic_cast<DatabaseAtomic &>(to_database);
    bool inside_database = this == &other_db;

    if (!inside_database)
        other_db.createDirectories();

    String old_metadata_path = getObjectMetadataPath(table_name);
    String new_metadata_path = to_database.getObjectMetadataPath(to_table_name);

    auto detach = [](DatabaseAtomic & db, const String & table_name_, bool has_symlink) TSA_REQUIRES(db.mutex)
    {
        auto it = db.table_name_to_path.find(table_name_);
        String table_data_path_saved;
        /// Path can be not set for DDL dictionaries, but it does not matter for StorageDictionary.
        if (it != db.table_name_to_path.end())
            table_data_path_saved = it->second;
        assert(!table_data_path_saved.empty());
        db.tables.erase(table_name_);
        db.table_name_to_path.erase(table_name_);
        if (has_symlink)
            db.tryRemoveSymlink(table_name_);
        return table_data_path_saved;
    };

    auto attach = [](DatabaseAtomic & db, const String & table_name_, const String & table_data_path_, const StoragePtr & table_) TSA_REQUIRES(db.mutex)
    {
        db.tables.emplace(table_name_, table_);
        if (table_data_path_.empty())
            return;
        db.table_name_to_path.emplace(table_name_, table_data_path_);
        if (table_->storesDataOnDisk())
            db.tryCreateSymlink(table_);
    };

    auto assert_can_move_mat_view = [inside_database](const StoragePtr & table_)
    {
        if (inside_database)
            return;
        if (const auto * mv = dynamic_cast<const StorageMaterializedView *>(table_.get()))
            if (mv->hasInnerTable())
                throw Exception(ErrorCodes::NOT_IMPLEMENTED, "Cannot move MaterializedView with inner table to other database");
    };

    String table_data_path;
    String other_table_data_path;

    if (inside_database && table_name == to_table_name)
        return;

    std::unique_lock<std::mutex> db_lock;
    std::unique_lock<std::mutex> other_db_lock;
    if (inside_database)
        db_lock = std::unique_lock{mutex};
    else if (this < &other_db)
    {
        db_lock = std::unique_lock{mutex};
        other_db_lock = std::unique_lock{other_db.mutex};
    }
    else
    {
        other_db_lock = std::unique_lock{other_db.mutex};
        db_lock = std::unique_lock{mutex};
    }

    if (!exchange)
        other_db.checkMetadataFilenameAvailabilityUnlocked(to_table_name);

    StoragePtr table = getTableUnlocked(table_name);

    if (dictionary && !table->isDictionary())
        throw Exception(ErrorCodes::INCORRECT_QUERY, "Use RENAME/EXCHANGE TABLE (instead of RENAME/EXCHANGE DICTIONARY) for tables");

    StorageID old_table_id = table->getStorageID();
    StorageID new_table_id = {other_db.database_name, to_table_name, old_table_id.uuid};
    table->checkTableCanBeRenamed({new_table_id});
    assert_can_move_mat_view(table);
    StoragePtr other_table;
    StorageID other_table_new_id = StorageID::createEmpty();
    if (exchange)
    {
        other_table = other_db.getTableUnlocked(to_table_name);
        if (dictionary && !other_table->isDictionary())
            throw Exception(ErrorCodes::INCORRECT_QUERY, "Use RENAME/EXCHANGE TABLE (instead of RENAME/EXCHANGE DICTIONARY) for tables");
        other_table_new_id = {database_name, table_name, other_table->getStorageID().uuid};
        other_table->checkTableCanBeRenamed(other_table_new_id);
        assert_can_move_mat_view(other_table);
    }

    /// Table renaming actually begins here
    auto txn = local_context->getZooKeeperMetadataTransaction();
    if (txn && !local_context->isInternalSubquery())
        txn->commit();     /// Commit point (a sort of) for Replicated database

    /// NOTE: replica will be lost if server crashes before the following rename
    /// TODO better detection and recovery
    if (exchange)
        db_disk->renameExchange(old_metadata_path, new_metadata_path);
    else
        db_disk->moveFile(old_metadata_path, new_metadata_path);

    /// After metadata was successfully moved, the following methods should not throw (if they do, it's a logical error)
    table_data_path = detach(*this, table_name, table->storesDataOnDisk());
    if (exchange)
        other_table_data_path = detach(other_db, to_table_name, other_table->storesDataOnDisk());

    table->renameInMemory(new_table_id);
    if (exchange)
        other_table->renameInMemory(other_table_new_id);

    if (!inside_database)
    {
        DatabaseCatalog::instance().updateUUIDMapping(old_table_id.uuid, other_db.shared_from_this(), table);
        if (exchange)
            DatabaseCatalog::instance().updateUUIDMapping(other_table->getStorageID().uuid, shared_from_this(), other_table);
    }

    attach(other_db, to_table_name, table_data_path, table);
    if (exchange)
        attach(*this, table_name, other_table_data_path, other_table);
}

void DatabaseAtomic::commitCreateTable(const ASTCreateQuery & query, const StoragePtr & table,
                                       const String & table_metadata_tmp_path, const String & table_metadata_path,
                                       ContextPtr query_context)
{
    createDirectories();
    DetachedTables not_in_use;
    auto table_data_path = getTableDataPath(query);
    try
    {
        std::lock_guard lock{mutex};
        if (query.getDatabase() != database_name)
            throw Exception(ErrorCodes::UNKNOWN_DATABASE, "Database was renamed to `{}`, cannot create table in `{}`",
                            database_name, query.getDatabase());
        /// Do some checks before renaming file from .tmp to .sql
        not_in_use = cleanupDetachedTables();
        assertDetachedTableNotInUse(query.uuid);
        chassert(DatabaseCatalog::instance().hasUUIDMapping(query.uuid));

        auto txn = query_context->getZooKeeperMetadataTransaction();
        if (txn && !query_context->isInternalSubquery())
            txn->commit();     /// Commit point (a sort of) for Replicated database

        /// NOTE: replica will be lost if server crashes before the following renameNoReplace(...)
        /// TODO better detection and recovery

        /// It throws if `table_metadata_path` already exists (it's possible if table was detached)
        db_disk->moveFile(table_metadata_tmp_path, table_metadata_path); /// Commit point (a sort of)
        attachTableUnlocked(query.getTable(), table);   /// Should never throw
        table_name_to_path.emplace(query.getTable(), table_data_path);
    }
    catch (...)
    {
        db_disk->removeFileIfExists(table_metadata_tmp_path);
        throw;
    }
    if (table->storesDataOnDisk())
        tryCreateSymlink(table);
}

void DatabaseAtomic::commitAlterTable(const StorageID & table_id, const String & table_metadata_tmp_path, const String & table_metadata_path,
                                      const String & /*statement*/, ContextPtr query_context)
{
    bool check_file_exists = true;
    SCOPE_EXIT({
        if (check_file_exists)
            db_disk->removeFileIfExists(table_metadata_tmp_path);
    });

    std::lock_guard lock{mutex};
    auto actual_table_id = getTableUnlocked(table_id.table_name)->getStorageID();

    if (table_id.uuid != actual_table_id.uuid)
        throw Exception(ErrorCodes::CANNOT_ASSIGN_ALTER, "Cannot alter table because it was renamed");

    auto txn = query_context->getZooKeeperMetadataTransaction();
    if (txn && !query_context->isInternalSubquery())
        txn->commit();      /// Commit point (a sort of) for Replicated database

    /// NOTE: replica will be lost if server crashes before the following rename
    /// TODO better detection and recovery

    check_file_exists = db_disk->renameExchangeIfSupported(table_metadata_tmp_path, table_metadata_path);
    if (!check_file_exists)
        db_disk->replaceFile(table_metadata_tmp_path, table_metadata_path);
}

void DatabaseAtomic::assertDetachedTableNotInUse(const UUID & uuid)
{
    /// Without this check the following race is possible since table RWLocks are not used:
    /// 1. INSERT INTO table ...;
    /// 2. DETACH TABLE table; (INSERT still in progress, it holds StoragePtr)
    /// 3. ATTACH TABLE table; (new instance of Storage with the same UUID is created, instances share data on disk)
    /// 4. INSERT INTO table ...; (both Storage instances writes data without any synchronization)
    /// To avoid it, we remember UUIDs of detached tables and does not allow ATTACH table with such UUID until detached instance still in use.
    if (detached_tables.contains(uuid))
        throw Exception(ErrorCodes::TABLE_ALREADY_EXISTS, "Cannot attach table with UUID {}, "
                        "because it was detached but still used by some query. Retry later.", uuid);
}

void DatabaseAtomic::setDetachedTableNotInUseForce(const UUID & uuid)
{
    std::lock_guard lock{mutex};
    detached_tables.erase(uuid);
}

DatabaseAtomic::DetachedTables DatabaseAtomic::cleanupDetachedTables()
{
    DetachedTables not_in_use;
    auto it = detached_tables.begin();
    LOG_DEBUG(log, "There are {} detached tables. Start searching non used tables.", detached_tables.size());
    while (it != detached_tables.end())
    {
        if (isSharedPtrUnique(it->second))
        {
            not_in_use.emplace(it->first, it->second);
            it = detached_tables.erase(it);
        }
        else
            ++it;
    }
    LOG_DEBUG(log, "Found {} non used tables in detached tables.", not_in_use.size());
    /// It should be destroyed in caller with released database mutex
    return not_in_use;
}

void DatabaseAtomic::assertCanBeDetached(bool cleanup)
{
    if (cleanup)
    {
        DetachedTables not_in_use;
        {
            std::lock_guard lock(mutex);
            not_in_use = cleanupDetachedTables();
        }
    }
    std::lock_guard lock(mutex);
    if (!detached_tables.empty())
        throw Exception(ErrorCodes::DATABASE_NOT_EMPTY, "Database {} cannot be detached, because some tables are still in use. "
                        "Retry later.", backQuoteIfNeed(database_name));
}

DatabaseTablesIteratorPtr
DatabaseAtomic::getTablesIterator(ContextPtr local_context, const IDatabase::FilterByNameFunction & filter_by_table_name, bool skip_not_loaded) const
{
    auto base_iter = DatabaseOrdinary::getTablesIterator(local_context, filter_by_table_name, skip_not_loaded);
    return std::make_unique<AtomicDatabaseTablesSnapshotIterator>(std::move(typeid_cast<DatabaseTablesSnapshotIterator &>(*base_iter)));
}

UUID DatabaseAtomic::tryGetTableUUID(const String & table_name) const
{
    if (auto table = tryGetTable(table_name, getContext()))
        return table->getStorageID().uuid;
    return UUIDHelpers::Nil;
}

void DatabaseAtomic::beforeLoadingMetadata(ContextMutablePtr /*context*/, LoadingStrictnessLevel mode)
{
    if (mode < LoadingStrictnessLevel::FORCE_RESTORE)
        return;

    if (!db_disk->isSymlinkSupported())
        return;

    // When `db_disk` is a `DiskLocal` object, `existsDirectory` will return false if the input path is a symlink.
    // So we use `existsFileOrDirectory` here to check if the symlink exists.
    if (!db_disk->existsFileOrDirectory(path_to_table_symlinks))
        return;

    /// Recreate symlinks to table data dirs in case of force restore, because some of them may be broken
    for (const auto it = db_disk->iterateDirectory(path_to_table_symlinks); it->isValid(); it->next())
    {
        auto table_path = fs::path(it->path());
        if (table_path.filename().empty())
            table_path = table_path.parent_path();
        if (!db_disk->isSymlink(table_path))
        {
            throw Exception(
                ErrorCodes::ABORTED, "'{}' is not a symlink. Atomic database should contains only symlinks.", std::string(table_path));
        }

        db_disk->removeFileIfExists(table_path);
    }
}

LoadTaskPtr DatabaseAtomic::startupDatabaseAsync(AsyncLoader & async_loader, LoadJobSet startup_after, LoadingStrictnessLevel mode)
{
    auto base = DatabaseOrdinary::startupDatabaseAsync(async_loader, std::move(startup_after), mode);
    auto job = makeLoadJob(
        base->goals(),
        TablesLoaderBackgroundStartupPoolId,
        fmt::format("startup Atomic database {}", getDatabaseName()),
        [this, mode](AsyncLoader &, const LoadJobPtr &)
        {
            if (mode < LoadingStrictnessLevel::FORCE_RESTORE)
                return;
            NameToPathMap table_names;
            {
                std::lock_guard lock{mutex};
                table_names = table_name_to_path;
            }
            if (db_disk->isSymlinkSupported())
                db_disk->createDirectories(path_to_table_symlinks);
            for (const auto & table : table_names)
            {
                /// All tables in database should be loaded at this point
                StoragePtr table_ptr = tryGetTable(table.first, getContext());
                if (table_ptr)
                {
                    if (table_ptr->storesDataOnDisk())
                        tryCreateSymlink(table_ptr, true);
                }
                else
                    throw Exception(ErrorCodes::LOGICAL_ERROR, "Table {} is not loaded before database startup", table.first);
            }
        });
    std::scoped_lock lock(mutex);
    return startup_atomic_database_task = makeLoadTask(async_loader, {job});
}

void DatabaseAtomic::waitDatabaseStarted() const
{
    LoadTaskPtr task;
    {
        std::scoped_lock lock(mutex);
        task = startup_atomic_database_task;
    }
    if (task)
        waitLoad(currentPoolOr(TablesLoaderForegroundPoolId), task, false);
}

void DatabaseAtomic::stopLoading()
{
    LoadTaskPtr stop_atomic_database;
    {
        std::scoped_lock lock(mutex);
        stop_atomic_database.swap(startup_atomic_database_task);
    }
    stop_atomic_database.reset();
    DatabaseOrdinary::stopLoading();
}

void DatabaseAtomic::tryCreateSymlink(const StoragePtr & table, bool if_data_path_exist)
{
    if (!db_disk->isSymlinkSupported())
        return;
    try
    {
        String table_name = table->getStorageID().getTableName();

        if (!table->storesDataOnDisk())
            throw Exception(ErrorCodes::LOGICAL_ERROR, "Table {} doesn't have data path to create symlink", table_name);

        String link = getPathSymlink(table_name);
        fs::path data = fs::weakly_canonical(table->getDataPaths()[0]);

        /// If it already points where needed.
        if (db_disk->equivalentNoThrow(data, link))
            return;

        if (if_data_path_exist && !db_disk->existsFileOrDirectory(data))
            return;

        db_disk->createDirectoriesSymlink(data, link);
    }
    catch (...)
    {
        LOG_WARNING(log, getCurrentExceptionMessageAndPattern(/* with_stacktrace */ true));
    }
}

String DatabaseAtomic::getPathSymlink(const String & table_name) const
{
    return path_to_table_symlinks + escapeForFileName(table_name);
}

void DatabaseAtomic::tryRemoveSymlink(const String & table_name)
{
    if (!db_disk->isSymlinkSupported())
        return;

    try
    {
<<<<<<< HEAD
        String path = getPathSymlink(table_name);
        (void)fs::remove(path);
=======
        String path = path_to_table_symlinks + escapeForFileName(table_name);
        db_disk->removeFileIfExists(path);
>>>>>>> 0ea5bd91
    }
    catch (...)
    {
        LOG_WARNING(log, getCurrentExceptionMessageAndPattern(/* with_stacktrace */ true));
    }
}

void DatabaseAtomic::tryCreateMetadataSymlink()
{
    if (!db_disk->isSymlinkSupported())
        return;

    /// Symlinks in data/db_name/ directory and metadata/db_name/ are not used by ClickHouse,
    /// it's needed only for convenient introspection.
    assert(path_to_metadata_symlink != metadata_path);
    fs::path metadata_symlink(path_to_metadata_symlink);
    if (db_disk->existsFileOrDirectory(metadata_symlink))
    {
        if (!db_disk->isSymlink(metadata_symlink))
            throw Exception(ErrorCodes::FILE_ALREADY_EXISTS, "Directory {} exists", path_to_metadata_symlink);
    }
    else
    {
        try
        {
            /// fs::exists could return false for broken symlink
            if (db_disk->isSymlinkNoThrow(metadata_symlink))
                db_disk->removeFileIfExists(metadata_symlink);
            db_disk->createDirectoriesSymlink(metadata_path, path_to_metadata_symlink);
        }
        catch (...)
        {
            tryLogCurrentException(log);
        }
    }
}

void DatabaseAtomic::renameDatabase(ContextPtr query_context, const String & new_name)
{
    /// CREATE, ATTACH, DROP, DETACH and RENAME DATABASE must hold DDLGuard
    createDirectories();
    waitDatabaseStarted();

    bool check_ref_deps = query_context->getSettingsRef()[Setting::check_referential_table_dependencies];
    bool check_loading_deps = !check_ref_deps && query_context->getSettingsRef()[Setting::check_table_dependencies];
    if (check_ref_deps || check_loading_deps)
    {
        std::lock_guard lock(mutex);
        for (auto & table : tables)
            DatabaseCatalog::instance().checkTableCanBeRemovedOrRenamed({database_name, table.first}, check_ref_deps, check_loading_deps);
    }

    try
    {
        if (db_disk->isSymlinkSupported())
            db_disk->removeFileIfExists(path_to_metadata_symlink);
    }
    catch (...)
    {
        LOG_WARNING(log, getCurrentExceptionMessageAndPattern(/* with_stacktrace */ true));
    }

    auto new_name_escaped = escapeForFileName(new_name);
    auto old_database_metadata_path = fs::path("metadata") / (escapeForFileName(getDatabaseName()) + ".sql");
    auto new_database_metadata_path = fs::path("metadata") / (new_name_escaped + ".sql");
    db_disk->moveFile(old_database_metadata_path, new_database_metadata_path);

    String old_path_to_table_symlinks;

    {
        std::lock_guard lock(mutex);
        {
            Strings table_names;
            table_names.reserve(tables.size());
            for (auto & table : tables)
                table_names.push_back(table.first);
            DatabaseCatalog::instance().updateDatabaseName(database_name, new_name, table_names);
        }
        database_name = new_name;

        for (auto & table : tables)
        {
            auto table_id = table.second->getStorageID();
            table_id.database_name = database_name;
            table.second->renameInMemory(table_id);
        }

        path_to_metadata_symlink = fs::path("metadata") / new_name_escaped;
        old_path_to_table_symlinks = path_to_table_symlinks;
        path_to_table_symlinks = fs::path("data") / new_name_escaped / "";
    }

    if (db_disk->isSymlinkSupported())
    {
        db_disk->moveDirectory(old_path_to_table_symlinks, path_to_table_symlinks);
        tryCreateMetadataSymlink();
    }
}

void DatabaseAtomic::waitDetachedTableNotInUse(const UUID & uuid)
{
    /// Table is in use while its shared_ptr counter is greater than 1.
    /// We cannot trigger condvar on shared_ptr destruction, so it's busy wait.
    while (true)
    {
        DetachedTables not_in_use;
        {
            std::lock_guard lock{mutex};
            not_in_use = cleanupDetachedTables();
            if (!detached_tables.contains(uuid))
                return;
        }
        std::this_thread::sleep_for(std::chrono::milliseconds(100));
    }
}

void DatabaseAtomic::checkDetachedTableNotInUse(const UUID & uuid)
{
    DetachedTables not_in_use;
    std::lock_guard lock{mutex};
    not_in_use = cleanupDetachedTables();
    assertDetachedTableNotInUse(uuid);
}

void registerDatabaseAtomic(DatabaseFactory & factory)
{
    auto create_fn = [](const DatabaseFactory::Arguments & args)
    {
        return make_shared<DatabaseAtomic>(
            args.database_name,
            args.metadata_path,
            args.uuid,
            args.context);
    };
    factory.registerDatabase("Atomic", create_fn);
}

}<|MERGE_RESOLUTION|>--- conflicted
+++ resolved
@@ -645,13 +645,8 @@
 
     try
     {
-<<<<<<< HEAD
         String path = getPathSymlink(table_name);
-        (void)fs::remove(path);
-=======
-        String path = path_to_table_symlinks + escapeForFileName(table_name);
         db_disk->removeFileIfExists(path);
->>>>>>> 0ea5bd91
     }
     catch (...)
     {
