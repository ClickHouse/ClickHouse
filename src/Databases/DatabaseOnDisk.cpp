#include <Databases/DatabaseOnDisk.h>

#include <filesystem>
#include <iterator>
#include <span>
#include <Core/Settings.h>
#include <Databases/DatabaseAtomic.h>
#include <Databases/DatabaseOrdinary.h>
#include <Disks/DiskLocal.h>
#include <Disks/IDisk.h>
#include <IO/ReadBufferFromFile.h>
#include <IO/ReadHelpers.h>
#include <IO/WriteBufferFromFile.h>
#include <IO/WriteHelpers.h>
#include <Interpreters/ApplyWithSubqueryVisitor.h>
#include <Interpreters/Context.h>
#include <Interpreters/DatabaseCatalog.h>
#include <Interpreters/InterpreterCreateQuery.h>
#include <Parsers/ASTCreateQuery.h>
#include <Parsers/ASTFunction.h>
#include <Parsers/ParserCreateQuery.h>
#include <Parsers/formatAST.h>
#include <Parsers/parseQuery.h>
#include <Storages/IStorage.h>
#include <Storages/StorageFactory.h>
#include <TableFunctions/TableFunctionFactory.h>
#include <Common/CurrentMetrics.h>
#include <Common/Exception.h>
#include <Common/assert_cast.h>
#include <Common/computeMaxTableNameLength.h>
#include <Common/escapeForFileName.h>
#include <Common/filesystemHelpers.h>
#include <Common/logger_useful.h>
#include <Common/setThreadName.h>


namespace fs = std::filesystem;

namespace CurrentMetrics
{
    extern const Metric DatabaseOnDiskThreads;
    extern const Metric DatabaseOnDiskThreadsActive;
    extern const Metric DatabaseOnDiskThreadsScheduled;
}

namespace DB
{
namespace Setting
{
    extern const SettingsBool force_remove_data_recursively_on_drop;
    extern const SettingsBool fsync_metadata;
    extern const SettingsSeconds lock_acquire_timeout;
    extern const SettingsUInt64 max_parser_backtracks;
    extern const SettingsUInt64 max_parser_depth;
}

static constexpr size_t METADATA_FILE_BUFFER_SIZE = 32768;

namespace ErrorCodes
{
    extern const int CANNOT_GET_CREATE_TABLE_QUERY;
    extern const int CANNOT_RMDIR;
    extern const int NOT_IMPLEMENTED;
    extern const int LOGICAL_ERROR;
    extern const int FILE_DOESNT_EXIST;
    extern const int CANNOT_OPEN_FILE;
    extern const int INCORRECT_FILE_NAME;
    extern const int SYNTAX_ERROR;
    extern const int TABLE_ALREADY_EXISTS;
    extern const int EMPTY_LIST_OF_COLUMNS_PASSED;
    extern const int DATABASE_NOT_EMPTY;
    extern const int INCORRECT_QUERY;
    extern const int ARGUMENT_OUT_OF_BOUND;
}


std::pair<String, StoragePtr> createTableFromAST(
    ASTCreateQuery ast_create_query,
    const String & database_name,
    const String & table_data_path_relative,
    ContextMutablePtr context,
    LoadingStrictnessLevel mode)
{
    ast_create_query.attach = true;
    ast_create_query.setDatabase(database_name);

    if (ast_create_query.select && ast_create_query.isView())
        ApplyWithSubqueryVisitor::visit(*ast_create_query.select);

    if (ast_create_query.as_table_function)
    {
        const auto & factory = TableFunctionFactory::instance();
        auto table_function_ast = ast_create_query.as_table_function->ptr();
        auto table_function = factory.get(table_function_ast, context);
        ColumnsDescription columns;
        if (ast_create_query.columns_list && ast_create_query.columns_list->columns)
            columns = InterpreterCreateQuery::getColumnsDescription(*ast_create_query.columns_list->columns, context, mode);
        StoragePtr storage = table_function->execute(table_function_ast, context, ast_create_query.getTable(), std::move(columns));
        storage->renameInMemory(ast_create_query);
        return {ast_create_query.getTable(), storage};
    }

    ColumnsDescription columns;
    ConstraintsDescription constraints;

    bool has_columns = true;
    if (ast_create_query.is_dictionary)
        has_columns = false;
    if (ast_create_query.isParameterizedView())
        has_columns = false;

    if (has_columns)
    {
        /// We do not directly use `InterpreterCreateQuery::execute`, because
        /// - the database has not been loaded yet;
        /// - the code is simpler, since the query is already brought to a suitable form.
        if (!ast_create_query.columns_list || !ast_create_query.columns_list->columns)
        {
            if (!ast_create_query.storage || !ast_create_query.storage->engine)
                throw Exception(ErrorCodes::LOGICAL_ERROR, "Invalid storage definition in metadata file: "
                                                           "it's a bug or result of manual intervention in metadata files");

            if (!StorageFactory::instance().getStorageFeatures(ast_create_query.storage->engine->name).supports_schema_inference)
                throw Exception(ErrorCodes::EMPTY_LIST_OF_COLUMNS_PASSED, "Missing definition of columns.");
            /// Leave columns empty.
        }
        else
        {
            columns = InterpreterCreateQuery::getColumnsDescription(*ast_create_query.columns_list->columns, context, mode);
            constraints = InterpreterCreateQuery::getConstraintsDescription(ast_create_query.columns_list->constraints, columns, context);
        }
    }

    return
    {
        ast_create_query.getTable(),
        StorageFactory::instance().get(
            ast_create_query,
            table_data_path_relative,
            context,
            context->getGlobalContext(),
            columns,
            constraints,
            mode)
    };
}


String getObjectDefinitionFromCreateQuery(const ASTPtr & query)
{
    ASTPtr query_clone = query->clone();
    auto * create = query_clone->as<ASTCreateQuery>();

    if (!create)
        throw Exception(ErrorCodes::LOGICAL_ERROR, "Query '{}' is not CREATE query", serializeAST(*query));

    /// Clean the query from temporary flags.
    cleanupObjectDefinitionFromTemporaryFlags(*create);

    if (!create->is_dictionary)
        create->attach = true;

    /// We remove everything that is not needed for ATTACH from the query.
    assert(!create->temporary);
    create->database.reset();

    if (create->uuid != UUIDHelpers::Nil)
        create->setTable(TABLE_WITH_UUID_NAME_PLACEHOLDER);

    WriteBufferFromOwnString statement_buf;
    formatAST(*create, statement_buf, false);
    writeChar('\n', statement_buf);
    return statement_buf.str();
}


DatabaseOnDisk::DatabaseOnDisk(
    const String & name, const String & metadata_path_, const String & data_path_, const String & logger, ContextPtr local_context)
    : DatabaseWithOwnTablesBase(name, logger, local_context), metadata_path(metadata_path_), data_path(data_path_)
{
}


void DatabaseOnDisk::createDirectories()
{
    std::lock_guard lock(mutex);
    createDirectoriesUnlocked();
}

void DatabaseOnDisk::createDirectoriesUnlocked()
{
    db_disk->createDirectories(metadata_path);
    db_disk->createDirectories(data_path);
}


void DatabaseOnDisk::shutdown()
{
    stopLoading();
    DatabaseWithOwnTablesBase::shutdown();
}


void DatabaseOnDisk::createTable(
    ContextPtr local_context,
    const String & table_name,
    const StoragePtr & table,
    const ASTPtr & query)
{
    createDirectories();

    const auto & settings = local_context->getSettingsRef();
    const auto & create = query->as<ASTCreateQuery &>();
    assert(table_name == create.getTable());

    /// Create a file with metadata if necessary - if the query is not ATTACH.
    /// Write the query of `ATTACH table` to it.

    /** The code is based on the assumption that all threads share the same order of operations
      * - creating the .sql.tmp file;
      * - adding a table to `tables`;
      * - rename .sql.tmp to .sql.
      */

    /// A race condition would be possible if a table with the same name is simultaneously created using CREATE and using ATTACH.
    /// But there is protection from it - see using DDLGuard in InterpreterCreateQuery.

    if (isTableExist(table_name, getContext()))
        throw Exception(
            ErrorCodes::TABLE_ALREADY_EXISTS, "Table {}.{} already exists", backQuote(getDatabaseName()), backQuote(table_name));

    waitDatabaseStarted();

    String table_metadata_path = getObjectMetadataPath(table_name);

    if (create.attach_short_syntax)
    {
        /// Metadata already exists, table was detached
        assert(db_disk->existsFileOrDirectory(getObjectMetadataPath(table_name)));
        removeDetachedPermanentlyFlag(local_context, table_name, table_metadata_path, true);
        attachTable(local_context, table_name, table, getTableDataPath(create));
        return;
    }

    if (!create.attach)
        checkMetadataFilenameAvailability(table_name);

    if (create.attach && db_disk->existsFileOrDirectory(table_metadata_path))
    {
        ASTPtr ast_detached = parseQueryFromMetadata(log, local_context, table_metadata_path);
        auto & create_detached = ast_detached->as<ASTCreateQuery &>();

        // either both should be Nil, either values should be equal
        if (create.uuid != create_detached.uuid)
            throw Exception(
                    ErrorCodes::TABLE_ALREADY_EXISTS,
                    "Table {}.{} already exist (detached or detached permanently). To attach it back "
                    "you need to use short ATTACH syntax (ATTACH TABLE {}.{};)",
                    backQuote(getDatabaseName()), backQuote(table_name),
                    backQuote(getDatabaseName()), backQuote(table_name));
    }

    String table_metadata_tmp_path = table_metadata_path + create_suffix;
    String statement;

    {
        statement = getObjectDefinitionFromCreateQuery(query);

        /// Exclusive flags guarantees, that table is not created right now in another thread. Otherwise, exception will be thrown.
        auto out = db_disk->writeFile(table_metadata_tmp_path, statement.size());
        writeString(statement, *out);

        out->next();
        if (settings[Setting::fsync_metadata])
            out->sync();
        out->finalize();
        out.reset();
    }

    commitCreateTable(create, table, table_metadata_tmp_path, table_metadata_path, local_context);
    removeDetachedPermanentlyFlag(local_context, table_name, table_metadata_path, false);
}

/// If the table was detached permanently we will have a flag file with
/// .sql.detached extension, is not needed anymore since we attached the table back
void DatabaseOnDisk::removeDetachedPermanentlyFlag(ContextPtr, const String & table_name, const String & table_metadata_path, bool)
{
    try
    {
        fs::path detached_permanently_flag(table_metadata_path + detached_suffix);
        db_disk->removeFileIfExists(detached_permanently_flag);
    }
    catch (Exception & e)
    {
        e.addMessage("while trying to remove permanently detached flag. Table {}.{} may still be marked as permanently detached, and will not be reattached during server restart.", backQuote(getDatabaseName()), backQuote(table_name));
        throw;
    }
}

void DatabaseOnDisk::commitCreateTable(const ASTCreateQuery & query, const StoragePtr & table,
                                       const String & table_metadata_tmp_path, const String & table_metadata_path,
                                       ContextPtr query_context)
{
    try
    {
        createDirectories();

        /// Add a table to the map of known tables.
        attachTable(query_context, query.getTable(), table, getTableDataPath(query));

        /// If it was ATTACH query and file with table metadata already exist
        /// (so, ATTACH is done after DETACH), then rename atomically replaces old file with new one.
        db_disk->replaceFile(table_metadata_tmp_path, table_metadata_path);
    }
    catch (...)
    {
        db_disk->removeFileIfExists(table_metadata_tmp_path);
        throw;
    }
}

void DatabaseOnDisk::detachTablePermanently(ContextPtr query_context, const String & table_name)
{
    waitDatabaseStarted();

    auto table = detachTable(query_context, table_name);

    fs::path detached_permanently_flag(getObjectMetadataPath(table_name) + detached_suffix);
    try
    {
        db_disk->createFile(detached_permanently_flag);

        std::lock_guard lock(mutex);
        const auto it = snapshot_detached_tables.find(table_name);
        if (it == snapshot_detached_tables.end())
        {
            throw Exception(ErrorCodes::LOGICAL_ERROR, "Snapshot doesn't contain info about detached table `{}`", table_name);
        }

        it->second.is_permanently = true;
    }
    catch (Exception & e)
    {
        e.addMessage("while trying to set permanently detached flag. Table {}.{} may be reattached during server restart.", backQuote(getDatabaseName()), backQuote(table_name));
        throw;
    }
}

void DatabaseOnDisk::dropTable(ContextPtr local_context, const String & table_name, bool /*sync*/)
{
    waitDatabaseStarted();

    String table_metadata_path = getObjectMetadataPath(table_name);
    String table_metadata_path_drop = table_metadata_path + drop_suffix;
    String table_data_path_relative = getTableDataPath(table_name);
    if (table_data_path_relative.empty())
        throw Exception(ErrorCodes::LOGICAL_ERROR, "Path is empty");

    StoragePtr table = detachTable(local_context, table_name);

    bool renamed = false;
    try
    {
        db_disk->replaceFile(table_metadata_path, table_metadata_path_drop);
        renamed = true;
        // The table might be not loaded for Lazy database engine.
        if (table)
        {
            table->drop();
            table->is_dropped = true;
        }
    }
    catch (...)
    {
        LOG_WARNING(log, getCurrentExceptionMessageAndPattern(/* with_stacktrace */ true));
        if (table)
            attachTable(local_context, table_name, table, table_data_path_relative);
        if (renamed)
            db_disk->replaceFile(table_metadata_path_drop, table_metadata_path);
        throw;
    }

    for (const auto & [disk_name, disk] : getContext()->getDisksMap())
    {
        if (disk->isReadOnly() || !disk->existsDirectory(table_data_path_relative))
            continue;

        LOG_INFO(log, "Removing data directory from disk {} with path {} for dropped table {} ", disk_name, table_data_path_relative, table_name);
        disk->removeRecursive(table_data_path_relative);
    }
    db_disk->removeFileIfExists(table_metadata_path_drop);
}

UUID DatabaseOnDisk::getTableUUIDFromDetachedMetadata(ContextPtr local_context, const String & table_metadata_path) const
{
    ASTPtr ast_detached = parseQueryFromMetadata(log, local_context, table_metadata_path);
    auto & create_detached = ast_detached->as<ASTCreateQuery &>();

    return create_detached.uuid;
}

void DatabaseOnDisk::checkMetadataFilenameAvailability(const String & to_table_name) const
{
    std::lock_guard lock(mutex);
    checkMetadataFilenameAvailabilityUnlocked(to_table_name);
}

void DatabaseOnDisk::checkMetadataFilenameAvailabilityUnlocked(const String & to_table_name) const
{
    // Compute allowed max length directly
    size_t allowed_max_length = computeMaxTableNameLength(database_name, getContext());
    String table_metadata_path = getObjectMetadataPath(to_table_name);

    const auto escaped_name_length = escapeForFileName(to_table_name).length();

    if (escaped_name_length > allowed_max_length)
        throw Exception(ErrorCodes::ARGUMENT_OUT_OF_BOUND,
                        "The max length of table name for database {} is {}, current length is {}",
                        database_name, allowed_max_length, escaped_name_length);

    if (db_disk->existsFile(table_metadata_path))
    {
        fs::path detached_permanently_flag(table_metadata_path + detached_suffix);

        if (db_disk->existsFile(detached_permanently_flag))
            throw Exception(ErrorCodes::TABLE_ALREADY_EXISTS,
                            "Table {}.{} already exists (detached permanently)",
                            backQuote(database_name), backQuote(to_table_name));
        else
            throw Exception(ErrorCodes::TABLE_ALREADY_EXISTS,
                            "Table {}.{} already exists (detached)",
                            backQuote(database_name), backQuote(to_table_name));
    }
}

void DatabaseOnDisk::renameTable(
        ContextPtr local_context,
        const String & table_name,
        IDatabase & to_database,
        const String & to_table_name,
        bool exchange,
        bool dictionary)
{
    if (exchange)
        throw Exception(ErrorCodes::NOT_IMPLEMENTED, "Tables can be exchanged only in Atomic databases");

    bool from_ordinary_to_atomic = false;
    bool from_atomic_to_ordinary = false;
    if (typeid(*this) != typeid(to_database))
    {
        if (typeid_cast<DatabaseOrdinary *>(this) && typeid_cast<DatabaseAtomic *>(&to_database))
            from_ordinary_to_atomic = true;
        else if (typeid_cast<DatabaseAtomic *>(this) && typeid_cast<DatabaseOrdinary *>(&to_database))
            from_atomic_to_ordinary = true;
        else if (dynamic_cast<DatabaseAtomic *>(this) && typeid_cast<DatabaseOrdinary *>(&to_database) && getEngineName() == "Replicated")
            from_atomic_to_ordinary = true;
        else
            throw Exception(ErrorCodes::NOT_IMPLEMENTED, "Moving tables between databases of different engines is not supported");
    }

    createDirectories();
    waitDatabaseStarted();

    auto table_data_relative_path = getTableDataPath(table_name);
    TableExclusiveLockHolder table_lock;
    String table_metadata_path;
    ASTPtr attach_query;
    /// DatabaseLazy::detachTable may return nullptr even if table exists, so we need tryGetTable for this case.
    StoragePtr table = tryGetTable(table_name, local_context);
    if (dictionary && table && !table->isDictionary())
        throw Exception(ErrorCodes::INCORRECT_QUERY, "Use RENAME/EXCHANGE TABLE (instead of RENAME/EXCHANGE DICTIONARY) for tables");

    /// We have to lock the table before detaching, because otherwise lockExclusively will throw. But the table may not exist.
    bool need_lock = table != nullptr;
    if (need_lock)
        table_lock = table->lockExclusively(local_context->getCurrentQueryId(), local_context->getSettingsRef()[Setting::lock_acquire_timeout]);

    detachTable(local_context, table_name);
    if (!need_lock)
        throw Exception(ErrorCodes::LOGICAL_ERROR, "Table was detached without locking, it's a bug");

    UUID prev_uuid = UUIDHelpers::Nil;
    try
    {
        table_metadata_path = getObjectMetadataPath(table_name);
        attach_query = parseQueryFromMetadata(log, local_context, table_metadata_path);
        auto & create = attach_query->as<ASTCreateQuery &>();
        create.setDatabase(to_database.getDatabaseName());
        create.setTable(to_table_name);
        if (from_ordinary_to_atomic)
            create.uuid = UUIDHelpers::generateV4();
        if (from_atomic_to_ordinary)
            std::swap(create.uuid, prev_uuid);

        if (auto * target_db = dynamic_cast<DatabaseOnDisk *>(&to_database))
            target_db->checkMetadataFilenameAvailability(to_table_name);

        /// This place is actually quite dangerous. Since data directory is moved to store/
        /// DatabaseCatalog may try to clean it up as unused. We add UUID mapping to avoid this.
        /// However, we may fail after data directory move, but before metadata file creation in the destination db.
        /// In this case nothing will protect data directory (except 30-days timeout).
        /// But this situation (when table in Ordinary database is partially renamed) require manual intervention anyway.
        if (from_ordinary_to_atomic)
        {
            DatabaseCatalog::instance().addUUIDMapping(create.uuid);
            if (table->storesDataOnDisk())
                LOG_INFO(log, "Moving table from {} to {}", table_data_relative_path, to_database.getTableDataPath(create));
        }

        /// Notify the table that it is renamed. It will move data to new path (if it stores data on disk) and update StorageID
        table->rename(to_database.getTableDataPath(create), StorageID(create));
    }
    catch (const Exception &)
    {
        setDetachedTableNotInUseForce(prev_uuid);
        attachTable(local_context, table_name, table, table_data_relative_path);
        throw;
    }
    catch (const Poco::Exception & e)
    {
        setDetachedTableNotInUseForce(prev_uuid);
        attachTable(local_context, table_name, table, table_data_relative_path);
        /// Better diagnostics.
        throw Exception{Exception::CreateFromPocoTag{}, e};
    }

    /// Now table data are moved to new database, so we must add metadata and attach table to new database
    to_database.createTable(local_context, to_table_name, table, attach_query);

    db_disk->removeFileIfExists(table_metadata_path);

    if (from_atomic_to_ordinary)
    {
        auto & atomic_db = dynamic_cast<DatabaseAtomic &>(*this);
        /// Special case: usually no actions with symlinks are required when detaching/attaching table,
        /// but not when moving from Atomic database to Ordinary
        if (table->storesDataOnDisk())
            atomic_db.tryRemoveSymlink(table_name);
        /// Forget about UUID, now it's possible to reuse it for new table
        DatabaseCatalog::instance().removeUUIDMappingFinally(prev_uuid);
        atomic_db.setDetachedTableNotInUseForce(prev_uuid);
    }
}


/// It returns the create table statement (even if table is detached)
ASTPtr DatabaseOnDisk::getCreateTableQueryImpl(const String & table_name, ContextPtr, bool throw_on_error) const
{
    ASTPtr ast;
    StoragePtr storage = tryGetTable(table_name, getContext());
    bool has_table = storage != nullptr;
    bool is_system_storage = false;
    if (has_table)
        is_system_storage = storage->isSystemStorage();
    auto table_metadata_path = getObjectMetadataPath(table_name);
    try
    {
        ast = getCreateQueryFromMetadata(table_metadata_path, throw_on_error);
    }
    catch (const Exception & e)
    {
        if (!has_table && e.code() == ErrorCodes::FILE_DOESNT_EXIST && throw_on_error)
            throw Exception(ErrorCodes::CANNOT_GET_CREATE_TABLE_QUERY, "Table {} doesn't exist", backQuote(table_name));
        if (!is_system_storage && throw_on_error)
            throw;
    }
    if (!ast && is_system_storage)
        ast = getCreateQueryFromStorage(table_name, storage, throw_on_error);
    return ast;
}

ASTPtr DatabaseOnDisk::getCreateDatabaseQuery() const
{
    ASTPtr ast;

    const auto & settings = getContext()->getSettingsRef();
    {
        std::lock_guard lock(mutex);
        auto database_metadata_path = fs::path("metadata") / (escapeForFileName(database_name) + ".sql");
        ast = parseQueryFromMetadata(log, getContext(), database_metadata_path, true);
        auto & ast_create_query = ast->as<ASTCreateQuery &>();
        ast_create_query.attach = false;
        ast_create_query.setDatabase(database_name);
    }
    if (!ast)
    {
        /// Handle databases (such as default) for which there are no database.sql files.
        /// If database.sql doesn't exist, then engine is Ordinary
        String query = "CREATE DATABASE " + backQuoteIfNeed(getDatabaseName()) + " ENGINE = Ordinary";
        ParserCreateQuery parser;
        ast = parseQuery(
            parser, query.data(), query.data() + query.size(), "", 0, settings[Setting::max_parser_depth], settings[Setting::max_parser_backtracks]);
    }

    if (const auto database_comment = getDatabaseComment(); !database_comment.empty())
    {
        auto & ast_create_query = ast->as<ASTCreateQuery &>();
        ast_create_query.set(ast_create_query.comment, std::make_shared<ASTLiteral>(database_comment));
    }

    return ast;
}

void DatabaseOnDisk::drop(ContextPtr local_context)
{
    waitDatabaseStarted();

    assert(TSA_SUPPRESS_WARNING_FOR_READ(tables).empty());
    if (local_context->getSettingsRef()[Setting::force_remove_data_recursively_on_drop])
    {
        db_disk->removeRecursive(data_path);
        db_disk->removeRecursive(getMetadataPath());
    }
    else
    {
        try
        {
            db_disk->removeDirectoryIfExists(data_path);
            db_disk->removeDirectoryIfExists(getMetadataPath());
        }
        catch (const Exception & e)
        {
            if (e.code() != ErrorCodes::CANNOT_RMDIR)
                throw;
            throw Exception(
                ErrorCodes::DATABASE_NOT_EMPTY,
                "Cannot drop: {}. "
                "Probably database contain some detached tables or metadata leftovers from Ordinary engine. "
                "If you want to remove all data anyway, try to attach database back and drop it again "
                "with enabled force_remove_data_recursively_on_drop setting",
                e.what());
        }
    }
}

String DatabaseOnDisk::getObjectMetadataPath(const String & object_name) const
{
    return getMetadataPath() + escapeForFileName(object_name) + ".sql";
}

time_t DatabaseOnDisk::getObjectMetadataModificationTime(const String & object_name) const
{
    String table_metadata_path = getObjectMetadataPath(object_name);
    if (!db_disk->existsFileOrDirectory(table_metadata_path))
        return static_cast<time_t>(0);

    try
    {
        return db_disk->getLastModified(table_metadata_path).epochTime();
    }
    catch (const fs::filesystem_error & e)
    {
        if (e.code() == std::errc::no_such_file_or_directory)
        {
            return static_cast<time_t>(0);
        }
        throw;
    }
}

void DatabaseOnDisk::iterateMetadataFiles(const IteratingFunction & process_metadata_file) const
{
    if (!db_disk->existsDirectory(metadata_path))
        return;

    auto process_tmp_drop_metadata_file = [&](const String & file_name)
    {
        assert(getUUID() == UUIDHelpers::Nil);
        static const char * tmp_drop_ext = ".sql.tmp_drop";
        const std::string object_name = file_name.substr(0, file_name.size() - strlen(tmp_drop_ext));

        if (db_disk->existsFileOrDirectory(fs::path(data_path) / object_name))
        {
            db_disk->replaceFile(getMetadataPath() + file_name, getMetadataPath() + object_name + ".sql");
            LOG_WARNING(log, "Object {} was not dropped previously and will be restored", backQuote(object_name));
            process_metadata_file(object_name + ".sql");
        }
        else
        {
            LOG_INFO(log, "Removing file {}", getMetadataPath() + file_name);
            db_disk->removeFileIfExists(getMetadataPath() + file_name);
        }
    };

    /// Metadata files to load: name and flag for .tmp_drop files
    std::vector<std::pair<String, bool>> metadata_files;

    for (const auto it = db_disk->iterateDirectory(metadata_path); it->isValid(); it->next())
    {
        auto sub_path = fs::path(it->path());
        String file_name = it->name();
        /// For '.svn', '.gitignore' directory and similar.
        if (!file_name.empty() && file_name.at(0) == '.')
            continue;

        /// There are .sql.bak files - skip them.
        if (endsWith(file_name, ".sql.bak"))
            continue;

        /// Permanently detached table flag
        if (endsWith(file_name, ".sql.detached"))
            continue;

        if (endsWith(file_name, ".sql.tmp_drop"))
        {
            /// There are files that we tried to delete previously
            metadata_files.emplace_back(file_name, false);
        }
        else if (endsWith(file_name, ".sql.tmp"))
        {
            /// There are files .sql.tmp - delete
            LOG_INFO(log, "Removing file {}", sub_path.string());
            db_disk->removeFileIfExists(sub_path);
        }
        else if (endsWith(file_name, ".sql"))
        {
            /// The required files have names like `table_name.sql`
            metadata_files.emplace_back(file_name, true);
        }
        else
            throw Exception(ErrorCodes::INCORRECT_FILE_NAME, "Incorrect file extension: {} in metadata directory {}", file_name, getMetadataPath());
    }

    std::sort(metadata_files.begin(), metadata_files.end());
    metadata_files.erase(std::unique(metadata_files.begin(), metadata_files.end()), metadata_files.end());

    /// Read and parse metadata in parallel
    ThreadPool pool(CurrentMetrics::DatabaseOnDiskThreads, CurrentMetrics::DatabaseOnDiskThreadsActive, CurrentMetrics::DatabaseOnDiskThreadsScheduled);
    const auto batch_size = metadata_files.size() / pool.getMaxThreads() + 1;
    for (auto it = metadata_files.begin(); it < metadata_files.end(); std::advance(it, batch_size))
    {
        std::span batch{it, std::min(std::next(it, batch_size), metadata_files.end())};
        pool.scheduleOrThrow(
            [batch, &process_metadata_file, &process_tmp_drop_metadata_file]() mutable
            {
                setThreadName("DatabaseOnDisk");
                for (const auto & file : batch)
                    if (file.second)
                        process_metadata_file(file.first);
                    else
                        process_tmp_drop_metadata_file(file.first);
            },
            Priority{},
            getContext()->getSettingsRef()[Setting::lock_acquire_timeout].totalMicroseconds());
    }
    pool.wait();
}

ASTPtr DatabaseOnDisk::parseQueryFromMetadata(
    LoggerPtr logger,
    ContextPtr local_context,
    const String & metadata_file_path,
    bool throw_on_error /*= true*/,
    bool remove_empty /*= false*/)
{
    auto db_disk = local_context->getDatabaseDisk();

    if (!db_disk->existsFile(metadata_file_path))
    {
        if (!throw_on_error)
            return nullptr;

        ErrnoException::throwFromPath(
            errno == ENOENT ? ErrorCodes::FILE_DOESNT_EXIST : ErrorCodes::CANNOT_OPEN_FILE,
            metadata_file_path,
            "Cannot open file {}",
            metadata_file_path);
    }

    ReadSettings read_settings = getReadSettings();
    read_settings.local_fs_method = LocalFSReadMethod::read;
    read_settings.local_fs_buffer_size = METADATA_FILE_BUFFER_SIZE;
    auto read_buf = db_disk->readFile(metadata_file_path, read_settings);
    String query;
    readStringUntilEOF(query, *read_buf);

    /** Empty files with metadata are generated after a rough restart of the server.
      * Remove these files to slightly reduce the work of the admins on startup.
      */
    if (remove_empty && query.empty())
    {
        if (logger)
            LOG_ERROR(logger, "File {} is empty. Removing.", metadata_file_path);
        db_disk->removeFileIfExists(metadata_file_path);
        return nullptr;
    }

    const auto & settings = local_context->getSettingsRef();
    ParserCreateQuery parser;
    const char * pos = query.data();
    std::string error_message;
    auto ast = tryParseQuery(
        parser,
        pos,
        pos + query.size(),
        error_message,
        /* hilite = */ false,
        "in file " + metadata_file_path,
        /* allow_multi_statements = */ false,
        0,
        settings[Setting::max_parser_depth],
        settings[Setting::max_parser_backtracks],
        true);

    if (!ast && throw_on_error)
        throw Exception::createDeprecated(error_message, ErrorCodes::SYNTAX_ERROR);
    if (!ast)
        return nullptr;

    auto & create = ast->as<ASTCreateQuery &>();
    if (create.table && create.uuid != UUIDHelpers::Nil)
    {
        String table_name = unescapeForFileName(fs::path(metadata_file_path).stem());

        if (create.getTable() != TABLE_WITH_UUID_NAME_PLACEHOLDER && logger)
            LOG_WARNING(
                logger,
                "File {} contains both UUID and table name. Will use name `{}` instead of `{}`",
                metadata_file_path,
                table_name,
                create.getTable());
        create.setTable(table_name);
    }

    return ast;
}

ASTPtr DatabaseOnDisk::getCreateQueryFromMetadata(const String & database_metadata_path, bool throw_on_error) const
{
    ASTPtr ast = parseQueryFromMetadata(log, getContext(), database_metadata_path, throw_on_error);

    if (ast)
    {
        auto & ast_create_query = ast->as<ASTCreateQuery &>();
        ast_create_query.attach = false;
        ast_create_query.setDatabase(getDatabaseName());
    }

    return ast;
}

ASTPtr DatabaseOnDisk::getCreateQueryFromStorage(const String & table_name, const StoragePtr & storage, bool throw_on_error) const
{
    auto metadata_ptr = storage->getInMemoryMetadataPtr();
    if (metadata_ptr == nullptr)
    {
        if (throw_on_error)
            throw Exception(ErrorCodes::CANNOT_GET_CREATE_TABLE_QUERY, "Cannot get metadata of {}.{}",
                            backQuote(getDatabaseName()), backQuote(table_name));
        return nullptr;
    }

    /// setup create table query storage info.
    auto ast_engine = std::make_shared<ASTFunction>();
    ast_engine->name = storage->getName();
    ast_engine->no_empty_args = true;
    auto ast_storage = std::make_shared<ASTStorage>();
    ast_storage->set(ast_storage->engine, ast_engine);

    const Settings & settings = getContext()->getSettingsRef();
    auto create_table_query = DB::getCreateQueryFromStorage(
        storage,
        ast_storage,
        false,
        static_cast<unsigned>(settings[Setting::max_parser_depth]),
        static_cast<unsigned>(settings[Setting::max_parser_backtracks]),
        throw_on_error);

    create_table_query->set(create_table_query->as<ASTCreateQuery>()->comment,
                            std::make_shared<ASTLiteral>(storage->getInMemoryMetadata().comment));

    return create_table_query;
}

<<<<<<< HEAD
void DatabaseOnDisk::removeDetachedTableInfo(const StorageID & table_id)
{
    dropTableFromSnapshotDetachedTables(table_id.table_name);
    setDetachedTableNotInUseForce(table_id.uuid);
    removeTableFromPermanentlyDetachedTables(table_id.table_name);
}

void DatabaseOnDisk::modifySettingsMetadata(const SettingsChanges & settings_changes, ContextPtr query_context)
=======
void DatabaseOnDisk::modifySettingsMetadata(const SettingsChanges & settings_changes, ContextPtr)
>>>>>>> 0ea5bd91
{
    auto create_query = getCreateDatabaseQuery()->clone();
    auto * create = create_query->as<ASTCreateQuery>();
    auto * settings = create->storage->settings;
    if (settings)
    {
        auto & storage_settings = settings->changes;
        for (const auto & change : settings_changes)
        {
            auto it = std::find_if(storage_settings.begin(), storage_settings.end(),
                                   [&](const auto & prev){ return prev.name == change.name; });
            if (it != storage_settings.end())
                it->value = change.value;
            else
                storage_settings.push_back(change);
        }
    }
    else
    {
        auto storage_settings = std::make_shared<ASTSetQuery>();
        storage_settings->is_standalone = false;
        storage_settings->changes = settings_changes;
        create->storage->set(create->storage->settings, storage_settings->clone());
    }

    create->attach = true;
    create->if_not_exists = false;

    WriteBufferFromOwnString statement_buf;
    formatAST(*create, statement_buf, false);
    writeChar('\n', statement_buf);
    String statement = statement_buf.str();

    String database_name_escaped = escapeForFileName(TSA_SUPPRESS_WARNING_FOR_READ(database_name));   /// FIXME
    fs::path metadata_file_tmp_path = fs::path("metadata") / (database_name_escaped + ".sql.tmp");
    fs::path metadata_file_path = fs::path("metadata") / (database_name_escaped + ".sql");

    auto out = db_disk->writeFile(metadata_file_tmp_path, statement.size());

    writeString(statement, *out);

    out->next();
    if (getContext()->getSettingsRef()[Setting::fsync_metadata])
        out->sync();
    out->finalize();
    out.reset();

    db_disk->replaceFile(metadata_file_tmp_path, metadata_file_path);
}
}<|MERGE_RESOLUTION|>--- conflicted
+++ resolved
@@ -872,7 +872,6 @@
     return create_table_query;
 }
 
-<<<<<<< HEAD
 void DatabaseOnDisk::removeDetachedTableInfo(const StorageID & table_id)
 {
     dropTableFromSnapshotDetachedTables(table_id.table_name);
@@ -880,10 +879,7 @@
     removeTableFromPermanentlyDetachedTables(table_id.table_name);
 }
 
-void DatabaseOnDisk::modifySettingsMetadata(const SettingsChanges & settings_changes, ContextPtr query_context)
-=======
 void DatabaseOnDisk::modifySettingsMetadata(const SettingsChanges & settings_changes, ContextPtr)
->>>>>>> 0ea5bd91
 {
     auto create_query = getCreateDatabaseQuery()->clone();
     auto * create = create_query->as<ASTCreateQuery>();
