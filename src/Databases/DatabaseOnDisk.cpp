#include <Databases/DatabaseOnDisk.h>

#include <filesystem>
#include <iterator>
#include <memory>
#include <span>
#include <Core/Settings.h>
#include <Databases/DatabaseAtomic.h>
#include <Databases/DatabaseOrdinary.h>
#include <Disks/DiskLocal.h>
#include <Disks/IDisk.h>
#include <IO/ReadBufferFromFile.h>
#include <IO/ReadHelpers.h>
#include <IO/WriteBufferFromFile.h>
#include <IO/WriteHelpers.h>
#include <IO/WriteSettings.h>
#include <Interpreters/ApplyWithSubqueryVisitor.h>
#include <Interpreters/Context.h>
#include <Interpreters/DatabaseCatalog.h>
#include <Interpreters/InterpreterCreateQuery.h>
#include <Interpreters/InterpreterSetQuery.h>
#include <Parsers/ASTCreateQuery.h>
#include <Parsers/ASTFunction.h>
#include <Parsers/ParserCreateQuery.h>
#include <Parsers/formatAST.h>
#include <Parsers/parseQuery.h>
#include <Storages/IStorage.h>
#include <Storages/StorageFactory.h>
#include <TableFunctions/TableFunctionFactory.h>
#include <Common/CurrentMetrics.h>
#include <Common/Exception.h>
#include <Common/assert_cast.h>
#include <Common/computeMaxTableNameLength.h>
#include <Common/escapeForFileName.h>
#include <Common/filesystemHelpers.h>
#include <Common/logger_useful.h>
#include <Common/setThreadName.h>


namespace fs = std::filesystem;

namespace CurrentMetrics
{
    extern const Metric DatabaseOnDiskThreads;
    extern const Metric DatabaseOnDiskThreadsActive;
    extern const Metric DatabaseOnDiskThreadsScheduled;
}

namespace DB
{
namespace Setting
{
    extern const SettingsBool force_remove_data_recursively_on_drop;
    extern const SettingsBool fsync_metadata;
    extern const SettingsSeconds lock_acquire_timeout;
    extern const SettingsUInt64 max_parser_backtracks;
    extern const SettingsUInt64 max_parser_depth;
}

namespace ErrorCodes
{
    extern const int CANNOT_GET_CREATE_TABLE_QUERY;
    extern const int CANNOT_RMDIR;
    extern const int NOT_IMPLEMENTED;
    extern const int LOGICAL_ERROR;
    extern const int FILE_DOESNT_EXIST;
    extern const int CANNOT_OPEN_FILE;
    extern const int INCORRECT_FILE_NAME;
    extern const int SYNTAX_ERROR;
    extern const int TABLE_ALREADY_EXISTS;
    extern const int EMPTY_LIST_OF_COLUMNS_PASSED;
    extern const int DATABASE_NOT_EMPTY;
    extern const int INCORRECT_QUERY;
    extern const int ARGUMENT_OUT_OF_BOUND;
}


std::pair<String, StoragePtr> createTableFromAST(
    ASTCreateQuery ast_create_query,
    const String & database_name,
    const String & table_data_path_relative,
    ContextMutablePtr context,
    LoadingStrictnessLevel mode)
{
    ast_create_query.attach = true;
    ast_create_query.setDatabase(database_name);

    if (ast_create_query.select && ast_create_query.isView())
        ApplyWithSubqueryVisitor(context).visit(*ast_create_query.select);

    if (ast_create_query.as_table_function)
    {
        const auto & factory = TableFunctionFactory::instance();
        auto table_function_ast = ast_create_query.as_table_function->ptr();
        auto table_function = factory.get(table_function_ast, context);
        ColumnsDescription columns;
        if (ast_create_query.columns_list && ast_create_query.columns_list->columns)
            columns = InterpreterCreateQuery::getColumnsDescription(*ast_create_query.columns_list->columns, context, mode);
        StoragePtr storage = table_function->execute(table_function_ast, context, ast_create_query.getTable(), std::move(columns));
        storage->renameInMemory(ast_create_query);
        return {ast_create_query.getTable(), storage};
    }

    ColumnsDescription columns;
    ConstraintsDescription constraints;

    bool has_columns = true;
    if (ast_create_query.is_dictionary)
        has_columns = false;
    if (ast_create_query.isParameterizedView())
        has_columns = false;

    if (has_columns)
    {
        /// We do not directly use `InterpreterCreateQuery::execute`, because
        /// - the database has not been loaded yet;
        /// - the code is simpler, since the query is already brought to a suitable form.
        if (!ast_create_query.columns_list || !ast_create_query.columns_list->columns)
        {
            if (!ast_create_query.storage || !ast_create_query.storage->engine)
                throw Exception(ErrorCodes::LOGICAL_ERROR, "Invalid storage definition in metadata file: "
                                                           "it's a bug or result of manual intervention in metadata files");

            if (!StorageFactory::instance().getStorageFeatures(ast_create_query.storage->engine->name).supports_schema_inference)
                throw Exception(ErrorCodes::EMPTY_LIST_OF_COLUMNS_PASSED, "Missing definition of columns.");
            /// Leave columns empty.
        }
        else
        {
            columns = InterpreterCreateQuery::getColumnsDescription(*ast_create_query.columns_list->columns, context, mode);
            constraints = InterpreterCreateQuery::getConstraintsDescription(ast_create_query.columns_list->constraints, columns, context);
        }
    }

    /// Before 24.10 it was possible for query settings to be stored with the .sql definition with some engines, which would ignore them
    /// Later (breaking) changes to table storages made the engines throw, which now prevents attaching old definitions which include
    /// those query settings
    /// In order to ignore them now we call `applySettingsFromQuery` which will move the settings from engine to query level
    auto ast = std::make_shared<ASTCreateQuery>(std::move(ast_create_query));
    InterpreterSetQuery::applySettingsFromQuery(ast, context);

    return {
        ast->getTable(),
        StorageFactory::instance().get(*ast, table_data_path_relative, context, context->getGlobalContext(), columns, constraints, mode)};
}


String getObjectDefinitionFromCreateQuery(const ASTPtr & query)
{
    ASTPtr query_clone = query->clone();
    auto * create = query_clone->as<ASTCreateQuery>();

    if (!create)
        throw Exception(ErrorCodes::LOGICAL_ERROR, "Query '{}' is not CREATE query", serializeAST(*query));

    /// Clean the query from temporary flags.
    cleanupObjectDefinitionFromTemporaryFlags(*create);

    if (!create->is_dictionary)
        create->attach = true;

    /// We remove everything that is not needed for ATTACH from the query.
    assert(!create->temporary);
    create->database.reset();

    if (create->uuid != UUIDHelpers::Nil)
        create->setTable(TABLE_WITH_UUID_NAME_PLACEHOLDER);

    WriteBufferFromOwnString statement_buf;
    formatAST(*create, statement_buf, false);
    writeChar('\n', statement_buf);
    return statement_buf.str();
}


DatabaseOnDisk::DatabaseOnDisk(
    const String & name, const String & metadata_path_, const String & data_path_, const String & logger, ContextPtr local_context)
    : DatabaseWithOwnTablesBase(name, logger, local_context), metadata_path(metadata_path_), data_path(data_path_)
{
}


void DatabaseOnDisk::createDirectories()
{
    std::lock_guard lock(mutex);
    createDirectoriesUnlocked();
}

void DatabaseOnDisk::createDirectoriesUnlocked()
{
    db_disk->createDirectories(metadata_path);
    db_disk->createDirectories(data_path);
}


void DatabaseOnDisk::shutdown()
{
    stopLoading();
    DatabaseWithOwnTablesBase::shutdown();
}


void DatabaseOnDisk::createTable(
    ContextPtr local_context,
    const String & table_name,
    const StoragePtr & table,
    const ASTPtr & query)
{
    createDirectories();

    const auto & create = query->as<ASTCreateQuery &>();
    assert(table_name == create.getTable());

    /// Create a file with metadata if necessary - if the query is not ATTACH.
    /// Write the query of `ATTACH table` to it.

    /** The code is based on the assumption that all threads share the same order of operations
      * - creating the .sql.tmp file;
      * - adding a table to `tables`;
      * - rename .sql.tmp to .sql.
      */

    /// A race condition would be possible if a table with the same name is simultaneously created using CREATE and using ATTACH.
    /// But there is protection from it - see using DDLGuard in InterpreterCreateQuery.

    if (isTableExist(table_name, getContext()))
        throw Exception(
            ErrorCodes::TABLE_ALREADY_EXISTS, "Table {}.{} already exists", backQuote(getDatabaseName()), backQuote(table_name));

    waitDatabaseStarted();

    String table_metadata_path = getObjectMetadataPath(table_name);

    if (create.attach_short_syntax)
    {
        /// Metadata already exists, table was detached
        assert(db_disk->existsFileOrDirectory(getObjectMetadataPath(table_name)));
        removeDetachedPermanentlyFlag(local_context, table_name, table_metadata_path, true);
        attachTable(local_context, table_name, table, getTableDataPath(create));
        return;
    }

    if (!create.attach)
        checkMetadataFilenameAvailability(table_name);

    if (create.attach && db_disk->existsFileOrDirectory(table_metadata_path))
    {
        ASTPtr ast_detached = parseQueryFromMetadata(log, local_context, table_metadata_path);
        auto & create_detached = ast_detached->as<ASTCreateQuery &>();

        // either both should be Nil, either values should be equal
        if (create.uuid != create_detached.uuid)
            throw Exception(
                    ErrorCodes::TABLE_ALREADY_EXISTS,
                    "Table {}.{} already exist (detached or detached permanently). To attach it back "
                    "you need to use short ATTACH syntax (ATTACH TABLE {}.{};)",
                    backQuote(getDatabaseName()), backQuote(table_name),
                    backQuote(getDatabaseName()), backQuote(table_name));
    }

    String table_metadata_tmp_path = table_metadata_path + create_suffix;

    {
        String statement = getObjectDefinitionFromCreateQuery(query);

        /// Exclusive flags guarantees, that table is not created right now in another thread. Otherwise, exception will be thrown.
        const auto & settings = local_context->getSettingsRef();
        writeMetadataFile(
            db_disk, /*file_path=*/table_metadata_tmp_path, /*content=*/statement, /*fsync_metadata=*/settings[Setting::fsync_metadata]);
    }

    commitCreateTable(create, table, table_metadata_tmp_path, table_metadata_path, local_context);
    removeDetachedPermanentlyFlag(local_context, table_name, table_metadata_path, false);
}

/// If the table was detached permanently we will have a flag file with
/// .sql.detached extension, is not needed anymore since we attached the table back
void DatabaseOnDisk::removeDetachedPermanentlyFlag(ContextPtr, const String & table_name, const String & table_metadata_path, bool)
{
    try
    {
        fs::path detached_permanently_flag(table_metadata_path + detached_suffix);
        db_disk->removeFileIfExists(detached_permanently_flag);
    }
    catch (Exception & e)
    {
        e.addMessage("while trying to remove permanently detached flag. Table {}.{} may still be marked as permanently detached, and will not be reattached during server restart.", backQuote(getDatabaseName()), backQuote(table_name));
        throw;
    }
}

void DatabaseOnDisk::commitCreateTable(const ASTCreateQuery & query, const StoragePtr & table,
                                       const String & table_metadata_tmp_path, const String & table_metadata_path,
                                       ContextPtr query_context)
{
    try
    {
        createDirectories();

        /// Add a table to the map of known tables.
        attachTable(query_context, query.getTable(), table, getTableDataPath(query));

        /// If it was ATTACH query and file with table metadata already exist
        /// (so, ATTACH is done after DETACH), then rename atomically replaces old file with new one.
        db_disk->replaceFile(table_metadata_tmp_path, table_metadata_path);
    }
    catch (...)
    {
        db_disk->removeFileIfExists(table_metadata_tmp_path);
        throw;
    }
}

void DatabaseOnDisk::detachTablePermanently(ContextPtr query_context, const String & table_name)
{
    waitDatabaseStarted();

    auto table = detachTable(query_context, table_name);

    fs::path detached_permanently_flag(getObjectMetadataPath(table_name) + detached_suffix);
    try
    {
        db_disk->createFile(detached_permanently_flag);

        std::lock_guard lock(mutex);
        const auto it = snapshot_detached_tables.find(table_name);
        if (it == snapshot_detached_tables.end())
        {
            throw Exception(ErrorCodes::LOGICAL_ERROR, "Snapshot doesn't contain info about detached table `{}`", table_name);
        }

        it->second.is_permanently = true;
    }
    catch (Exception & e)
    {
        e.addMessage("while trying to set permanently detached flag. Table {}.{} may be reattached during server restart.", backQuote(getDatabaseName()), backQuote(table_name));
        throw;
    }
}

void DatabaseOnDisk::dropTable(ContextPtr local_context, const String & table_name, bool /*sync*/)
{
    waitDatabaseStarted();

    String table_metadata_path = getObjectMetadataPath(table_name);
    String table_metadata_path_drop = table_metadata_path + drop_suffix;
    String table_data_path_relative = getTableDataPath(table_name);
    if (table_data_path_relative.empty())
        throw Exception(ErrorCodes::LOGICAL_ERROR, "Path is empty");

    StoragePtr table = detachTable(local_context, table_name);

    bool renamed = false;
    try
    {
        db_disk->replaceFile(table_metadata_path, table_metadata_path_drop);
        renamed = true;
        // The table might be not loaded for Lazy database engine.
        if (table)
        {
            table->drop();
            table->is_dropped = true;
        }
    }
    catch (...)
    {
        LOG_WARNING(log, getCurrentExceptionMessageAndPattern(/* with_stacktrace */ true));
        if (table)
            attachTable(local_context, table_name, table, table_data_path_relative);
        if (renamed)
            db_disk->replaceFile(table_metadata_path_drop, table_metadata_path);
        throw;
    }

    for (const auto & [disk_name, disk] : getContext()->getDisksMap())
    {
        if (disk->isReadOnly() || !disk->existsDirectory(table_data_path_relative))
            continue;

        LOG_INFO(log, "Removing data directory from disk {} with path {} for dropped table {} ", disk_name, table_data_path_relative, table_name);
        disk->removeRecursive(table_data_path_relative);
    }
    db_disk->removeFileIfExists(table_metadata_path_drop);
}

void DatabaseOnDisk::checkMetadataFilenameAvailability(const String & to_table_name) const
{
    std::lock_guard lock(mutex);
    checkMetadataFilenameAvailabilityUnlocked(to_table_name);
}

void DatabaseOnDisk::checkMetadataFilenameAvailabilityUnlocked(const String & to_table_name) const
{
    const String table_metadata_path = getObjectMetadataPath(to_table_name);
    if (db_disk->existsFile(table_metadata_path))
    {
        fs::path detached_permanently_flag(table_metadata_path + detached_suffix);

        if (db_disk->existsFile(detached_permanently_flag))
            throw Exception(ErrorCodes::TABLE_ALREADY_EXISTS,
                            "Table {}.{} already exists (detached permanently)",
                            backQuote(database_name), backQuote(to_table_name));
        else
            throw Exception(ErrorCodes::TABLE_ALREADY_EXISTS,
                            "Table {}.{} already exists (detached)",
                            backQuote(database_name), backQuote(to_table_name));
    }
}

void DatabaseOnDisk::renameTable(
        ContextPtr local_context,
        const String & table_name,
        IDatabase & to_database,
        const String & to_table_name,
        bool exchange,
        bool dictionary)
{
    if (exchange)
        throw Exception(ErrorCodes::NOT_IMPLEMENTED, "Tables can be exchanged only in Atomic databases");

    bool from_ordinary_to_atomic = false;
    bool from_atomic_to_ordinary = false;
    if (typeid(*this) != typeid(to_database))
    {
        if (typeid_cast<DatabaseOrdinary *>(this) && typeid_cast<DatabaseAtomic *>(&to_database))
            from_ordinary_to_atomic = true;
        else if (typeid_cast<DatabaseAtomic *>(this) && typeid_cast<DatabaseOrdinary *>(&to_database))
            from_atomic_to_ordinary = true;
        else if (dynamic_cast<DatabaseAtomic *>(this) && typeid_cast<DatabaseOrdinary *>(&to_database) && getEngineName() == "Replicated")
            from_atomic_to_ordinary = true;
        else
            throw Exception(ErrorCodes::NOT_IMPLEMENTED, "Moving tables between databases of different engines is not supported");
    }

    createDirectories();
    waitDatabaseStarted();

    auto table_data_relative_path = getTableDataPath(table_name);
    TableExclusiveLockHolder table_lock;
    String table_metadata_path;
    ASTPtr attach_query;
    /// DatabaseLazy::detachTable may return nullptr even if table exists, so we need tryGetTable for this case.
    StoragePtr table = tryGetTable(table_name, local_context);
    if (dictionary && table && !table->isDictionary())
        throw Exception(ErrorCodes::INCORRECT_QUERY, "Use RENAME/EXCHANGE TABLE (instead of RENAME/EXCHANGE DICTIONARY) for tables");

    /// We have to lock the table before detaching, because otherwise lockExclusively will throw. But the table may not exist.
    bool need_lock = table != nullptr;
    if (need_lock)
        table_lock = table->lockExclusively(local_context->getCurrentQueryId(), local_context->getSettingsRef()[Setting::lock_acquire_timeout]);

    detachTable(local_context, table_name);
    if (!need_lock)
        throw Exception(ErrorCodes::LOGICAL_ERROR, "Table was detached without locking, it's a bug");

    UUID prev_uuid = UUIDHelpers::Nil;
    try
    {
        table_metadata_path = getObjectMetadataPath(table_name);
        attach_query = parseQueryFromMetadata(log, local_context, table_metadata_path);
        auto & create = attach_query->as<ASTCreateQuery &>();
        create.setDatabase(to_database.getDatabaseName());
        create.setTable(to_table_name);
        if (from_ordinary_to_atomic)
            create.uuid = UUIDHelpers::generateV4();
        if (from_atomic_to_ordinary)
            std::swap(create.uuid, prev_uuid);

        if (auto * target_db = dynamic_cast<DatabaseOnDisk *>(&to_database))
            target_db->checkMetadataFilenameAvailability(to_table_name);

        /// This place is actually quite dangerous. Since data directory is moved to store/
        /// DatabaseCatalog may try to clean it up as unused. We add UUID mapping to avoid this.
        /// However, we may fail after data directory move, but before metadata file creation in the destination db.
        /// In this case nothing will protect data directory (except 30-days timeout).
        /// But this situation (when table in Ordinary database is partially renamed) require manual intervention anyway.
        if (from_ordinary_to_atomic)
        {
            DatabaseCatalog::instance().addUUIDMapping(create.uuid);
            if (table->storesDataOnDisk())
                LOG_INFO(log, "Moving table from {} to {}", table_data_relative_path, to_database.getTableDataPath(create));
        }

        /// Notify the table that it is renamed. It will move data to new path (if it stores data on disk) and update StorageID
        table->rename(to_database.getTableDataPath(create), StorageID(create));
    }
    catch (const Exception &)
    {
        setDetachedTableNotInUseForce(prev_uuid);
        attachTable(local_context, table_name, table, table_data_relative_path);
        throw;
    }
    catch (const Poco::Exception & e)
    {
        setDetachedTableNotInUseForce(prev_uuid);
        attachTable(local_context, table_name, table, table_data_relative_path);
        /// Better diagnostics.
        throw Exception{Exception::CreateFromPocoTag{}, e};
    }

    /// Now table data are moved to new database, so we must add metadata and attach table to new database
    to_database.createTable(local_context, to_table_name, table, attach_query);

    db_disk->removeFileIfExists(table_metadata_path);

    if (from_atomic_to_ordinary)
    {
        auto & atomic_db = dynamic_cast<DatabaseAtomic &>(*this);
        /// Special case: usually no actions with symlinks are required when detaching/attaching table,
        /// but not when moving from Atomic database to Ordinary
        if (table->storesDataOnDisk())
            atomic_db.tryRemoveSymlink(table_name);
        /// Forget about UUID, now it's possible to reuse it for new table
        DatabaseCatalog::instance().removeUUIDMappingFinally(prev_uuid);
        atomic_db.setDetachedTableNotInUseForce(prev_uuid);
    }
}


/// It returns the create table statement (even if table is detached)
ASTPtr DatabaseOnDisk::getCreateTableQueryImpl(const String & table_name, ContextPtr, bool throw_on_error) const
{
    ASTPtr ast;
    StoragePtr storage = tryGetTable(table_name, getContext());
    bool has_table = storage != nullptr;
    bool is_system_storage = false;
    if (has_table)
        is_system_storage = storage->isSystemStorage();

    try
    {
        ast = getCreateQueryFromMetadata(table_name, throw_on_error);
    }
    catch (const Exception & e)
    {
        if (!has_table && e.code() == ErrorCodes::FILE_DOESNT_EXIST && throw_on_error)
            throw Exception(ErrorCodes::CANNOT_GET_CREATE_TABLE_QUERY, "Table {} doesn't exist", backQuote(table_name));
        if (!is_system_storage && throw_on_error)
            throw;
    }
    if (!ast && is_system_storage)
        ast = getCreateQueryFromStorage(table_name, storage, throw_on_error);
    return ast;
}

ASTPtr DatabaseOnDisk::getCreateDatabaseQuery() const
{
    ASTPtr ast;

    const auto & settings = getContext()->getSettingsRef();
    {
        std::lock_guard lock(mutex);
        auto database_metadata_path = fs::path("metadata") / (escapeForFileName(database_name) + ".sql");
        ast = parseQueryFromMetadata(log, getContext(), database_metadata_path, true);
        auto & ast_create_query = ast->as<ASTCreateQuery &>();
        ast_create_query.attach = false;
        ast_create_query.setDatabase(database_name);
    }
    if (!ast)
    {
        /// Handle databases (such as default) for which there are no database.sql files.
        /// If database.sql doesn't exist, then engine is Ordinary
        String query = "CREATE DATABASE " + backQuoteIfNeed(getDatabaseName()) + " ENGINE = Ordinary";
        ParserCreateQuery parser;
        ast = parseQuery(
            parser, query.data(), query.data() + query.size(), "", 0, settings[Setting::max_parser_depth], settings[Setting::max_parser_backtracks]);
    }

    if (const auto database_comment = getDatabaseComment(); !database_comment.empty())
    {
        auto & ast_create_query = ast->as<ASTCreateQuery &>();
        ast_create_query.set(ast_create_query.comment, std::make_shared<ASTLiteral>(database_comment));
    }

    return ast;
}

void DatabaseOnDisk::drop(ContextPtr local_context)
{
    waitDatabaseStarted();

    assert(TSA_SUPPRESS_WARNING_FOR_READ(tables).empty());
    if (local_context->getSettingsRef()[Setting::force_remove_data_recursively_on_drop])
    {
        db_disk->removeRecursive(data_path);
        db_disk->removeRecursive(getMetadataPath());
    }
    else
    {
        try
        {
            db_disk->removeDirectoryIfExists(data_path);
            db_disk->removeDirectoryIfExists(getMetadataPath());
        }
        catch (const Exception & e)
        {
            if (e.code() != ErrorCodes::CANNOT_RMDIR)
                throw;
            throw Exception(
                ErrorCodes::DATABASE_NOT_EMPTY,
                "Cannot drop: {}. "
                "Probably database contain some detached tables or metadata leftovers from Ordinary engine. "
                "If you want to remove all data anyway, try to attach database back and drop it again "
                "with enabled force_remove_data_recursively_on_drop setting",
                e.what());
        }
    }
}

String DatabaseOnDisk::getObjectMetadataPath(const String & object_name) const
{
    return getMetadataPath() + escapeForFileName(object_name) + ".sql";
}

time_t DatabaseOnDisk::getObjectMetadataModificationTime(const String & object_name) const
{
    String table_metadata_path = getObjectMetadataPath(object_name);
    if (!db_disk->existsFileOrDirectory(table_metadata_path))
        return static_cast<time_t>(0);

    try
    {
        return db_disk->getLastModified(table_metadata_path).epochTime();
    }
    catch (const fs::filesystem_error & e)
    {
        if (e.code() == std::errc::no_such_file_or_directory)
        {
            return static_cast<time_t>(0);
        }
        throw;
    }
}

void DatabaseOnDisk::iterateMetadataFiles(const IteratingFunction & process_metadata_file) const
{
    if (!db_disk->existsDirectory(metadata_path))
        return;

    auto process_tmp_drop_metadata_file = [&](const String & file_name)
    {
        assert(getUUID() == UUIDHelpers::Nil);
        static const char * tmp_drop_ext = ".sql.tmp_drop";
        const std::string object_name = file_name.substr(0, file_name.size() - strlen(tmp_drop_ext));

        if (db_disk->existsFileOrDirectory(fs::path(data_path) / object_name))
        {
            db_disk->replaceFile(getMetadataPath() + file_name, getMetadataPath() + object_name + ".sql");
            LOG_WARNING(log, "Object {} was not dropped previously and will be restored", backQuote(object_name));
            process_metadata_file(object_name + ".sql");
        }
        else
        {
            LOG_INFO(log, "Removing file {}", getMetadataPath() + file_name);
            db_disk->removeFileIfExists(getMetadataPath() + file_name);
        }
    };

    /// Metadata files to load: name and flag for .tmp_drop files
    std::vector<std::pair<String, bool>> metadata_files;

    for (const auto it = db_disk->iterateDirectory(metadata_path); it->isValid(); it->next())
    {
        auto sub_path = fs::path(it->path());
        String file_name = it->name();
        /// For '.svn', '.gitignore' directory and similar.
        if (!file_name.empty() && file_name.at(0) == '.')
            continue;

        /// There are .sql.bak files - skip them.
        if (endsWith(file_name, ".sql.bak"))
            continue;

        /// Permanently detached table flag
        if (endsWith(file_name, ".sql.detached"))
            continue;

        if (endsWith(file_name, ".sql.tmp_drop"))
        {
            /// There are files that we tried to delete previously
            metadata_files.emplace_back(file_name, false);
        }
        else if (endsWith(file_name, ".sql.tmp"))
        {
            /// There are files .sql.tmp - delete
            LOG_INFO(log, "Removing file {}", sub_path.string());
            db_disk->removeFileIfExists(sub_path);
        }
        else if (endsWith(file_name, ".sql"))
        {
            /// The required files have names like `table_name.sql`
            metadata_files.emplace_back(file_name, true);
        }
        else
            throw Exception(ErrorCodes::INCORRECT_FILE_NAME, "Incorrect file extension: {} in metadata directory {}", file_name, getMetadataPath());
    }

    std::sort(metadata_files.begin(), metadata_files.end());
    metadata_files.erase(std::unique(metadata_files.begin(), metadata_files.end()), metadata_files.end());

    /// Read and parse metadata in parallel
    ThreadPool pool(CurrentMetrics::DatabaseOnDiskThreads, CurrentMetrics::DatabaseOnDiskThreadsActive, CurrentMetrics::DatabaseOnDiskThreadsScheduled);
    const auto batch_size = metadata_files.size() / pool.getMaxThreads() + 1;
    for (auto it = metadata_files.begin(); it < metadata_files.end(); std::advance(it, batch_size))
    {
        std::span batch{it, std::min(std::next(it, batch_size), metadata_files.end())};
        pool.scheduleOrThrow(
            [batch, &process_metadata_file, &process_tmp_drop_metadata_file]() mutable
            {
                setThreadName("DatabaseOnDisk");
                for (const auto & file : batch)
                    if (file.second)
                        process_metadata_file(file.first);
                    else
                        process_tmp_drop_metadata_file(file.first);
            },
            Priority{},
            getContext()->getSettingsRef()[Setting::lock_acquire_timeout].totalMicroseconds());
    }
    pool.wait();
}

ASTPtr DatabaseOnDisk::parseQueryFromMetadata(
    LoggerPtr logger,
    ContextPtr local_context,
    const String & metadata_file_path,
    bool throw_on_error /*= true*/,
    bool remove_empty /*= false*/)
{
    auto db_disk = local_context->getDatabaseDisk();

    if (!db_disk->existsFile(metadata_file_path))
    {
        if (!throw_on_error)
            return nullptr;
        int ec = ErrorCodes::FILE_DOESNT_EXIST;
        if (auto disk_local = std::dynamic_pointer_cast<DiskLocal>(db_disk))
            ec = errno == ENOENT ? ErrorCodes::FILE_DOESNT_EXIST : ErrorCodes::CANNOT_OPEN_FILE;
        ErrnoException::throwFromPath(ec, metadata_file_path, "Cannot open file {}", metadata_file_path);
    }

    String query = readMetadataFile(db_disk, metadata_file_path);

    /** Empty files with metadata are generated after a rough restart of the server.
      * Remove these files to slightly reduce the work of the admins on startup.
      */
    if (remove_empty && query.empty())
    {
        if (logger)
            LOG_ERROR(logger, "File {} is empty. Removing.", metadata_file_path);

        db_disk->removeFileIfExists(metadata_file_path);
        return nullptr;
    }

    return parseQueryFromMetadata(logger, local_context, metadata_file_path, query, throw_on_error);
}

ASTPtr DatabaseOnDisk::parseQueryFromMetadata(
    LoggerPtr logger,
    ContextPtr local_context,
    const String & metadata_file_path,
    const String & query,
    bool throw_on_error /*= true*/)
{
    const auto & settings = local_context->getSettingsRef();
    ParserCreateQuery parser;
    const char * pos = query.data();
    std::string error_message;
    auto ast = tryParseQuery(
        parser,
        pos,
        pos + query.size(),
        error_message,
        /* hilite = */ false,
        "in file " + metadata_file_path,
        /* allow_multi_statements = */ false,
        0,
        settings[Setting::max_parser_depth],
        settings[Setting::max_parser_backtracks],
        true);

    if (!ast && throw_on_error)
        throw Exception::createDeprecated(error_message, ErrorCodes::SYNTAX_ERROR);
    if (!ast)
        return nullptr;

    auto & create = ast->as<ASTCreateQuery &>();
    if (create.table && create.uuid != UUIDHelpers::Nil)
    {
        String table_name = unescapeForFileName(fs::path(metadata_file_path).stem());

        if (create.getTable() != TABLE_WITH_UUID_NAME_PLACEHOLDER && logger)
            LOG_WARNING(
                logger,
                "File {} contains both UUID and table name. Will use name `{}` instead of `{}`",
                metadata_file_path,
                table_name,
                create.getTable());
        create.setTable(table_name);
    }

    return ast;
}

ASTPtr DatabaseOnDisk::getCreateQueryFromMetadata(const String & table_name, bool throw_on_error) const
{
    ASTPtr ast = parseQueryFromMetadata(log, getContext(), getObjectMetadataPath(table_name), throw_on_error);

    if (ast)
    {
        auto & ast_create_query = ast->as<ASTCreateQuery &>();
        ast_create_query.attach = false;
        ast_create_query.setDatabase(getDatabaseName());
    }

    return ast;
}

ASTPtr DatabaseOnDisk::getCreateQueryFromStorage(const String & table_name, const StoragePtr & storage, bool throw_on_error) const
{
    auto metadata_ptr = storage->getInMemoryMetadataPtr();
    if (metadata_ptr == nullptr)
    {
        if (throw_on_error)
            throw Exception(ErrorCodes::CANNOT_GET_CREATE_TABLE_QUERY, "Cannot get metadata of {}.{}",
                            backQuote(getDatabaseName()), backQuote(table_name));
        return nullptr;
    }

    /// setup create table query storage info.
    auto ast_engine = std::make_shared<ASTFunction>();
    ast_engine->name = storage->getName();
    ast_engine->no_empty_args = true;
    auto ast_storage = std::make_shared<ASTStorage>();
    ast_storage->set(ast_storage->engine, ast_engine);

    const Settings & settings = getContext()->getSettingsRef();
    auto create_table_query = DB::getCreateQueryFromStorage(
        storage,
        ast_storage,
        false,
        static_cast<unsigned>(settings[Setting::max_parser_depth]),
        static_cast<unsigned>(settings[Setting::max_parser_backtracks]),
        throw_on_error);

    create_table_query->set(create_table_query->as<ASTCreateQuery>()->comment,
                            std::make_shared<ASTLiteral>(storage->getInMemoryMetadata().comment));

    return create_table_query;
}

void DatabaseOnDisk::modifySettingsMetadata(const SettingsChanges & settings_changes, ContextPtr)
{
    auto create_query = getCreateDatabaseQuery()->clone();
    auto * create = create_query->as<ASTCreateQuery>();
    auto * settings = create->storage->settings;
    if (settings)
    {
        auto & storage_settings = settings->changes;
        for (const auto & change : settings_changes)
        {
            auto it = std::find_if(storage_settings.begin(), storage_settings.end(),
                                   [&](const auto & prev){ return prev.name == change.name; });
            if (it != storage_settings.end())
                it->value = change.value;
            else
                storage_settings.push_back(change);
        }
    }
    else
    {
        auto storage_settings = std::make_shared<ASTSetQuery>();
        storage_settings->is_standalone = false;
        storage_settings->changes = settings_changes;
        create->storage->set(create->storage->settings, storage_settings->clone());
    }

    create->attach = true;
    create->if_not_exists = false;

    WriteBufferFromOwnString statement_buf;
    formatAST(*create, statement_buf, false);
    writeChar('\n', statement_buf);
    String statement = statement_buf.str();

    String database_name_escaped = escapeForFileName(TSA_SUPPRESS_WARNING_FOR_READ(database_name));   /// FIXME
    fs::path metadata_file_tmp_path = fs::path("metadata") / (database_name_escaped + ".sql.tmp");
    fs::path metadata_file_path = fs::path("metadata") / (database_name_escaped + ".sql");

    writeMetadataFile(
        db_disk, /*file_path=*/metadata_file_tmp_path, /*content=*/statement, getContext()->getSettingsRef()[Setting::fsync_metadata]);

    db_disk->replaceFile(metadata_file_tmp_path, metadata_file_path);
}
<<<<<<< HEAD

void DatabaseOnDisk::alterDatabaseComment(const AlterCommand & command)
{
    DB::updateDatabaseCommentWithMetadataFile(shared_from_this(), command);
}

void DatabaseOnDisk::checkTableNameLength(const String & table_name) const
{
    std::lock_guard lock(mutex);
    checkTableNameLengthUnlocked(table_name);
}

void DatabaseOnDisk::checkTableNameLengthUnlocked(const String & table_name) const TSA_REQUIRES(mutex)
{
    const size_t allowed_max_length = computeMaxTableNameLength(database_name, getContext());
    const size_t escaped_name_length = escapeForFileName(table_name).length();
    if (escaped_name_length > allowed_max_length)
    {
        throw Exception(ErrorCodes::ARGUMENT_OUT_OF_BOUND,
            "The max length of table name for database {} is {}, current length is {}",
            database_name, allowed_max_length, escaped_name_length);
    }
}

=======
>>>>>>> 333fb4c0
}<|MERGE_RESOLUTION|>--- conflicted
+++ resolved
@@ -893,12 +893,6 @@
 
     db_disk->replaceFile(metadata_file_tmp_path, metadata_file_path);
 }
-<<<<<<< HEAD
-
-void DatabaseOnDisk::alterDatabaseComment(const AlterCommand & command)
-{
-    DB::updateDatabaseCommentWithMetadataFile(shared_from_this(), command);
-}
 
 void DatabaseOnDisk::checkTableNameLength(const String & table_name) const
 {
@@ -918,6 +912,4 @@
     }
 }
 
-=======
->>>>>>> 333fb4c0
 }