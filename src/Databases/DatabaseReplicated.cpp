--- conflicted
+++ resolved
@@ -1424,11 +1424,6 @@
                 }
 
                 auto query_ast = parseQueryFromMetadataInZooKeeper(table_name, create_query_string);
-<<<<<<< HEAD
-
-=======
-                LOG_INFO(log, "Executing {}", serializeAST(*query_ast));
->>>>>>> 687558f4
                 auto create_query_context = make_query_context();
                 /// Check larger comment in DatabaseOnDisk::createTableFromAST
                 /// TL;DR applySettingsFromQuery will move the settings from engine to query level
