--- conflicted
+++ resolved
@@ -81,16 +81,14 @@
 
     void modifySettingsMetadata(const SettingsChanges & settings_changes, ContextPtr query_context);
 
-<<<<<<< HEAD
     virtual void
     removeDetachedPermanentlyFlag(ContextPtr context, const String & table_name, const String & table_metadata_path, bool attach);
 
     static fs::path getDetachedPermanentlyFlagPath(const String & table_metadata_path);
 
     void removeDetachedTableInfo(const StorageID & table_id);
-=======
+    
     void alterDatabaseComment(const AlterCommand & alter_command) override;
->>>>>>> 6358a03d
 
 protected:
     static constexpr const char * create_suffix = ".tmp";
