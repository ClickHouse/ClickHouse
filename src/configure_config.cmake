if (TARGET ch_contrib::rocksdb)
    set(USE_ROCKSDB 1)
endif()
if (TARGET ch_contrib::bzip2)
    set(USE_BZIP2 1)
endif()
if (TARGET ch_contrib::minizip)
    set(USE_MINIZIP 1)
endif()
if (TARGET ch_contrib::snappy)
    set(USE_SNAPPY 1)
endif()
if (TARGET ch_contrib::brotli)
    set(USE_BROTLI 1)
endif()
if (TARGET ch_contrib::hivemetastore)
    set(USE_HIVE 1)
endif()
if (TARGET ch_contrib::rdkafka)
    set(USE_RDKAFKA 1)
endif()
if (TARGET ch_rust::skim)
    set(USE_SKIM 1)
endif()
if (TARGET ch_rust::prql)
    set(USE_PRQL 1)
endif()
if (TARGET OpenSSL::SSL)
    set(USE_SSL 1)
endif()
if (TARGET ch_contrib::ldap)
    set(USE_LDAP 1)
endif()
if (TARGET ch_contrib::grpc)
    set(USE_GRPC 1)
endif()
if (TARGET ch_contrib::hdfs)
    set(USE_HDFS 1)
endif()
if (TARGET ch_contrib::nuraft)
    set(USE_NURAFT 1)
endif()
if (TARGET ch_contrib::icu)
    set(USE_ICU 1)
endif()
if (TARGET ch_contrib::simdjson)
    set(USE_SIMDJSON 1)
endif()
if (TARGET ch_contrib::rapidjson)
    set(USE_RAPIDJSON 1)
endif()
if (TARGET ch_contrib::azure_sdk)
    set(USE_AZURE_BLOB_STORAGE 1)
endif()
if (TARGET ch_contrib::amqp_cpp)
    set(USE_AMQPCPP 1)
endif()
if (TARGET ch_contrib::nats_io)
    set(USE_NATSIO 1)
endif()
if (TARGET ch_contrib::cassandra)
    set(USE_CASSANDRA 1)
endif()
if (TARGET ch_contrib::base64)
    set(USE_BASE64 1)
endif()
if (TARGET ch_contrib::yaml_cpp)
    set(USE_YAML_CPP 1)
endif()
if (OS_LINUX)
    set(USE_FILELOG 1)
endif()
if (TARGET ch_contrib::sqlite)
    set(USE_SQLITE 1)
endif()
if (TARGET ch_contrib::libpqxx)
    set(USE_LIBPQXX 1)
endif()
if (TARGET ch_contrib::krb5)
    set(USE_KRB5 1)
endif()
if (TARGET ch_contrib::sentry)
    set(USE_SENTRY 1)
endif()
if (TARGET ch_contrib::datasketches)
    set(USE_DATASKETCHES 1)
endif()
if (TARGET ch_contrib::aws_s3)
    set(USE_AWS_S3 1)
endif()
if (TARGET ch_contrib::google_cloud_cpp)
    set(USE_GOOGLE_CLOUD 1)
endif()
if (TARGET ch_contrib::mariadbclient) # ch::mysqlxx
    set(USE_MYSQL 1)
endif()
if (ENABLE_NLP)
    set(USE_NLP 1)
endif()
if (TARGET ch_contrib::ulid)
    set(USE_ULID 1)
endif()
if (TARGET ch_contrib::llvm)
    set(USE_EMBEDDED_COMPILER ${ENABLE_EMBEDDED_COMPILER})
    set(USE_DWARF_PARSER ${ENABLE_DWARF_PARSER})
    set(USE_BLAKE3 ${ENABLE_LIBRARIES})
endif()
if (TARGET ch_contrib::unixodbc)
    set(USE_ODBC 1)
endif()
if (TARGET ch_contrib::replxx)
    set(USE_REPLXX 1)
endif()
if (TARGET ch_contrib::cpuid)
    set(USE_CPUID 1)
endif()
if (TARGET ch_contrib::jemalloc)
    set(USE_JEMALLOC 1)
endif()
if (TARGET ch_contrib::gwp_asan)
    set(USE_GWP_ASAN 1)
endif()
if (TARGET ch_contrib::h3)
    set(USE_H3 1)
endif()
if (TARGET ch_contrib::s2)
    set(USE_S2_GEOMETRY 1)
endif()
if (TARGET ch_contrib::fastops)
    set(USE_FASTOPS 1)
endif()
if (TARGET ch_contrib::sqids)
    set(USE_SQIDS 1)
endif()
if (TARGET ch_contrib::idna)
    set(USE_IDNA 1)
endif()
if (TARGET ch_contrib::vectorscan)
    set(USE_VECTORSCAN 1)
endif()
if (TARGET ch_contrib::qatlib)
    set(USE_QATLIB 1)
endif()
if (TARGET ch_contrib::avrocpp)
    set(USE_AVRO 1)
endif()
if (TARGET ch_contrib::parquet)
    set(USE_PARQUET 1)
    set(USE_ARROW 1)
    set(USE_ORC 1)
endif()
if (TARGET ch_contrib::liburing)
    set(USE_LIBURING 1)
endif ()
if (TARGET ch_contrib::protobuf)
    set(USE_PROTOBUF 1)
endif()
if (TARGET ch_contrib::msgpack)
    set(USE_MSGPACK 1)
endif()
if (TARGET ch_contrib::capnp)
    set(USE_CAPNP 1)
endif()
if (TARGET ch_contrib::bcrypt)
    set(USE_BCRYPT 1)
endif()
if (TARGET ch_contrib::usearch)
    set(USE_USEARCH 1)
endif()
if (TARGET ch_contrib::ssh)
    set(USE_SSH 1)
endif()
if (TARGET ch_contrib::libfiu)
    set(USE_LIBFIU 1)
endif()
if (TARGET ch_contrib::libarchive)
    set(USE_LIBARCHIVE 1)
endif()
if (TARGET ch_contrib::pocketfft)
    set(USE_POCKETFFT 1)
endif()
if (TARGET ch_contrib::prometheus_protobufs)
    set(USE_PROMETHEUS_PROTOBUFS 1)
endif()
if (TARGET ch_contrib::mongocxx)
    set(USE_MONGODB 1)
endif()
if (TARGET ch_contrib::numactl)
    set(USE_NUMACTL 1)
endif()
<<<<<<< HEAD
if (TARGET ch_contrib::delta_kernel_rs)
    set(USE_DELTA_KERNEL_RS 1)
=======
if (ENABLE_FUZZING)
    set (USE_FUZZING_MODE 1)
endif()
if (ENABLE_BUZZHOUSE)
    set (USE_BUZZHOUSE 1)
>>>>>>> 6c9e3c4b
endif()

set(SOURCE_DIR ${PROJECT_SOURCE_DIR})<|MERGE_RESOLUTION|>--- conflicted
+++ resolved
@@ -188,16 +188,14 @@
 if (TARGET ch_contrib::numactl)
     set(USE_NUMACTL 1)
 endif()
-<<<<<<< HEAD
 if (TARGET ch_contrib::delta_kernel_rs)
     set(USE_DELTA_KERNEL_RS 1)
-=======
+endif()
 if (ENABLE_FUZZING)
     set (USE_FUZZING_MODE 1)
 endif()
 if (ENABLE_BUZZHOUSE)
     set (USE_BUZZHOUSE 1)
->>>>>>> 6c9e3c4b
 endif()
 
 set(SOURCE_DIR ${PROJECT_SOURCE_DIR})