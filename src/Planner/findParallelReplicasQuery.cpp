--- conflicted
+++ resolved
@@ -127,23 +127,11 @@
         if (table_node || table_function_node)
         {
             const auto & storage_snapshot = table_node ? table_node->getStorageSnapshot() : table_function_node->getStorageSnapshot();
-<<<<<<< HEAD
-            const auto & storage = storage_snapshot->storage;
-
             auto storage_dummy = std::make_shared<StorageDummy>(
-                storage.getStorageID(),
+                storage_snapshot->storage.getStorageID(),
                 /// To preserve information about alias columns, column description must be extracted directly from storage metadata.
                 storage_snapshot->metadata->getColumns(),
-                storage_snapshot,
-                storage.supportsReplication());
-=======
-            auto get_column_options = GetColumnsOptions(GetColumnsOptions::All).withExtendedObjects().withVirtuals();
-
-            auto storage_dummy = std::make_shared<StorageDummy>(
-                storage_snapshot->storage.getStorageID(),
-                ColumnsDescription(storage_snapshot->getColumns(get_column_options)),
                 storage_snapshot);
->>>>>>> 2e99cad9
 
             auto dummy_table_node = std::make_shared<TableNode>(std::move(storage_dummy), getContext());
 
