#include <Planner/PlannerJoinTree.h>

#include <Core/Settings.h>

#include <Common/scope_guard_safe.h>
#include <Core/ParallelReplicasMode.h>

#include <Columns/ColumnAggregateFunction.h>

#include <DataTypes/DataTypeString.h>
#include <DataTypes/DataTypeAggregateFunction.h>
#include <DataTypes/DataTypeLowCardinality.h>

#include <Functions/FunctionFactory.h>

#include <AggregateFunctions/AggregateFunctionCount.h>

#include <Access/Common/AccessFlags.h>
#include <Access/ContextAccess.h>

#include <Storages/IStorage.h>
#include <Storages/MergeTree/MergeTreeData.h>
#include <Storages/StorageDictionary.h>
#include <Storages/StorageDistributed.h>

#include <Analyzer/ConstantNode.h>
#include <Analyzer/ColumnNode.h>
#include <Analyzer/FunctionNode.h>
#include <Analyzer/TableNode.h>
#include <Analyzer/TableFunctionNode.h>
#include <Analyzer/QueryNode.h>
#include <Analyzer/UnionNode.h>
#include <Analyzer/JoinNode.h>
#include <Analyzer/ArrayJoinNode.h>
#include <Analyzer/Utils.h>
#include <Analyzer/AggregationUtils.h>
#include <Analyzer/Passes/QueryAnalysisPass.h>
#include <Analyzer/QueryTreeBuilder.h>

#include <Parsers/ExpressionListParsers.h>
#include <Parsers/parseQuery.h>

#include <Processors/Sources/NullSource.h>
#include <Processors/QueryPlan/SortingStep.h>
#include <Processors/QueryPlan/CreateSetAndFilterOnTheFlyStep.h>
#include <Processors/QueryPlan/ReadFromPreparedSource.h>
#include <Processors/QueryPlan/ExpressionStep.h>
#include <Processors/QueryPlan/FilterStep.h>
#include <Processors/QueryPlan/JoinStep.h>
#include <Processors/QueryPlan/ArrayJoinStep.h>
#include <Processors/QueryPlan/ReadFromMergeTree.h>
#include <Processors/QueryPlan/ReadFromTableStep.h>
#include <Processors/QueryPlan/ReadFromTableFunctionStep.h>
#include <Processors/Sources/SourceFromSingleChunk.h>

#include <Storages/StorageDummy.h>

#include <Interpreters/ArrayJoinAction.h>
#include <Interpreters/Context.h>
#include <Interpreters/DatabaseCatalog.h>
#include <Interpreters/HashJoin/HashJoin.h>
#include <Interpreters/IJoin.h>
#include <Interpreters/TableJoin.h>
#include <Interpreters/getCustomKeyFilterForParallelReplicas.h>
#include <Interpreters/ClusterProxy/executeQuery.h>

#include <Planner/CollectColumnIdentifiers.h>
#include <Planner/Planner.h>
#include <Planner/PlannerJoins.h>
#include <Planner/PlannerActionsVisitor.h>
#include <Planner/Utils.h>
#include <Planner/CollectSets.h>
#include <Planner/CollectTableExpressionData.h>

namespace DB
{
namespace Setting
{
    extern const SettingsMap additional_table_filters;
    extern const SettingsUInt64 allow_experimental_parallel_reading_from_replicas;
    extern const SettingsBool allow_experimental_query_deduplication;
    extern const SettingsBool async_socket_for_remote;
    extern const SettingsBool empty_result_for_aggregation_by_empty_set;
    extern const SettingsBool enable_unaligned_array_join;
    extern const SettingsBool join_use_nulls;
    extern const SettingsUInt64 max_block_size;
    extern const SettingsUInt64 max_columns_to_read;
    extern const SettingsUInt64 max_distributed_connections;
    extern const SettingsUInt64 max_rows_in_set_to_optimize_join;
    extern const SettingsUInt64 max_parser_backtracks;
    extern const SettingsUInt64 max_parser_depth;
    extern const SettingsUInt64 max_query_size;
    extern const SettingsNonZeroUInt64 max_parallel_replicas;
    extern const SettingsFloat max_streams_to_max_threads_ratio;
    extern const SettingsMaxThreads max_threads;
    extern const SettingsBool optimize_sorting_by_input_stream_properties;
    extern const SettingsBool optimize_trivial_count_query;
    extern const SettingsUInt64 parallel_replicas_count;
    extern const SettingsString parallel_replicas_custom_key;
    extern const SettingsParallelReplicasMode parallel_replicas_mode;
    extern const SettingsUInt64 parallel_replicas_custom_key_range_lower;
    extern const SettingsUInt64 parallel_replicas_custom_key_range_upper;
    extern const SettingsBool parallel_replicas_for_non_replicated_merge_tree;
    extern const SettingsUInt64 parallel_replicas_min_number_of_rows_per_replica;
    extern const SettingsUInt64 parallel_replica_offset;
    extern const SettingsBool optimize_move_to_prewhere;
    extern const SettingsBool optimize_move_to_prewhere_if_final;
    extern const SettingsBool use_concurrency_control;
}

namespace ErrorCodes
{
    extern const int INVALID_JOIN_ON_EXPRESSION;
    extern const int LOGICAL_ERROR;
    extern const int NOT_IMPLEMENTED;
    extern const int ACCESS_DENIED;
    extern const int PARAMETER_OUT_OF_BOUND;
    extern const int TOO_MANY_COLUMNS;
    extern const int UNSUPPORTED_METHOD;
    extern const int BAD_ARGUMENTS;
}

namespace
{

/// Check if current user has privileges to SELECT columns from table
/// Throws an exception if access to any column from `column_names` is not granted
/// If `column_names` is empty, check access to any columns and return names of accessible columns
NameSet checkAccessRights(const TableNode & table_node, const Names & column_names, const ContextPtr & query_context)
{
    /// StorageDummy is created on preliminary stage, ignore access check for it.
    if (typeid_cast<const StorageDummy *>(table_node.getStorage().get()))
        return {};

    const auto & storage_id = table_node.getStorageID();
    const auto & storage_snapshot = table_node.getStorageSnapshot();

    if (column_names.empty())
    {
        NameSet accessible_columns;
        /** For a trivial queries like "SELECT count() FROM table", "SELECT 1 FROM table" access is granted if at least
          * one table column is accessible.
          */
        auto access = query_context->getAccess();
        for (const auto & column : storage_snapshot->metadata->getColumns())
        {
            if (access->isGranted(AccessType::SELECT, storage_id.database_name, storage_id.table_name, column.name))
                accessible_columns.insert(column.name);
        }

        if (accessible_columns.empty())
        {
            throw Exception(ErrorCodes::ACCESS_DENIED,
                "{}: Not enough privileges. To execute this query, it's necessary to have the grant SELECT for at least one column on {}",
                query_context->getUserName(),
                storage_id.getFullTableName());
        }
        return accessible_columns;
    }

    // In case of cross-replication we don't know what database is used for the table.
    // `storage_id.hasDatabase()` can return false only on the initiator node.
    // Each shard will use the default database (in the case of cross-replication shards may have different defaults).
    if (storage_id.hasDatabase())
        query_context->checkAccess(AccessType::SELECT, storage_id, column_names);

    return {};
}

bool shouldIgnoreQuotaAndLimits(const TableNode & table_node)
{
    const auto & storage_id = table_node.getStorageID();
    if (!storage_id.hasDatabase())
        return false;
    if (storage_id.database_name == DatabaseCatalog::SYSTEM_DATABASE)
    {
        static const boost::container::flat_set<std::string_view> tables_ignoring_quota{"quotas", "quota_limits", "quota_usage", "quotas_usage", "one"};
        if (tables_ignoring_quota.contains(storage_id.table_name))
            return true;
    }
    return false;
}

NameAndTypePair chooseSmallestColumnToReadFromStorage(const StoragePtr & storage, const StorageSnapshotPtr & storage_snapshot, const NameSet & column_names_allowed_to_select)
{
    /** We need to read at least one column to find the number of rows.
      * We will find a column with minimum <compressed_size, type_size, uncompressed_size>.
      * Because it is the column that is cheapest to read.
      */
    class ColumnWithSize
    {
    public:
        ColumnWithSize(NameAndTypePair column_, ColumnSize column_size_)
            : column(std::move(column_))
            , compressed_size(column_size_.data_compressed)
            , uncompressed_size(column_size_.data_uncompressed)
            , type_size(column.type->haveMaximumSizeOfValue() ? column.type->getMaximumSizeOfValueInMemory() : 100)
        {
        }

        bool operator<(const ColumnWithSize & rhs) const
        {
            return std::tie(compressed_size, type_size, uncompressed_size)
                < std::tie(rhs.compressed_size, rhs.type_size, rhs.uncompressed_size);
        }

        NameAndTypePair column;
        size_t compressed_size = 0;
        size_t uncompressed_size = 0;
        size_t type_size = 0;
    };

    std::vector<ColumnWithSize> columns_with_sizes;

    auto column_sizes = storage->getColumnSizes();
    auto column_names_and_types = storage_snapshot->getColumns(GetColumnsOptions(GetColumnsOptions::AllPhysical).withSubcolumns());

    if (!column_names_allowed_to_select.empty())
    {
        auto it = column_names_and_types.begin();
        while (it != column_names_and_types.end())
        {
            if (!column_names_allowed_to_select.contains(it->name))
                it = column_names_and_types.erase(it);
            else
                ++it;
        }
    }

    if (!column_sizes.empty())
    {
        for (auto & column_name_and_type : column_names_and_types)
        {
            auto it = column_sizes.find(column_name_and_type.name);
            if (it == column_sizes.end())
                continue;

            columns_with_sizes.emplace_back(column_name_and_type, it->second);
        }
    }

    NameAndTypePair result;

    if (!columns_with_sizes.empty())
        result = std::min_element(columns_with_sizes.begin(), columns_with_sizes.end())->column;
    else
        /// If we have no information about columns sizes, choose a column of minimum size of its data type
        result = ExpressionActions::getSmallestColumn(column_names_and_types);

    return result;
}

bool applyTrivialCountIfPossible(
    QueryPlan & query_plan,
    SelectQueryInfo & select_query_info,
    const TableNode * table_node,
    const TableFunctionNode * table_function_node,
    const QueryTreeNodePtr & query_tree,
    ContextMutablePtr & query_context,
    const Names & columns_names)
{
    const auto & settings = query_context->getSettingsRef();
    if (!settings[Setting::optimize_trivial_count_query])
        return false;

    const auto & storage = table_node ? table_node->getStorage() : table_function_node->getStorage();
    if (!storage->supportsTrivialCountOptimization(
            table_node ? table_node->getStorageSnapshot() : table_function_node->getStorageSnapshot(), query_context))
        return false;

    auto storage_id = storage->getStorageID();
    auto row_policy_filter = query_context->getRowPolicyFilter(storage_id.getDatabaseName(),
        storage_id.getTableName(),
        RowPolicyFilterType::SELECT_FILTER);
    if (row_policy_filter)
        return {};

    if (select_query_info.additional_filter_ast)
        return false;

    /** Transaction check here is necessary because
      * MergeTree maintains total count for all parts in Active state and it simply returns that number for trivial select count() from table query.
      * But if we have current transaction, then we should return number of rows in current snapshot (that may include parts in Outdated state),
      * so we have to use totalRowsByPartitionPredicate() instead of totalRows even for trivial query
      * See https://github.com/ClickHouse/ClickHouse/pull/24258/files#r828182031
      */
    if (query_context->getCurrentTransaction())
        return false;

    /// can't apply if FINAL
    if (table_node && table_node->getTableExpressionModifiers().has_value() &&
        (table_node->getTableExpressionModifiers()->hasFinal() || table_node->getTableExpressionModifiers()->hasSampleSizeRatio() ||
         table_node->getTableExpressionModifiers()->hasSampleOffsetRatio()))
        return false;
    if (table_function_node && table_function_node->getTableExpressionModifiers().has_value()
        && (table_function_node->getTableExpressionModifiers()->hasFinal()
            || table_function_node->getTableExpressionModifiers()->hasSampleSizeRatio()
            || table_function_node->getTableExpressionModifiers()->hasSampleOffsetRatio()))
        return false;

    // TODO: It's possible to optimize count() given only partition predicates
    auto & main_query_node = query_tree->as<QueryNode &>();
    if (main_query_node.hasGroupBy() || main_query_node.hasPrewhere() || main_query_node.hasWhere())
        return false;

    if (settings[Setting::allow_experimental_query_deduplication] || settings[Setting::empty_result_for_aggregation_by_empty_set])
        return false;

    QueryTreeNodes aggregates = collectAggregateFunctionNodes(query_tree);
    if (aggregates.size() != 1)
        return false;

    const auto & function_node = aggregates.front().get()->as<const FunctionNode &>();
    chassert(function_node.getAggregateFunction() != nullptr);
    const auto * count_func = typeid_cast<const AggregateFunctionCount *>(function_node.getAggregateFunction().get());
    if (!count_func)
        return false;

    /// Some storages can optimize trivial count in read() method instead of totalRows() because it still can
    /// require reading some data (but much faster than reading columns).
    /// Set a special flag in query info so the storage will see it and optimize count in read() method.
    select_query_info.optimize_trivial_count = true;

    /// Get number of rows
    std::optional<UInt64> num_rows = storage->totalRows(settings);
    if (!num_rows)
        return false;

    if (settings[Setting::allow_experimental_parallel_reading_from_replicas] > 0 && settings[Setting::max_parallel_replicas] > 1)
    {
        /// Imagine the situation when we have a query with parallel replicas and
        /// this code executed on the remote server.
        /// If we will apply trivial count optimization, then each remote server will do the same
        /// and we will have N times more rows as the result on the initiator.
        /// TODO: This condition seems unneeded when we will make the parallel replicas with custom key
        /// to work on top of MergeTree instead of Distributed.
        if (settings[Setting::parallel_replicas_mode] == ParallelReplicasMode::CUSTOM_KEY_RANGE ||
            settings[Setting::parallel_replicas_mode] == ParallelReplicasMode::CUSTOM_KEY_SAMPLING ||
            settings[Setting::parallel_replicas_mode] == ParallelReplicasMode::SAMPLING_KEY)
            return false;

        /// The query could use trivial count if it didn't use parallel replicas, so let's disable it
        query_context->setSetting("allow_experimental_parallel_reading_from_replicas", Field(0));
        LOG_TRACE(getLogger("Planner"), "Disabling parallel replicas to be able to use a trivial count optimization");

    }

    /// Set aggregation state
    const AggregateFunctionCount & agg_count = *count_func;
    std::vector<char> state(agg_count.sizeOfData());
    AggregateDataPtr place = state.data();
    agg_count.create(place);
    SCOPE_EXIT_MEMORY_SAFE(agg_count.destroy(place));
    AggregateFunctionCount::set(place, num_rows.value());

    auto column = ColumnAggregateFunction::create(function_node.getAggregateFunction());
    column->insertFrom(place);

    /// get count() argument type
    DataTypes argument_types;
    argument_types.reserve(columns_names.size());
    {
        const Block source_header = table_node ? table_node->getStorageSnapshot()->getSampleBlockForColumns(columns_names)
                                               : table_function_node->getStorageSnapshot()->getSampleBlockForColumns(columns_names);
        for (const auto & column_name : columns_names)
            argument_types.push_back(source_header.getByName(column_name).type);
    }

    Block block_with_count{
        {std::move(column),
         std::make_shared<DataTypeAggregateFunction>(function_node.getAggregateFunction(), argument_types, Array{}),
         columns_names.front()}};

    auto source = std::make_shared<SourceFromSingleChunk>(block_with_count);
    auto prepared_count = std::make_unique<ReadFromPreparedSource>(Pipe(std::move(source)));
    prepared_count->setStepDescription("Optimized trivial count");
    query_plan.addStep(std::move(prepared_count));

    return true;
}

void prepareBuildQueryPlanForTableExpression(const QueryTreeNodePtr & table_expression, PlannerContextPtr & planner_context)
{
    const auto & query_context = planner_context->getQueryContext();
    const auto & settings = query_context->getSettingsRef();

    auto & table_expression_data = planner_context->getTableExpressionDataOrThrow(table_expression);
    auto columns_names = table_expression_data.getColumnNames();

    auto * table_node = table_expression->as<TableNode>();
    auto * table_function_node = table_expression->as<TableFunctionNode>();
    auto * query_node = table_expression->as<QueryNode>();
    auto * union_node = table_expression->as<UnionNode>();

    /** The current user must have the SELECT privilege.
      * We do not check access rights for table functions because they have been already checked in ITableFunction::execute().
      */
    NameSet columns_names_allowed_to_select;
    if (table_node)
    {
        const auto & column_names_with_aliases = table_expression_data.getSelectedColumnsNames();
        columns_names_allowed_to_select = checkAccessRights(*table_node, column_names_with_aliases, query_context);
    }

    if (columns_names.empty())
    {
        NameAndTypePair additional_column_to_read;

        if (table_node || table_function_node)
        {
            const auto & storage = table_node ? table_node->getStorage() : table_function_node->getStorage();
            const auto & storage_snapshot = table_node ? table_node->getStorageSnapshot() : table_function_node->getStorageSnapshot();
            additional_column_to_read = chooseSmallestColumnToReadFromStorage(storage, storage_snapshot, columns_names_allowed_to_select);
        }
        else if (query_node || union_node)
        {
            const auto & projection_columns = query_node ? query_node->getProjectionColumns() : union_node->computeProjectionColumns();
            NamesAndTypesList projection_columns_list(projection_columns.begin(), projection_columns.end());
            additional_column_to_read = ExpressionActions::getSmallestColumn(projection_columns_list);
        }
        else
        {
            throw Exception(ErrorCodes::LOGICAL_ERROR, "Expected table, table function, query or union. Actual {}",
                            table_expression->formatASTForErrorMessage());
        }

        auto & global_planner_context = planner_context->getGlobalPlannerContext();
        const auto & column_identifier = global_planner_context->createColumnIdentifier(additional_column_to_read, table_expression);
        columns_names.push_back(additional_column_to_read.name);
        table_expression_data.addColumn(additional_column_to_read, column_identifier);
    }

    /// Limitation on the number of columns to read
    if (settings[Setting::max_columns_to_read] && columns_names.size() > settings[Setting::max_columns_to_read])
        throw Exception(
            ErrorCodes::TOO_MANY_COLUMNS,
            "Limit for number of columns to read exceeded. Requested: {}, maximum: {}",
            columns_names.size(),
            settings[Setting::max_columns_to_read]);
}

void updatePrewhereOutputsIfNeeded(SelectQueryInfo & table_expression_query_info,
    const Names & column_names,
    const StorageSnapshotPtr & storage_snapshot)
{
    if (!table_expression_query_info.prewhere_info)
        return;

    auto & prewhere_actions = table_expression_query_info.prewhere_info->prewhere_actions;

    NameSet required_columns;
    if (column_names.size() == 1)
        required_columns.insert(column_names[0]);

    auto & table_expression_modifiers = table_expression_query_info.table_expression_modifiers;
    if (table_expression_modifiers)
    {
        if (table_expression_modifiers->hasSampleSizeRatio()
            || table_expression_query_info.planner_context->getQueryContext()->getSettingsRef()[Setting::parallel_replicas_count] > 1)
        {
            /// We evaluate sampling for Merge lazily so we need to get all the columns
            if (storage_snapshot->storage.getName() == "Merge")
            {
                const auto columns = storage_snapshot->metadata->getColumns().getAll();
                for (const auto & column : columns)
                    required_columns.insert(column.name);
            }
            else
            {
                auto columns_required_for_sampling = storage_snapshot->metadata->getColumnsRequiredForSampling();
                required_columns.insert(columns_required_for_sampling.begin(), columns_required_for_sampling.end());
            }
        }

        if (table_expression_modifiers->hasFinal())
        {
            auto columns_required_for_final = storage_snapshot->metadata->getColumnsRequiredForFinal();
            required_columns.insert(columns_required_for_final.begin(), columns_required_for_final.end());
        }
    }

    std::unordered_set<const ActionsDAG::Node *> required_output_nodes;

    for (const auto * input : prewhere_actions.getInputs())
    {
        if (required_columns.contains(input->result_name))
            required_output_nodes.insert(input);
    }

    if (required_output_nodes.empty())
        return;

    auto & prewhere_outputs = prewhere_actions.getOutputs();
    for (const auto & output : prewhere_outputs)
    {
        auto required_output_node_it = required_output_nodes.find(output);
        if (required_output_node_it == required_output_nodes.end())
            continue;

        required_output_nodes.erase(required_output_node_it);
    }

    prewhere_outputs.insert(prewhere_outputs.end(), required_output_nodes.begin(), required_output_nodes.end());
}

std::optional<FilterDAGInfo> buildRowPolicyFilterIfNeeded(const StoragePtr & storage,
    SelectQueryInfo & table_expression_query_info,
    PlannerContextPtr & planner_context,
    std::set<std::string> & used_row_policies)
{
    auto storage_id = storage->getStorageID();
    const auto & query_context = planner_context->getQueryContext();

    auto row_policy_filter = query_context->getRowPolicyFilter(storage_id.getDatabaseName(), storage_id.getTableName(), RowPolicyFilterType::SELECT_FILTER);
    if (!row_policy_filter || row_policy_filter->empty())
        return {};

    for (const auto & row_policy : row_policy_filter->policies)
    {
        auto name = row_policy->getFullName().toString();
        used_row_policies.emplace(std::move(name));
    }

    return buildFilterInfo(row_policy_filter->expression, table_expression_query_info.table_expression, planner_context);
}

std::optional<FilterDAGInfo> buildCustomKeyFilterIfNeeded(const StoragePtr & storage,
    SelectQueryInfo & table_expression_query_info,
    PlannerContextPtr & planner_context)
{
    const auto & query_context = planner_context->getQueryContext();
    const auto & settings = query_context->getSettingsRef();

    if (settings[Setting::parallel_replicas_count] <= 1 || settings[Setting::parallel_replicas_custom_key].value.empty())
        return {};

    auto custom_key_ast = parseCustomKeyForTable(settings[Setting::parallel_replicas_custom_key], *query_context);
    if (!custom_key_ast)
        throw DB::Exception(
                ErrorCodes::BAD_ARGUMENTS,
                "Parallel replicas processing with custom_key has been requested "
                "(setting 'max_parallel_replicas'), but the table does not have custom_key defined for it "
                " or it's invalid (setting 'parallel_replicas_custom_key')");

    LOG_TRACE(getLogger("Planner"), "Processing query on a replica using custom_key '{}'", settings[Setting::parallel_replicas_custom_key].value);

    auto parallel_replicas_custom_filter_ast = getCustomKeyFilterForParallelReplica(
        settings[Setting::parallel_replicas_count],
        settings[Setting::parallel_replica_offset],
        std::move(custom_key_ast),
        {settings[Setting::parallel_replicas_mode],
         settings[Setting::parallel_replicas_custom_key_range_lower],
         settings[Setting::parallel_replicas_custom_key_range_upper]},
        storage->getInMemoryMetadataPtr()->columns,
        query_context);

    return buildFilterInfo(parallel_replicas_custom_filter_ast, table_expression_query_info.table_expression, planner_context);
}

/// Apply filters from additional_table_filters setting
std::optional<FilterDAGInfo> buildAdditionalFiltersIfNeeded(const StoragePtr & storage,
    const String & table_expression_alias,
    SelectQueryInfo & table_expression_query_info,
    PlannerContextPtr & planner_context)
{
    const auto & query_context = planner_context->getQueryContext();
    const auto & settings = query_context->getSettingsRef();

    auto const & additional_filters = settings[Setting::additional_table_filters].value;
    if (additional_filters.empty())
        return {};

    auto const & storage_id = storage->getStorageID();

    ASTPtr additional_filter_ast;
    for (const auto & additional_filter : additional_filters)
    {
        const auto & tuple = additional_filter.safeGet<const Tuple &>();
        auto const & table = tuple.at(0).safeGet<String>();
        auto const & filter = tuple.at(1).safeGet<String>();

        if (table == table_expression_alias ||
            (table == storage_id.getTableName() && query_context->getCurrentDatabase() == storage_id.getDatabaseName()) ||
            (table == storage_id.getFullNameNotQuoted()))
        {
            ParserExpression parser;
            additional_filter_ast = parseQuery(
                parser,
                filter.data(),
                filter.data() + filter.size(),
                "additional filter",
                settings[Setting::max_query_size],
                settings[Setting::max_parser_depth],
                settings[Setting::max_parser_backtracks]);
            break;
        }
    }

    if (!additional_filter_ast)
        return {};

    table_expression_query_info.additional_filter_ast = additional_filter_ast;
    return buildFilterInfo(additional_filter_ast, table_expression_query_info.table_expression, planner_context);
}

UInt64 mainQueryNodeBlockSizeByLimit(const SelectQueryInfo & select_query_info)
{
    auto const & main_query_node = select_query_info.query_tree->as<QueryNode const &>();

    /// Constness of limit and offset is validated during query analysis stage
    size_t limit_length = 0;
    if (main_query_node.hasLimit())
        limit_length = main_query_node.getLimit()->as<ConstantNode &>().getValue().safeGet<UInt64>();

    size_t limit_offset = 0;
    if (main_query_node.hasOffset())
        limit_offset = main_query_node.getOffset()->as<ConstantNode &>().getValue().safeGet<UInt64>();

    /** If not specified DISTINCT, WHERE, GROUP BY, HAVING, ORDER BY, JOIN, LIMIT BY, LIMIT WITH TIES
      * but LIMIT is specified, and limit + offset < max_block_size,
      * then as the block size we will use limit + offset (not to read more from the table than requested),
      * and also set the number of threads to 1.
      */
    if (main_query_node.hasLimit()
        && !main_query_node.isDistinct()
        && !main_query_node.isLimitWithTies()
        && !main_query_node.hasPrewhere()
        && !main_query_node.hasWhere()
        && select_query_info.filter_asts.empty()
        && !main_query_node.hasGroupBy()
        && !main_query_node.hasHaving()
        && !main_query_node.hasOrderBy()
        && !main_query_node.hasLimitBy()
        && !select_query_info.need_aggregate
        && !select_query_info.has_window
        && limit_length <= std::numeric_limits<UInt64>::max() - limit_offset)
        return limit_length + limit_offset;
    return 0;
}

std::unique_ptr<ExpressionStep> createComputeAliasColumnsStep(
    std::unordered_map<std::string, ActionsDAG> & alias_column_expressions, const Header & current_header)
{
    ActionsDAG merged_alias_columns_actions_dag(current_header.getColumnsWithTypeAndName());
    ActionsDAG::NodeRawConstPtrs action_dag_outputs = merged_alias_columns_actions_dag.getInputs();

    for (auto & [column_name, alias_column_actions_dag] : alias_column_expressions)
    {
        const auto & current_outputs = alias_column_actions_dag.getOutputs();
        action_dag_outputs.insert(action_dag_outputs.end(), current_outputs.begin(), current_outputs.end());
        merged_alias_columns_actions_dag.mergeNodes(std::move(alias_column_actions_dag));
    }

    for (const auto * output_node : action_dag_outputs)
        merged_alias_columns_actions_dag.addOrReplaceInOutputs(*output_node);
    merged_alias_columns_actions_dag.removeUnusedActions(false);

    auto alias_column_step = std::make_unique<ExpressionStep>(current_header, std::move(merged_alias_columns_actions_dag));
    alias_column_step->setStepDescription("Compute alias columns");
    return alias_column_step;
}

JoinTreeQueryPlan buildQueryPlanForTableExpression(QueryTreeNodePtr table_expression,
    const SelectQueryInfo & select_query_info,
    const SelectQueryOptions & select_query_options,
    PlannerContextPtr & planner_context,
    bool is_single_table_expression,
    bool wrap_read_columns_in_subquery)
{
    const auto & query_context = planner_context->getQueryContext();
    const auto & settings = query_context->getSettingsRef();

    auto & table_expression_data = planner_context->getTableExpressionDataOrThrow(table_expression);

    QueryProcessingStage::Enum from_stage = QueryProcessingStage::Enum::FetchColumns;

    if (wrap_read_columns_in_subquery)
    {
        auto columns = table_expression_data.getColumns();
        table_expression = buildSubqueryToReadColumnsFromTableExpression(columns, table_expression, query_context);
    }

    auto * table_node = table_expression->as<TableNode>();
    auto * table_function_node = table_expression->as<TableFunctionNode>();
    auto * query_node = table_expression->as<QueryNode>();
    auto * union_node = table_expression->as<UnionNode>();

    QueryPlan query_plan;
    std::unordered_map<const QueryNode *, const QueryPlan::Node *> query_node_to_plan_step_mapping;
    std::set<std::string> used_row_policies;

    if (table_node || table_function_node)
    {
        const auto & storage = table_node ? table_node->getStorage() : table_function_node->getStorage();
        const auto & storage_snapshot = table_node ? table_node->getStorageSnapshot() : table_function_node->getStorageSnapshot();

        auto table_expression_query_info = select_query_info;
        table_expression_query_info.table_expression = table_expression;
        if (const auto & filter_actions = table_expression_data.getFilterActions())
            table_expression_query_info.filter_actions_dag = std::make_shared<const ActionsDAG>(filter_actions->clone());
        table_expression_query_info.current_table_chosen_for_reading_with_parallel_replicas
            = table_node == planner_context->getGlobalPlannerContext()->parallel_replicas_table;

        size_t max_streams = settings[Setting::max_threads];
        size_t max_threads_execute_query = settings[Setting::max_threads];

        /**
         * To simultaneously query more remote servers when async_socket_for_remote is off
         * instead of max_threads, max_distributed_connections is used:
         * since threads there mostly spend time waiting for data from remote servers,
         * we can increase the degree of parallelism to avoid sequential querying of remote servers.
         *
         * DANGER: that can lead to insane number of threads working if there are a lot of stream and prefer_localhost_replica is used.
         *
         * That is not needed when async_socket_for_remote is on, because in that case
         * threads are not blocked waiting for data from remote servers.
         *
         */
        bool is_sync_remote = table_expression_data.isRemote() && !settings[Setting::async_socket_for_remote];
        if (is_sync_remote)
        {
            max_streams = settings[Setting::max_distributed_connections];
            max_threads_execute_query = settings[Setting::max_distributed_connections];
        }

        UInt64 max_block_size = settings[Setting::max_block_size];
        UInt64 max_block_size_limited = 0;
        if (is_single_table_expression)
        {
            /** If not specified DISTINCT, WHERE, GROUP BY, HAVING, ORDER BY, JOIN, LIMIT BY, LIMIT WITH TIES
              * but LIMIT is specified, and limit + offset < max_block_size,
              * then as the block size we will use limit + offset (not to read more from the table than requested),
              * and also set the number of threads to 1.
              */
            max_block_size_limited = mainQueryNodeBlockSizeByLimit(select_query_info);
            if (max_block_size_limited)
            {
                if (max_block_size_limited < max_block_size)
                {
                    max_block_size = std::max<UInt64>(1, max_block_size_limited);
                    max_streams = 1;
                    max_threads_execute_query = 1;
                }

                if (select_query_info.local_storage_limits.local_limits.size_limits.max_rows != 0)
                {
                    if (max_block_size_limited < select_query_info.local_storage_limits.local_limits.size_limits.max_rows)
                        table_expression_query_info.trivial_limit = max_block_size_limited;
                    /// Ask to read just enough rows to make the max_rows limit effective (so it has a chance to be triggered).
                    else if (select_query_info.local_storage_limits.local_limits.size_limits.max_rows < std::numeric_limits<UInt64>::max())
                        table_expression_query_info.trivial_limit = 1 + select_query_info.local_storage_limits.local_limits.size_limits.max_rows;
                }
                else
                {
                    table_expression_query_info.trivial_limit = max_block_size_limited;
                }
            }

            if (!max_block_size)
                throw Exception(ErrorCodes::PARAMETER_OUT_OF_BOUND,
                    "Setting 'max_block_size' cannot be zero");
        }

        if (max_streams == 0)
            max_streams = 1;

        /// If necessary, we request more sources than the number of threads - to distribute the work evenly over the threads
        if (max_streams > 1 && !is_sync_remote)
        {
            if (auto streams_with_ratio = max_streams * settings[Setting::max_streams_to_max_threads_ratio];
                canConvertTo<size_t>(streams_with_ratio))
                max_streams = static_cast<size_t>(streams_with_ratio);
            else
                throw Exception(ErrorCodes::PARAMETER_OUT_OF_BOUND,
                    "Exceeded limit for `max_streams` with `max_streams_to_max_threads_ratio`. "
                    "Make sure that `max_streams * max_streams_to_max_threads_ratio` is in some reasonable boundaries, current value: {}",
                    streams_with_ratio);
        }

        if (table_node)
            table_expression_query_info.table_expression_modifiers = table_node->getTableExpressionModifiers();
        else
            table_expression_query_info.table_expression_modifiers = table_function_node->getTableExpressionModifiers();

        bool need_rewrite_query_with_final = storage->needRewriteQueryWithFinal(table_expression_data.getColumnNames());
        if (need_rewrite_query_with_final)
        {
            if (table_expression_query_info.table_expression_modifiers)
            {
                const auto & table_expression_modifiers = table_expression_query_info.table_expression_modifiers;
                auto sample_size_ratio = table_expression_modifiers->getSampleSizeRatio();
                auto sample_offset_ratio = table_expression_modifiers->getSampleOffsetRatio();

                table_expression_query_info.table_expression_modifiers = TableExpressionModifiers(true /*has_final*/,
                    sample_size_ratio,
                    sample_offset_ratio);
            }
            else
            {
                table_expression_query_info.table_expression_modifiers = TableExpressionModifiers(true /*has_final*/,
                    {} /*sample_size_ratio*/,
                    {} /*sample_offset_ratio*/);
            }
        }

        /// Apply trivial_count optimization if possible
        bool is_trivial_count_applied = !select_query_options.only_analyze && !select_query_options.build_logical_plan && is_single_table_expression
            && (table_node || table_function_node) && select_query_info.has_aggregates && settings[Setting::additional_table_filters].value.empty()
            && applyTrivialCountIfPossible(
                query_plan,
                table_expression_query_info,
                table_node,
                table_function_node,
                select_query_info.query_tree,
                planner_context->getMutableQueryContext(),
                table_expression_data.getColumnNames());

        if (is_trivial_count_applied)
        {
            from_stage = QueryProcessingStage::WithMergeableState;
        }
        else
        {
            if (!select_query_options.only_analyze)
            {
                auto & prewhere_info = table_expression_query_info.prewhere_info;
                const auto & prewhere_actions = table_expression_data.getPrewhereFilterActions();

                std::vector<std::pair<FilterDAGInfo, std::string>> where_filters;

                if (prewhere_actions && select_query_options.build_logical_plan)
                {
                    where_filters.emplace_back(
                        FilterDAGInfo{
                            prewhere_actions->clone(),
                            prewhere_actions->getOutputs().at(0)->result_name,
                            true},
                        "Prewhere");
                }
                else if (prewhere_actions)
                {
                    prewhere_info = std::make_shared<PrewhereInfo>();
                    prewhere_info->prewhere_actions = prewhere_actions->clone();
                    prewhere_info->prewhere_column_name = prewhere_actions->getOutputs().at(0)->result_name;
                    prewhere_info->remove_prewhere_column = true;
                    prewhere_info->need_filter = true;
                }

                updatePrewhereOutputsIfNeeded(table_expression_query_info, table_expression_data.getColumnNames(), storage_snapshot);

                const auto & columns_names = table_expression_data.getColumnNames();

                const auto add_filter = [&](FilterDAGInfo & filter_info, std::string description)
                {
                    bool is_final = table_expression_query_info.table_expression_modifiers
                        && table_expression_query_info.table_expression_modifiers->hasFinal();
                    bool optimize_move_to_prewhere
                        = settings[Setting::optimize_move_to_prewhere] && (!is_final || settings[Setting::optimize_move_to_prewhere_if_final]);

                    auto supported_prewhere_columns = storage->supportedPrewhereColumns();
                    if (!select_query_options.build_logical_plan && storage->canMoveConditionsToPrewhere() && optimize_move_to_prewhere
                        && (!supported_prewhere_columns || supported_prewhere_columns->contains(filter_info.column_name)))
                    {
                        if (!prewhere_info)
                        {
                            prewhere_info = std::make_shared<PrewhereInfo>();
                            prewhere_info->prewhere_actions = std::move(filter_info.actions);
                            prewhere_info->prewhere_column_name = filter_info.column_name;
                            prewhere_info->remove_prewhere_column = filter_info.do_remove_column;
                            prewhere_info->need_filter = true;
                        }
                        else if (!prewhere_info->row_level_filter)
                        {
                            prewhere_info->row_level_filter = std::move(filter_info.actions);
                            prewhere_info->row_level_column_name = filter_info.column_name;
                            prewhere_info->need_filter = true;
                        }
                        else
                        {
                            where_filters.emplace_back(std::move(filter_info), std::move(description));
                        }

                    }
                    else
                    {
                        where_filters.emplace_back(std::move(filter_info), std::move(description));
                    }
                };

                auto row_policy_filter_info
                    = buildRowPolicyFilterIfNeeded(storage, table_expression_query_info, planner_context, used_row_policies);
                if (row_policy_filter_info)
                {
                    table_expression_data.setRowLevelFilterActions(row_policy_filter_info->actions.clone());
                    add_filter(*row_policy_filter_info, "Row-level security filter");
                }

                if (query_context->canUseParallelReplicasCustomKey())
                {
                    if (settings[Setting::parallel_replicas_count] > 1)
                    {
                        if (auto parallel_replicas_custom_key_filter_info= buildCustomKeyFilterIfNeeded(storage, table_expression_query_info, planner_context))
                            add_filter(*parallel_replicas_custom_key_filter_info, "Parallel replicas custom key filter");
                    }
                    else if (auto * distributed = typeid_cast<StorageDistributed *>(storage.get());
                             distributed && query_context->canUseParallelReplicasCustomKeyForCluster(*distributed->getCluster()))
                    {
                        planner_context->getMutableQueryContext()->setSetting("distributed_group_by_no_merge", 2);
                        /// We disable prefer_localhost_replica because if one of the replicas is local it will create a single local plan
                        /// instead of executing the query with multiple replicas
                        /// We can enable this setting again for custom key parallel replicas when we can generate a plan that will use both a
                        /// local plan and remote replicas
                        planner_context->getMutableQueryContext()->setSetting("prefer_localhost_replica", Field{0});
                    }
                }

                const auto & table_expression_alias = table_expression->getOriginalAlias();
                if (auto additional_filters_info = buildAdditionalFiltersIfNeeded(storage, table_expression_alias, table_expression_query_info, planner_context))
                    add_filter(*additional_filters_info, "additional filter");

                if (!select_query_options.build_logical_plan)
                    from_stage = storage->getQueryProcessingStage(
                        query_context, select_query_options.to_stage, storage_snapshot, table_expression_query_info);

                /// It is just a safety check needed until we have a proper sending plan to replicas.
                /// If we have a non-trivial storage like View it might create its own Planner inside read(), run findTableForParallelReplicas()
                /// and find some other table that might be used for reading with parallel replicas. It will lead to errors.
                const bool other_table_already_chosen_for_reading_with_parallel_replicas
                    = planner_context->getGlobalPlannerContext()->parallel_replicas_table
                    && !table_expression_query_info.current_table_chosen_for_reading_with_parallel_replicas;
                if (other_table_already_chosen_for_reading_with_parallel_replicas)
                    planner_context->getMutableQueryContext()->setSetting("allow_experimental_parallel_reading_from_replicas", Field(0));

                if (select_query_options.build_logical_plan)
                {
                    auto sample_block = storage_snapshot->getSampleBlockForColumns(columns_names);

                    if (table_node)
                    {
                        String table_name;
                        if (!table_node->getTemporaryTableName().empty())
                            table_name = table_node->getTemporaryTableName();
                        else
                            table_name = table_node->getStorageID().getFullTableName();

                        auto reading_from_table = std::make_unique<ReadFromTableStep>(
                            sample_block,
                            table_name,
                            table_expression_query_info.table_expression_modifiers.value_or(TableExpressionModifiers{}));

                        query_plan.addStep(std::move(reading_from_table));
                    }
                    else if (table_function_node)
                    {
                        auto table_function_ast = table_function_node->toAST();
                        table_function_ast->setAlias({});
                        auto table_function_serialized_ast = queryToString(table_function_ast);

                        auto reading_from_table_function = std::make_unique<ReadFromTableFunctionStep>(
                            sample_block,
                            table_function_serialized_ast,
                            table_expression_query_info.table_expression_modifiers.value_or(TableExpressionModifiers{}));

                        query_plan.addStep(std::move(reading_from_table_function));
                    }
                }
                else
                    storage->read(
                        query_plan,
                        columns_names,
                        storage_snapshot,
                        table_expression_query_info,
                        query_context,
                        from_stage,
                        max_block_size,
                        max_streams);

                auto parallel_replicas_enabled_for_storage = [](const StoragePtr & table, const Settings & query_settings)
                {
                    if (!table->isMergeTree())
                        return false;

                    if (!table->supportsReplication() && !query_settings[Setting::parallel_replicas_for_non_replicated_merge_tree])
                        return false;

                    return true;
                };

                /// query_plan can be empty if there is nothing to read
                if (query_plan.isInitialized() && !select_query_options.build_logical_plan && parallel_replicas_enabled_for_storage(storage, settings))
                {
                    if (query_context->canUseParallelReplicasCustomKey() && query_context->getClientInfo().distributed_depth == 0)
                    {
                        if (auto cluster = query_context->getClusterForParallelReplicas();
                            query_context->canUseParallelReplicasCustomKeyForCluster(*cluster))
                        {
                            planner_context->getMutableQueryContext()->setSetting("prefer_localhost_replica", Field{0});
                            auto modified_query_info = select_query_info;
                            modified_query_info.cluster = std::move(cluster);
                            from_stage = QueryProcessingStage::WithMergeableStateAfterAggregationAndLimit;
                            QueryPlan query_plan_parallel_replicas;
                            ClusterProxy::executeQueryWithParallelReplicasCustomKey(
                                query_plan_parallel_replicas,
                                storage->getStorageID(),
                                modified_query_info,
                                storage->getInMemoryMetadataPtr()->getColumns(),
                                storage_snapshot,
                                from_stage,
                                table_expression_query_info.query_tree,
                                query_context);
                            query_plan = std::move(query_plan_parallel_replicas);
                        }
                    }
                    else if (ClusterProxy::canUseParallelReplicasOnInitiator(query_context))
                    {
                        // (1) find read step
                        QueryPlan::Node * node = query_plan.getRootNode();
                        ReadFromMergeTree * reading = nullptr;
                        while (node)
                        {
                            reading = typeid_cast<ReadFromMergeTree *>(node->step.get());
                            if (reading)
                                break;

                            QueryPlan::Node * prev_node = node;
                            if (!node->children.empty())
                            {
                                chassert(node->children.size() == 1);
                                node = node->children.at(0);
                            }
                            else
                            {
                                throw Exception(
                                    ErrorCodes::LOGICAL_ERROR,
                                    "Step is expected to be ReadFromMergeTree but it's {}",
                                    prev_node->step->getName());
                            }
                        }

                        chassert(reading);

                        // (2) if it's ReadFromMergeTree - run index analysis and check number of rows to read
                        if (settings[Setting::parallel_replicas_min_number_of_rows_per_replica] > 0)
                        {
                            auto result_ptr = reading->selectRangesToRead();
                            UInt64 rows_to_read = result_ptr->selected_rows;

                            reading->setAnalyzedResult(std::move(result_ptr));

                            if (table_expression_query_info.trivial_limit > 0 && table_expression_query_info.trivial_limit < rows_to_read)
                                rows_to_read = table_expression_query_info.trivial_limit;

                            if (max_block_size_limited && (max_block_size_limited < rows_to_read))
                                rows_to_read = max_block_size_limited;

                            const size_t number_of_replicas_to_use
                                = rows_to_read / settings[Setting::parallel_replicas_min_number_of_rows_per_replica];
                            LOG_TRACE(
                                getLogger("Planner"),
                                "Estimated {} rows to read. It is enough work for {} parallel replicas",
                                rows_to_read,
                                number_of_replicas_to_use);

                            if (number_of_replicas_to_use <= 1)
                            {
                                planner_context->getMutableQueryContext()->setSetting(
                                    "allow_experimental_parallel_reading_from_replicas", Field(0));
                                planner_context->getMutableQueryContext()->setSetting("max_parallel_replicas", UInt64{1});
                                LOG_DEBUG(getLogger("Planner"), "Disabling parallel replicas because there aren't enough rows to read");
                            }
                            else if (number_of_replicas_to_use < settings[Setting::max_parallel_replicas])
                            {
                                planner_context->getMutableQueryContext()->setSetting("max_parallel_replicas", number_of_replicas_to_use);
                                LOG_DEBUG(getLogger("Planner"), "Reducing the number of replicas to use to {}", number_of_replicas_to_use);
                            }
                        }

                        // (3) if parallel replicas still enabled - replace reading step
                        if (planner_context->getQueryContext()->canUseParallelReplicasOnInitiator())
                        {
                            from_stage = QueryProcessingStage::WithMergeableState;
                            QueryPlan query_plan_parallel_replicas;
                            QueryPlanStepPtr reading_step = std::move(node->step);
                            ClusterProxy::executeQueryWithParallelReplicas(
                                query_plan_parallel_replicas,
                                storage->getStorageID(),
                                from_stage,
                                table_expression_query_info.query_tree,
                                table_expression_query_info.planner_context,
                                query_context,
                                table_expression_query_info.storage_limits,
                                std::move(reading_step));
                            query_plan = std::move(query_plan_parallel_replicas);
                        }
                        else
                        {
                            QueryPlan query_plan_no_parallel_replicas;
                            storage->read(
                                query_plan_no_parallel_replicas,
                                columns_names,
                                storage_snapshot,
                                table_expression_query_info,
                                query_context,
                                from_stage,
                                max_block_size,
                                max_streams);
                            query_plan = std::move(query_plan_no_parallel_replicas);
                        }
                    }
                }

                auto & alias_column_expressions = table_expression_data.getAliasColumnExpressions();
                if (!alias_column_expressions.empty() && query_plan.isInitialized() && from_stage == QueryProcessingStage::FetchColumns)
                {
                    auto alias_column_step = createComputeAliasColumnsStep(alias_column_expressions, query_plan.getCurrentHeader());
                    query_plan.addStep(std::move(alias_column_step));
                }

                for (auto && [filter_info, description] : where_filters)
                {
                    if (query_plan.isInitialized() &&
                        from_stage == QueryProcessingStage::FetchColumns)
                    {
                        auto filter_step = std::make_unique<FilterStep>(query_plan.getCurrentHeader(),
                            std::move(filter_info.actions),
                            filter_info.column_name,
                            filter_info.do_remove_column);
                        filter_step->setStepDescription(description);
                        query_plan.addStep(std::move(filter_step));
                    }
                }

                if (query_context->hasQueryContext() && !select_query_options.is_internal)
                {
                    auto local_storage_id = storage->getStorageID();
                    query_context->getQueryContext()->addQueryAccessInfo(
                        backQuoteIfNeed(local_storage_id.getDatabaseName()),
                        local_storage_id.getFullTableName(),
                        columns_names);
                }
            }

            if (query_plan.isInitialized())
            {
                /** Specify the number of threads only if it wasn't specified in storage.
                  *
                  * But in case of remote query and prefer_localhost_replica=1 (default)
                  * The inner local query (that is done in the same process, without
                  * network interaction), it will setMaxThreads earlier and distributed
                  * query will not update it.
                  */
                if (!query_plan.getMaxThreads() || is_sync_remote)
                    query_plan.setMaxThreads(max_threads_execute_query);

                query_plan.setConcurrencyControl(settings[Setting::use_concurrency_control]);
            }
            else
            {
                /// Create step which reads from empty source if storage has no data.
                const auto & column_names = table_expression_data.getSelectedColumnsNames();
                auto source_header = storage_snapshot->getSampleBlockForColumns(column_names);
                Pipe pipe(std::make_shared<NullSource>(source_header));
                auto read_from_pipe = std::make_unique<ReadFromPreparedSource>(std::move(pipe));
                read_from_pipe->setStepDescription("Read from NullSource");
                query_plan.addStep(std::move(read_from_pipe));
            }
        }
    }
    else if (query_node || union_node)
    {
        if (select_query_options.only_analyze)
        {
            auto projection_columns = query_node ? query_node->getProjectionColumns() : union_node->computeProjectionColumns();
            Block source_header;
            for (auto & projection_column : projection_columns)
                source_header.insert(ColumnWithTypeAndName(projection_column.type, projection_column.name));

            Pipe pipe(std::make_shared<NullSource>(source_header));
            auto read_from_pipe = std::make_unique<ReadFromPreparedSource>(std::move(pipe));
            read_from_pipe->setStepDescription("Read from NullSource");
            query_plan.addStep(std::move(read_from_pipe));
        }
        else
        {
            std::shared_ptr<GlobalPlannerContext> subquery_planner_context;
            if (wrap_read_columns_in_subquery)
                subquery_planner_context = std::make_shared<GlobalPlannerContext>(nullptr, nullptr, FiltersForTableExpressionMap{});
            else
                subquery_planner_context = planner_context->getGlobalPlannerContext();

            auto subquery_options = select_query_options.subquery();
            Planner subquery_planner(table_expression, subquery_options, subquery_planner_context);
            /// Propagate storage limits to subquery
            subquery_planner.addStorageLimits(*select_query_info.storage_limits);
            subquery_planner.buildQueryPlanIfNeeded();
            const auto & mapping = subquery_planner.getQueryNodeToPlanStepMapping();
            query_node_to_plan_step_mapping.insert(mapping.begin(), mapping.end());
            query_plan = std::move(subquery_planner).extractQueryPlan();
        }

        auto & alias_column_expressions = table_expression_data.getAliasColumnExpressions();
        if (!alias_column_expressions.empty() && query_plan.isInitialized() && from_stage == QueryProcessingStage::FetchColumns)
        {
            auto alias_column_step = createComputeAliasColumnsStep(alias_column_expressions, query_plan.getCurrentHeader());
            query_plan.addStep(std::move(alias_column_step));
        }
    }
    else
    {
        throw Exception(ErrorCodes::LOGICAL_ERROR, "Expected table, table function, query or union. Actual {}",
                        table_expression->formatASTForErrorMessage());
    }

    if (from_stage == QueryProcessingStage::FetchColumns)
    {
        ActionsDAG rename_actions_dag(query_plan.getCurrentHeader().getColumnsWithTypeAndName());
        ActionsDAG::NodeRawConstPtrs updated_actions_dag_outputs;

        for (auto & output_node : rename_actions_dag.getOutputs())
        {
            if (select_query_options.ignore_rename_columns)
            {
                const auto * column_name = table_expression_data.getColumnNameOrNull(output_node->result_name);
                if (!column_name)
                    updated_actions_dag_outputs.push_back(output_node);
                else
                    updated_actions_dag_outputs.push_back(&rename_actions_dag.addAlias(*output_node, *column_name));
            }
            else
            {
                const auto * column_identifier = table_expression_data.getColumnIdentifierOrNull(output_node->result_name);
                if (!column_identifier)
                    updated_actions_dag_outputs.push_back(output_node);
                else
                    updated_actions_dag_outputs.push_back(&rename_actions_dag.addAlias(*output_node, *column_identifier));
            }
        }

        rename_actions_dag.getOutputs() = std::move(updated_actions_dag_outputs);

<<<<<<< HEAD
        auto rename_step = std::make_unique<ExpressionStep>(query_plan.getCurrentDataStream(), std::move(rename_actions_dag));
        rename_step->setStepDescription(select_query_options.ignore_rename_columns
            ? "Change column identifiers to column names"
            : "Change column names to column identifiers");

=======
        auto rename_step = std::make_unique<ExpressionStep>(query_plan.getCurrentHeader(), std::move(rename_actions_dag));
        rename_step->setStepDescription("Change column names to column identifiers");
>>>>>>> 582c9082
        query_plan.addStep(std::move(rename_step));
    }
    else
    {
        SelectQueryOptions analyze_query_options = SelectQueryOptions(from_stage).analyze();
        Planner planner(select_query_info.query_tree,
            analyze_query_options,
            select_query_info.planner_context);
        planner.buildQueryPlanIfNeeded();

        auto expected_header = planner.getQueryPlan().getCurrentHeader();

        if (!blocksHaveEqualStructure(query_plan.getCurrentHeader(), expected_header))
        {
            materializeBlockInplace(expected_header);

            auto rename_actions_dag = ActionsDAG::makeConvertingActions(
                query_plan.getCurrentHeader().getColumnsWithTypeAndName(),
                expected_header.getColumnsWithTypeAndName(),
                ActionsDAG::MatchColumnsMode::Position,
                true /*ignore_constant_values*/);
            auto rename_step = std::make_unique<ExpressionStep>(query_plan.getCurrentHeader(), std::move(rename_actions_dag));
            std::string step_description = table_expression_data.isRemote() ? "Change remote column names to local column names" : "Change column names";
            rename_step->setStepDescription(std::move(step_description));
            query_plan.addStep(std::move(rename_step));
        }
    }

    return JoinTreeQueryPlan{
        .query_plan = std::move(query_plan),
        .from_stage = from_stage,
        .used_row_policies = std::move(used_row_policies),
        .query_node_to_plan_step_mapping = std::move(query_node_to_plan_step_mapping),
    };
}

void joinCastPlanColumnsToNullable(QueryPlan & plan_to_add_cast, PlannerContextPtr & planner_context, const FunctionOverloadResolverPtr & to_nullable_function)
{
    ActionsDAG cast_actions_dag(plan_to_add_cast.getCurrentHeader().getColumnsWithTypeAndName());

    for (auto & output_node : cast_actions_dag.getOutputs())
    {
        if (planner_context->getGlobalPlannerContext()->hasColumnIdentifier(output_node->result_name))
        {
            DataTypePtr type_to_check = output_node->result_type;
            if (const auto * type_to_check_low_cardinality = typeid_cast<const DataTypeLowCardinality *>(type_to_check.get()))
                type_to_check = type_to_check_low_cardinality->getDictionaryType();

            if (type_to_check->canBeInsideNullable())
                output_node = &cast_actions_dag.addFunction(to_nullable_function, {output_node}, output_node->result_name);
        }
    }

    cast_actions_dag.appendInputsForUnusedColumns(plan_to_add_cast.getCurrentHeader());
    auto cast_join_columns_step = std::make_unique<ExpressionStep>(plan_to_add_cast.getCurrentHeader(), std::move(cast_actions_dag));
    cast_join_columns_step->setStepDescription("Cast JOIN columns to Nullable");
    plan_to_add_cast.addStep(std::move(cast_join_columns_step));
}

JoinTreeQueryPlan buildQueryPlanForJoinNode(const QueryTreeNodePtr & join_table_expression,
    JoinTreeQueryPlan left_join_tree_query_plan,
    JoinTreeQueryPlan right_join_tree_query_plan,
    const ColumnIdentifierSet & outer_scope_columns,
    PlannerContextPtr & planner_context)
{
    auto & join_node = join_table_expression->as<JoinNode &>();
    if (left_join_tree_query_plan.from_stage != QueryProcessingStage::FetchColumns)
        throw Exception(ErrorCodes::UNSUPPORTED_METHOD,
            "JOIN {} left table expression expected to process query to fetch columns stage. Actual {}",
            join_node.formatASTForErrorMessage(),
            QueryProcessingStage::toString(left_join_tree_query_plan.from_stage));

    auto left_plan = std::move(left_join_tree_query_plan.query_plan);
    auto left_plan_output_columns = left_plan.getCurrentHeader().getColumnsWithTypeAndName();
    if (right_join_tree_query_plan.from_stage != QueryProcessingStage::FetchColumns)
        throw Exception(ErrorCodes::UNSUPPORTED_METHOD,
            "JOIN {} right table expression expected to process query to fetch columns stage. Actual {}",
            join_node.formatASTForErrorMessage(),
            QueryProcessingStage::toString(right_join_tree_query_plan.from_stage));

    auto right_plan = std::move(right_join_tree_query_plan.query_plan);
    auto right_plan_output_columns = right_plan.getCurrentHeader().getColumnsWithTypeAndName();

    JoinClausesAndActions join_clauses_and_actions;
    JoinKind join_kind = join_node.getKind();
    JoinStrictness join_strictness = join_node.getStrictness();

    std::optional<bool> join_constant;

    if (join_strictness == JoinStrictness::All || join_strictness == JoinStrictness::Semi  || join_strictness == JoinStrictness::Anti)
        join_constant = tryExtractConstantFromJoinNode(join_table_expression);

    if (!join_constant && join_node.isOnJoinExpression())
    {
        join_clauses_and_actions = buildJoinClausesAndActions(left_plan_output_columns,
            right_plan_output_columns,
            join_table_expression,
            planner_context);

        join_clauses_and_actions.left_join_expressions_actions.appendInputsForUnusedColumns(left_plan.getCurrentHeader());
        auto left_join_expressions_actions_step = std::make_unique<ExpressionStep>(left_plan.getCurrentHeader(), std::move(join_clauses_and_actions.left_join_expressions_actions));
        left_join_expressions_actions_step->setStepDescription("JOIN actions");
        appendSetsFromActionsDAG(left_join_expressions_actions_step->getExpression(), left_join_tree_query_plan.useful_sets);
        left_plan.addStep(std::move(left_join_expressions_actions_step));

        join_clauses_and_actions.right_join_expressions_actions.appendInputsForUnusedColumns(right_plan.getCurrentHeader());
        auto right_join_expressions_actions_step = std::make_unique<ExpressionStep>(right_plan.getCurrentHeader(), std::move(join_clauses_and_actions.right_join_expressions_actions));
        right_join_expressions_actions_step->setStepDescription("JOIN actions");
        appendSetsFromActionsDAG(right_join_expressions_actions_step->getExpression(), right_join_tree_query_plan.useful_sets);
        right_plan.addStep(std::move(right_join_expressions_actions_step));
    }

    std::unordered_map<ColumnIdentifier, DataTypePtr> left_plan_column_name_to_cast_type;
    std::unordered_map<ColumnIdentifier, DataTypePtr> right_plan_column_name_to_cast_type;

    if (join_node.isUsingJoinExpression())
    {
        auto & join_node_using_columns_list = join_node.getJoinExpression()->as<ListNode &>();
        for (auto & join_node_using_node : join_node_using_columns_list.getNodes())
        {
            auto & join_node_using_column_node = join_node_using_node->as<ColumnNode &>();
            auto & inner_columns_list = join_node_using_column_node.getExpressionOrThrow()->as<ListNode &>();

            auto & left_inner_column_node = inner_columns_list.getNodes().at(0);
            auto & left_inner_column = left_inner_column_node->as<ColumnNode &>();

            auto & right_inner_column_node = inner_columns_list.getNodes().at(1);
            auto & right_inner_column = right_inner_column_node->as<ColumnNode &>();

            const auto & join_node_using_column_node_type = join_node_using_column_node.getColumnType();
            if (!left_inner_column.getColumnType()->equals(*join_node_using_column_node_type))
            {
                const auto & left_inner_column_identifier = planner_context->getColumnNodeIdentifierOrThrow(left_inner_column_node);
                left_plan_column_name_to_cast_type.emplace(left_inner_column_identifier, join_node_using_column_node_type);
            }

            if (!right_inner_column.getColumnType()->equals(*join_node_using_column_node_type))
            {
                const auto & right_inner_column_identifier = planner_context->getColumnNodeIdentifierOrThrow(right_inner_column_node);
                right_plan_column_name_to_cast_type.emplace(right_inner_column_identifier, join_node_using_column_node_type);
            }
        }
    }

    auto join_cast_plan_output_nodes = [&](QueryPlan & plan_to_add_cast, std::unordered_map<std::string, DataTypePtr> & plan_column_name_to_cast_type)
    {
        ActionsDAG cast_actions_dag(plan_to_add_cast.getCurrentHeader().getColumnsWithTypeAndName());

        for (auto & output_node : cast_actions_dag.getOutputs())
        {
            auto it = plan_column_name_to_cast_type.find(output_node->result_name);
            if (it == plan_column_name_to_cast_type.end())
                continue;

            const auto & cast_type = it->second;
            output_node = &cast_actions_dag.addCast(*output_node, cast_type, output_node->result_name);
        }

        cast_actions_dag.appendInputsForUnusedColumns(plan_to_add_cast.getCurrentHeader());
        auto cast_join_columns_step
            = std::make_unique<ExpressionStep>(plan_to_add_cast.getCurrentHeader(), std::move(cast_actions_dag));
        cast_join_columns_step->setStepDescription("Cast JOIN USING columns");
        plan_to_add_cast.addStep(std::move(cast_join_columns_step));
    };

    if (!left_plan_column_name_to_cast_type.empty())
        join_cast_plan_output_nodes(left_plan, left_plan_column_name_to_cast_type);

    if (!right_plan_column_name_to_cast_type.empty())
        join_cast_plan_output_nodes(right_plan, right_plan_column_name_to_cast_type);

    const auto & query_context = planner_context->getQueryContext();
    const auto & settings = query_context->getSettingsRef();

    if (settings[Setting::join_use_nulls])
    {
        auto to_nullable_function = FunctionFactory::instance().get("toNullable", query_context);
        if (isFull(join_kind))
        {
            joinCastPlanColumnsToNullable(left_plan, planner_context, to_nullable_function);
            joinCastPlanColumnsToNullable(right_plan, planner_context, to_nullable_function);
        }
        else if (isLeft(join_kind))
        {
            joinCastPlanColumnsToNullable(right_plan, planner_context, to_nullable_function);
        }
        else if (isRight(join_kind))
        {
            joinCastPlanColumnsToNullable(left_plan, planner_context, to_nullable_function);
        }
    }

    auto table_join = std::make_shared<TableJoin>(settings, query_context->getGlobalTemporaryVolume(), query_context->getTempDataOnDisk());
    table_join->getTableJoin() = join_node.toASTTableJoin()->as<ASTTableJoin &>();

    if (join_constant)
    {
        /** If there is JOIN with always true constant, we transform it to cross.
          * If there is JOIN with always false constant, we do not process JOIN keys.
          * It is expected by join algorithm to handle such case.
          *
          * Example: SELECT * FROM test_table AS t1 INNER JOIN test_table AS t2 ON 1;
          */
        if (*join_constant)
            join_kind = JoinKind::Cross;
    }
    table_join->getTableJoin().kind = join_kind;

    if (join_kind == JoinKind::Comma)
    {
        join_kind = JoinKind::Cross;
        table_join->getTableJoin().kind = JoinKind::Cross;
    }

    table_join->setIsJoinWithConstant(join_constant != std::nullopt);

    if (join_node.isOnJoinExpression())
    {
        const auto & join_clauses = join_clauses_and_actions.join_clauses;
        bool is_asof = table_join->strictness() == JoinStrictness::Asof;

        if (join_clauses.size() > 1)
        {
            if (is_asof)
                throw Exception(ErrorCodes::NOT_IMPLEMENTED,
                    "ASOF join {} doesn't support multiple ORs for keys in JOIN ON section",
                    join_node.formatASTForErrorMessage());
        }

        auto & table_join_clauses = table_join->getClauses();

        for (const auto & join_clause : join_clauses)
        {
            table_join_clauses.emplace_back();
            auto & table_join_clause = table_join_clauses.back();

            const auto & join_clause_left_key_nodes = join_clause.getLeftKeyNodes();
            const auto & join_clause_right_key_nodes = join_clause.getRightKeyNodes();

            size_t join_clause_key_nodes_size = join_clause_left_key_nodes.size();
            chassert(join_clause_key_nodes_size == join_clause_right_key_nodes.size());

            for (size_t i = 0; i < join_clause_key_nodes_size; ++i)
            {
                table_join_clause.addKey(join_clause_left_key_nodes[i]->result_name,
                                         join_clause_right_key_nodes[i]->result_name,
                                         join_clause.isNullsafeCompareKey(i));
            }

            const auto & join_clause_get_left_filter_condition_nodes = join_clause.getLeftFilterConditionNodes();
            if (!join_clause_get_left_filter_condition_nodes.empty())
            {
                if (join_clause_get_left_filter_condition_nodes.size() != 1)
                    throw Exception(ErrorCodes::LOGICAL_ERROR,
                        "JOIN {} left filter conditions size must be 1. Actual {}",
                        join_node.formatASTForErrorMessage(),
                        join_clause_get_left_filter_condition_nodes.size());

                const auto & join_clause_left_filter_condition_name = join_clause_get_left_filter_condition_nodes[0]->result_name;
                table_join_clause.analyzer_left_filter_condition_column_name = join_clause_left_filter_condition_name;
            }

            const auto & join_clause_get_right_filter_condition_nodes = join_clause.getRightFilterConditionNodes();
            if (!join_clause_get_right_filter_condition_nodes.empty())
            {
                if (join_clause_get_right_filter_condition_nodes.size() != 1)
                    throw Exception(ErrorCodes::LOGICAL_ERROR,
                        "JOIN {} right filter conditions size must be 1. Actual {}",
                        join_node.formatASTForErrorMessage(),
                        join_clause_get_right_filter_condition_nodes.size());

                const auto & join_clause_right_filter_condition_name = join_clause_get_right_filter_condition_nodes[0]->result_name;
                table_join_clause.analyzer_right_filter_condition_column_name = join_clause_right_filter_condition_name;
            }

            if (is_asof)
            {
                if (!join_clause.hasASOF())
                    throw Exception(ErrorCodes::INVALID_JOIN_ON_EXPRESSION,
                        "JOIN {} no inequality in ASOF JOIN ON section",
                        join_node.formatASTForErrorMessage());
            }

            if (join_clause.hasASOF())
            {
                const auto & asof_conditions = join_clause.getASOFConditions();
                assert(asof_conditions.size() == 1);

                const auto & asof_condition = asof_conditions[0];
                table_join->setAsofInequality(asof_condition.asof_inequality);

                /// Execution layer of JOIN algorithms expects that ASOF keys are last JOIN keys
                std::swap(table_join_clause.key_names_left.at(asof_condition.key_index), table_join_clause.key_names_left.back());
                std::swap(table_join_clause.key_names_right.at(asof_condition.key_index), table_join_clause.key_names_right.back());
            }
        }

        if (join_clauses_and_actions.mixed_join_expressions_actions)
        {
            ExpressionActionsPtr & mixed_join_expression = table_join->getMixedJoinExpression();
            mixed_join_expression = std::make_shared<ExpressionActions>(
                std::move(*join_clauses_and_actions.mixed_join_expressions_actions),
                ExpressionActionsSettings::fromContext(planner_context->getQueryContext()));

            appendSetsFromActionsDAG(mixed_join_expression->getActionsDAG(), left_join_tree_query_plan.useful_sets);
        }
    }
    else if (join_node.isUsingJoinExpression())
    {
        auto & table_join_clauses = table_join->getClauses();
        table_join_clauses.emplace_back();
        auto & table_join_clause = table_join_clauses.back();

        auto & using_list = join_node.getJoinExpression()->as<ListNode &>();

        for (auto & join_using_node : using_list.getNodes())
        {
            auto & join_using_column_node = join_using_node->as<ColumnNode &>();
            auto & using_join_columns_list = join_using_column_node.getExpressionOrThrow()->as<ListNode &>();
            auto & using_join_left_join_column_node = using_join_columns_list.getNodes().at(0);
            auto & using_join_right_join_column_node = using_join_columns_list.getNodes().at(1);

            const auto & left_column_identifier = planner_context->getColumnNodeIdentifierOrThrow(using_join_left_join_column_node);
            const auto & right_column_identifier = planner_context->getColumnNodeIdentifierOrThrow(using_join_right_join_column_node);

            table_join_clause.key_names_left.push_back(left_column_identifier);
            table_join_clause.key_names_right.push_back(right_column_identifier);
        }
    }

    const Block & left_header = left_plan.getCurrentHeader();
    auto left_table_names = left_header.getNames();
    NameSet left_table_names_set(left_table_names.begin(), left_table_names.end());

    auto columns_from_joined_table = right_plan.getCurrentHeader().getNamesAndTypesList();
    table_join->setColumnsFromJoinedTable(columns_from_joined_table, left_table_names_set, "");

    for (auto & column_from_joined_table : columns_from_joined_table)
    {
        /// Add columns from joined table only if they are presented in outer scope, otherwise they can be dropped
        if (planner_context->getGlobalPlannerContext()->hasColumnIdentifier(column_from_joined_table.name) &&
            outer_scope_columns.contains(column_from_joined_table.name))
            table_join->addJoinedColumn(column_from_joined_table);
    }

    const Block & right_header = right_plan.getCurrentHeader();
    auto join_algorithm = chooseJoinAlgorithm(table_join, join_node.getRightTableExpression(), left_header, right_header, planner_context);

    auto result_plan = QueryPlan();

    bool is_filled_join = join_algorithm->isFilled();
    if (is_filled_join)
    {
        auto filled_join_step
            = std::make_unique<FilledJoinStep>(left_plan.getCurrentHeader(), join_algorithm, settings[Setting::max_block_size]);

        filled_join_step->setStepDescription("Filled JOIN");
        left_plan.addStep(std::move(filled_join_step));

        result_plan = std::move(left_plan);
    }
    else
    {
        auto add_sorting = [&] (QueryPlan & plan, const Names & key_names, JoinTableSide join_table_side)
        {
            SortDescription sort_description;
            sort_description.reserve(key_names.size());
            for (const auto & key_name : key_names)
                sort_description.emplace_back(key_name);

            SortingStep::Settings sort_settings(*query_context);

            auto sorting_step = std::make_unique<SortingStep>(
                plan.getCurrentHeader(),
                std::move(sort_description),
                0 /*limit*/,
                sort_settings);
            sorting_step->setStepDescription(fmt::format("Sort {} before JOIN", join_table_side));
            plan.addStep(std::move(sorting_step));
        };

        auto crosswise_connection = CreateSetAndFilterOnTheFlyStep::createCrossConnection();
        auto add_create_set = [&settings, crosswise_connection](QueryPlan & plan, const Names & key_names, JoinTableSide join_table_side)
        {
            auto creating_set_step = std::make_unique<CreateSetAndFilterOnTheFlyStep>(
                plan.getCurrentHeader(), key_names, settings[Setting::max_rows_in_set_to_optimize_join], crosswise_connection, join_table_side);
            creating_set_step->setStepDescription(fmt::format("Create set and filter {} joined stream", join_table_side));

            auto * step_raw_ptr = creating_set_step.get();
            plan.addStep(std::move(creating_set_step));
            return step_raw_ptr;
        };

        if (join_algorithm->pipelineType() == JoinPipelineType::YShaped && join_kind != JoinKind::Paste)
        {
            const auto & join_clause = table_join->getOnlyClause();

            bool join_type_allows_filtering = (join_strictness == JoinStrictness::All || join_strictness == JoinStrictness::Any)
                                            && (isInner(join_kind) || isLeft(join_kind) || isRight(join_kind));


            auto has_non_const = [](const Block & block, const auto & keys)
            {
                for (const auto & key : keys)
                {
                    const auto & column = block.getByName(key).column;
                    if (column && !isColumnConst(*column))
                        return true;
                }
                return false;
            };

            /// This optimization relies on the sorting that should buffer data from both streams before emitting any rows.
            /// Sorting on a stream with const keys can start returning rows immediately and pipeline may stuck.
            /// Note: it's also doesn't work with the read-in-order optimization.
            /// No checks here because read in order is not applied if we have `CreateSetAndFilterOnTheFlyStep` in the pipeline between the reading and sorting steps.
            bool has_non_const_keys = has_non_const(left_plan.getCurrentHeader(), join_clause.key_names_left)
                && has_non_const(right_plan.getCurrentHeader(), join_clause.key_names_right);

            if (settings[Setting::max_rows_in_set_to_optimize_join] > 0 && join_type_allows_filtering && has_non_const_keys)
            {
                auto * left_set = add_create_set(left_plan, join_clause.key_names_left, JoinTableSide::Left);
                auto * right_set = add_create_set(right_plan, join_clause.key_names_right, JoinTableSide::Right);

                if (isInnerOrLeft(join_kind))
                    right_set->setFiltering(left_set->getSet());

                if (isInnerOrRight(join_kind))
                    left_set->setFiltering(right_set->getSet());
            }

            add_sorting(left_plan, join_clause.key_names_left, JoinTableSide::Left);
            add_sorting(right_plan, join_clause.key_names_right, JoinTableSide::Right);
        }

        auto join_pipeline_type = join_algorithm->pipelineType();
        auto join_step = std::make_unique<JoinStep>(
            left_plan.getCurrentHeader(),
            right_plan.getCurrentHeader(),
            std::move(join_algorithm),
            settings[Setting::max_block_size],
            settings[Setting::max_threads],
            false /*optimize_read_in_order*/);

        join_step->setStepDescription(fmt::format("JOIN {}", join_pipeline_type));

        std::vector<QueryPlanPtr> plans;
        plans.emplace_back(std::make_unique<QueryPlan>(std::move(left_plan)));
        plans.emplace_back(std::make_unique<QueryPlan>(std::move(right_plan)));

        result_plan.unitePlans(std::move(join_step), {std::move(plans)});
    }

    ActionsDAG drop_unused_columns_after_join_actions_dag(result_plan.getCurrentHeader().getColumnsWithTypeAndName());
    ActionsDAG::NodeRawConstPtrs drop_unused_columns_after_join_actions_dag_updated_outputs;
    std::unordered_set<std::string_view> drop_unused_columns_after_join_actions_dag_updated_outputs_names;
    std::optional<size_t> first_skipped_column_node_index;

    auto & drop_unused_columns_after_join_actions_dag_outputs = drop_unused_columns_after_join_actions_dag.getOutputs();
    size_t drop_unused_columns_after_join_actions_dag_outputs_size = drop_unused_columns_after_join_actions_dag_outputs.size();

    for (size_t i = 0; i < drop_unused_columns_after_join_actions_dag_outputs_size; ++i)
    {
        const auto & output = drop_unused_columns_after_join_actions_dag_outputs[i];

        const auto & global_planner_context = planner_context->getGlobalPlannerContext();
        if (drop_unused_columns_after_join_actions_dag_updated_outputs_names.contains(output->result_name)
            || !global_planner_context->hasColumnIdentifier(output->result_name))
            continue;

        if (!outer_scope_columns.contains(output->result_name))
        {
            if (!first_skipped_column_node_index)
                first_skipped_column_node_index = i;
            continue;
        }

        drop_unused_columns_after_join_actions_dag_updated_outputs.push_back(output);
        drop_unused_columns_after_join_actions_dag_updated_outputs_names.insert(output->result_name);
    }

    /** It is expected that JOIN TREE query plan will contain at least 1 column, even if there are no columns in outer scope.
      *
      * Example: SELECT count() FROM test_table_1 AS t1, test_table_2 AS t2;
      */
    if (drop_unused_columns_after_join_actions_dag_updated_outputs.empty() && first_skipped_column_node_index)
        drop_unused_columns_after_join_actions_dag_updated_outputs.push_back(drop_unused_columns_after_join_actions_dag_outputs[*first_skipped_column_node_index]);

    drop_unused_columns_after_join_actions_dag_outputs = std::move(drop_unused_columns_after_join_actions_dag_updated_outputs);

    auto drop_unused_columns_after_join_transform_step = std::make_unique<ExpressionStep>(result_plan.getCurrentHeader(), std::move(drop_unused_columns_after_join_actions_dag));
    drop_unused_columns_after_join_transform_step->setStepDescription("DROP unused columns after JOIN");
    result_plan.addStep(std::move(drop_unused_columns_after_join_transform_step));

    for (const auto & right_join_tree_query_plan_row_policy : right_join_tree_query_plan.used_row_policies)
        left_join_tree_query_plan.used_row_policies.insert(right_join_tree_query_plan_row_policy);

    /// Collect all required actions sets in `left_join_tree_query_plan.useful_sets`
    if (!is_filled_join)
        for (const auto & useful_set : right_join_tree_query_plan.useful_sets)
            left_join_tree_query_plan.useful_sets.insert(useful_set);

    auto mapping = std::move(left_join_tree_query_plan.query_node_to_plan_step_mapping);
    auto & r_mapping = right_join_tree_query_plan.query_node_to_plan_step_mapping;
    mapping.insert(r_mapping.begin(), r_mapping.end());

    return JoinTreeQueryPlan{
        .query_plan = std::move(result_plan),
        .from_stage = QueryProcessingStage::FetchColumns,
        .used_row_policies = std::move(left_join_tree_query_plan.used_row_policies),
        .useful_sets = std::move(left_join_tree_query_plan.useful_sets),
        .query_node_to_plan_step_mapping = std::move(mapping),
    };
}

JoinTreeQueryPlan buildQueryPlanForArrayJoinNode(const QueryTreeNodePtr & array_join_table_expression,
    JoinTreeQueryPlan join_tree_query_plan,
    const ColumnIdentifierSet & outer_scope_columns,
    PlannerContextPtr & planner_context)
{
    auto & array_join_node = array_join_table_expression->as<ArrayJoinNode &>();
    if (join_tree_query_plan.from_stage != QueryProcessingStage::FetchColumns)
        throw Exception(ErrorCodes::UNSUPPORTED_METHOD,
            "ARRAY JOIN {} table expression expected to process query to fetch columns stage. Actual {}",
            array_join_node.formatASTForErrorMessage(),
            QueryProcessingStage::toString(join_tree_query_plan.from_stage));

    auto plan = std::move(join_tree_query_plan.query_plan);
    auto plan_output_columns = plan.getCurrentHeader().getColumnsWithTypeAndName();

    ActionsDAG array_join_action_dag(plan_output_columns);
    PlannerActionsVisitor actions_visitor(planner_context);
    std::unordered_set<std::string> array_join_expressions_output_nodes;

    Names array_join_column_names;
    array_join_column_names.reserve(array_join_node.getJoinExpressions().getNodes().size());
    for (auto & array_join_expression : array_join_node.getJoinExpressions().getNodes())
    {
        const auto & array_join_column_identifier = planner_context->getColumnNodeIdentifierOrThrow(array_join_expression);
        array_join_column_names.push_back(array_join_column_identifier);

        auto & array_join_expression_column = array_join_expression->as<ColumnNode &>();
        auto expression_dag_index_nodes = actions_visitor.visit(array_join_action_dag, array_join_expression_column.getExpressionOrThrow());

        for (auto & expression_dag_index_node : expression_dag_index_nodes)
        {
            const auto * array_join_column_node = &array_join_action_dag.addAlias(*expression_dag_index_node, array_join_column_identifier);
            array_join_action_dag.getOutputs().push_back(array_join_column_node);
            array_join_expressions_output_nodes.insert(array_join_column_node->result_name);
        }
    }

    array_join_action_dag.appendInputsForUnusedColumns(plan.getCurrentHeader());

    auto array_join_actions = std::make_unique<ExpressionStep>(plan.getCurrentHeader(), std::move(array_join_action_dag));
    array_join_actions->setStepDescription("ARRAY JOIN actions");
    appendSetsFromActionsDAG(array_join_actions->getExpression(), join_tree_query_plan.useful_sets);
    plan.addStep(std::move(array_join_actions));

    ActionsDAG drop_unused_columns_before_array_join_actions_dag(plan.getCurrentHeader().getColumnsWithTypeAndName());
    ActionsDAG::NodeRawConstPtrs drop_unused_columns_before_array_join_actions_dag_updated_outputs;
    std::unordered_set<std::string_view> drop_unused_columns_before_array_join_actions_dag_updated_outputs_names;

    auto & drop_unused_columns_before_array_join_actions_dag_outputs = drop_unused_columns_before_array_join_actions_dag.getOutputs();
    size_t drop_unused_columns_before_array_join_actions_dag_outputs_size = drop_unused_columns_before_array_join_actions_dag_outputs.size();

    for (size_t i = 0; i < drop_unused_columns_before_array_join_actions_dag_outputs_size; ++i)
    {
        const auto & output = drop_unused_columns_before_array_join_actions_dag_outputs[i];

        if (drop_unused_columns_before_array_join_actions_dag_updated_outputs_names.contains(output->result_name))
            continue;

        if (!array_join_expressions_output_nodes.contains(output->result_name) &&
            !outer_scope_columns.contains(output->result_name))
            continue;

        drop_unused_columns_before_array_join_actions_dag_updated_outputs.push_back(output);
        drop_unused_columns_before_array_join_actions_dag_updated_outputs_names.insert(output->result_name);
    }

    drop_unused_columns_before_array_join_actions_dag_outputs = std::move(drop_unused_columns_before_array_join_actions_dag_updated_outputs);

    auto drop_unused_columns_before_array_join_transform_step = std::make_unique<ExpressionStep>(plan.getCurrentHeader(),
        std::move(drop_unused_columns_before_array_join_actions_dag));
    drop_unused_columns_before_array_join_transform_step->setStepDescription("DROP unused columns before ARRAY JOIN");
    plan.addStep(std::move(drop_unused_columns_before_array_join_transform_step));

    const auto & settings = planner_context->getQueryContext()->getSettingsRef();
    auto array_join_step = std::make_unique<ArrayJoinStep>(
        plan.getCurrentHeader(),
        ArrayJoin{std::move(array_join_column_names), array_join_node.isLeft()},
        settings[Setting::enable_unaligned_array_join],
        settings[Setting::max_block_size]);

    array_join_step->setStepDescription("ARRAY JOIN");
    plan.addStep(std::move(array_join_step));

    return JoinTreeQueryPlan{
        .query_plan = std::move(plan),
        .from_stage = QueryProcessingStage::FetchColumns,
        .used_row_policies = std::move(join_tree_query_plan.used_row_policies),
        .useful_sets = std::move(join_tree_query_plan.useful_sets),
        .query_node_to_plan_step_mapping = std::move(join_tree_query_plan.query_node_to_plan_step_mapping),
    };
}

}

JoinTreeQueryPlan buildJoinTreeQueryPlan(const QueryTreeNodePtr & query_node,
    const SelectQueryInfo & select_query_info,
    SelectQueryOptions & select_query_options,
    const ColumnIdentifierSet & outer_scope_columns,
    PlannerContextPtr & planner_context)
{
    auto table_expressions_stack = buildTableExpressionsStack(query_node->as<QueryNode &>().getJoinTree());
    size_t table_expressions_stack_size = table_expressions_stack.size();
    bool is_single_table_expression = table_expressions_stack_size == 1;

    std::vector<ColumnIdentifierSet> table_expressions_outer_scope_columns(table_expressions_stack_size);
    ColumnIdentifierSet current_outer_scope_columns = outer_scope_columns;

    if (is_single_table_expression)
    {
        auto * table_node = table_expressions_stack[0]->as<TableNode>();
        if (table_node && shouldIgnoreQuotaAndLimits(*table_node))
        {
            select_query_options.ignore_quota = true;
            select_query_options.ignore_limits = true;
        }
    }

    /// For each table, table function, query, union table expressions prepare before query plan build
    for (size_t i = 0; i < table_expressions_stack_size; ++i)
    {
        const auto & table_expression = table_expressions_stack[i];
        auto table_expression_type = table_expression->getNodeType();
        if (table_expression_type == QueryTreeNodeType::JOIN ||
            table_expression_type == QueryTreeNodeType::ARRAY_JOIN)
            continue;

        prepareBuildQueryPlanForTableExpression(table_expression, planner_context);
    }

    /** If left most table expression query plan is planned to stage that is not equal to fetch columns,
      * then left most table expression is responsible for providing valid JOIN TREE part of final query plan.
      *
      * Examples: Distributed, LiveView, Merge storages.
      */
    auto left_table_expression = table_expressions_stack.front();
    auto left_table_expression_query_plan = buildQueryPlanForTableExpression(left_table_expression,
        select_query_info,
        select_query_options,
        planner_context,
        is_single_table_expression,
        false /*wrap_read_columns_in_subquery*/);
    if (left_table_expression_query_plan.from_stage != QueryProcessingStage::FetchColumns)
        return left_table_expression_query_plan;

    for (Int64 i = static_cast<Int64>(table_expressions_stack_size) - 1; i >= 0; --i)
    {
        table_expressions_outer_scope_columns[i] = current_outer_scope_columns;
        auto & table_expression = table_expressions_stack[i];
        auto table_expression_type = table_expression->getNodeType();

        if (table_expression_type == QueryTreeNodeType::JOIN)
            collectTopLevelColumnIdentifiers(table_expression, planner_context, current_outer_scope_columns);
        else if (table_expression_type == QueryTreeNodeType::ARRAY_JOIN)
            collectTopLevelColumnIdentifiers(table_expression, planner_context, current_outer_scope_columns);
    }

    std::vector<JoinTreeQueryPlan> query_plans_stack;

    for (size_t i = 0; i < table_expressions_stack_size; ++i)
    {
        const auto & table_expression = table_expressions_stack[i];
        auto table_expression_node_type = table_expression->getNodeType();

        if (table_expression_node_type == QueryTreeNodeType::ARRAY_JOIN)
        {
            if (query_plans_stack.empty())
                throw Exception(ErrorCodes::LOGICAL_ERROR,
                    "Expected at least 1 query plan on stack before ARRAY JOIN processing. Actual {}",
                    query_plans_stack.size());

            auto query_plan = std::move(query_plans_stack.back());
            query_plans_stack.back() = buildQueryPlanForArrayJoinNode(table_expression,
                std::move(query_plan),
                table_expressions_outer_scope_columns[i],
                planner_context);
        }
        else if (table_expression_node_type == QueryTreeNodeType::JOIN)
        {
            if (query_plans_stack.size() < 2)
                throw Exception(ErrorCodes::LOGICAL_ERROR,
                    "Expected at least 2 query plans on stack before JOIN processing. Actual {}",
                    query_plans_stack.size());

            auto right_query_plan = std::move(query_plans_stack.back());
            query_plans_stack.pop_back();

            auto left_query_plan = std::move(query_plans_stack.back());
            query_plans_stack.pop_back();

            query_plans_stack.push_back(buildQueryPlanForJoinNode(table_expression,
                std::move(left_query_plan),
                std::move(right_query_plan),
                table_expressions_outer_scope_columns[i],
                planner_context));
        }
        else
        {
            if (table_expression == left_table_expression)
            {
                query_plans_stack.push_back(std::move(left_table_expression_query_plan)); /// NOLINT
                left_table_expression = {};
                continue;
            }

            /** If table expression is remote and it is not left most table expression, we wrap read columns from such
              * table expression in subquery.
              */
            bool is_remote = planner_context->getTableExpressionDataOrThrow(table_expression).isRemote();
            query_plans_stack.push_back(buildQueryPlanForTableExpression(table_expression,
                select_query_info,
                select_query_options,
                planner_context,
                is_single_table_expression,
                is_remote /*wrap_read_columns_in_subquery*/));
        }
    }

    if (query_plans_stack.size() != 1)
        throw Exception(ErrorCodes::LOGICAL_ERROR,
            "Expected 1 query plan for JOIN TREE. Actual {}",
            query_plans_stack.size());

    return std::move(query_plans_stack.back());
}

}<|MERGE_RESOLUTION|>--- conflicted
+++ resolved
@@ -1238,16 +1238,11 @@
 
         rename_actions_dag.getOutputs() = std::move(updated_actions_dag_outputs);
 
-<<<<<<< HEAD
-        auto rename_step = std::make_unique<ExpressionStep>(query_plan.getCurrentDataStream(), std::move(rename_actions_dag));
+        auto rename_step = std::make_unique<ExpressionStep>(query_plan.getCurrentHeader(), std::move(rename_actions_dag));
         rename_step->setStepDescription(select_query_options.ignore_rename_columns
             ? "Change column identifiers to column names"
             : "Change column names to column identifiers");
 
-=======
-        auto rename_step = std::make_unique<ExpressionStep>(query_plan.getCurrentHeader(), std::move(rename_actions_dag));
-        rename_step->setStepDescription("Change column names to column identifiers");
->>>>>>> 582c9082
         query_plan.addStep(std::move(rename_step));
     }
     else
