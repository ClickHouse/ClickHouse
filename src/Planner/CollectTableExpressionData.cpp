#include <Planner/CollectTableExpressionData.h>

#include <Storages/IStorage.h>

#include <Analyzer/ColumnNode.h>
#include <Analyzer/FunctionNode.h>
#include <Analyzer/InDepthQueryTreeVisitor.h>
#include <Analyzer/ListNode.h>
#include <Analyzer/QueryNode.h>
#include <Analyzer/TableFunctionNode.h>
#include <Analyzer/TableNode.h>
#include <Analyzer/UnionNode.h>
#include <Analyzer/Utils.h>

#include <Planner/PlannerActionsVisitor.h>
#include <Planner/PlannerContext.h>
#include <Planner/PlannerCorrelatedSubqueries.h>


namespace DB
{

namespace ErrorCodes
{
    extern const int LOGICAL_ERROR;
    extern const int ILLEGAL_PREWHERE;
}

namespace
{

class CollectSourceColumnsVisitor : public InDepthQueryTreeVisitorWithContext<CollectSourceColumnsVisitor>
{
public:
    explicit CollectSourceColumnsVisitor(PlannerContextPtr & planner_context_, bool keep_alias_columns_ = true)
        : InDepthQueryTreeVisitorWithContext(planner_context_->getQueryContext())
        , planner_context(planner_context_)
        , keep_alias_columns(keep_alias_columns_)
    {
    }

    void enterImpl(QueryTreeNodePtr & node)
    {
        if (isIndexHintFunction(node))
        {
            is_inside_index_hint_function = true;
            return;
        }

        auto * column_node = node->as<ColumnNode>();
        if (!column_node)
            return;

        if (column_node->getColumnName() == "__grouping_set")
            return;

        /// A special case for the "indexHint" function. We don't need its arguments for execution if column's source table is MergeTree.
        /// Instead, we prepare an ActionsDAG for its arguments and store it inside a function (see ActionsDAG::buildFilterActionsDAG).
        /// So this optimization allows not to read arguments of "indexHint" (if not needed in other contexts) but only to use index analysis for them.
        if (is_inside_index_hint_function && isColumnSourceMergeTree(*column_node))
            return;

        auto column_source_node = column_node->getColumnSource();
        auto column_source_node_type = column_source_node->getNodeType();

        if (column_source_node_type == QueryTreeNodeType::LAMBDA || column_source_node_type == QueryTreeNodeType::INTERPOLATE)
            return;

        /// JOIN using expression
        if (column_node->hasExpression() && column_source_node_type == QueryTreeNodeType::JOIN)
        {
            auto & columns_from_subtrees = column_node->getExpression()->as<ListNode &>().getNodes();
            visit(columns_from_subtrees[0]);
            visit(columns_from_subtrees[1]);
            return;
        }

        auto & table_expression_data = planner_context->getOrCreateTableExpressionData(column_source_node);

        if (isAliasColumn(node))
        {
            /// Column is an ALIAS column with expression
            bool column_already_exists = table_expression_data.hasColumn(column_node->getColumnName());
            if (!column_already_exists)
            {
                CollectSourceColumnsVisitor visitor_for_alias_column(planner_context);
                /// While we are processing expression of ALIAS columns we should not add source columns to selected.
                /// See also comment for `select_added_columns`
                visitor_for_alias_column.select_added_columns = false;
                visitor_for_alias_column.keep_alias_columns = keep_alias_columns;
                visitor_for_alias_column.visit(column_node->getExpression());

                if (!keep_alias_columns)
                {
                    /// For PREWHERE we can just replace ALIAS column with it's expression,
                    /// because ActionsDAG for PREWHERE applied right on top of table expression
                    /// and cannot affect subqueries or other table expressions.
                    node = column_node->getExpression();
                    return;
                }

                auto column_identifier = planner_context->getGlobalPlannerContext()->createColumnIdentifier(node);

                ActionsDAG alias_column_actions_dag;
                ColumnNodePtrWithHashSet empty_correlated_columns_set;
                PlannerActionsVisitor actions_visitor(planner_context, empty_correlated_columns_set, false);
                auto [outputs, correlated_subtrees] = actions_visitor.visit(alias_column_actions_dag, column_node->getExpression());
                if (outputs.size() != 1)
                    throw Exception(ErrorCodes::LOGICAL_ERROR,
                        "Expected single output in actions dag for alias column {}. Actual {}", column_node->dumpTree(), outputs.size());
                if (correlated_subtrees.notEmpty())
                    throw Exception(ErrorCodes::LOGICAL_ERROR,
                        "Correlated subquery in alias column expression {}. Actual {}", column_node->dumpTree(), outputs.size());

                auto & alias_node = outputs[0];
                const auto & column_name = column_node->getColumnName();
                alias_node = &alias_column_actions_dag.addAlias(*alias_node, column_name);

                alias_column_actions_dag.getOutputs() = std::move(outputs);
                table_expression_data.addAliasColumn(column_node->getColumn(), column_identifier, std::move(alias_column_actions_dag), select_added_columns);
            }
            else
                table_expression_data.markSelectedColumn(column_node->getColumn().name);

            return;
        }

        if (column_source_node_type != QueryTreeNodeType::TABLE &&
            column_source_node_type != QueryTreeNodeType::TABLE_FUNCTION &&
            column_source_node_type != QueryTreeNodeType::QUERY &&
            column_source_node_type != QueryTreeNodeType::UNION &&
            column_source_node_type != QueryTreeNodeType::ARRAY_JOIN)
            throw Exception(ErrorCodes::LOGICAL_ERROR,
                "Expected table, table function, array join, query or union column source. Actual {}",
                column_source_node->formatASTForErrorMessage());

        bool column_already_exists = table_expression_data.hasColumn(column_node->getColumnName());
        if (column_already_exists)
        {
            /// Column may be added when we collected data for ALIAS column
            /// But now we see it directly in the query, so make sure it's marked as selected
            if (select_added_columns)
                table_expression_data.markSelectedColumn(column_node->getColumnName());
            return;
        }

        auto column_identifier = planner_context->getGlobalPlannerContext()->createColumnIdentifier(node);
        table_expression_data.addColumn(column_node->getColumn(), column_identifier, select_added_columns);
    }

    void leaveImpl(QueryTreeNodePtr & node)
    {
        if (isIndexHintFunction(node))
        {
            is_inside_index_hint_function = false;
            return;
        }
    }

    static bool isAliasColumn(const QueryTreeNodePtr & node)
    {
        const auto * column_node = node->as<ColumnNode>();
        if (!column_node || !column_node->hasExpression())
            return false;
        const auto & column_source = column_node->getColumnSourceOrNull();
        if (!column_source)
            return false;
        return column_source->getNodeType() != QueryTreeNodeType::JOIN &&
               column_source->getNodeType() != QueryTreeNodeType::CROSS_JOIN &&
               column_source->getNodeType() != QueryTreeNodeType::ARRAY_JOIN;
    }

    /// Check if query node is a subquery and add used in correlated subquery columns to the table expression data.
    /// These columns can be used only by correlated subquery, but still they
    /// must be read by query plan for current query.
    ///
    /// Example: SELECT 1 FROM table as t WHERE EXISTS (SELECT * FROM numbers(10) WHERE t.id = number);
    bool checkSubquery(const QueryTreeNodePtr & node)
    {
        auto node_type = node->getNodeType();
        switch (node_type)
        {
            case QueryTreeNodeType::QUERY:
            {
                auto * query_node = node->as<QueryNode>();
                chassert(query_node != nullptr);

                /// Register correlated columns for the query or union node.
                visit(query_node->getCorrelatedColumnsNode());
                return true;
            }
            case QueryTreeNodeType::UNION:
            {
                auto * union_node = node->as<UnionNode>();
                chassert(union_node != nullptr);

                visit(union_node->getCorrelatedColumnsNode());
                return true;
            }
            default:
                return false;
        }
    }

    bool needChildVisit(const QueryTreeNodePtr & parent_node, const QueryTreeNodePtr & child_node)
    {
        return !(checkSubquery(child_node) || isAliasColumn(parent_node));
    }

    static bool isIndexHintFunction(const QueryTreeNodePtr & node)
    {
        return node->as<FunctionNode>() && node->as<FunctionNode>()->getFunctionName() == "indexHint";
    }

    static bool isColumnSourceMergeTree(const ColumnNode & node)
    {
        const auto * source_table = node.getColumnSource()->as<TableNode>();
        return source_table && source_table->getStorage()->isMergeTree();
    }

    void setKeepAliasColumns(bool keep_alias_columns_)
    {
        keep_alias_columns = keep_alias_columns_;
    }

private:
    PlannerContextPtr & planner_context;

    /// Replace ALIAS columns with their expressions or register them in table expression data.
    /// Usually we can replace them when we build some "local" actions DAG
    /// (for example Row Policy or PREWHERE) that is applied on top of the table expression.
    /// In other cases, we keep ALIAS columns as ColumnNode with an expression child node,
    /// and handle them in the Planner by inserting ActionsDAG to compute them after reading from storage.
    bool keep_alias_columns = true;

    /// Flag `select_added_columns` indicates if we should mark column as explicitly selected.
    /// For example, for table with columns (a Int32, b ALIAS a+1) and query SELECT b FROM table
    /// Column `b` is selected explicitly by user, but not `a` (that is also read though).
    /// Distinguishing such columns is important for checking access rights for ALIAS columns.
    bool select_added_columns = true;

    /// True if we are traversing arguments of function "indexHint".
    bool is_inside_index_hint_function = false;
};

class CollectPrewhereTableExpressionVisitor : public ConstInDepthQueryTreeVisitor<CollectPrewhereTableExpressionVisitor>
{
public:
    explicit CollectPrewhereTableExpressionVisitor(const QueryTreeNodePtr & query_node_)
        : query_node(query_node_)
    {}

    const QueryTreeNodePtr & getPrewhereTableExpression() const
    {
        return table_expression;
    }

    void visitImpl(const QueryTreeNodePtr & node)
    {
        auto * column_node = node->as<ColumnNode>();
        if (!column_node)
            return;

        auto column_source = column_node->getColumnSourceOrNull();
        if (!column_source)
            throw Exception(ErrorCodes::ILLEGAL_PREWHERE,
                "Invalid column {} in PREWHERE. In query {}",
                column_node->formatASTForErrorMessage(),
                query_node->formatASTForErrorMessage());

        auto * table_column_source = column_source->as<TableNode>();
        auto * table_function_column_source = column_source->as<TableFunctionNode>();

        if (!table_column_source && !table_function_column_source)
            throw Exception(ErrorCodes::ILLEGAL_PREWHERE,
                "Invalid column {} in PREWHERE. Expected column source to be table or table function. Actual {}. In query {}",
                column_node->formatASTForErrorMessage(),
                column_source->formatASTForErrorMessage(),
                query_node->formatASTForErrorMessage());

        if (table_expression && table_expression.get() != column_source.get())
            throw Exception(ErrorCodes::ILLEGAL_PREWHERE,
                "Invalid column {} in PREWHERE. Expected columns from single table or table function {}. Actual {}. In query {}",
                column_node->formatASTForErrorMessage(),
                table_expression->formatASTForErrorMessage(),
                column_source->formatASTForErrorMessage(),
                query_node->formatASTForErrorMessage());

        const auto & storage = table_column_source ? table_column_source->getStorage() : table_function_column_source->getStorage();
        const auto & storage_snapshot = table_column_source ? table_column_source->getStorageSnapshot() : table_function_column_source->getStorageSnapshot();

        if (!table_expression)
        {
            if (!storage->supportsPrewhere())
                throw Exception(ErrorCodes::ILLEGAL_PREWHERE,
                    "Storage {} (table {}) does not support PREWHERE",
                    storage->getName(),
                    storage->getStorageID().getNameForLogs());

            table_expression = std::move(column_source);
            table_supported_prewhere_columns = storage->supportedPrewhereColumns();
        }

        const bool has_table_virtual_column =
            column_node->getColumnName() == "_table" && storage->isVirtualColumn(column_node->getColumnName(), storage_snapshot->metadata);

        if ((table_supported_prewhere_columns && !table_supported_prewhere_columns->contains(column_node->getColumnName())) || has_table_virtual_column)
            throw Exception(ErrorCodes::ILLEGAL_PREWHERE,
                "Table expression {} does not support column {} in PREWHERE. In query {}",
                table_expression->formatASTForErrorMessage(),
                column_node->formatASTForErrorMessage(),
                query_node->formatASTForErrorMessage());
    }

    static bool needChildVisit(const QueryTreeNodePtr &, const QueryTreeNodePtr & child_node)
    {
        auto child_node_type = child_node->getNodeType();
        return child_node_type != QueryTreeNodeType::QUERY &&
               child_node_type != QueryTreeNodeType::UNION &&
               child_node_type != QueryTreeNodeType::LAMBDA;
    }

private:
    QueryTreeNodePtr query_node;
    QueryTreeNodePtr table_expression;
    std::optional<NameSet> table_supported_prewhere_columns;
};

void checkStorageSupportPrewhere(const QueryTreeNodePtr & table_expression)
{
    if (auto * table_node = table_expression->as<TableNode>())
    {
        auto storage = table_node->getStorage();
        if (!storage->supportsPrewhere())
            throw Exception(ErrorCodes::ILLEGAL_PREWHERE,
                "Storage {} (table {}) does not support PREWHERE",
                storage->getName(),
                storage->getStorageID().getNameForLogs());
    }
    else if (auto * table_function_node = table_expression->as<TableFunctionNode>())
    {
        auto storage = table_function_node->getStorage();
        if (!storage->supportsPrewhere())
            throw Exception(ErrorCodes::ILLEGAL_PREWHERE,
                "Table function storage {} (table {}) does not support PREWHERE",
                storage->getName(),
                storage->getStorageID().getNameForLogs());
    }
    else
    {
        throw Exception(ErrorCodes::ILLEGAL_PREWHERE,
            "Subquery {} does not support PREWHERE",
            table_expression->formatASTForErrorMessage());
    }
}

}

void collectTableExpressionData(QueryTreeNodePtr & query_node, PlannerContextPtr & planner_context)
{
    auto & query_node_typed = query_node->as<QueryNode &>();
    auto table_expressions_nodes = extractTableExpressions(query_node_typed.getJoinTree());

    for (auto & table_expression_node : table_expressions_nodes)
    {
        auto & table_expression_data = planner_context->getOrCreateTableExpressionData(table_expression_node);

        if (auto * table_node = table_expression_node->as<TableNode>())
        {
            bool storage_is_remote = table_node->getStorage()->isRemote();
            bool storage_is_merge_tree = table_node->getStorage()->isMergeTree();
            table_expression_data.setIsRemote(storage_is_remote);
            table_expression_data.setIsMergeTree(storage_is_merge_tree);
        }
        else if (auto * table_function_node = table_expression_node->as<TableFunctionNode>())
        {
            bool storage_is_remote = table_function_node->getStorage()->isRemote();
            bool storage_is_merge_tree = table_function_node->getStorage()->isMergeTree();
            table_expression_data.setIsRemote(storage_is_remote);
            table_expression_data.setIsMergeTree(storage_is_merge_tree);
        }
    }

    CollectSourceColumnsVisitor collect_source_columns_visitor(planner_context);
    for (auto & node : query_node_typed.getChildren())
    {
        if (!node || node == query_node_typed.getPrewhere())
            continue;

        auto node_type = node->getNodeType();
        if (node_type == QueryTreeNodeType::QUERY || node_type == QueryTreeNodeType::UNION)
            continue;

        collect_source_columns_visitor.visit(node);
    }

    if (query_node_typed.hasPrewhere())
    {
        CollectPrewhereTableExpressionVisitor collect_prewhere_table_expression_visitor(query_node);
        collect_prewhere_table_expression_visitor.visit(query_node_typed.getPrewhere());

        auto prewhere_table_expression = collect_prewhere_table_expression_visitor.getPrewhereTableExpression();
        if (!prewhere_table_expression)
        {
            prewhere_table_expression = table_expressions_nodes[0];
            checkStorageSupportPrewhere(prewhere_table_expression);
        }

        auto & table_expression_data = planner_context->getOrCreateTableExpressionData(prewhere_table_expression);
        const auto & read_column_names = table_expression_data.getColumnNames();
        NameSet required_column_names_without_prewhere(read_column_names.begin(), read_column_names.end());
        const auto & selected_column_names = table_expression_data.getSelectedColumnsNames();
        required_column_names_without_prewhere.insert(selected_column_names.begin(), selected_column_names.end());

        collect_source_columns_visitor.setKeepAliasColumns(false);
        collect_source_columns_visitor.visit(query_node_typed.getPrewhere());

        ActionsDAG prewhere_actions_dag;

        QueryTreeNodePtr query_tree_node = query_node_typed.getPrewhere();
        auto correlated_columns_set = query_node_typed.getCorrelatedColumnsSet();

        PlannerActionsVisitor visitor(planner_context, /*correlated_columns_set_=*/correlated_columns_set, false /*use_column_identifier_as_action_node_name*/);
        auto [expression_nodes, correlated_subtrees] = visitor.visit(prewhere_actions_dag, query_tree_node);
        if (expression_nodes.size() != 1)
            throw Exception(ErrorCodes::ILLEGAL_PREWHERE,
                "Invalid PREWHERE. Expected single boolean expression. In query {}",
                query_node->formatASTForErrorMessage());
        if (correlated_subtrees.notEmpty())
            throw Exception(ErrorCodes::ILLEGAL_PREWHERE,
                "Correlated subqueries are not allowed in PREWHERE expression. In query {}",
                query_node->formatASTForErrorMessage());

<<<<<<< HEAD
        ActionsDAG::NodeRawConstPtrs & outputs = prewhere_actions_dag.getOutputs();
        for (const auto & prewhere_input_node : prewhere_actions_dag.getInputs())
            if (required_column_names_without_prewhere.contains(prewhere_input_node->result_name))
                outputs.push_back(prewhere_input_node);

        /// Don't add duplicate output in case `SELECT x PREWHERE x`.
        if (std::find(outputs.begin(), outputs.end(), expression_nodes.back()) == outputs.end())
            outputs.push_back(expression_nodes.back());
=======
        prewhere_actions_dag.getOutputs().push_back(expression_nodes.back());

        /// Add required input columns to outputs, but avoid duplicates
        std::unordered_set<const ActionsDAG::Node *> existing_outputs(
            prewhere_actions_dag.getOutputs().begin(), prewhere_actions_dag.getOutputs().end());

        for (const auto & prewhere_input_node : prewhere_actions_dag.getInputs())
        {
            if (required_column_names_without_prewhere.contains(prewhere_input_node->result_name)
                && !existing_outputs.contains(prewhere_input_node))
            {
                prewhere_actions_dag.getOutputs().push_back(prewhere_input_node);
            }
        }
>>>>>>> 3196ab52

        table_expression_data.setPrewhereFilterActions(std::move(prewhere_actions_dag));
    }
}

void collectSourceColumns(QueryTreeNodePtr & expression_node, PlannerContextPtr & planner_context, bool keep_alias_columns)
{
    CollectSourceColumnsVisitor collect_source_columns_visitor(planner_context, keep_alias_columns);
    collect_source_columns_visitor.visit(expression_node);
}

}<|MERGE_RESOLUTION|>--- conflicted
+++ resolved
@@ -431,16 +431,6 @@
                 "Correlated subqueries are not allowed in PREWHERE expression. In query {}",
                 query_node->formatASTForErrorMessage());
 
-<<<<<<< HEAD
-        ActionsDAG::NodeRawConstPtrs & outputs = prewhere_actions_dag.getOutputs();
-        for (const auto & prewhere_input_node : prewhere_actions_dag.getInputs())
-            if (required_column_names_without_prewhere.contains(prewhere_input_node->result_name))
-                outputs.push_back(prewhere_input_node);
-
-        /// Don't add duplicate output in case `SELECT x PREWHERE x`.
-        if (std::find(outputs.begin(), outputs.end(), expression_nodes.back()) == outputs.end())
-            outputs.push_back(expression_nodes.back());
-=======
         prewhere_actions_dag.getOutputs().push_back(expression_nodes.back());
 
         /// Add required input columns to outputs, but avoid duplicates
@@ -455,7 +445,6 @@
                 prewhere_actions_dag.getOutputs().push_back(prewhere_input_node);
             }
         }
->>>>>>> 3196ab52
 
         table_expression_data.setPrewhereFilterActions(std::move(prewhere_actions_dag));
     }
