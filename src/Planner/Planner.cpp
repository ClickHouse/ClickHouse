#include <Planner/Planner.h>

#include <Columns/ColumnConst.h>
#include <Columns/ColumnSet.h>
#include <Core/Names.h>
#include <Core/ProtocolDefines.h>
#include <Core/ServerSettings.h>
#include <Core/Settings.h>
#include <Processors/QueryPlan/BlocksMarshallingStep.h>
#include <Common/ProfileEvents.h>
#include <Common/logger_useful.h>

#include <DataTypes/DataTypeString.h>

#include <Functions/FunctionFactory.h>
#include <Functions/CastOverloadResolver.h>

#include <QueryPipeline/Pipe.h>
#include <Processors/Sources/SourceFromSingleChunk.h>
#include <Processors/QueryPlan/QueryPlan.h>
#include <Processors/QueryPlan/ExpressionStep.h>
#include <Processors/QueryPlan/Optimizations/QueryPlanOptimizationSettings.h>
#include <Processors/QueryPlan/FilterStep.h>
#include <Processors/QueryPlan/UnionStep.h>
#include <Processors/QueryPlan/DistinctStep.h>
#include <Processors/QueryPlan/IntersectOrExceptStep.h>
#include <Processors/QueryPlan/CreatingSetsStep.h>
#include <Processors/QueryPlan/AggregatingStep.h>
#include <Processors/QueryPlan/MergingAggregatedStep.h>
#include <Processors/QueryPlan/SortingStep.h>
#include <Processors/QueryPlan/FillingStep.h>
#include <Processors/QueryPlan/LimitStep.h>
#include <Processors/QueryPlan/OffsetStep.h>
#include <Processors/QueryPlan/ExtremesStep.h>
#include <Processors/QueryPlan/TotalsHavingStep.h>
#include <Processors/QueryPlan/RollupStep.h>
#include <Processors/QueryPlan/CubeStep.h>
#include <Processors/QueryPlan/LimitByStep.h>
#include <Processors/QueryPlan/WindowStep.h>
#include <Processors/QueryPlan/ReadNothingStep.h>
#include <Processors/QueryPlan/ReadFromRecursiveCTEStep.h>
#include <QueryPipeline/QueryPipelineBuilder.h>

#include <Interpreters/Context.h>
#include <Interpreters/HashTablesStatistics.h>
#include <Interpreters/StorageID.h>

#include <Storages/ColumnsDescription.h>
#include <Storages/IStorage.h>
#include <Storages/MergeTree/MergeTreeData.h>
#include <Storages/SelectQueryInfo.h>
#include <Storages/StorageDistributed.h>
#include <Storages/StorageDummy.h>
#include <Storages/StorageMerge.h>
#include <Storages/ObjectStorage/StorageObjectStorageCluster.h>

#include <AggregateFunctions/IAggregateFunction.h>

#include <Analyzer/Utils.h>
#include <Analyzer/ColumnNode.h>
#include <Analyzer/ConstantNode.h>
#include <Analyzer/FunctionNode.h>
#include <Analyzer/SortNode.h>
#include <Analyzer/InterpolateNode.h>
#include <Analyzer/WindowNode.h>
#include <Analyzer/TableNode.h>
#include <Analyzer/TableFunctionNode.h>
#include <Analyzer/QueryNode.h>
#include <Analyzer/UnionNode.h>
#include <Analyzer/JoinNode.h>
#include <Analyzer/ArrayJoinNode.h>
#include <Analyzer/QueryTreeBuilder.h>
#include <Analyzer/QueryTreePassManager.h>
#include <Analyzer/AggregationUtils.h>
#include <Analyzer/WindowFunctionsUtils.h>

#include <Planner/CollectColumnIdentifiers.h>
#include <Planner/CollectSets.h>
#include <Planner/CollectTableExpressionData.h>
#include <Planner/findQueryForParallelReplicas.h>
#include <Planner/PlannerActionsVisitor.h>
#include <Planner/PlannerAggregation.h>
#include <Planner/PlannerContext.h>
#include <Planner/PlannerCorrelatedSubqueries.h>
#include <Planner/PlannerExpressionAnalysis.h>
#include <Planner/PlannerJoins.h>
#include <Planner/PlannerJoinTree.h>
#include <Planner/PlannerQueryProcessingInfo.h>
#include <Planner/PlannerSorting.h>
#include <Planner/PlannerWindowFunctions.h>
#include <Planner/Utils.h>


namespace ProfileEvents
{
    extern const Event SelectQueriesWithSubqueries;
    extern const Event QueriesWithSubqueries;
}

namespace DB
{
namespace Setting
{
    extern const SettingsUInt64 aggregation_in_order_max_block_bytes;
    extern const SettingsUInt64 aggregation_memory_efficient_merge_threads;
    extern const SettingsUInt64 allow_experimental_parallel_reading_from_replicas;
    extern const SettingsBool collect_hash_table_stats_during_aggregation;
    extern const SettingsOverflowMode distinct_overflow_mode;
    extern const SettingsBool distributed_aggregation_memory_efficient;
    extern const SettingsBool enable_memory_bound_merging_of_aggregation_results;
    extern const SettingsBool empty_result_for_aggregation_by_constant_keys_on_empty_set;
    extern const SettingsBool empty_result_for_aggregation_by_empty_set;
    extern const SettingsBool exact_rows_before_limit;
    extern const SettingsBool extremes;
    extern const SettingsBool force_aggregation_in_order;
    extern const SettingsUInt64 group_by_two_level_threshold;
    extern const SettingsUInt64 group_by_two_level_threshold_bytes;
    extern const SettingsBool group_by_use_nulls;
    extern const SettingsUInt64 max_bytes_in_distinct;
    extern const SettingsNonZeroUInt64 max_block_size;
    extern const SettingsUInt64 max_size_to_preallocate_for_aggregation;
    extern const SettingsUInt64 max_subquery_depth;
    extern const SettingsUInt64 max_rows_in_distinct;
    extern const SettingsMaxThreads max_threads;
    extern const SettingsBool parallel_replicas_allow_in_with_subquery;
    extern const SettingsString parallel_replicas_custom_key;
    extern const SettingsUInt64 parallel_replicas_min_number_of_rows_per_replica;
    extern const SettingsBool query_plan_enable_multithreading_after_window_functions;
    extern const SettingsBool throw_on_unsupported_query_inside_transaction;
    extern const SettingsFloat totals_auto_threshold;
    extern const SettingsTotalsMode totals_mode;
    extern const SettingsBool use_with_fill_by_sorting_prefix;
    extern const SettingsFloat min_hit_rate_to_use_consecutive_keys_optimization;
    extern const SettingsUInt64 max_rows_to_group_by;
    extern const SettingsOverflowModeGroupBy group_by_overflow_mode;
    extern const SettingsUInt64 max_bytes_before_external_group_by;
    extern const SettingsDouble max_bytes_ratio_before_external_group_by;
    extern const SettingsUInt64 min_free_disk_space_for_temporary_data;
    extern const SettingsBool compile_aggregate_expressions;
    extern const SettingsUInt64 min_count_to_compile_aggregate_expression;
    extern const SettingsBool enable_software_prefetch_in_aggregation;
    extern const SettingsBool optimize_group_by_constant_keys;
    extern const SettingsUInt64 max_bytes_to_transfer;
    extern const SettingsUInt64 max_rows_to_transfer;
    extern const SettingsOverflowMode transfer_overflow_mode;
    extern const SettingsBool enable_parallel_blocks_marshalling;
}

namespace ServerSetting
{
    extern const ServerSettingsUInt64 max_entries_for_hash_table_stats;
}

namespace ErrorCodes
{
    extern const int UNSUPPORTED_METHOD;
    extern const int LOGICAL_ERROR;
    extern const int BAD_ARGUMENTS;
    extern const int TOO_DEEP_SUBQUERIES;
    extern const int NOT_IMPLEMENTED;
    extern const int SUPPORT_IS_DISABLED;
}

namespace
{

/** Check that table and table function table expressions from planner context support transactions.
  *
  * There is precondition that table expression data for table expression nodes is collected in planner context.
  */
void checkStoragesSupportTransactions(const PlannerContextPtr & planner_context)
{
    const auto & query_context = planner_context->getQueryContext();
    if (!query_context->getSettingsRef()[Setting::throw_on_unsupported_query_inside_transaction])
        return;

    if (!query_context->getCurrentTransaction())
        return;

    for (const auto & [table_expression, _] : planner_context->getTableExpressionNodeToData())
    {
        StoragePtr storage;
        if (auto * table_node = table_expression->as<TableNode>())
            storage = table_node->getStorage();
        else if (auto * table_function_node = table_expression->as<TableFunctionNode>())
            storage = table_function_node->getStorage();

        if (storage && !storage->supportsTransactions())
            throw Exception(ErrorCodes::NOT_IMPLEMENTED,
                "Storage {} (table {}) does not support transactions",
                storage->getName(),
                storage->getStorageID().getNameForLogs());
    }
}

/** Storages can rely that filters that for storage will be available for analysis before
  * getQueryProcessingStage method will be called.
  *
  * StorageDistributed skip unused shards optimization relies on this.
  * Parallel replicas estimation relies on this too.
  * StorageMerge common header calculation relies on this too.
  *
  * To collect filters that will be applied to specific table in case we have JOINs requires
  * to run query plan optimization pipeline.
  *
  * Algorithm:
  * 1. Replace all table expressions in query tree with dummy tables.
  * 2. Build query plan.
  * 3. Optimize query plan.
  * 4. Extract filters from ReadFromDummy query plan steps from query plan leaf nodes.
  */

FiltersForTableExpressionMap collectFiltersForAnalysis(const QueryTreeNodePtr & query_tree, const QueryTreeNodes & table_nodes, const ContextPtr & query_context)
{
    bool collect_filters = false;
    const auto & settings = query_context->getSettingsRef();

    bool parallel_replicas_estimation_enabled
        = query_context->canUseParallelReplicasOnInitiator() && settings[Setting::parallel_replicas_min_number_of_rows_per_replica] > 0;

    for (const auto & table_expression : table_nodes)
    {
        auto * table_node = table_expression->as<TableNode>();
        auto * table_function_node = table_expression->as<TableFunctionNode>();
        if (!table_node && !table_function_node)
            continue;

        const auto & storage = table_node ? table_node->getStorage() : table_function_node->getStorage();
        if (typeid_cast<const StorageDistributed *>(storage.get())
            || (parallel_replicas_estimation_enabled && std::dynamic_pointer_cast<MergeTreeData>(storage)))
        {
            collect_filters = true;
            break;
        }
        if (typeid_cast<const StorageObjectStorageCluster *>(storage.get()))
        {
            collect_filters = true;
            break;
        }
    }

    if (!collect_filters)
        return {};

    ResultReplacementMap replacement_map;

    auto updated_query_tree = replaceTableExpressionsWithDummyTables(query_tree, table_nodes, query_context, &replacement_map);

    std::unordered_map<const IStorage *, QueryTreeNodePtr> dummy_storage_to_table;

    for (auto & [from_table_expression, dummy_table_expression] : replacement_map)
    {
        auto * dummy_storage = dummy_table_expression->as<TableNode &>().getStorage().get();
        dummy_storage_to_table.emplace(dummy_storage, from_table_expression);
    }

    SelectQueryOptions select_query_options;
    Planner planner(updated_query_tree, select_query_options, "collectFiltersForAnalysis");
    planner.buildQueryPlanIfNeeded();

    auto & result_query_plan = planner.getQueryPlan();

    QueryPlanOptimizationSettings optimization_settings(query_context);
    optimization_settings.build_sets = false; // no need to build sets to collect filters
    result_query_plan.optimize(optimization_settings);

    FiltersForTableExpressionMap res;

    std::vector<QueryPlan::Node *> nodes_to_process;
    nodes_to_process.push_back(result_query_plan.getRootNode());

    while (!nodes_to_process.empty())
    {
        const auto * node_to_process = nodes_to_process.back();
        nodes_to_process.pop_back();
        nodes_to_process.insert(nodes_to_process.end(), node_to_process->children.begin(), node_to_process->children.end());

        auto * read_from_dummy = typeid_cast<ReadFromDummy *>(node_to_process->step.get());
        if (!read_from_dummy)
            continue;

        if (auto filter_actions = read_from_dummy->detachFilterActionsDAG())
        {
            const auto & table_node = dummy_storage_to_table.at(&read_from_dummy->getStorage());
            res[table_node] = FiltersForTableExpression{filter_actions, read_from_dummy->getPrewhereInfo()};
        }
    }

    return res;
}

FiltersForTableExpressionMap collectFiltersForAnalysis(const QueryTreeNodePtr & query_tree_node, const SelectQueryOptions & select_query_options)
{
    if (select_query_options.only_analyze)
        return {};

    auto * query_node = query_tree_node->as<QueryNode>();
    auto * union_node = query_tree_node->as<UnionNode>();

    if (!query_node && !union_node)
        throw Exception(ErrorCodes::UNSUPPORTED_METHOD,
            "Expected QUERY or UNION node. Actual {}",
            query_tree_node->formatASTForErrorMessage());

    auto context = query_node ? query_node->getContext() : union_node->getContext();

    auto table_expressions_nodes
        = extractTableExpressions(query_tree_node, false /* add_array_join */, true /* recursive */);

    return collectFiltersForAnalysis(query_tree_node, table_expressions_nodes, context);
}

/// Extend lifetime of query context, storages, and table locks
void extendQueryContextAndStoragesLifetime(QueryPlan & query_plan, const PlannerContextPtr & planner_context)
{
    query_plan.addInterpreterContext(planner_context->getQueryContext());

    for (const auto & [table_expression, _] : planner_context->getTableExpressionNodeToData())
    {
        if (auto * table_node = table_expression->as<TableNode>())
        {
            query_plan.addStorageHolder(table_node->getStorage());
            query_plan.addTableLock(table_node->getStorageLock());
        }
        else if (auto * table_function_node = table_expression->as<TableFunctionNode>())
        {
            query_plan.addStorageHolder(table_function_node->getStorage());
        }
    }
}

class QueryAnalysisResult
{
public:
    QueryAnalysisResult(const QueryTreeNodePtr & query_tree,
        const PlannerQueryProcessingInfo & query_processing_info,
        const PlannerContextPtr & planner_context)
    {
        const auto & query_node = query_tree->as<QueryNode &>();
        const auto & query_context = planner_context->getQueryContext();
        const auto & settings = query_context->getSettingsRef();

        aggregate_overflow_row = query_node.isGroupByWithTotals() && settings[Setting::max_rows_to_group_by]
            && settings[Setting::group_by_overflow_mode] == OverflowMode::ANY && settings[Setting::totals_mode] != TotalsMode::AFTER_HAVING_EXCLUSIVE;
        aggregate_final = query_processing_info.getToStage() > QueryProcessingStage::WithMergeableState
            && !query_node.isGroupByWithTotals() && !query_node.isGroupByWithRollup() && !query_node.isGroupByWithCube();
        aggregation_with_rollup_or_cube_or_grouping_sets = query_node.isGroupByWithRollup() || query_node.isGroupByWithCube() ||
            query_node.isGroupByWithGroupingSets();
        aggregation_should_produce_results_in_order_of_bucket_number
            = query_processing_info.getToStage() == QueryProcessingStage::WithMergeableState
            && (settings[Setting::distributed_aggregation_memory_efficient] || settings[Setting::enable_memory_bound_merging_of_aggregation_results]);

        query_has_array_join_in_join_tree = queryHasArrayJoinInJoinTree(query_tree);
        query_has_with_totals_in_any_subquery_in_join_tree = queryHasWithTotalsInAnySubqueryInJoinTree(query_tree);

        sort_description = extractSortDescription(query_node.getOrderByNode(), *planner_context);

        if (query_node.hasLimit())
        {
            /// Constness of limit is validated during query analysis stage
            limit_length = query_node.getLimit()->as<ConstantNode &>().getValue().safeGet<UInt64>();

            if (query_node.hasOffset() && limit_length)
            {
                /// Constness of offset is validated during query analysis stage
                limit_offset = query_node.getOffset()->as<ConstantNode &>().getValue().safeGet<UInt64>();
            }
        }
        else if (query_node.hasOffset())
        {
            /// Constness of offset is validated during query analysis stage
            limit_offset = query_node.getOffset()->as<ConstantNode &>().getValue().safeGet<UInt64>();
        }

        /// Partial sort can be done if there is LIMIT, but no DISTINCT, LIMIT WITH TIES, LIMIT BY, ARRAY JOIN
        if (limit_length != 0 &&
            !query_node.isDistinct() &&
            !query_node.isLimitWithTies() &&
            !query_node.hasLimitBy() &&
            !query_has_array_join_in_join_tree &&
            limit_length <= std::numeric_limits<UInt64>::max() - limit_offset)
        {
            partial_sorting_limit = limit_length + limit_offset;
        }
    }

    bool aggregate_overflow_row = false;
    bool aggregate_final = false;
    bool aggregation_with_rollup_or_cube_or_grouping_sets = false;
    bool aggregation_should_produce_results_in_order_of_bucket_number = false;
    bool query_has_array_join_in_join_tree = false;
    bool query_has_with_totals_in_any_subquery_in_join_tree = false;
    SortDescription sort_description;
    UInt64 limit_length = 0;
    UInt64 limit_offset = 0;
    UInt64 partial_sorting_limit = 0;
};

void addExpressionStep(
    const PlannerContextPtr & planner_context,
    QueryPlan & query_plan,
    ActionsAndProjectInputsFlagPtr & expression_actions,
    const CorrelatedSubtrees & correlated_subtrees,
    const SelectQueryOptions & select_query_options,
    const std::string & step_description,
    UsefulSets & useful_sets)
{
    NameSet input_columns_set;
    for (const auto & column : query_plan.getCurrentHeader()->getColumnsWithTypeAndName())
        input_columns_set.insert(column.name);
    for (const auto & correlated_subquery : correlated_subtrees.subqueries)
    {
        for (const auto & identifier : correlated_subquery.correlated_column_identifiers)
        {
            if (!input_columns_set.contains(identifier))
                throw Exception(
                    ErrorCodes::NOT_IMPLEMENTED,
                    "Current query is not supported yet, because can't find correlated column '{}' in current header: {}",
                    identifier,
                    query_plan.getCurrentHeader()->dumpNames());
        }
        buildQueryPlanForCorrelatedSubquery(planner_context, query_plan, correlated_subquery, select_query_options);
    }

    auto actions = std::move(expression_actions->dag);
    if (expression_actions->project_input)
        actions.appendInputsForUnusedColumns(*query_plan.getCurrentHeader());

    auto expression_step = std::make_unique<ExpressionStep>(query_plan.getCurrentHeader(), std::move(actions));
    appendSetsFromActionsDAG(expression_step->getExpression(), useful_sets);
    expression_step->setStepDescription(step_description);
    query_plan.addStep(std::move(expression_step));
}

void addFilterStep(
    const PlannerContextPtr & planner_context,
    QueryPlan & query_plan,
    FilterAnalysisResult & filter_analysis_result,
    const SelectQueryOptions & select_query_options,
    const std::string & step_description,
    UsefulSets & useful_sets)
{
    for (const auto & correlated_subquery : filter_analysis_result.correlated_subtrees.subqueries)
    {
        buildQueryPlanForCorrelatedSubquery(planner_context, query_plan, correlated_subquery, select_query_options);
    }

    auto actions = std::move(filter_analysis_result.filter_actions->dag);
    if (filter_analysis_result.filter_actions->project_input)
        actions.appendInputsForUnusedColumns(*query_plan.getCurrentHeader());

    auto where_step = std::make_unique<FilterStep>(query_plan.getCurrentHeader(),
        std::move(actions),
        filter_analysis_result.filter_column_name,
        filter_analysis_result.remove_filter_column);
    appendSetsFromActionsDAG(where_step->getExpression(), useful_sets);
    where_step->setStepDescription(step_description);
    query_plan.addStep(std::move(where_step));
}

Aggregator::Params getAggregatorParams(const PlannerContextPtr & planner_context,
    const AggregationAnalysisResult & aggregation_analysis_result,
    const QueryAnalysisResult & query_analysis_result,
    const SelectQueryInfo & select_query_info,
    bool aggregate_descriptions_remove_arguments = false)
{
    const auto & query_context = planner_context->getQueryContext();
    const Settings & settings = query_context->getSettingsRef();

    const auto stats_collecting_params = StatsCollectingParams(
        calculateCacheKey(select_query_info.query),
        settings[Setting::collect_hash_table_stats_during_aggregation],
        query_context->getServerSettings()[ServerSetting::max_entries_for_hash_table_stats],
        settings[Setting::max_size_to_preallocate_for_aggregation]);

    auto aggregate_descriptions = aggregation_analysis_result.aggregate_descriptions;
    if (aggregate_descriptions_remove_arguments)
    {
        for (auto & aggregate_description : aggregate_descriptions)
            aggregate_description.argument_names.clear();
    }

    Aggregator::Params aggregator_params = Aggregator::Params(
        aggregation_analysis_result.aggregation_keys,
        aggregate_descriptions,
        query_analysis_result.aggregate_overflow_row,
        settings[Setting::max_rows_to_group_by],
        settings[Setting::group_by_overflow_mode],
        settings[Setting::group_by_two_level_threshold],
        settings[Setting::group_by_two_level_threshold_bytes],
        Aggregator::Params::getMaxBytesBeforeExternalGroupBy(settings[Setting::max_bytes_before_external_group_by], settings[Setting::max_bytes_ratio_before_external_group_by]),
        settings[Setting::empty_result_for_aggregation_by_empty_set]
            || (settings[Setting::empty_result_for_aggregation_by_constant_keys_on_empty_set] && aggregation_analysis_result.aggregation_keys.empty()
                && aggregation_analysis_result.group_by_with_constant_keys),
        query_context->getTempDataOnDisk(),
        settings[Setting::max_threads],
        settings[Setting::min_free_disk_space_for_temporary_data],
        settings[Setting::compile_aggregate_expressions],
        settings[Setting::min_count_to_compile_aggregate_expression],
        settings[Setting::max_block_size],
        settings[Setting::enable_software_prefetch_in_aggregation],
        /* only_merge */ false,
        settings[Setting::optimize_group_by_constant_keys],
        settings[Setting::min_hit_rate_to_use_consecutive_keys_optimization],
        stats_collecting_params);

    return aggregator_params;
}

SortDescription getSortDescriptionFromNames(const Names & names)
{
    SortDescription order_descr;
    order_descr.reserve(names.size());

    for (const auto & name : names)
        order_descr.emplace_back(name, 1, 1);

    return order_descr;
}

void addAggregationStep(QueryPlan & query_plan,
    const AggregationAnalysisResult & aggregation_analysis_result,
    const QueryAnalysisResult & query_analysis_result,
    const PlannerContextPtr & planner_context,
    const SelectQueryInfo & select_query_info)
{
    const Settings & settings = planner_context->getQueryContext()->getSettingsRef();
    auto aggregator_params = getAggregatorParams(planner_context, aggregation_analysis_result, query_analysis_result, select_query_info);

    SortDescription sort_description_for_merging;
    SortDescription group_by_sort_description;

    if (settings[Setting::force_aggregation_in_order])
    {
        group_by_sort_description = getSortDescriptionFromNames(aggregation_analysis_result.aggregation_keys);
        sort_description_for_merging = group_by_sort_description;
    }

    auto merge_threads = settings[Setting::max_threads];
    auto temporary_data_merge_threads = settings[Setting::aggregation_memory_efficient_merge_threads]
        ? static_cast<size_t>(settings[Setting::aggregation_memory_efficient_merge_threads])
        : static_cast<size_t>(settings[Setting::max_threads]);

    bool storage_has_evenly_distributed_read = false;
    const auto & table_expression_node_to_data = planner_context->getTableExpressionNodeToData();

    if (table_expression_node_to_data.size() == 1)
    {
        auto it = table_expression_node_to_data.begin();
        const auto & table_expression_node = it->first;
        if (const auto * table_node = table_expression_node->as<TableNode>())
            storage_has_evenly_distributed_read = table_node->getStorage()->hasEvenlyDistributedRead();
        else if (const auto * table_function_node = table_expression_node->as<TableFunctionNode>())
            storage_has_evenly_distributed_read = table_function_node->getStorageOrThrow()->hasEvenlyDistributedRead();
    }

    auto aggregating_step = std::make_unique<AggregatingStep>(
        query_plan.getCurrentHeader(),
        aggregator_params,
        aggregation_analysis_result.grouping_sets_parameters_list,
        query_analysis_result.aggregate_final,
        settings[Setting::max_block_size],
        settings[Setting::aggregation_in_order_max_block_bytes],
        merge_threads,
        temporary_data_merge_threads,
        storage_has_evenly_distributed_read,
        settings[Setting::group_by_use_nulls],
        std::move(sort_description_for_merging),
        std::move(group_by_sort_description),
        query_analysis_result.aggregation_should_produce_results_in_order_of_bucket_number,
        settings[Setting::enable_memory_bound_merging_of_aggregation_results],
        settings[Setting::force_aggregation_in_order]);
    query_plan.addStep(std::move(aggregating_step));
}

void addMergingAggregatedStep(QueryPlan & query_plan,
    const AggregationAnalysisResult & aggregation_analysis_result,
    const QueryAnalysisResult & query_analysis_result,
    const PlannerContextPtr & planner_context)
{
    const auto & query_context = planner_context->getQueryContext();
    const auto & settings = query_context->getSettingsRef();

    /** There are two modes of distributed aggregation.
      *
      * 1. In different threads read from the remote servers blocks.
      * Save all the blocks in the RAM. Merge blocks.
      * If the aggregation is two-level - parallelize to the number of buckets.
      *
      * 2. In one thread, read blocks from different servers in order.
      * RAM stores only one block from each server.
      * If the aggregation is a two-level aggregation, we consistently merge the blocks of each next level.
      *
      * The second option consumes less memory (up to 256 times less)
      * in the case of two-level aggregation, which is used for large results after GROUP BY,
      * but it can work more slowly.
      */

    const auto & keys = aggregation_analysis_result.aggregation_keys;

    /// For count() without parameters try to use just one thread
    /// Typically this will either be a trivial count or a really small number of states
    size_t max_threads = settings[Setting::max_threads];
    if (keys.empty() && aggregation_analysis_result.aggregate_descriptions.size() == 1
        && aggregation_analysis_result.aggregate_descriptions[0].function->getName() == String{"count"}
        && aggregation_analysis_result.grouping_sets_parameters_list.empty())
        max_threads = 1;

    Aggregator::Params params(
        keys,
        aggregation_analysis_result.aggregate_descriptions,
        query_analysis_result.aggregate_overflow_row,
        max_threads,
        settings[Setting::max_block_size],
        settings[Setting::min_hit_rate_to_use_consecutive_keys_optimization]);

    bool is_remote_storage = false;
    bool parallel_replicas_from_merge_tree = false;

    const auto & table_expression_node_to_data = planner_context->getTableExpressionNodeToData();
    if (table_expression_node_to_data.size() == 1)
    {
        auto it = table_expression_node_to_data.begin();
        is_remote_storage = it->second.isRemote();
        parallel_replicas_from_merge_tree = it->second.isMergeTree() && query_context->canUseParallelReplicasOnInitiator();
    }

    auto merging_aggregated = std::make_unique<MergingAggregatedStep>(
        query_plan.getCurrentHeader(),
        params,
        aggregation_analysis_result.grouping_sets_parameters_list,
        query_analysis_result.aggregate_final,
        /// Grouping sets don't work with distributed_aggregation_memory_efficient enabled (#43989)
        settings[Setting::distributed_aggregation_memory_efficient] && (is_remote_storage || parallel_replicas_from_merge_tree)
            && !query_analysis_result.aggregation_with_rollup_or_cube_or_grouping_sets,
        settings[Setting::aggregation_memory_efficient_merge_threads],
        query_analysis_result.aggregation_should_produce_results_in_order_of_bucket_number,
        settings[Setting::max_block_size],
        settings[Setting::aggregation_in_order_max_block_bytes],
        settings[Setting::enable_memory_bound_merging_of_aggregation_results]);
    query_plan.addStep(std::move(merging_aggregated));
}

void addTotalsHavingStep(QueryPlan & query_plan,
    PlannerExpressionsAnalysisResult & expression_analysis_result,
    const QueryAnalysisResult & query_analysis_result,
    const PlannerContextPtr & planner_context,
    const QueryNode & query_node,
    UsefulSets & useful_sets)
{
    const auto & query_context = planner_context->getQueryContext();
    const auto & settings = query_context->getSettingsRef();

    auto & aggregation_analysis_result = expression_analysis_result.getAggregation();
    auto & having_analysis_result = expression_analysis_result.getHaving();
    bool need_finalize = !query_node.isGroupByWithRollup() && !query_node.isGroupByWithCube();

    std::optional<ActionsDAG> actions;
    if (having_analysis_result.filter_actions)
    {
        actions = std::move(having_analysis_result.filter_actions->dag);
        if (having_analysis_result.filter_actions->project_input)
            actions->appendInputsForUnusedColumns(*query_plan.getCurrentHeader());
    }

    auto totals_having_step = std::make_unique<TotalsHavingStep>(
        query_plan.getCurrentHeader(),
        aggregation_analysis_result.aggregate_descriptions,
        query_analysis_result.aggregate_overflow_row,
        std::move(actions),
        having_analysis_result.filter_column_name,
        having_analysis_result.remove_filter_column,
        settings[Setting::totals_mode],
        settings[Setting::totals_auto_threshold],
        need_finalize);

    if (having_analysis_result.filter_actions)
        appendSetsFromActionsDAG(*totals_having_step->getActions(), useful_sets);

    query_plan.addStep(std::move(totals_having_step));
}

void addCubeOrRollupStepIfNeeded(QueryPlan & query_plan,
    const AggregationAnalysisResult & aggregation_analysis_result,
    const QueryAnalysisResult & query_analysis_result,
    const PlannerContextPtr & planner_context,
    const SelectQueryInfo & select_query_info,
    const QueryNode & query_node)
{
    if (!query_node.isGroupByWithCube() && !query_node.isGroupByWithRollup())
        return;

    const auto & query_context = planner_context->getQueryContext();
    const auto & settings = query_context->getSettingsRef();

    auto aggregator_params = getAggregatorParams(planner_context,
        aggregation_analysis_result,
        query_analysis_result,
        select_query_info,
        true /*aggregate_descriptions_remove_arguments*/);

    if (query_node.isGroupByWithRollup())
    {
        auto rollup_step = std::make_unique<RollupStep>(
            query_plan.getCurrentHeader(), std::move(aggregator_params), true /*final*/, settings[Setting::group_by_use_nulls]);
        query_plan.addStep(std::move(rollup_step));
    }
    else if (query_node.isGroupByWithCube())
    {
        auto cube_step = std::make_unique<CubeStep>(
            query_plan.getCurrentHeader(), std::move(aggregator_params), true /*final*/, settings[Setting::group_by_use_nulls]);
        query_plan.addStep(std::move(cube_step));
    }
}

void addDistinctStep(QueryPlan & query_plan,
    const QueryAnalysisResult & query_analysis_result,
    const PlannerContextPtr & planner_context,
    const Names & column_names,
    const QueryNode & query_node,
    bool before_order,
    bool pre_distinct)
{
    const Settings & settings = planner_context->getQueryContext()->getSettingsRef();

    UInt64 limit_offset = query_analysis_result.limit_offset;
    UInt64 limit_length = query_analysis_result.limit_length;

    UInt64 limit_hint_for_distinct = 0;

    /** If after this stage of DISTINCT
      * 1. ORDER BY is not executed.
      * 2. There is no LIMIT BY.
      * Then you can get no more than limit_length + limit_offset of different rows.
      */
    if ((!query_node.hasOrderBy() || !before_order) && !query_node.hasLimitBy())
    {
        if (limit_length <= std::numeric_limits<UInt64>::max() - limit_offset)
            limit_hint_for_distinct = limit_length + limit_offset;
    }

    SizeLimits limits(settings[Setting::max_rows_in_distinct], settings[Setting::max_bytes_in_distinct], settings[Setting::distinct_overflow_mode]);

    auto distinct_step = std::make_unique<DistinctStep>(
        query_plan.getCurrentHeader(),
        limits,
        limit_hint_for_distinct,
        column_names,
        pre_distinct);

    distinct_step->setStepDescription(pre_distinct ? "Preliminary DISTINCT" : "DISTINCT");
    query_plan.addStep(std::move(distinct_step));
}

void addSortingStep(QueryPlan & query_plan,
    const QueryAnalysisResult & query_analysis_result,
    const PlannerContextPtr & planner_context)
{
    const auto & sort_description = query_analysis_result.sort_description;
    const auto & query_context = planner_context->getQueryContext();
    SortingStep::Settings sort_settings(query_context->getSettingsRef());

    auto sorting_step = std::make_unique<SortingStep>(
        query_plan.getCurrentHeader(),
        sort_description,
        query_analysis_result.partial_sorting_limit,
        sort_settings);
    sorting_step->setStepDescription("Sorting for ORDER BY");
    query_plan.addStep(std::move(sorting_step));
}

void addMergeSortingStep(QueryPlan & query_plan,
    const QueryAnalysisResult & query_analysis_result,
    const PlannerContextPtr & planner_context,
    const std::string & description)
{
    const auto & query_context = planner_context->getQueryContext();
    const auto & settings = query_context->getSettingsRef();

    const auto & sort_description = query_analysis_result.sort_description;

    auto merging_sorted = std::make_unique<SortingStep>(
        query_plan.getCurrentHeader(),
        sort_description,
        settings[Setting::max_block_size],
        query_analysis_result.partial_sorting_limit,
        settings[Setting::exact_rows_before_limit]);
    merging_sorted->setStepDescription("Merge sorted streams " + description);
    query_plan.addStep(std::move(merging_sorted));
}

void addWithFillStepIfNeeded(QueryPlan & query_plan,
    const QueryAnalysisResult & query_analysis_result,
    const PlannerContextPtr & planner_context,
    const QueryNode & query_node)
{
    NameSet column_names_with_fill;
    SortDescription fill_description;

    const auto & header = query_plan.getCurrentHeader();

    for (const auto & description : query_analysis_result.sort_description)
    {
        if (description.with_fill)
        {
            if (!header->findByName(description.column_name))
                throw Exception(ErrorCodes::LOGICAL_ERROR, "Filling column {} is not present in the block {}", description.column_name, header->dumpNames());
            fill_description.push_back(description);
            column_names_with_fill.insert(description.column_name);
        }
    }

    if (fill_description.empty())
        return;

    InterpolateDescriptionPtr interpolate_description;

    if (query_node.hasInterpolate())
    {
        ActionsDAG interpolate_actions_dag;
        auto query_plan_columns = header->getColumnsWithTypeAndName();
        for (auto & query_plan_column : query_plan_columns)
        {
            /// INTERPOLATE actions dag input columns must be non constant
            query_plan_column.column = nullptr;
            interpolate_actions_dag.addInput(query_plan_column);
        }

        auto & interpolate_list_node = query_node.getInterpolate()->as<ListNode &>();
        auto & interpolate_list_nodes = interpolate_list_node.getNodes();

        if (interpolate_list_nodes.empty())
        {
            for (const auto * input_node : interpolate_actions_dag.getInputs())
            {
                if (column_names_with_fill.contains(input_node->result_name))
                    continue;

                interpolate_actions_dag.getOutputs().push_back(input_node);
            }
        }
        else
        {
            ActionsDAG rename_dag;

            for (auto & interpolate_node : interpolate_list_nodes)
            {
                auto & interpolate_node_typed = interpolate_node->as<InterpolateNode &>();

                ColumnNodePtrWithHashSet empty_correlated_columns_set;
                PlannerActionsVisitor planner_actions_visitor(planner_context, empty_correlated_columns_set);
                auto [expression_to_interpolate_expression_nodes, expression_to_interpolate_correlated_subtrees] = planner_actions_visitor.visit(interpolate_actions_dag,
                    interpolate_node_typed.getExpression());
                expression_to_interpolate_correlated_subtrees.assertEmpty("in expression to interpolate");
                if (expression_to_interpolate_expression_nodes.size() != 1)
                    throw Exception(ErrorCodes::BAD_ARGUMENTS, "Expression to interpolate expected to have single action node");

                auto [interpolate_expression_nodes, interpolate_correlated_subtrees] = planner_actions_visitor.visit(interpolate_actions_dag,
                    interpolate_node_typed.getInterpolateExpression());
                interpolate_correlated_subtrees.assertEmpty("in interpolate expression");
                if (interpolate_expression_nodes.size() != 1)
                    throw Exception(ErrorCodes::BAD_ARGUMENTS, "Interpolate expression expected to have single action node");

                const auto * expression_to_interpolate = expression_to_interpolate_expression_nodes[0];
                const auto & expression_to_interpolate_name = expression_to_interpolate->result_name;

                const auto * interpolate_expression = interpolate_expression_nodes[0];
                if (!interpolate_expression->result_type->equals(*expression_to_interpolate->result_type))
                {
                    interpolate_expression = &interpolate_actions_dag.addCast(*interpolate_expression,
                        expression_to_interpolate->result_type,
                        interpolate_expression->result_name);
                }

                const auto * alias_node = &interpolate_actions_dag.addAlias(*interpolate_expression, expression_to_interpolate_name);
                interpolate_actions_dag.getOutputs().push_back(alias_node);

                /// Here we fix INTERPOLATE by constant expression.
                /// Example from 02336_sort_optimization_with_fill:
                ///
                /// SELECT 5 AS x, 'Hello' AS s ORDER BY x WITH FILL FROM 1 TO 10 INTERPOLATE (s AS s||'A')
                ///
                /// For this query, INTERPOLATE_EXPRESSION would be : s AS concat(s, 'A'),
                /// so that interpolate_actions_dag would have INPUT `s`.
                ///
                /// However, INPUT `s` does not exist. Instead, we have a constant with execution name 'Hello'_String.
                /// To fix this, we prepend a rename : 'Hello'_String -> s
                if (const auto * /*constant_node*/ _ = interpolate_node_typed.getExpression()->as<const ConstantNode>())
                {
                    const auto & name = interpolate_node_typed.getExpressionName();
                    const auto * node = &rename_dag.addInput(alias_node->result_name, alias_node->result_type);
                    node = &rename_dag.addAlias(*node, name);
                    rename_dag.getOutputs().push_back(node);

                    /// Interpolate DAG should contain INPUT with same name to ensure a proper merging
                    const auto & inputs = interpolate_actions_dag.getInputs();
                    if (std::ranges::find_if(inputs, [&name](const auto & input){ return input->result_name == name; }) == inputs.end())
                        interpolate_actions_dag.addInput(name, interpolate_node_typed.getExpression()->getResultType());
                }
            }

            if (!rename_dag.getOutputs().empty())
                interpolate_actions_dag = ActionsDAG::merge(std::move(rename_dag), std::move(interpolate_actions_dag));

            interpolate_actions_dag.removeUnusedActions();
        }

        Aliases empty_aliases;
        interpolate_description = std::make_shared<InterpolateDescription>(std::move(interpolate_actions_dag), empty_aliases);
    }

    const auto & query_context = planner_context->getQueryContext();
    const Settings & settings = query_context->getSettingsRef();
    auto filling_step = std::make_unique<FillingStep>(
        header,
        query_analysis_result.sort_description,
        std::move(fill_description),
        interpolate_description,
        settings[Setting::use_with_fill_by_sorting_prefix]);
    query_plan.addStep(std::move(filling_step));
}

void addLimitByStep(
    QueryPlan & query_plan, const LimitByAnalysisResult & limit_by_analysis_result, const QueryNode & query_node, bool do_not_skip_offset)
{
    /// Constness of LIMIT BY limit is validated during query analysis stage
    UInt64 limit_by_limit = query_node.getLimitByLimit()->as<ConstantNode &>().getValue().safeGet<UInt64>();
    UInt64 limit_by_offset = 0;

    if (query_node.hasLimitByOffset())
    {
        /// Constness of LIMIT BY offset is validated during query analysis stage
        limit_by_offset = query_node.getLimitByOffset()->as<ConstantNode &>().getValue().safeGet<UInt64>();
    }

    if (do_not_skip_offset)
    {
        if (limit_by_limit > std::numeric_limits<UInt64>::max() - limit_by_offset)
            return;

        limit_by_limit += limit_by_offset;
        limit_by_offset = 0;
    }

    auto limit_by_step = std::make_unique<LimitByStep>(query_plan.getCurrentHeader(),
        limit_by_limit,
        limit_by_offset,
        limit_by_analysis_result.limit_by_column_names);
    query_plan.addStep(std::move(limit_by_step));
}

void addPreliminaryLimitStep(QueryPlan & query_plan,
    const QueryAnalysisResult & query_analysis_result,
    const PlannerContextPtr & planner_context,
    bool do_not_skip_offset)
{
    UInt64 limit_offset = query_analysis_result.limit_offset;
    UInt64 limit_length = query_analysis_result.limit_length;

    if (do_not_skip_offset)
    {
        if (limit_length > std::numeric_limits<UInt64>::max() - limit_offset)
            return;

        limit_length += limit_offset;
        limit_offset = 0;
    }

    const auto & query_context = planner_context->getQueryContext();
    const Settings & settings = query_context->getSettingsRef();

    auto limit
        = std::make_unique<LimitStep>(query_plan.getCurrentHeader(), limit_length, limit_offset, settings[Setting::exact_rows_before_limit]);
    limit->setStepDescription(do_not_skip_offset ? "preliminary LIMIT (with OFFSET)" : "preliminary LIMIT (without OFFSET)");
    query_plan.addStep(std::move(limit));
}

bool addPreliminaryLimitOptimizationStepIfNeeded(QueryPlan & query_plan,
    const QueryAnalysisResult & query_analysis_result,
    const PlannerContextPtr planner_context,
    const PlannerQueryProcessingInfo & query_processing_info,
    const QueryTreeNodePtr & query_tree)
{
    const auto & query_node = query_tree->as<QueryNode &>();
    const auto & query_context = planner_context->getQueryContext();
    const auto & settings = query_context->getSettingsRef();
    const auto & sort_description = query_analysis_result.sort_description;

    bool has_withfill = false;

    for (const auto & desc : sort_description)
    {
        if (desc.with_fill)
        {
            has_withfill = true;
            break;
        }
    }

    bool apply_limit = query_processing_info.getToStage() != QueryProcessingStage::WithMergeableStateAfterAggregation;
    bool apply_prelimit = apply_limit && query_node.hasLimit() && !query_node.isLimitWithTies() && !query_node.isGroupByWithTotals()
        && !query_analysis_result.query_has_with_totals_in_any_subquery_in_join_tree
        && !query_analysis_result.query_has_array_join_in_join_tree && !query_node.isDistinct() && !query_node.hasLimitBy()
        && !settings[Setting::extremes] && !has_withfill;
    bool apply_offset = query_processing_info.getToStage() != QueryProcessingStage::WithMergeableStateAfterAggregationAndLimit;
    if (apply_prelimit)
    {
        addPreliminaryLimitStep(query_plan, query_analysis_result, planner_context, /* do_not_skip_offset= */!apply_offset);
        return true;
    }

    return false;
}

/** For distributed query processing, add preliminary sort or distinct or limit
  * for first stage of query processing on shard, if there is no GROUP BY, HAVING,
  * WINDOW functions.
  */
void addPreliminarySortOrDistinctOrLimitStepsIfNeeded(
    QueryPlan & query_plan,
    PlannerExpressionsAnalysisResult & expressions_analysis_result,
    const QueryAnalysisResult & query_analysis_result,
    const PlannerContextPtr & planner_context,
    const PlannerQueryProcessingInfo & query_processing_info,
    const QueryTreeNodePtr & query_tree,
    const SelectQueryOptions & select_query_options,
    UsefulSets & useful_sets)
{
    const auto & query_node = query_tree->as<QueryNode &>();

    if (query_processing_info.isSecondStage() ||
        expressions_analysis_result.hasAggregation() ||
        expressions_analysis_result.hasHaving() ||
        expressions_analysis_result.hasWindow())
        return;

    if (expressions_analysis_result.hasSort())
        addSortingStep(query_plan, query_analysis_result, planner_context);

    /** For DISTINCT step, pre_distinct = false, because if we have limit and distinct,
      * we need to merge streams to one and calculate overall distinct.
      * Otherwise we can take several equal values from different streams
      * according to limit and skip some distinct values.
      */
    if (query_node.hasLimit() && query_node.isDistinct())
    {
        addDistinctStep(query_plan,
            query_analysis_result,
            planner_context,
            expressions_analysis_result.getProjection().projection_column_names,
            query_node,
            false /*before_order*/,
            false /*pre_distinct*/);
    }

    if (expressions_analysis_result.hasLimitBy())
    {
        auto & limit_by_analysis_result = expressions_analysis_result.getLimitBy();
        addExpressionStep(
            planner_context,
            query_plan,
            limit_by_analysis_result.before_limit_by_actions,
            {},
            select_query_options,
            "Before LIMIT BY",
            useful_sets);
        /// We don't apply LIMIT BY on remote nodes at all in the old infrastructure.
        /// https://github.com/ClickHouse/ClickHouse/blob/67c1e89d90ef576e62f8b1c68269742a3c6f9b1e/src/Interpreters/InterpreterSelectQuery.cpp#L1697-L1705
        /// Let's be optimistic and only don't skip offset (it will be skipped on the initiator).
        addLimitByStep(query_plan, limit_by_analysis_result, query_node, true /*do_not_skip_offset*/);
    }

    /// Do not apply PreLimit at first stage for LIMIT BY and `exact_rows_before_limit`,
    /// as it may break `rows_before_limit_at_least` value during the second stage in
    /// case it also contains LIMIT BY
    const Settings & settings = planner_context->getQueryContext()->getSettingsRef();

    if (query_node.hasLimitBy() && settings[Setting::exact_rows_before_limit])
    {
        return;
    }

    /// WITH TIES simply not supported properly for preliminary steps, so let's disable it.
    if (query_node.hasLimit() && !query_node.hasLimitByOffset() && !query_node.isLimitWithTies())
        addPreliminaryLimitStep(query_plan, query_analysis_result, planner_context, true /*do_not_skip_offset*/);
}

void addWindowSteps(QueryPlan & query_plan,
    const PlannerContextPtr & planner_context,
    WindowAnalysisResult & window_analysis_result)
{
    const auto & query_context = planner_context->getQueryContext();
    const auto & settings = query_context->getSettingsRef();

    auto & window_descriptions = window_analysis_result.window_descriptions;
    sortWindowDescriptions(window_descriptions);

    size_t window_descriptions_size = window_descriptions.size();

    for (size_t i = 0; i < window_descriptions_size; ++i)
    {
        const auto & window_description = window_descriptions[i];

        /** We don't need to sort again if the input from previous window already
          * has suitable sorting. Also don't create sort steps when there are no
          * columns to sort by, because the sort nodes are confused by this. It
          * happens in case of `over ()`.
          * Even if full_sort_description of both windows match, in case of different
          * partitioning we need to add a SortingStep to reshuffle data in the streams.
          */

        bool need_sort = !window_description.full_sort_description.empty();
        if (need_sort && i != 0)
        {
            need_sort = !sortDescriptionIsPrefix(window_description.full_sort_description, window_descriptions[i - 1].full_sort_description)
                || (settings[Setting::max_threads] != 1 && window_description.partition_by.size() != window_descriptions[i - 1].partition_by.size());
        }
        if (need_sort)
        {
            SortingStep::Settings sort_settings(query_context->getSettingsRef());

            auto sorting_step = std::make_unique<SortingStep>(
                query_plan.getCurrentHeader(),
                window_description.full_sort_description,
                window_description.partition_by,
                0 /*limit*/,
                sort_settings);
            sorting_step->setStepDescription("Sorting for window '" + window_description.window_name + "'");
            query_plan.addStep(std::move(sorting_step));
        }

        // Fan out streams only for the last window to preserve the ordering between windows,
        // and WindowTransform works on single stream anyway.
        const bool streams_fan_out
            = settings[Setting::query_plan_enable_multithreading_after_window_functions] && ((i + 1) == window_descriptions_size);

        auto window_step
            = std::make_unique<WindowStep>(query_plan.getCurrentHeader(), window_description, window_description.window_functions, streams_fan_out);
        window_step->setStepDescription("Window step for window '" + window_description.window_name + "'");
        query_plan.addStep(std::move(window_step));
    }
}

void addLimitStep(QueryPlan & query_plan,
    const QueryAnalysisResult & query_analysis_result,
    const PlannerContextPtr & planner_context,
    const QueryNode & query_node)
{
    const auto & query_context = planner_context->getQueryContext();
    const auto & settings = query_context->getSettingsRef();
    bool always_read_till_end = settings[Setting::exact_rows_before_limit];
    bool limit_with_ties = query_node.isLimitWithTies();

    /** Special cases:
      *
      * 1. If there is WITH TOTALS and there is no ORDER BY, then read the data to the end,
      *  otherwise TOTALS is counted according to incomplete data.
      *
      * 2. If there is no WITH TOTALS and there is a subquery in FROM, and there is WITH TOTALS on one of the levels,
      *  then when using LIMIT, you should read the data to the end, rather than cancel the query earlier,
      *  because if you cancel the query, we will not get `totals` data from the remote server.
      */
    if (query_node.isGroupByWithTotals() && !query_node.hasOrderBy())
        always_read_till_end = true;

    if (!query_node.isGroupByWithTotals() && query_analysis_result.query_has_with_totals_in_any_subquery_in_join_tree)
        always_read_till_end = true;

    SortDescription limit_with_ties_sort_description;

    if (query_node.isLimitWithTies())
    {
        /// Validated during parser stage
        if (!query_node.hasOrderBy())
            throw Exception(ErrorCodes::LOGICAL_ERROR, "LIMIT WITH TIES without ORDER BY");

        limit_with_ties_sort_description = query_analysis_result.sort_description;
    }

    UInt64 limit_length = query_analysis_result.limit_length;
    UInt64 limit_offset = query_analysis_result.limit_offset;

    auto limit = std::make_unique<LimitStep>(
        query_plan.getCurrentHeader(),
        limit_length,
        limit_offset,
        always_read_till_end,
        limit_with_ties,
        limit_with_ties_sort_description);

    if (limit_with_ties)
        limit->setStepDescription("LIMIT WITH TIES");

    query_plan.addStep(std::move(limit));
}

void addExtremesStepIfNeeded(QueryPlan & query_plan, const PlannerContextPtr & planner_context)
{
    const auto & query_context = planner_context->getQueryContext();
    if (!query_context->getSettingsRef()[Setting::extremes])
        return;

    auto extremes_step = std::make_unique<ExtremesStep>(query_plan.getCurrentHeader());
    query_plan.addStep(std::move(extremes_step));
}

void addOffsetStep(QueryPlan & query_plan, const QueryAnalysisResult & query_analysis_result)
{
    /// If there is not a LIMIT but an offset
    if (!query_analysis_result.limit_length && query_analysis_result.limit_offset)
    {
        auto offsets_step = std::make_unique<OffsetStep>(query_plan.getCurrentHeader(), query_analysis_result.limit_offset);
        query_plan.addStep(std::move(offsets_step));
    }
}

void addBuildSubqueriesForSetsStepIfNeeded(
    QueryPlan & query_plan,
    const SelectQueryOptions & select_query_options,
    const PlannerContextPtr & planner_context,
    const UsefulSets & useful_sets)
{
    auto subqueries = planner_context->getPreparedSets().getSubqueries();

    auto predicate = [&useful_sets](const auto & set) { return !useful_sets.contains(set); };
    auto it = std::remove_if(subqueries.begin(), subqueries.end(), std::move(predicate));
    subqueries.erase(it, subqueries.end());

    for (auto & subquery : subqueries)
    {
        auto query_tree = subquery->detachQueryTree();
        auto subquery_options = select_query_options.subquery();
        /// I don't know if this is a good decision,
        /// but for now it is done in the same way as in old analyzer.
        /// This would not ignore limits for subqueries (affects mutations only).
        /// See test_build_sets_from_multiple_threads-analyzer.
        subquery_options.ignore_limits = false;
        Planner subquery_planner(
            query_tree,
            subquery_options,
            std::make_shared<GlobalPlannerContext>(nullptr, nullptr, FiltersForTableExpressionMap{}),
            "addBuildSubqueriesForSetsStepIfNeeded");
        subquery_planner.buildQueryPlanIfNeeded();

        subquery->setQueryPlan(std::make_unique<QueryPlan>(std::move(subquery_planner).extractQueryPlan()));
    }

    if (!subqueries.empty())
    {
        const auto & settings = planner_context->getQueryContext()->getSettingsRef();
        SizeLimits network_transfer_limits(settings[Setting::max_rows_to_transfer], settings[Setting::max_bytes_to_transfer], settings[Setting::transfer_overflow_mode]);
        auto prepared_sets_cache = planner_context->getQueryContext()->getPreparedSetsCache();

        auto step = std::make_unique<DelayedCreatingSetsStep>(
            query_plan.getCurrentHeader(),
            std::move(subqueries),
            network_transfer_limits,
            prepared_sets_cache);
        step->setStepDescription("DelayedCreatingSetsStep");
        query_plan.addStep(std::move(step));
    }
}

/// Support for `additional_result_filter` setting
void addAdditionalFilterStepIfNeeded(QueryPlan & query_plan,
    const QueryNode & query_node,
    const SelectQueryOptions & select_query_options,
    PlannerContextPtr & planner_context
)
{
    if (select_query_options.subquery_depth != 0)
        return;

    const auto & query_context = planner_context->getQueryContext();
    const auto & settings = query_context->getSettingsRef();

    auto additional_result_filter_ast = parseAdditionalResultFilter(settings);
    if (!additional_result_filter_ast)
        return;

    ColumnsDescription fake_column_descriptions;
    NameSet fake_name_set;
    for (const auto & column : query_node.getProjectionColumns())
    {
        fake_column_descriptions.add(ColumnDescription(column.name, column.type));
        fake_name_set.emplace(column.name);
    }

    auto storage = std::make_shared<StorageDummy>(StorageID{"dummy", "dummy"}, fake_column_descriptions);
    auto fake_table_expression = std::make_shared<TableNode>(std::move(storage), query_context);

    auto filter_info = buildFilterInfo(additional_result_filter_ast, fake_table_expression, planner_context, std::move(fake_name_set));
    if (!query_plan.isInitialized())
        return;

    auto filter_step = std::make_unique<FilterStep>(query_plan.getCurrentHeader(),
        std::move(filter_info.actions),
        filter_info.column_name,
        filter_info.do_remove_column);
    filter_step->setStepDescription("additional result filter");
    query_plan.addStep(std::move(filter_step));
}

}

PlannerContextPtr buildPlannerContext(const QueryTreeNodePtr & query_tree_node,
    const SelectQueryOptions & select_query_options,
    GlobalPlannerContextPtr global_planner_context)
{
    auto * query_node = query_tree_node->as<QueryNode>();
    auto * union_node = query_tree_node->as<UnionNode>();

    if (!query_node && !union_node)
        throw Exception(ErrorCodes::UNSUPPORTED_METHOD,
            "Expected QUERY or UNION node. Actual {}",
            query_tree_node->formatASTForErrorMessage());

    auto & mutable_context = query_node ? query_node->getMutableContext() : union_node->getMutableContext();
    size_t max_subquery_depth = mutable_context->getSettingsRef()[Setting::max_subquery_depth];
    if (max_subquery_depth && select_query_options.subquery_depth > max_subquery_depth)
        throw Exception(ErrorCodes::TOO_DEEP_SUBQUERIES, "Too deep subqueries. Maximum: {}", max_subquery_depth);

    const auto & client_info = mutable_context->getClientInfo();
    auto min_major = static_cast<UInt64>(DBMS_MIN_MAJOR_VERSION_WITH_CURRENT_AGGREGATION_VARIANT_SELECTION_METHOD);
    auto min_minor = static_cast<UInt64>(DBMS_MIN_MINOR_VERSION_WITH_CURRENT_AGGREGATION_VARIANT_SELECTION_METHOD);

    bool need_to_disable_two_level_aggregation = client_info.query_kind == ClientInfo::QueryKind::SECONDARY_QUERY &&
        client_info.connection_client_version_major < min_major &&
        client_info.connection_client_version_minor < min_minor;

    if (need_to_disable_two_level_aggregation)
    {
        /// Disable two-level aggregation due to version incompatibility
        mutable_context->setSetting("group_by_two_level_threshold", Field(0));
        mutable_context->setSetting("group_by_two_level_threshold_bytes", Field(0));
    }

    if (select_query_options.is_subquery)
        updateContextForSubqueryExecution(mutable_context);

    return std::make_shared<PlannerContext>(mutable_context, std::move(global_planner_context), select_query_options);
}

Planner::Planner(const QueryTreeNodePtr & query_tree_,
    SelectQueryOptions & select_query_options_,
    const char * label_)
    : query_tree(query_tree_)
    , select_query_options(select_query_options_)
    , planner_context(buildPlannerContext(query_tree, select_query_options,
        std::make_shared<GlobalPlannerContext>(
            findQueryForParallelReplicas(query_tree, select_query_options),
            findTableForParallelReplicas(query_tree, select_query_options),
            collectFiltersForAnalysis(query_tree, select_query_options))))
    , label(label_)
{
    const auto * parallel_replicas_node = planner_context->getGlobalPlannerContext()->parallel_replicas_node;
    if (parallel_replicas_node)
    {
        LOG_DEBUG(getLogger(__PRETTY_FUNCTION__), "Parallel replicas node:\n{}", parallel_replicas_node->dumpTree());
        LOG_DEBUG(getLogger(__PRETTY_FUNCTION__), "\n{}", StackTrace().toString());
    }
}

Planner::Planner(const QueryTreeNodePtr & query_tree_,
    SelectQueryOptions & select_query_options_,
    GlobalPlannerContextPtr global_planner_context_,
    const char * label_)
    : query_tree(query_tree_)
    , select_query_options(select_query_options_)
    , planner_context(buildPlannerContext(query_tree_, select_query_options, std::move(global_planner_context_)))
    , label(label_)
{
    const auto * parallel_replicas_node = planner_context->getGlobalPlannerContext()->parallel_replicas_node;
    if (parallel_replicas_node)
    {
        LOG_DEBUG(getLogger(__PRETTY_FUNCTION__), "Parallel replicas node:\n{}", parallel_replicas_node->dumpTree());
        LOG_DEBUG(getLogger(__PRETTY_FUNCTION__), "\n{}", StackTrace().toString());
    }
}

Planner::Planner(const QueryTreeNodePtr & query_tree_,
    SelectQueryOptions & select_query_options_,
    PlannerContextPtr planner_context_,
    const char * label_)
    : query_tree(query_tree_)
    , select_query_options(select_query_options_)
    , planner_context(std::move(planner_context_))
    , label(label_)
{
    const auto * parallel_replicas_node = planner_context->getGlobalPlannerContext()->parallel_replicas_node;
    if (parallel_replicas_node)
    {
        LOG_DEBUG(getLogger(__PRETTY_FUNCTION__), "Parallel replicas node:\n{}", parallel_replicas_node->dumpTree());
        LOG_DEBUG(getLogger(__PRETTY_FUNCTION__), "\n{}", StackTrace().toString());
    }
}

void Planner::buildQueryPlanIfNeeded()
{
    if (query_plan.isInitialized())
        return;

    LOG_TRACE(
<<<<<<< HEAD
        getLogger("Planner"),
        "Query to stage {}{}. Label: {}\n{}",
=======
        log,
        "Query to stage {}{}",
>>>>>>> faa23e75
        QueryProcessingStage::toString(select_query_options.to_stage),
        select_query_options.only_analyze ? " only analyze" : "", label, StackTrace().toString());

    if (query_tree->getNodeType() == QueryTreeNodeType::UNION)
        buildPlanForUnionNode();
    else
        buildPlanForQueryNode();
    extendQueryContextAndStoragesLifetime(query_plan, planner_context);
}

void Planner::buildPlanForUnionNode()
{
    const auto & union_node = query_tree->as<UnionNode &>();
    auto union_mode = union_node.getUnionMode();
    if (union_mode == SelectUnionMode::UNION_DEFAULT || union_mode == SelectUnionMode::EXCEPT_DEFAULT
        || union_mode == SelectUnionMode::INTERSECT_DEFAULT)
        throw Exception(ErrorCodes::BAD_ARGUMENTS, "UNION mode must be initialized");

    if (union_node.hasRecursiveCTETable())
    {
        const auto & recursive_cte_table = *union_node.getRecursiveCTETable();

        ColumnsWithTypeAndName recursive_cte_columns;
        recursive_cte_columns.reserve(recursive_cte_table.columns.size());
        for (const auto & recursive_cte_table_column : recursive_cte_table.columns)
            recursive_cte_columns.emplace_back(recursive_cte_table_column.type, recursive_cte_table_column.name);

        auto read_from_recursive_cte_step = std::make_unique<ReadFromRecursiveCTEStep>(std::make_shared<const Block>(Block(std::move(recursive_cte_columns))), query_tree);
        read_from_recursive_cte_step->setStepDescription(query_tree->toAST()->formatForErrorMessage());
        query_plan.addStep(std::move(read_from_recursive_cte_step));
        return;
    }

    const auto & union_queries_nodes = union_node.getQueries().getNodes();
    size_t queries_size = union_queries_nodes.size();

    std::vector<std::unique_ptr<QueryPlan>> query_plans;
    query_plans.reserve(queries_size);

    SharedHeaders query_plans_headers;
    query_plans_headers.reserve(queries_size);

    for (const auto & query_node : union_queries_nodes)
    {
        Planner query_planner(query_node, select_query_options, planner_context->getGlobalPlannerContext(), "Union query");

        query_planner.buildQueryPlanIfNeeded();
        for (const auto & row_policy : query_planner.getUsedRowPolicies())
            used_row_policies.insert(row_policy);
        const auto & mapping = query_planner.getQueryNodeToPlanStepMapping();
        query_node_to_plan_step_mapping.insert(mapping.begin(), mapping.end());
        auto query_node_plan = std::make_unique<QueryPlan>(std::move(query_planner).extractQueryPlan());
        query_plans_headers.push_back(query_node_plan->getCurrentHeader());
        query_plans.push_back(std::move(query_node_plan));
    }

    Block union_common_header = buildCommonHeaderForUnion(query_plans_headers, union_mode);
    addConvertingToCommonHeaderActionsIfNeeded(query_plans, union_common_header, query_plans_headers);

    const auto & query_context = planner_context->getQueryContext();
    const auto & settings = query_context->getSettingsRef();
    auto max_threads = settings[Setting::max_threads];

    bool is_distinct = union_mode == SelectUnionMode::UNION_DISTINCT || union_mode == SelectUnionMode::INTERSECT_DISTINCT
        || union_mode == SelectUnionMode::EXCEPT_DISTINCT;

    if (union_mode == SelectUnionMode::UNION_ALL || union_mode == SelectUnionMode::UNION_DISTINCT)
    {
        auto union_step = std::make_unique<UnionStep>(std::move(query_plans_headers), max_threads);
        query_plan.unitePlans(std::move(union_step), std::move(query_plans));
    }
    else if (union_mode == SelectUnionMode::INTERSECT_ALL || union_mode == SelectUnionMode::INTERSECT_DISTINCT
        || union_mode == SelectUnionMode::EXCEPT_ALL || union_mode == SelectUnionMode::EXCEPT_DISTINCT)
    {
        IntersectOrExceptStep::Operator intersect_or_except_operator = IntersectOrExceptStep::Operator::UNKNOWN;

        if (union_mode == SelectUnionMode::INTERSECT_ALL)
            intersect_or_except_operator = IntersectOrExceptStep::Operator::INTERSECT_ALL;
        else if (union_mode == SelectUnionMode::INTERSECT_DISTINCT)
            intersect_or_except_operator = IntersectOrExceptStep::Operator::INTERSECT_DISTINCT;
        else if (union_mode == SelectUnionMode::EXCEPT_ALL)
            intersect_or_except_operator = IntersectOrExceptStep::Operator::EXCEPT_ALL;
        else if (union_mode == SelectUnionMode::EXCEPT_DISTINCT)
            intersect_or_except_operator = IntersectOrExceptStep::Operator::EXCEPT_DISTINCT;

        auto union_step
            = std::make_unique<IntersectOrExceptStep>(std::move(query_plans_headers), intersect_or_except_operator, max_threads);
        query_plan.unitePlans(std::move(union_step), std::move(query_plans));
    }

    if (is_distinct)
    {
        /// Add distinct transform
        SizeLimits limits(settings[Setting::max_rows_in_distinct], settings[Setting::max_bytes_in_distinct], settings[Setting::distinct_overflow_mode]);

        auto distinct_step = std::make_unique<DistinctStep>(
            query_plan.getCurrentHeader(),
            limits,
            0 /*limit hint*/,
            query_plan.getCurrentHeader()->getNames(),
            false /*pre distinct*/);
        query_plan.addStep(std::move(distinct_step));
    }
}

void Planner::buildPlanForQueryNode()
{
    ProfileEvents::increment(ProfileEvents::SelectQueriesWithSubqueries);
    ProfileEvents::increment(ProfileEvents::QueriesWithSubqueries);

    auto & query_node = query_tree->as<QueryNode &>();
    const auto & query_context = planner_context->getQueryContext();

    if (query_node.hasWhere())
    {
        auto condition_constant = tryExtractConstantFromConditionNode(query_node.getWhere());
        if (condition_constant.has_value() && *condition_constant)
            query_node.getWhere() = {};
    }

    SelectQueryInfo select_query_info = buildSelectQueryInfo();

    StorageLimitsList current_storage_limits = storage_limits;
    select_query_info.local_storage_limits = buildStorageLimits(*query_context, select_query_options);
    current_storage_limits.push_back(select_query_info.local_storage_limits);
    select_query_info.storage_limits = std::make_shared<StorageLimitsList>(current_storage_limits);
    select_query_info.has_order_by = query_node.hasOrderBy();
    select_query_info.has_window = hasWindowFunctionNodes(query_tree);
    select_query_info.has_aggregates = hasAggregateFunctionNodes(query_tree);
    select_query_info.need_aggregate = query_node.hasGroupBy() || select_query_info.has_aggregates;
    select_query_info.merge_tree_enable_remove_parts_from_snapshot_optimization = select_query_options.merge_tree_enable_remove_parts_from_snapshot_optimization;

    if (!select_query_info.has_window && query_node.hasQualify())
    {
        if (query_node.hasHaving())
            query_node.getHaving() = mergeConditionNodes({query_node.getHaving(), query_node.getQualify()}, query_context);
        else
            query_node.getHaving() = query_node.getQualify();

        query_node.getQualify() = {};
    }

    if (!select_query_info.need_aggregate && query_node.hasHaving())
    {
        if (query_node.hasWhere())
            query_node.getWhere() = mergeConditionNodes({query_node.getWhere(), query_node.getHaving()}, query_context);
        else
            query_node.getWhere() = query_node.getHaving();

        query_node.getHaving() = {};
    }

    collectSets(query_tree, *planner_context);

    const auto & settings = query_context->getSettingsRef();
    if (query_context->canUseTaskBasedParallelReplicas())
    {
        if (!settings[Setting::parallel_replicas_allow_in_with_subquery] && planner_context->getPreparedSets().hasSubqueries())
        {
            if (settings[Setting::allow_experimental_parallel_reading_from_replicas] >= 2)
                throw Exception(ErrorCodes::SUPPORT_IS_DISABLED, "IN with subquery is not supported with parallel replicas");

            auto & mutable_context = planner_context->getMutableQueryContext();
            mutable_context->setSetting("allow_experimental_parallel_reading_from_replicas", Field(0));
            LOG_DEBUG(log, "Disabling parallel replicas to execute a query with IN with subquery");
        }
    }

    collectTableExpressionData(query_tree, planner_context);
    checkStoragesSupportTransactions(planner_context);

    const auto & table_filters = planner_context->getGlobalPlannerContext()->filters_for_table_expressions;
    if (!select_query_options.only_analyze && !table_filters.empty())
    {
        for (auto & [table_node, table_expression_data] : planner_context->getTableExpressionNodeToData())
        {
            auto it = table_filters.find(table_node);
            if (it != table_filters.end())
            {
                const auto & filters = it->second;
                table_expression_data.setFilterActions(filters.filter_actions->clone());
                table_expression_data.setPrewhereInfo(filters.prewhere_info);
            }
        }
    }

    if (query_context->canUseTaskBasedParallelReplicas())
    {
        auto & query_node_typed = query_tree->as<QueryNode &>();
        const auto & table_expression_nodes = extractTableExpressions(query_node_typed.getJoinTree(), true, true);
        for (const auto & it : table_expression_nodes)
        {
            auto * table_node = it->as<TableNode>();
            if (!table_node)
                continue;

            const auto & modifiers = table_node->getTableExpressionModifiers();
            if (modifiers.has_value() && modifiers->hasFinal())
            {
                if (settings[Setting::allow_experimental_parallel_reading_from_replicas] >= 2)
                    throw Exception(ErrorCodes::SUPPORT_IS_DISABLED, "FINAL modifier is not supported with parallel replicas");

                LOG_DEBUG(log, "FINAL modifier is not supported with parallel replicas. Query will be executed without using them.");
                auto & mutable_context = planner_context->getMutableQueryContext();
                mutable_context->setSetting("allow_experimental_parallel_reading_from_replicas", Field(0));
                break;
            }
        }
    }

    if (!settings[Setting::parallel_replicas_custom_key].value.empty())
    {
        /// Check support for JOIN for parallel replicas with custom key
        if (planner_context->getTableExpressionNodeToData().size() > 1)
        {
            if (settings[Setting::allow_experimental_parallel_reading_from_replicas] >= 2)
                throw Exception(ErrorCodes::SUPPORT_IS_DISABLED, "JOINs are not supported with parallel replicas");

            LOG_DEBUG(log, "JOINs are not supported with parallel replicas. Query will be executed without using them.");

            auto & mutable_context = planner_context->getMutableQueryContext();
            mutable_context->setSetting("allow_experimental_parallel_reading_from_replicas", Field(0));
            mutable_context->setSetting("parallel_replicas_custom_key", String{""});
        }
    }

    JoinTreeQueryPlan join_tree_query_plan;
    if (planner_context->getMutableQueryContext()->canUseTaskBasedParallelReplicas()
        && planner_context->getGlobalPlannerContext()->parallel_replicas_node == &query_node)
    {
        join_tree_query_plan = buildQueryPlanForParallelReplicas(query_node, planner_context, select_query_info.storage_limits);
    }
    else
    {
        auto top_level_identifiers = collectTopLevelColumnIdentifiers(query_tree, planner_context);
        join_tree_query_plan = buildJoinTreeQueryPlan(query_tree,
            select_query_info,
            select_query_options,
            top_level_identifiers,
            planner_context);
    }

    auto from_stage = join_tree_query_plan.from_stage;
    query_plan = std::move(join_tree_query_plan.query_plan);
    used_row_policies = std::move(join_tree_query_plan.used_row_policies);
    auto & mapping = join_tree_query_plan.query_node_to_plan_step_mapping;
    query_node_to_plan_step_mapping.insert(mapping.begin(), mapping.end());

<<<<<<< HEAD
    if (from_stage == QueryProcessingStage::WithMergeableState)
        LOG_TRACE(
            getLogger("Planner"),
            "Query from stage {} to stage {}{}\n{}",
            QueryProcessingStage::toString(from_stage),
            QueryProcessingStage::toString(select_query_options.to_stage),
            select_query_options.only_analyze ? " only analyze" : "",
            StackTrace().toString());
    else
        LOG_TRACE(
            getLogger("Planner"),
            "Query from stage {} to stage {}{}",
            QueryProcessingStage::toString(from_stage),
            QueryProcessingStage::toString(select_query_options.to_stage),
            select_query_options.only_analyze ? " only analyze" : "");
=======
    LOG_TRACE(
        log,
        "Query from stage {} to stage {}{}",
        QueryProcessingStage::toString(from_stage),
        QueryProcessingStage::toString(select_query_options.to_stage),
        select_query_options.only_analyze ? " only analyze" : "");
>>>>>>> faa23e75

    if (select_query_options.to_stage == QueryProcessingStage::FetchColumns)
        return;


    PlannerQueryProcessingInfo query_processing_info(from_stage, select_query_options.to_stage);
    QueryAnalysisResult query_analysis_result(query_tree, query_processing_info, planner_context);
    auto expression_analysis_result = buildExpressionAnalysisResult(query_tree,
        query_plan.getCurrentHeader()->getColumnsWithTypeAndName(),
        planner_context,
        query_processing_info);

    auto useful_sets = std::move(join_tree_query_plan.useful_sets);

    for (auto & [_, table_expression_data] : planner_context->getTableExpressionNodeToData())
    {
        if (table_expression_data.getPrewhereFilterActions())
            appendSetsFromActionsDAG(*table_expression_data.getPrewhereFilterActions(), useful_sets);

        if (table_expression_data.getRowLevelFilterActions())
            appendSetsFromActionsDAG(*table_expression_data.getRowLevelFilterActions(), useful_sets);
    }

    if (query_processing_info.isIntermediateStage())
    {
        addPreliminarySortOrDistinctOrLimitStepsIfNeeded(
            query_plan,
            expression_analysis_result,
            query_analysis_result,
            planner_context,
            query_processing_info,
            query_tree,
            select_query_options,
            useful_sets);

        if (expression_analysis_result.hasAggregation())
        {
            const auto & aggregation_analysis_result = expression_analysis_result.getAggregation();
            addMergingAggregatedStep(query_plan, aggregation_analysis_result, query_analysis_result, planner_context);
        }
    }

    if (query_processing_info.isFirstStage())
    {
        if (expression_analysis_result.hasWhere())
            addFilterStep(planner_context, query_plan, expression_analysis_result.getWhere(), select_query_options, "WHERE", useful_sets);

        if (expression_analysis_result.hasAggregation())
        {
            auto & aggregation_analysis_result = expression_analysis_result.getAggregation();
            if (aggregation_analysis_result.before_aggregation_actions)
                addExpressionStep(
                    planner_context,
                    query_plan,
                    aggregation_analysis_result.before_aggregation_actions,
                    /*correlated_subtrees=*/{},
                    select_query_options,
                    "Before GROUP BY",
                    useful_sets);

            addAggregationStep(query_plan, aggregation_analysis_result, query_analysis_result, planner_context, select_query_info);
        }

        /** If we have aggregation, we can't execute any later-stage
          * expressions on shards, neither "Before WINDOW" nor "Before ORDER BY"
          */
        if (!expression_analysis_result.hasAggregation())
        {
            if (expression_analysis_result.hasWindow())
            {
                /** Window functions must be executed on initiator (second_stage).
                  * ORDER BY and DISTINCT might depend on them, so if we have
                  * window functions, we can't execute ORDER BY and DISTINCT
                  * now, on shard (first_stage).
                  */
                auto & window_analysis_result = expression_analysis_result.getWindow();
                if (window_analysis_result.before_window_actions)
                    addExpressionStep(
                        planner_context,
                        query_plan,
                        window_analysis_result.before_window_actions,
                        /*correlated_subtrees=*/{},
                        select_query_options,
                        "Before WINDOW",
                        useful_sets);
            }
            else
            {
                /** There are no window functions, so we can execute the
                  * Projection expressions, preliminary DISTINCT and before ORDER BY expressions
                  * now, on shards (first_stage).
                  */
                auto & projection_analysis_result = expression_analysis_result.getProjection();
                addExpressionStep(
                    planner_context,
                    query_plan,
                    projection_analysis_result.projection_actions,
                    projection_analysis_result.correlated_subtrees,
                    select_query_options,
                    "Projection",
                    useful_sets);

                if (query_node.isDistinct())
                {
                    addDistinctStep(query_plan,
                        query_analysis_result,
                        planner_context,
                        expression_analysis_result.getProjection().projection_column_names,
                        query_node,
                        true /*before_order*/,
                        true /*pre_distinct*/);
                }

                if (expression_analysis_result.hasSort())
                {
                    auto & sort_analysis_result = expression_analysis_result.getSort();
                    addExpressionStep(
                        planner_context,
                        query_plan,
                        sort_analysis_result.before_order_by_actions,
                        /*correlated_subtrees=*/{},
                        select_query_options,
                        "Before ORDER BY",
                        useful_sets);
                }
            }
        }

        addPreliminarySortOrDistinctOrLimitStepsIfNeeded(
            query_plan,
            expression_analysis_result,
            query_analysis_result,
            planner_context,
            query_processing_info,
            query_tree,
            select_query_options,
            useful_sets);
    }

    if (query_processing_info.isSecondStage() || query_processing_info.isFromAggregationState())
    {
        if (query_processing_info.isFromAggregationState())
        {
            /// Aggregation was performed on remote shards
        }
        else if (expression_analysis_result.hasAggregation())
        {
            const auto & aggregation_analysis_result = expression_analysis_result.getAggregation();

            if (!query_processing_info.isFirstStage())
            {
                addMergingAggregatedStep(query_plan, aggregation_analysis_result, query_analysis_result, planner_context);
            }

            bool having_executed = false;

            if (query_node.isGroupByWithTotals())
            {
                addTotalsHavingStep(query_plan, expression_analysis_result, query_analysis_result, planner_context, query_node, useful_sets);
                having_executed = true;
            }

            addCubeOrRollupStepIfNeeded(query_plan, aggregation_analysis_result, query_analysis_result, planner_context, select_query_info, query_node);

            if (!having_executed && expression_analysis_result.hasHaving())
                addFilterStep(planner_context, query_plan, expression_analysis_result.getHaving(), select_query_options, "HAVING", useful_sets);
        }

        if (query_processing_info.isFromAggregationState())
        {
            if (expression_analysis_result.hasWindow())
                throw Exception(ErrorCodes::NOT_IMPLEMENTED,
                    "Window functions does not support processing from WithMergeableStateAfterAggregation");
        }
        else if (expression_analysis_result.hasWindow() || expression_analysis_result.hasAggregation())
        {
            if (expression_analysis_result.hasWindow())
            {
                auto & window_analysis_result = expression_analysis_result.getWindow();
                if (expression_analysis_result.hasAggregation())
                    addExpressionStep(
                        planner_context,
                        query_plan,
                        window_analysis_result.before_window_actions,
                        /*correlated_subtrees=*/{},
                        select_query_options,
                        "Before window functions",
                        useful_sets);

                addWindowSteps(query_plan, planner_context, window_analysis_result);
            }

            if (expression_analysis_result.hasQualify())
                addFilterStep(planner_context, query_plan, expression_analysis_result.getQualify(), select_query_options, "QUALIFY", useful_sets);

            auto & projection_analysis_result = expression_analysis_result.getProjection();
            addExpressionStep(
                planner_context,
                query_plan,
                projection_analysis_result.projection_actions,
                projection_analysis_result.correlated_subtrees,
                select_query_options,
                "Projection",
                useful_sets);

            if (query_node.isDistinct())
            {
                addDistinctStep(query_plan,
                    query_analysis_result,
                    planner_context,
                    expression_analysis_result.getProjection().projection_column_names,
                    query_node,
                    true /*before_order*/,
                    true /*pre_distinct*/);
            }

            if (expression_analysis_result.hasSort())
            {
                auto & sort_analysis_result = expression_analysis_result.getSort();
                addExpressionStep(
                    planner_context,
                    query_plan,
                    sort_analysis_result.before_order_by_actions,
                    /*correlated_subtrees=*/{},
                    select_query_options,
                    "Before ORDER BY",
                    useful_sets);
            }
        }
        else
        {
            /// There are no aggregation or windows, all expressions before ORDER BY executed on shards
        }

        if (expression_analysis_result.hasSort())
        {
            /** If there is an ORDER BY for distributed query processing,
              * but there is no aggregation, then on the remote servers ORDER BY was made
              * and we merge the sorted streams from remote servers.
              *
              * Also in case of remote servers was process the query up to WithMergeableStateAfterAggregationAndLimit
              * (distributed_group_by_no_merge=2 or optimize_distributed_group_by_sharding_key=1 takes place),
              * then merge the sorted streams is enough, since remote servers already did full ORDER BY.
              */
            if (query_processing_info.isFromAggregationState())
                addMergeSortingStep(query_plan, query_analysis_result, planner_context, "after aggregation stage for ORDER BY");
            else if (!query_processing_info.isFirstStage() &&
                !expression_analysis_result.hasAggregation() &&
                !expression_analysis_result.hasWindow() &&
                !(query_node.isGroupByWithTotals() && !query_analysis_result.aggregate_final))
                addMergeSortingStep(query_plan, query_analysis_result, planner_context, "for ORDER BY, without aggregation");
            else
                addSortingStep(query_plan, query_analysis_result, planner_context);
        }

        /** Optimization if there are several sources and there is LIMIT, then first apply the preliminary LIMIT,
          * limiting the number of rows in each up to `offset + limit`.
          */
        bool applied_prelimit = addPreliminaryLimitOptimizationStepIfNeeded(query_plan,
            query_analysis_result,
            planner_context,
            query_processing_info,
            query_tree);

        //// If there was more than one stream, then DISTINCT needs to be performed once again after merging all streams.
        if (!query_processing_info.isFromAggregationState() && query_node.isDistinct())
        {
            addDistinctStep(query_plan,
                query_analysis_result,
                planner_context,
                expression_analysis_result.getProjection().projection_column_names,
                query_node,
                false /*before_order*/,
                false /*pre_distinct*/);
        }

        if (!query_processing_info.isFromAggregationState() && expression_analysis_result.hasLimitBy())
        {
            auto & limit_by_analysis_result = expression_analysis_result.getLimitBy();
            addExpressionStep(
                planner_context,
                query_plan,
                limit_by_analysis_result.before_limit_by_actions,
                /*correlated_subtrees=*/{},
                select_query_options,
                "Before LIMIT BY",
                useful_sets);
            addLimitByStep(query_plan, limit_by_analysis_result, query_node, false /*do_not_skip_offset*/);
        }

        if (query_node.hasOrderBy())
            addWithFillStepIfNeeded(query_plan, query_analysis_result, planner_context, query_node);

        const bool apply_limit = query_processing_info.getToStage() != QueryProcessingStage::WithMergeableStateAfterAggregation;
        const bool apply_offset = query_processing_info.getToStage() != QueryProcessingStage::WithMergeableStateAfterAggregationAndLimit;
        if (query_node.hasLimit() && query_node.isLimitWithTies() && apply_limit && apply_offset)
            addLimitStep(query_plan, query_analysis_result, planner_context, query_node);

        addExtremesStepIfNeeded(query_plan, planner_context);

        bool limit_applied = applied_prelimit || (query_node.isLimitWithTies() && apply_offset);

        /** Limit is no longer needed if there is prelimit.
          *
          * That LIMIT cannot be applied if OFFSET should not be applied, since LIMIT will apply OFFSET too.
          * This is the case for various optimizations for distributed queries,
          * and when LIMIT cannot be applied it will be applied on the initiator anyway.
          */
        if (query_node.hasLimit() && apply_limit && !limit_applied && apply_offset)
            addLimitStep(query_plan, query_analysis_result, planner_context, query_node);
        else if (!limit_applied && apply_offset && query_node.hasOffset())
            addOffsetStep(query_plan, query_analysis_result);

        /// Project names is not done on shards, because initiator will not find columns in blocks
        if (!query_processing_info.isToAggregationState())
        {
            auto & projection_analysis_result = expression_analysis_result.getProjection();
            addExpressionStep(
                planner_context,
                query_plan,
                projection_analysis_result.project_names_actions,
                /*correlated_subtrees=*/{},
                select_query_options,
                "Project names",
                useful_sets);
        }

        // For additional_result_filter setting
        addAdditionalFilterStepIfNeeded(query_plan, query_node, select_query_options, planner_context);
    }

    // Not all cases are supported here yet. E.g. for this query:
    // select * from remote('127.0.0.{1,2}', numbers_mt(1e6)) group by number
    // we will have `BlocksMarshallingStep` added to the query plan, but not for
    // select * from remote('127.0.0.{1,2}', numbers_mt(1e6))
    // because `to_stage` for it will be `QueryProcessingStage::Complete`.
    if (query_context->getSettingsRef()[Setting::enable_parallel_blocks_marshalling]
        && query_context->getClientInfo().query_kind == ClientInfo::QueryKind::SECONDARY_QUERY
        && select_query_options.to_stage != QueryProcessingStage::Complete // Don't do it for INSERT SELECT, for example
        && query_context->getClientInfo().distributed_depth <= 1 // Makes sense for higher depths too, just not supported
    )
        query_plan.addStep(std::make_unique<BlocksMarshallingStep>(query_plan.getCurrentHeader()));

    if (!select_query_options.only_analyze)
        addBuildSubqueriesForSetsStepIfNeeded(query_plan, select_query_options, planner_context, useful_sets);

    query_node_to_plan_step_mapping[&query_node] = query_plan.getRootNode();
}

SelectQueryInfo Planner::buildSelectQueryInfo() const
{
    return ::DB::buildSelectQueryInfo(query_tree, planner_context);
}

void Planner::addStorageLimits(const StorageLimitsList & limits)
{
    for (const auto & limit : limits)
        storage_limits.push_back(limit);
}

}<|MERGE_RESOLUTION|>--- conflicted
+++ resolved
@@ -1401,13 +1401,8 @@
         return;
 
     LOG_TRACE(
-<<<<<<< HEAD
-        getLogger("Planner"),
+        log,
         "Query to stage {}{}. Label: {}\n{}",
-=======
-        log,
-        "Query to stage {}{}",
->>>>>>> faa23e75
         QueryProcessingStage::toString(select_query_options.to_stage),
         select_query_options.only_analyze ? " only analyze" : "", label, StackTrace().toString());
 
@@ -1656,10 +1651,9 @@
     auto & mapping = join_tree_query_plan.query_node_to_plan_step_mapping;
     query_node_to_plan_step_mapping.insert(mapping.begin(), mapping.end());
 
-<<<<<<< HEAD
     if (from_stage == QueryProcessingStage::WithMergeableState)
         LOG_TRACE(
-            getLogger("Planner"),
+            log,
             "Query from stage {} to stage {}{}\n{}",
             QueryProcessingStage::toString(from_stage),
             QueryProcessingStage::toString(select_query_options.to_stage),
@@ -1667,20 +1661,11 @@
             StackTrace().toString());
     else
         LOG_TRACE(
-            getLogger("Planner"),
+            log,
             "Query from stage {} to stage {}{}",
             QueryProcessingStage::toString(from_stage),
             QueryProcessingStage::toString(select_query_options.to_stage),
             select_query_options.only_analyze ? " only analyze" : "");
-=======
-    LOG_TRACE(
-        log,
-        "Query from stage {} to stage {}{}",
-        QueryProcessingStage::toString(from_stage),
-        QueryProcessingStage::toString(select_query_options.to_stage),
-        select_query_options.only_analyze ? " only analyze" : "");
->>>>>>> faa23e75
-
     if (select_query_options.to_stage == QueryProcessingStage::FetchColumns)
         return;
 
