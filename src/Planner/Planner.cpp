<<<<<<< HEAD
#include <optional>
=======
#include <memory>
#include <Core/DecimalFunctions.h>
#include <DataTypes/DataTypesNumber.h>
#include <DataTypes/IDataType.h>
#include <Interpreters/convertFieldToType.h>
>>>>>>> 1203f4c0
#include <Planner/Planner.h>

#include <Columns/ColumnConst.h>
#include <Columns/ColumnSet.h>
#include <Core/Names.h>
#include <Core/ProtocolDefines.h>
#include <Core/ServerSettings.h>
#include <Core/Settings.h>
#include <Processors/QueryPlan/BlocksMarshallingStep.h>
#include <Common/Exception.h>
#include <Common/FieldVisitorToString.h>
#include <Common/FieldVisitors.h>
#include <Common/ProfileEvents.h>
#include <Common/logger_useful.h>

#include <Interpreters/evaluateConstantExpression.h>
#include <Common/ErrorCodes.h>
#include <DataTypes/DataTypeString.h>

#include <Functions/FunctionFactory.h>
#include <Functions/CastOverloadResolver.h>

#include <Processors/QueryPlan/FractionalLimitStep.h>
#include <Processors/QueryPlan/FractionalOffsetStep.h>
#include <QueryPipeline/Pipe.h>
#include <Processors/Sources/SourceFromSingleChunk.h>
#include <Processors/QueryPlan/QueryPlan.h>
#include <Processors/QueryPlan/ExpressionStep.h>
#include <Processors/QueryPlan/Optimizations/QueryPlanOptimizationSettings.h>
#include <Processors/QueryPlan/FilterStep.h>
#include <Processors/QueryPlan/UnionStep.h>
#include <Processors/QueryPlan/DistinctStep.h>
#include <Processors/QueryPlan/IntersectOrExceptStep.h>
#include <Processors/QueryPlan/CreatingSetsStep.h>
#include <Processors/QueryPlan/AggregatingStep.h>
#include <Processors/QueryPlan/MergingAggregatedStep.h>
#include <Processors/QueryPlan/SortingStep.h>
#include <Processors/QueryPlan/FillingStep.h>
#include <Processors/QueryPlan/LimitStep.h>
#include <Processors/QueryPlan/NegativeLimitStep.h>
#include <Processors/QueryPlan/OffsetStep.h>
#include <Processors/QueryPlan/NegativeOffsetStep.h>
#include <Processors/QueryPlan/ExtremesStep.h>
#include <Processors/QueryPlan/TotalsHavingStep.h>
#include <Processors/QueryPlan/RollupStep.h>
#include <Processors/QueryPlan/CubeStep.h>
#include <Processors/QueryPlan/LimitByStep.h>
#include <Processors/QueryPlan/WindowStep.h>
#include <Processors/QueryPlan/ReadNothingStep.h>
#include <Processors/QueryPlan/ReadFromRecursiveCTEStep.h>
#include <QueryPipeline/QueryPipelineBuilder.h>

#include <Interpreters/Context.h>
#include <Interpreters/HashTablesStatistics.h>
#include <Interpreters/StorageID.h>

#include <Storages/ColumnsDescription.h>
#include <Storages/IStorage.h>
#include <Storages/MergeTree/MergeTreeData.h>
#include <Storages/SelectQueryInfo.h>
#include <Storages/StorageDistributed.h>
#include <Storages/StorageDummy.h>
#include <Storages/StorageMerge.h>
#include <Storages/ObjectStorage/StorageObjectStorageCluster.h>

#include <AggregateFunctions/IAggregateFunction.h>

#include <Analyzer/Utils.h>
#include <Analyzer/ColumnNode.h>
#include <Analyzer/ConstantNode.h>
#include <Analyzer/FunctionNode.h>
#include <Analyzer/SortNode.h>
#include <Analyzer/InterpolateNode.h>
#include <Analyzer/WindowNode.h>
#include <Analyzer/TableNode.h>
#include <Analyzer/TableFunctionNode.h>
#include <Analyzer/QueryNode.h>
#include <Analyzer/UnionNode.h>
#include <Analyzer/JoinNode.h>
#include <Analyzer/ArrayJoinNode.h>
#include <Analyzer/QueryTreeBuilder.h>
#include <Analyzer/QueryTreePassManager.h>
#include <Analyzer/AggregationUtils.h>
#include <Analyzer/WindowFunctionsUtils.h>

#include <Planner/CollectColumnIdentifiers.h>
#include <Planner/CollectSets.h>
#include <Planner/CollectTableExpressionData.h>
#include <Planner/findQueryForParallelReplicas.h>
#include <Planner/PlannerActionsVisitor.h>
#include <Planner/PlannerAggregation.h>
#include <Planner/PlannerContext.h>
#include <Planner/PlannerCorrelatedSubqueries.h>
#include <Planner/PlannerExpressionAnalysis.h>
#include <Planner/PlannerJoins.h>
#include <Planner/PlannerJoinTree.h>
#include <Planner/PlannerQueryProcessingInfo.h>
#include <Planner/PlannerSorting.h>
#include <Planner/PlannerWindowFunctions.h>
#include <Planner/Utils.h>
#include <base/Decimal_fwd.h>
#include <base/types.h>


namespace ProfileEvents
{
    extern const Event SelectQueriesWithSubqueries;
    extern const Event QueriesWithSubqueries;
}

namespace DB
{
namespace Setting
{
    extern const SettingsUInt64 aggregation_in_order_max_block_bytes;
    extern const SettingsUInt64 aggregation_memory_efficient_merge_threads;
    extern const SettingsUInt64 allow_experimental_parallel_reading_from_replicas;
    extern const SettingsBool collect_hash_table_stats_during_aggregation;
    extern const SettingsOverflowMode distinct_overflow_mode;
    extern const SettingsBool distributed_aggregation_memory_efficient;
    extern const SettingsBool enable_memory_bound_merging_of_aggregation_results;
    extern const SettingsBool empty_result_for_aggregation_by_constant_keys_on_empty_set;
    extern const SettingsBool empty_result_for_aggregation_by_empty_set;
    extern const SettingsBool exact_rows_before_limit;
    extern const SettingsBool extremes;
    extern const SettingsBool force_aggregation_in_order;
    extern const SettingsUInt64 group_by_two_level_threshold;
    extern const SettingsUInt64 group_by_two_level_threshold_bytes;
    extern const SettingsBool group_by_use_nulls;
    extern const SettingsUInt64 max_bytes_in_distinct;
    extern const SettingsNonZeroUInt64 max_block_size;
    extern const SettingsUInt64 max_size_to_preallocate_for_aggregation;
    extern const SettingsUInt64 max_subquery_depth;
    extern const SettingsUInt64 max_rows_in_distinct;
    extern const SettingsMaxThreads max_threads;
    extern const SettingsBool parallel_replicas_allow_in_with_subquery;
    extern const SettingsString parallel_replicas_custom_key;
    extern const SettingsUInt64 parallel_replicas_min_number_of_rows_per_replica;
    extern const SettingsBool query_plan_enable_multithreading_after_window_functions;
    extern const SettingsBool throw_on_unsupported_query_inside_transaction;
    extern const SettingsFloat totals_auto_threshold;
    extern const SettingsTotalsMode totals_mode;
    extern const SettingsBool use_with_fill_by_sorting_prefix;
    extern const SettingsFloat min_hit_rate_to_use_consecutive_keys_optimization;
    extern const SettingsUInt64 max_rows_to_group_by;
    extern const SettingsOverflowModeGroupBy group_by_overflow_mode;
    extern const SettingsUInt64 max_bytes_before_external_group_by;
    extern const SettingsDouble max_bytes_ratio_before_external_group_by;
    extern const SettingsUInt64 min_free_disk_space_for_temporary_data;
    extern const SettingsBool compile_aggregate_expressions;
    extern const SettingsUInt64 min_count_to_compile_aggregate_expression;
    extern const SettingsBool enable_software_prefetch_in_aggregation;
    extern const SettingsBool optimize_group_by_constant_keys;
    extern const SettingsUInt64 max_bytes_to_transfer;
    extern const SettingsUInt64 max_rows_to_transfer;
    extern const SettingsOverflowMode transfer_overflow_mode;
    extern const SettingsBool enable_producing_buckets_out_of_order_in_aggregation;
    extern const SettingsBool enable_parallel_blocks_marshalling;
    extern const SettingsBool use_variant_as_common_type;
}

namespace ServerSetting
{
    extern const ServerSettingsUInt64 max_entries_for_hash_table_stats;
}

namespace ErrorCodes
{
    extern const int UNSUPPORTED_METHOD;
    extern const int LOGICAL_ERROR;
    extern const int BAD_ARGUMENTS;
    extern const int TOO_DEEP_SUBQUERIES;
    extern const int NOT_IMPLEMENTED;
    extern const int SUPPORT_IS_DISABLED;
    extern const int INVALID_LIMIT_EXPRESSION;
}

namespace
{

/** Check that table and table function table expressions from planner context support transactions.
  *
  * There is precondition that table expression data for table expression nodes is collected in planner context.
  */
void checkStoragesSupportTransactions(const PlannerContextPtr & planner_context)
{
    const auto & query_context = planner_context->getQueryContext();
    if (!query_context->getSettingsRef()[Setting::throw_on_unsupported_query_inside_transaction])
        return;

    if (!query_context->getCurrentTransaction())
        return;

    for (const auto & [table_expression, _] : planner_context->getTableExpressionNodeToData())
    {
        StoragePtr storage;
        if (auto * table_node = table_expression->as<TableNode>())
            storage = table_node->getStorage();
        else if (auto * table_function_node = table_expression->as<TableFunctionNode>())
            storage = table_function_node->getStorage();

        if (storage && !storage->supportsTransactions())
            throw Exception(ErrorCodes::NOT_IMPLEMENTED,
                "Storage {} (table {}) does not support transactions",
                storage->getName(),
                storage->getStorageID().getNameForLogs());
    }
}

/** Storages can rely that filters that for storage will be available for analysis before
  * getQueryProcessingStage method will be called.
  *
  * StorageDistributed skip unused shards optimization relies on this.
  * Parallel replicas estimation relies on this too.
  * StorageMerge common header calculation relies on this too.
  *
  * To collect filters that will be applied to specific table in case we have JOINs requires
  * to run query plan optimization pipeline.
  *
  * Algorithm:
  * 1. Replace all table expressions in query tree with dummy tables.
  * 2. Build query plan.
  * 3. Optimize query plan.
  * 4. Extract filters from ReadFromDummy query plan steps from query plan leaf nodes.
  */

FiltersForTableExpressionMap collectFiltersForAnalysis(const QueryTreeNodePtr & query_tree, const QueryTreeNodes & table_nodes, const ContextPtr & query_context)
{
    bool collect_filters = false;
    const auto & settings = query_context->getSettingsRef();

    bool parallel_replicas_estimation_enabled
        = query_context->canUseParallelReplicasOnInitiator() && settings[Setting::parallel_replicas_min_number_of_rows_per_replica] > 0;

    for (const auto & table_expression : table_nodes)
    {
        auto * table_node = table_expression->as<TableNode>();
        auto * table_function_node = table_expression->as<TableFunctionNode>();
        if (!table_node && !table_function_node)
            continue;

        const auto & storage = table_node ? table_node->getStorage() : table_function_node->getStorage();
        if (typeid_cast<const StorageDistributed *>(storage.get())
            || (parallel_replicas_estimation_enabled && std::dynamic_pointer_cast<MergeTreeData>(storage)))
        {
            collect_filters = true;
            break;
        }
        if (typeid_cast<const StorageObjectStorageCluster *>(storage.get()))
        {
            collect_filters = true;
            break;
        }
    }

    if (!collect_filters)
        return {};

    ResultReplacementMap replacement_map;

    auto updated_query_tree = replaceTableExpressionsWithDummyTables(query_tree, table_nodes, query_context, &replacement_map);
    /// disable parallel replicas to collect filters
    {
        if (auto * query_node = updated_query_tree->as<QueryNode>())
        {
            auto new_context = Context::createCopy(query_node->getMutableContext());
            new_context->setSetting("enable_parallel_replicas", false);
            query_node->getMutableContext() = new_context;
        }
        else if (auto * union_node = updated_query_tree->as<UnionNode>())
        {
            auto new_context = Context::createCopy(union_node->getMutableContext());
            new_context->setSetting("enable_parallel_replicas", false);
            union_node->getMutableContext() = new_context;
        }
    }

    std::unordered_map<const IStorage *, QueryTreeNodePtr> dummy_storage_to_table;

    for (auto & [from_table_expression, dummy_table_expression] : replacement_map)
    {
        auto * dummy_storage = dummy_table_expression->as<TableNode &>().getStorage().get();
        dummy_storage_to_table.emplace(dummy_storage, from_table_expression);
    }

    SelectQueryOptions select_query_options;
    Planner planner(updated_query_tree, select_query_options);
    planner.buildQueryPlanIfNeeded();

    auto & result_query_plan = planner.getQueryPlan();

    QueryPlanOptimizationSettings optimization_settings(query_context);
    optimization_settings.build_sets = false; // no need to build sets to collect filters
    result_query_plan.optimize(optimization_settings);

    FiltersForTableExpressionMap res;

    std::vector<QueryPlan::Node *> nodes_to_process;
    nodes_to_process.push_back(result_query_plan.getRootNode());

    while (!nodes_to_process.empty())
    {
        const auto * node_to_process = nodes_to_process.back();
        nodes_to_process.pop_back();
        nodes_to_process.insert(nodes_to_process.end(), node_to_process->children.begin(), node_to_process->children.end());

        auto * read_from_dummy = typeid_cast<ReadFromDummy *>(node_to_process->step.get());
        if (!read_from_dummy)
            continue;

        if (auto filter_actions = read_from_dummy->detachFilterActionsDAG())
        {
            const auto & table_node = dummy_storage_to_table.at(&read_from_dummy->getStorage());
            res[table_node] = FiltersForTableExpression{filter_actions, read_from_dummy->getPrewhereInfo()};
        }
    }

    return res;
}

FiltersForTableExpressionMap collectFiltersForAnalysis(const QueryTreeNodePtr & query_tree_node, const SelectQueryOptions & select_query_options)
{
    if (select_query_options.only_analyze)
        return {};

    auto * query_node = query_tree_node->as<QueryNode>();
    auto * union_node = query_tree_node->as<UnionNode>();

    if (!query_node && !union_node)
        throw Exception(ErrorCodes::UNSUPPORTED_METHOD,
            "Expected QUERY or UNION node. Actual {}",
            query_tree_node->formatASTForErrorMessage());

    auto context = query_node ? query_node->getContext() : union_node->getContext();

    auto table_expressions_nodes
        = extractTableExpressions(query_tree_node, false /* add_array_join */, true /* recursive */);

    return collectFiltersForAnalysis(query_tree_node, table_expressions_nodes, context);
}

/// Extend lifetime of query context, storages, and table locks
void extendQueryContextAndStoragesLifetime(QueryPlan & query_plan, const PlannerContextPtr & planner_context)
{
    query_plan.addInterpreterContext(planner_context->getQueryContext());

    for (const auto & [table_expression, _] : planner_context->getTableExpressionNodeToData())
    {
        if (auto * table_node = table_expression->as<TableNode>())
        {
            query_plan.addStorageHolder(table_node->getStorage());
            query_plan.addTableLock(table_node->getStorageLock());
        }
        else if (auto * table_function_node = table_expression->as<TableFunctionNode>())
        {
            query_plan.addStorageHolder(table_function_node->getStorage());
        }
    }
}

/// The LIMIT/OFFSET expression value can be either UInt64 or Float64, negative or positive.
std::tuple<UInt64, Float64, bool> getLimitOffsetValue(const Field & field)
{
    // First check if it is nonnegative limit since they are more common
    const Field converted_value_uint = convertFieldToType(field, DataTypeUInt64());
    if (!converted_value_uint.isNull())
        return {converted_value_uint.safeGet<UInt64>(), 0, false};

    const Field converted_value_int = convertFieldToType(field, DataTypeInt64());

    if (!converted_value_int.isNull())
    {
        Int64 int_value = converted_value_int.safeGet<Int64>();

        assert(int_value < 0 && "nonnegative limit/offset values should be handled with UInt64");

        // We need to be careful because -Int64::min() is not representable as Int64
        const UInt64 magnitude = (int_value == std::numeric_limits<Int64>::min())
            ? (static_cast<UInt64>(std::numeric_limits<Int64>::max()) + 1ULL)
            : static_cast<UInt64>(-int_value);
        return {magnitude, 0, true};
    }

    Field converted_value_float = convertFieldToType(field, DataTypeFloat64());
    if (!converted_value_float.isNull())
        return {0, converted_value_float.safeGet<Float64>(), false};

    throw Exception(
        ErrorCodes::INVALID_LIMIT_EXPRESSION,
        "The value {} of LIMIT/OFFSET expression is not representable as UInt64 or Int64 or Float64 in the range (0, 1)",
        applyVisitor(FieldVisitorToString(), field));
}

class QueryAnalysisResult
{
public:
    QueryAnalysisResult(const QueryTreeNodePtr & query_tree,
        const PlannerQueryProcessingInfo & query_processing_info,
        const PlannerContextPtr & planner_context)
    {
        const auto & query_node = query_tree->as<QueryNode &>();
        const auto & query_context = planner_context->getQueryContext();
        const auto & settings = query_context->getSettingsRef();

        aggregate_overflow_row = query_node.isGroupByWithTotals() && settings[Setting::max_rows_to_group_by]
            && settings[Setting::group_by_overflow_mode] == OverflowMode::ANY && settings[Setting::totals_mode] != TotalsMode::AFTER_HAVING_EXCLUSIVE;
        aggregate_final = query_processing_info.getToStage() > QueryProcessingStage::WithMergeableState
            && !query_node.isGroupByWithTotals() && !query_node.isGroupByWithRollup() && !query_node.isGroupByWithCube();
        aggregation_with_rollup_or_cube_or_grouping_sets = query_node.isGroupByWithRollup() || query_node.isGroupByWithCube() ||
            query_node.isGroupByWithGroupingSets();
        aggregation_should_produce_results_in_order_of_bucket_number
            = query_processing_info.getToStage() == QueryProcessingStage::WithMergeableState
            && (settings[Setting::distributed_aggregation_memory_efficient] || settings[Setting::enable_memory_bound_merging_of_aggregation_results]);

        query_has_array_join_in_join_tree = queryHasArrayJoinInJoinTree(query_tree);
        query_has_with_totals_in_any_subquery_in_join_tree = queryHasWithTotalsInAnySubqueryInJoinTree(query_tree);

        sort_description = extractSortDescription(query_node.getOrderByNode(), *planner_context);

        if (query_node.hasLimit())
        {
            /// Constness of limit is validated during query analysis stage
            std::tie(limit_length, fractional_limit, is_limit_length_negative)
                = getLimitOffsetValue(query_node.getLimit()->as<ConstantNode &>().getValue());

            if (query_node.hasOffset() && (limit_length || fractional_limit > 0))
            {
                /// Constness of offset is validated during query analysis stage
                std::tie(limit_offset, fractional_offset, is_limit_offset_negative)
                    = getLimitOffsetValue(query_node.getOffset()->as<ConstantNode &>().getValue());
            }
        }
        else if (query_node.hasOffset())
        {
            /// Constness of offset is validated during query analysis stage
            std::tie(limit_offset, fractional_offset, is_limit_offset_negative)
                = getLimitOffsetValue(query_node.getOffset()->as<ConstantNode &>().getValue());
        }

        /// Partial sort can be done if there is LIMIT, but no DISTINCT, LIMIT WITH TIES, LIMIT BY, ARRAY JOIN, NEGATIVE LIMIT, FRACTIONAL LIMIT/OFFSET
        if (limit_length != 0 &&
            !query_node.isDistinct() &&
            !query_node.isLimitWithTies() &&
            !query_node.hasLimitBy() &&
            !query_has_array_join_in_join_tree &&
            fractional_offset == 0 &&
            fractional_limit == 0 &&
            limit_length <= std::numeric_limits<UInt64>::max() - limit_offset &&
            !is_limit_length_negative)
        {
            partial_sorting_limit = limit_length + limit_offset;
        }

        if (query_node.hasLimitBy())
        {
            bool is_limitby_limit_negative = false;
            Float64 fractional_limitby_limit = 0;
            std::tie(std::ignore, fractional_limitby_limit, is_limitby_limit_negative)
                = getLimitOffsetValue(query_node.getLimitByLimit()->as<ConstantNode &>().getValue());

            bool is_limitby_offset_negative = false;
            Float64 fractional_limitby_offset = 0;
            if (query_node.hasLimitByOffset())
                std::tie(std::ignore, fractional_limitby_offset, is_limitby_offset_negative)
                    = getLimitOffsetValue(query_node.getLimitByOffset()->as<ConstantNode &>().getValue());

            if (is_limitby_limit_negative || is_limitby_offset_negative)
                throw Exception(ErrorCodes::NOT_IMPLEMENTED, "Negative LIMIT/OFFSET with LIMIT BY is not supported yet");

            if (fractional_limitby_limit > 0 || fractional_limitby_offset > 0)
                throw Exception(ErrorCodes::NOT_IMPLEMENTED, "Fractional LIMIT/OFFSET with LIMIT BY is not supported yet");
        }


        if (query_node.isLimitWithTies())
        {
            if (is_limit_length_negative)
                throw Exception(ErrorCodes::NOT_IMPLEMENTED, "Negative LIMIT WITH TIES is not supported yet");
        }
    }

    bool aggregate_overflow_row = false;
    bool aggregate_final = false;
    bool aggregation_with_rollup_or_cube_or_grouping_sets = false;
    bool aggregation_should_produce_results_in_order_of_bucket_number = false;
    bool query_has_array_join_in_join_tree = false;
    bool query_has_with_totals_in_any_subquery_in_join_tree = false;
    SortDescription sort_description;
    UInt64 limit_length = 0;
    UInt64 limit_offset = 0;
    Float64 fractional_limit = 0;
    Float64 fractional_offset = 0;
    UInt64 partial_sorting_limit = 0;
    bool is_limit_length_negative = false;
    bool is_limit_offset_negative = false;
};

template <size_t size>
ALWAYS_INLINE void addExpressionStep(
    const PlannerContextPtr & planner_context,
    QueryPlan & query_plan,
    ActionsAndProjectInputsFlagPtr & expression_actions,
    const CorrelatedSubtrees & correlated_subtrees,
    const SelectQueryOptions & select_query_options,
    const char (&step_description)[size],
    UsefulSets & useful_sets)
{
    NameSet input_columns_set;
    for (const auto & column : query_plan.getCurrentHeader()->getColumnsWithTypeAndName())
        input_columns_set.insert(column.name);
    for (const auto & correlated_subquery : correlated_subtrees.subqueries)
    {
        for (const auto & identifier : correlated_subquery.correlated_column_identifiers)
        {
            if (!input_columns_set.contains(identifier))
                throw Exception(
                    ErrorCodes::NOT_IMPLEMENTED,
                    "Current query is not supported yet, because can't find correlated column '{}' in current header: {}",
                    identifier,
                    query_plan.getCurrentHeader()->dumpNames());
        }
        buildQueryPlanForCorrelatedSubquery(planner_context, query_plan, correlated_subquery, select_query_options);
    }

    auto actions = std::move(expression_actions->dag);
    if (expression_actions->project_input)
        actions.appendInputsForUnusedColumns(*query_plan.getCurrentHeader());

    auto expression_step = std::make_unique<ExpressionStep>(query_plan.getCurrentHeader(), std::move(actions));
    appendSetsFromActionsDAG(expression_step->getExpression(), useful_sets);
    expression_step->setStepDescription(step_description);
    query_plan.addStep(std::move(expression_step));
}

template <size_t size>
ALWAYS_INLINE void addFilterStep(
    const PlannerContextPtr & planner_context,
    QueryPlan & query_plan,
    FilterAnalysisResult & filter_analysis_result,
    const SelectQueryOptions & select_query_options,
    const char (&step_description)[size],
    UsefulSets & useful_sets)
{
    for (const auto & correlated_subquery : filter_analysis_result.correlated_subtrees.subqueries)
    {
        buildQueryPlanForCorrelatedSubquery(planner_context, query_plan, correlated_subquery, select_query_options);
    }

    auto actions = std::move(filter_analysis_result.filter_actions->dag);
    if (filter_analysis_result.filter_actions->project_input)
        actions.appendInputsForUnusedColumns(*query_plan.getCurrentHeader());

    auto where_step = std::make_unique<FilterStep>(query_plan.getCurrentHeader(),
        std::move(actions),
        filter_analysis_result.filter_column_name,
        filter_analysis_result.remove_filter_column);
    appendSetsFromActionsDAG(where_step->getExpression(), useful_sets);
    where_step->setStepDescription(step_description);
    query_plan.addStep(std::move(where_step));
}

// Finds indexes of ORDER BY expressions in the GROUP BY expression list
// if the first one is a subset of the second one.
// Example: (GROUP BY a, b, c ORDER BY c, a) => {2, 0}.
// Also finds sort directions and flags, is type signed or not
std::optional<std::vector<ColumnsHashing::OptimizationDataOneExpression>> findOptimizationSublistIndexes(const QueryTreeNodes& group_by_nodes, const QueryTreeNodes& order_by_nodes)
{
    if (order_by_nodes.empty())
        return std::nullopt;

    if (group_by_nodes.size() != 1) // TODO allow more than one expression
        return std::nullopt;

    std::vector<ColumnsHashing::OptimizationDataOneExpression> result(order_by_nodes.size());
    std::unordered_map<std::string, size_t> index_of_group_by_expression;
    std::unordered_map<std::string, bool> expression_signed_or_not;
    for (size_t i = 0; i < group_by_nodes.size(); ++i)
    {
        if (group_by_nodes[i]->getNodeType() != QueryTreeNodeType::COLUMN)
            continue; // TODO allow another types of expressions
        const auto& group_by_node_typed = group_by_nodes[i]->template as<ColumnNode &>();
        index_of_group_by_expression[group_by_node_typed.getColumnName()] = i;
        const DataTypePtr & column_type = group_by_node_typed.getColumnType();
        if (column_type != nullptr)
        {
            if (column_type->getName().starts_with("LowCardinality")) // Optimization could not be applied for lowCardinality
                return std::nullopt;
            expression_signed_or_not[group_by_node_typed.getColumnName()] = column_type->getName() == "Int8" || column_type->getName() == "Int16" || column_type->getName() == "Int32" || column_type->getName() == "Int64" || column_type->getName() == "Int128" || column_type->getName() == "Int256";
        }
    }

    for (size_t i = 0; i < order_by_nodes.size(); ++i)
    {
        const auto& order_by_node_typed = order_by_nodes[i]->template as<SortNode &>();
        const auto& order_by_expression = order_by_node_typed.getExpression();
        if (order_by_expression->getNodeType() != QueryTreeNodeType::COLUMN)
            return std::nullopt; // TODO FUNCTION and maybe some others are also possible for optimization
        const auto& order_by_expression_as_column = order_by_expression->template as<ColumnNode &>();
        auto order_by_column_name = order_by_expression_as_column.getColumnName();
        auto group_by_map_iter = index_of_group_by_expression.find(order_by_column_name);
        if (group_by_map_iter == index_of_group_by_expression.end())
            return std::nullopt;
        result[i] = {
            group_by_map_iter->second,
            order_by_node_typed.getSortDirection(),
            expression_signed_or_not[order_by_column_name]
        };
    }
    return result;
}

Aggregator::Params getAggregatorParams(const PlannerContextPtr & planner_context,
    const AggregationAnalysisResult & aggregation_analysis_result,
    const QueryAnalysisResult & query_analysis_result,
    const SelectQueryInfo & select_query_info,
    const QueryNode & query_node,
    bool aggregate_descriptions_remove_arguments = false)
{
    const auto & query_context = planner_context->getQueryContext();
    const Settings & settings = query_context->getSettingsRef();

    const auto stats_collecting_params = StatsCollectingParams(
        calculateCacheKey(select_query_info.query),
        settings[Setting::collect_hash_table_stats_during_aggregation],
        query_context->getServerSettings()[ServerSetting::max_entries_for_hash_table_stats],
        settings[Setting::max_size_to_preallocate_for_aggregation]);

    auto aggregate_descriptions = aggregation_analysis_result.aggregate_descriptions;
    if (aggregate_descriptions_remove_arguments)
    {
        for (auto & aggregate_description : aggregate_descriptions)
            aggregate_description.argument_names.clear();
    }

    std::optional<std::vector<ColumnsHashing::OptimizationDataOneExpression>> optimization_indexes;
    if (!query_node.isGroupByWithTotals() && !query_node.hasHaving())
    {
        const auto& group_by_nodes = query_node.getGroupBy().getNodes();
        const auto& order_by_nodes = query_node.getOrderBy().getNodes();
        optimization_indexes = findOptimizationSublistIndexes(group_by_nodes, order_by_nodes);
    }

    size_t limit_plus_offset_length = std::numeric_limits<size_t>::max();
    if (query_analysis_result.limit_length > 0 && query_analysis_result.limit_length+query_analysis_result.limit_offset > 1)
        limit_plus_offset_length = query_analysis_result.limit_length+query_analysis_result.limit_offset;
    Aggregator::Params aggregator_params = Aggregator::Params(
        aggregation_analysis_result.aggregation_keys,
        aggregate_descriptions,
        query_analysis_result.aggregate_overflow_row,
        settings[Setting::max_rows_to_group_by],
        settings[Setting::group_by_overflow_mode],
        settings[Setting::group_by_two_level_threshold],
        settings[Setting::group_by_two_level_threshold_bytes],
        Aggregator::Params::getMaxBytesBeforeExternalGroupBy(
            settings[Setting::max_bytes_before_external_group_by], settings[Setting::max_bytes_ratio_before_external_group_by]),
        settings[Setting::empty_result_for_aggregation_by_empty_set]
            || (settings[Setting::empty_result_for_aggregation_by_constant_keys_on_empty_set]
                && aggregation_analysis_result.aggregation_keys.empty() && aggregation_analysis_result.group_by_with_constant_keys),
        query_context->getTempDataOnDisk(),
        settings[Setting::max_threads],
        settings[Setting::min_free_disk_space_for_temporary_data],
        settings[Setting::compile_aggregate_expressions],
        settings[Setting::min_count_to_compile_aggregate_expression],
        settings[Setting::max_block_size],
        settings[Setting::enable_software_prefetch_in_aggregation],
        /* only_merge */ false,
        settings[Setting::optimize_group_by_constant_keys],
        settings[Setting::min_hit_rate_to_use_consecutive_keys_optimization],
        stats_collecting_params,
<<<<<<< HEAD
        limit_plus_offset_length,
        optimization_indexes);
=======
        settings[Setting::enable_producing_buckets_out_of_order_in_aggregation]);
>>>>>>> 1203f4c0

    return aggregator_params;
}

SortDescription getSortDescriptionFromNames(const Names & names)
{
    SortDescription order_descr;
    order_descr.reserve(names.size());

    for (const auto & name : names)
        order_descr.emplace_back(name, 1, 1);

    return order_descr;
}

void addAggregationStep(QueryPlan & query_plan,
    const AggregationAnalysisResult & aggregation_analysis_result,
    const QueryAnalysisResult & query_analysis_result,
    const PlannerContextPtr & planner_context,
    const SelectQueryInfo & select_query_info,
    const QueryNode & query_node)
{
    const Settings & settings = planner_context->getQueryContext()->getSettingsRef();
    auto aggregator_params = getAggregatorParams(planner_context, aggregation_analysis_result, query_analysis_result, select_query_info, query_node);

    SortDescription sort_description_for_merging;
    SortDescription group_by_sort_description;

    if (settings[Setting::force_aggregation_in_order])
    {
        group_by_sort_description = getSortDescriptionFromNames(aggregation_analysis_result.aggregation_keys);
        sort_description_for_merging = group_by_sort_description;
    }

    auto merge_threads = settings[Setting::max_threads];
    auto temporary_data_merge_threads = settings[Setting::aggregation_memory_efficient_merge_threads]
        ? static_cast<size_t>(settings[Setting::aggregation_memory_efficient_merge_threads])
        : static_cast<size_t>(settings[Setting::max_threads]);

    bool storage_has_evenly_distributed_read = false;
    const auto & table_expression_node_to_data = planner_context->getTableExpressionNodeToData();

    if (table_expression_node_to_data.size() == 1)
    {
        auto it = table_expression_node_to_data.begin();
        const auto & table_expression_node = it->first;
        if (const auto * table_node = table_expression_node->as<TableNode>())
            storage_has_evenly_distributed_read = table_node->getStorage()->hasEvenlyDistributedRead();
        else if (const auto * table_function_node = table_expression_node->as<TableFunctionNode>())
            storage_has_evenly_distributed_read = table_function_node->getStorageOrThrow()->hasEvenlyDistributedRead();
    }

    auto aggregating_step = std::make_unique<AggregatingStep>(
        query_plan.getCurrentHeader(),
        aggregator_params,
        aggregation_analysis_result.grouping_sets_parameters_list,
        query_analysis_result.aggregate_final,
        settings[Setting::max_block_size],
        settings[Setting::aggregation_in_order_max_block_bytes],
        merge_threads,
        temporary_data_merge_threads,
        storage_has_evenly_distributed_read,
        settings[Setting::group_by_use_nulls],
        std::move(sort_description_for_merging),
        std::move(group_by_sort_description),
        query_analysis_result.aggregation_should_produce_results_in_order_of_bucket_number,
        settings[Setting::enable_memory_bound_merging_of_aggregation_results],
        settings[Setting::force_aggregation_in_order]);
    query_plan.addStep(std::move(aggregating_step));
}

void addMergingAggregatedStep(QueryPlan & query_plan,
    const AggregationAnalysisResult & aggregation_analysis_result,
    const QueryAnalysisResult & query_analysis_result,
    const PlannerContextPtr & planner_context)
{
    const auto & query_context = planner_context->getQueryContext();
    const auto & settings = query_context->getSettingsRef();

    /** There are two modes of distributed aggregation.
      *
      * 1. In different threads read from the remote servers blocks.
      * Save all the blocks in the RAM. Merge blocks.
      * If the aggregation is two-level - parallelize to the number of buckets.
      *
      * 2. In one thread, read blocks from different servers in order.
      * RAM stores only one block from each server.
      * If the aggregation is a two-level aggregation, we consistently merge the blocks of each next level.
      *
      * The second option consumes less memory (up to 256 times less)
      * in the case of two-level aggregation, which is used for large results after GROUP BY,
      * but it can work more slowly.
      */

    const auto & keys = aggregation_analysis_result.aggregation_keys;

    /// For count() without parameters try to use just one thread
    /// Typically this will either be a trivial count or a really small number of states
    size_t max_threads = settings[Setting::max_threads];
    if (keys.empty() && aggregation_analysis_result.aggregate_descriptions.size() == 1
        && aggregation_analysis_result.aggregate_descriptions[0].function->getName() == String{"count"}
        && aggregation_analysis_result.grouping_sets_parameters_list.empty())
        max_threads = 1;

    Aggregator::Params params(
        keys,
        aggregation_analysis_result.aggregate_descriptions,
        query_analysis_result.aggregate_overflow_row,
        max_threads,
        settings[Setting::max_block_size],
        settings[Setting::min_hit_rate_to_use_consecutive_keys_optimization]);

    bool is_remote_storage = false;
    bool parallel_replicas_from_merge_tree = false;

    const auto & table_expression_node_to_data = planner_context->getTableExpressionNodeToData();
    if (table_expression_node_to_data.size() == 1)
    {
        auto it = table_expression_node_to_data.begin();
        is_remote_storage = it->second.isRemote();
        parallel_replicas_from_merge_tree = it->second.isMergeTree() && query_context->canUseParallelReplicasOnInitiator();
    }

    auto merging_aggregated = std::make_unique<MergingAggregatedStep>(
        query_plan.getCurrentHeader(),
        params,
        aggregation_analysis_result.grouping_sets_parameters_list,
        query_analysis_result.aggregate_final,
        /// Grouping sets don't work with distributed_aggregation_memory_efficient enabled (#43989)
        settings[Setting::distributed_aggregation_memory_efficient] && (is_remote_storage || parallel_replicas_from_merge_tree)
            && !query_analysis_result.aggregation_with_rollup_or_cube_or_grouping_sets,
        settings[Setting::aggregation_memory_efficient_merge_threads],
        query_analysis_result.aggregation_should_produce_results_in_order_of_bucket_number,
        settings[Setting::max_block_size],
        settings[Setting::aggregation_in_order_max_block_bytes],
        settings[Setting::enable_memory_bound_merging_of_aggregation_results]);
    query_plan.addStep(std::move(merging_aggregated));
}

void addTotalsHavingStep(QueryPlan & query_plan,
    PlannerExpressionsAnalysisResult & expression_analysis_result,
    const QueryAnalysisResult & query_analysis_result,
    const PlannerContextPtr & planner_context,
    const QueryNode & query_node,
    UsefulSets & useful_sets)
{
    const auto & query_context = planner_context->getQueryContext();
    const auto & settings = query_context->getSettingsRef();

    auto & aggregation_analysis_result = expression_analysis_result.getAggregation();
    auto & having_analysis_result = expression_analysis_result.getHaving();
    bool need_finalize = !query_node.isGroupByWithRollup() && !query_node.isGroupByWithCube();

    std::optional<ActionsDAG> actions;
    if (having_analysis_result.filter_actions)
    {
        actions = std::move(having_analysis_result.filter_actions->dag);
        if (having_analysis_result.filter_actions->project_input)
            actions->appendInputsForUnusedColumns(*query_plan.getCurrentHeader());
    }

    auto totals_having_step = std::make_unique<TotalsHavingStep>(
        query_plan.getCurrentHeader(),
        aggregation_analysis_result.aggregate_descriptions,
        query_analysis_result.aggregate_overflow_row,
        std::move(actions),
        having_analysis_result.filter_column_name,
        having_analysis_result.remove_filter_column,
        settings[Setting::totals_mode],
        settings[Setting::totals_auto_threshold],
        need_finalize);

    if (having_analysis_result.filter_actions)
        appendSetsFromActionsDAG(*totals_having_step->getActions(), useful_sets);

    query_plan.addStep(std::move(totals_having_step));
}

void addCubeOrRollupStepIfNeeded(QueryPlan & query_plan,
    const AggregationAnalysisResult & aggregation_analysis_result,
    const QueryAnalysisResult & query_analysis_result,
    const PlannerContextPtr & planner_context,
    const SelectQueryInfo & select_query_info,
    const QueryNode & query_node)
{
    if (!query_node.isGroupByWithCube() && !query_node.isGroupByWithRollup())
        return;

    const auto & query_context = planner_context->getQueryContext();
    const auto & settings = query_context->getSettingsRef();

    auto aggregator_params = getAggregatorParams(planner_context,
        aggregation_analysis_result,
        query_analysis_result,
        select_query_info,
        query_node,
        true /*aggregate_descriptions_remove_arguments*/);

    if (query_node.isGroupByWithRollup())
    {
        auto rollup_step = std::make_unique<RollupStep>(
            query_plan.getCurrentHeader(), std::move(aggregator_params), true /*final*/, settings[Setting::group_by_use_nulls]);
        query_plan.addStep(std::move(rollup_step));
    }
    else if (query_node.isGroupByWithCube())
    {
        auto cube_step = std::make_unique<CubeStep>(
            query_plan.getCurrentHeader(), std::move(aggregator_params), true /*final*/, settings[Setting::group_by_use_nulls]);
        query_plan.addStep(std::move(cube_step));
    }
}

void addDistinctStep(QueryPlan & query_plan,
    const QueryAnalysisResult & query_analysis_result,
    const PlannerContextPtr & planner_context,
    const Names & column_names,
    const QueryNode & query_node,
    bool before_order,
    bool pre_distinct)
{
    const Settings & settings = planner_context->getQueryContext()->getSettingsRef();

    UInt64 limit_offset = query_analysis_result.limit_offset;
    UInt64 limit_length = query_analysis_result.limit_length;

    UInt64 limit_hint_for_distinct = 0;

    /** If after this stage of DISTINCT
      * 1. ORDER BY is not executed.
      * 2. There is no LIMIT BY.
      * Then you can get no more than limit_length + limit_offset of different rows.
      */
    if ((!query_node.hasOrderBy() || !before_order) && !query_node.hasLimitBy())
    {
        if (limit_length <= std::numeric_limits<UInt64>::max() - limit_offset)
            limit_hint_for_distinct = limit_length + limit_offset;
    }

    SizeLimits limits(settings[Setting::max_rows_in_distinct], settings[Setting::max_bytes_in_distinct], settings[Setting::distinct_overflow_mode]);

    auto distinct_step = std::make_unique<DistinctStep>(
        query_plan.getCurrentHeader(),
        limits,
        limit_hint_for_distinct,
        column_names,
        pre_distinct);

    if (pre_distinct)
        distinct_step->setStepDescription("Preliminary DISTINCT");
    else
        distinct_step->setStepDescription("DISTINCT");
    query_plan.addStep(std::move(distinct_step));
}

void addSortingStep(QueryPlan & query_plan,
    const QueryAnalysisResult & query_analysis_result,
    const PlannerContextPtr & planner_context)
{
    const auto & sort_description = query_analysis_result.sort_description;
    const auto & query_context = planner_context->getQueryContext();
    SortingStep::Settings sort_settings(query_context->getSettingsRef());

    auto sorting_step = std::make_unique<SortingStep>(
        query_plan.getCurrentHeader(),
        sort_description,
        query_analysis_result.partial_sorting_limit,
        sort_settings);
    sorting_step->setStepDescription("Sorting for ORDER BY");
    query_plan.addStep(std::move(sorting_step));
}

template<size_t size>
ALWAYS_INLINE void addMergeSortingStep(QueryPlan & query_plan,
    const QueryAnalysisResult & query_analysis_result,
    const PlannerContextPtr & planner_context,
    const char (&description)[size])
{
    const auto & query_context = planner_context->getQueryContext();
    const auto & settings = query_context->getSettingsRef();

    const auto & sort_description = query_analysis_result.sort_description;

    auto merging_sorted = std::make_unique<SortingStep>(
        query_plan.getCurrentHeader(),
        sort_description,
        settings[Setting::max_block_size],
        query_analysis_result.partial_sorting_limit,
        settings[Setting::exact_rows_before_limit]);
    merging_sorted->setStepDescription(description);
    query_plan.addStep(std::move(merging_sorted));
}

void addWithFillStepIfNeeded(QueryPlan & query_plan,
    const QueryAnalysisResult & query_analysis_result,
    const PlannerContextPtr & planner_context,
    const QueryNode & query_node)
{
    NameSet column_names_with_fill;
    SortDescription fill_description;

    const auto & header = query_plan.getCurrentHeader();

    for (const auto & description : query_analysis_result.sort_description)
    {
        if (description.with_fill)
        {
            if (!header->findByName(description.column_name))
                throw Exception(ErrorCodes::LOGICAL_ERROR, "Filling column {} is not present in the block {}", description.column_name, header->dumpNames());
            fill_description.push_back(description);
            column_names_with_fill.insert(description.column_name);
        }
    }

    if (fill_description.empty())
        return;

    InterpolateDescriptionPtr interpolate_description;

    if (query_node.hasInterpolate())
    {
        ActionsDAG interpolate_actions_dag;
        auto query_plan_columns = header->getColumnsWithTypeAndName();
        for (auto & query_plan_column : query_plan_columns)
        {
            /// INTERPOLATE actions dag input columns must be non constant
            query_plan_column.column = nullptr;
            interpolate_actions_dag.addInput(query_plan_column);
        }

        auto & interpolate_list_node = query_node.getInterpolate()->as<ListNode &>();
        auto & interpolate_list_nodes = interpolate_list_node.getNodes();

        if (interpolate_list_nodes.empty())
        {
            for (const auto * input_node : interpolate_actions_dag.getInputs())
            {
                if (column_names_with_fill.contains(input_node->result_name))
                    continue;

                interpolate_actions_dag.getOutputs().push_back(input_node);
            }
        }
        else
        {
            ActionsDAG rename_dag;

            for (auto & interpolate_node : interpolate_list_nodes)
            {
                auto & interpolate_node_typed = interpolate_node->as<InterpolateNode &>();

                ColumnNodePtrWithHashSet empty_correlated_columns_set;
                PlannerActionsVisitor planner_actions_visitor(planner_context, empty_correlated_columns_set);
                auto [expression_to_interpolate_expression_nodes, expression_to_interpolate_correlated_subtrees] = planner_actions_visitor.visit(interpolate_actions_dag,
                    interpolate_node_typed.getExpression());
                expression_to_interpolate_correlated_subtrees.assertEmpty("in expression to interpolate");
                if (expression_to_interpolate_expression_nodes.size() != 1)
                    throw Exception(ErrorCodes::BAD_ARGUMENTS, "Expression to interpolate expected to have single action node");

                auto [interpolate_expression_nodes, interpolate_correlated_subtrees] = planner_actions_visitor.visit(interpolate_actions_dag,
                    interpolate_node_typed.getInterpolateExpression());
                interpolate_correlated_subtrees.assertEmpty("in interpolate expression");
                if (interpolate_expression_nodes.size() != 1)
                    throw Exception(ErrorCodes::BAD_ARGUMENTS, "Interpolate expression expected to have single action node");

                const auto * expression_to_interpolate = expression_to_interpolate_expression_nodes[0];
                const auto & expression_to_interpolate_name = expression_to_interpolate->result_name;

                const auto * interpolate_expression = interpolate_expression_nodes[0];
                if (!interpolate_expression->result_type->equals(*expression_to_interpolate->result_type))
                {
                    interpolate_expression = &interpolate_actions_dag.addCast(*interpolate_expression,
                        expression_to_interpolate->result_type,
                        interpolate_expression->result_name,
                        planner_context->getQueryContext());
                }

                const auto * alias_node = &interpolate_actions_dag.addAlias(*interpolate_expression, expression_to_interpolate_name);
                interpolate_actions_dag.getOutputs().push_back(alias_node);

                /// Here we fix INTERPOLATE by constant expression.
                /// Example from 02336_sort_optimization_with_fill:
                ///
                /// SELECT 5 AS x, 'Hello' AS s ORDER BY x WITH FILL FROM 1 TO 10 INTERPOLATE (s AS s||'A')
                ///
                /// For this query, INTERPOLATE_EXPRESSION would be : s AS concat(s, 'A'),
                /// so that interpolate_actions_dag would have INPUT `s`.
                ///
                /// However, INPUT `s` does not exist. Instead, we have a constant with execution name 'Hello'_String.
                /// To fix this, we prepend a rename : 'Hello'_String -> s
                if (const auto * /*constant_node*/ _ = interpolate_node_typed.getExpression()->as<const ConstantNode>())
                {
                    const auto & name = interpolate_node_typed.getExpressionName();
                    const auto * node = &rename_dag.addInput(alias_node->result_name, alias_node->result_type);
                    node = &rename_dag.addAlias(*node, name);
                    rename_dag.getOutputs().push_back(node);

                    /// Interpolate DAG should contain INPUT with same name to ensure a proper merging
                    const auto & inputs = interpolate_actions_dag.getInputs();
                    if (std::ranges::find_if(inputs, [&name](const auto & input){ return input->result_name == name; }) == inputs.end())
                        interpolate_actions_dag.addInput(name, interpolate_node_typed.getExpression()->getResultType());
                }
            }

            if (!rename_dag.getOutputs().empty())
                interpolate_actions_dag = ActionsDAG::merge(std::move(rename_dag), std::move(interpolate_actions_dag));

            interpolate_actions_dag.removeUnusedActions();
        }

        Aliases empty_aliases;
        interpolate_description = std::make_shared<InterpolateDescription>(std::move(interpolate_actions_dag), empty_aliases);
    }

    const auto & query_context = planner_context->getQueryContext();
    const Settings & settings = query_context->getSettingsRef();
    auto filling_step = std::make_unique<FillingStep>(
        header,
        query_analysis_result.sort_description,
        std::move(fill_description),
        interpolate_description,
        settings[Setting::use_with_fill_by_sorting_prefix]);
    query_plan.addStep(std::move(filling_step));
}

void addLimitByStep(
    QueryPlan & query_plan, const LimitByAnalysisResult & limit_by_analysis_result, const QueryNode & query_node, bool do_not_skip_offset)
{
    /// Constness of LIMIT BY limit is validated during query analysis stage
    UInt64 limit_by_limit = query_node.getLimitByLimit()->as<ConstantNode &>().getValue().safeGet<UInt64>();
    UInt64 limit_by_offset = 0;

    if (query_node.hasLimitByOffset())
    {
        /// Constness of LIMIT BY offset is validated during query analysis stage
        limit_by_offset = query_node.getLimitByOffset()->as<ConstantNode &>().getValue().safeGet<UInt64>();
    }

    if (do_not_skip_offset)
    {
        if (limit_by_limit > std::numeric_limits<UInt64>::max() - limit_by_offset)
            return;

        limit_by_limit += limit_by_offset;
        limit_by_offset = 0;
    }

    auto limit_by_step = std::make_unique<LimitByStep>(query_plan.getCurrentHeader(),
        limit_by_limit,
        limit_by_offset,
        limit_by_analysis_result.limit_by_column_names);
    query_plan.addStep(std::move(limit_by_step));
}

void addPreliminaryLimitStep(
    QueryPlan & query_plan,
    const QueryAnalysisResult & query_analysis_result,
    const PlannerContextPtr & planner_context,
    bool do_not_skip_offset)
{
    UInt64 limit_offset = query_analysis_result.limit_offset;
    UInt64 limit_length = query_analysis_result.limit_length;
    bool is_limit_length_negative = query_analysis_result.is_limit_length_negative;
    bool is_limit_offset_negative = query_analysis_result.is_limit_offset_negative;

    if (do_not_skip_offset)
    {
        if (limit_length > std::numeric_limits<UInt64>::max() - limit_offset)
            return;

        limit_length += limit_offset;
        limit_offset = 0;
    }

    const auto & query_context = planner_context->getQueryContext();
    const Settings & settings = query_context->getSettingsRef();

    if (!is_limit_length_negative && !is_limit_offset_negative) [[likely]]
    {
        auto limit = std::make_unique<LimitStep>(
            query_plan.getCurrentHeader(), limit_length, limit_offset, settings[Setting::exact_rows_before_limit]);
        if (do_not_skip_offset)
            limit->setStepDescription("preliminary LIMIT (with OFFSET)");
        else
            limit->setStepDescription("preliminary LIMIT");
        query_plan.addStep(std::move(limit));
    }
    else if (is_limit_length_negative && is_limit_offset_negative)
    {
        auto limit = std::make_unique<NegativeLimitStep>(query_plan.getCurrentHeader(), limit_length, limit_offset);

        query_plan.addStep(std::move(limit));
    }
    else if (is_limit_length_negative && !is_limit_offset_negative)
    {
        auto offset = std::make_unique<OffsetStep>(query_plan.getCurrentHeader(), limit_offset);

        query_plan.addStep(std::move(offset));

        auto limit = std::make_unique<NegativeLimitStep>(query_plan.getCurrentHeader(), limit_length, 0);
        query_plan.addStep(std::move(limit));
    }
    else // if (!is_limit_length_negative && is_limit_offset_negative)
    {
        auto offset = std::make_unique<NegativeOffsetStep>(query_plan.getCurrentHeader(), limit_offset);

        query_plan.addStep(std::move(offset));

        auto limit
            = std::make_unique<LimitStep>(query_plan.getCurrentHeader(), limit_length, 0, settings[Setting::exact_rows_before_limit]);
        query_plan.addStep(std::move(limit));
    }
}

bool addPreliminaryLimitOptimizationStepIfNeeded(QueryPlan & query_plan,
    const QueryAnalysisResult & query_analysis_result,
    const PlannerContextPtr planner_context,
    const PlannerQueryProcessingInfo & query_processing_info,
    const QueryTreeNodePtr & query_tree)
{
    const auto & query_node = query_tree->as<QueryNode &>();
    const auto & query_context = planner_context->getQueryContext();
    const auto & settings = query_context->getSettingsRef();
    const auto & sort_description = query_analysis_result.sort_description;

    bool has_withfill = false;

    for (const auto & desc : sort_description)
    {
        if (desc.with_fill)
        {
            has_withfill = true;
            break;
        }
    }

    /// Note: Preliminary Limits mustn't be added if there is a fractional limit/offset
    /// because in order to correctly calculate the number of rows to be produced
    /// based on the given fraction the final limit/offset processor must count the entire dataset.
    /// For example, LIMIT 0.1 and 30 rows in the sources - we must read all 30 rows to calculate that rows_cnt * 0.1 = 3.

    bool apply_limit = query_processing_info.getToStage() != QueryProcessingStage::WithMergeableStateAfterAggregation;
    bool apply_prelimit = apply_limit && query_node.hasLimit() && !query_node.isLimitWithTies() && !query_node.isGroupByWithTotals()
        && !query_analysis_result.query_has_with_totals_in_any_subquery_in_join_tree
        && !query_analysis_result.query_has_array_join_in_join_tree
        && query_analysis_result.fractional_limit == 0
        && query_analysis_result.fractional_offset == 0
        && !query_node.isDistinct() && !query_node.hasLimitBy()
        && !settings[Setting::extremes] && !has_withfill;
    bool apply_offset = query_processing_info.getToStage() != QueryProcessingStage::WithMergeableStateAfterAggregationAndLimit;
    if (apply_prelimit)
    {
        addPreliminaryLimitStep(query_plan, query_analysis_result, planner_context, /* do_not_skip_offset= */!apply_offset);
        return true;
    }

    return false;
}

/** For distributed query processing, add preliminary sort or distinct or limit
  * for first stage of query processing on shard, if there is no GROUP BY, HAVING,
  * WINDOW functions.
  */
void addPreliminarySortOrDistinctOrLimitStepsIfNeeded(
    QueryPlan & query_plan,
    PlannerExpressionsAnalysisResult & expressions_analysis_result,
    const QueryAnalysisResult & query_analysis_result,
    const PlannerContextPtr & planner_context,
    const PlannerQueryProcessingInfo & query_processing_info,
    const QueryTreeNodePtr & query_tree,
    const SelectQueryOptions & select_query_options,
    UsefulSets & useful_sets)
{
    const auto & query_node = query_tree->as<QueryNode &>();

    if (query_processing_info.isSecondStage() ||
        expressions_analysis_result.hasAggregation() ||
        expressions_analysis_result.hasHaving() ||
        expressions_analysis_result.hasWindow())
        return;

    if (expressions_analysis_result.hasSort())
        addSortingStep(query_plan, query_analysis_result, planner_context);

    /** For DISTINCT step, pre_distinct = false, because if we have limit and distinct,
      * we need to merge streams to one and calculate overall distinct.
      * Otherwise we can take several equal values from different streams
      * according to limit and skip some distinct values.
      */
    if (query_node.hasLimit() && query_node.isDistinct())
    {
        addDistinctStep(query_plan,
            query_analysis_result,
            planner_context,
            expressions_analysis_result.getProjection().projection_column_names,
            query_node,
            false /*before_order*/,
            false /*pre_distinct*/);
    }

    if (expressions_analysis_result.hasLimitBy())
    {
        auto & limit_by_analysis_result = expressions_analysis_result.getLimitBy();
        addExpressionStep(
            planner_context,
            query_plan,
            limit_by_analysis_result.before_limit_by_actions,
            {},
            select_query_options,
            "Before LIMIT BY",
            useful_sets);
        /// We don't apply LIMIT BY on remote nodes at all in the old infrastructure.
        /// https://github.com/ClickHouse/ClickHouse/blob/67c1e89d90ef576e62f8b1c68269742a3c6f9b1e/src/Interpreters/InterpreterSelectQuery.cpp#L1697-L1705
        /// Let's be optimistic and only don't skip offset (it will be skipped on the initiator).
        addLimitByStep(query_plan, limit_by_analysis_result, query_node, true /*do_not_skip_offset*/);
    }

    /// Do not apply PreLimit at first stage for LIMIT BY and `exact_rows_before_limit`,
    /// as it may break `rows_before_limit_at_least` value during the second stage in
    /// case it also contains LIMIT BY
    const Settings & settings = planner_context->getQueryContext()->getSettingsRef();

    if (query_node.hasLimitBy() && settings[Setting::exact_rows_before_limit])
    {
        return;
    }


    /// Note: Preliminary Limits mustn't be added if there is a fractional limit/offset
    /// because in order to correctly calculate the number of rows to be produced
    /// based on the given fraction the final limit/offset processor must count the entire dataset.
    /// For example, LIMIT 0.1 and 30 rows in the sources - we must read all 30 rows to calculate that rows_cnt * 0.1 = 3.

    /// WITH TIES simply not supported properly for preliminary steps, so let's disable it.
    if (query_node.hasLimit() && !query_node.hasLimitByOffset() && !query_node.isLimitWithTies()
        && query_analysis_result.fractional_limit == 0 && query_analysis_result.fractional_offset == 0)
        addPreliminaryLimitStep(query_plan, query_analysis_result, planner_context, true /*do_not_skip_offset*/);
}

void addWindowSteps(QueryPlan & query_plan,
    const PlannerContextPtr & planner_context,
    WindowAnalysisResult & window_analysis_result,
    size_t max_step_description_length)
{
    const auto & query_context = planner_context->getQueryContext();
    const auto & settings = query_context->getSettingsRef();

    auto & window_descriptions = window_analysis_result.window_descriptions;
    sortWindowDescriptions(window_descriptions);

    size_t window_descriptions_size = window_descriptions.size();

    for (size_t i = 0; i < window_descriptions_size; ++i)
    {
        const auto & window_description = window_descriptions[i];

        /** We don't need to sort again if the input from previous window already
          * has suitable sorting. Also don't create sort steps when there are no
          * columns to sort by, because the sort nodes are confused by this. It
          * happens in case of `over ()`.
          * Even if full_sort_description of both windows match, in case of different
          * partitioning we need to add a SortingStep to reshuffle data in the streams.
          */

        bool need_sort = !window_description.full_sort_description.empty();
        if (need_sort && i != 0)
        {
            need_sort = !sortDescriptionIsPrefix(window_description.full_sort_description, window_descriptions[i - 1].full_sort_description)
                || (settings[Setting::max_threads] != 1 && window_description.partition_by.size() != window_descriptions[i - 1].partition_by.size());
        }
        if (need_sort)
        {
            SortingStep::Settings sort_settings(query_context->getSettingsRef());

            auto sorting_step = std::make_unique<SortingStep>(
                query_plan.getCurrentHeader(),
                window_description.full_sort_description,
                window_description.partition_by,
                0 /*limit*/,
                sort_settings);
            sorting_step->setStepDescription("Sorting for window '" + window_description.window_name + "'", max_step_description_length);
            query_plan.addStep(std::move(sorting_step));
        }

        // Fan out streams only for the last window to preserve the ordering between windows,
        // and WindowTransform works on single stream anyway.
        const bool streams_fan_out
            = settings[Setting::query_plan_enable_multithreading_after_window_functions] && ((i + 1) == window_descriptions_size);

        auto window_step
            = std::make_unique<WindowStep>(query_plan.getCurrentHeader(), window_description, window_description.window_functions, streams_fan_out);
        window_step->setStepDescription("Window step for window '" + window_description.window_name + "'", max_step_description_length);
        query_plan.addStep(std::move(window_step));
    }
}

void addLimitStep(
    QueryPlan & query_plan,
    const QueryAnalysisResult & query_analysis_result,
    const PlannerContextPtr & planner_context,
    const QueryNode & query_node)
{
    const auto & query_context = planner_context->getQueryContext();
    const auto & settings = query_context->getSettingsRef();
    bool always_read_till_end = settings[Setting::exact_rows_before_limit];
    bool limit_with_ties = query_node.isLimitWithTies();

    /** Special cases:
      *
      * 1. If there is WITH TOTALS and there is no ORDER BY, then read the data to the end,
      *  otherwise TOTALS is counted according to incomplete data.
      *
      * 2. If there is no WITH TOTALS and there is a subquery in FROM, and there is WITH TOTALS on one of the levels,
      *  then when using LIMIT, you should read the data to the end, rather than cancel the query earlier,
      *  because if you cancel the query, we will not get `totals` data from the remote server.
      */
    if (query_node.isGroupByWithTotals() && !query_node.hasOrderBy())
        always_read_till_end = true;

    if (!query_node.isGroupByWithTotals() && query_analysis_result.query_has_with_totals_in_any_subquery_in_join_tree)
        always_read_till_end = true;

    SortDescription limit_with_ties_sort_description;

    if (query_node.isLimitWithTies())
    {
        /// Validated during parser stage
        if (!query_node.hasOrderBy())
            throw Exception(ErrorCodes::LOGICAL_ERROR, "LIMIT WITH TIES without ORDER BY");

        limit_with_ties_sort_description = query_analysis_result.sort_description;
    }

    UInt64 limit_length = query_analysis_result.limit_length;
    UInt64 limit_offset = query_analysis_result.limit_offset;
    Float64 fractional_limit = query_analysis_result.fractional_limit;
    Float64 fractional_offset = query_analysis_result.fractional_offset;
    bool is_limit_length_negative = query_analysis_result.is_limit_length_negative;
    bool is_limit_offset_negative = query_analysis_result.is_limit_offset_negative;

    if (is_limit_length_negative && fractional_offset > 0)
        throw Exception(ErrorCodes::NOT_IMPLEMENTED, "Negative LIMIT is not supported with fractional OFFSET yet");

    if (is_limit_offset_negative && fractional_limit > 0)
        throw Exception(ErrorCodes::NOT_IMPLEMENTED, "Fractional LIMIT is not supported with negative OFFSET yet");

    /// only one of limit_length or fractional_limit should have a value not both
    if (limit_length && fractional_limit > 0)
        throw Exception(ErrorCodes::LOGICAL_ERROR, "LIMIT can't have both absolute and fractional values non-zero");
    /// only one of limit_offset or fractional_offset should have a value not both
    if (limit_offset && fractional_offset > 0)
        throw Exception(ErrorCodes::LOGICAL_ERROR, "OFFSET can't have both absolute and fractional values non-zero");

    /// if fractional_limit has value is_limit_length_negative should be always false
    if (fractional_limit > 0 && is_limit_length_negative)
        throw Exception(ErrorCodes::LOGICAL_ERROR, "LIMIT can't have both negative and fractional values non-zero");
    /// if fractional_offset has value is_limit_offset_negative should be always false
    if (fractional_offset > 0 && is_limit_offset_negative)
        throw Exception(ErrorCodes::LOGICAL_ERROR, "OFFSET can't have both negative and fractional values non-zero");

    if (!is_limit_length_negative && !is_limit_offset_negative
            && fractional_offset == 0 && fractional_limit == 0) [[likely]]
    {
        auto limit = std::make_unique<LimitStep>(
            query_plan.getCurrentHeader(),
            limit_length,
            limit_offset,
            always_read_till_end,
            limit_with_ties,
            limit_with_ties_sort_description);

        if (limit_with_ties)
            limit->setStepDescription("LIMIT WITH TIES");

        query_plan.addStep(std::move(limit));
    }
    else if (is_limit_length_negative && is_limit_offset_negative)
    {
        auto limit = std::make_unique<NegativeLimitStep>(query_plan.getCurrentHeader(), limit_length, limit_offset);

        query_plan.addStep(std::move(limit));
    }
    else if (is_limit_length_negative && !is_limit_offset_negative)
    {
        auto offset = std::make_unique<OffsetStep>(query_plan.getCurrentHeader(), limit_offset);

        query_plan.addStep(std::move(offset));

        auto limit = std::make_unique<NegativeLimitStep>(query_plan.getCurrentHeader(), limit_length, 0);
        query_plan.addStep(std::move(limit));
    }
    else if (!is_limit_length_negative && is_limit_offset_negative)
    {
        auto offset = std::make_unique<NegativeOffsetStep>(query_plan.getCurrentHeader(), limit_offset);

        query_plan.addStep(std::move(offset));

        auto limit = std::make_unique<LimitStep>(
            query_plan.getCurrentHeader(), limit_length, 0, always_read_till_end, limit_with_ties, limit_with_ties_sort_description);
        if (limit_with_ties)
            limit->setStepDescription("LIMIT WITH TIES");
        query_plan.addStep(std::move(limit));
    }
    else if (limit_length && fractional_offset > 0)
    {
        auto fractional_offset_step
            = std::make_unique<FractionalOffsetStep>(query_plan.getCurrentHeader(), query_analysis_result.fractional_offset);
        query_plan.addStep(std::move(fractional_offset_step));

        auto limit = std::make_unique<LimitStep>(
            query_plan.getCurrentHeader(),
            limit_length,
            0,
            always_read_till_end,
            limit_with_ties,
            limit_with_ties_sort_description);
        query_plan.addStep(std::move(limit));
    }
    else
    {
        // Else its fractional limit + fractional offset or normal offset
        auto fractional_limit_step = std::make_unique<FractionalLimitStep>(
            query_plan.getCurrentHeader(),
            fractional_limit,
            fractional_offset,
            limit_offset,
            limit_with_ties,
            limit_with_ties_sort_description);
        query_plan.addStep(std::move(fractional_limit_step));
    }
}

void addExtremesStepIfNeeded(QueryPlan & query_plan, const PlannerContextPtr & planner_context)
{
    const auto & query_context = planner_context->getQueryContext();
    if (!query_context->getSettingsRef()[Setting::extremes])
        return;

    auto extremes_step = std::make_unique<ExtremesStep>(query_plan.getCurrentHeader());
    query_plan.addStep(std::move(extremes_step));
}

void addOffsetStep(QueryPlan & query_plan, const QueryAnalysisResult & query_analysis_result)
{
    /// If there is not a LIMIT or but an OFFSET
    if ((!query_analysis_result.limit_length && query_analysis_result.fractional_limit == 0)
        && (query_analysis_result.limit_offset || query_analysis_result.fractional_offset > 0))
    {
        // only one of limit_offset or fractional_offset should have a value not both
        if (query_analysis_result.limit_offset && query_analysis_result.fractional_offset > 0)
            throw Exception(ErrorCodes::LOGICAL_ERROR, "OFFSET can't have both absolute and fractional values non-zero");

        // negative fractional offset is not supported yet
        if (query_analysis_result.is_limit_offset_negative && query_analysis_result.fractional_offset > 0)
            throw Exception(ErrorCodes::LOGICAL_ERROR, "OFFSET can't have both negative and fractional values non-zero");

        if (query_analysis_result.is_limit_offset_negative) [[unlikely]]
        {
            auto offset_step = std::make_unique<NegativeOffsetStep>(query_plan.getCurrentHeader(), query_analysis_result.limit_offset);
            query_plan.addStep(std::move(offset_step));
        }
        else if (query_analysis_result.limit_offset) [[likely]]
        {
            auto offset_step = std::make_unique<OffsetStep>(query_plan.getCurrentHeader(), query_analysis_result.limit_offset);
            query_plan.addStep(std::move(offset_step));
        }
        else [[unlikely]]
        {
            auto fractional_offset_step
                = std::make_unique<FractionalOffsetStep>(query_plan.getCurrentHeader(), query_analysis_result.fractional_offset);
            query_plan.addStep(std::move(fractional_offset_step));
        }
    }
}

void addBuildSubqueriesForSetsStepIfNeeded(
    QueryPlan & query_plan,
    const SelectQueryOptions & select_query_options,
    const PlannerContextPtr & planner_context,
    const UsefulSets & useful_sets)
{
    auto subqueries = planner_context->getPreparedSets().getSubqueries();

    auto predicate = [&useful_sets](const auto & set) { return !useful_sets.contains(set); };
    auto it = std::remove_if(subqueries.begin(), subqueries.end(), std::move(predicate));
    subqueries.erase(it, subqueries.end());

    for (auto & subquery : subqueries)
    {
        auto query_tree = subquery->detachQueryTree();
        auto subquery_options = select_query_options.subquery();
        /// I don't know if this is a good decision,
        /// but for now it is done in the same way as in old analyzer.
        /// This would not ignore limits for subqueries (affects mutations only).
        /// See test_build_sets_from_multiple_threads-analyzer.
        subquery_options.ignore_limits = false;
        Planner subquery_planner(
            query_tree,
            subquery_options,
            std::make_shared<GlobalPlannerContext>(nullptr, nullptr, FiltersForTableExpressionMap{}));
        subquery_planner.buildQueryPlanIfNeeded();

        auto subquery_plan = std::move(subquery_planner).extractQueryPlan();
        /// Contexts should be copied into the root query plan, because some functions may
        /// be created using them while this subquery plan will be destroyed after
        /// FutureSetFromSubquery::buildSetInplace(). Otherwise, function execution may fail
        /// with a "Context has expired" exception.
        for (const auto & context : subquery_plan.getInterpretersContexts())
            query_plan.addInterpreterContext(context);
        subquery->setQueryPlan(std::make_unique<QueryPlan>(std::move(subquery_plan)));
    }

    if (!subqueries.empty())
    {
        const auto & settings = planner_context->getQueryContext()->getSettingsRef();
        SizeLimits network_transfer_limits(settings[Setting::max_rows_to_transfer], settings[Setting::max_bytes_to_transfer], settings[Setting::transfer_overflow_mode]);
        auto prepared_sets_cache = planner_context->getQueryContext()->getPreparedSetsCache();

        auto step = std::make_unique<DelayedCreatingSetsStep>(
            query_plan.getCurrentHeader(),
            std::move(subqueries),
            network_transfer_limits,
            prepared_sets_cache);
        step->setStepDescription("DelayedCreatingSetsStep");
        query_plan.addStep(std::move(step));
    }
}

/// Support for `additional_result_filter` setting
void addAdditionalFilterStepIfNeeded(QueryPlan & query_plan,
    const QueryNode & query_node,
    const SelectQueryOptions & select_query_options,
    PlannerContextPtr & planner_context
)
{
    if (select_query_options.subquery_depth != 0)
        return;

    const auto & query_context = planner_context->getQueryContext();
    const auto & settings = query_context->getSettingsRef();

    auto additional_result_filter_ast = parseAdditionalResultFilter(settings);
    if (!additional_result_filter_ast)
        return;

    ColumnsDescription fake_column_descriptions;
    NameSet fake_name_set;
    for (const auto & column : query_node.getProjectionColumns())
    {
        fake_column_descriptions.add(ColumnDescription(column.name, column.type));
        fake_name_set.emplace(column.name);
    }

    auto storage = std::make_shared<StorageDummy>(StorageID{"dummy", "dummy"}, fake_column_descriptions);
    auto fake_table_expression = std::make_shared<TableNode>(std::move(storage), query_context);

    auto filter_info = buildFilterInfo(additional_result_filter_ast, fake_table_expression, planner_context, std::move(fake_name_set));
    if (!query_plan.isInitialized())
        return;

    auto filter_step = std::make_unique<FilterStep>(query_plan.getCurrentHeader(),
        std::move(filter_info.actions),
        filter_info.column_name,
        filter_info.do_remove_column);
    filter_step->setStepDescription("additional result filter");
    query_plan.addStep(std::move(filter_step));
}

}

PlannerContextPtr buildPlannerContext(const QueryTreeNodePtr & query_tree_node,
    const SelectQueryOptions & select_query_options,
    GlobalPlannerContextPtr global_planner_context)
{
    auto * query_node = query_tree_node->as<QueryNode>();
    auto * union_node = query_tree_node->as<UnionNode>();

    if (!query_node && !union_node)
        throw Exception(ErrorCodes::UNSUPPORTED_METHOD,
            "Expected QUERY or UNION node. Actual {}",
            query_tree_node->formatASTForErrorMessage());

    auto & mutable_context = query_node ? query_node->getMutableContext() : union_node->getMutableContext();
    size_t max_subquery_depth = mutable_context->getSettingsRef()[Setting::max_subquery_depth];
    if (max_subquery_depth && select_query_options.subquery_depth > max_subquery_depth)
        throw Exception(ErrorCodes::TOO_DEEP_SUBQUERIES, "Too deep subqueries. Maximum: {}", max_subquery_depth);

    const auto & client_info = mutable_context->getClientInfo();
    auto min_major = static_cast<UInt64>(DBMS_MIN_MAJOR_VERSION_WITH_CURRENT_AGGREGATION_VARIANT_SELECTION_METHOD);
    auto min_minor = static_cast<UInt64>(DBMS_MIN_MINOR_VERSION_WITH_CURRENT_AGGREGATION_VARIANT_SELECTION_METHOD);

    bool need_to_disable_two_level_aggregation = client_info.query_kind == ClientInfo::QueryKind::SECONDARY_QUERY &&
        client_info.connection_client_version_major < min_major &&
        client_info.connection_client_version_minor < min_minor;

    if (need_to_disable_two_level_aggregation)
    {
        /// Disable two-level aggregation due to version incompatibility
        mutable_context->setSetting("group_by_two_level_threshold", Field(0));
        mutable_context->setSetting("group_by_two_level_threshold_bytes", Field(0));
    }

    if (select_query_options.is_subquery)
        updateContextForSubqueryExecution(mutable_context);

    return std::make_shared<PlannerContext>(mutable_context, std::move(global_planner_context), select_query_options);
}

Planner::Planner(const QueryTreeNodePtr & query_tree_,
    SelectQueryOptions & select_query_options_)
    : query_tree(query_tree_)
    , select_query_options(select_query_options_)
    , planner_context(buildPlannerContext(query_tree, select_query_options,
        std::make_shared<GlobalPlannerContext>(
            findQueryForParallelReplicas(query_tree, select_query_options),
            findTableForParallelReplicas(query_tree, select_query_options),
            collectFiltersForAnalysis(query_tree, select_query_options))))
{
}

Planner::Planner(const QueryTreeNodePtr & query_tree_,
    SelectQueryOptions & select_query_options_,
    GlobalPlannerContextPtr global_planner_context_)
    : query_tree(query_tree_)
    , select_query_options(select_query_options_)
    , planner_context(buildPlannerContext(query_tree_, select_query_options, std::move(global_planner_context_)))
{
}

Planner::Planner(const QueryTreeNodePtr & query_tree_,
    SelectQueryOptions & select_query_options_,
    PlannerContextPtr planner_context_)
    : query_tree(query_tree_)
    , select_query_options(select_query_options_)
    , planner_context(std::move(planner_context_))
{
}

void Planner::buildQueryPlanIfNeeded()
{
    if (query_plan.isInitialized())
        return;

    LOG_TRACE(
        log,
        "Query to stage {}{}",
        QueryProcessingStage::toString(select_query_options.to_stage),
        select_query_options.only_analyze ? " only analyze" : "");

    if (query_tree->getNodeType() == QueryTreeNodeType::UNION)
        buildPlanForUnionNode();
    else
        buildPlanForQueryNode();
    extendQueryContextAndStoragesLifetime(query_plan, planner_context);
}

void Planner::buildPlanForUnionNode()
{
    const auto & union_node = query_tree->as<UnionNode &>();
    auto union_mode = union_node.getUnionMode();
    if (union_mode == SelectUnionMode::UNION_DEFAULT || union_mode == SelectUnionMode::EXCEPT_DEFAULT
        || union_mode == SelectUnionMode::INTERSECT_DEFAULT)
        throw Exception(ErrorCodes::BAD_ARGUMENTS, "UNION mode must be initialized");

    if (union_node.hasRecursiveCTETable())
    {
        const auto & recursive_cte_table = *union_node.getRecursiveCTETable();

        ColumnsWithTypeAndName recursive_cte_columns;
        recursive_cte_columns.reserve(recursive_cte_table.columns.size());
        for (const auto & recursive_cte_table_column : recursive_cte_table.columns)
            recursive_cte_columns.emplace_back(recursive_cte_table_column.type, recursive_cte_table_column.name);

        auto read_from_recursive_cte_step = std::make_unique<ReadFromRecursiveCTEStep>(std::make_shared<const Block>(Block(std::move(recursive_cte_columns))), query_tree);
        read_from_recursive_cte_step->setStepDescription(query_tree->toAST()->formatForErrorMessage(), select_query_options.max_step_description_length);
        query_plan.addStep(std::move(read_from_recursive_cte_step));
        return;
    }

    const auto & union_queries_nodes = union_node.getQueries().getNodes();
    size_t queries_size = union_queries_nodes.size();

    std::vector<std::unique_ptr<QueryPlan>> query_plans;
    query_plans.reserve(queries_size);

    SharedHeaders query_plans_headers;
    query_plans_headers.reserve(queries_size);

    for (const auto & query_node : union_queries_nodes)
    {
        Planner query_planner(query_node, select_query_options, planner_context->getGlobalPlannerContext());

        query_planner.buildQueryPlanIfNeeded();
        for (const auto & row_policy : query_planner.getUsedRowPolicies())
            used_row_policies.insert(row_policy);
        const auto & mapping = query_planner.getQueryNodeToPlanStepMapping();
        query_node_to_plan_step_mapping.insert(mapping.begin(), mapping.end());
        auto query_node_plan = std::make_unique<QueryPlan>(std::move(query_planner).extractQueryPlan());
        query_plans_headers.push_back(query_node_plan->getCurrentHeader());
        query_plans.push_back(std::move(query_node_plan));
    }

    Block union_common_header = buildCommonHeaderForUnion(
        query_plans_headers, union_mode, union_node.getContext()->getSettingsRef()[Setting::use_variant_as_common_type]);
    const auto & query_context = planner_context->getQueryContext();
    addConvertingToCommonHeaderActionsIfNeeded(query_plans, union_common_header, query_plans_headers, query_context);
    const auto & settings = query_context->getSettingsRef();
    auto max_threads = settings[Setting::max_threads];

    bool is_distinct = union_mode == SelectUnionMode::UNION_DISTINCT || union_mode == SelectUnionMode::INTERSECT_DISTINCT
        || union_mode == SelectUnionMode::EXCEPT_DISTINCT;

    if (union_mode == SelectUnionMode::UNION_ALL || union_mode == SelectUnionMode::UNION_DISTINCT)
    {
        auto union_step = std::make_unique<UnionStep>(std::move(query_plans_headers), max_threads);
        query_plan.unitePlans(std::move(union_step), std::move(query_plans));
    }
    else if (union_mode == SelectUnionMode::INTERSECT_ALL || union_mode == SelectUnionMode::INTERSECT_DISTINCT
        || union_mode == SelectUnionMode::EXCEPT_ALL || union_mode == SelectUnionMode::EXCEPT_DISTINCT)
    {
        IntersectOrExceptStep::Operator intersect_or_except_operator = IntersectOrExceptStep::Operator::UNKNOWN;

        if (union_mode == SelectUnionMode::INTERSECT_ALL)
            intersect_or_except_operator = IntersectOrExceptStep::Operator::INTERSECT_ALL;
        else if (union_mode == SelectUnionMode::INTERSECT_DISTINCT)
            intersect_or_except_operator = IntersectOrExceptStep::Operator::INTERSECT_DISTINCT;
        else if (union_mode == SelectUnionMode::EXCEPT_ALL)
            intersect_or_except_operator = IntersectOrExceptStep::Operator::EXCEPT_ALL;
        else if (union_mode == SelectUnionMode::EXCEPT_DISTINCT)
            intersect_or_except_operator = IntersectOrExceptStep::Operator::EXCEPT_DISTINCT;

        auto union_step
            = std::make_unique<IntersectOrExceptStep>(std::move(query_plans_headers), intersect_or_except_operator, max_threads);
        query_plan.unitePlans(std::move(union_step), std::move(query_plans));
    }

    if (is_distinct)
    {
        /// Add distinct transform
        SizeLimits limits(settings[Setting::max_rows_in_distinct], settings[Setting::max_bytes_in_distinct], settings[Setting::distinct_overflow_mode]);

        auto distinct_step = std::make_unique<DistinctStep>(
            query_plan.getCurrentHeader(),
            limits,
            0 /*limit hint*/,
            query_plan.getCurrentHeader()->getNames(),
            false /*pre distinct*/);
        query_plan.addStep(std::move(distinct_step));
    }
}

void Planner::buildPlanForQueryNode()
{
    ProfileEvents::increment(ProfileEvents::SelectQueriesWithSubqueries);
    ProfileEvents::increment(ProfileEvents::QueriesWithSubqueries);

    auto & query_node = query_tree->as<QueryNode &>();
    const auto & query_context = planner_context->getQueryContext();

    if (query_node.hasWhere())
    {
        auto condition_constant = tryExtractConstantFromConditionNode(query_node.getWhere());
        if (condition_constant.has_value() && *condition_constant)
            query_node.getWhere() = {};
    }

    SelectQueryInfo select_query_info = buildSelectQueryInfo();

    StorageLimitsList current_storage_limits = storage_limits;
    select_query_info.local_storage_limits = buildStorageLimits(*query_context, select_query_options);
    current_storage_limits.push_back(select_query_info.local_storage_limits);
    select_query_info.storage_limits = std::make_shared<StorageLimitsList>(current_storage_limits);
    select_query_info.has_order_by = query_node.hasOrderBy();
    select_query_info.has_window = hasWindowFunctionNodes(query_tree);
    select_query_info.has_aggregates = hasAggregateFunctionNodes(query_tree);
    select_query_info.need_aggregate = query_node.hasGroupBy() || select_query_info.has_aggregates;
    select_query_info.merge_tree_enable_remove_parts_from_snapshot_optimization = select_query_options.merge_tree_enable_remove_parts_from_snapshot_optimization;

    if (!select_query_info.has_window && query_node.hasQualify())
    {
        if (query_node.hasHaving())
            query_node.getHaving() = mergeConditionNodes({query_node.getHaving(), query_node.getQualify()}, query_context);
        else
            query_node.getHaving() = query_node.getQualify();

        query_node.getQualify() = {};
    }

    if (!select_query_info.need_aggregate && query_node.hasHaving())
    {
        if (query_node.hasWhere())
            query_node.getWhere() = mergeConditionNodes({query_node.getWhere(), query_node.getHaving()}, query_context);
        else
            query_node.getWhere() = query_node.getHaving();

        query_node.getHaving() = {};
    }

    collectSets(query_tree, *planner_context);

    const auto & settings = query_context->getSettingsRef();
    if (query_context->canUseTaskBasedParallelReplicas())
    {
        if (!settings[Setting::parallel_replicas_allow_in_with_subquery] && planner_context->getPreparedSets().hasSubqueries())
        {
            if (settings[Setting::allow_experimental_parallel_reading_from_replicas] >= 2)
                throw Exception(ErrorCodes::SUPPORT_IS_DISABLED, "IN with subquery is not supported with parallel replicas");

            auto & mutable_context = planner_context->getMutableQueryContext();
            mutable_context->setSetting("allow_experimental_parallel_reading_from_replicas", Field(0));
            LOG_DEBUG(log, "Disabling parallel replicas to execute a query with IN with subquery");
        }
    }

    collectTableExpressionData(query_tree, planner_context);
    checkStoragesSupportTransactions(planner_context);

    const auto & table_filters = planner_context->getGlobalPlannerContext()->filters_for_table_expressions;
    if (!select_query_options.only_analyze && !table_filters.empty())
    {
        for (auto & [table_node, table_expression_data] : planner_context->getTableExpressionNodeToData())
        {
            auto it = table_filters.find(table_node);
            if (it != table_filters.end())
            {
                const auto & filters = it->second;
                table_expression_data.setFilterActions(filters.filter_actions->clone());
                table_expression_data.setPrewhereInfo(filters.prewhere_info);
            }
        }
    }

    if (query_context->canUseTaskBasedParallelReplicas())
    {
        auto & query_node_typed = query_tree->as<QueryNode &>();
        const auto & table_expression_nodes = extractTableExpressions(query_node_typed.getJoinTree(), true, true);
        for (const auto & it : table_expression_nodes)
        {
            auto * table_node = it->as<TableNode>();
            if (!table_node)
                continue;

            const auto & modifiers = table_node->getTableExpressionModifiers();
            if (modifiers.has_value() && modifiers->hasFinal())
            {
                if (settings[Setting::allow_experimental_parallel_reading_from_replicas] >= 2)
                    throw Exception(ErrorCodes::SUPPORT_IS_DISABLED, "FINAL modifier is not supported with parallel replicas");

                LOG_DEBUG(log, "FINAL modifier is not supported with parallel replicas. Query will be executed without using them.");
                auto & mutable_context = planner_context->getMutableQueryContext();
                mutable_context->setSetting("allow_experimental_parallel_reading_from_replicas", Field(0));
                break;
            }
        }
    }

    if (!settings[Setting::parallel_replicas_custom_key].value.empty())
    {
        /// Check support for JOIN for parallel replicas with custom key
        if (planner_context->getTableExpressionNodeToData().size() > 1)
        {
            if (settings[Setting::allow_experimental_parallel_reading_from_replicas] >= 2)
                throw Exception(ErrorCodes::SUPPORT_IS_DISABLED, "JOINs are not supported with parallel replicas");

            LOG_DEBUG(log, "JOINs are not supported with parallel replicas. Query will be executed without using them.");

            auto & mutable_context = planner_context->getMutableQueryContext();
            mutable_context->setSetting("allow_experimental_parallel_reading_from_replicas", Field(0));
            mutable_context->setSetting("parallel_replicas_custom_key", String{""});
        }
    }

    JoinTreeQueryPlan join_tree_query_plan;
    if (planner_context->getMutableQueryContext()->canUseTaskBasedParallelReplicas()
        && planner_context->getGlobalPlannerContext()->parallel_replicas_node == &query_node)
    {
        join_tree_query_plan = buildQueryPlanForParallelReplicas(query_node, planner_context, select_query_info.storage_limits);
    }
    else
    {
        auto top_level_identifiers = collectTopLevelColumnIdentifiers(query_tree, planner_context);
        join_tree_query_plan = buildJoinTreeQueryPlan(query_tree,
            select_query_info,
            select_query_options,
            top_level_identifiers,
            planner_context);
    }

    auto from_stage = join_tree_query_plan.stage;
    query_plan = std::move(join_tree_query_plan.query_plan);
    used_row_policies = std::move(join_tree_query_plan.used_row_policies);
    auto & mapping = join_tree_query_plan.query_node_to_plan_step_mapping;
    query_node_to_plan_step_mapping.insert(mapping.begin(), mapping.end());

    LOG_TRACE(
        log,
        "Query from stage {} to stage {}{}",
        QueryProcessingStage::toString(from_stage),
        QueryProcessingStage::toString(select_query_options.to_stage),
        select_query_options.only_analyze ? " only analyze" : "");

    if (select_query_options.to_stage == QueryProcessingStage::FetchColumns)
        return;

    PlannerQueryProcessingInfo query_processing_info(from_stage, select_query_options.to_stage);
    QueryAnalysisResult query_analysis_result(query_tree, query_processing_info, planner_context);
    auto expression_analysis_result = buildExpressionAnalysisResult(query_tree,
        query_plan.getCurrentHeader()->getColumnsWithTypeAndName(),
        planner_context,
        query_processing_info);

    auto useful_sets = std::move(join_tree_query_plan.useful_sets);

    for (auto & [_, table_expression_data] : planner_context->getTableExpressionNodeToData())
    {
        if (table_expression_data.getPrewhereFilterActions())
            appendSetsFromActionsDAG(*table_expression_data.getPrewhereFilterActions(), useful_sets);

        if (table_expression_data.getRowLevelFilterActions())
            appendSetsFromActionsDAG(*table_expression_data.getRowLevelFilterActions(), useful_sets);
    }

    if (query_processing_info.isIntermediateStage())
    {
        addPreliminarySortOrDistinctOrLimitStepsIfNeeded(
            query_plan,
            expression_analysis_result,
            query_analysis_result,
            planner_context,
            query_processing_info,
            query_tree,
            select_query_options,
            useful_sets);

        if (expression_analysis_result.hasAggregation())
        {
            const auto & aggregation_analysis_result = expression_analysis_result.getAggregation();
            addMergingAggregatedStep(query_plan, aggregation_analysis_result, query_analysis_result, planner_context);
        }
    }

    if (query_processing_info.isFirstStage())
    {
        if (expression_analysis_result.hasWhere())
            addFilterStep(planner_context, query_plan, expression_analysis_result.getWhere(), select_query_options, "WHERE", useful_sets);

        if (expression_analysis_result.hasAggregation())
        {
            auto & aggregation_analysis_result = expression_analysis_result.getAggregation();
            if (aggregation_analysis_result.before_aggregation_actions)
                addExpressionStep(
                    planner_context,
                    query_plan,
                    aggregation_analysis_result.before_aggregation_actions,
                    /*correlated_subtrees=*/{},
                    select_query_options,
                    "Before GROUP BY",
                    useful_sets);

            addAggregationStep(query_plan, aggregation_analysis_result, query_analysis_result, planner_context, select_query_info, query_node);
        }

        /** If we have aggregation, we can't execute any later-stage
          * expressions on shards, neither "Before WINDOW" nor "Before ORDER BY"
          */
        if (!expression_analysis_result.hasAggregation())
        {
            if (expression_analysis_result.hasWindow())
            {
                /** Window functions must be executed on initiator (second_stage).
                  * ORDER BY and DISTINCT might depend on them, so if we have
                  * window functions, we can't execute ORDER BY and DISTINCT
                  * now, on shard (first_stage).
                  */
                auto & window_analysis_result = expression_analysis_result.getWindow();
                if (window_analysis_result.before_window_actions)
                    addExpressionStep(
                        planner_context,
                        query_plan,
                        window_analysis_result.before_window_actions,
                        /*correlated_subtrees=*/{},
                        select_query_options,
                        "Before WINDOW",
                        useful_sets);
            }
            else
            {
                /** There are no window functions, so we can execute the
                  * Projection expressions, preliminary DISTINCT and before ORDER BY expressions
                  * now, on shards (first_stage).
                  */
                auto & projection_analysis_result = expression_analysis_result.getProjection();
                addExpressionStep(
                    planner_context,
                    query_plan,
                    projection_analysis_result.projection_actions,
                    projection_analysis_result.correlated_subtrees,
                    select_query_options,
                    "Projection",
                    useful_sets);

                if (query_node.isDistinct())
                {
                    addDistinctStep(query_plan,
                        query_analysis_result,
                        planner_context,
                        expression_analysis_result.getProjection().projection_column_names,
                        query_node,
                        true /*before_order*/,
                        true /*pre_distinct*/);
                }

                if (expression_analysis_result.hasSort())
                {
                    auto & sort_analysis_result = expression_analysis_result.getSort();
                    addExpressionStep(
                        planner_context,
                        query_plan,
                        sort_analysis_result.before_order_by_actions,
                        /*correlated_subtrees=*/{},
                        select_query_options,
                        "Before ORDER BY",
                        useful_sets);
                }
            }
        }

        addPreliminarySortOrDistinctOrLimitStepsIfNeeded(
            query_plan,
            expression_analysis_result,
            query_analysis_result,
            planner_context,
            query_processing_info,
            query_tree,
            select_query_options,
            useful_sets);
    }

    if (query_processing_info.isSecondStage() || query_processing_info.isFromAggregationState())
    {
        if (query_processing_info.isFromAggregationState())
        {
            /// Aggregation was performed on remote shards
        }
        else if (expression_analysis_result.hasAggregation())
        {
            const auto & aggregation_analysis_result = expression_analysis_result.getAggregation();

            if (!query_processing_info.isFirstStage())
            {
                addMergingAggregatedStep(query_plan, aggregation_analysis_result, query_analysis_result, planner_context);
            }

            bool having_executed = false;

            if (query_node.isGroupByWithTotals())
            {
                addTotalsHavingStep(query_plan, expression_analysis_result, query_analysis_result, planner_context, query_node, useful_sets);
                having_executed = true;
            }

            addCubeOrRollupStepIfNeeded(query_plan, aggregation_analysis_result, query_analysis_result, planner_context, select_query_info, query_node);

            if (!having_executed && expression_analysis_result.hasHaving())
                addFilterStep(planner_context, query_plan, expression_analysis_result.getHaving(), select_query_options, "HAVING", useful_sets);
        }

        if (query_processing_info.isFromAggregationState())
        {
            if (expression_analysis_result.hasWindow())
                throw Exception(ErrorCodes::NOT_IMPLEMENTED,
                    "Window functions does not support processing from WithMergeableStateAfterAggregation");
        }
        else if (expression_analysis_result.hasWindow() || expression_analysis_result.hasAggregation())
        {
            if (expression_analysis_result.hasWindow())
            {
                auto & window_analysis_result = expression_analysis_result.getWindow();
                if (expression_analysis_result.hasAggregation())
                    addExpressionStep(
                        planner_context,
                        query_plan,
                        window_analysis_result.before_window_actions,
                        /*correlated_subtrees=*/{},
                        select_query_options,
                        "Before window functions",
                        useful_sets);

                addWindowSteps(query_plan, planner_context, window_analysis_result, select_query_options.max_step_description_length);
            }

            if (expression_analysis_result.hasQualify())
                addFilterStep(planner_context, query_plan, expression_analysis_result.getQualify(), select_query_options, "QUALIFY", useful_sets);

            auto & projection_analysis_result = expression_analysis_result.getProjection();
            addExpressionStep(
                planner_context,
                query_plan,
                projection_analysis_result.projection_actions,
                projection_analysis_result.correlated_subtrees,
                select_query_options,
                "Projection",
                useful_sets);

            if (query_node.isDistinct())
            {
                addDistinctStep(query_plan,
                    query_analysis_result,
                    planner_context,
                    expression_analysis_result.getProjection().projection_column_names,
                    query_node,
                    true /*before_order*/,
                    true /*pre_distinct*/);
            }

            if (expression_analysis_result.hasSort())
            {
                auto & sort_analysis_result = expression_analysis_result.getSort();
                addExpressionStep(
                    planner_context,
                    query_plan,
                    sort_analysis_result.before_order_by_actions,
                    /*correlated_subtrees=*/{},
                    select_query_options,
                    "Before ORDER BY",
                    useful_sets);
            }
        }
        else
        {
            /// There are no aggregation or windows, all expressions before ORDER BY executed on shards
        }

        if (expression_analysis_result.hasSort())
        {
            /** If there is an ORDER BY for distributed query processing,
              * but there is no aggregation, then on the remote servers ORDER BY was made
              * and we merge the sorted streams from remote servers.
              *
              * Also in case of remote servers was process the query up to WithMergeableStateAfterAggregationAndLimit
              * (distributed_group_by_no_merge=2 or optimize_distributed_group_by_sharding_key=1 takes place),
              * then merge the sorted streams is enough, since remote servers already did full ORDER BY.
              */
            if (query_processing_info.isFromAggregationState())
                addMergeSortingStep(query_plan, query_analysis_result, planner_context, "Merge sorted streams after aggregation stage for ORDER BY");
            else if (!query_processing_info.isFirstStage() &&
                !expression_analysis_result.hasAggregation() &&
                !expression_analysis_result.hasWindow() &&
                !(query_node.isGroupByWithTotals() && !query_analysis_result.aggregate_final))
                addMergeSortingStep(query_plan, query_analysis_result, planner_context, "Merge sorted streams for ORDER BY, without aggregation");
            else
                addSortingStep(query_plan, query_analysis_result, planner_context);
        }

        /** Optimization if there are several sources and there is LIMIT, then first apply the preliminary LIMIT,
          * limiting the number of rows in each up to `offset + limit`.
          */
        bool applied_prelimit = addPreliminaryLimitOptimizationStepIfNeeded(query_plan,
            query_analysis_result,
            planner_context,
            query_processing_info,
            query_tree);

        //// If there was more than one stream, then DISTINCT needs to be performed once again after merging all streams.
        if (!query_processing_info.isFromAggregationState() && query_node.isDistinct())
        {
            addDistinctStep(query_plan,
                query_analysis_result,
                planner_context,
                expression_analysis_result.getProjection().projection_column_names,
                query_node,
                false /*before_order*/,
                false /*pre_distinct*/);
        }

        if (!query_processing_info.isFromAggregationState() && expression_analysis_result.hasLimitBy())
        {
            auto & limit_by_analysis_result = expression_analysis_result.getLimitBy();
            addExpressionStep(
                planner_context,
                query_plan,
                limit_by_analysis_result.before_limit_by_actions,
                /*correlated_subtrees=*/{},
                select_query_options,
                "Before LIMIT BY",
                useful_sets);
            addLimitByStep(query_plan, limit_by_analysis_result, query_node, false /*do_not_skip_offset*/);
        }

        if (query_node.hasOrderBy())
            addWithFillStepIfNeeded(query_plan, query_analysis_result, planner_context, query_node);

        const bool apply_limit = query_processing_info.getToStage() != QueryProcessingStage::WithMergeableStateAfterAggregation;
        const bool apply_offset = query_processing_info.getToStage() != QueryProcessingStage::WithMergeableStateAfterAggregationAndLimit;
        if (query_node.hasLimit() && query_node.isLimitWithTies() && apply_limit && apply_offset)
            addLimitStep(query_plan, query_analysis_result, planner_context, query_node);

        addExtremesStepIfNeeded(query_plan, planner_context);

        bool limit_applied = applied_prelimit || (query_node.isLimitWithTies() && apply_offset);

        /** Limit is no longer needed if there is prelimit.
          *
          * That LIMIT cannot be applied if OFFSET should not be applied, since LIMIT will apply OFFSET too.
          * This is the case for various optimizations for distributed queries,
          * and when LIMIT cannot be applied it will be applied on the initiator anyway.
          */
        if (query_node.hasLimit() && apply_limit && !limit_applied && apply_offset)
            addLimitStep(query_plan, query_analysis_result, planner_context, query_node);
        else if (!limit_applied && apply_offset && query_node.hasOffset())
            addOffsetStep(query_plan, query_analysis_result);

        /// Project names is not done on shards, because initiator will not find columns in blocks
        if (!query_processing_info.isToAggregationState())
        {
            auto & projection_analysis_result = expression_analysis_result.getProjection();
            addExpressionStep(
                planner_context,
                query_plan,
                projection_analysis_result.project_names_actions,
                /*correlated_subtrees=*/{},
                select_query_options,
                "Project names",
                useful_sets);
        }

        // For additional_result_filter setting
        addAdditionalFilterStepIfNeeded(query_plan, query_node, select_query_options, planner_context);
    }

    const auto & client_info = query_context->getClientInfo();

    // Not all cases are supported here yet. E.g. for this query:
    // select * from remote('127.0.0.{1,2}', numbers_mt(1e6)) group by number
    // we will have `BlocksMarshallingStep` added to the query plan, but not for
    // select * from remote('127.0.0.{1,2}', numbers_mt(1e6))
    // because `to_stage` for it will be `QueryProcessingStage::Complete`.
    if (query_context->getSettingsRef()[Setting::enable_parallel_blocks_marshalling]
        && client_info.query_kind == ClientInfo::QueryKind::SECONDARY_QUERY
        && select_query_options.to_stage != QueryProcessingStage::Complete // Don't do it for INSERT SELECT, for example
        && client_info.distributed_depth <= 1 // Makes sense for higher depths too, just not supported
        && !client_info.is_replicated_database_internal
    )
        query_plan.addStep(std::make_unique<BlocksMarshallingStep>(query_plan.getCurrentHeader()));

    if (!select_query_options.only_analyze)
        addBuildSubqueriesForSetsStepIfNeeded(query_plan, select_query_options, planner_context, useful_sets);

    query_node_to_plan_step_mapping[&query_node] = query_plan.getRootNode();
}

SelectQueryInfo Planner::buildSelectQueryInfo() const
{
    return ::DB::buildSelectQueryInfo(query_tree, planner_context);
}

void Planner::addStorageLimits(const StorageLimitsList & limits)
{
    for (const auto & limit : limits)
        storage_limits.push_back(limit);
}

}
<|MERGE_RESOLUTION|>--- conflicted
+++ resolved
@@ -1,12 +1,9 @@
-<<<<<<< HEAD
 #include <optional>
-=======
 #include <memory>
 #include <Core/DecimalFunctions.h>
 #include <DataTypes/DataTypesNumber.h>
 #include <DataTypes/IDataType.h>
 #include <Interpreters/convertFieldToType.h>
->>>>>>> 1203f4c0
 #include <Planner/Planner.h>
 
 #include <Columns/ColumnConst.h>
@@ -676,12 +673,9 @@
         settings[Setting::optimize_group_by_constant_keys],
         settings[Setting::min_hit_rate_to_use_consecutive_keys_optimization],
         stats_collecting_params,
-<<<<<<< HEAD
+        settings[Setting::enable_producing_buckets_out_of_order_in_aggregation],
         limit_plus_offset_length,
         optimization_indexes);
-=======
-        settings[Setting::enable_producing_buckets_out_of_order_in_aggregation]);
->>>>>>> 1203f4c0
 
     return aggregator_params;
 }
