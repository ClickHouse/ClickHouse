--- conflicted
+++ resolved
@@ -33,7 +33,6 @@
 #include <QueryPipeline/QueryPipelineBuilder.h>
 
 #include <Interpreters/Context.h>
-#include <Interpreters/convertFieldToType.h>
 
 #include <Storages/SelectQueryInfo.h>
 #include <Storages/IStorage.h>
@@ -80,7 +79,6 @@
     extern const int BAD_ARGUMENTS;
     extern const int TOO_DEEP_SUBQUERIES;
     extern const int NOT_IMPLEMENTED;
-    extern const int INVALID_LIMIT_EXPRESSION;
 }
 
 /** ClickHouse query planner.
@@ -897,30 +895,6 @@
     addCreatingSetsStep(query_plan, std::move(subqueries_for_sets), planner_context->getQueryContext());
 }
 
-<<<<<<< HEAD
-    UInt64 limit_offset = 0;
-    bool is_limit_offset_negative = false;
-    if (query_node.hasOffset())
-    {
-        /// Constness of offset is validated during query analysis stage
-        Field converted = convertFieldToType(query_node.getOffset()->as<ConstantNode &>().getValue(), DataTypeInt128());
-        Int128 val = converted.safeGet<Int128>();
-        is_limit_offset_negative = val < 0;
-        val = is_limit_offset_negative ? (0 - val) : val;
-        limit_offset = UInt64(val);
-    }
-
-    UInt64 limit_length = 0;
-    bool is_limit_length_negative = false;
-    if (query_node.hasLimit())
-    {
-        /// Constness of limit is validated during query analysis stage
-        Field converted = convertFieldToType(query_node.getLimit()->as<ConstantNode &>().getValue(), DataTypeInt128());
-        Int128 val = converted.safeGet<Int128>();
-        is_limit_length_negative = val < 0;
-        val = is_limit_length_negative ? (0 - val) : val;
-        limit_length = UInt64(val);
-=======
 }
 
 PlannerContextPtr buildPlannerContext(const QueryTreeNodePtr & query_tree_node,
@@ -1021,9 +995,7 @@
         auto query_node_plan = std::make_unique<QueryPlan>(std::move(query_planner).extractQueryPlan());
         query_plans_headers.push_back(query_node_plan->getCurrentDataStream().header);
         query_plans.push_back(std::move(query_node_plan));
->>>>>>> 9c1ca242
-    }
-    bool is_limit_negative = is_limit_length_negative || is_limit_offset_negative;
+    }
 
     Block union_common_header = buildCommonHeaderForUnion(query_plans_headers);
     DataStreams query_plans_streams;
@@ -1045,13 +1017,6 @@
         converting_step->setStepDescription("Conversion before UNION");
         query_node_plan->addStep(std::move(converting_step));
 
-<<<<<<< HEAD
-        /** If after this stage of DISTINCT ORDER BY is not executed,
-          * then you can get no more than limit_length + limit_offset of different rows.
-          */
-        if (!is_limit_negative && no_order_by && limit_length <= std::numeric_limits<UInt64>::max() - limit_offset)
-            limit_hint_for_distinct = limit_length + limit_offset;
-=======
         query_plans_streams.push_back(query_node_plan->getCurrentDataStream());
     }
 
@@ -1090,7 +1055,6 @@
     {
         /// Add distinct transform
         SizeLimits limits(settings.max_rows_in_distinct, settings.max_bytes_in_distinct, settings.distinct_overflow_mode);
->>>>>>> 9c1ca242
 
         auto distinct_step = std::make_unique<DistinctStep>(
             query_plan.getCurrentDataStream(),
@@ -1151,17 +1115,11 @@
 
     QueryProcessingStage::Enum from_stage = QueryProcessingStage::FetchColumns;
 
-<<<<<<< HEAD
-        /// Partial sort can be done if there is LIMIT, but no DISTINCT, LIMIT WITH TIES, LIMIT BY, ARRAY JOIN
-        if (!is_limit_negative && limit_length != 0 && !query_node.isDistinct() && !query_node.hasLimitBy() && !query_node.isLimitWithTies() &&
-            !query_has_array_join_in_join_tree && limit_length <= std::numeric_limits<UInt64>::max() - limit_offset)
-=======
     if (planner_configuration.only_analyze)
     {
         Block join_tree_block;
 
         for (const auto & [_, table_expression_data] : planner_context->getTableExpressionNodeToData())
->>>>>>> 9c1ca242
         {
             for (const auto & [column_name, column] : table_expression_data.getColumnNameToColumn())
             {
@@ -1420,43 +1378,11 @@
         if (query_node.hasLimit() && apply_limit && !limit_applied && apply_offset)
             addLimitStep(query_plan, query_analysis_result, planner_context, query_node);
 
-<<<<<<< HEAD
-        if (query_node.isLimitWithTies())
-        {
-            /// Validated during parser stage
-            if (!query_node.hasOrderBy())
-                throw Exception(ErrorCodes::LOGICAL_ERROR, "LIMIT WITH TIES without ORDER BY");
-
-            if (is_limit_negative)
-                throw Exception(ErrorCodes::INVALID_LIMIT_EXPRESSION, "Negative LIMIT WITH TIES");
-
-            limit_with_ties_sort_description = sort_description;
-        }
-
-        auto limit = std::make_unique<LimitStep>(query_plan.getCurrentDataStream(),
-            limit_length,
-            limit_offset,
-            always_read_till_end,
-            limit_with_ties,
-            is_limit_negative,
-            limit_with_ties_sort_description);
-
-        if (limit_with_ties)
-            limit->setStepDescription("LIMIT WITH TIES");
-
-        query_plan.addStep(std::move(limit));
-    }
-    else if (query_node.hasOffset())
-    {
-        auto offsets_step = std::make_unique<OffsetStep>(query_plan.getCurrentDataStream(), limit_offset, is_limit_offset_negative);
-        query_plan.addStep(std::move(offsets_step));
-=======
         if (apply_offset && query_node.hasOffset())
             addOffsetStep(query_plan, query_analysis_result);
 
         const auto & projection_analysis_result = expression_analysis_result.getProjection();
         addExpressionStep(query_plan, projection_analysis_result.project_names_actions, "Project names", result_actions_to_execute);
->>>>>>> 9c1ca242
     }
 
     addBuildSubqueriesForSetsStepIfNeeded(query_plan, select_query_options, planner_context, result_actions_to_execute);
