--- conflicted
+++ resolved
@@ -1119,77 +1119,6 @@
     query_plan.addStep(std::move(offsets_step));
 }
 
-<<<<<<< HEAD
-=======
-void collectSetsFromActionsDAG(const ActionsDAGPtr & dag, std::unordered_set<const FutureSet *> & useful_sets)
-{
-    for (const auto & node : dag->getNodes())
-    {
-        if (node.column)
-        {
-            const IColumn * column = node.column.get();
-            if (const auto * column_const = typeid_cast<const ColumnConst *>(column))
-                column = &column_const->getDataColumn();
-
-            if (const auto * column_set = typeid_cast<const ColumnSet *>(column))
-                useful_sets.insert(column_set->getData().get());
-        }
-
-        if (node.type == ActionsDAG::ActionType::FUNCTION && node.function_base->getName() == "indexHint")
-        {
-            ActionsDAG::NodeRawConstPtrs children;
-            if (const auto * adaptor = typeid_cast<const FunctionToFunctionBaseAdaptor *>(node.function_base.get()))
-            {
-                if (const auto * index_hint = typeid_cast<const FunctionIndexHint *>(adaptor->getFunction().get()))
-                {
-                    collectSetsFromActionsDAG(index_hint->getActions(), useful_sets);
-                }
-            }
-        }
-    }
-}
-
-void addBuildSubqueriesForSetsStepIfNeeded(
-    QueryPlan & query_plan,
-    const SelectQueryOptions & select_query_options,
-    const PlannerContextPtr & planner_context,
-    const std::vector<ActionsDAGPtr> & result_actions_to_execute)
-{
-    auto subqueries = planner_context->getPreparedSets().getSubqueries();
-    std::unordered_set<const FutureSet *> useful_sets;
-
-    for (const auto & actions_to_execute : result_actions_to_execute)
-        collectSetsFromActionsDAG(actions_to_execute, useful_sets);
-
-    auto predicate = [&useful_sets](const auto & set) { return !useful_sets.contains(set.get()); };
-    auto it = std::remove_if(subqueries.begin(), subqueries.end(), std::move(predicate));
-    subqueries.erase(it, subqueries.end());
-
-    for (auto & subquery : subqueries)
-    {
-        auto query_tree = subquery->detachQueryTree();
-        auto subquery_options = select_query_options.subquery();
-        Planner subquery_planner(
-            query_tree,
-            subquery_options,
-            std::make_shared<GlobalPlannerContext>(nullptr, nullptr, FiltersForTableExpressionMap{}));
-        subquery_planner.buildQueryPlanIfNeeded();
-
-        subquery->setQueryPlan(std::make_unique<QueryPlan>(std::move(subquery_planner).extractQueryPlan()));
-    }
-
-    if (!subqueries.empty())
-    {
-        auto step = std::make_unique<DelayedCreatingSetsStep>(
-            query_plan.getCurrentDataStream(),
-            std::move(subqueries),
-            planner_context->getQueryContext());
-
-        query_plan.addStep(std::move(step));
-    }
-}
-
->>>>>>> 9a99780d
 /// Support for `additional_result_filter` setting
 void addAdditionalFilterStepIfNeeded(QueryPlan & query_plan,
     const QueryNode & query_node,
