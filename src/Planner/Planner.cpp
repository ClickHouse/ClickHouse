#include <Planner/Planner.h>

#include <Core/ProtocolDefines.h>

#include <DataTypes/DataTypeString.h>

#include <Functions/FunctionFactory.h>
#include <Functions/CastOverloadResolver.h>

#include <QueryPipeline/Pipe.h>
#include <Processors/Sources/SourceFromSingleChunk.h>
#include <Processors/QueryPlan/QueryPlan.h>
#include <Processors/QueryPlan/ExpressionStep.h>
#include <Processors/QueryPlan/Optimizations/QueryPlanOptimizationSettings.h>
#include <Processors/QueryPlan/FilterStep.h>
#include <Processors/QueryPlan/UnionStep.h>
#include <Processors/QueryPlan/DistinctStep.h>
#include <Processors/QueryPlan/IntersectOrExceptStep.h>
#include <Processors/QueryPlan/CreatingSetsStep.h>
#include <Processors/QueryPlan/AggregatingStep.h>
#include <Processors/QueryPlan/MergingAggregatedStep.h>
#include <Processors/QueryPlan/SortingStep.h>
#include <Processors/QueryPlan/FillingStep.h>
#include <Processors/QueryPlan/LimitStep.h>
#include <Processors/QueryPlan/OffsetStep.h>
#include <Processors/QueryPlan/ExtremesStep.h>
#include <Processors/QueryPlan/TotalsHavingStep.h>
#include <Processors/QueryPlan/RollupStep.h>
#include <Processors/QueryPlan/CubeStep.h>
#include <Processors/QueryPlan/LimitByStep.h>
#include <Processors/QueryPlan/WindowStep.h>
#include <Processors/QueryPlan/ReadNothingStep.h>
#include <QueryPipeline/QueryPipelineBuilder.h>

#include <Interpreters/Context.h>
#include <Interpreters/convertFieldToType.h>

#include <Storages/SelectQueryInfo.h>
#include <Storages/IStorage.h>

#include <Analyzer/Utils.h>
#include <Analyzer/ConstantNode.h>
#include <Analyzer/FunctionNode.h>
#include <Analyzer/SortNode.h>
#include <Analyzer/InterpolateNode.h>
#include <Analyzer/WindowNode.h>
#include <Analyzer/TableNode.h>
#include <Analyzer/TableFunctionNode.h>
#include <Analyzer/QueryNode.h>
#include <Analyzer/UnionNode.h>
#include <Analyzer/JoinNode.h>
#include <Analyzer/ArrayJoinNode.h>
#include <Analyzer/QueryTreeBuilder.h>
#include <Analyzer/QueryTreePassManager.h>
#include <Analyzer/AggregationUtils.h>
#include <Analyzer/WindowFunctionsUtils.h>

#include <Planner/Utils.h>
#include <Planner/PlannerContext.h>
#include <Planner/PlannerActionsVisitor.h>
#include <Planner/PlannerJoins.h>
#include <Planner/PlannerAggregation.h>
#include <Planner/PlannerSorting.h>
#include <Planner/PlannerWindowFunctions.h>
#include <Planner/ActionsChain.h>
#include <Planner/CollectSets.h>
#include <Planner/CollectTableExpressionData.h>
#include <Planner/PlannerJoinTree.h>
#include <Planner/PlannerExpressionAnalysis.h>
#include <Planner/CollectColumnIdentifiers.h>
#include <Planner/PlannerQueryProcessingInfo.h>

namespace DB
{

namespace ErrorCodes
{
    extern const int UNSUPPORTED_METHOD;
    extern const int LOGICAL_ERROR;
    extern const int BAD_ARGUMENTS;
    extern const int TOO_DEEP_SUBQUERIES;
    extern const int NOT_IMPLEMENTED;
<<<<<<< HEAD
    extern const int INVALID_LIMIT_EXPRESSION;
    extern const int ILLEGAL_PREWHERE;
=======
>>>>>>> 02b8d2bb
}

/** ClickHouse query planner.
  *
  * TODO: Support projections.
  * TODO: Support trivial count using partition predicates.
  * TODO: Support trivial count for table functions.
  * TODO: Support indexes for IN function.
  */

namespace
{

/** Check that table and table function table expressions from planner context support transactions.
  *
  * There is precondition that table expression data for table expression nodes is collected in planner context.
  */
void checkStoragesSupportTransactions(const PlannerContextPtr & planner_context)
{
    const auto & query_context = planner_context->getQueryContext();
    if (query_context->getSettingsRef().throw_on_unsupported_query_inside_transaction)
        return;

    if (!query_context->getCurrentTransaction())
        return;

    for (const auto & [table_expression, _] : planner_context->getTableExpressionNodeToData())
    {
        StoragePtr storage;
        if (auto * table_node = table_expression->as<TableNode>())
            storage = table_node->getStorage();
        else if (auto * table_function_node = table_expression->as<TableFunctionNode>())
            storage = table_function_node->getStorage();

        if (storage->supportsTransactions())
            continue;

        throw Exception(ErrorCodes::NOT_IMPLEMENTED,
            "Storage {} (table {}) does not support transactions",
            storage->getName(),
            storage->getStorageID().getNameForLogs());
    }
}

/// Extend lifetime of query context, storages, and table locks
void extendQueryContextAndStoragesLifetime(QueryPlan & query_plan, const PlannerContextPtr & planner_context)
{
    query_plan.addInterpreterContext(planner_context->getQueryContext());

    for (const auto & [table_expression, _] : planner_context->getTableExpressionNodeToData())
    {
        if (auto * table_node = table_expression->as<TableNode>())
        {
            query_plan.addStorageHolder(table_node->getStorage());
            query_plan.addTableLock(table_node->getStorageLock());
        }
        else if (auto * table_function_node = table_expression->as<TableFunctionNode>())
        {
            query_plan.addStorageHolder(table_function_node->getStorage());
        }
    }
}

class QueryAnalysisResult
{
public:
    QueryAnalysisResult(const QueryTreeNodePtr & query_tree,
        const PlannerQueryProcessingInfo & query_processing_info,
        const PlannerContextPtr & planner_context)
    {
        const auto & query_node = query_tree->as<QueryNode &>();
        const auto & query_context = planner_context->getQueryContext();
        const auto & settings = query_context->getSettingsRef();

        aggregate_overflow_row = query_node.isGroupByWithTotals() && settings.max_rows_to_group_by
            && settings.group_by_overflow_mode == OverflowMode::ANY && settings.totals_mode != TotalsMode::AFTER_HAVING_EXCLUSIVE;
        aggregate_final = query_processing_info.getToStage() > QueryProcessingStage::WithMergeableState
            && !query_node.isGroupByWithTotals() && !query_node.isGroupByWithRollup() && !query_node.isGroupByWithCube();
        aggregation_with_rollup_or_cube_or_grouping_sets = query_node.isGroupByWithRollup() || query_node.isGroupByWithCube() ||
            query_node.isGroupByWithGroupingSets();
        aggregation_should_produce_results_in_order_of_bucket_number = query_processing_info.getToStage() == QueryProcessingStage::WithMergeableState &&
            settings.distributed_aggregation_memory_efficient;

        query_has_array_join_in_join_tree = queryHasArrayJoinInJoinTree(query_tree);
        query_has_with_totals_in_any_subquery_in_join_tree = queryHasWithTotalsInAnySubqueryInJoinTree(query_tree);

        sort_description = extractSortDescription(query_node.getOrderByNode(), *planner_context);

        if (query_node.hasLimit())
        {
            /// Constness of limit is validated during query analysis stage
            Int128 limit_val = query_node.getLimit()->as<ConstantNode &>().getValue().safeGet<Int128>();
            is_limit_negative = limit_val < 0;
            limit_length = UInt64(is_limit_negative ? (0 - limit_val) : limit_val);

            if (query_node.hasOffset() && limit_length)
            {
                /// Constness of offset is validated during query analysis stage
                Int128 offset_val = query_node.getOffset()->as<ConstantNode &>().getValue().safeGet<Int128>();
                /// If a query passed analysis stage successfully, the sign of its limit and offset must be the same.
                limit_offset = UInt64(is_limit_negative ? (0 - offset_val) : offset_val);
            }
        }
        else if (query_node.hasOffset())
        {
            /// Constness of offset is validated during query analysis stage
            Int128 offset_val = query_node.getOffset()->as<ConstantNode &>().getValue().safeGet<Int128>();
            is_limit_negative = offset_val < 0;
            limit_offset = UInt64(is_limit_negative ? (0 - offset_val) : offset_val);
        }

        /// Partial sort can be done if there is LIMIT, but no DISTINCT, LIMIT WITH TIES, LIMIT BY, ARRAY JOIN
        if (limit_length != 0 &&
            !is_limit_negative &&
            !query_node.isDistinct() &&
            !query_node.isLimitWithTies() &&
            !query_node.hasLimitBy() &&
            !query_has_array_join_in_join_tree &&
            limit_length <= std::numeric_limits<UInt64>::max() - limit_offset)
        {
            partial_sorting_limit = limit_length + limit_offset;
        }
    }

    bool aggregate_overflow_row = false;
    bool aggregate_final = false;
    bool aggregation_with_rollup_or_cube_or_grouping_sets = false;
    bool aggregation_should_produce_results_in_order_of_bucket_number = false;
    bool query_has_array_join_in_join_tree = false;
    bool query_has_with_totals_in_any_subquery_in_join_tree = false;
    bool is_limit_negative = false;
    SortDescription sort_description;
    UInt64 limit_length = 0;
    UInt64 limit_offset = 0;
    UInt64 partial_sorting_limit = 0;
};

void addExpressionStep(QueryPlan & query_plan,
    const ActionsDAGPtr & expression_actions,
    const std::string & step_description,
    std::vector<ActionsDAGPtr> & result_actions_to_execute)
{
    result_actions_to_execute.push_back(expression_actions);
    auto expression_step = std::make_unique<ExpressionStep>(query_plan.getCurrentDataStream(), expression_actions);
    expression_step->setStepDescription(step_description);
    query_plan.addStep(std::move(expression_step));
}

void addFilterStep(QueryPlan & query_plan,
    const FilterAnalysisResult & filter_analysis_result,
    const std::string & step_description,
    std::vector<ActionsDAGPtr> & result_actions_to_execute)
{
    result_actions_to_execute.push_back(filter_analysis_result.filter_actions);
    auto where_step = std::make_unique<FilterStep>(query_plan.getCurrentDataStream(),
        filter_analysis_result.filter_actions,
        filter_analysis_result.filter_column_name,
        filter_analysis_result.remove_filter_column);
    where_step->setStepDescription(step_description);
    query_plan.addStep(std::move(where_step));
}

Aggregator::Params getAggregatorParams(const PlannerContextPtr & planner_context,
    const AggregationAnalysisResult & aggregation_analysis_result,
    const QueryAnalysisResult & query_analysis_result,
    const SelectQueryInfo & select_query_info,
    bool aggregate_descriptions_remove_arguments = false)
{
    const auto & query_context = planner_context->getQueryContext();
    const Settings & settings = query_context->getSettingsRef();

    const auto stats_collecting_params = Aggregator::Params::StatsCollectingParams(
        select_query_info.query,
        settings.collect_hash_table_stats_during_aggregation,
        settings.max_entries_for_hash_table_stats,
        settings.max_size_to_preallocate_for_aggregation);

    auto aggregate_descriptions = aggregation_analysis_result.aggregate_descriptions;
    if (aggregate_descriptions_remove_arguments)
    {
        for (auto & aggregate_description : aggregate_descriptions)
            aggregate_description.argument_names.clear();
    }

    Aggregator::Params aggregator_params = Aggregator::Params(
        aggregation_analysis_result.aggregation_keys,
        aggregate_descriptions,
        query_analysis_result.aggregate_overflow_row,
        settings.max_rows_to_group_by,
        settings.group_by_overflow_mode,
        settings.group_by_two_level_threshold,
        settings.group_by_two_level_threshold_bytes,
        settings.max_bytes_before_external_group_by,
        settings.empty_result_for_aggregation_by_empty_set
            || (settings.empty_result_for_aggregation_by_constant_keys_on_empty_set && aggregation_analysis_result.aggregation_keys.empty()
                && aggregation_analysis_result.group_by_with_constant_keys),
        query_context->getTempDataOnDisk(),
        settings.max_threads,
        settings.min_free_disk_space_for_temporary_data,
        settings.compile_aggregate_expressions,
        settings.min_count_to_compile_aggregate_expression,
        settings.max_block_size,
        settings.enable_software_prefetch_in_aggregation,
        /* only_merge */ false,
        stats_collecting_params);

    return aggregator_params;
}

void addAggregationStep(QueryPlan & query_plan,
    const AggregationAnalysisResult & aggregation_analysis_result,
    const QueryAnalysisResult & query_analysis_result,
    const PlannerContextPtr & planner_context,
    const SelectQueryInfo & select_query_info)
{
    const Settings & settings = planner_context->getQueryContext()->getSettingsRef();
    auto aggregator_params = getAggregatorParams(planner_context, aggregation_analysis_result, query_analysis_result, select_query_info);

    SortDescription sort_description_for_merging;
    SortDescription group_by_sort_description;

    auto merge_threads = settings.max_threads;
    auto temporary_data_merge_threads = settings.aggregation_memory_efficient_merge_threads
        ? static_cast<size_t>(settings.aggregation_memory_efficient_merge_threads)
        : static_cast<size_t>(settings.max_threads);

    bool storage_has_evenly_distributed_read = false;
    const auto & table_expression_node_to_data = planner_context->getTableExpressionNodeToData();

    if (table_expression_node_to_data.size() == 1)
    {
        auto it = table_expression_node_to_data.begin();
        const auto & table_expression_node = it->first;
        if (const auto * table_node = table_expression_node->as<TableNode>())
            storage_has_evenly_distributed_read = table_node->getStorage()->hasEvenlyDistributedRead();
        else if (const auto * table_function_node = table_expression_node->as<TableFunctionNode>())
            storage_has_evenly_distributed_read = table_function_node->getStorageOrThrow()->hasEvenlyDistributedRead();
    }

    auto aggregating_step = std::make_unique<AggregatingStep>(
        query_plan.getCurrentDataStream(),
        aggregator_params,
        aggregation_analysis_result.grouping_sets_parameters_list,
        query_analysis_result.aggregate_final,
        settings.max_block_size,
        settings.aggregation_in_order_max_block_bytes,
        merge_threads,
        temporary_data_merge_threads,
        storage_has_evenly_distributed_read,
        settings.group_by_use_nulls,
        std::move(sort_description_for_merging),
        std::move(group_by_sort_description),
        query_analysis_result.aggregation_should_produce_results_in_order_of_bucket_number,
        settings.enable_memory_bound_merging_of_aggregation_results,
        settings.force_aggregation_in_order);
    query_plan.addStep(std::move(aggregating_step));
}

void addMergingAggregatedStep(QueryPlan & query_plan,
    const AggregationAnalysisResult & aggregation_analysis_result,
    const QueryAnalysisResult & query_analysis_result,
    const PlannerContextPtr & planner_context)
{
    const auto & query_context = planner_context->getQueryContext();
    const auto & settings = query_context->getSettingsRef();

    /** There are two modes of distributed aggregation.
      *
      * 1. In different threads read from the remote servers blocks.
      * Save all the blocks in the RAM. Merge blocks.
      * If the aggregation is two-level - parallelize to the number of buckets.
      *
      * 2. In one thread, read blocks from different servers in order.
      * RAM stores only one block from each server.
      * If the aggregation is a two-level aggregation, we consistently merge the blocks of each next level.
      *
      * The second option consumes less memory (up to 256 times less)
      * in the case of two-level aggregation, which is used for large results after GROUP BY,
      * but it can work more slowly.
      */

    auto keys = aggregation_analysis_result.aggregation_keys;
    if (!aggregation_analysis_result.grouping_sets_parameters_list.empty())
        keys.insert(keys.begin(), "__grouping_set");

    Aggregator::Params params(keys,
        aggregation_analysis_result.aggregate_descriptions,
        query_analysis_result.aggregate_overflow_row,
        settings.max_threads,
        settings.max_block_size);

    bool is_remote_storage = false;

    const auto & table_expression_node_to_data = planner_context->getTableExpressionNodeToData();
    if (table_expression_node_to_data.size() == 1)
    {
        auto it = table_expression_node_to_data.begin();
        is_remote_storage = it->second.isRemote();
    }

    SortDescription group_by_sort_description;

    auto merging_aggregated = std::make_unique<MergingAggregatedStep>(
        query_plan.getCurrentDataStream(),
        params,
        query_analysis_result.aggregate_final,
        /// Grouping sets don't work with distributed_aggregation_memory_efficient enabled (#43989)
        settings.distributed_aggregation_memory_efficient && is_remote_storage && !query_analysis_result.aggregation_with_rollup_or_cube_or_grouping_sets,
        settings.max_threads,
        settings.aggregation_memory_efficient_merge_threads,
        query_analysis_result.aggregation_should_produce_results_in_order_of_bucket_number,
        settings.max_block_size,
        settings.aggregation_in_order_max_block_bytes,
        std::move(group_by_sort_description),
        settings.enable_memory_bound_merging_of_aggregation_results);
    query_plan.addStep(std::move(merging_aggregated));
}

void addTotalsHavingStep(QueryPlan & query_plan,
    const PlannerExpressionsAnalysisResult & expression_analysis_result,
    const QueryAnalysisResult & query_analysis_result,
    const PlannerContextPtr & planner_context,
    const QueryNode & query_node,
    std::vector<ActionsDAGPtr> & result_actions_to_execute)
{
    const auto & query_context = planner_context->getQueryContext();
    const auto & settings = query_context->getSettingsRef();

    const auto & aggregation_analysis_result = expression_analysis_result.getAggregation();
    const auto & having_analysis_result = expression_analysis_result.getHaving();
    bool need_finalize = !query_node.isGroupByWithRollup() && !query_node.isGroupByWithCube();

    if (having_analysis_result.filter_actions)
        result_actions_to_execute.push_back(having_analysis_result.filter_actions);

    auto totals_having_step = std::make_unique<TotalsHavingStep>(
        query_plan.getCurrentDataStream(),
        aggregation_analysis_result.aggregate_descriptions,
        query_analysis_result.aggregate_overflow_row,
        having_analysis_result.filter_actions,
        having_analysis_result.filter_column_name,
        having_analysis_result.remove_filter_column,
        settings.totals_mode,
        settings.totals_auto_threshold,
        need_finalize);
    query_plan.addStep(std::move(totals_having_step));
}

void addCubeOrRollupStepIfNeeded(QueryPlan & query_plan,
    const AggregationAnalysisResult & aggregation_analysis_result,
    const QueryAnalysisResult & query_analysis_result,
    const PlannerContextPtr & planner_context,
    const SelectQueryInfo & select_query_info,
    const QueryNode & query_node)
{
    if (!query_node.isGroupByWithCube() && !query_node.isGroupByWithRollup())
        return;

    const auto & query_context = planner_context->getQueryContext();
    const auto & settings = query_context->getSettingsRef();

    auto aggregator_params = getAggregatorParams(planner_context,
        aggregation_analysis_result,
        query_analysis_result,
        select_query_info,
        true /*aggregate_descriptions_remove_arguments*/);

    if (query_node.isGroupByWithRollup())
    {
        auto rollup_step = std::make_unique<RollupStep>(
            query_plan.getCurrentDataStream(), std::move(aggregator_params), true /*final*/, settings.group_by_use_nulls);
        query_plan.addStep(std::move(rollup_step));
    }
    else if (query_node.isGroupByWithCube())
    {
        auto cube_step = std::make_unique<CubeStep>(
            query_plan.getCurrentDataStream(), std::move(aggregator_params), true /*final*/, settings.group_by_use_nulls);
        query_plan.addStep(std::move(cube_step));
    }
}

void addDistinctStep(QueryPlan & query_plan,
    const QueryAnalysisResult & query_analysis_result,
    const PlannerContextPtr & planner_context,
    const Names & column_names,
    const QueryNode & query_node,
    bool before_order,
    bool pre_distinct)
{
    const Settings & settings = planner_context->getQueryContext()->getSettingsRef();

    UInt64 limit_offset = query_analysis_result.limit_offset;
    UInt64 limit_length = query_analysis_result.limit_length;

    UInt64 limit_hint_for_distinct = 0;

    /** If after this stage of DISTINCT
      * 1. ORDER BY is not executed.
      * 2. There is no LIMIT BY.
      * Then you can get no more than limit_length + limit_offset of different rows.
      */
    if (!query_analysis_result.is_limit_negative && (!query_node.hasOrderBy() || !before_order) && !query_node.hasLimitBy())
    {
        if (limit_length <= std::numeric_limits<UInt64>::max() - limit_offset)
            limit_hint_for_distinct = limit_length + limit_offset;
    }

    SizeLimits limits(settings.max_rows_in_distinct, settings.max_bytes_in_distinct, settings.distinct_overflow_mode);

    auto distinct_step = std::make_unique<DistinctStep>(
        query_plan.getCurrentDataStream(),
        limits,
        limit_hint_for_distinct,
        column_names,
        pre_distinct,
        settings.optimize_distinct_in_order);

    distinct_step->setStepDescription(pre_distinct ? "Preliminary DISTINCT" : "DISTINCT");
    query_plan.addStep(std::move(distinct_step));
}

void addSortingStep(QueryPlan & query_plan,
    const QueryAnalysisResult & query_analysis_result,
    const PlannerContextPtr & planner_context)
{
    const auto & sort_description = query_analysis_result.sort_description;
    const auto & query_context = planner_context->getQueryContext();
    const Settings & settings = query_context->getSettingsRef();
    SortingStep::Settings sort_settings(*query_context);

    auto sorting_step = std::make_unique<SortingStep>(
        query_plan.getCurrentDataStream(),
        sort_description,
        query_analysis_result.partial_sorting_limit,
        sort_settings,
        settings.optimize_sorting_by_input_stream_properties);
    sorting_step->setStepDescription("Sorting for ORDER BY");
    query_plan.addStep(std::move(sorting_step));
}

void addMergeSortingStep(QueryPlan & query_plan,
    const QueryAnalysisResult & query_analysis_result,
    const PlannerContextPtr & planner_context,
    const std::string & description)
{
    const auto & query_context = planner_context->getQueryContext();
    const auto & settings = query_context->getSettingsRef();

    const auto & sort_description = query_analysis_result.sort_description;
    const auto max_block_size = settings.max_block_size;

    auto merging_sorted = std::make_unique<SortingStep>(query_plan.getCurrentDataStream(),
        sort_description,
        max_block_size,
        query_analysis_result.partial_sorting_limit);
    merging_sorted->setStepDescription("Merge sorted streams " + description);
    query_plan.addStep(std::move(merging_sorted));
}

void addWithFillStepIfNeeded(QueryPlan & query_plan,
    const QueryAnalysisResult & query_analysis_result,
    const PlannerContextPtr & planner_context,
    const QueryNode & query_node)
{
    const auto & sort_description = query_analysis_result.sort_description;

    NameSet column_names_with_fill;
    SortDescription fill_description;

    for (const auto & description : sort_description)
    {
        if (description.with_fill)
        {
            fill_description.push_back(description);
            column_names_with_fill.insert(description.column_name);
        }
    }

    if (fill_description.empty())
        return;

    InterpolateDescriptionPtr interpolate_description;

    if (query_node.hasInterpolate())
    {
        auto interpolate_actions_dag = std::make_shared<ActionsDAG>();
        auto query_plan_columns = query_plan.getCurrentDataStream().header.getColumnsWithTypeAndName();
        for (auto & query_plan_column : query_plan_columns)
        {
            /// INTERPOLATE actions dag input columns must be non constant
            query_plan_column.column = nullptr;
            interpolate_actions_dag->addInput(query_plan_column);
        }

        auto & interpolate_list_node = query_node.getInterpolate()->as<ListNode &>();
        auto & interpolate_list_nodes = interpolate_list_node.getNodes();

        if (interpolate_list_nodes.empty())
        {
            for (const auto * input_node : interpolate_actions_dag->getInputs())
            {
                if (column_names_with_fill.contains(input_node->result_name))
                    continue;

                interpolate_actions_dag->getOutputs().push_back(input_node);
            }
        }
        else
        {
            for (auto & interpolate_node : interpolate_list_nodes)
            {
                auto & interpolate_node_typed = interpolate_node->as<InterpolateNode &>();

                PlannerActionsVisitor planner_actions_visitor(planner_context);
                auto expression_to_interpolate_expression_nodes = planner_actions_visitor.visit(interpolate_actions_dag,
                    interpolate_node_typed.getExpression());
                if (expression_to_interpolate_expression_nodes.size() != 1)
                    throw Exception(ErrorCodes::BAD_ARGUMENTS, "Expression to interpolate expected to have single action node");

                auto interpolate_expression_nodes = planner_actions_visitor.visit(interpolate_actions_dag,
                    interpolate_node_typed.getInterpolateExpression());
                if (interpolate_expression_nodes.size() != 1)
                    throw Exception(ErrorCodes::BAD_ARGUMENTS, "Interpolate expression expected to have single action node");

                const auto * expression_to_interpolate = expression_to_interpolate_expression_nodes[0];
                const auto & expression_to_interpolate_name = expression_to_interpolate->result_name;

                const auto * interpolate_expression = interpolate_expression_nodes[0];
                if (!interpolate_expression->result_type->equals(*expression_to_interpolate->result_type))
                {
                    interpolate_expression = &interpolate_actions_dag->addCast(*interpolate_expression,
                        expression_to_interpolate->result_type,
                        interpolate_expression->result_name);
                }

                const auto * alias_node = &interpolate_actions_dag->addAlias(*interpolate_expression, expression_to_interpolate_name);
                interpolate_actions_dag->getOutputs().push_back(alias_node);
            }

            interpolate_actions_dag->removeUnusedActions();
        }

        Aliases empty_aliases;
        interpolate_description = std::make_shared<InterpolateDescription>(std::move(interpolate_actions_dag), empty_aliases);
    }

    auto filling_step = std::make_unique<FillingStep>(query_plan.getCurrentDataStream(), std::move(fill_description), interpolate_description);
    query_plan.addStep(std::move(filling_step));
}

void addLimitByStep(QueryPlan & query_plan,
    const LimitByAnalysisResult & limit_by_analysis_result,
    const QueryNode & query_node)
{
    /// Constness of LIMIT BY limit is validated during query analysis stage
    UInt64 limit_by_limit = query_node.getLimitByLimit()->as<ConstantNode &>().getValue().safeGet<UInt64>();
    UInt64 limit_by_offset = 0;

    if (query_node.hasLimitByOffset())
    {
        /// Constness of LIMIT BY offset is validated during query analysis stage
        limit_by_offset = query_node.getLimitByOffset()->as<ConstantNode &>().getValue().safeGet<UInt64>();
    }

    auto limit_by_step = std::make_unique<LimitByStep>(query_plan.getCurrentDataStream(),
        limit_by_limit,
        limit_by_offset,
        limit_by_analysis_result.limit_by_column_names);
    query_plan.addStep(std::move(limit_by_step));
}

void addPreliminaryLimitStep(QueryPlan & query_plan,
    const QueryAnalysisResult & query_analysis_result,
    const PlannerContextPtr & planner_context,
    bool do_not_skip_offset)
{
    UInt64 limit_offset = query_analysis_result.limit_offset;
    UInt64 limit_length = query_analysis_result.limit_length;

    if (do_not_skip_offset)
    {
        if (limit_length > std::numeric_limits<UInt64>::max() - limit_offset)
            return;

        limit_length += limit_offset;
        limit_offset = 0;
    }

    const auto & query_context = planner_context->getQueryContext();
    const Settings & settings = query_context->getSettingsRef();

    auto limit = std::make_unique<LimitStep>(query_plan.getCurrentDataStream(), limit_length, limit_offset,
                                             settings.exact_rows_before_limit, false, query_analysis_result.is_limit_negative);
    limit->setStepDescription(do_not_skip_offset ? "preliminary LIMIT (with OFFSET)" : "preliminary LIMIT (without OFFSET)");
    query_plan.addStep(std::move(limit));
}

bool addPreliminaryLimitOptimizationStepIfNeeded(QueryPlan & query_plan,
    const QueryAnalysisResult & query_analysis_result,
    const PlannerContextPtr planner_context,
    const PlannerQueryProcessingInfo & query_processing_info,
    const QueryTreeNodePtr & query_tree)
{
    const auto & query_node = query_tree->as<QueryNode &>();
    const auto & query_context = planner_context->getQueryContext();
    const auto & settings = query_context->getSettingsRef();
    const auto & sort_description = query_analysis_result.sort_description;

    bool has_withfill = false;

    for (const auto & desc : sort_description)
    {
        if (desc.with_fill)
        {
            has_withfill = true;
            break;
        }
    }

    bool apply_limit = query_processing_info.getToStage() != QueryProcessingStage::WithMergeableStateAfterAggregation;
    bool apply_prelimit = apply_limit &&
        query_node.hasLimit() &&
        !query_node.isLimitWithTies() &&
        !query_node.isGroupByWithTotals() &&
        !query_analysis_result.query_has_with_totals_in_any_subquery_in_join_tree &&
        !query_analysis_result.query_has_array_join_in_join_tree &&
        !query_node.isDistinct() &&
        !query_node.hasLimitBy() &&
        !settings.extremes &&
        !has_withfill;
    bool apply_offset = query_processing_info.getToStage() != QueryProcessingStage::WithMergeableStateAfterAggregationAndLimit;
    if (apply_prelimit)
    {
        addPreliminaryLimitStep(query_plan, query_analysis_result, planner_context, /* do_not_skip_offset= */!apply_offset);
        return true;
    }

    return false;
}

/** For distributed query processing, add preliminary sort or distinct or limit
  * for first stage of query processing on shard, if there is no GROUP BY, HAVING,
  * WINDOW functions.
  */
void addPreliminarySortOrDistinctOrLimitStepsIfNeeded(QueryPlan & query_plan,
    const PlannerExpressionsAnalysisResult & expressions_analysis_result,
    const QueryAnalysisResult & query_analysis_result,
    const PlannerContextPtr & planner_context,
    const PlannerQueryProcessingInfo & query_processing_info,
    const QueryTreeNodePtr & query_tree,
    std::vector<ActionsDAGPtr> & result_actions_to_execute)
{
    const auto & query_node = query_tree->as<QueryNode &>();

    if (query_processing_info.isSecondStage() ||
        expressions_analysis_result.hasAggregation() ||
        expressions_analysis_result.hasHaving() ||
        expressions_analysis_result.hasWindow())
        return;

    if (expressions_analysis_result.hasSort())
        addSortingStep(query_plan, query_analysis_result, planner_context);

    /** For DISTINCT step, pre_distinct = false, because if we have limit and distinct,
      * we need to merge streams to one and calculate overall distinct.
      * Otherwise we can take several equal values from different streams
      * according to limit and skip some distinct values.
      */
    if (query_node.hasLimit() && query_node.isDistinct())
    {
        addDistinctStep(query_plan,
            query_analysis_result,
            planner_context,
            expressions_analysis_result.getProjection().projection_column_names,
            query_node,
            false /*before_order*/,
            false /*pre_distinct*/);
    }

    if (expressions_analysis_result.hasLimitBy())
    {
        const auto & limit_by_analysis_result = expressions_analysis_result.getLimitBy();
        addExpressionStep(query_plan, limit_by_analysis_result.before_limit_by_actions, "Before LIMIT BY", result_actions_to_execute);
        addLimitByStep(query_plan, limit_by_analysis_result, query_node);
    }

    if (query_node.hasLimit())
        addPreliminaryLimitStep(query_plan, query_analysis_result, planner_context, true /*do_not_skip_offset*/);
}

void addWindowSteps(QueryPlan & query_plan,
    const PlannerContextPtr & planner_context,
    const WindowAnalysisResult & window_analysis_result)
{
    const auto & query_context = planner_context->getQueryContext();
    const auto & settings = query_context->getSettingsRef();

    auto window_descriptions = window_analysis_result.window_descriptions;
    sortWindowDescriptions(window_descriptions);

    size_t window_descriptions_size = window_descriptions.size();

    for (size_t i = 0; i < window_descriptions_size; ++i)
    {
        const auto & window_description = window_descriptions[i];

        /** We don't need to sort again if the input from previous window already
          * has suitable sorting. Also don't create sort steps when there are no
          * columns to sort by, because the sort nodes are confused by this. It
          * happens in case of `over ()`.
          */
        if (!window_description.full_sort_description.empty() &&
            (i == 0 || !sortDescriptionIsPrefix(window_description.full_sort_description, window_descriptions[i - 1].full_sort_description)))
        {
            SortingStep::Settings sort_settings(*query_context);

            auto sorting_step = std::make_unique<SortingStep>(
                query_plan.getCurrentDataStream(),
                window_description.full_sort_description,
                0 /*limit*/,
                sort_settings,
                settings.optimize_sorting_by_input_stream_properties);
            sorting_step->setStepDescription("Sorting for window '" + window_description.window_name + "'");
            query_plan.addStep(std::move(sorting_step));
        }

        auto window_step
            = std::make_unique<WindowStep>(query_plan.getCurrentDataStream(), window_description, window_description.window_functions);
        window_step->setStepDescription("Window step for window '" + window_description.window_name + "'");
        query_plan.addStep(std::move(window_step));
    }
}

void addLimitStep(QueryPlan & query_plan,
    const QueryAnalysisResult & query_analysis_result,
    const PlannerContextPtr & planner_context,
    const QueryNode & query_node)
{
    const auto & query_context = planner_context->getQueryContext();
    const auto & settings = query_context->getSettingsRef();
    bool always_read_till_end = settings.exact_rows_before_limit;
    bool limit_with_ties = query_node.isLimitWithTies();

    /** Special cases:
      *
      * 1. If there is WITH TOTALS and there is no ORDER BY, then read the data to the end,
      *  otherwise TOTALS is counted according to incomplete data.
      *
      * 2. If there is no WITH TOTALS and there is a subquery in FROM, and there is WITH TOTALS on one of the levels,
      *  then when using LIMIT, you should read the data to the end, rather than cancel the query earlier,
      *  because if you cancel the query, we will not get `totals` data from the remote server.
      */
    if (query_node.isGroupByWithTotals() && !query_node.hasOrderBy())
        always_read_till_end = true;

    if (!query_node.isGroupByWithTotals() && query_analysis_result.query_has_with_totals_in_any_subquery_in_join_tree)
        always_read_till_end = true;

    SortDescription limit_with_ties_sort_description;

    if (query_node.isLimitWithTies())
    {
        /// Validated during parser stage
        if (!query_node.hasOrderBy())
            throw Exception(ErrorCodes::LOGICAL_ERROR, "LIMIT WITH TIES without ORDER BY");

        if (query_analysis_result.is_limit_negative)
            throw Exception(ErrorCodes::INVALID_LIMIT_EXPRESSION, "Negative LIMIT WITH TIES");

        limit_with_ties_sort_description = query_analysis_result.sort_description;
    }

    UInt64 limit_length = query_analysis_result.limit_length;
    UInt64 limit_offset = query_analysis_result.limit_offset;

    auto limit = std::make_unique<LimitStep>(
        query_plan.getCurrentDataStream(),
        limit_length,
        limit_offset,
        always_read_till_end,
        limit_with_ties,
        query_analysis_result.is_limit_negative,
        limit_with_ties_sort_description);

    if (limit_with_ties)
        limit->setStepDescription("LIMIT WITH TIES");

    query_plan.addStep(std::move(limit));
}

void addExtremesStepIfNeeded(QueryPlan & query_plan, const PlannerContextPtr & planner_context)
{
    const auto & query_context = planner_context->getQueryContext();
    if (!query_context->getSettingsRef().extremes)
        return;

    auto extremes_step = std::make_unique<ExtremesStep>(query_plan.getCurrentDataStream());
    query_plan.addStep(std::move(extremes_step));
}

void addOffsetStep(QueryPlan & query_plan, const QueryAnalysisResult & query_analysis_result)
{
    UInt64 limit_offset = query_analysis_result.limit_offset;
    auto offsets_step = std::make_unique<OffsetStep>(query_plan.getCurrentDataStream(), limit_offset, query_analysis_result.is_limit_negative);
    query_plan.addStep(std::move(offsets_step));
}

void addBuildSubqueriesForSetsStepIfNeeded(QueryPlan & query_plan,
    const SelectQueryOptions & select_query_options,
    const PlannerContextPtr & planner_context,
    const std::vector<ActionsDAGPtr> & result_actions_to_execute)
{
    PreparedSets::SubqueriesForSets subqueries_for_sets;

    for (const auto & actions_to_execute : result_actions_to_execute)
    {
        for (const auto & node : actions_to_execute->getNodes())
        {
            const auto & set_key = node.result_name;
            const auto * planner_set = planner_context->getSetOrNull(set_key);
            if (!planner_set)
                continue;

            if (planner_set->getSet()->isCreated() || !planner_set->getSubqueryNode())
                continue;

            auto subquery_options = select_query_options.subquery();
            Planner subquery_planner(
                planner_set->getSubqueryNode(),
                subquery_options,
                planner_context->getGlobalPlannerContext());
            subquery_planner.buildQueryPlanIfNeeded();

            SubqueryForSet subquery_for_set;
            subquery_for_set.set = planner_set->getSet();
            subquery_for_set.source = std::make_unique<QueryPlan>(std::move(subquery_planner).extractQueryPlan());

            subqueries_for_sets.emplace(set_key, std::move(subquery_for_set));
        }
    }

    addCreatingSetsStep(query_plan, std::move(subqueries_for_sets), planner_context->getQueryContext());
}

}

PlannerContextPtr buildPlannerContext(const QueryTreeNodePtr & query_tree_node,
    const SelectQueryOptions & select_query_options,
    GlobalPlannerContextPtr global_planner_context)
{
    auto * query_node = query_tree_node->as<QueryNode>();
    auto * union_node = query_tree_node->as<UnionNode>();

    if (!query_node && !union_node)
        throw Exception(ErrorCodes::UNSUPPORTED_METHOD,
            "Expected QUERY or UNION node. Actual {}",
            query_tree_node->formatASTForErrorMessage());

    auto & mutable_context = query_node ? query_node->getMutableContext() : union_node->getMutableContext();
    size_t max_subquery_depth = mutable_context->getSettingsRef().max_subquery_depth;
    if (max_subquery_depth && select_query_options.subquery_depth > max_subquery_depth)
        throw Exception(ErrorCodes::TOO_DEEP_SUBQUERIES,
            "Too deep subqueries. Maximum: {}",
            max_subquery_depth);

    const auto & client_info = mutable_context->getClientInfo();
    auto min_major = static_cast<UInt64>(DBMS_MIN_MAJOR_VERSION_WITH_CURRENT_AGGREGATION_VARIANT_SELECTION_METHOD);
    auto min_minor = static_cast<UInt64>(DBMS_MIN_MINOR_VERSION_WITH_CURRENT_AGGREGATION_VARIANT_SELECTION_METHOD);

    bool need_to_disable_two_level_aggregation = client_info.query_kind == ClientInfo::QueryKind::SECONDARY_QUERY &&
        client_info.connection_client_version_major < min_major &&
        client_info.connection_client_version_minor < min_minor;

    if (need_to_disable_two_level_aggregation)
    {
        /// Disable two-level aggregation due to version incompatibility
        mutable_context->setSetting("group_by_two_level_threshold", Field(0));
        mutable_context->setSetting("group_by_two_level_threshold_bytes", Field(0));
    }

    if (select_query_options.is_subquery)
        updateContextForSubqueryExecution(mutable_context);

    return std::make_shared<PlannerContext>(mutable_context, std::move(global_planner_context));
}

Planner::Planner(const QueryTreeNodePtr & query_tree_,
    const SelectQueryOptions & select_query_options_)
    : query_tree(query_tree_)
    , select_query_options(select_query_options_)
    , planner_context(buildPlannerContext(query_tree, select_query_options, std::make_shared<GlobalPlannerContext>()))
{
}

Planner::Planner(const QueryTreeNodePtr & query_tree_,
    const SelectQueryOptions & select_query_options_,
    GlobalPlannerContextPtr global_planner_context_)
    : query_tree(query_tree_)
    , select_query_options(select_query_options_)
    , planner_context(buildPlannerContext(query_tree_, select_query_options, std::move(global_planner_context_)))
{
}

Planner::Planner(const QueryTreeNodePtr & query_tree_,
    const SelectQueryOptions & select_query_options_,
    PlannerContextPtr planner_context_)
    : query_tree(query_tree_)
    , select_query_options(select_query_options_)
    , planner_context(std::move(planner_context_))
{
}

void Planner::buildQueryPlanIfNeeded()
{
    if (query_plan.isInitialized())
        return;

    LOG_TRACE(&Poco::Logger::get("Planner"), "Query {} to stage {}{}",
        query_tree->formatConvertedASTForErrorMessage(),
        QueryProcessingStage::toString(select_query_options.to_stage),
        select_query_options.only_analyze ? " only analyze" : "");

    if (query_tree->getNodeType() == QueryTreeNodeType::UNION)
        buildPlanForUnionNode();
    else
        buildPlanForQueryNode();

    extendQueryContextAndStoragesLifetime(query_plan, planner_context);
}

void Planner::buildPlanForUnionNode()
{
    const auto & union_node = query_tree->as<UnionNode &>();
    auto union_mode = union_node.getUnionMode();
    if (union_mode == SelectUnionMode::UNION_DEFAULT || union_mode == SelectUnionMode::EXCEPT_DEFAULT
        || union_mode == SelectUnionMode::INTERSECT_DEFAULT)
        throw Exception(ErrorCodes::BAD_ARGUMENTS, "UNION mode must be initialized");

    const auto & union_queries_nodes = union_node.getQueries().getNodes();
    size_t queries_size = union_queries_nodes.size();

    std::vector<std::unique_ptr<QueryPlan>> query_plans;
    query_plans.reserve(queries_size);

    Blocks query_plans_headers;
    query_plans_headers.reserve(queries_size);

    for (const auto & query_node : union_queries_nodes)
    {
        Planner query_planner(query_node, select_query_options);
        query_planner.buildQueryPlanIfNeeded();
        auto query_node_plan = std::make_unique<QueryPlan>(std::move(query_planner).extractQueryPlan());
        query_plans_headers.push_back(query_node_plan->getCurrentDataStream().header);
        query_plans.push_back(std::move(query_node_plan));
    }

    Block union_common_header = buildCommonHeaderForUnion(query_plans_headers, union_mode);
    DataStreams query_plans_streams;
    query_plans_streams.reserve(query_plans.size());

    for (auto & query_node_plan : query_plans)
    {
        if (blocksHaveEqualStructure(query_node_plan->getCurrentDataStream().header, union_common_header))
        {
            query_plans_streams.push_back(query_node_plan->getCurrentDataStream());
            continue;
        }

        auto actions_dag = ActionsDAG::makeConvertingActions(
            query_node_plan->getCurrentDataStream().header.getColumnsWithTypeAndName(),
            union_common_header.getColumnsWithTypeAndName(),
            ActionsDAG::MatchColumnsMode::Position);
        auto converting_step = std::make_unique<ExpressionStep>(query_node_plan->getCurrentDataStream(), std::move(actions_dag));
        converting_step->setStepDescription("Conversion before UNION");
        query_node_plan->addStep(std::move(converting_step));

        query_plans_streams.push_back(query_node_plan->getCurrentDataStream());
    }

    const auto & query_context = planner_context->getQueryContext();
    const auto & settings = query_context->getSettingsRef();
    auto max_threads = settings.max_threads;

    bool is_distinct = union_mode == SelectUnionMode::UNION_DISTINCT || union_mode == SelectUnionMode::INTERSECT_DISTINCT
        || union_mode == SelectUnionMode::EXCEPT_DISTINCT;

    if (union_mode == SelectUnionMode::UNION_ALL || union_mode == SelectUnionMode::UNION_DISTINCT)
    {
        auto union_step = std::make_unique<UnionStep>(std::move(query_plans_streams), max_threads);
        query_plan.unitePlans(std::move(union_step), std::move(query_plans));
    }
    else if (union_mode == SelectUnionMode::INTERSECT_ALL || union_mode == SelectUnionMode::INTERSECT_DISTINCT
        || union_mode == SelectUnionMode::EXCEPT_ALL || union_mode == SelectUnionMode::EXCEPT_DISTINCT)
    {
        IntersectOrExceptStep::Operator intersect_or_except_operator = IntersectOrExceptStep::Operator::UNKNOWN;

        if (union_mode == SelectUnionMode::INTERSECT_ALL)
            intersect_or_except_operator = IntersectOrExceptStep::Operator::INTERSECT_ALL;
        else if (union_mode == SelectUnionMode::INTERSECT_DISTINCT)
            intersect_or_except_operator = IntersectOrExceptStep::Operator::INTERSECT_DISTINCT;
        else if (union_mode == SelectUnionMode::EXCEPT_ALL)
            intersect_or_except_operator = IntersectOrExceptStep::Operator::EXCEPT_ALL;
        else if (union_mode == SelectUnionMode::EXCEPT_DISTINCT)
            intersect_or_except_operator = IntersectOrExceptStep::Operator::EXCEPT_DISTINCT;

        auto union_step
            = std::make_unique<IntersectOrExceptStep>(std::move(query_plans_streams), intersect_or_except_operator, max_threads);
        query_plan.unitePlans(std::move(union_step), std::move(query_plans));
    }

    if (is_distinct)
    {
        /// Add distinct transform
        SizeLimits limits(settings.max_rows_in_distinct, settings.max_bytes_in_distinct, settings.distinct_overflow_mode);

        auto distinct_step = std::make_unique<DistinctStep>(
            query_plan.getCurrentDataStream(),
            limits,
            0 /*limit hint*/,
            query_plan.getCurrentDataStream().header.getNames(),
            false /*pre distinct*/,
            settings.optimize_distinct_in_order);
        query_plan.addStep(std::move(distinct_step));
    }
}

void Planner::buildPlanForQueryNode()
{
    auto & query_node = query_tree->as<QueryNode &>();
    const auto & query_context = planner_context->getQueryContext();

    if (query_node.hasWhere())
    {
        auto condition_constant = tryExtractConstantFromConditionNode(query_node.getWhere());
        if (condition_constant.has_value() && *condition_constant)
            query_node.getWhere() = {};
    }

    SelectQueryInfo select_query_info;
    select_query_info.original_query = queryNodeToSelectQuery(query_tree);
    select_query_info.query = select_query_info.original_query;
    select_query_info.query_tree = query_tree;
    select_query_info.planner_context = planner_context;

    StorageLimitsList current_storage_limits = storage_limits;
    select_query_info.local_storage_limits = buildStorageLimits(*query_context, select_query_options);
    current_storage_limits.push_back(select_query_info.local_storage_limits);
    select_query_info.storage_limits = std::make_shared<StorageLimitsList>(current_storage_limits);
    select_query_info.has_order_by = query_node.hasOrderBy();
    select_query_info.has_window = hasWindowFunctionNodes(query_tree);
    select_query_info.has_aggregates = hasAggregateFunctionNodes(query_tree);
    select_query_info.need_aggregate = query_node.hasGroupBy() || select_query_info.has_aggregates;

    if (!select_query_info.need_aggregate && query_node.hasHaving())
    {
        if (query_node.hasWhere())
            query_node.getWhere() = mergeConditionNodes({query_node.getWhere(), query_node.getHaving()}, query_context);
        else
            query_node.getWhere() = query_node.getHaving();

        query_node.getHaving() = {};
    }

    checkStoragesSupportTransactions(planner_context);
    collectSets(query_tree, *planner_context);
    collectTableExpressionData(query_tree, planner_context);

    auto top_level_identifiers = collectTopLevelColumnIdentifiers(query_tree, planner_context);
    auto join_tree_query_plan = buildJoinTreeQueryPlan(query_tree,
        select_query_info,
        select_query_options,
        top_level_identifiers,
        planner_context);
    auto from_stage = join_tree_query_plan.from_stage;
    query_plan = std::move(join_tree_query_plan.query_plan);

    LOG_TRACE(&Poco::Logger::get("Planner"), "Query {} from stage {} to stage {}{}",
        query_tree->formatConvertedASTForErrorMessage(),
        QueryProcessingStage::toString(from_stage),
        QueryProcessingStage::toString(select_query_options.to_stage),
        select_query_options.only_analyze ? " only analyze" : "");

    if (select_query_options.to_stage == QueryProcessingStage::FetchColumns)
        return;

    PlannerQueryProcessingInfo query_processing_info(from_stage, select_query_options.to_stage);
    QueryAnalysisResult query_analysis_result(query_tree, query_processing_info, planner_context);
    auto expression_analysis_result = buildExpressionAnalysisResult(query_tree,
        query_plan.getCurrentDataStream().header.getColumnsWithTypeAndName(),
        planner_context,
        query_processing_info);

    std::vector<ActionsDAGPtr> result_actions_to_execute;

    for (auto & [_, table_expression_data] : planner_context->getTableExpressionNodeToData())
    {
        if (table_expression_data.getPrewhereFilterActions())
            result_actions_to_execute.push_back(table_expression_data.getPrewhereFilterActions());
    }

    if (query_processing_info.isIntermediateStage())
    {
        addPreliminarySortOrDistinctOrLimitStepsIfNeeded(query_plan,
            expression_analysis_result,
            query_analysis_result,
            planner_context,
            query_processing_info,
            query_tree,
            result_actions_to_execute);

        if (expression_analysis_result.hasAggregation())
        {
            const auto & aggregation_analysis_result = expression_analysis_result.getAggregation();
            addMergingAggregatedStep(query_plan, aggregation_analysis_result, query_analysis_result, planner_context);
        }
    }

    if (query_processing_info.isFirstStage())
    {
        if (expression_analysis_result.hasWhere())
            addFilterStep(query_plan, expression_analysis_result.getWhere(), "WHERE", result_actions_to_execute);

        if (expression_analysis_result.hasAggregation())
        {
            const auto & aggregation_analysis_result = expression_analysis_result.getAggregation();
            if (aggregation_analysis_result.before_aggregation_actions)
                addExpressionStep(query_plan, aggregation_analysis_result.before_aggregation_actions, "Before GROUP BY", result_actions_to_execute);

            addAggregationStep(query_plan, aggregation_analysis_result, query_analysis_result, planner_context, select_query_info);
        }

        /** If we have aggregation, we can't execute any later-stage
          * expressions on shards, neither "Before WINDOW" nor "Before ORDER BY"
          */
        if (!expression_analysis_result.hasAggregation())
        {
            if (expression_analysis_result.hasWindow())
            {
                /** Window functions must be executed on initiator (second_stage).
                  * ORDER BY and DISTINCT might depend on them, so if we have
                  * window functions, we can't execute ORDER BY and DISTINCT
                  * now, on shard (first_stage).
                  */
                const auto & window_analysis_result = expression_analysis_result.getWindow();
                if (window_analysis_result.before_window_actions)
                    addExpressionStep(query_plan, window_analysis_result.before_window_actions, "Before WINDOW", result_actions_to_execute);
            }
            else
            {
                /** There are no window functions, so we can execute the
                  * Projection expressions, preliminary DISTINCT and before ORDER BY expressions
                  * now, on shards (first_stage).
                  */
                const auto & projection_analysis_result = expression_analysis_result.getProjection();
                addExpressionStep(query_plan, projection_analysis_result.projection_actions, "Projection", result_actions_to_execute);

                if (query_node.isDistinct())
                {
                    addDistinctStep(query_plan,
                        query_analysis_result,
                        planner_context,
                        expression_analysis_result.getProjection().projection_column_names,
                        query_node,
                        true /*before_order*/,
                        true /*pre_distinct*/);
                }

                if (expression_analysis_result.hasSort())
                {
                    const auto & sort_analysis_result = expression_analysis_result.getSort();
                    addExpressionStep(query_plan, sort_analysis_result.before_order_by_actions, "Before ORDER BY", result_actions_to_execute);
                }
            }
        }

        addPreliminarySortOrDistinctOrLimitStepsIfNeeded(query_plan,
            expression_analysis_result,
            query_analysis_result,
            planner_context,
            query_processing_info,
            query_tree,
            result_actions_to_execute);
    }

    if (query_processing_info.isSecondStage() || query_processing_info.isFromAggregationState())
    {
        if (query_processing_info.isFromAggregationState())
        {
            /// Aggregation was performed on remote shards
        }
        else if (expression_analysis_result.hasAggregation())
        {
            const auto & aggregation_analysis_result = expression_analysis_result.getAggregation();

            if (!query_processing_info.isFirstStage())
            {
                addMergingAggregatedStep(query_plan, aggregation_analysis_result, query_analysis_result, planner_context);
            }

            bool having_executed = false;

            if (query_node.isGroupByWithTotals())
            {
                addTotalsHavingStep(query_plan, expression_analysis_result, query_analysis_result, planner_context, query_node, result_actions_to_execute);
                having_executed = true;
            }

            addCubeOrRollupStepIfNeeded(query_plan, aggregation_analysis_result, query_analysis_result, planner_context, select_query_info, query_node);

            if (!having_executed && expression_analysis_result.hasHaving())
                addFilterStep(query_plan, expression_analysis_result.getHaving(), "HAVING", result_actions_to_execute);
        }

        if (query_processing_info.isFromAggregationState())
        {
            if (expression_analysis_result.hasWindow())
                throw Exception(ErrorCodes::NOT_IMPLEMENTED,
                    "Window functions does not support processing from WithMergeableStateAfterAggregation");
        }
        else if (expression_analysis_result.hasWindow() || expression_analysis_result.hasAggregation())
        {
            if (expression_analysis_result.hasWindow())
            {
                const auto & window_analysis_result = expression_analysis_result.getWindow();
                if (expression_analysis_result.hasAggregation())
                    addExpressionStep(query_plan, window_analysis_result.before_window_actions, "Before window functions", result_actions_to_execute);

                addWindowSteps(query_plan, planner_context, window_analysis_result);
            }

            const auto & projection_analysis_result = expression_analysis_result.getProjection();
            addExpressionStep(query_plan, projection_analysis_result.projection_actions, "Projection", result_actions_to_execute);

            if (query_node.isDistinct())
            {
                addDistinctStep(query_plan,
                    query_analysis_result,
                    planner_context,
                    expression_analysis_result.getProjection().projection_column_names,
                    query_node,
                    true /*before_order*/,
                    true /*pre_distinct*/);
            }

            if (expression_analysis_result.hasSort())
            {
                const auto & sort_analysis_result = expression_analysis_result.getSort();
                addExpressionStep(query_plan, sort_analysis_result.before_order_by_actions, "Before ORDER BY", result_actions_to_execute);
            }
        }
        else
        {
            /// There are no aggregation or windows, all expressions before ORDER BY executed on shards
        }

        if (expression_analysis_result.hasSort())
        {
            /** If there is an ORDER BY for distributed query processing,
              * but there is no aggregation, then on the remote servers ORDER BY was made
              * and we merge the sorted streams from remote servers.
              *
              * Also in case of remote servers was process the query up to WithMergeableStateAfterAggregationAndLimit
              * (distributed_group_by_no_merge=2 or optimize_distributed_group_by_sharding_key=1 takes place),
              * then merge the sorted streams is enough, since remote servers already did full ORDER BY.
              */
            if (query_processing_info.isFromAggregationState())
                addMergeSortingStep(query_plan, query_analysis_result, planner_context, "after aggregation stage for ORDER BY");
            else if (!query_processing_info.isFirstStage() &&
                !expression_analysis_result.hasAggregation() &&
                !expression_analysis_result.hasWindow() &&
                !(query_node.isGroupByWithTotals() && !query_analysis_result.aggregate_final))
                addMergeSortingStep(query_plan, query_analysis_result, planner_context, "for ORDER BY, without aggregation");
            else
                addSortingStep(query_plan, query_analysis_result, planner_context);
        }

        /** Optimization if there are several sources and there is LIMIT, then first apply the preliminary LIMIT,
          * limiting the number of rows in each up to `offset + limit`.
          */
        bool applied_prelimit = addPreliminaryLimitOptimizationStepIfNeeded(query_plan,
            query_analysis_result,
            planner_context,
            query_processing_info,
            query_tree);

        //// If there was more than one stream, then DISTINCT needs to be performed once again after merging all streams.
        if (!query_processing_info.isFromAggregationState() && query_node.isDistinct())
        {
            addDistinctStep(query_plan,
                query_analysis_result,
                planner_context,
                expression_analysis_result.getProjection().projection_column_names,
                query_node,
                false /*before_order*/,
                false /*pre_distinct*/);
        }

        if (!query_processing_info.isFromAggregationState() && expression_analysis_result.hasLimitBy())
        {
            const auto & limit_by_analysis_result = expression_analysis_result.getLimitBy();
            addExpressionStep(query_plan, limit_by_analysis_result.before_limit_by_actions, "Before LIMIT BY", result_actions_to_execute);
            addLimitByStep(query_plan, limit_by_analysis_result, query_node);
        }

        addWithFillStepIfNeeded(query_plan, query_analysis_result, planner_context, query_node);

        bool apply_offset = query_processing_info.getToStage() != QueryProcessingStage::WithMergeableStateAfterAggregationAndLimit;

        if (query_node.hasLimit() && query_node.isLimitWithTies() && apply_offset)
            addLimitStep(query_plan, query_analysis_result, planner_context, query_node);

        addExtremesStepIfNeeded(query_plan, planner_context);

        bool limit_applied = applied_prelimit || (query_node.isLimitWithTies() && apply_offset);
        bool apply_limit = query_processing_info.getToStage() != QueryProcessingStage::WithMergeableStateAfterAggregation;

        /** Limit is no longer needed if there is prelimit.
          *
          * That LIMIT cannot be applied if OFFSET should not be applied, since LIMIT will apply OFFSET too.
          * This is the case for various optimizations for distributed queries,
          * and when LIMIT cannot be applied it will be applied on the initiator anyway.
          */
        if (query_node.hasLimit() && apply_limit && !limit_applied && apply_offset)
            addLimitStep(query_plan, query_analysis_result, planner_context, query_node);
        else if (!limit_applied && apply_offset && query_node.hasOffset())
            addOffsetStep(query_plan, query_analysis_result);

        /// Project names is not done on shards, because initiator will not find columns in blocks
        if (!query_processing_info.isToAggregationState())
        {
            const auto & projection_analysis_result = expression_analysis_result.getProjection();
            addExpressionStep(query_plan, projection_analysis_result.project_names_actions, "Project names", result_actions_to_execute);
        }
    }

    if (!select_query_options.only_analyze)
        addBuildSubqueriesForSetsStepIfNeeded(query_plan, select_query_options, planner_context, result_actions_to_execute);
}

void Planner::addStorageLimits(const StorageLimitsList & limits)
{
    for (const auto & limit : limits)
        storage_limits.push_back(limit);
}

}<|MERGE_RESOLUTION|>--- conflicted
+++ resolved
@@ -80,11 +80,7 @@
     extern const int BAD_ARGUMENTS;
     extern const int TOO_DEEP_SUBQUERIES;
     extern const int NOT_IMPLEMENTED;
-<<<<<<< HEAD
     extern const int INVALID_LIMIT_EXPRESSION;
-    extern const int ILLEGAL_PREWHERE;
-=======
->>>>>>> 02b8d2bb
 }
 
 /** ClickHouse query planner.
