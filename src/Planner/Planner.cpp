--- conflicted
+++ resolved
@@ -454,7 +454,6 @@
         settings.enable_software_prefetch_in_aggregation,
         /* only_merge */ false,
         settings.optimize_group_by_constant_keys,
-        settings.min_hit_rate_to_use_consecutive_keys_optimization,
         stats_collecting_params);
 
     return aggregator_params;
@@ -557,8 +556,7 @@
         aggregation_analysis_result.aggregate_descriptions,
         query_analysis_result.aggregate_overflow_row,
         settings.max_threads,
-        settings.max_block_size,
-        settings.min_hit_rate_to_use_consecutive_keys_optimization);
+        settings.max_block_size);
 
     bool is_remote_storage = false;
     bool parallel_replicas_from_merge_tree = false;
@@ -1002,7 +1000,6 @@
             auto sorting_step = std::make_unique<SortingStep>(
                 query_plan.getCurrentDataStream(),
                 window_description.full_sort_description,
-                window_description.partition_by,
                 0 /*limit*/,
                 sort_settings,
                 settings.optimize_sorting_by_input_stream_properties);
@@ -1091,8 +1088,6 @@
     query_plan.addStep(std::move(offsets_step));
 }
 
-<<<<<<< HEAD
-=======
 void collectSetsFromActionsDAG(const ActionsDAGPtr & dag, std::unordered_set<const FutureSet *> & useful_sets)
 {
     for (const auto & node : dag->getNodes())
@@ -1161,7 +1156,6 @@
     }
 }
 
->>>>>>> ee37f551
 /// Support for `additional_result_filter` setting
 void addAdditionalFilterStepIfNeeded(QueryPlan & query_plan,
     const QueryNode & query_node,
