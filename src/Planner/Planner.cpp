#include <Planner/Planner.h>

#include <Columns/ColumnConst.h>
#include <Columns/ColumnSet.h>
#include <Core/Names.h>
#include <Core/ProtocolDefines.h>
#include <Core/ServerSettings.h>
#include <Core/Settings.h>
#include <Processors/QueryPlan/BlocksMarshallingStep.h>
#include <Common/ProfileEvents.h>
#include <Common/logger_useful.h>

#include <DataTypes/DataTypeString.h>

#include <Functions/FunctionFactory.h>
#include <Functions/CastOverloadResolver.h>

#include <QueryPipeline/Pipe.h>
#include <Processors/Sources/SourceFromSingleChunk.h>
#include <Processors/QueryPlan/QueryPlan.h>
#include <Processors/QueryPlan/ExpressionStep.h>
#include <Processors/QueryPlan/Optimizations/QueryPlanOptimizationSettings.h>
#include <Processors/QueryPlan/FilterStep.h>
#include <Processors/QueryPlan/UnionStep.h>
#include <Processors/QueryPlan/DistinctStep.h>
#include <Processors/QueryPlan/IntersectOrExceptStep.h>
#include <Processors/QueryPlan/CreatingSetsStep.h>
#include <Processors/QueryPlan/AggregatingStep.h>
#include <Processors/QueryPlan/MergingAggregatedStep.h>
#include <Processors/QueryPlan/SortingStep.h>
#include <Processors/QueryPlan/ShufflingStep.h>
#include <Processors/QueryPlan/FillingStep.h>
#include <Processors/QueryPlan/LimitStep.h>
#include <Processors/QueryPlan/OffsetStep.h>
#include <Processors/QueryPlan/ExtremesStep.h>
#include <Processors/QueryPlan/TotalsHavingStep.h>
#include <Processors/QueryPlan/RollupStep.h>
#include <Processors/QueryPlan/CubeStep.h>
#include <Processors/QueryPlan/LimitByStep.h>
#include <Processors/QueryPlan/WindowStep.h>
#include <Processors/QueryPlan/ReadNothingStep.h>
#include <Processors/QueryPlan/ReadFromRecursiveCTEStep.h>
#include <QueryPipeline/QueryPipelineBuilder.h>

#include <Interpreters/Context.h>
#include <Interpreters/HashTablesStatistics.h>
#include <Interpreters/StorageID.h>

#include <Storages/ColumnsDescription.h>
#include <Storages/IStorage.h>
#include <Storages/MergeTree/MergeTreeData.h>
#include <Storages/SelectQueryInfo.h>
#include <Storages/StorageDistributed.h>
#include <Storages/StorageDummy.h>
#include <Storages/StorageMerge.h>
#include <Storages/ObjectStorage/StorageObjectStorageCluster.h>

#include <AggregateFunctions/IAggregateFunction.h>

#include <Analyzer/Utils.h>
#include <Analyzer/ColumnNode.h>
#include <Analyzer/ConstantNode.h>
#include <Analyzer/FunctionNode.h>
#include <Analyzer/SortNode.h>
#include <Analyzer/InterpolateNode.h>
#include <Analyzer/WindowNode.h>
#include <Analyzer/TableNode.h>
#include <Analyzer/TableFunctionNode.h>
#include <Analyzer/QueryNode.h>
#include <Analyzer/UnionNode.h>
#include <Analyzer/JoinNode.h>
#include <Analyzer/ArrayJoinNode.h>
#include <Analyzer/QueryTreeBuilder.h>
#include <Analyzer/QueryTreePassManager.h>
#include <Analyzer/AggregationUtils.h>
#include <Analyzer/WindowFunctionsUtils.h>

#include <Planner/CollectColumnIdentifiers.h>
#include <Planner/CollectSets.h>
#include <Planner/CollectTableExpressionData.h>
#include <Planner/findQueryForParallelReplicas.h>
#include <Planner/PlannerActionsVisitor.h>
#include <Planner/PlannerAggregation.h>
#include <Planner/PlannerContext.h>
#include <Planner/PlannerCorrelatedSubqueries.h>
#include <Planner/PlannerExpressionAnalysis.h>
#include <Planner/PlannerJoins.h>
#include <Planner/PlannerJoinTree.h>
#include <Planner/PlannerQueryProcessingInfo.h>
#include <Planner/PlannerSorting.h>
#include <Planner/PlannerWindowFunctions.h>
#include <Planner/Utils.h>


namespace ProfileEvents
{
    extern const Event SelectQueriesWithSubqueries;
    extern const Event QueriesWithSubqueries;
}

namespace DB
{
namespace Setting
{
    extern const SettingsUInt64 aggregation_in_order_max_block_bytes;
    extern const SettingsUInt64 aggregation_memory_efficient_merge_threads;
    extern const SettingsUInt64 allow_experimental_parallel_reading_from_replicas;
    extern const SettingsBool collect_hash_table_stats_during_aggregation;
    extern const SettingsOverflowMode distinct_overflow_mode;
    extern const SettingsBool distributed_aggregation_memory_efficient;
    extern const SettingsBool enable_memory_bound_merging_of_aggregation_results;
    extern const SettingsBool empty_result_for_aggregation_by_constant_keys_on_empty_set;
    extern const SettingsBool empty_result_for_aggregation_by_empty_set;
    extern const SettingsBool exact_rows_before_limit;
    extern const SettingsBool extremes;
    extern const SettingsBool force_aggregation_in_order;
    extern const SettingsUInt64 group_by_two_level_threshold;
    extern const SettingsUInt64 group_by_two_level_threshold_bytes;
    extern const SettingsBool group_by_use_nulls;
    extern const SettingsUInt64 max_bytes_in_distinct;
    extern const SettingsNonZeroUInt64 max_block_size;
    extern const SettingsUInt64 max_size_to_preallocate_for_aggregation;
    extern const SettingsUInt64 max_subquery_depth;
    extern const SettingsUInt64 max_rows_in_distinct;
    extern const SettingsMaxThreads max_threads;
    extern const SettingsBool parallel_replicas_allow_in_with_subquery;
    extern const SettingsString parallel_replicas_custom_key;
    extern const SettingsUInt64 parallel_replicas_min_number_of_rows_per_replica;
    extern const SettingsBool query_plan_enable_multithreading_after_window_functions;
    extern const SettingsBool throw_on_unsupported_query_inside_transaction;
    extern const SettingsFloat totals_auto_threshold;
    extern const SettingsTotalsMode totals_mode;
    extern const SettingsBool use_with_fill_by_sorting_prefix;
    extern const SettingsFloat min_hit_rate_to_use_consecutive_keys_optimization;
    extern const SettingsUInt64 max_rows_to_group_by;
    extern const SettingsOverflowModeGroupBy group_by_overflow_mode;
    extern const SettingsUInt64 max_bytes_before_external_group_by;
    extern const SettingsDouble max_bytes_ratio_before_external_group_by;
    extern const SettingsUInt64 min_free_disk_space_for_temporary_data;
    extern const SettingsBool compile_aggregate_expressions;
    extern const SettingsUInt64 min_count_to_compile_aggregate_expression;
    extern const SettingsBool enable_software_prefetch_in_aggregation;
    extern const SettingsBool optimize_group_by_constant_keys;
    extern const SettingsUInt64 max_bytes_to_transfer;
    extern const SettingsUInt64 max_rows_to_transfer;
    extern const SettingsOverflowMode transfer_overflow_mode;
    extern const SettingsBool enable_producing_buckets_out_of_order_in_aggregation;
    extern const SettingsBool enable_parallel_blocks_marshalling;
}

namespace ServerSetting
{
    extern const ServerSettingsUInt64 max_entries_for_hash_table_stats;
}

namespace ErrorCodes
{
    extern const int UNSUPPORTED_METHOD;
    extern const int LOGICAL_ERROR;
    extern const int BAD_ARGUMENTS;
    extern const int TOO_DEEP_SUBQUERIES;
    extern const int NOT_IMPLEMENTED;
    extern const int SUPPORT_IS_DISABLED;
}

namespace
{

/** Check that table and table function table expressions from planner context support transactions.
  *
  * There is precondition that table expression data for table expression nodes is collected in planner context.
  */
void checkStoragesSupportTransactions(const PlannerContextPtr & planner_context)
{
    const auto & query_context = planner_context->getQueryContext();
    if (!query_context->getSettingsRef()[Setting::throw_on_unsupported_query_inside_transaction])
        return;

    if (!query_context->getCurrentTransaction())
        return;

    for (const auto & [table_expression, _] : planner_context->getTableExpressionNodeToData())
    {
        StoragePtr storage;
        if (auto * table_node = table_expression->as<TableNode>())
            storage = table_node->getStorage();
        else if (auto * table_function_node = table_expression->as<TableFunctionNode>())
            storage = table_function_node->getStorage();

        if (storage && !storage->supportsTransactions())
            throw Exception(ErrorCodes::NOT_IMPLEMENTED,
                "Storage {} (table {}) does not support transactions",
                storage->getName(),
                storage->getStorageID().getNameForLogs());
    }
}

/** Storages can rely that filters that for storage will be available for analysis before
  * getQueryProcessingStage method will be called.
  *
  * StorageDistributed skip unused shards optimization relies on this.
  * Parallel replicas estimation relies on this too.
  * StorageMerge common header calculation relies on this too.
  *
  * To collect filters that will be applied to specific table in case we have JOINs requires
  * to run query plan optimization pipeline.
  *
  * Algorithm:
  * 1. Replace all table expressions in query tree with dummy tables.
  * 2. Build query plan.
  * 3. Optimize query plan.
  * 4. Extract filters from ReadFromDummy query plan steps from query plan leaf nodes.
  */

FiltersForTableExpressionMap collectFiltersForAnalysis(const QueryTreeNodePtr & query_tree, const QueryTreeNodes & table_nodes, const ContextPtr & query_context)
{
    bool collect_filters = false;
    const auto & settings = query_context->getSettingsRef();

    bool parallel_replicas_estimation_enabled
        = query_context->canUseParallelReplicasOnInitiator() && settings[Setting::parallel_replicas_min_number_of_rows_per_replica] > 0;

    for (const auto & table_expression : table_nodes)
    {
        auto * table_node = table_expression->as<TableNode>();
        auto * table_function_node = table_expression->as<TableFunctionNode>();
        if (!table_node && !table_function_node)
            continue;

        const auto & storage = table_node ? table_node->getStorage() : table_function_node->getStorage();
        if (typeid_cast<const StorageDistributed *>(storage.get())
            || (parallel_replicas_estimation_enabled && std::dynamic_pointer_cast<MergeTreeData>(storage)))
        {
            collect_filters = true;
            break;
        }
        if (typeid_cast<const StorageObjectStorageCluster *>(storage.get()))
        {
            collect_filters = true;
            break;
        }
    }

    if (!collect_filters)
        return {};

    ResultReplacementMap replacement_map;

    auto updated_query_tree = replaceTableExpressionsWithDummyTables(query_tree, table_nodes, query_context, &replacement_map);
    /// disable parallel replicas to collect filters
    {
        if (auto * query_node = updated_query_tree->as<QueryNode>())
        {
            auto new_context = Context::createCopy(query_node->getMutableContext());
            new_context->setSetting("enable_parallel_replicas", false);
            query_node->getMutableContext() = new_context;
        }
        else if (auto * union_node = updated_query_tree->as<UnionNode>())
        {
            auto new_context = Context::createCopy(union_node->getMutableContext());
            new_context->setSetting("enable_parallel_replicas", false);
            union_node->getMutableContext() = new_context;
        }
    }

    std::unordered_map<const IStorage *, QueryTreeNodePtr> dummy_storage_to_table;

    for (auto & [from_table_expression, dummy_table_expression] : replacement_map)
    {
        auto * dummy_storage = dummy_table_expression->as<TableNode &>().getStorage().get();
        dummy_storage_to_table.emplace(dummy_storage, from_table_expression);
    }

    SelectQueryOptions select_query_options;
    Planner planner(updated_query_tree, select_query_options);
    planner.buildQueryPlanIfNeeded();

    auto & result_query_plan = planner.getQueryPlan();

    QueryPlanOptimizationSettings optimization_settings(query_context);
    optimization_settings.build_sets = false; // no need to build sets to collect filters
    result_query_plan.optimize(optimization_settings);

    FiltersForTableExpressionMap res;

    std::vector<QueryPlan::Node *> nodes_to_process;
    nodes_to_process.push_back(result_query_plan.getRootNode());

    while (!nodes_to_process.empty())
    {
        const auto * node_to_process = nodes_to_process.back();
        nodes_to_process.pop_back();
        nodes_to_process.insert(nodes_to_process.end(), node_to_process->children.begin(), node_to_process->children.end());

        auto * read_from_dummy = typeid_cast<ReadFromDummy *>(node_to_process->step.get());
        if (!read_from_dummy)
            continue;

        if (auto filter_actions = read_from_dummy->detachFilterActionsDAG())
        {
            const auto & table_node = dummy_storage_to_table.at(&read_from_dummy->getStorage());
            res[table_node] = FiltersForTableExpression{filter_actions, read_from_dummy->getPrewhereInfo()};
        }
    }

    return res;
}

FiltersForTableExpressionMap collectFiltersForAnalysis(const QueryTreeNodePtr & query_tree_node, const SelectQueryOptions & select_query_options)
{
    if (select_query_options.only_analyze)
        return {};

    auto * query_node = query_tree_node->as<QueryNode>();
    auto * union_node = query_tree_node->as<UnionNode>();

    if (!query_node && !union_node)
        throw Exception(ErrorCodes::UNSUPPORTED_METHOD,
            "Expected QUERY or UNION node. Actual {}",
            query_tree_node->formatASTForErrorMessage());

    auto context = query_node ? query_node->getContext() : union_node->getContext();

    auto table_expressions_nodes
        = extractTableExpressions(query_tree_node, false /* add_array_join */, true /* recursive */);

    return collectFiltersForAnalysis(query_tree_node, table_expressions_nodes, context);
}

/// Extend lifetime of query context, storages, and table locks
void extendQueryContextAndStoragesLifetime(QueryPlan & query_plan, const PlannerContextPtr & planner_context)
{
    query_plan.addInterpreterContext(planner_context->getQueryContext());

    for (const auto & [table_expression, _] : planner_context->getTableExpressionNodeToData())
    {
        if (auto * table_node = table_expression->as<TableNode>())
        {
            query_plan.addStorageHolder(table_node->getStorage());
            query_plan.addTableLock(table_node->getStorageLock());
        }
        else if (auto * table_function_node = table_expression->as<TableFunctionNode>())
        {
            query_plan.addStorageHolder(table_function_node->getStorage());
        }
    }
}

class QueryAnalysisResult
{
public:
    QueryAnalysisResult(const QueryTreeNodePtr & query_tree,
        const PlannerQueryProcessingInfo & query_processing_info,
        const PlannerContextPtr & planner_context)
    {
        const auto & query_node = query_tree->as<QueryNode &>();
        const auto & query_context = planner_context->getQueryContext();
        const auto & settings = query_context->getSettingsRef();

        aggregate_overflow_row = query_node.isGroupByWithTotals() && settings[Setting::max_rows_to_group_by]
            && settings[Setting::group_by_overflow_mode] == OverflowMode::ANY && settings[Setting::totals_mode] != TotalsMode::AFTER_HAVING_EXCLUSIVE;
        aggregate_final = query_processing_info.getToStage() > QueryProcessingStage::WithMergeableState
            && !query_node.isGroupByWithTotals() && !query_node.isGroupByWithRollup() && !query_node.isGroupByWithCube();
        aggregation_with_rollup_or_cube_or_grouping_sets = query_node.isGroupByWithRollup() || query_node.isGroupByWithCube() ||
            query_node.isGroupByWithGroupingSets();
        aggregation_should_produce_results_in_order_of_bucket_number
            = query_processing_info.getToStage() == QueryProcessingStage::WithMergeableState
            && (settings[Setting::distributed_aggregation_memory_efficient] || settings[Setting::enable_memory_bound_merging_of_aggregation_results]);

        query_has_array_join_in_join_tree = queryHasArrayJoinInJoinTree(query_tree);
        query_has_with_totals_in_any_subquery_in_join_tree = queryHasWithTotalsInAnySubqueryInJoinTree(query_tree);

        sort_description = extractSortDescription(query_node.getOrderByNode(), *planner_context);

        if (query_node.hasLimit())
        {
            /// Constness of limit is validated during query analysis stage
            limit_length = query_node.getLimit()->as<ConstantNode &>().getValue().safeGet<UInt64>();

            if (query_node.hasOffset() && limit_length)
            {
                /// Constness of offset is validated during query analysis stage
                limit_offset = query_node.getOffset()->as<ConstantNode &>().getValue().safeGet<UInt64>();
            }
        }
        else if (query_node.hasOffset())
        {
            /// Constness of offset is validated during query analysis stage
            limit_offset = query_node.getOffset()->as<ConstantNode &>().getValue().safeGet<UInt64>();
        }

        /// Partial sort can be done if there is LIMIT, but no DISTINCT, LIMIT WITH TIES, LIMIT BY, ARRAY JOIN
        if (limit_length != 0 &&
            !query_node.isDistinct() &&
            !query_node.isLimitWithTies() &&
            !query_node.hasLimitBy() &&
            !query_has_array_join_in_join_tree &&
            limit_length <= std::numeric_limits<UInt64>::max() - limit_offset)
        {
            partial_sorting_limit = limit_length + limit_offset;
        }
    }

    bool aggregate_overflow_row = false;
    bool aggregate_final = false;
    bool aggregation_with_rollup_or_cube_or_grouping_sets = false;
    bool aggregation_should_produce_results_in_order_of_bucket_number = false;
    bool query_has_array_join_in_join_tree = false;
    bool query_has_with_totals_in_any_subquery_in_join_tree = false;
    SortDescription sort_description;
    UInt64 limit_length = 0;
    UInt64 limit_offset = 0;
    UInt64 partial_sorting_limit = 0;
};

template <size_t size>
ALWAYS_INLINE void addExpressionStep(
    const PlannerContextPtr & planner_context,
    QueryPlan & query_plan,
    ActionsAndProjectInputsFlagPtr & expression_actions,
    const CorrelatedSubtrees & correlated_subtrees,
    const SelectQueryOptions & select_query_options,
    const char (&step_description)[size],
    UsefulSets & useful_sets)
{
    NameSet input_columns_set;
    for (const auto & column : query_plan.getCurrentHeader()->getColumnsWithTypeAndName())
        input_columns_set.insert(column.name);
    for (const auto & correlated_subquery : correlated_subtrees.subqueries)
    {
        for (const auto & identifier : correlated_subquery.correlated_column_identifiers)
        {
            if (!input_columns_set.contains(identifier))
                throw Exception(
                    ErrorCodes::NOT_IMPLEMENTED,
                    "Current query is not supported yet, because can't find correlated column '{}' in current header: {}",
                    identifier,
                    query_plan.getCurrentHeader()->dumpNames());
        }
        buildQueryPlanForCorrelatedSubquery(planner_context, query_plan, correlated_subquery, select_query_options);
    }

    auto actions = std::move(expression_actions->dag);
    if (expression_actions->project_input)
        actions.appendInputsForUnusedColumns(*query_plan.getCurrentHeader());

    auto expression_step = std::make_unique<ExpressionStep>(query_plan.getCurrentHeader(), std::move(actions));
    appendSetsFromActionsDAG(expression_step->getExpression(), useful_sets);
    expression_step->setStepDescription(step_description);
    query_plan.addStep(std::move(expression_step));
}

template <size_t size>
ALWAYS_INLINE void addFilterStep(
    const PlannerContextPtr & planner_context,
    QueryPlan & query_plan,
    FilterAnalysisResult & filter_analysis_result,
    const SelectQueryOptions & select_query_options,
    const char (&step_description)[size],
    UsefulSets & useful_sets)
{
    for (const auto & correlated_subquery : filter_analysis_result.correlated_subtrees.subqueries)
    {
        buildQueryPlanForCorrelatedSubquery(planner_context, query_plan, correlated_subquery, select_query_options);
    }

    auto actions = std::move(filter_analysis_result.filter_actions->dag);
    if (filter_analysis_result.filter_actions->project_input)
        actions.appendInputsForUnusedColumns(*query_plan.getCurrentHeader());

    auto where_step = std::make_unique<FilterStep>(query_plan.getCurrentHeader(),
        std::move(actions),
        filter_analysis_result.filter_column_name,
        filter_analysis_result.remove_filter_column);
    appendSetsFromActionsDAG(where_step->getExpression(), useful_sets);
    where_step->setStepDescription(step_description);
    query_plan.addStep(std::move(where_step));
}

Aggregator::Params getAggregatorParams(const PlannerContextPtr & planner_context,
    const AggregationAnalysisResult & aggregation_analysis_result,
    const QueryAnalysisResult & query_analysis_result,
    const SelectQueryInfo & select_query_info,
    bool aggregate_descriptions_remove_arguments = false)
{
    const auto & query_context = planner_context->getQueryContext();
    const Settings & settings = query_context->getSettingsRef();

    const auto stats_collecting_params = StatsCollectingParams(
        calculateCacheKey(select_query_info.query),
        settings[Setting::collect_hash_table_stats_during_aggregation],
        query_context->getServerSettings()[ServerSetting::max_entries_for_hash_table_stats],
        settings[Setting::max_size_to_preallocate_for_aggregation]);

    auto aggregate_descriptions = aggregation_analysis_result.aggregate_descriptions;
    if (aggregate_descriptions_remove_arguments)
    {
        for (auto & aggregate_description : aggregate_descriptions)
            aggregate_description.argument_names.clear();
    }

    Aggregator::Params aggregator_params = Aggregator::Params(
        aggregation_analysis_result.aggregation_keys,
        aggregate_descriptions,
        query_analysis_result.aggregate_overflow_row,
        settings[Setting::max_rows_to_group_by],
        settings[Setting::group_by_overflow_mode],
        settings[Setting::group_by_two_level_threshold],
        settings[Setting::group_by_two_level_threshold_bytes],
        Aggregator::Params::getMaxBytesBeforeExternalGroupBy(
            settings[Setting::max_bytes_before_external_group_by], settings[Setting::max_bytes_ratio_before_external_group_by]),
        settings[Setting::empty_result_for_aggregation_by_empty_set]
            || (settings[Setting::empty_result_for_aggregation_by_constant_keys_on_empty_set]
                && aggregation_analysis_result.aggregation_keys.empty() && aggregation_analysis_result.group_by_with_constant_keys),
        query_context->getTempDataOnDisk(),
        settings[Setting::max_threads],
        settings[Setting::min_free_disk_space_for_temporary_data],
        settings[Setting::compile_aggregate_expressions],
        settings[Setting::min_count_to_compile_aggregate_expression],
        settings[Setting::max_block_size],
        settings[Setting::enable_software_prefetch_in_aggregation],
        /* only_merge */ false,
        settings[Setting::optimize_group_by_constant_keys],
        settings[Setting::min_hit_rate_to_use_consecutive_keys_optimization],
        stats_collecting_params,
        settings[Setting::enable_producing_buckets_out_of_order_in_aggregation]);

    return aggregator_params;
}

SortDescription getSortDescriptionFromNames(const Names & names)
{
    SortDescription order_descr;
    order_descr.reserve(names.size());

    for (const auto & name : names)
        order_descr.emplace_back(name, 1, 1);

    return order_descr;
}

void addAggregationStep(QueryPlan & query_plan,
    const AggregationAnalysisResult & aggregation_analysis_result,
    const QueryAnalysisResult & query_analysis_result,
    const PlannerContextPtr & planner_context,
    const SelectQueryInfo & select_query_info)
{
    const Settings & settings = planner_context->getQueryContext()->getSettingsRef();
    auto aggregator_params = getAggregatorParams(planner_context, aggregation_analysis_result, query_analysis_result, select_query_info);

    SortDescription sort_description_for_merging;
    SortDescription group_by_sort_description;

    if (settings[Setting::force_aggregation_in_order])
    {
        group_by_sort_description = getSortDescriptionFromNames(aggregation_analysis_result.aggregation_keys);
        sort_description_for_merging = group_by_sort_description;
    }

    auto merge_threads = settings[Setting::max_threads];
    auto temporary_data_merge_threads = settings[Setting::aggregation_memory_efficient_merge_threads]
        ? static_cast<size_t>(settings[Setting::aggregation_memory_efficient_merge_threads])
        : static_cast<size_t>(settings[Setting::max_threads]);

    bool storage_has_evenly_distributed_read = false;
    const auto & table_expression_node_to_data = planner_context->getTableExpressionNodeToData();

    if (table_expression_node_to_data.size() == 1)
    {
        auto it = table_expression_node_to_data.begin();
        const auto & table_expression_node = it->first;
        if (const auto * table_node = table_expression_node->as<TableNode>())
            storage_has_evenly_distributed_read = table_node->getStorage()->hasEvenlyDistributedRead();
        else if (const auto * table_function_node = table_expression_node->as<TableFunctionNode>())
            storage_has_evenly_distributed_read = table_function_node->getStorageOrThrow()->hasEvenlyDistributedRead();
    }

    auto aggregating_step = std::make_unique<AggregatingStep>(
        query_plan.getCurrentHeader(),
        aggregator_params,
        aggregation_analysis_result.grouping_sets_parameters_list,
        query_analysis_result.aggregate_final,
        settings[Setting::max_block_size],
        settings[Setting::aggregation_in_order_max_block_bytes],
        merge_threads,
        temporary_data_merge_threads,
        storage_has_evenly_distributed_read,
        settings[Setting::group_by_use_nulls],
        std::move(sort_description_for_merging),
        std::move(group_by_sort_description),
        query_analysis_result.aggregation_should_produce_results_in_order_of_bucket_number,
        settings[Setting::enable_memory_bound_merging_of_aggregation_results],
        settings[Setting::force_aggregation_in_order]);
    query_plan.addStep(std::move(aggregating_step));
}

void addMergingAggregatedStep(QueryPlan & query_plan,
    const AggregationAnalysisResult & aggregation_analysis_result,
    const QueryAnalysisResult & query_analysis_result,
    const PlannerContextPtr & planner_context)
{
    const auto & query_context = planner_context->getQueryContext();
    const auto & settings = query_context->getSettingsRef();

    /** There are two modes of distributed aggregation.
      *
      * 1. In different threads read from the remote servers blocks.
      * Save all the blocks in the RAM. Merge blocks.
      * If the aggregation is two-level - parallelize to the number of buckets.
      *
      * 2. In one thread, read blocks from different servers in order.
      * RAM stores only one block from each server.
      * If the aggregation is a two-level aggregation, we consistently merge the blocks of each next level.
      *
      * The second option consumes less memory (up to 256 times less)
      * in the case of two-level aggregation, which is used for large results after GROUP BY,
      * but it can work more slowly.
      */

    const auto & keys = aggregation_analysis_result.aggregation_keys;

    /// For count() without parameters try to use just one thread
    /// Typically this will either be a trivial count or a really small number of states
    size_t max_threads = settings[Setting::max_threads];
    if (keys.empty() && aggregation_analysis_result.aggregate_descriptions.size() == 1
        && aggregation_analysis_result.aggregate_descriptions[0].function->getName() == String{"count"}
        && aggregation_analysis_result.grouping_sets_parameters_list.empty())
        max_threads = 1;

    Aggregator::Params params(
        keys,
        aggregation_analysis_result.aggregate_descriptions,
        query_analysis_result.aggregate_overflow_row,
        max_threads,
        settings[Setting::max_block_size],
        settings[Setting::min_hit_rate_to_use_consecutive_keys_optimization]);

    bool is_remote_storage = false;
    bool parallel_replicas_from_merge_tree = false;

    const auto & table_expression_node_to_data = planner_context->getTableExpressionNodeToData();
    if (table_expression_node_to_data.size() == 1)
    {
        auto it = table_expression_node_to_data.begin();
        is_remote_storage = it->second.isRemote();
        parallel_replicas_from_merge_tree = it->second.isMergeTree() && query_context->canUseParallelReplicasOnInitiator();
    }

    auto merging_aggregated = std::make_unique<MergingAggregatedStep>(
        query_plan.getCurrentHeader(),
        params,
        aggregation_analysis_result.grouping_sets_parameters_list,
        query_analysis_result.aggregate_final,
        /// Grouping sets don't work with distributed_aggregation_memory_efficient enabled (#43989)
        settings[Setting::distributed_aggregation_memory_efficient] && (is_remote_storage || parallel_replicas_from_merge_tree)
            && !query_analysis_result.aggregation_with_rollup_or_cube_or_grouping_sets,
        settings[Setting::aggregation_memory_efficient_merge_threads],
        query_analysis_result.aggregation_should_produce_results_in_order_of_bucket_number,
        settings[Setting::max_block_size],
        settings[Setting::aggregation_in_order_max_block_bytes],
        settings[Setting::enable_memory_bound_merging_of_aggregation_results]);
    query_plan.addStep(std::move(merging_aggregated));
}

void addTotalsHavingStep(QueryPlan & query_plan,
    PlannerExpressionsAnalysisResult & expression_analysis_result,
    const QueryAnalysisResult & query_analysis_result,
    const PlannerContextPtr & planner_context,
    const QueryNode & query_node,
    UsefulSets & useful_sets)
{
    const auto & query_context = planner_context->getQueryContext();
    const auto & settings = query_context->getSettingsRef();

    auto & aggregation_analysis_result = expression_analysis_result.getAggregation();
    auto & having_analysis_result = expression_analysis_result.getHaving();
    bool need_finalize = !query_node.isGroupByWithRollup() && !query_node.isGroupByWithCube();

    std::optional<ActionsDAG> actions;
    if (having_analysis_result.filter_actions)
    {
        actions = std::move(having_analysis_result.filter_actions->dag);
        if (having_analysis_result.filter_actions->project_input)
            actions->appendInputsForUnusedColumns(*query_plan.getCurrentHeader());
    }

    auto totals_having_step = std::make_unique<TotalsHavingStep>(
        query_plan.getCurrentHeader(),
        aggregation_analysis_result.aggregate_descriptions,
        query_analysis_result.aggregate_overflow_row,
        std::move(actions),
        having_analysis_result.filter_column_name,
        having_analysis_result.remove_filter_column,
        settings[Setting::totals_mode],
        settings[Setting::totals_auto_threshold],
        need_finalize);

    if (having_analysis_result.filter_actions)
        appendSetsFromActionsDAG(*totals_having_step->getActions(), useful_sets);

    query_plan.addStep(std::move(totals_having_step));
}

void addCubeOrRollupStepIfNeeded(QueryPlan & query_plan,
    const AggregationAnalysisResult & aggregation_analysis_result,
    const QueryAnalysisResult & query_analysis_result,
    const PlannerContextPtr & planner_context,
    const SelectQueryInfo & select_query_info,
    const QueryNode & query_node)
{
    if (!query_node.isGroupByWithCube() && !query_node.isGroupByWithRollup())
        return;

    const auto & query_context = planner_context->getQueryContext();
    const auto & settings = query_context->getSettingsRef();

    auto aggregator_params = getAggregatorParams(planner_context,
        aggregation_analysis_result,
        query_analysis_result,
        select_query_info,
        true /*aggregate_descriptions_remove_arguments*/);

    if (query_node.isGroupByWithRollup())
    {
        auto rollup_step = std::make_unique<RollupStep>(
            query_plan.getCurrentHeader(), std::move(aggregator_params), true /*final*/, settings[Setting::group_by_use_nulls]);
        query_plan.addStep(std::move(rollup_step));
    }
    else if (query_node.isGroupByWithCube())
    {
        auto cube_step = std::make_unique<CubeStep>(
            query_plan.getCurrentHeader(), std::move(aggregator_params), true /*final*/, settings[Setting::group_by_use_nulls]);
        query_plan.addStep(std::move(cube_step));
    }
}

void addDistinctStep(QueryPlan & query_plan,
    const QueryAnalysisResult & query_analysis_result,
    const PlannerContextPtr & planner_context,
    const Names & column_names,
    const QueryNode & query_node,
    bool before_order,
    bool pre_distinct)
{
    const Settings & settings = planner_context->getQueryContext()->getSettingsRef();

    UInt64 limit_offset = query_analysis_result.limit_offset;
    UInt64 limit_length = query_analysis_result.limit_length;

    UInt64 limit_hint_for_distinct = 0;

    /** If after this stage of DISTINCT
      * 1. ORDER BY is not executed.
      * 2. There is no LIMIT BY.
      * Then you can get no more than limit_length + limit_offset of different rows.
      */
    if ((!query_node.hasOrderBy() || !before_order) && !query_node.hasLimitBy())
    {
        if (limit_length <= std::numeric_limits<UInt64>::max() - limit_offset)
            limit_hint_for_distinct = limit_length + limit_offset;
    }

    SizeLimits limits(settings[Setting::max_rows_in_distinct], settings[Setting::max_bytes_in_distinct], settings[Setting::distinct_overflow_mode]);

    auto distinct_step = std::make_unique<DistinctStep>(
        query_plan.getCurrentHeader(),
        limits,
        limit_hint_for_distinct,
        column_names,
        pre_distinct);

    if (pre_distinct)
        distinct_step->setStepDescription("Preliminary DISTINCT");
    else
        distinct_step->setStepDescription("DISTINCT");
    query_plan.addStep(std::move(distinct_step));
}

void addSortingStep(QueryPlan & query_plan,
    const QueryAnalysisResult & query_analysis_result,
    const PlannerContextPtr & planner_context)
{
    LOG_TRACE(getLogger("Planner"), "addSortingStep");

    const auto & sort_description = query_analysis_result.sort_description;
    const auto & query_context = planner_context->getQueryContext();
    SortingStep::Settings sort_settings(query_context->getSettingsRef());

    auto sorting_step = std::make_unique<SortingStep>(
        query_plan.getCurrentHeader(),
        sort_description,
        query_analysis_result.partial_sorting_limit,
        sort_settings);
    sorting_step->setStepDescription("Sorting for ORDER BY");
    query_plan.addStep(std::move(sorting_step));
}

<<<<<<< HEAD
void addShufflingStep(QueryPlan & query_plan,
    const QueryAnalysisResult & query_analysis_result,
    const PlannerContextPtr & planner_context)
{
    LOG_TRACE(getLogger("Planner"), "addShufflingStep");

    // const auto & sort_description = query_analysis_result.sort_description;
    const auto & query_context = planner_context->getQueryContext();
    ShufflingStep::Settings shuffle_settings(query_context->getSettingsRef());

    auto shuffling_step = std::make_unique<ShufflingStep>(
        query_plan.getCurrentHeader(),
        query_analysis_result.partial_sorting_limit,
        shuffle_settings);
    shuffling_step->setStepDescription("Shuffling for SHUFFLE");
    query_plan.addStep(std::move(shuffling_step));
}

void addMergeSortingStep(QueryPlan & query_plan,
=======
template<size_t size>
ALWAYS_INLINE void addMergeSortingStep(QueryPlan & query_plan,
>>>>>>> 66149c58
    const QueryAnalysisResult & query_analysis_result,
    const PlannerContextPtr & planner_context,
    const char (&description)[size])
{
    const auto & query_context = planner_context->getQueryContext();
    const auto & settings = query_context->getSettingsRef();

    const auto & sort_description = query_analysis_result.sort_description;

    auto merging_sorted = std::make_unique<SortingStep>(
        query_plan.getCurrentHeader(),
        sort_description,
        settings[Setting::max_block_size],
        query_analysis_result.partial_sorting_limit,
        settings[Setting::exact_rows_before_limit]);
    merging_sorted->setStepDescription(description);
    query_plan.addStep(std::move(merging_sorted));
}

void addMergeShufflingStep(QueryPlan & query_plan,
    const QueryAnalysisResult & query_analysis_result,
    const PlannerContextPtr & planner_context,
    const std::string & description)
{
    const auto & query_context = planner_context->getQueryContext();
    const auto & settings = query_context->getSettingsRef();

    auto merging_shuffled = std::make_unique<ShufflingStep>(
        query_plan.getCurrentHeader(),
        settings[Setting::max_block_size],
        query_analysis_result.partial_sorting_limit,
        settings[Setting::exact_rows_before_limit]);
    merging_shuffled->setStepDescription("Merge shuffled streams " + description);
    query_plan.addStep(std::move(merging_shuffled));
}

void addWithFillStepIfNeeded(QueryPlan & query_plan,
    const QueryAnalysisResult & query_analysis_result,
    const PlannerContextPtr & planner_context,
    const QueryNode & query_node)
{
    NameSet column_names_with_fill;
    SortDescription fill_description;

    const auto & header = query_plan.getCurrentHeader();

    for (const auto & description : query_analysis_result.sort_description)
    {
        if (description.with_fill)
        {
            if (!header->findByName(description.column_name))
                throw Exception(ErrorCodes::LOGICAL_ERROR, "Filling column {} is not present in the block {}", description.column_name, header->dumpNames());
            fill_description.push_back(description);
            column_names_with_fill.insert(description.column_name);
        }
    }

    if (fill_description.empty())
        return;

    InterpolateDescriptionPtr interpolate_description;

    if (query_node.hasInterpolate())
    {
        ActionsDAG interpolate_actions_dag;
        auto query_plan_columns = header->getColumnsWithTypeAndName();
        for (auto & query_plan_column : query_plan_columns)
        {
            /// INTERPOLATE actions dag input columns must be non constant
            query_plan_column.column = nullptr;
            interpolate_actions_dag.addInput(query_plan_column);
        }

        auto & interpolate_list_node = query_node.getInterpolate()->as<ListNode &>();
        auto & interpolate_list_nodes = interpolate_list_node.getNodes();

        if (interpolate_list_nodes.empty())
        {
            for (const auto * input_node : interpolate_actions_dag.getInputs())
            {
                if (column_names_with_fill.contains(input_node->result_name))
                    continue;

                interpolate_actions_dag.getOutputs().push_back(input_node);
            }
        }
        else
        {
            ActionsDAG rename_dag;

            for (auto & interpolate_node : interpolate_list_nodes)
            {
                auto & interpolate_node_typed = interpolate_node->as<InterpolateNode &>();

                ColumnNodePtrWithHashSet empty_correlated_columns_set;
                PlannerActionsVisitor planner_actions_visitor(planner_context, empty_correlated_columns_set);
                auto [expression_to_interpolate_expression_nodes, expression_to_interpolate_correlated_subtrees] = planner_actions_visitor.visit(interpolate_actions_dag,
                    interpolate_node_typed.getExpression());
                expression_to_interpolate_correlated_subtrees.assertEmpty("in expression to interpolate");
                if (expression_to_interpolate_expression_nodes.size() != 1)
                    throw Exception(ErrorCodes::BAD_ARGUMENTS, "Expression to interpolate expected to have single action node");

                auto [interpolate_expression_nodes, interpolate_correlated_subtrees] = planner_actions_visitor.visit(interpolate_actions_dag,
                    interpolate_node_typed.getInterpolateExpression());
                interpolate_correlated_subtrees.assertEmpty("in interpolate expression");
                if (interpolate_expression_nodes.size() != 1)
                    throw Exception(ErrorCodes::BAD_ARGUMENTS, "Interpolate expression expected to have single action node");

                const auto * expression_to_interpolate = expression_to_interpolate_expression_nodes[0];
                const auto & expression_to_interpolate_name = expression_to_interpolate->result_name;

                const auto * interpolate_expression = interpolate_expression_nodes[0];
                if (!interpolate_expression->result_type->equals(*expression_to_interpolate->result_type))
                {
                    interpolate_expression = &interpolate_actions_dag.addCast(*interpolate_expression,
                        expression_to_interpolate->result_type,
                        interpolate_expression->result_name);
                }

                const auto * alias_node = &interpolate_actions_dag.addAlias(*interpolate_expression, expression_to_interpolate_name);
                interpolate_actions_dag.getOutputs().push_back(alias_node);

                /// Here we fix INTERPOLATE by constant expression.
                /// Example from 02336_sort_optimization_with_fill:
                ///
                /// SELECT 5 AS x, 'Hello' AS s ORDER BY x WITH FILL FROM 1 TO 10 INTERPOLATE (s AS s||'A')
                ///
                /// For this query, INTERPOLATE_EXPRESSION would be : s AS concat(s, 'A'),
                /// so that interpolate_actions_dag would have INPUT `s`.
                ///
                /// However, INPUT `s` does not exist. Instead, we have a constant with execution name 'Hello'_String.
                /// To fix this, we prepend a rename : 'Hello'_String -> s
                if (const auto * /*constant_node*/ _ = interpolate_node_typed.getExpression()->as<const ConstantNode>())
                {
                    const auto & name = interpolate_node_typed.getExpressionName();
                    const auto * node = &rename_dag.addInput(alias_node->result_name, alias_node->result_type);
                    node = &rename_dag.addAlias(*node, name);
                    rename_dag.getOutputs().push_back(node);

                    /// Interpolate DAG should contain INPUT with same name to ensure a proper merging
                    const auto & inputs = interpolate_actions_dag.getInputs();
                    if (std::ranges::find_if(inputs, [&name](const auto & input){ return input->result_name == name; }) == inputs.end())
                        interpolate_actions_dag.addInput(name, interpolate_node_typed.getExpression()->getResultType());
                }
            }

            if (!rename_dag.getOutputs().empty())
                interpolate_actions_dag = ActionsDAG::merge(std::move(rename_dag), std::move(interpolate_actions_dag));

            interpolate_actions_dag.removeUnusedActions();
        }

        Aliases empty_aliases;
        interpolate_description = std::make_shared<InterpolateDescription>(std::move(interpolate_actions_dag), empty_aliases);
    }

    const auto & query_context = planner_context->getQueryContext();
    const Settings & settings = query_context->getSettingsRef();
    auto filling_step = std::make_unique<FillingStep>(
        header,
        query_analysis_result.sort_description,
        std::move(fill_description),
        interpolate_description,
        settings[Setting::use_with_fill_by_sorting_prefix]);
    query_plan.addStep(std::move(filling_step));
}

void addLimitByStep(
    QueryPlan & query_plan, const LimitByAnalysisResult & limit_by_analysis_result, const QueryNode & query_node, bool do_not_skip_offset)
{
    /// Constness of LIMIT BY limit is validated during query analysis stage
    UInt64 limit_by_limit = query_node.getLimitByLimit()->as<ConstantNode &>().getValue().safeGet<UInt64>();
    UInt64 limit_by_offset = 0;

    if (query_node.hasLimitByOffset())
    {
        /// Constness of LIMIT BY offset is validated during query analysis stage
        limit_by_offset = query_node.getLimitByOffset()->as<ConstantNode &>().getValue().safeGet<UInt64>();
    }

    if (do_not_skip_offset)
    {
        if (limit_by_limit > std::numeric_limits<UInt64>::max() - limit_by_offset)
            return;

        limit_by_limit += limit_by_offset;
        limit_by_offset = 0;
    }

    auto limit_by_step = std::make_unique<LimitByStep>(query_plan.getCurrentHeader(),
        limit_by_limit,
        limit_by_offset,
        limit_by_analysis_result.limit_by_column_names);
    query_plan.addStep(std::move(limit_by_step));
}

void addPreliminaryLimitStep(QueryPlan & query_plan,
    const QueryAnalysisResult & query_analysis_result,
    const PlannerContextPtr & planner_context,
    bool do_not_skip_offset)
{
    UInt64 limit_offset = query_analysis_result.limit_offset;
    UInt64 limit_length = query_analysis_result.limit_length;

    if (do_not_skip_offset)
    {
        if (limit_length > std::numeric_limits<UInt64>::max() - limit_offset)
            return;

        limit_length += limit_offset;
        limit_offset = 0;
    }

    const auto & query_context = planner_context->getQueryContext();
    const Settings & settings = query_context->getSettingsRef();

    auto limit
        = std::make_unique<LimitStep>(query_plan.getCurrentHeader(), limit_length, limit_offset, settings[Setting::exact_rows_before_limit]);
    if (do_not_skip_offset)
        limit->setStepDescription("preliminary LIMIT (with OFFSET)");
    else
        limit->setStepDescription("preliminary LIMIT (without OFFSET)");
    query_plan.addStep(std::move(limit));
}

bool addPreliminaryLimitOptimizationStepIfNeeded(QueryPlan & query_plan,
    const QueryAnalysisResult & query_analysis_result,
    const PlannerContextPtr planner_context,
    const PlannerQueryProcessingInfo & query_processing_info,
    const QueryTreeNodePtr & query_tree)
{
    const auto & query_node = query_tree->as<QueryNode &>();
    const auto & query_context = planner_context->getQueryContext();
    const auto & settings = query_context->getSettingsRef();
    const auto & sort_description = query_analysis_result.sort_description;

    bool has_withfill = false;

    for (const auto & desc : sort_description)
    {
        if (desc.with_fill)
        {
            has_withfill = true;
            break;
        }
    }

    bool apply_limit = query_processing_info.getToStage() != QueryProcessingStage::WithMergeableStateAfterAggregation;
    bool apply_prelimit = apply_limit && query_node.hasLimit() && !query_node.isLimitWithTies() && !query_node.isGroupByWithTotals()
        && !query_analysis_result.query_has_with_totals_in_any_subquery_in_join_tree
        && !query_analysis_result.query_has_array_join_in_join_tree && !query_node.isDistinct() && !query_node.hasLimitBy()
        && !settings[Setting::extremes] && !has_withfill;
    bool apply_offset = query_processing_info.getToStage() != QueryProcessingStage::WithMergeableStateAfterAggregationAndLimit;
    if (apply_prelimit)
    {
        addPreliminaryLimitStep(query_plan, query_analysis_result, planner_context, /* do_not_skip_offset= */!apply_offset);
        return true;
    }

    return false;
}

/** For distributed query processing, add preliminary sort or distinct or limit
  * for first stage of query processing on shard, if there is no GROUP BY, HAVING,
  * WINDOW functions.
  */
void addPreliminarySortOrDistinctOrLimitStepsIfNeeded(
    QueryPlan & query_plan,
    PlannerExpressionsAnalysisResult & expressions_analysis_result,
    const QueryAnalysisResult & query_analysis_result,
    const PlannerContextPtr & planner_context,
    const PlannerQueryProcessingInfo & query_processing_info,
    const QueryTreeNodePtr & query_tree,
    const SelectQueryOptions & select_query_options,
    UsefulSets & useful_sets)
{
    const auto & query_node = query_tree->as<QueryNode &>();

    if (query_processing_info.isSecondStage() ||
        expressions_analysis_result.hasAggregation() ||
        expressions_analysis_result.hasHaving() ||
        expressions_analysis_result.hasWindow())
        return;

    if (expressions_analysis_result.hasSort())
        addSortingStep(query_plan, query_analysis_result, planner_context);

    if (query_node.isShuffle()) {
        addShufflingStep(query_plan, query_analysis_result, planner_context);
    }

    /** For DISTINCT step, pre_distinct = false, because if we have limit and distinct,
      * we need to merge streams to one and calculate overall distinct.
      * Otherwise we can take several equal values from different streams
      * according to limit and skip some distinct values.
      */
    if (query_node.hasLimit() && query_node.isDistinct())
    {
        addDistinctStep(query_plan,
            query_analysis_result,
            planner_context,
            expressions_analysis_result.getProjection().projection_column_names,
            query_node,
            false /*before_order*/,
            false /*pre_distinct*/);
    }

    if (expressions_analysis_result.hasLimitBy())
    {
        auto & limit_by_analysis_result = expressions_analysis_result.getLimitBy();
        addExpressionStep(
            planner_context,
            query_plan,
            limit_by_analysis_result.before_limit_by_actions,
            {},
            select_query_options,
            "Before LIMIT BY",
            useful_sets);
        /// We don't apply LIMIT BY on remote nodes at all in the old infrastructure.
        /// https://github.com/ClickHouse/ClickHouse/blob/67c1e89d90ef576e62f8b1c68269742a3c6f9b1e/src/Interpreters/InterpreterSelectQuery.cpp#L1697-L1705
        /// Let's be optimistic and only don't skip offset (it will be skipped on the initiator).
        addLimitByStep(query_plan, limit_by_analysis_result, query_node, true /*do_not_skip_offset*/);
    }

    /// Do not apply PreLimit at first stage for LIMIT BY and `exact_rows_before_limit`,
    /// as it may break `rows_before_limit_at_least` value during the second stage in
    /// case it also contains LIMIT BY
    const Settings & settings = planner_context->getQueryContext()->getSettingsRef();

    if (query_node.hasLimitBy() && settings[Setting::exact_rows_before_limit])
    {
        return;
    }

    /// WITH TIES simply not supported properly for preliminary steps, so let's disable it.
    if (query_node.hasLimit() && !query_node.hasLimitByOffset() && !query_node.isLimitWithTies())
        addPreliminaryLimitStep(query_plan, query_analysis_result, planner_context, true /*do_not_skip_offset*/);
}

void addWindowSteps(QueryPlan & query_plan,
    const PlannerContextPtr & planner_context,
    WindowAnalysisResult & window_analysis_result,
    size_t max_step_description_length)
{
    const auto & query_context = planner_context->getQueryContext();
    const auto & settings = query_context->getSettingsRef();

    auto & window_descriptions = window_analysis_result.window_descriptions;
    sortWindowDescriptions(window_descriptions);

    size_t window_descriptions_size = window_descriptions.size();

    for (size_t i = 0; i < window_descriptions_size; ++i)
    {
        const auto & window_description = window_descriptions[i];

        /** We don't need to sort again if the input from previous window already
          * has suitable sorting. Also don't create sort steps when there are no
          * columns to sort by, because the sort nodes are confused by this. It
          * happens in case of `over ()`.
          * Even if full_sort_description of both windows match, in case of different
          * partitioning we need to add a SortingStep to reshuffle data in the streams.
          */

        bool need_sort = !window_description.full_sort_description.empty();
        if (need_sort && i != 0)
        {
            need_sort = !sortDescriptionIsPrefix(window_description.full_sort_description, window_descriptions[i - 1].full_sort_description)
                || (settings[Setting::max_threads] != 1 && window_description.partition_by.size() != window_descriptions[i - 1].partition_by.size());
        }
        if (need_sort)
        {
            SortingStep::Settings sort_settings(query_context->getSettingsRef());

            auto sorting_step = std::make_unique<SortingStep>(
                query_plan.getCurrentHeader(),
                window_description.full_sort_description,
                window_description.partition_by,
                0 /*limit*/,
                sort_settings);
            sorting_step->setStepDescription("Sorting for window '" + window_description.window_name + "'", max_step_description_length);
            query_plan.addStep(std::move(sorting_step));
        }

        // Fan out streams only for the last window to preserve the ordering between windows,
        // and WindowTransform works on single stream anyway.
        const bool streams_fan_out
            = settings[Setting::query_plan_enable_multithreading_after_window_functions] && ((i + 1) == window_descriptions_size);

        auto window_step
            = std::make_unique<WindowStep>(query_plan.getCurrentHeader(), window_description, window_description.window_functions, streams_fan_out);
        window_step->setStepDescription("Window step for window '" + window_description.window_name + "'", max_step_description_length);
        query_plan.addStep(std::move(window_step));
    }
}

void addLimitStep(QueryPlan & query_plan,
    const QueryAnalysisResult & query_analysis_result,
    const PlannerContextPtr & planner_context,
    const QueryNode & query_node)
{
    const auto & query_context = planner_context->getQueryContext();
    const auto & settings = query_context->getSettingsRef();
    bool always_read_till_end = settings[Setting::exact_rows_before_limit];
    bool limit_with_ties = query_node.isLimitWithTies();

    /** Special cases:
      *
      * 1. If there is WITH TOTALS and there is no ORDER BY, then read the data to the end,
      *  otherwise TOTALS is counted according to incomplete data.
      *
      * 2. If there is no WITH TOTALS and there is a subquery in FROM, and there is WITH TOTALS on one of the levels,
      *  then when using LIMIT, you should read the data to the end, rather than cancel the query earlier,
      *  because if you cancel the query, we will not get `totals` data from the remote server.
      */
    if (query_node.isGroupByWithTotals() && !query_node.hasOrderBy())
        always_read_till_end = true;

    if (!query_node.isGroupByWithTotals() && query_analysis_result.query_has_with_totals_in_any_subquery_in_join_tree)
        always_read_till_end = true;

    SortDescription limit_with_ties_sort_description;

    if (query_node.isLimitWithTies())
    {
        /// Validated during parser stage
        if (!query_node.hasOrderBy())
            throw Exception(ErrorCodes::LOGICAL_ERROR, "LIMIT WITH TIES without ORDER BY");

        limit_with_ties_sort_description = query_analysis_result.sort_description;
    }

    UInt64 limit_length = query_analysis_result.limit_length;
    UInt64 limit_offset = query_analysis_result.limit_offset;

    auto limit = std::make_unique<LimitStep>(
        query_plan.getCurrentHeader(),
        limit_length,
        limit_offset,
        always_read_till_end,
        limit_with_ties,
        limit_with_ties_sort_description);

    if (limit_with_ties)
        limit->setStepDescription("LIMIT WITH TIES");

    query_plan.addStep(std::move(limit));
}

void addExtremesStepIfNeeded(QueryPlan & query_plan, const PlannerContextPtr & planner_context)
{
    const auto & query_context = planner_context->getQueryContext();
    if (!query_context->getSettingsRef()[Setting::extremes])
        return;

    auto extremes_step = std::make_unique<ExtremesStep>(query_plan.getCurrentHeader());
    query_plan.addStep(std::move(extremes_step));
}

void addOffsetStep(QueryPlan & query_plan, const QueryAnalysisResult & query_analysis_result)
{
    /// If there is not a LIMIT but an offset
    if (!query_analysis_result.limit_length && query_analysis_result.limit_offset)
    {
        auto offsets_step = std::make_unique<OffsetStep>(query_plan.getCurrentHeader(), query_analysis_result.limit_offset);
        query_plan.addStep(std::move(offsets_step));
    }
}

void addBuildSubqueriesForSetsStepIfNeeded(
    QueryPlan & query_plan,
    const SelectQueryOptions & select_query_options,
    const PlannerContextPtr & planner_context,
    const UsefulSets & useful_sets)
{
    auto subqueries = planner_context->getPreparedSets().getSubqueries();

    auto predicate = [&useful_sets](const auto & set) { return !useful_sets.contains(set); };
    auto it = std::remove_if(subqueries.begin(), subqueries.end(), std::move(predicate));
    subqueries.erase(it, subqueries.end());

    for (auto & subquery : subqueries)
    {
        auto query_tree = subquery->detachQueryTree();
        auto subquery_options = select_query_options.subquery();
        /// I don't know if this is a good decision,
        /// but for now it is done in the same way as in old analyzer.
        /// This would not ignore limits for subqueries (affects mutations only).
        /// See test_build_sets_from_multiple_threads-analyzer.
        subquery_options.ignore_limits = false;
        Planner subquery_planner(
            query_tree,
            subquery_options,
            std::make_shared<GlobalPlannerContext>(nullptr, nullptr, FiltersForTableExpressionMap{}));
        subquery_planner.buildQueryPlanIfNeeded();

        subquery->setQueryPlan(std::make_unique<QueryPlan>(std::move(subquery_planner).extractQueryPlan()));
    }

    if (!subqueries.empty())
    {
        const auto & settings = planner_context->getQueryContext()->getSettingsRef();
        SizeLimits network_transfer_limits(settings[Setting::max_rows_to_transfer], settings[Setting::max_bytes_to_transfer], settings[Setting::transfer_overflow_mode]);
        auto prepared_sets_cache = planner_context->getQueryContext()->getPreparedSetsCache();

        auto step = std::make_unique<DelayedCreatingSetsStep>(
            query_plan.getCurrentHeader(),
            std::move(subqueries),
            network_transfer_limits,
            prepared_sets_cache);
        step->setStepDescription("DelayedCreatingSetsStep");
        query_plan.addStep(std::move(step));
    }
}

/// Support for `additional_result_filter` setting
void addAdditionalFilterStepIfNeeded(QueryPlan & query_plan,
    const QueryNode & query_node,
    const SelectQueryOptions & select_query_options,
    PlannerContextPtr & planner_context
)
{
    if (select_query_options.subquery_depth != 0)
        return;

    const auto & query_context = planner_context->getQueryContext();
    const auto & settings = query_context->getSettingsRef();

    auto additional_result_filter_ast = parseAdditionalResultFilter(settings);
    if (!additional_result_filter_ast)
        return;

    ColumnsDescription fake_column_descriptions;
    NameSet fake_name_set;
    for (const auto & column : query_node.getProjectionColumns())
    {
        fake_column_descriptions.add(ColumnDescription(column.name, column.type));
        fake_name_set.emplace(column.name);
    }

    auto storage = std::make_shared<StorageDummy>(StorageID{"dummy", "dummy"}, fake_column_descriptions);
    auto fake_table_expression = std::make_shared<TableNode>(std::move(storage), query_context);

    auto filter_info = buildFilterInfo(additional_result_filter_ast, fake_table_expression, planner_context, std::move(fake_name_set));
    if (!query_plan.isInitialized())
        return;

    auto filter_step = std::make_unique<FilterStep>(query_plan.getCurrentHeader(),
        std::move(filter_info.actions),
        filter_info.column_name,
        filter_info.do_remove_column);
    filter_step->setStepDescription("additional result filter");
    query_plan.addStep(std::move(filter_step));
}

}

PlannerContextPtr buildPlannerContext(const QueryTreeNodePtr & query_tree_node,
    const SelectQueryOptions & select_query_options,
    GlobalPlannerContextPtr global_planner_context)
{
    auto * query_node = query_tree_node->as<QueryNode>();
    auto * union_node = query_tree_node->as<UnionNode>();

    if (!query_node && !union_node)
        throw Exception(ErrorCodes::UNSUPPORTED_METHOD,
            "Expected QUERY or UNION node. Actual {}",
            query_tree_node->formatASTForErrorMessage());

    auto & mutable_context = query_node ? query_node->getMutableContext() : union_node->getMutableContext();
    size_t max_subquery_depth = mutable_context->getSettingsRef()[Setting::max_subquery_depth];
    if (max_subquery_depth && select_query_options.subquery_depth > max_subquery_depth)
        throw Exception(ErrorCodes::TOO_DEEP_SUBQUERIES, "Too deep subqueries. Maximum: {}", max_subquery_depth);

    const auto & client_info = mutable_context->getClientInfo();
    auto min_major = static_cast<UInt64>(DBMS_MIN_MAJOR_VERSION_WITH_CURRENT_AGGREGATION_VARIANT_SELECTION_METHOD);
    auto min_minor = static_cast<UInt64>(DBMS_MIN_MINOR_VERSION_WITH_CURRENT_AGGREGATION_VARIANT_SELECTION_METHOD);

    bool need_to_disable_two_level_aggregation = client_info.query_kind == ClientInfo::QueryKind::SECONDARY_QUERY &&
        client_info.connection_client_version_major < min_major &&
        client_info.connection_client_version_minor < min_minor;

    if (need_to_disable_two_level_aggregation)
    {
        /// Disable two-level aggregation due to version incompatibility
        mutable_context->setSetting("group_by_two_level_threshold", Field(0));
        mutable_context->setSetting("group_by_two_level_threshold_bytes", Field(0));
    }

    if (select_query_options.is_subquery)
        updateContextForSubqueryExecution(mutable_context);

    return std::make_shared<PlannerContext>(mutable_context, std::move(global_planner_context), select_query_options);
}

Planner::Planner(const QueryTreeNodePtr & query_tree_,
    SelectQueryOptions & select_query_options_)
    : query_tree(query_tree_)
    , select_query_options(select_query_options_)
    , planner_context(buildPlannerContext(query_tree, select_query_options,
        std::make_shared<GlobalPlannerContext>(
            findQueryForParallelReplicas(query_tree, select_query_options),
            findTableForParallelReplicas(query_tree, select_query_options),
            collectFiltersForAnalysis(query_tree, select_query_options))))
{
}

Planner::Planner(const QueryTreeNodePtr & query_tree_,
    SelectQueryOptions & select_query_options_,
    GlobalPlannerContextPtr global_planner_context_)
    : query_tree(query_tree_)
    , select_query_options(select_query_options_)
    , planner_context(buildPlannerContext(query_tree_, select_query_options, std::move(global_planner_context_)))
{
}

Planner::Planner(const QueryTreeNodePtr & query_tree_,
    SelectQueryOptions & select_query_options_,
    PlannerContextPtr planner_context_)
    : query_tree(query_tree_)
    , select_query_options(select_query_options_)
    , planner_context(std::move(planner_context_))
{
}

void Planner::buildQueryPlanIfNeeded()
{
    if (query_plan.isInitialized())
        return;

    LOG_TRACE(
        log,
        "Query to stage {}{}",
        QueryProcessingStage::toString(select_query_options.to_stage),
        select_query_options.only_analyze ? " only analyze" : "");

    if (query_tree->getNodeType() == QueryTreeNodeType::UNION)
        buildPlanForUnionNode();
    else
        buildPlanForQueryNode();
    extendQueryContextAndStoragesLifetime(query_plan, planner_context);
}

void Planner::buildPlanForUnionNode()
{
    const auto & union_node = query_tree->as<UnionNode &>();
    auto union_mode = union_node.getUnionMode();
    if (union_mode == SelectUnionMode::UNION_DEFAULT || union_mode == SelectUnionMode::EXCEPT_DEFAULT
        || union_mode == SelectUnionMode::INTERSECT_DEFAULT)
        throw Exception(ErrorCodes::BAD_ARGUMENTS, "UNION mode must be initialized");

    if (union_node.hasRecursiveCTETable())
    {
        const auto & recursive_cte_table = *union_node.getRecursiveCTETable();

        ColumnsWithTypeAndName recursive_cte_columns;
        recursive_cte_columns.reserve(recursive_cte_table.columns.size());
        for (const auto & recursive_cte_table_column : recursive_cte_table.columns)
            recursive_cte_columns.emplace_back(recursive_cte_table_column.type, recursive_cte_table_column.name);

        auto read_from_recursive_cte_step = std::make_unique<ReadFromRecursiveCTEStep>(std::make_shared<const Block>(Block(std::move(recursive_cte_columns))), query_tree);
        read_from_recursive_cte_step->setStepDescription(query_tree->toAST()->formatForErrorMessage(), select_query_options.max_step_description_length);
        query_plan.addStep(std::move(read_from_recursive_cte_step));
        return;
    }

    const auto & union_queries_nodes = union_node.getQueries().getNodes();
    size_t queries_size = union_queries_nodes.size();

    std::vector<std::unique_ptr<QueryPlan>> query_plans;
    query_plans.reserve(queries_size);

    SharedHeaders query_plans_headers;
    query_plans_headers.reserve(queries_size);

    for (const auto & query_node : union_queries_nodes)
    {
        Planner query_planner(query_node, select_query_options, planner_context->getGlobalPlannerContext());

        query_planner.buildQueryPlanIfNeeded();
        for (const auto & row_policy : query_planner.getUsedRowPolicies())
            used_row_policies.insert(row_policy);
        const auto & mapping = query_planner.getQueryNodeToPlanStepMapping();
        query_node_to_plan_step_mapping.insert(mapping.begin(), mapping.end());
        auto query_node_plan = std::make_unique<QueryPlan>(std::move(query_planner).extractQueryPlan());
        query_plans_headers.push_back(query_node_plan->getCurrentHeader());
        query_plans.push_back(std::move(query_node_plan));
    }

    Block union_common_header = buildCommonHeaderForUnion(query_plans_headers, union_mode);
    addConvertingToCommonHeaderActionsIfNeeded(query_plans, union_common_header, query_plans_headers);

    const auto & query_context = planner_context->getQueryContext();
    const auto & settings = query_context->getSettingsRef();
    auto max_threads = settings[Setting::max_threads];

    bool is_distinct = union_mode == SelectUnionMode::UNION_DISTINCT || union_mode == SelectUnionMode::INTERSECT_DISTINCT
        || union_mode == SelectUnionMode::EXCEPT_DISTINCT;

    if (union_mode == SelectUnionMode::UNION_ALL || union_mode == SelectUnionMode::UNION_DISTINCT)
    {
        auto union_step = std::make_unique<UnionStep>(std::move(query_plans_headers), max_threads);
        query_plan.unitePlans(std::move(union_step), std::move(query_plans));
    }
    else if (union_mode == SelectUnionMode::INTERSECT_ALL || union_mode == SelectUnionMode::INTERSECT_DISTINCT
        || union_mode == SelectUnionMode::EXCEPT_ALL || union_mode == SelectUnionMode::EXCEPT_DISTINCT)
    {
        IntersectOrExceptStep::Operator intersect_or_except_operator = IntersectOrExceptStep::Operator::UNKNOWN;

        if (union_mode == SelectUnionMode::INTERSECT_ALL)
            intersect_or_except_operator = IntersectOrExceptStep::Operator::INTERSECT_ALL;
        else if (union_mode == SelectUnionMode::INTERSECT_DISTINCT)
            intersect_or_except_operator = IntersectOrExceptStep::Operator::INTERSECT_DISTINCT;
        else if (union_mode == SelectUnionMode::EXCEPT_ALL)
            intersect_or_except_operator = IntersectOrExceptStep::Operator::EXCEPT_ALL;
        else if (union_mode == SelectUnionMode::EXCEPT_DISTINCT)
            intersect_or_except_operator = IntersectOrExceptStep::Operator::EXCEPT_DISTINCT;

        auto union_step
            = std::make_unique<IntersectOrExceptStep>(std::move(query_plans_headers), intersect_or_except_operator, max_threads);
        query_plan.unitePlans(std::move(union_step), std::move(query_plans));
    }

    if (is_distinct)
    {
        /// Add distinct transform
        SizeLimits limits(settings[Setting::max_rows_in_distinct], settings[Setting::max_bytes_in_distinct], settings[Setting::distinct_overflow_mode]);

        auto distinct_step = std::make_unique<DistinctStep>(
            query_plan.getCurrentHeader(),
            limits,
            0 /*limit hint*/,
            query_plan.getCurrentHeader()->getNames(),
            false /*pre distinct*/);
        query_plan.addStep(std::move(distinct_step));
    }
}

void Planner::buildPlanForQueryNode()
{
    ProfileEvents::increment(ProfileEvents::SelectQueriesWithSubqueries);
    ProfileEvents::increment(ProfileEvents::QueriesWithSubqueries);

    auto & query_node = query_tree->as<QueryNode &>();
    const auto & query_context = planner_context->getQueryContext();

    if (query_node.hasWhere())
    {
        auto condition_constant = tryExtractConstantFromConditionNode(query_node.getWhere());
        if (condition_constant.has_value() && *condition_constant)
            query_node.getWhere() = {};
    }

    SelectQueryInfo select_query_info = buildSelectQueryInfo();

    StorageLimitsList current_storage_limits = storage_limits;
    select_query_info.local_storage_limits = buildStorageLimits(*query_context, select_query_options);
    current_storage_limits.push_back(select_query_info.local_storage_limits);
    select_query_info.storage_limits = std::make_shared<StorageLimitsList>(current_storage_limits);
    select_query_info.has_order_by = query_node.hasOrderBy();
    select_query_info.has_shuffle = query_node.isShuffle();
    select_query_info.has_window = hasWindowFunctionNodes(query_tree);
    select_query_info.has_aggregates = hasAggregateFunctionNodes(query_tree);
    select_query_info.need_aggregate = query_node.hasGroupBy() || select_query_info.has_aggregates;
    select_query_info.merge_tree_enable_remove_parts_from_snapshot_optimization = select_query_options.merge_tree_enable_remove_parts_from_snapshot_optimization;

    if (!select_query_info.has_window && query_node.hasQualify())
    {
        if (query_node.hasHaving())
            query_node.getHaving() = mergeConditionNodes({query_node.getHaving(), query_node.getQualify()}, query_context);
        else
            query_node.getHaving() = query_node.getQualify();

        query_node.getQualify() = {};
    }

    if (!select_query_info.need_aggregate && query_node.hasHaving())
    {
        if (query_node.hasWhere())
            query_node.getWhere() = mergeConditionNodes({query_node.getWhere(), query_node.getHaving()}, query_context);
        else
            query_node.getWhere() = query_node.getHaving();

        query_node.getHaving() = {};
    }

    collectSets(query_tree, *planner_context);

    const auto & settings = query_context->getSettingsRef();
    if (query_context->canUseTaskBasedParallelReplicas())
    {
        if (!settings[Setting::parallel_replicas_allow_in_with_subquery] && planner_context->getPreparedSets().hasSubqueries())
        {
            if (settings[Setting::allow_experimental_parallel_reading_from_replicas] >= 2)
                throw Exception(ErrorCodes::SUPPORT_IS_DISABLED, "IN with subquery is not supported with parallel replicas");

            auto & mutable_context = planner_context->getMutableQueryContext();
            mutable_context->setSetting("allow_experimental_parallel_reading_from_replicas", Field(0));
            LOG_DEBUG(log, "Disabling parallel replicas to execute a query with IN with subquery");
        }
    }

    collectTableExpressionData(query_tree, planner_context);
    checkStoragesSupportTransactions(planner_context);

    const auto & table_filters = planner_context->getGlobalPlannerContext()->filters_for_table_expressions;
    if (!select_query_options.only_analyze && !table_filters.empty())
    {
        for (auto & [table_node, table_expression_data] : planner_context->getTableExpressionNodeToData())
        {
            auto it = table_filters.find(table_node);
            if (it != table_filters.end())
            {
                const auto & filters = it->second;
                table_expression_data.setFilterActions(filters.filter_actions->clone());
                table_expression_data.setPrewhereInfo(filters.prewhere_info);
            }
        }
    }

    if (query_context->canUseTaskBasedParallelReplicas())
    {
        auto & query_node_typed = query_tree->as<QueryNode &>();
        const auto & table_expression_nodes = extractTableExpressions(query_node_typed.getJoinTree(), true, true);
        for (const auto & it : table_expression_nodes)
        {
            auto * table_node = it->as<TableNode>();
            if (!table_node)
                continue;

            const auto & modifiers = table_node->getTableExpressionModifiers();
            if (modifiers.has_value() && modifiers->hasFinal())
            {
                if (settings[Setting::allow_experimental_parallel_reading_from_replicas] >= 2)
                    throw Exception(ErrorCodes::SUPPORT_IS_DISABLED, "FINAL modifier is not supported with parallel replicas");

                LOG_DEBUG(log, "FINAL modifier is not supported with parallel replicas. Query will be executed without using them.");
                auto & mutable_context = planner_context->getMutableQueryContext();
                mutable_context->setSetting("allow_experimental_parallel_reading_from_replicas", Field(0));
                break;
            }
        }
    }

    if (!settings[Setting::parallel_replicas_custom_key].value.empty())
    {
        /// Check support for JOIN for parallel replicas with custom key
        if (planner_context->getTableExpressionNodeToData().size() > 1)
        {
            if (settings[Setting::allow_experimental_parallel_reading_from_replicas] >= 2)
                throw Exception(ErrorCodes::SUPPORT_IS_DISABLED, "JOINs are not supported with parallel replicas");

            LOG_DEBUG(log, "JOINs are not supported with parallel replicas. Query will be executed without using them.");

            auto & mutable_context = planner_context->getMutableQueryContext();
            mutable_context->setSetting("allow_experimental_parallel_reading_from_replicas", Field(0));
            mutable_context->setSetting("parallel_replicas_custom_key", String{""});
        }
    }

    JoinTreeQueryPlan join_tree_query_plan;
    if (planner_context->getMutableQueryContext()->canUseTaskBasedParallelReplicas()
        && planner_context->getGlobalPlannerContext()->parallel_replicas_node == &query_node)
    {
        join_tree_query_plan = buildQueryPlanForParallelReplicas(query_node, planner_context, select_query_info.storage_limits);
    }
    else
    {
        auto top_level_identifiers = collectTopLevelColumnIdentifiers(query_tree, planner_context);
        join_tree_query_plan = buildJoinTreeQueryPlan(query_tree,
            select_query_info,
            select_query_options,
            top_level_identifiers,
            planner_context);
    }

    auto from_stage = join_tree_query_plan.stage;
    query_plan = std::move(join_tree_query_plan.query_plan);
    used_row_policies = std::move(join_tree_query_plan.used_row_policies);
    auto & mapping = join_tree_query_plan.query_node_to_plan_step_mapping;
    query_node_to_plan_step_mapping.insert(mapping.begin(), mapping.end());

    LOG_TRACE(
        log,
        "Query from stage {} to stage {}{}",
        QueryProcessingStage::toString(from_stage),
        QueryProcessingStage::toString(select_query_options.to_stage),
        select_query_options.only_analyze ? " only analyze" : "");

    if (select_query_options.to_stage == QueryProcessingStage::FetchColumns)
        return;

    PlannerQueryProcessingInfo query_processing_info(from_stage, select_query_options.to_stage);
    QueryAnalysisResult query_analysis_result(query_tree, query_processing_info, planner_context);
    auto expression_analysis_result = buildExpressionAnalysisResult(query_tree,
        query_plan.getCurrentHeader()->getColumnsWithTypeAndName(),
        planner_context,
        query_processing_info);

    auto useful_sets = std::move(join_tree_query_plan.useful_sets);

    for (auto & [_, table_expression_data] : planner_context->getTableExpressionNodeToData())
    {
        if (table_expression_data.getPrewhereFilterActions())
            appendSetsFromActionsDAG(*table_expression_data.getPrewhereFilterActions(), useful_sets);

        if (table_expression_data.getRowLevelFilterActions())
            appendSetsFromActionsDAG(*table_expression_data.getRowLevelFilterActions(), useful_sets);
    }

    if (query_processing_info.isIntermediateStage())
    {
        addPreliminarySortOrDistinctOrLimitStepsIfNeeded(
            query_plan,
            expression_analysis_result,
            query_analysis_result,
            planner_context,
            query_processing_info,
            query_tree,
            select_query_options,
            useful_sets);

        if (expression_analysis_result.hasAggregation())
        {
            const auto & aggregation_analysis_result = expression_analysis_result.getAggregation();
            addMergingAggregatedStep(query_plan, aggregation_analysis_result, query_analysis_result, planner_context);
        }
    }

    if (query_processing_info.isFirstStage())
    {
        if (expression_analysis_result.hasWhere())
            addFilterStep(planner_context, query_plan, expression_analysis_result.getWhere(), select_query_options, "WHERE", useful_sets);

        if (expression_analysis_result.hasAggregation())
        {
            auto & aggregation_analysis_result = expression_analysis_result.getAggregation();
            if (aggregation_analysis_result.before_aggregation_actions)
                addExpressionStep(
                    planner_context,
                    query_plan,
                    aggregation_analysis_result.before_aggregation_actions,
                    /*correlated_subtrees=*/{},
                    select_query_options,
                    "Before GROUP BY",
                    useful_sets);

            addAggregationStep(query_plan, aggregation_analysis_result, query_analysis_result, planner_context, select_query_info);
        }

        /** If we have aggregation, we can't execute any later-stage
          * expressions on shards, neither "Before WINDOW" nor "Before ORDER BY"
          */
        if (!expression_analysis_result.hasAggregation())
        {
            if (expression_analysis_result.hasWindow())
            {
                /** Window functions must be executed on initiator (second_stage).
                  * ORDER BY and DISTINCT might depend on them, so if we have
                  * window functions, we can't execute ORDER BY and DISTINCT
                  * now, on shard (first_stage).
                  */
                auto & window_analysis_result = expression_analysis_result.getWindow();
                if (window_analysis_result.before_window_actions)
                    addExpressionStep(
                        planner_context,
                        query_plan,
                        window_analysis_result.before_window_actions,
                        /*correlated_subtrees=*/{},
                        select_query_options,
                        "Before WINDOW",
                        useful_sets);
            }
            else
            {
                /** There are no window functions, so we can execute the
                  * Projection expressions, preliminary DISTINCT and before ORDER BY expressions
                  * now, on shards (first_stage).
                  */
                auto & projection_analysis_result = expression_analysis_result.getProjection();
                addExpressionStep(
                    planner_context,
                    query_plan,
                    projection_analysis_result.projection_actions,
                    projection_analysis_result.correlated_subtrees,
                    select_query_options,
                    "Projection",
                    useful_sets);

                if (query_node.isDistinct())
                {
                    addDistinctStep(query_plan,
                        query_analysis_result,
                        planner_context,
                        expression_analysis_result.getProjection().projection_column_names,
                        query_node,
                        true /*before_order*/,
                        true /*pre_distinct*/);
                }

                if (expression_analysis_result.hasSort())
                {
                    auto & sort_analysis_result = expression_analysis_result.getSort();
                    addExpressionStep(
                        planner_context,
                        query_plan,
                        sort_analysis_result.before_order_by_actions,
                        /*correlated_subtrees=*/{},
                        select_query_options,
                        "Before ORDER BY",
                        useful_sets);
                }
            }
        }

        addPreliminarySortOrDistinctOrLimitStepsIfNeeded(
            query_plan,
            expression_analysis_result,
            query_analysis_result,
            planner_context,
            query_processing_info,
            query_tree,
            select_query_options,
            useful_sets);
    }

    if (query_processing_info.isSecondStage() || query_processing_info.isFromAggregationState())
    {
        if (query_processing_info.isFromAggregationState())
        {
            /// Aggregation was performed on remote shards
        }
        else if (expression_analysis_result.hasAggregation())
        {
            const auto & aggregation_analysis_result = expression_analysis_result.getAggregation();

            if (!query_processing_info.isFirstStage())
            {
                addMergingAggregatedStep(query_plan, aggregation_analysis_result, query_analysis_result, planner_context);
            }

            bool having_executed = false;

            if (query_node.isGroupByWithTotals())
            {
                addTotalsHavingStep(query_plan, expression_analysis_result, query_analysis_result, planner_context, query_node, useful_sets);
                having_executed = true;
            }

            addCubeOrRollupStepIfNeeded(query_plan, aggregation_analysis_result, query_analysis_result, planner_context, select_query_info, query_node);

            if (!having_executed && expression_analysis_result.hasHaving())
                addFilterStep(planner_context, query_plan, expression_analysis_result.getHaving(), select_query_options, "HAVING", useful_sets);
        }

        if (query_processing_info.isFromAggregationState())
        {
            if (expression_analysis_result.hasWindow())
                throw Exception(ErrorCodes::NOT_IMPLEMENTED,
                    "Window functions does not support processing from WithMergeableStateAfterAggregation");
        }
        else if (expression_analysis_result.hasWindow() || expression_analysis_result.hasAggregation())
        {
            if (expression_analysis_result.hasWindow())
            {
                auto & window_analysis_result = expression_analysis_result.getWindow();
                if (expression_analysis_result.hasAggregation())
                    addExpressionStep(
                        planner_context,
                        query_plan,
                        window_analysis_result.before_window_actions,
                        /*correlated_subtrees=*/{},
                        select_query_options,
                        "Before window functions",
                        useful_sets);

                addWindowSteps(query_plan, planner_context, window_analysis_result, select_query_options.max_step_description_length);
            }

            if (expression_analysis_result.hasQualify())
                addFilterStep(planner_context, query_plan, expression_analysis_result.getQualify(), select_query_options, "QUALIFY", useful_sets);

            auto & projection_analysis_result = expression_analysis_result.getProjection();
            addExpressionStep(
                planner_context,
                query_plan,
                projection_analysis_result.projection_actions,
                projection_analysis_result.correlated_subtrees,
                select_query_options,
                "Projection",
                useful_sets);

            if (query_node.isDistinct())
            {
                addDistinctStep(query_plan,
                    query_analysis_result,
                    planner_context,
                    expression_analysis_result.getProjection().projection_column_names,
                    query_node,
                    true /*before_order*/,
                    true /*pre_distinct*/);
            }

            if (expression_analysis_result.hasSort())
            {
                auto & sort_analysis_result = expression_analysis_result.getSort();
                addExpressionStep(
                    planner_context,
                    query_plan,
                    sort_analysis_result.before_order_by_actions,
                    /*correlated_subtrees=*/{},
                    select_query_options,
                    "Before ORDER BY",
                    useful_sets);
            }
        }
        else
        {
            /// There are no aggregation or windows, all expressions before ORDER BY executed on shards
        }

        if (expression_analysis_result.hasSort())
        {
            /** If there is an ORDER BY for distributed query processing,
              * but there is no aggregation, then on the remote servers ORDER BY was made
              * and we merge the sorted streams from remote servers.
              *
              * Also in case of remote servers was process the query up to WithMergeableStateAfterAggregationAndLimit
              * (distributed_group_by_no_merge=2 or optimize_distributed_group_by_sharding_key=1 takes place),
              * then merge the sorted streams is enough, since remote servers already did full ORDER BY.
              */
            if (query_processing_info.isFromAggregationState())
                addMergeSortingStep(query_plan, query_analysis_result, planner_context, "Merge sorted streams after aggregation stage for ORDER BY");
            else if (!query_processing_info.isFirstStage() &&
                !expression_analysis_result.hasAggregation() &&
                !expression_analysis_result.hasWindow() &&
                !(query_node.isGroupByWithTotals() && !query_analysis_result.aggregate_final))
                addMergeSortingStep(query_plan, query_analysis_result, planner_context, "Merge sorted streams for ORDER BY, without aggregation");
            else
                addSortingStep(query_plan, query_analysis_result, planner_context);
        }

        if (query_node.isShuffle())
        {
            /** If there is an ORDER BY for distributed query processing,
              * but there is no aggregation, then on the remote servers ORDER BY was made
              * and we merge the sorted streams from remote servers.
              *
              * Also in case of remote servers was process the query up to WithMergeableStateAfterAggregationAndLimit
              * (distributed_group_by_no_merge=2 or optimize_distributed_group_by_sharding_key=1 takes place),
              * then merge the sorted streams is enough, since remote servers already did full ORDER BY.
              */
            if (query_processing_info.isFromAggregationState())
                addMergeShufflingStep(query_plan, query_analysis_result, planner_context, "after aggregation stage for ORDER BY");
            else if (!query_processing_info.isFirstStage() &&
                !expression_analysis_result.hasAggregation() &&
                !expression_analysis_result.hasWindow() &&
                !(query_node.isGroupByWithTotals() && !query_analysis_result.aggregate_final))
                addMergeShufflingStep(query_plan, query_analysis_result, planner_context, "for ORDER BY, without aggregation");
            else
                addShufflingStep(query_plan, query_analysis_result, planner_context);
        }

        /** Optimization if there are several sources and there is LIMIT, then first apply the preliminary LIMIT,
          * limiting the number of rows in each up to `offset + limit`.
          */
        bool applied_prelimit = addPreliminaryLimitOptimizationStepIfNeeded(query_plan,
            query_analysis_result,
            planner_context,
            query_processing_info,
            query_tree);

        //// If there was more than one stream, then DISTINCT needs to be performed once again after merging all streams.
        if (!query_processing_info.isFromAggregationState() && query_node.isDistinct())
        {
            addDistinctStep(query_plan,
                query_analysis_result,
                planner_context,
                expression_analysis_result.getProjection().projection_column_names,
                query_node,
                false /*before_order*/,
                false /*pre_distinct*/);
        }

        if (!query_processing_info.isFromAggregationState() && expression_analysis_result.hasLimitBy())
        {
            auto & limit_by_analysis_result = expression_analysis_result.getLimitBy();
            addExpressionStep(
                planner_context,
                query_plan,
                limit_by_analysis_result.before_limit_by_actions,
                /*correlated_subtrees=*/{},
                select_query_options,
                "Before LIMIT BY",
                useful_sets);
            addLimitByStep(query_plan, limit_by_analysis_result, query_node, false /*do_not_skip_offset*/);
        }

        if (query_node.hasOrderBy())
            addWithFillStepIfNeeded(query_plan, query_analysis_result, planner_context, query_node);

        const bool apply_limit = query_processing_info.getToStage() != QueryProcessingStage::WithMergeableStateAfterAggregation;
        const bool apply_offset = query_processing_info.getToStage() != QueryProcessingStage::WithMergeableStateAfterAggregationAndLimit;
        if (query_node.hasLimit() && query_node.isLimitWithTies() && apply_limit && apply_offset)
            addLimitStep(query_plan, query_analysis_result, planner_context, query_node);

        addExtremesStepIfNeeded(query_plan, planner_context);

        bool limit_applied = applied_prelimit || (query_node.isLimitWithTies() && apply_offset);

        /** Limit is no longer needed if there is prelimit.
          *
          * That LIMIT cannot be applied if OFFSET should not be applied, since LIMIT will apply OFFSET too.
          * This is the case for various optimizations for distributed queries,
          * and when LIMIT cannot be applied it will be applied on the initiator anyway.
          */
        if (query_node.hasLimit() && apply_limit && !limit_applied && apply_offset)
            addLimitStep(query_plan, query_analysis_result, planner_context, query_node);
        else if (!limit_applied && apply_offset && query_node.hasOffset())
            addOffsetStep(query_plan, query_analysis_result);

        /// Project names is not done on shards, because initiator will not find columns in blocks
        if (!query_processing_info.isToAggregationState())
        {
            auto & projection_analysis_result = expression_analysis_result.getProjection();
            addExpressionStep(
                planner_context,
                query_plan,
                projection_analysis_result.project_names_actions,
                /*correlated_subtrees=*/{},
                select_query_options,
                "Project names",
                useful_sets);
        }

        // For additional_result_filter setting
        addAdditionalFilterStepIfNeeded(query_plan, query_node, select_query_options, planner_context);
    }

    // Not all cases are supported here yet. E.g. for this query:
    // select * from remote('127.0.0.{1,2}', numbers_mt(1e6)) group by number
    // we will have `BlocksMarshallingStep` added to the query plan, but not for
    // select * from remote('127.0.0.{1,2}', numbers_mt(1e6))
    // because `to_stage` for it will be `QueryProcessingStage::Complete`.
    if (query_context->getSettingsRef()[Setting::enable_parallel_blocks_marshalling]
        && query_context->getClientInfo().query_kind == ClientInfo::QueryKind::SECONDARY_QUERY
        && select_query_options.to_stage != QueryProcessingStage::Complete // Don't do it for INSERT SELECT, for example
        && query_context->getClientInfo().distributed_depth <= 1 // Makes sense for higher depths too, just not supported
    )
        query_plan.addStep(std::make_unique<BlocksMarshallingStep>(query_plan.getCurrentHeader()));

    if (!select_query_options.only_analyze)
        addBuildSubqueriesForSetsStepIfNeeded(query_plan, select_query_options, planner_context, useful_sets);

    query_node_to_plan_step_mapping[&query_node] = query_plan.getRootNode();
}

SelectQueryInfo Planner::buildSelectQueryInfo() const
{
    return ::DB::buildSelectQueryInfo(query_tree, planner_context);
}

void Planner::addStorageLimits(const StorageLimitsList & limits)
{
    for (const auto & limit : limits)
        storage_limits.push_back(limit);
}

}<|MERGE_RESOLUTION|>--- conflicted
+++ resolved
@@ -795,7 +795,6 @@
     query_plan.addStep(std::move(sorting_step));
 }
 
-<<<<<<< HEAD
 void addShufflingStep(QueryPlan & query_plan,
     const QueryAnalysisResult & query_analysis_result,
     const PlannerContextPtr & planner_context)
@@ -815,10 +814,8 @@
 }
 
 void addMergeSortingStep(QueryPlan & query_plan,
-=======
 template<size_t size>
 ALWAYS_INLINE void addMergeSortingStep(QueryPlan & query_plan,
->>>>>>> 66149c58
     const QueryAnalysisResult & query_analysis_result,
     const PlannerContextPtr & planner_context,
     const char (&description)[size])
