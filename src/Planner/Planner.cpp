--- conflicted
+++ resolved
@@ -134,13 +134,10 @@
     extern const SettingsUInt64 min_count_to_compile_aggregate_expression;
     extern const SettingsBool enable_software_prefetch_in_aggregation;
     extern const SettingsBool optimize_group_by_constant_keys;
-<<<<<<< HEAD
     extern const SettingsBool use_hive_partitioning;
-=======
     extern const SettingsUInt64 max_bytes_to_transfer;
     extern const SettingsUInt64 max_rows_to_transfer;
     extern const SettingsOverflowMode transfer_overflow_mode;
->>>>>>> dad69104
 }
 
 namespace ServerSetting
