--- conflicted
+++ resolved
@@ -5,14 +5,11 @@
 #include <Core/Names.h>
 #include <Core/ProtocolDefines.h>
 #include <Core/ServerSettings.h>
-<<<<<<< HEAD
-#include "Common/StackTrace.h"
-=======
 #include <Core/Settings.h>
 #include <Processors/QueryPlan/BlocksMarshallingStep.h>
->>>>>>> 3e1bf49b
 #include <Common/ProfileEvents.h>
 #include <Common/logger_useful.h>
+#include <Common/StackTrace.h>
 
 #include <DataTypes/DataTypeString.h>
 
@@ -855,12 +852,8 @@
         settings[Setting::max_block_size],
         query_analysis_result.partial_sorting_limit,
         settings[Setting::exact_rows_before_limit]);
-<<<<<<< HEAD
-    merging_sorted->setStepDescription("Merge sorted streams " + description);
+    merging_sorted->setStepDescription(description);
     LOG_DEBUG(getLogger(__PRETTY_FUNCTION__), "{}", StackTrace().toString());
-=======
-    merging_sorted->setStepDescription(description);
->>>>>>> 3e1bf49b
     query_plan.addStep(std::move(merging_sorted));
 }
 
