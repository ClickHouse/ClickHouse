--- conflicted
+++ resolved
@@ -90,15 +90,9 @@
 
 ASTPtr parseAdditionalResultFilter(const Settings & settings);
 
-<<<<<<< HEAD
-using UsefulSets = std::unordered_set<FutureSetPtr>;
-void appendSetsFromActionsDAG(const ActionsDAG & dag, UsefulSets & useful_sets);
-
 /// If the window frame is not set in sql, try to use the default frame from window function
 /// if it have any one. Otherwise return empty.
 /// If the window frame is set in sql, use it anyway.
 std::optional<WindowFrame> extractWindowFrame(const FunctionNode & node);
 
-=======
->>>>>>> b2be2d33
 }