#include "DiskCacheWrapper.h"
#include "DiskCacheMetadata.h"
#include <IO/copyData.h>
#include <IO/ReadBufferFromFileDecorator.h>
#include <IO/WriteBufferFromFileDecorator.h>
#include <Common/quoteString.h>
#include <condition_variable>

namespace DB
{
/**
 * Write buffer with possibility to set and invoke callback after 'finalize' call.
 */
class CompletionAwareWriteBuffer : public WriteBufferFromFileDecorator
{
public:
    CompletionAwareWriteBuffer(std::unique_ptr<WriteBufferFromFileBase> impl_, std::function<void()> completion_callback_)
        : WriteBufferFromFileDecorator(std::move(impl_)), completion_callback(completion_callback_) { }

    virtual ~CompletionAwareWriteBuffer() override
    {
        try
        {
            CompletionAwareWriteBuffer::finalize();
        }
        catch (...)
        {
            tryLogCurrentException(__PRETTY_FUNCTION__);
        }
    }

    void finalize() override
    {
        if (finalized)
            return;

        WriteBufferFromFileDecorator::finalize();

        completion_callback();
    }

private:
    const std::function<void()> completion_callback;
};

DiskCacheWrapper::DiskCacheWrapper(
    std::shared_ptr<IDisk> delegate_, std::shared_ptr<DiskLocal> cache_disk_, std::function<bool(const String &)> cache_file_predicate_)
    : DiskDecorator(delegate_), cache_disk(cache_disk_), cache_file_predicate(cache_file_predicate_)
{
}

std::shared_ptr<FileDownloadMetadata> DiskCacheWrapper::acquireDownloadMetadata(const String & path) const
{
    std::unique_lock<std::mutex> lock{mutex};

    auto it = file_downloads.find(path);
    if (it != file_downloads.end() && !it->second.expired())
        return it->second.lock();

    std::shared_ptr<FileDownloadMetadata> metadata(
        new FileDownloadMetadata,
        [this, path] (FileDownloadMetadata * p)
        {
            std::unique_lock<std::mutex> erase_lock{mutex};
            file_downloads.erase(path);
            delete p;
        });

    file_downloads.emplace(path, metadata);

    return metadata;
}

std::unique_ptr<ReadBufferFromFileBase>
DiskCacheWrapper::readFile(
    const String & path,
    const ReadSettings & settings,
    std::optional<size_t> size) const
{
    if (!cache_file_predicate(path))
        return DiskDecorator::readFile(path, settings, size);

    LOG_DEBUG(log, "Read file {} from cache", backQuote(path));

    if (cache_disk->exists(path))
        return cache_disk->readFile(path, settings, size);

    auto metadata = acquireDownloadMetadata(path);

    {
        std::unique_lock<std::mutex> lock{mutex};

        if (metadata->status == FileDownloadStatus::NONE)
        {
            /// This thread will responsible for file downloading to cache.
            metadata->status = FileDownloadStatus::DOWNLOADING;
            LOG_DEBUG(log, "File {} doesn't exist in cache. Will download it", backQuote(path));
        }
        else if (metadata->status == FileDownloadStatus::DOWNLOADING)
        {
            LOG_DEBUG(log, "Waiting for file {} download to cache", backQuote(path));
            metadata->condition.wait(lock, [metadata] { return metadata->status == FileDownloadStatus::DOWNLOADED || metadata->status == FileDownloadStatus::ERROR; });
        }
    }

    if (metadata->status == FileDownloadStatus::DOWNLOADING)
    {
        FileDownloadStatus result_status = FileDownloadStatus::DOWNLOADED;

        if (!cache_disk->exists(path))
        {
            try
            {
                auto dir_path = directoryPath(path);
                if (!cache_disk->exists(dir_path))
                    cache_disk->createDirectories(dir_path);

                auto tmp_path = path + ".tmp";
                {
                    auto src_buffer = DiskDecorator::readFile(path, settings, size);
                    auto dst_buffer = cache_disk->writeFile(tmp_path, settings.local_fs_buffer_size, WriteMode::Rewrite);
                    copyData(*src_buffer, *dst_buffer);
                }
                cache_disk->moveFile(tmp_path, path);

                LOG_DEBUG(log, "File {} downloaded to cache", backQuote(path));
            }
            catch (...)
            {
                tryLogCurrentException("DiskCache", "Failed to download file + " + backQuote(path) + " to cache");
                result_status = FileDownloadStatus::ERROR;
            }
        }

        /// Notify all waiters that file download is finished.
        std::unique_lock<std::mutex> lock{mutex};

        metadata->status = result_status;
        lock.unlock();
        metadata->condition.notify_all();
    }

<<<<<<< HEAD
    if (metadata->status == FileDownloadStatus::DOWNLOADED)
        return cache_disk->readFile(path, settings, estimated_size);
=======
    if (metadata->status == DOWNLOADED)
        return cache_disk->readFile(path, settings, size);
>>>>>>> 17085183

    return DiskDecorator::readFile(path, settings, size);
}

std::unique_ptr<WriteBufferFromFileBase>
DiskCacheWrapper::writeFile(const String & path, size_t buf_size, WriteMode mode)
{
    if (!cache_file_predicate(path))
        return DiskDecorator::writeFile(path, buf_size, mode);

    LOG_DEBUG(log, "Write file {} to cache", backQuote(path));

    auto dir_path = directoryPath(path);
    if (!cache_disk->exists(dir_path))
        cache_disk->createDirectories(dir_path);

    return std::make_unique<CompletionAwareWriteBuffer>(
        cache_disk->writeFile(path, buf_size, mode),
        [this, path, buf_size, mode]()
        {
            /// Copy file from cache to actual disk when cached buffer is finalized.
            auto src_buffer = cache_disk->readFile(path, ReadSettings(), /* size= */ {});
            auto dst_buffer = DiskDecorator::writeFile(path, buf_size, mode);
            copyData(*src_buffer, *dst_buffer);
            dst_buffer->finalize();
        });
}

void DiskCacheWrapper::clearDirectory(const String & path)
{
    if (cache_disk->exists(path))
        cache_disk->clearDirectory(path);
    DiskDecorator::clearDirectory(path);
}

void DiskCacheWrapper::moveDirectory(const String & from_path, const String & to_path)
{
    if (cache_disk->exists(from_path))
    {
        /// Destination directory may not be empty if previous directory move attempt was failed.
        if (cache_disk->exists(to_path) && cache_disk->isDirectory(to_path))
            cache_disk->clearDirectory(to_path);

        cache_disk->moveDirectory(from_path, to_path);
    }
    DiskDecorator::moveDirectory(from_path, to_path);
}

void DiskCacheWrapper::moveFile(const String & from_path, const String & to_path)
{
    if (cache_disk->exists(from_path))
    {
        auto dir_path = directoryPath(to_path);
        if (!cache_disk->exists(dir_path))
            cache_disk->createDirectories(dir_path);

        cache_disk->moveFile(from_path, to_path);
    }
    DiskDecorator::moveFile(from_path, to_path);
}

void DiskCacheWrapper::replaceFile(const String & from_path, const String & to_path)
{
    if (cache_disk->exists(from_path))
    {
        auto dir_path = directoryPath(to_path);
        if (!cache_disk->exists(dir_path))
            cache_disk->createDirectories(dir_path);

        cache_disk->replaceFile(from_path, to_path);
    }
    DiskDecorator::replaceFile(from_path, to_path);
}

void DiskCacheWrapper::removeFile(const String & path)
{
    cache_disk->removeFileIfExists(path);
    DiskDecorator::removeFile(path);
}

void DiskCacheWrapper::removeFileIfExists(const String & path)
{
    cache_disk->removeFileIfExists(path);
    DiskDecorator::removeFileIfExists(path);
}

void DiskCacheWrapper::removeDirectory(const String & path)
{
    if (cache_disk->exists(path))
        cache_disk->removeDirectory(path);
    DiskDecorator::removeDirectory(path);
}

void DiskCacheWrapper::removeRecursive(const String & path)
{
    if (cache_disk->exists(path))
        cache_disk->removeRecursive(path);
    DiskDecorator::removeRecursive(path);
}

void DiskCacheWrapper::removeSharedFile(const String & path, bool keep_s3)
{
    if (cache_disk->exists(path))
        cache_disk->removeSharedFile(path, keep_s3);
    DiskDecorator::removeSharedFile(path, keep_s3);
}

void DiskCacheWrapper::removeSharedRecursive(const String & path, bool keep_s3)
{
    if (cache_disk->exists(path))
        cache_disk->removeSharedRecursive(path, keep_s3);
    DiskDecorator::removeSharedRecursive(path, keep_s3);
}

void DiskCacheWrapper::createHardLink(const String & src_path, const String & dst_path)
{
    /// Don't create hardlinks for cache files to shadow directory as it just waste cache disk space.
    if (cache_disk->exists(src_path) && !dst_path.starts_with("shadow/"))
    {
        auto dir_path = directoryPath(dst_path);
        if (!cache_disk->exists(dir_path))
            cache_disk->createDirectories(dir_path);

        cache_disk->createHardLink(src_path, dst_path);
    }
    DiskDecorator::createHardLink(src_path, dst_path);
}

void DiskCacheWrapper::createDirectory(const String & path)
{
    cache_disk->createDirectory(path);
    DiskDecorator::createDirectory(path);
}

void DiskCacheWrapper::createDirectories(const String & path)
{
    cache_disk->createDirectories(path);
    DiskDecorator::createDirectories(path);
}

ReservationPtr DiskCacheWrapper::reserve(UInt64 bytes)
{
    auto ptr = DiskDecorator::reserve(bytes);
    if (ptr)
    {
        auto disk_ptr = std::static_pointer_cast<DiskCacheWrapper>(shared_from_this());
        return std::make_unique<ReservationDelegate>(std::move(ptr), disk_ptr);
    }
    return ptr;
}

}<|MERGE_RESOLUTION|>--- conflicted
+++ resolved
@@ -140,13 +140,8 @@
         metadata->condition.notify_all();
     }
 
-<<<<<<< HEAD
     if (metadata->status == FileDownloadStatus::DOWNLOADED)
         return cache_disk->readFile(path, settings, estimated_size);
-=======
-    if (metadata->status == DOWNLOADED)
-        return cache_disk->readFile(path, settings, size);
->>>>>>> 17085183
 
     return DiskDecorator::readFile(path, settings, size);
 }
