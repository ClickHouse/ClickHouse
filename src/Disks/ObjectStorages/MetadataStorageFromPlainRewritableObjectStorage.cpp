--- conflicted
+++ resolved
@@ -10,16 +10,10 @@
 #include <IO/ReadHelpers.h>
 #include <IO/S3Common.h>
 #include <IO/SharedThreadPools.h>
-<<<<<<< HEAD
 #include <Poco/Timestamp.h>
-#include "Common/Exception.h"
+#include <Common/Exception.h>
 #include <Common/SharedLockGuard.h>
 #include <Common/SharedMutex.h>
-=======
-#include "Common/SharedLockGuard.h"
-#include "Common/SharedMutex.h"
-#include <Common/ErrorCodes.h>
->>>>>>> 0adcaa55
 #include <Common/logger_useful.h>
 #include "CommonPathPrefixKeyGenerator.h"
 
@@ -199,13 +193,8 @@
 }
 
 MetadataStorageFromPlainRewritableObjectStorage::MetadataStorageFromPlainRewritableObjectStorage(
-<<<<<<< HEAD
     ObjectStoragePtr object_storage_, String storage_path_prefix_, size_t object_metadata_cache_size)
     : MetadataStorageFromPlainObjectStorage(object_storage_, storage_path_prefix_, object_metadata_cache_size)
-=======
-    ObjectStoragePtr object_storage_, String storage_path_prefix_)
-    : MetadataStorageFromPlainObjectStorage(object_storage_, storage_path_prefix_)
->>>>>>> 0adcaa55
     , metadata_key_prefix(DB::getMetadataKeyPrefix(object_storage))
     , path_map(loadPathPrefixMap(metadata_key_prefix, object_storage))
 {
@@ -236,43 +225,23 @@
 
 bool MetadataStorageFromPlainRewritableObjectStorage::exists(const std::string & path) const
 {
-    if (MetadataStorageFromPlainObjectStorage::exists(path))
+    if (isDirectory(path))
         return true;
 
-<<<<<<< HEAD
     return getObjectMetadataEntryWithCache(path) != nullptr;
 }
 
-bool MetadataStorageFromPlainRewritableObjectStorage::existsFile(const std::string & path) const
-{
-    if (existsDirectory(path))
+bool MetadataStorageFromPlainRewritableObjectStorage::isFile(const std::string & path) const
+{
+    if (isDirectory(path))
         return false;
 
     return getObjectMetadataEntryWithCache(path) != nullptr;
-=======
-    if (useSeparateLayoutForMetadata())
-    {
-        auto key_prefix = object_storage->generateObjectKeyForPath(path, getMetadataKeyPrefix()).serialize();
-        return object_storage->existsOrHasAnyChild(key_prefix);
-    }
-
-    return false;
->>>>>>> 0adcaa55
 }
 
 bool MetadataStorageFromPlainRewritableObjectStorage::isDirectory(const std::string & path) const
 {
-<<<<<<< HEAD
     return path_map->getRemotePathInfoIfExists(path) != std::nullopt;
-=======
-    if (useSeparateLayoutForMetadata())
-    {
-        auto directory = std::filesystem::path(object_storage->generateObjectKeyForPath(path, getMetadataKeyPrefix()).serialize()) / "";
-        return object_storage->existsOrHasAnyChild(directory);
-    }
-    else
-        return MetadataStorageFromPlainObjectStorage::isDirectory(path);
->>>>>>> 0adcaa55
 }
 
 std::vector<std::string> MetadataStorageFromPlainRewritableObjectStorage::listDirectory(const std::string & path) const
