--- conflicted
+++ resolved
@@ -117,8 +117,7 @@
     try
     {
         /// Root folder is a special case. Files are stored as /__root/{file-name}.
-<<<<<<< HEAD
-        for (auto iterator = object_storage->iterate(std::filesystem::path(object_storage->getCommonKeyPrefix()) / ROOT_FOLDER_TOKEN, 0); iterator->isValid(); iterator->next())
+        for (auto iterator = object_storage->iterate(std::filesystem::path(object_storage->getCommonKeyPrefix()) / ROOT_FOLDER_TOKEN, 0, /*with_tags=*/ false); iterator->isValid(); iterator->next())
         {
             auto remote_file = iterator->current();
             remote_layout[""].files.emplace(fs::path(remote_file->getPath()).filename(), FileRemoteInfo{
@@ -126,10 +125,6 @@
                 .last_modified = remote_file->metadata->last_modified.epochTime(),
             });
         }
-=======
-        for (auto iterator = object_storage->iterate(std::filesystem::path(object_storage->getCommonKeyPrefix()) / ROOT_FOLDER_TOKEN, 0, /*with_tags=*/ false); iterator->isValid(); iterator->next())
-            remote_layout[""].file_names.insert(fs::path(iterator->current()->getPath()).filename());
->>>>>>> 63abb209
 
         for (auto iterator = object_storage->iterate(metadata_key_prefix, 0, /*with_tags=*/ false); iterator->isValid(); iterator->next())
         {
