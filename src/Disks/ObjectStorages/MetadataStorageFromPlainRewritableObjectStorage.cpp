#include <Disks/ObjectStorages/FlatDirectoryStructureKeyGenerator.h>
#include <Disks/ObjectStorages/InMemoryDirectoryTree.h>
#include <Disks/ObjectStorages/MetadataStorageFromPlainRewritableObjectStorage.h>
#include <Disks/ObjectStorages/MetadataStorageFromPlainRewritableObjectStorageOperations.h>
#include <Disks/ObjectStorages/ObjectStorageIterator.h>
#include <Disks/ObjectStorages/StaticDirectoryIterator.h>

#include <cstddef>
#include <optional>
#include <vector>
#include <IO/ReadHelpers.h>
#include <IO/S3Common.h>
#include <IO/SharedThreadPools.h>
#include <Storages/PartitionCommands.h>
#include <Poco/Timestamp.h>
#include <Common/Exception.h>
#include <Common/FailPoint.h>
#include <Common/ProfileEvents.h>
#include <Common/logger_useful.h>
#include <Common/setThreadName.h>
#include <Common/thread_local_rng.h>

#if USE_AZURE_BLOB_STORAGE
#    include <azure/storage/common/storage_exception.hpp>
#endif

namespace ProfileEvents
{
    extern const Event DiskPlainRewritableLegacyLayoutDiskCount;
}

namespace DB
{

namespace ErrorCodes
{
    extern const int FILE_DOESNT_EXIST;
}

namespace FailPoints
{
    extern const char plain_rewritable_object_storage_azure_not_found_on_init[];
}

namespace
{

constexpr auto PREFIX_PATH_FILE_NAME = "prefix.path";
constexpr auto METADATA_PATH_TOKEN = "__meta/";
constexpr auto ROOT_FOLDER_TOKEN = "__root";

fs::path normalizeDirectoryPath(const fs::path & path)
{
    return path / "";
}

}

void MetadataStorageFromPlainRewritableObjectStorage::load(bool is_initial_load, bool do_not_load_unchanged_directories)
{
    ThreadPool & pool = getIOThreadPool().get();
    ThreadPoolCallbackRunnerLocal<void> runner(pool, ThreadName::PLAIN_REWRITABLE_META_LOAD);

    LoggerPtr log = getLogger("MetadataStorageFromPlainObjectStorage");

    auto settings = getReadSettings();
    settings.enable_filesystem_cache = false;
    settings.remote_fs_method = RemoteFSReadMethod::threadpool;
    settings.remote_fs_prefetch = false;
    settings.remote_fs_buffer_size = 1024;  /// These files are small.

    LOG_DEBUG(log, "Loading metadata");

    /// This method can do both initial loading and incremental refresh of the metadata.
    ///
    /// We will list directories under __meta and compare it with the current list in memory.
    /// Some directories may be new and some no longer exist in the storage.
    /// We want to update the state in memory without holding a lock,
    /// and we can do it while allowing certain race-conditions.

    /// So, we obtain a list, then apply changes by:
    /// 1. Deleting every directory in memory that no longer present in the storage;
    ///    This works correctly under the assumption that if a directory with a certain name was deleted it cannot appear again.
    ///    And this assumption is satisfied, because every name is a unique random value.
    /// 2. Checking the value of `prefix.path` for every new directory and adding it to the state in memory.
    ///    There is (?) a race condition, leading to the possibility to add a directory that was just deleted.
    ///    This race condition can be ignored for MergeTree tables.
    /// 3. Checking if the value of `prefix.path` changed for any already existing directory
    ///    and apply the corresponding rename.

    bool has_metadata = object_storage->existsOrHasAnyChild(metadata_key_prefix);

    std::mutex remote_layout_mutex;
    std::unordered_map<std::string, DirectoryRemoteInfo> remote_layout;
    remote_layout[""] = DirectoryRemoteInfo{ROOT_FOLDER_TOKEN, "fake_etag", 0, {}};

    if (is_initial_load)
    {
        /// Use iteration to determine if the disk contains data.
        /// LocalObjectStorage creates an empty top-level directory even when no data is stored,
        /// unlike blob storage, which has no concept of directories, therefore existsOrHasAnyChild
        /// is not applicable.
        auto common_key_prefix = fs::path(object_storage->getCommonKeyPrefix()) / "";
        bool has_data = object_storage->isRemote() ? object_storage->existsOrHasAnyChild(common_key_prefix) : object_storage->iterate(common_key_prefix, 0, /*with_tags=*/ false)->isValid();
        /// No metadata directory: legacy layout is likely in use.
        if (has_data && !has_metadata)
        {
            ProfileEvents::increment(ProfileEvents::DiskPlainRewritableLegacyLayoutDiskCount, 1);
            LOG_WARNING(log, "Legacy layout is likely used for disk '{}'", object_storage->getCommonKeyPrefix());
        }

        if (!has_data && !has_metadata)
        {
            LOG_DEBUG(log, "Loaded metadata (empty)");
            fs_tree->apply(std::move(remote_layout));
            return;
        }
    }

    try
    {
        /// Root folder is a special case. Files are stored as /__root/{file-name}.
        for (auto iterator = object_storage->iterate(fs::path(object_storage->getCommonKeyPrefix()) / ROOT_FOLDER_TOKEN, 0, /*with_tags=*/ false); iterator->isValid(); iterator->next())
        {
            auto remote_file = iterator->current();
            remote_layout[""].files.emplace(fs::path(remote_file->getPath()).filename(), FileRemoteInfo{
                .bytes_size = remote_file->metadata->size_bytes,
                .last_modified = remote_file->metadata->last_modified.epochTime(),
            });
        }

        for (auto iterator = object_storage->iterate(metadata_key_prefix, 0, /*with_tags=*/ false); iterator->isValid(); iterator->next())
        {
            auto file = iterator->current();
            String path = file->getPath();

            /// __meta/randomlygenerated/prefix.path
            auto remote_metadata_path = fs::path(path);
            if (remote_metadata_path.filename() != PREFIX_PATH_FILE_NAME)
                continue;

            chassert(remote_metadata_path.has_parent_path());
            chassert(remote_metadata_path.string().starts_with(metadata_key_prefix));

            /// randomlygenerated/prefix.path
            auto suffix = remote_metadata_path.string().substr(metadata_key_prefix.size());
            auto rel_path = fs::path(std::move(suffix));

            /// randomlygenerated
            auto remote_path = rel_path.parent_path();

            if (do_not_load_unchanged_directories)
            {
                if (auto directory_info = fs_tree->lookupDirectoryIfNotChanged(remote_path, file->metadata->etag))
                {
                    /// Already loaded.
                    std::lock_guard guard(remote_layout_mutex);
                    auto & [local_path, remote_info] = directory_info.value();
                    remote_layout[local_path] = std::move(remote_info);
                    continue;
                }
            }

            runner([remote_metadata_path, remote_path, path, metadata = file->metadata, &log, &settings, this, &remote_layout, &remote_layout_mutex]
            {
                DB::setThreadName(ThreadName::PLAIN_REWRITABLE_META_LOAD);

                StoredObject object{path};
                String local_path;
                /// Assuming that local and the object storage clocks are synchronized.
                Poco::Timestamp last_modified = metadata->last_modified;
                std::unordered_map<std::string, FileRemoteInfo> files;

                try
                {
                    if (metadata->size_bytes == 0)
                        LOG_TRACE(log, "The object with the key '{}' has size 0, skipping the read", remote_metadata_path);
                    else
                    {
                        auto read_buf = object_storage->readObject(object, settings);
                        readStringUntilEOF(local_path, *read_buf);
                    }

                    /// Load the list of files inside the directory.
                    fs::path full_remote_path = object_storage->getCommonKeyPrefix() / remote_path;
                    size_t full_prefix_length = full_remote_path.string().size() + 1; /// common/key/prefix/randomlygenerated/
                    for (auto dir_iterator = object_storage->iterate(full_remote_path, 0, /*with_tags=*/ false); dir_iterator->isValid(); dir_iterator->next())
                    {
                        auto remote_file = dir_iterator->current();
                        String remote_file_path = remote_file->getPath();
                        chassert(remote_file_path.starts_with(full_remote_path.string()));
                        auto filename = fs::path(remote_file_path).filename();
                        /// Skip metadata files.
                        if (filename == PREFIX_PATH_FILE_NAME)
                        {
                            LOG_WARNING(log, "Legacy layout is in use, ignoring '{}'", remote_file_path);
                            continue;
                        }

                        /// Check that the file is a direct child.
                        chassert(full_prefix_length < remote_file_path.size());
                        if (std::string_view(remote_file_path.data() + full_prefix_length) == filename)
                        {
                            files.emplace(std::move(filename), FileRemoteInfo{
                                .bytes_size = remote_file->metadata->size_bytes,
                                .last_modified = remote_file->metadata->last_modified.epochTime(),
                            });
                        }
                    }

#if USE_AZURE_BLOB_STORAGE
                    fiu_do_on(FailPoints::plain_rewritable_object_storage_azure_not_found_on_init, {
                        std::bernoulli_distribution fault(0.25);
                        if (fault(thread_local_rng))
                        {
                            LOG_TEST(log, "Fault injection");
                            throw Azure::Storage::StorageException::CreateFromResponse(std::make_unique<Azure::Core::Http::RawResponse>(
                                1, 0, Azure::Core::Http::HttpStatusCode::NotFound, "Fault injected"));
                        }
                    });
#endif
                }
#if USE_AWS_S3
                catch (const S3Exception & e)
                {
                    /// It is ok if a directory was removed just now.
                    if (e.getS3ErrorCode() == Aws::S3::S3Errors::NO_SUCH_KEY)
                        return;
                    throw;
                }
#endif
#if USE_AZURE_BLOB_STORAGE
                catch (const Azure::Storage::StorageException & e)
                {
                    if (e.StatusCode == Azure::Core::Http::HttpStatusCode::NotFound)
                        return;
                    throw;
                }
#endif
                catch (...)
                {
                    throw;
                }

                std::lock_guard guard(remote_layout_mutex);
                remote_layout[local_path] = DirectoryRemoteInfo{remote_path, metadata->etag, last_modified.epochTime(), std::move(files)};
            });
        }
    }
    catch (...)
    {
        runner.waitForAllToFinish();
        throw;
    }

    runner.waitForAllToFinishAndRethrowFirstError();

    LOG_DEBUG(log, "Loaded metadata for {} directories", remote_layout.size());
    fs_tree->apply(std::move(remote_layout));
    previous_refresh.restart();
}

MetadataStorageFromPlainRewritableObjectStorage::MetadataStorageFromPlainRewritableObjectStorage(ObjectStoragePtr object_storage_, String storage_path_prefix_)
    : object_storage(object_storage_)
    , storage_path_prefix(std::move(storage_path_prefix_))
    , storage_path_full(fs::path(object_storage->getRootPrefix()) / storage_path_prefix)
    , metadata_key_prefix(fs::path(object_storage->getCommonKeyPrefix()) / METADATA_PATH_TOKEN)
    , fs_tree(std::make_shared<InMemoryDirectoryTree>(object_storage->getMetadataStorageMetrics().directory_map_size, object_storage->getMetadataStorageMetrics().file_count))
    , key_generator(std::make_shared<FlatDirectoryStructureKeyGenerator>(object_storage->getCommonKeyPrefix(), fs_tree))
{
    load(/*is_initial_load=*/true, /*do_not_load_unchanged_directories=*/false);
}

MetadataTransactionPtr MetadataStorageFromPlainRewritableObjectStorage::createTransaction()
{
    return std::make_shared<MetadataStorageFromPlainRewritableObjectStorageTransaction>(*this);
}

void MetadataStorageFromPlainRewritableObjectStorage::dropCache()
{
    std::unique_lock reload_lock(load_mutex);
    std::unique_lock tx_lock(metadata_mutex);
    load(/*is_initial_load=*/false, /*do_not_load_unchanged_directories=*/false);
}

void MetadataStorageFromPlainRewritableObjectStorage::refresh(UInt64 not_sooner_than_milliseconds)
{
    if (!previous_refresh.compareAndRestart(0.001 * not_sooner_than_milliseconds))
        return;

    std::unique_lock lock(load_mutex, std::defer_lock);
    if (lock.try_lock())
        load(/*is_initial_load=*/false, /*do_not_load_unchanged_directories=*/true);
}

bool MetadataStorageFromPlainRewritableObjectStorage::existsFile(const std::string & path) const
{
    return fs_tree->existsFile(path);
}

bool MetadataStorageFromPlainRewritableObjectStorage::existsDirectory(const std::string & path) const
{
    return fs_tree->existsDirectory(path).first;
}

bool MetadataStorageFromPlainRewritableObjectStorage::existsFileOrDirectory(const std::string & path) const
{
    return existsFile(path) || existsDirectory(path);
}

uint64_t MetadataStorageFromPlainRewritableObjectStorage::getFileSize(const std::string & path) const
{
    if (auto file_size = getFileSizeIfExists(path))
        return file_size.value();

    throw Exception(ErrorCodes::FILE_DOESNT_EXIST, "File {} does not exist", path);
}

std::optional<uint64_t> MetadataStorageFromPlainRewritableObjectStorage::getFileSizeIfExists(const std::string & path) const
{
    if (auto remote_info = fs_tree->getFileRemoteInfo(path))
        return remote_info->bytes_size;

    return std::nullopt;
}

std::vector<std::string> MetadataStorageFromPlainRewritableObjectStorage::listDirectory(const std::string & path) const
{
    return fs_tree->listDirectory(path);
}

DirectoryIteratorPtr MetadataStorageFromPlainRewritableObjectStorage::iterateDirectory(const std::string & path) const
{
    auto paths = listDirectory(path);

    /// Prepend path, since iterateDirectory() includes path, unlike listDirectory()
    std::for_each(paths.begin(), paths.end(), [&](auto & child) { child = fs::path(path) / child; });
    std::vector<fs::path> fs_paths(paths.begin(), paths.end());
    return std::make_unique<StaticDirectoryIterator>(std::move(fs_paths));
}

StoredObjects MetadataStorageFromPlainRewritableObjectStorage::getStorageObjects(const std::string & path) const
{
    if (auto objects = getStorageObjectsIfExist(path))
        return std::move(objects.value());

    throw Exception(ErrorCodes::FILE_DOESNT_EXIST, "File {} does not exist", path);
}

std::optional<StoredObjects> MetadataStorageFromPlainRewritableObjectStorage::getStorageObjectsIfExist(const std::string & path) const
{
    if (auto object_size = getFileSizeIfExists(path))
    {
<<<<<<< HEAD
        auto object_key = key_generator->generate(path);
        chassert(object_size == object_storage->getObjectMetadata(object_key.serialize(), /*with_tags=*/false).size_bytes);
=======
        auto object_key = object_storage->generateObjectKeyForPath(path, /*key_prefix=*/std::nullopt);
>>>>>>> 5f16c0af
        return StoredObjects{StoredObject(object_key.serialize(), path, *object_size)};
    }

    return std::nullopt;
}

Poco::Timestamp MetadataStorageFromPlainRewritableObjectStorage::getLastModified(const std::string & path) const
{
    if (auto last_modified = getLastModifiedIfExists(path))
        return last_modified.value();

    throw Exception(ErrorCodes::FILE_DOESNT_EXIST, "File or directory {} does not exist", path);
}

std::optional<Poco::Timestamp> MetadataStorageFromPlainRewritableObjectStorage::getLastModifiedIfExists(const String & path) const
{
    if (auto [exists, remote_info] = fs_tree->existsDirectory(path); exists)
    {
        if (remote_info)
            return Poco::Timestamp::fromEpochTime(remote_info->last_modified);

        /// Let's return something in this case to unblock fs garbage cleanup.
        return Poco::Timestamp::fromEpochTime(0);
    }

    if (auto remote_info = fs_tree->getFileRemoteInfo(path))
        return remote_info->last_modified;

    return std::nullopt;
}

MetadataStorageFromPlainRewritableObjectStorageTransaction::MetadataStorageFromPlainRewritableObjectStorageTransaction(MetadataStorageFromPlainRewritableObjectStorage & metadata_storage_)
    : metadata_storage(metadata_storage_)
{
}

void MetadataStorageFromPlainRewritableObjectStorageTransaction::commit(const TransactionCommitOptionsVariant & options)
{
    if (!std::holds_alternative<NoCommitOptions>(options))
        throwNotImplemented();

    {
        std::unique_lock lock(metadata_storage.metadata_mutex);
        operations.commit();
    }

    operations.finalize();
}

void MetadataStorageFromPlainRewritableObjectStorageTransaction::createMetadataFile(const std::string & path, const StoredObjects & objects)
{
    operations.addOperation(std::make_unique<MetadataStorageFromPlainObjectStorageWriteFileOperation>(
        path,
        objects.front(),
        metadata_storage.metadata_key_prefix,
        metadata_storage.fs_tree,
        metadata_storage.key_generator,
        metadata_storage.object_storage));
}

void MetadataStorageFromPlainRewritableObjectStorageTransaction::createDirectory(const std::string & path)
{
    auto normalized_path = normalizeDirectoryPath(path);
    if (normalized_path.empty())
    {
        LOG_TRACE(getLogger("MetadataStorageFromPlainRewritableObjectStorageTransaction"), "Skipping creation of a directory '{}' with an empty normalized path", path);
        return;
    }

    operations.addOperation(std::make_unique<MetadataStorageFromPlainObjectStorageCreateDirectoryOperation>(
        /*recursive=*/false,
        std::move(normalized_path),
        metadata_storage.metadata_key_prefix,
        metadata_storage.fs_tree,
        metadata_storage.key_generator,
        metadata_storage.object_storage));
}

void MetadataStorageFromPlainRewritableObjectStorageTransaction::createDirectoryRecursive(const std::string & path)
{
    auto normalized_path = normalizeDirectoryPath(path);
    if (normalized_path.empty())
    {
        LOG_TRACE(getLogger("MetadataStorageFromPlainRewritableObjectStorageTransaction"), "Skipping creation of a directory '{}' with an empty normalized path", path);
        return;
    }

    operations.addOperation(std::make_unique<MetadataStorageFromPlainObjectStorageCreateDirectoryOperation>(
        /*recursive=*/true,
        std::move(normalized_path),
        metadata_storage.metadata_key_prefix,
        metadata_storage.fs_tree,
        metadata_storage.key_generator,
        metadata_storage.object_storage));
}

void MetadataStorageFromPlainRewritableObjectStorageTransaction::moveDirectory(const std::string & path_from, const std::string & path_to)
{
    operations.addOperation(std::make_unique<MetadataStorageFromPlainObjectStorageMoveDirectoryOperation>(
        normalizeDirectoryPath(path_from),
        normalizeDirectoryPath(path_to),
        metadata_storage.metadata_key_prefix,
        metadata_storage.fs_tree,
        metadata_storage.key_generator,
        metadata_storage.object_storage));
}

UnlinkMetadataFileOperationOutcomePtr MetadataStorageFromPlainRewritableObjectStorageTransaction::unlinkMetadata(const std::string & path)
{
    operations.addOperation(std::make_unique<MetadataStorageFromPlainObjectStorageUnlinkMetadataFileOperation>(
        path,
        metadata_storage.metadata_key_prefix,
        metadata_storage.fs_tree,
        metadata_storage.key_generator,
        metadata_storage.object_storage));

    return std::make_shared<UnlinkMetadataFileOperationOutcome>(UnlinkMetadataFileOperationOutcome{0});
}

void MetadataStorageFromPlainRewritableObjectStorageTransaction::removeDirectory(const std::string & path)
{
    operations.addOperation(std::make_unique<MetadataStorageFromPlainObjectStorageRemoveDirectoryOperation>(
        normalizeDirectoryPath(path),
        metadata_storage.metadata_key_prefix,
        metadata_storage.fs_tree,
        metadata_storage.key_generator,
        metadata_storage.object_storage));
}

void MetadataStorageFromPlainRewritableObjectStorageTransaction::removeRecursive(const std::string & path)
{
    operations.addOperation(std::make_unique<MetadataStorageFromPlainObjectStorageRemoveRecursiveOperation>(
        path,
        metadata_storage.metadata_key_prefix,
        metadata_storage.fs_tree,
        metadata_storage.key_generator,
        metadata_storage.object_storage));
}

void MetadataStorageFromPlainRewritableObjectStorageTransaction::createHardLink(const std::string & path_from, const std::string & path_to)
{
    operations.addOperation(std::make_unique<MetadataStorageFromPlainObjectStorageCopyFileOperation>(
        path_from,
        path_to,
        metadata_storage.metadata_key_prefix,
        metadata_storage.fs_tree,
        metadata_storage.key_generator,
        metadata_storage.object_storage));
}

void MetadataStorageFromPlainRewritableObjectStorageTransaction::moveFile(const std::string & path_from, const std::string & path_to)
{
    operations.addOperation(std::make_unique<MetadataStorageFromPlainObjectStorageMoveFileOperation>(
        /*replaceable=*/false,
        path_from,
        path_to,
        metadata_storage.metadata_key_prefix,
        metadata_storage.fs_tree,
        metadata_storage.key_generator,
        metadata_storage.object_storage));
}

void MetadataStorageFromPlainRewritableObjectStorageTransaction::replaceFile(const std::string & path_from, const std::string & path_to)
{
    operations.addOperation(std::make_unique<MetadataStorageFromPlainObjectStorageMoveFileOperation>(
        /*replaceable=*/true,
        path_from,
        path_to,
        metadata_storage.metadata_key_prefix,
        metadata_storage.fs_tree,
        metadata_storage.key_generator,
        metadata_storage.object_storage));
}

const IMetadataStorage & MetadataStorageFromPlainRewritableObjectStorageTransaction::getStorageForNonTransactionalReads() const
{
    return metadata_storage;
}

std::optional<StoredObjects> MetadataStorageFromPlainRewritableObjectStorageTransaction::tryGetBlobsFromTransactionIfExists(const std::string & path) const
{
    return metadata_storage.getStorageObjectsIfExist(path);
}

ObjectStorageKey MetadataStorageFromPlainRewritableObjectStorageTransaction::generateObjectKeyForPath(const std::string & path) const
{
    return metadata_storage.key_generator->generate(path);
}

}<|MERGE_RESOLUTION|>--- conflicted
+++ resolved
@@ -351,12 +351,7 @@
 {
     if (auto object_size = getFileSizeIfExists(path))
     {
-<<<<<<< HEAD
         auto object_key = key_generator->generate(path);
-        chassert(object_size == object_storage->getObjectMetadata(object_key.serialize(), /*with_tags=*/false).size_bytes);
-=======
-        auto object_key = object_storage->generateObjectKeyForPath(path, /*key_prefix=*/std::nullopt);
->>>>>>> 5f16c0af
         return StoredObjects{StoredObject(object_key.serialize(), path, *object_size)};
     }
 
