#include <Disks/ObjectStorages/DiskObjectStorageTransaction.h>
#include <Disks/ObjectStorages/DiskObjectStorage.h>
#include <Disks/ObjectStorages/StoredObject.h>
#if ENABLE_DISTRIBUTED_CACHE
#include <Disks/IO/WriteBufferFromDistributedCache.h>
#include <Core/DistributedCacheProtocol.h>
#endif
#include <Core/Settings.h>
#include <Disks/IO/WriteBufferWithFinalizeCallback.h>
#include <Interpreters/Context.h>
#include <Common/checkStackSize.h>
#include <ranges>
#include <Common/logger_useful.h>
#include <Common/Exception.h>
#include <Disks/WriteMode.h>
#include <base/defines.h>
#include <Common/FailPoint.h>
#include <Disks/IDisk.h>
#include <Disks/ObjectStorages/MetadataStorageFromDisk.h>
#include <Disks/ObjectStorages/MetadataStorageFromPlainObjectStorageOperations.h>
#include <boost/algorithm/string/join.hpp>

#include <fmt/ranges.h>

namespace DB
{

namespace FailPoints
{
    extern const char smt_insert_fake_hardware_error[];
}

namespace ErrorCodes
{
    extern const int UNKNOWN_FORMAT;
    extern const int ATTEMPT_TO_READ_AFTER_EOF;
    extern const int CANNOT_READ_ALL_DATA;
    extern const int CANNOT_OPEN_FILE;
    extern const int FILE_DOESNT_EXIST;
    extern const int CANNOT_PARSE_INPUT_ASSERTION_FAILED;
    extern const int NOT_IMPLEMENTED;
}

DiskObjectStorageTransaction::DiskObjectStorageTransaction(
    IObjectStorage & object_storage_,
    IMetadataStorage & metadata_storage_)
    : object_storage(object_storage_)
    , metadata_storage(metadata_storage_)
    , metadata_transaction(metadata_storage.createTransaction())
{}


DiskObjectStorageTransaction::DiskObjectStorageTransaction(
    IObjectStorage & object_storage_,
    IMetadataStorage & metadata_storage_,
    MetadataTransactionPtr metadata_transaction_)
    : object_storage(object_storage_)
    , metadata_storage(metadata_storage_)
    , metadata_transaction(metadata_transaction_)
{}

MultipleDisksObjectStorageTransaction::MultipleDisksObjectStorageTransaction(
    IObjectStorage & object_storage_,
    IMetadataStorage & metadata_storage_,
    IObjectStorage & destination_object_storage_,
    IMetadataStorage & destination_metadata_storage_)
    : DiskObjectStorageTransaction(object_storage_, metadata_storage_, destination_metadata_storage_.createTransaction())
    , destination_object_storage(destination_object_storage_)
    , destination_metadata_storage(destination_metadata_storage_)
{}

namespace
{
/// Operation which affects only metadata. Simplest way to
/// implement via callback.
struct PureMetadataObjectStorageOperation final : public IDiskObjectStorageOperation
{
    std::function<void(MetadataTransactionPtr tx)> on_execute;

    PureMetadataObjectStorageOperation(
        IObjectStorage & object_storage_,
        IMetadataStorage & metadata_storage_,
        std::function<void(MetadataTransactionPtr tx)> && on_execute_)
        : IDiskObjectStorageOperation(object_storage_, metadata_storage_)
        , on_execute(std::move(on_execute_))
    {}

    void execute(MetadataTransactionPtr transaction) override
    {
        on_execute(transaction);
    }

    void undo(StoredObjects & /*to_remove*/) override
    {
    }

    void finalize(StoredObjects & /*to_remove*/) override
    {
    }

    std::string getInfoForLog() const override { return fmt::format("PureMetadataObjectStorageOperation"); }
};


struct ObjectsToRemove
{
    StoredObjects objects;
    UnlinkMetadataFileOperationOutcomePtr unlink_outcome;
};

struct RemoveObjectStorageOperation final : public IDiskObjectStorageOperation
{
    std::string path;
    bool delete_metadata_only;
    ObjectsToRemove objects_to_remove;
    bool if_exists;
    bool remove_from_cache = false;

    RemoveObjectStorageOperation(
        IObjectStorage & object_storage_,
        IMetadataStorage & metadata_storage_,
        const std::string & path_,
        bool delete_metadata_only_,
        bool if_exists_)
        : IDiskObjectStorageOperation(object_storage_, metadata_storage_)
        , path(path_)
        , delete_metadata_only(delete_metadata_only_)
        , if_exists(if_exists_)
    {}

    std::string getInfoForLog() const override
    {
        return fmt::format("RemoveObjectStorageOperation (path: {}, if exists: {})", path, if_exists);
    }

    void execute(MetadataTransactionPtr tx) override
    {
        if (!metadata_storage.existsFile(path))
        {
            auto maybe_blobs = tx->tryGetBlobsFromTransactionIfExists(path);
            if (maybe_blobs.has_value())
            {
                auto unlink_outcome = tx->unlinkMetadata(path);
                if (unlink_outcome)
                    objects_to_remove = ObjectsToRemove{std::move(*maybe_blobs), std::move(unlink_outcome)};

                return;
            }

            if (if_exists)
                return;

            throw Exception(ErrorCodes::FILE_DOESNT_EXIST, "Metadata path '{}' doesn't exist or isn't a regular file", path);
        }

        try
        {
            auto objects = metadata_storage.getStorageObjects(path);

            auto unlink_outcome = tx->unlinkMetadata(path);

            if (unlink_outcome)
                objects_to_remove = ObjectsToRemove{std::move(objects), std::move(unlink_outcome)};
        }
        catch (const Exception & e)
        {
            /// If it's impossible to read meta - just remove it from FS.
            if (e.code() == ErrorCodes::UNKNOWN_FORMAT
                || e.code() == ErrorCodes::ATTEMPT_TO_READ_AFTER_EOF
                || e.code() == ErrorCodes::CANNOT_READ_ALL_DATA
                || e.code() == ErrorCodes::CANNOT_OPEN_FILE)
            {
                tx->unlinkFile(path);
            }
            else
                throw;
        }
    }

    void undo(StoredObjects & /*to_remove*/) override
    {
    }

    void finalize(StoredObjects & to_remove) override
    {
        /// The client for an object storage may do retries internally
        /// and there could be a situation when a query succeeded, but the response is lost
        /// due to network error or similar. And when it will retry an operation it may receive
        /// a 404 HTTP code. We don't want to threat this code as a real error for deletion process
        /// (e.g. throwing some exceptions) and thus we just use method `removeObjectsIfExists`
        if (!delete_metadata_only && !objects_to_remove.objects.empty()
            && objects_to_remove.unlink_outcome->num_hardlinks == 0)
        {
            to_remove.append_range(std::move(objects_to_remove.objects));
        }
    }
};

struct RemoveManyObjectStorageOperation final : public IDiskObjectStorageOperation
{
    const RemoveBatchRequest remove_paths;
    const bool keep_all_batch_data;
    const NameSet file_names_remove_metadata_only;

    std::vector<String> paths_removed_with_objects;
    std::vector<ObjectsToRemove> objects_to_remove;

    RemoveManyObjectStorageOperation(
        IObjectStorage & object_storage_,
        IMetadataStorage & metadata_storage_,
        const RemoveBatchRequest & remove_paths_,
        bool keep_all_batch_data_,
        const NameSet & file_names_remove_metadata_only_)
        : IDiskObjectStorageOperation(object_storage_, metadata_storage_)
        , remove_paths(remove_paths_)
        , keep_all_batch_data(keep_all_batch_data_)
        , file_names_remove_metadata_only(file_names_remove_metadata_only_)
    {}

    std::string getInfoForLog() const override
    {
        return fmt::format("RemoveManyObjectStorageOperation (paths size: {}, keep all batch {}, files to keep {})", remove_paths.size(), keep_all_batch_data, fmt::join(file_names_remove_metadata_only, ", "));
    }

    void execute(MetadataTransactionPtr tx) override
    {
        for (const auto & [path, if_exists] : remove_paths)
        {
            if (!metadata_storage.existsFile(path))
            {
                auto maybe_blobs = tx->tryGetBlobsFromTransactionIfExists(path);
                if (maybe_blobs.has_value())
                {
                    auto unlink_outcome = tx->unlinkMetadata(path);
                    if (unlink_outcome && !keep_all_batch_data && !file_names_remove_metadata_only.contains(fs::path(path).filename()))
                    {
                        objects_to_remove.emplace_back(ObjectsToRemove{std::move(*maybe_blobs), std::move(unlink_outcome)});
                        paths_removed_with_objects.push_back(path);
                    }

                    continue;
                }

                if (if_exists)
                    continue;

                throw Exception(ErrorCodes::FILE_DOESNT_EXIST, "Metadata path '{}' doesn't exist or isn't a regular file", path);
            }

            try
            {
                auto objects = metadata_storage.getStorageObjects(path);
                auto unlink_outcome = tx->unlinkMetadata(path);
                if (unlink_outcome && !keep_all_batch_data && !file_names_remove_metadata_only.contains(fs::path(path).filename()))
                {
                    objects_to_remove.emplace_back(ObjectsToRemove{std::move(objects), std::move(unlink_outcome)});
                    paths_removed_with_objects.push_back(path);
                }
            }
            catch (const Exception & e)
            {
                /// If it's impossible to read meta - just remove it from FS.
                if (e.code() == ErrorCodes::UNKNOWN_FORMAT
                    || e.code() == ErrorCodes::ATTEMPT_TO_READ_AFTER_EOF
                    || e.code() == ErrorCodes::CANNOT_READ_ALL_DATA
                    || e.code() == ErrorCodes::CANNOT_OPEN_FILE)
                {
                    LOG_DEBUG(
                        getLogger("RemoveManyObjectStorageOperation"),
                        "Can't read metadata because of an exception. Just remove it from the filesystem. Path: {}, exception: {}",
                        metadata_storage.getPath() + path,
                        e.message());

                    tx->unlinkFile(path);
                }
                else
                    throw;
            }
        }
    }

    void undo(StoredObjects & /*to_remove*/) override
    {
    }

    void finalize(StoredObjects & to_remove) override
    {
        StoredObjects remove_from_remote;
        for (auto && [objects, unlink_outcome] : objects_to_remove)
        {
            if (unlink_outcome->num_hardlinks == 0)
                std::move(objects.begin(), objects.end(), std::back_inserter(remove_from_remote));
        }

        /// Read comment inside RemoveObjectStorageOperation class
        /// TL;DR Don't pay any attention to 404 status code
        if (!remove_from_remote.empty())
            to_remove.append_range(std::move(remove_from_remote));

        if (!keep_all_batch_data)
        {
            LOG_DEBUG(
                getLogger("RemoveManyObjectStorageOperation"),
                "metadata and objects were removed for [{}], "
                "only metadata were removed for [{}].",
                boost::algorithm::join(paths_removed_with_objects, ", "),
                boost::algorithm::join(file_names_remove_metadata_only, ", "));
        }
    }
};


struct RemoveRecursiveObjectStorageOperation final : public IDiskObjectStorageOperation
{
    /// path inside disk with metadata
    const std::string path;
    const bool keep_all_batch_data;
    /// paths inside the 'this->path'
    const NameSet file_names_remove_metadata_only;

    /// map from local_path to its remote objects with hardlinks counter
    /// local_path is the path inside 'this->path'
    std::unordered_map<std::string, ObjectsToRemove> objects_to_remove_by_path;

    RemoveRecursiveObjectStorageOperation(
        IObjectStorage & object_storage_,
        IMetadataStorage & metadata_storage_,
        const std::string & path_,
        bool keep_all_batch_data_,
        const NameSet & file_names_remove_metadata_only_)
        : IDiskObjectStorageOperation(object_storage_, metadata_storage_)
        , path(path_)
        , keep_all_batch_data(keep_all_batch_data_)
        , file_names_remove_metadata_only(file_names_remove_metadata_only_)
    {}

    std::string getInfoForLog() const override
    {
        return fmt::format("RemoveRecursiveObjectStorageOperation (path: {})", path);
    }

    void removeMetadataRecursive(MetadataTransactionPtr tx, const std::string & path_to_remove)
    {
        checkStackSize(); /// This is needed to prevent stack overflow in case of cyclic symlinks.

        if (metadata_storage.existsFile(path_to_remove))
        {
            try
            {
                chassert(path_to_remove.starts_with(path));
                auto rel_path = String(fs::relative(fs::path(path_to_remove), fs::path(path)));

                auto objects_paths = metadata_storage.getStorageObjects(path_to_remove);
                auto unlink_outcome = tx->unlinkMetadata(path_to_remove);

                if (unlink_outcome && !file_names_remove_metadata_only.contains(rel_path))
                {
                    objects_to_remove_by_path[std::move(rel_path)]
                        = ObjectsToRemove{std::move(objects_paths), std::move(unlink_outcome)};
                }
            }
            catch (const Exception & e)
            {
                /// If it's impossible to read meta - just remove it from FS.
                if (e.code() == ErrorCodes::UNKNOWN_FORMAT
                    || e.code() == ErrorCodes::ATTEMPT_TO_READ_AFTER_EOF
                    || e.code() == ErrorCodes::CANNOT_READ_ALL_DATA
                    || e.code() == ErrorCodes::CANNOT_OPEN_FILE
                    || e.code() == ErrorCodes::CANNOT_PARSE_INPUT_ASSERTION_FAILED)
                {
                    LOG_DEBUG(
                        getLogger("RemoveRecursiveObjectStorageOperation"),
                        "Can't read metadata because of an exception. Just remove it from the filesystem. Path: {}, exception: {}",
                        metadata_storage.getPath() + path_to_remove,
                        e.message());

                    tx->unlinkFile(path_to_remove);
                }
                else
                    throw;
            }
        }
        else
        {
            for (auto it = metadata_storage.iterateDirectory(path_to_remove); it->isValid(); it->next())
                removeMetadataRecursive(tx, it->path());

            tx->removeDirectory(path_to_remove);
        }
    }

    void execute(MetadataTransactionPtr tx) override
    {
        /// Similar to DiskLocal and https://en.cppreference.com/w/cpp/filesystem/remove
        if (metadata_storage.existsFileOrDirectory(path))
            removeMetadataRecursive(tx, path);
    }

    void undo(StoredObjects & /*to_remove*/) override
    {
    }

    void finalize(StoredObjects & to_remove) override
    {
        if (!keep_all_batch_data)
        {
            std::vector<String> total_removed_paths;
            total_removed_paths.reserve(objects_to_remove_by_path.size());

            StoredObjects remove_from_remote;
            for (auto && [local_path, objects_to_remove] : objects_to_remove_by_path)
            {
                chassert(!file_names_remove_metadata_only.contains(local_path));
                if (objects_to_remove.unlink_outcome->num_hardlinks == 0)
                {
                    std::move(objects_to_remove.objects.begin(), objects_to_remove.objects.end(), std::back_inserter(remove_from_remote));
                    total_removed_paths.push_back(local_path);
                }
            }

            /// Read comment inside RemoveObjectStorageOperation class
            /// TL;DR Don't pay any attention to 404 status code
            to_remove.append_range(std::move(remove_from_remote));

            LOG_DEBUG(
                getLogger("RemoveRecursiveObjectStorageOperation"),
                "Recursively remove path {}: "
                "metadata and objects were removed for [{}], "
                "only metadata were removed for [{}].",
                path,
                boost::algorithm::join(total_removed_paths, ", "),
                boost::algorithm::join(file_names_remove_metadata_only, ", "));
        }
    }
};


struct ReplaceFileObjectStorageOperation final : public IDiskObjectStorageOperation
{
    std::string path_from;
    std::string path_to;
    StoredObjects objects_to_remove;

    ReplaceFileObjectStorageOperation(
        IObjectStorage & object_storage_,
        IMetadataStorage & metadata_storage_,
        const std::string & path_from_,
        const std::string & path_to_)
        : IDiskObjectStorageOperation(object_storage_, metadata_storage_)
        , path_from(path_from_)
        , path_to(path_to_)
    {}

    std::string getInfoForLog() const override
    {
        return fmt::format("ReplaceFileObjectStorageOperation (path_from: {}, path_to: {})", path_from, path_to);
    }

    void execute(MetadataTransactionPtr tx) override
    {
        if (metadata_storage.existsFile(path_to))
        {
            if (metadata_storage.getType() != MetadataStorageType::PlainRewritable
                && metadata_storage.getType() != MetadataStorageType::Plain)
            {
                //  MetadataStorageFromPlainObjectStorageTransaction removes the source objects by itself.
                objects_to_remove = metadata_storage.getStorageObjects(path_to);
            }
            tx->replaceFile(path_from, path_to);
        }
        else
            tx->moveFile(path_from, path_to);
    }

    void undo(StoredObjects & /*to_remove*/) override
    {
    }

    void finalize(StoredObjects & to_remove) override
    {
        /// Read comment inside RemoveObjectStorageOperation class
        /// TL;DR Don't pay any attention to 404 status code
        if (!objects_to_remove.empty())
            to_remove.append_range(std::move(objects_to_remove));
    }
};

struct WriteFileObjectStorageOperation final : public IDiskObjectStorageOperation
{
    StoredObject object;
    std::function<void(MetadataTransactionPtr)> on_execute;

    WriteFileObjectStorageOperation(
        IObjectStorage & object_storage_,
        IMetadataStorage & metadata_storage_,
        const StoredObject & object_)
        : IDiskObjectStorageOperation(object_storage_, metadata_storage_)
        , object(object_)
    {}

    std::string getInfoForLog() const override
    {
        return fmt::format("WriteFileObjectStorageOperation");
    }

    void setOnExecute(std::function<void(MetadataTransactionPtr)> && on_execute_)
    {
        on_execute = on_execute_;
    }

    void execute(MetadataTransactionPtr tx) override
    {
        if (on_execute)
            on_execute(tx);
    }

    void undo(StoredObjects & to_remove) override
    {
<<<<<<< HEAD
        LOG_DEBUG(getLogger("DiskObjectStorageTransaction"), "Undoing WriteFileObjectStorageOperation for path {}, key {}", object->local_path, object->remote_path);
        /// If the file was created, we need to remove it
        to_remove.push_back(*object);
=======
        object_storage.removeObjectIfExists(object);
>>>>>>> 34aa0fa6
    }

    void finalize(StoredObjects & /*to_remove*/) override
    {
    }
};


struct CopyFileObjectStorageOperation final : public IDiskObjectStorageOperation
{
    ReadSettings read_settings;
    WriteSettings write_settings;

    /// Local paths
    std::string from_path;
    std::string to_path;

    StoredObjects created_objects;
    IObjectStorage & destination_object_storage;

    CopyFileObjectStorageOperation(
        IObjectStorage & object_storage_,
        IMetadataStorage & metadata_storage_,
        IObjectStorage & destination_object_storage_,
        const ReadSettings & read_settings_,
        const WriteSettings & write_settings_,
        const std::string & from_path_,
        const std::string & to_path_)
        : IDiskObjectStorageOperation(object_storage_, metadata_storage_)
        , read_settings(read_settings_)
        , write_settings(write_settings_)
        , from_path(from_path_)
        , to_path(to_path_)
        , destination_object_storage(destination_object_storage_)
    {}

    std::string getInfoForLog() const override
    {
        return fmt::format("CopyFileObjectStorageOperation (path_from: {}, path_to: {})", from_path, to_path);
    }

    void execute(MetadataTransactionPtr tx) override
    {
        tx->createEmptyMetadataFile(to_path);
        auto source_blobs = metadata_storage.getStorageObjects(from_path); /// Full paths

        if (source_blobs.empty())
            return;

        if (!tx->supportAddingBlobToMetadata())
        {
            if (source_blobs.size() > 1)
                throw Exception(
                    ErrorCodes::NOT_IMPLEMENTED,
                    "Unable to copy file '{}' with multiple blobs ({}), disk doesn't support addBlobToMetadata",
                    from_path,
                    source_blobs.size());

            copySingleObject</*support_adding_blob_to_metadata=*/false>(tx, source_blobs.front());
            return;
        }

        for (const auto & object_from : source_blobs)
            copySingleObject</*support_adding_blob_to_metadata=*/true>(tx, object_from);
    }


    void undo(StoredObjects & to_remove) override
    {
        to_remove.append_range(created_objects);
    }

    void finalize(StoredObjects & /*to_remove*/) override
    {
    }

    template <bool support_adding_blob_to_metadata>
    void copySingleObject(MetadataTransactionPtr tx, const StoredObject & object_from)
    {
        auto object_key = destination_object_storage.generateObjectKeyForPath(to_path, /*key_prefix=*/std::nullopt);
        auto object_to = StoredObject(object_key.serialize());

        object_storage.copyObjectToAnotherObjectStorage(object_from, object_to, read_settings, write_settings, destination_object_storage);
        created_objects.push_back(object_to);

        if constexpr (support_adding_blob_to_metadata)
            tx->addBlobToMetadata(to_path, object_key, object_from.bytes_size);
        else
            tx->createMetadataFile(to_path, object_key, object_from.bytes_size);
    }
};

struct TruncateFileObjectStorageOperation final : public IDiskObjectStorageOperation
{
    std::string path;
    size_t size;

    TruncateFileOperationOutcomePtr truncate_outcome;

    TruncateFileObjectStorageOperation(
        IObjectStorage & object_storage_,
        IMetadataStorage & metadata_storage_,
        const std::string & path_,
        size_t size_)
        : IDiskObjectStorageOperation(object_storage_, metadata_storage_)
        , path(path_)
        , size(size_)
    {}

    std::string getInfoForLog() const override
    {
        return fmt::format("TruncateFileObjectStorageOperation (path: {}, size: {})", path, size);
    }

    void execute(MetadataTransactionPtr tx) override
    {
        if (metadata_storage.existsFile(path))
            truncate_outcome = tx->truncateFile(path, size);
    }

<<<<<<< HEAD
    std::string getDebugInfo()const
    {
        if (!truncate_outcome)
            return fmt::format("No truncate outcome for path: {}", path);

        size_t total_size = 0;
        for (const auto &  obj : truncate_outcome->objects_to_remove)
            total_size += obj.bytes_size;

        auto files_range = truncate_outcome->objects_to_remove | std::views::transform([](const StoredObject & obj) { return fmt::format("{} -> {} ({})", obj.local_path, obj.remote_path, obj.bytes_size); });

        return fmt::format("file {} truncated size {} with files <{}>", path, total_size, fmt::join(files_range, ", "));
    }


    void undo(StoredObjects & /*to_remove*/) override
    {
=======
    void undo() override
    {

>>>>>>> 34aa0fa6
    }

    void finalize(StoredObjects & to_remove) override
    {
        if (!truncate_outcome)
            return;

        if (!truncate_outcome->objects_to_remove.empty())
            to_remove.append_range(std::move(truncate_outcome->objects_to_remove));
    }
};

struct CreateEmptyFileObjectStorageOperation final : public IDiskObjectStorageOperation
{
    StoredObject object;

    CreateEmptyFileObjectStorageOperation(
        IObjectStorage & object_storage_,
        IMetadataStorage & metadata_storage_,
        const std::string & path_)
        : IDiskObjectStorageOperation(object_storage_, metadata_storage_)
    {
        const auto key = object_storage.generateObjectKeyForPath(path_, std::nullopt);
        object = StoredObject(key.serialize(), path_, /* file_size */0);
    }

    std::string getInfoForLog() const override
    {
        return fmt::format("CreateEmptyFileObjectStorageOperation (remote path: {}, local path: {})", object.remote_path, object.local_path);
    }

    void execute(MetadataTransactionPtr /* tx */) override
    {
        auto buf = object_storage.writeObject(object, WriteMode::Rewrite);
        buf->finalize();
    }

    void undo(StoredObjects & to_remove) override
    {
        to_remove.push_back(object);
    }

    void finalize(StoredObjects & /*to_remove*/) override
    {
    }
};

}

void DiskObjectStorageTransaction::createDirectory(const std::string & path)
{
    operations_to_execute.emplace_back(
        std::make_unique<PureMetadataObjectStorageOperation>(object_storage, metadata_storage, [path](MetadataTransactionPtr tx)
        {
            tx->createDirectory(path);
        }));
}

void DiskObjectStorageTransaction::createDirectories(const std::string & path)
{
    operations_to_execute.emplace_back(
        std::make_unique<PureMetadataObjectStorageOperation>(object_storage, metadata_storage, [path](MetadataTransactionPtr tx)
        {
            tx->createDirectoryRecursive(path);
        }));
}


void DiskObjectStorageTransaction::moveDirectory(const std::string & from_path, const std::string & to_path)
{
    operations_to_execute.emplace_back(
        std::make_unique<PureMetadataObjectStorageOperation>(object_storage, metadata_storage, [from_path, to_path](MetadataTransactionPtr tx)
        {
            tx->moveDirectory(from_path, to_path);
        }));
}

void DiskObjectStorageTransaction::moveFile(const String & from_path, const String & to_path)
{
     operations_to_execute.emplace_back(
        std::make_unique<PureMetadataObjectStorageOperation>(object_storage, metadata_storage, [from_path, to_path](MetadataTransactionPtr tx)
        {
            tx->moveFile(from_path, to_path);
        }));
}

void DiskObjectStorageTransaction::truncateFile(const String & path, size_t size)
{
    operations_to_execute.emplace_back(
        std::make_unique<TruncateFileObjectStorageOperation>(object_storage, metadata_storage, path, size)
    );
}

void DiskObjectStorageTransaction::replaceFile(const std::string & from_path, const std::string & to_path)
{
    auto operation = std::make_unique<ReplaceFileObjectStorageOperation>(object_storage, metadata_storage, from_path, to_path);
    operations_to_execute.emplace_back(std::move(operation));
}

void DiskObjectStorageTransaction::clearDirectory(const std::string & path)
{
    for (auto it = metadata_storage.iterateDirectory(path); it->isValid(); it->next())
    {
        if (metadata_storage.existsFile(it->path()))
            removeFile(it->path());
    }
}

void DiskObjectStorageTransaction::removeFile(const std::string & path)
{
    removeSharedFile(path, false);
}

void DiskObjectStorageTransaction::removeSharedFile(const std::string & path, bool keep_shared_data)
{
    auto operation = std::make_unique<RemoveObjectStorageOperation>(object_storage, metadata_storage, path, keep_shared_data, false);
    operations_to_execute.emplace_back(std::move(operation));
}

void DiskObjectStorageTransaction::removeSharedRecursive(
    const std::string & path, bool keep_all_shared_data, const NameSet & file_names_remove_metadata_only)
{
    auto operation = std::make_unique<RemoveRecursiveObjectStorageOperation>(
        object_storage, metadata_storage, path, keep_all_shared_data, file_names_remove_metadata_only);
    operations_to_execute.emplace_back(std::move(operation));
}

void DiskObjectStorageTransaction::removeSharedFileIfExists(const std::string & path, bool keep_shared_data)
{
    auto operation = std::make_unique<RemoveObjectStorageOperation>(object_storage, metadata_storage, path, keep_shared_data, true);
    operations_to_execute.emplace_back(std::move(operation));
}

void DiskObjectStorageTransaction::removeDirectory(const std::string & path)
{
    operations_to_execute.emplace_back(
        std::make_unique<PureMetadataObjectStorageOperation>(object_storage, metadata_storage, [path](MetadataTransactionPtr tx)
        {
            tx->removeDirectory(path);
        }));
}


void DiskObjectStorageTransaction::removeRecursive(const std::string & path)
{
    removeSharedRecursive(path, false, {});
}

void DiskObjectStorageTransaction::removeFileIfExists(const std::string & path)
{
    removeSharedFileIfExists(path, false);
}


void DiskObjectStorageTransaction::removeSharedFiles(
    const RemoveBatchRequest & files, bool keep_all_batch_data, const NameSet & file_names_remove_metadata_only)
{
    auto operation = std::make_unique<RemoveManyObjectStorageOperation>(object_storage, metadata_storage, files, keep_all_batch_data, file_names_remove_metadata_only);
    operations_to_execute.emplace_back(std::move(operation));
}

std::unique_ptr<WriteBufferFromFileBase> DiskObjectStorageTransaction::writeFile( /// NOLINT
    const std::string & path,
    size_t buf_size,
    WriteMode mode,
    const WriteSettings & settings,
    bool autocommit)
{
    if (mode == WriteMode::Append && !metadata_transaction->supportAddingBlobToMetadata())
        throw Exception(ErrorCodes::NOT_IMPLEMENTED, "Disk does not support WriteMode::Append");

    auto object_key = object_storage.generateObjectKeyForPath(path, std::nullopt /* key_prefix */);
    std::optional<ObjectAttributes> object_attributes;

    /// Does metadata_storage support empty files without actual blobs in the object_storage?
    const bool do_not_write_empty_blob = metadata_storage.supportsEmptyFilesWithoutBlobs();

    /// Seems ok
    auto object = StoredObject(object_key.serialize(), path);
    std::function<void(size_t count)> create_metadata_callback;

    if (autocommit)
    {
        create_metadata_callback = [tx = shared_from_this(), mode, path, key_ = std::move(object_key), do_not_write_empty_blob](size_t count)
        {
            if (mode == WriteMode::Rewrite)
            {
                /// Otherwise we will produce lost blobs which nobody points to
                /// WriteOnce storages are not affected by the issue
                if (!tx->object_storage.isPlain())
                {
                    auto maybe_blobs = tx->metadata_transaction->tryGetBlobsFromTransactionIfExists(path);
                    if (maybe_blobs.has_value())
                        tx->object_storage.removeObjectsIfExist(*maybe_blobs);
                    /// NOTE: In the best case it would be better to remove file from metadata transaction
                    /// as well, nevertheless it will be overridden in createMetadataFilePath
                }

                if (do_not_write_empty_blob && count == 0)
                {
                    LoggerPtr logger = getLogger("DiskObjectStorageTransaction");
                    LOG_TRACE(logger, "Skipping writing empty blob for path {}, key {}", path, key_.serialize());
                    tx->metadata_transaction->createEmptyMetadataFile(path);
                }
                else
                    tx->metadata_transaction->createMetadataFile(path, key_, count);
            }
            else
            {
                /// Even if do_not_write_empty_blob and size is 0, we still need to add metadata just to make sure that a file gets created if this is the 1st append
                tx->metadata_transaction->addBlobToMetadata(path, key_, count);
            }

            tx->metadata_transaction->commit();
        };
    }
    else
    {
        auto write_operation = std::make_shared<WriteFileObjectStorageOperation>(object_storage, metadata_storage, object);

        create_metadata_callback = [object_storage_tx = shared_from_this(), write_op = write_operation, mode, path, key_ = std::move(object_key), do_not_write_empty_blob](size_t count)
        {
            /// This callback called in WriteBuffer finalize method -- only there we actually know
            /// how many bytes were written. We don't control when this finalize method will be called
            /// so here we just modify operation itself, but don't execute anything (and don't modify metadata transaction).
            /// Otherwise it's possible to get reorder of operations, like:
            /// tx->createDirectory(xxx) -- will add metadata operation in execute
            /// buf1 = tx->writeFile(xxx/yyy.bin)
            /// buf2 = tx->writeFile(xxx/zzz.bin)
            /// ...
            /// buf1->finalize() // shouldn't do anything with metadata operations, just memoize what to do
            /// tx->commit()
            /// NOTE: we should not take shared_ptr, only raw pointer, because transaction object always lives
            /// longer than buffer with this callback. Otherwise we can get cyclic shared_ptr.
            write_op->setOnExecute([object_storage_tx_raw_ptr = object_storage_tx.get(), mode, path, key_, count, do_not_write_empty_blob](MetadataTransactionPtr tx)
            {
                if (mode == WriteMode::Rewrite)
                {
                    /// Otherwise we will produce lost blobs which nobody points to
                    /// WriteOnce storages are not affected by the issue
                    if (!object_storage_tx_raw_ptr->object_storage.isPlain())
                    {
                        auto maybe_blobs = tx->tryGetBlobsFromTransactionIfExists(path);
                        if (maybe_blobs.has_value())
                            object_storage_tx_raw_ptr->object_storage.removeObjectsIfExist(*maybe_blobs);
                        /// NOTE: In the best case it would be better to remove file from metadata transaction
                        /// as well, nevertheless it will be overridden in createMetadataFilePath
                    }

                    if (do_not_write_empty_blob && count == 0)
                    {
                        LoggerPtr logger = getLogger("DiskObjectStorageTransaction");
                        LOG_TRACE(logger, "Skipping writing empty blob for path {}, key {}", path, key_.serialize());
                        tx->createEmptyMetadataFile(path);
                    }
                    else
                        tx->createMetadataFile(path, key_, count);
                }
                else
                {
                    /// Even if do_not_write_empty_blob and size is 0, we still need to add metadata just to make sure that a file gets created if this is the 1st append
                    tx->addBlobToMetadata(path, key_, count);
                }
            });
        };

        operations_to_execute.emplace_back(std::move(write_operation));
    }

    [[maybe_unused]] bool use_distributed_cache = false;
    size_t use_buffer_size = buf_size;
#if ENABLE_DISTRIBUTED_CACHE
    use_distributed_cache = settings.write_through_distributed_cache
        && DistributedCache::Registry::instance().isReady(settings.distributed_cache_settings.read_only_from_current_az);
    if (use_distributed_cache && settings.distributed_cache_settings.write_through_cache_buffer_size)
        use_buffer_size = settings.distributed_cache_settings.write_through_cache_buffer_size;
#endif

    auto impl = object_storage.writeObject(
        object,
        /// We always use mode Rewrite because we simulate append using metadata and different files
        WriteMode::Rewrite,
        object_attributes,
        use_buffer_size,
        settings);

#if ENABLE_DISTRIBUTED_CACHE
    if (use_distributed_cache)
    {
        auto connection_info = object_storage.getConnectionInfo();
        if (connection_info)
        {
            auto global_context = Context::getGlobalContextInstance();
            auto query_context = CurrentThread::isInitialized() ? CurrentThread::get().getQueryContext() : nullptr;

            auto timeouts = ConnectionTimeouts::getTCPTimeoutsWithoutFailover(
                query_context ? query_context->getSettingsRef() : global_context->getSettingsRef());

            impl = std::make_unique<WriteBufferFromDistributedCache>(
                path,
                object,
                settings,
                connection_info,
                std::move(impl),
                std::move(timeouts));
        }
    }
#endif

    return std::make_unique<WriteBufferWithFinalizeCallback>(
        std::move(impl), std::move(create_metadata_callback), object.remote_path, do_not_write_empty_blob);
}


void DiskObjectStorageTransaction::writeFileUsingBlobWritingFunction(
    const String & path, WriteMode mode, WriteBlobFunction && write_blob_function)
{
    /// This function is a simplified and adapted version of DiskObjectStorageTransaction::writeFile().
    auto object_key = object_storage.generateObjectKeyForPath(path, std::nullopt /* key_prefix */);
    std::optional<ObjectAttributes> object_attributes;

    /// seems ok
    auto object = StoredObject(object_key.serialize(), path);
    auto write_operation = std::make_unique<WriteFileObjectStorageOperation>(object_storage, metadata_storage, object);

    operations_to_execute.emplace_back(std::move(write_operation));

    /// See DiskObjectStorage::getBlobPath().
    Strings blob_path;
    blob_path.reserve(2);
    blob_path.emplace_back(object.remote_path);
    String objects_namespace = object_storage.getObjectsNamespace();
    if (!objects_namespace.empty())
        blob_path.emplace_back(objects_namespace);

    /// We always use mode Rewrite because we simulate append using metadata and different files
    size_t object_size = std::move(write_blob_function)(blob_path, WriteMode::Rewrite, object_attributes);

    /// Create metadata (see create_metadata_callback in DiskObjectStorageTransaction::writeFile()).
    if (mode == WriteMode::Rewrite)
    {
        /// Otherwise we will produce lost blobs which nobody points to
        /// WriteOnce storages are not affected by the issue
        if (!object_storage.isPlain() && metadata_storage.existsFile(path))
            object_storage.removeObjectsIfExist(metadata_storage.getStorageObjects(path));

        metadata_transaction->createMetadataFile(path, std::move(object_key), object_size);
    }
    else
        metadata_transaction->addBlobToMetadata(path, std::move(object_key), object_size);
}


void DiskObjectStorageTransaction::createHardLink(const std::string & src_path, const std::string & dst_path)
{
    operations_to_execute.emplace_back(
        std::make_unique<PureMetadataObjectStorageOperation>(object_storage, metadata_storage, [src_path, dst_path](MetadataTransactionPtr tx)
        {
            tx->createHardLink(src_path, dst_path);
        }));
}

void DiskObjectStorageTransaction::setReadOnly(const std::string & path)
{
    operations_to_execute.emplace_back(
        std::make_unique<PureMetadataObjectStorageOperation>(object_storage, metadata_storage, [path](MetadataTransactionPtr tx)
        {
            tx->setReadOnly(path);
        }));
}

void DiskObjectStorageTransaction::setLastModified(const std::string & path, const Poco::Timestamp & timestamp)
{
    operations_to_execute.emplace_back(
        std::make_unique<PureMetadataObjectStorageOperation>(object_storage, metadata_storage, [path, timestamp](MetadataTransactionPtr tx)
        {
            tx->setLastModified(path, timestamp);
        }));
}

void DiskObjectStorageTransaction::chmod(const String & path, mode_t mode)
{
    operations_to_execute.emplace_back(
        std::make_unique<PureMetadataObjectStorageOperation>(object_storage, metadata_storage, [path, mode](MetadataTransactionPtr tx)
        {
            tx->chmod(path, mode);
        }));
}

void DiskObjectStorageTransaction::createFile(const std::string & path)
{
    if (object_storage.isPlain() && !object_storage.isWriteOnce())
    {
        operations_to_execute.emplace_back(
            std::make_unique<CreateEmptyFileObjectStorageOperation>(object_storage, metadata_storage, path));
    }

    operations_to_execute.emplace_back(
        std::make_unique<PureMetadataObjectStorageOperation>(object_storage, metadata_storage, [path](MetadataTransactionPtr tx)
        {
            tx->createEmptyMetadataFile(path);
        }));
}

void DiskObjectStorageTransaction::copyFile(const std::string & from_file_path, const std::string & to_file_path, const ReadSettings & read_settings, const WriteSettings & write_settings)
{
    operations_to_execute.emplace_back(std::make_unique<CopyFileObjectStorageOperation>(
        object_storage, metadata_storage, object_storage, read_settings, write_settings, from_file_path, to_file_path));
}

void MultipleDisksObjectStorageTransaction::copyFile(const std::string & from_file_path, const std::string & to_file_path, const ReadSettings & read_settings, const WriteSettings & write_settings)
{
    operations_to_execute.emplace_back(std::make_unique<CopyFileObjectStorageOperation>(
        object_storage, metadata_storage, destination_object_storage, read_settings, write_settings, from_file_path, to_file_path));
}

void DiskObjectStorageTransaction::commit(const TransactionCommitOptionsVariant & options)
{
    for (size_t i = 0; i < operations_to_execute.size(); ++i)
    {
        try
        {
            operations_to_execute[i]->execute(metadata_transaction);
        }
        catch (...)
        {
            tryLogCurrentException(
                getLogger("DiskObjectStorageTransaction"),
                fmt::format("An error occurred while executing transaction's operation #{} ({})", i, operations_to_execute[i]->getInfoForLog()));

            for (int64_t j = i; j >= 0; --j)
            {
                try
                {
                    operations_to_execute[j]->undo();
                }
                catch (...)
                {
                    tryLogCurrentException(
                        getLogger("DiskObjectStorageTransaction"),
                        fmt::format("An error occurred while undoing transaction's operation #{}", i));

                    throw;
                }
            }
            throw;
        }
    }

    try
    {
        metadata_transaction->commit(options);
    }
    catch (...)
    {
        if (needRollbackBlobs(options))
            undo();

        throw;
    }

    StoredObjects objects_to_remove;
    for (const auto & operation : operations_to_execute)
        operation->finalize(objects_to_remove);

    object_storage.removeObjectsIfExist(objects_to_remove);
    operations_to_execute.clear();
    is_committed = true;
}


TransactionCommitOutcomeVariant DiskObjectStorageTransaction::tryCommit(const TransactionCommitOptionsVariant & options)
{
    for (size_t i = 0; i < operations_to_execute.size(); ++i)
    {
        try
        {
            operations_to_execute[i]->execute(metadata_transaction);
        }
        catch (Exception & ex)
        {
            /// Reset metadata transaction, it will be refilled in operations_to_execute[i]->execute on the next retry if needed
            metadata_transaction = metadata_storage.createTransaction();

            ex.addMessage(fmt::format("While executing operation #{}", i));

            if (needRollbackBlobs(options))
                undo();

            throw;
        }
    }

    TransactionCommitOutcomeVariant outcome = metadata_transaction->tryCommit(options);
    try
    {
        fiu_do_on(FailPoints::smt_insert_fake_hardware_error,
        {
            auto * result = std::get_if<MetaInKeeperCommitOutcome>(&outcome);
            result->code = Coordination::Error::ZOPERATIONTIMEOUT;
        });

        if (!isSuccessfulOutcome(outcome))
        {
            /// Reset metadata transaction, it will be refilled in operations_to_execute[i]->execute on the next retry if needed
            metadata_transaction = metadata_storage.createTransaction();

            if (canRollbackBlobs(options, outcome))
            {
                undo();
            }

            return outcome;
        }
    }
    catch (...)
    {
        tryLogCurrentException(__PRETTY_FUNCTION__);
        undo();
        throw;
    }

    StoredObjects objects_to_remove;
    for (const auto & operation : operations_to_execute)
        operation->finalize(objects_to_remove);

    object_storage.removeObjectsIfExist(objects_to_remove);
    operations_to_execute.clear();
    is_committed = true;
    return outcome;
}

void DiskObjectStorageTransaction::undo()
{
    if (!is_committed)
    {
<<<<<<< HEAD
        operations_to_execute.clear();
        return;
    }

    StoredObjects objects_to_remove;
    for (const auto & operation : operations_to_execute | std::views::reverse)
        operation->undo(objects_to_remove);

    try
    {
        object_storage.removeObjectsIfExist(objects_to_remove);
    }
    catch (...)
    {
        tryLogCurrentException(getLogger("DiskObjectStorageTransaction"), "An error occurred during transaction cleanup");
=======
        for (const auto & operation : operations_to_execute | std::views::reverse)
            operation->undo();
>>>>>>> 34aa0fa6
    }

    operations_to_execute.clear();
}

}<|MERGE_RESOLUTION|>--- conflicted
+++ resolved
@@ -516,13 +516,9 @@
 
     void undo(StoredObjects & to_remove) override
     {
-<<<<<<< HEAD
         LOG_DEBUG(getLogger("DiskObjectStorageTransaction"), "Undoing WriteFileObjectStorageOperation for path {}, key {}", object->local_path, object->remote_path);
         /// If the file was created, we need to remove it
         to_remove.push_back(*object);
-=======
-        object_storage.removeObjectIfExists(object);
->>>>>>> 34aa0fa6
     }
 
     void finalize(StoredObjects & /*to_remove*/) override
@@ -643,29 +639,9 @@
             truncate_outcome = tx->truncateFile(path, size);
     }
 
-<<<<<<< HEAD
-    std::string getDebugInfo()const
-    {
-        if (!truncate_outcome)
-            return fmt::format("No truncate outcome for path: {}", path);
-
-        size_t total_size = 0;
-        for (const auto &  obj : truncate_outcome->objects_to_remove)
-            total_size += obj.bytes_size;
-
-        auto files_range = truncate_outcome->objects_to_remove | std::views::transform([](const StoredObject & obj) { return fmt::format("{} -> {} ({})", obj.local_path, obj.remote_path, obj.bytes_size); });
-
-        return fmt::format("file {} truncated size {} with files <{}>", path, total_size, fmt::join(files_range, ", "));
-    }
-
-
     void undo(StoredObjects & /*to_remove*/) override
     {
-=======
-    void undo() override
-    {
-
->>>>>>> 34aa0fa6
+
     }
 
     void finalize(StoredObjects & to_remove) override
@@ -1202,7 +1178,6 @@
 {
     if (!is_committed)
     {
-<<<<<<< HEAD
         operations_to_execute.clear();
         return;
     }
@@ -1218,10 +1193,6 @@
     catch (...)
     {
         tryLogCurrentException(getLogger("DiskObjectStorageTransaction"), "An error occurred during transaction cleanup");
-=======
-        for (const auto & operation : operations_to_execute | std::views::reverse)
-            operation->undo();
->>>>>>> 34aa0fa6
     }
 
     operations_to_execute.clear();
