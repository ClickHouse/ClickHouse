--- conflicted
+++ resolved
@@ -1,14 +1,6 @@
 #include <Disks/ObjectStorages/DiskObjectStorageTransaction.h>
 #include <Disks/ObjectStorages/DiskObjectStorage.h>
-<<<<<<< HEAD
 #include <Disks/ObjectStorages/StoredObject.h>
-#if ENABLE_DISTRIBUTED_CACHE
-#include <Disks/IO/WriteBufferFromDistributedCache.h>
-#include <Core/DistributedCacheProtocol.h>
-#endif
-#include <Core/Settings.h>
-=======
->>>>>>> 4d9e923d
 #include <Disks/IO/WriteBufferWithFinalizeCallback.h>
 #include <Interpreters/Context.h>
 #include <Common/checkStackSize.h>
@@ -1043,9 +1035,8 @@
     }
     catch (...)
     {
-<<<<<<< HEAD
-        if (needRollbackBlobs(options))
-            undo();
+        for (const auto & operation : operations_to_execute | std::views::reverse)
+            operation->undo();
 
         throw;
     }
@@ -1056,83 +1047,6 @@
 
     object_storage.removeObjectsIfExist(objects_to_remove);
     operations_to_execute.clear();
-    is_committed = true;
-}
-
-
-TransactionCommitOutcomeVariant DiskObjectStorageTransaction::tryCommit(const TransactionCommitOptionsVariant & options)
-{
-    for (size_t i = 0; i < operations_to_execute.size(); ++i)
-    {
-        try
-        {
-            operations_to_execute[i]->execute(metadata_transaction);
-        }
-        catch (Exception & ex)
-        {
-            /// Reset metadata transaction, it will be refilled in operations_to_execute[i]->execute on the next retry if needed
-            metadata_transaction = metadata_storage.createTransaction();
-
-            ex.addMessage(fmt::format("While executing operation #{}", i));
-
-            if (needRollbackBlobs(options))
-            {
-                for (int64_t j = i; j >= 0; --j)
-                {
-                    try
-                    {
-                        operations_to_execute[j]->undo();
-                    }
-                    catch (Exception & rollback_ex)
-                    {
-                        rollback_ex.addMessage(fmt::format("While undoing operation #{}", i));
-                        throw;
-                    }
-                }
-            }
-
-            throw;
-        }
-    }
-
-    TransactionCommitOutcomeVariant outcome = metadata_transaction->tryCommit(options);
-    try
-    {
-        fiu_do_on(FailPoints::smt_insert_fake_hardware_error,
-        {
-            auto * result = std::get_if<MetaInKeeperCommitOutcome>(&outcome);
-            result->code = Coordination::Error::ZOPERATIONTIMEOUT;
-        });
-
-        if (!isSuccessfulOutcome(outcome))
-        {
-            /// Reset metadata transaction, it will be refilled in operations_to_execute[i]->execute on the next retry if needed
-            metadata_transaction = metadata_storage.createTransaction();
-
-            if (canRollbackBlobs(options, outcome))
-            {
-                undo();
-            }
-=======
-        for (const auto & operation : operations_to_execute | std::views::reverse)
-            operation->undo();
->>>>>>> 4d9e923d
-
-        throw;
-    }
-
-    StoredObjects objects_to_remove;
-    for (const auto & operation : operations_to_execute)
-<<<<<<< HEAD
-        operation->finalize(objects_to_remove);
-
-    object_storage.removeObjectsIfExist(objects_to_remove);
-    operations_to_execute.clear();
-    is_committed = true;
-    return outcome;
-=======
-        operation->finalize();
->>>>>>> 4d9e923d
 }
 
 void DiskObjectStorageTransaction::undo()
