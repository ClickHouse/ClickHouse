#pragma once

#include <Disks/IDisk.h>
#include <Disks/ObjectStorages/IObjectStorage.h>
#include <Disks/ObjectStorages/DiskObjectStorageRemoteMetadataRestoreHelper.h>
#include <Disks/ObjectStorages/IMetadataStorage.h>
#include <Disks/ObjectStorages/DiskObjectStorageTransaction.h>
#include <Common/re2.h>

<<<<<<< HEAD
#include "config.h"


=======
>>>>>>> 4923eab8
namespace CurrentMetrics
{
    extern const Metric DiskSpaceReservedForMerge;
}

namespace DB
{

/// Disk build on top of IObjectStorage. Use additional disk (local for example)
/// for metadata storage. Metadata is a small files with mapping from local paths to
/// objects in object storage, like:
/// "/var/lib/clickhouse/data/db/table/all_0_0_0/columns.txt" -> /xxxxxxxxxxxxxxxxxxxx
///                                                           -> /yyyyyyyyyyyyyyyyyyyy
class DiskObjectStorage : public IDisk
{

friend class DiskObjectStorageReservation;
friend class DiskObjectStorageRemoteMetadataRestoreHelper;

public:
    DiskObjectStorage(
        const String & name_,
        const String & object_key_prefix_,
        MetadataStoragePtr metadata_storage_,
        ObjectStoragePtr object_storage_,
        const Poco::Util::AbstractConfiguration & config,
        const String & config_prefix);

    /// Create fake transaction
    DiskTransactionPtr createTransaction() override;

    DataSourceDescription getDataSourceDescription() const override { return data_source_description; }

    bool supportZeroCopyReplication() const override { return true; }

    bool supportParallelWrite() const override { return object_storage->supportParallelWrite(); }

    const String & getPath() const override { return metadata_storage->getPath(); }

    StoredObjects getStorageObjects(const String & local_path) const override;

    void getRemotePathsRecursive(
        const String & local_path,
        std::vector<LocalPathWithObjectStoragePaths> & paths_map,
        const std::function<bool(const String &)> & skip_predicate) override;

    const std::string & getCacheName() const override { return object_storage->getCacheName(); }

    std::optional<UInt64> getTotalSpace() const override { return {}; }
    std::optional<UInt64> getAvailableSpace() const override { return {}; }
    std::optional<UInt64> getUnreservedSpace() const override { return {}; }

    UInt64 getKeepingFreeSpace() const override { return 0; }

    bool exists(const String & path) const override;

    bool isFile(const String & path) const override;

    void createFile(const String & path) override;

    size_t getFileSize(const String & path) const override;

    void moveFile(const String & from_path, const String & to_path) override;

    void moveFile(const String & from_path, const String & to_path, bool should_send_metadata);

    void replaceFile(const String & from_path, const String & to_path) override;

    void removeFile(const String & path) override { removeSharedFile(path, false); }

    void removeFileIfExists(const String & path) override { removeSharedFileIfExists(path, false); }

    void removeRecursive(const String & path) override { removeSharedRecursive(path, false, {}); }

    void removeSharedFile(const String & path, bool delete_metadata_only) override;

    void removeSharedFileIfExists(const String & path, bool delete_metadata_only) override;

    void removeSharedRecursive(const String & path, bool keep_all_batch_data, const NameSet & file_names_remove_metadata_only) override;

    void removeSharedFiles(const RemoveBatchRequest & files, bool keep_all_batch_data, const NameSet & file_names_remove_metadata_only) override;

    MetadataStoragePtr getMetadataStorage() override { return metadata_storage; }

    UInt32 getRefCount(const String & path) const override;

    /// Return metadata for each file path. Also, before serialization reset
    /// ref_count for each metadata to zero. This function used only for remote
    /// fetches/sends in replicated engines. That's why we reset ref_count to zero.
    std::unordered_map<String, String> getSerializedMetadata(const std::vector<String> & file_paths) const override;

    String getUniqueId(const String & path) const override;

    bool checkUniqueId(const String & id) const override;

    void createHardLink(const String & src_path, const String & dst_path) override;
    void createHardLink(const String & src_path, const String & dst_path, bool should_send_metadata);

    void listFiles(const String & path, std::vector<String> & file_names) const override;

    void setReadOnly(const String & path) override;

    bool isDirectory(const String & path) const override;

    void createDirectory(const String & path) override;

    void createDirectories(const String & path) override;

    void clearDirectory(const String & path) override;

    void moveDirectory(const String & from_path, const String & to_path) override { moveFile(from_path, to_path); }

    void removeDirectory(const String & path) override;

    DirectoryIteratorPtr iterateDirectory(const String & path) const override;

    void setLastModified(const String & path, const Poco::Timestamp & timestamp) override;

    Poco::Timestamp getLastModified(const String & path) const override;

    time_t getLastChanged(const String & path) const override;

    bool isRemote() const override { return true; }

    void shutdown() override;

    void startupImpl(ContextPtr context) override;

    ReservationPtr reserve(UInt64 bytes) override;

    std::unique_ptr<ReadBufferFromFileBase> readFile(
        const String & path,
        const ReadSettings & settings,
        std::optional<size_t> read_hint,
        std::optional<size_t> file_size) const override;

    std::unique_ptr<WriteBufferFromFileBase> writeFile(
        const String & path,
        size_t buf_size,
        WriteMode mode,
        const WriteSettings & settings) override;

    Strings getBlobPath(const String & path) const override;
    void writeFileUsingBlobWritingFunction(const String & path, WriteMode mode, WriteBlobFunction && write_blob_function) override;

    void copyFile( /// NOLINT
        const String & from_file_path,
        IDisk & to_disk,
        const String & to_file_path,
        const ReadSettings & read_settings = {},
        const WriteSettings & write_settings = {},
        const std::function<void()> & cancellation_hook = {}
        ) override;

    void applyNewSettings(const Poco::Util::AbstractConfiguration & config, ContextPtr context_, const String &, const DisksMap &) override;

    void restoreMetadataIfNeeded(const Poco::Util::AbstractConfiguration & config, const std::string & config_prefix, ContextPtr context);

    void onFreeze(const String & path) override;

    void syncRevision(UInt64 revision) override;

    UInt64 getRevision() const override;

    ObjectStoragePtr getObjectStorage() override;

    DiskObjectStoragePtr createDiskObjectStorage() override;

    bool supportsCache() const override;

    /// Is object storage read only?
    /// For example: WebObjectStorage is read only as it allows to read from a web server
    /// with static files, so only read-only operations are allowed for this storage.
    bool isReadOnly() const override;

    /// Is object write-once?
    /// For example: S3PlainObjectStorage is write once, this means that it
    /// does support BACKUP to this disk, but does not support INSERT into
    /// MergeTree table on this disk.
    bool isWriteOnce() const override;

    /// Get structure of object storage this disk works with. Examples:
    /// DiskObjectStorage(S3ObjectStorage)
    /// DiskObjectStorage(CachedObjectStorage(S3ObjectStorage))
    /// DiskObjectStorage(CachedObjectStorage(CachedObjectStorage(S3ObjectStorage)))
    String getStructure() const { return fmt::format("DiskObjectStorage-{}({})", getName(), object_storage->getName()); }

#ifndef CLICKHOUSE_KEEPER_STANDALONE_BUILD
    /// Add a cache layer.
    /// Example: DiskObjectStorage(S3ObjectStorage) -> DiskObjectStorage(CachedObjectStorage(S3ObjectStorage))
    /// There can be any number of cache layers:
    /// DiskObjectStorage(CachedObjectStorage(...CacheObjectStorage(S3ObjectStorage)...))
    void wrapWithCache(FileCachePtr cache, const FileCacheSettings & cache_settings, const String & layer_name);

    /// Get names of all cache layers. Name is how cache is defined in configuration file.
    NameSet getCacheLayersNames() const override;
#endif

    bool supportsStat() const override { return metadata_storage->supportsStat(); }
    struct stat stat(const String & path) const override;

    bool supportsChmod() const override { return metadata_storage->supportsChmod(); }
    void chmod(const String & path, mode_t mode) override;

#if USE_AWS_S3
    std::shared_ptr<const S3::Client> getS3StorageClient() const override;
#endif

private:

    /// Create actual disk object storage transaction for operations
    /// execution.
    DiskTransactionPtr createObjectStorageTransaction();
    DiskTransactionPtr createObjectStorageTransactionToAnotherDisk(DiskObjectStorage& to_disk);

    String getReadResourceName() const;
    String getWriteResourceName() const;

    const String object_key_prefix;
    LoggerPtr log;

    MetadataStoragePtr metadata_storage;
    ObjectStoragePtr object_storage;
    DataSourceDescription data_source_description;

    UInt64 reserved_bytes = 0;
    UInt64 reservation_count = 0;
    std::mutex reservation_mutex;

    bool tryReserve(UInt64 bytes);

    const bool send_metadata;

    mutable std::mutex resource_mutex;
    String read_resource_name;
    String write_resource_name;

    std::unique_ptr<DiskObjectStorageRemoteMetadataRestoreHelper> metadata_helper;
};

using DiskObjectStoragePtr = std::shared_ptr<DiskObjectStorage>;

class DiskObjectStorageReservation final : public IReservation
{
public:
    DiskObjectStorageReservation(const std::shared_ptr<DiskObjectStorage> & disk_, UInt64 size_)
        : disk(disk_)
        , size(size_)
        , metric_increment(CurrentMetrics::DiskSpaceReservedForMerge, size_)
    {}

    UInt64 getSize() const override { return size; }

    std::optional<UInt64> getUnreservedSpace() const override { return unreserved_space; }

    DiskPtr getDisk(size_t i) const override;

    Disks getDisks() const override { return {disk}; }

    void update(UInt64 new_size) override;

    ~DiskObjectStorageReservation() override;

private:
    DiskObjectStoragePtr disk;
    UInt64 size;
    UInt64 unreserved_space;
    CurrentMetrics::Increment metric_increment;
};

}<|MERGE_RESOLUTION|>--- conflicted
+++ resolved
@@ -7,12 +7,8 @@
 #include <Disks/ObjectStorages/DiskObjectStorageTransaction.h>
 #include <Common/re2.h>
 
-<<<<<<< HEAD
 #include "config.h"
 
-
-=======
->>>>>>> 4923eab8
 namespace CurrentMetrics
 {
     extern const Metric DiskSpaceReservedForMerge;
