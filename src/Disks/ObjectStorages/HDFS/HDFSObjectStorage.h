#pragma once
#include <Common/config.h>


#if USE_HDFS

#include <Disks/IDisk.h>
#include <Disks/ObjectStorages/IObjectStorage.h>
#include <Storages/HDFS/HDFSCommon.h>
#include <Core/UUID.h>
#include <memory>
#include <Poco/Util/AbstractConfiguration.h>

namespace DB
{

struct HDFSObjectStorageSettings
{

    HDFSObjectStorageSettings() = default;

    size_t min_bytes_for_seek;
    int objects_chunk_size_to_delete;
    int replication;

    HDFSObjectStorageSettings(
            int min_bytes_for_seek_,
            int objects_chunk_size_to_delete_,
            int replication_)
        : min_bytes_for_seek(min_bytes_for_seek_)
        , objects_chunk_size_to_delete(objects_chunk_size_to_delete_)
        , replication(replication_)
    {}
};


class HDFSObjectStorage : public IObjectStorage
{
public:

    using SettingsPtr = std::unique_ptr<HDFSObjectStorageSettings>;

    HDFSObjectStorage(
        const String & hdfs_root_path_,
        SettingsPtr settings_,
        const Poco::Util::AbstractConfiguration & config_)
        : config(config_)
        , hdfs_builder(createHDFSBuilder(hdfs_root_path_, config))
        , hdfs_fs(createHDFSFS(hdfs_builder.get()))
        , settings(std::move(settings_))
        , hdfs_root_path(hdfs_root_path_)
    {}

    bool exists(const std::string & hdfs_uri) const override;

    std::unique_ptr<ReadBufferFromFileBase> readObject( /// NOLINT
        const std::string & path,
        const ReadSettings & read_settings = ReadSettings{},
        std::optional<size_t> read_hint = {},
        std::optional<size_t> file_size = {}) const override;

    std::unique_ptr<ReadBufferFromFileBase> readObjects( /// NOLINT
        const PathsWithSize & paths_to_read,
        const ReadSettings & read_settings = ReadSettings{},
        std::optional<size_t> read_hint = {},
        std::optional<size_t> file_size = {}) const override;

    /// Open the file for write and return WriteBufferFromFileBase object.
    std::unique_ptr<WriteBufferFromFileBase> writeObject( /// NOLINT
        const std::string & path,
        WriteMode mode,
        std::optional<ObjectAttributes> attributes = {},
        FinalizeCallback && finalize_callback = {},
        size_t buf_size = DBMS_DEFAULT_BUFFER_SIZE,
        const WriteSettings & write_settings = {}) override;

    void listPrefix(const std::string & path, PathsWithSize & children) const override;

    /// Remove file. Throws exception if file doesn't exists or it's a directory.
    void removeObject(const std::string & path) override;

    void removeObjects(const PathsWithSize & paths) override;

    void removeObjectIfExists(const std::string & path) override;

    void removeObjectsIfExist(const PathsWithSize & paths) override;

    ObjectMetadata getObjectMetadata(const std::string & path) const override;

    void copyObject( /// NOLINT
        const std::string & object_from,
        const std::string & object_to,
        std::optional<ObjectAttributes> object_to_attributes = {}) override;

    void shutdown() override;

    void startup() override;

    void applyNewSettings(
        const Poco::Util::AbstractConfiguration & config,
        const std::string & config_prefix,
        ContextPtr context) override;

    String getObjectsNamespace() const override { return ""; }

    std::unique_ptr<IObjectStorage> cloneObjectStorage(
        const std::string & new_namespace,
        const Poco::Util::AbstractConfiguration & config,
        const std::string & config_prefix,
        ContextPtr context) override;
<<<<<<< HEAD

    std::string generateBlobNameForPath(const std::string & path) override;

    bool isRemote() const override { return true; }
=======
>>>>>>> 05d8c488

private:
    const Poco::Util::AbstractConfiguration & config;

    HDFSBuilderWrapper hdfs_builder;
    HDFSFSPtr hdfs_fs;

    SettingsPtr settings;
<<<<<<< HEAD
    String hdfs_root_path;
=======
>>>>>>> 05d8c488
};

}

#endif<|MERGE_RESOLUTION|>--- conflicted
+++ resolved
@@ -108,13 +108,10 @@
         const Poco::Util::AbstractConfiguration & config,
         const std::string & config_prefix,
         ContextPtr context) override;
-<<<<<<< HEAD
 
     std::string generateBlobNameForPath(const std::string & path) override;
 
     bool isRemote() const override { return true; }
-=======
->>>>>>> 05d8c488
 
 private:
     const Poco::Util::AbstractConfiguration & config;
@@ -123,10 +120,6 @@
     HDFSFSPtr hdfs_fs;
 
     SettingsPtr settings;
-<<<<<<< HEAD
-    String hdfs_root_path;
-=======
->>>>>>> 05d8c488
 };
 
 }
