#include <Disks/ObjectStorages/DiskObjectStorage.h>
#include <Disks/ObjectStorages/DiskObjectStorageCommon.h>

#include <IO/ReadBufferFromString.h>
#include <IO/ReadBufferFromFile.h>
#include <IO/ReadBufferFromEmptyFile.h>
#include <IO/ReadHelpers.h>
#include <IO/WriteBufferFromFile.h>
#include <IO/WriteHelpers.h>
#include <Common/CurrentThread.h>
#include <Common/createHardLink.h>
#include <Common/quoteString.h>
#include <Common/logger_useful.h>
#include <Common/filesystemHelpers.h>
#include <Common/CurrentMetrics.h>
#include <Disks/ObjectStorages/DiskObjectStorageRemoteMetadataRestoreHelper.h>
#include <Disks/ObjectStorages/DiskObjectStorageTransaction.h>
#include <Disks/FakeDiskTransaction.h>
#include <Common/ThreadPool.h>
#include <Poco/Util/AbstractConfiguration.h>
#include <Interpreters/Context.h>


namespace DB
{

namespace ErrorCodes
{
    extern const int INCORRECT_DISK_INDEX;
    extern const int FILE_DOESNT_EXIST;
    extern const int ATTEMPT_TO_READ_AFTER_EOF;
    extern const int CANNOT_READ_ALL_DATA;
    extern const int DIRECTORY_DOESNT_EXIST;
}


DiskTransactionPtr DiskObjectStorage::createTransaction()
{
    return std::make_shared<FakeDiskTransaction>(*this);
}

ObjectStoragePtr DiskObjectStorage::getObjectStorage()
{
    return object_storage;
}

DiskTransactionPtr DiskObjectStorage::createObjectStorageTransaction()
{
    return std::make_shared<DiskObjectStorageTransaction>(
        *object_storage,
        *metadata_storage,
        send_metadata ? metadata_helper.get() : nullptr);
}

DiskObjectStorage::DiskObjectStorage(
    const String & name_,
    const String & object_storage_root_path_,
    const String & log_name,
    MetadataStoragePtr metadata_storage_,
    ObjectStoragePtr object_storage_,
    const Poco::Util::AbstractConfiguration & config,
    const String & config_prefix)
    : IDisk(name_, config, config_prefix)
    , object_storage_root_path(object_storage_root_path_)
    , log (&Poco::Logger::get("DiskObjectStorage(" + log_name + ")"))
    , metadata_storage(std::move(metadata_storage_))
    , object_storage(std::move(object_storage_))
    , send_metadata(config.getBool(config_prefix + ".send_metadata", false))
    , read_resource_name(config.getString(config_prefix + ".read_resource", ""))
    , write_resource_name(config.getString(config_prefix + ".write_resource", ""))
    , metadata_helper(std::make_unique<DiskObjectStorageRemoteMetadataRestoreHelper>(this, ReadSettings{}))
{}

StoredObjects DiskObjectStorage::getStorageObjects(const String & local_path) const
{
    return metadata_storage->getStorageObjects(local_path);
}

void DiskObjectStorage::getRemotePathsRecursive(const String & local_path, std::vector<LocalPathWithObjectStoragePaths> & paths_map)
{
    if (!metadata_storage->exists(local_path))
        return;

    /// Protect against concurrent delition of files (for example because of a merge).
    if (metadata_storage->isFile(local_path))
    {
        try
        {
            paths_map.emplace_back(local_path, metadata_storage->getObjectStorageRootPath(), getStorageObjects(local_path));
        }
        catch (const Exception & e)
        {
            /// Unfortunately in rare cases it can happen when files disappear
            /// or can be empty in case of operation interruption (like cancelled metadata fetch)
            if (e.code() == ErrorCodes::FILE_DOESNT_EXIST ||
                e.code() == ErrorCodes::DIRECTORY_DOESNT_EXIST ||
                e.code() == ErrorCodes::ATTEMPT_TO_READ_AFTER_EOF ||
                e.code() == ErrorCodes::CANNOT_READ_ALL_DATA)
                return;

            throw;
        }
    }
    else
    {
        DirectoryIteratorPtr it;
        try
        {
            it = iterateDirectory(local_path);
        }
        catch (const Exception & e)
        {
            /// Unfortunately in rare cases it can happen when files disappear
            /// or can be empty in case of operation interruption (like cancelled metadata fetch)
            if (e.code() == ErrorCodes::FILE_DOESNT_EXIST ||
                e.code() == ErrorCodes::DIRECTORY_DOESNT_EXIST ||
                e.code() == ErrorCodes::ATTEMPT_TO_READ_AFTER_EOF ||
                e.code() == ErrorCodes::CANNOT_READ_ALL_DATA)
                return;

            throw;
        }
        catch (const fs::filesystem_error & e)
        {
            if (e.code() == std::errc::no_such_file_or_directory)
                return;
            throw;
        }

        for (; it->isValid(); it->next())
            DiskObjectStorage::getRemotePathsRecursive(fs::path(local_path) / it->name(), paths_map);
    }
}

bool DiskObjectStorage::exists(const String & path) const
{
    return metadata_storage->exists(path);
}


bool DiskObjectStorage::isFile(const String & path) const
{
    return metadata_storage->isFile(path);
}


void DiskObjectStorage::createFile(const String & path)
{
    auto transaction = createObjectStorageTransaction();
    transaction->createFile(path);
    transaction->commit();
}

size_t DiskObjectStorage::getFileSize(const String & path) const
{
    return metadata_storage->getFileSize(path);
}

void DiskObjectStorage::moveFile(const String & from_path, const String & to_path, bool should_send_metadata)
{

    if (should_send_metadata)
    {
        auto revision = metadata_helper->revision_counter + 1;
        metadata_helper->revision_counter += 1;

        const ObjectAttributes object_metadata {
            {"from_path", from_path},
            {"to_path", to_path}
        };
        metadata_helper->createFileOperationObject("rename", revision, object_metadata);
    }

    auto transaction = createObjectStorageTransaction();
    transaction->moveFile(from_path, to_path);
    transaction->commit();
}

void DiskObjectStorage::copyFile( /// NOLINT
    const String & from_file_path,
    IDisk & to_disk,
    const String & to_file_path,
    const WriteSettings & settings)
{
    if (this == &to_disk)
    {
        /// It may use s3-server-side copy
        auto transaction = createObjectStorageTransaction();
        transaction->copyFile(from_file_path, to_file_path);
        transaction->commit();
    }
    else
    {
        /// Copy through buffers
        IDisk::copyFile(from_file_path, to_disk, to_file_path, settings);
    }
}

void DiskObjectStorage::moveFile(const String & from_path, const String & to_path)
{
    moveFile(from_path, to_path, send_metadata);
}

void DiskObjectStorage::replaceFile(const String & from_path, const String & to_path)
{
    if (exists(to_path))
    {
        auto transaction = createObjectStorageTransaction();
        transaction->replaceFile(from_path, to_path);
        transaction->commit();
    }
    else
        moveFile(from_path, to_path);
}

void DiskObjectStorage::removeSharedFile(const String & path, bool delete_metadata_only)
{
    auto transaction = createObjectStorageTransaction();
    transaction->removeSharedFile(path, delete_metadata_only);
    transaction->commit();
}

void DiskObjectStorage::removeSharedFiles(const RemoveBatchRequest & files, bool keep_all_batch_data, const NameSet & file_names_remove_metadata_only)
{
    auto transaction = createObjectStorageTransaction();
    transaction->removeSharedFiles(files, keep_all_batch_data, file_names_remove_metadata_only);
    transaction->commit();
}

UInt32 DiskObjectStorage::getRefCount(const String & path) const
{
    return metadata_storage->getHardlinkCount(path);
}

std::unordered_map<String, String> DiskObjectStorage::getSerializedMetadata(const std::vector<String> & file_paths) const
{
    return metadata_storage->getSerializedMetadata(file_paths);
}

String DiskObjectStorage::getUniqueId(const String & path) const
{
    String id;
    auto blobs_paths = metadata_storage->getStorageObjects(path);
    if (!blobs_paths.empty())
        id = blobs_paths[0].remote_path;
    return id;
}

bool DiskObjectStorage::checkUniqueId(const String & id) const
{
    if (!id.starts_with(object_storage_root_path))
    {
        LOG_DEBUG(log, "Blob with id {} doesn't start with blob storage prefix {}, Stack {}", id, object_storage_root_path, StackTrace().toString());
        return false;
    }

    auto object = StoredObject(id);
    return object_storage->exists(object);
}

void DiskObjectStorage::createHardLink(const String & src_path, const String & dst_path, bool should_send_metadata)
{
    if (should_send_metadata && !dst_path.starts_with("shadow/"))
    {
        auto revision = metadata_helper->revision_counter + 1;
        metadata_helper->revision_counter += 1;
        const ObjectAttributes object_metadata {
            {"src_path", src_path},
            {"dst_path", dst_path}
        };
        metadata_helper->createFileOperationObject("hardlink", revision, object_metadata);
    }

    auto transaction = createObjectStorageTransaction();
    transaction->createHardLink(src_path, dst_path);
    transaction->commit();
}

void DiskObjectStorage::createHardLink(const String & src_path, const String & dst_path)
{
    createHardLink(src_path, dst_path, send_metadata);
}


void DiskObjectStorage::setReadOnly(const String & path)
{
    /// We should store read only flag inside metadata file (instead of using FS flag),
    /// because we modify metadata file when create hard-links from it.
    auto transaction = createObjectStorageTransaction();
    transaction->setReadOnly(path);
    transaction->commit();
}


bool DiskObjectStorage::isDirectory(const String & path) const
{
    return metadata_storage->isDirectory(path);
}


void DiskObjectStorage::createDirectory(const String & path)
{
    auto transaction = createObjectStorageTransaction();
    transaction->createDirectory(path);
    transaction->commit();
}


void DiskObjectStorage::createDirectories(const String & path)
{
    auto transaction = createObjectStorageTransaction();
    transaction->createDirectories(path);
    transaction->commit();
}


void DiskObjectStorage::clearDirectory(const String & path)
{
    auto transaction = createObjectStorageTransaction();
    transaction->clearDirectory(path);
    transaction->commit();
}


void DiskObjectStorage::removeDirectory(const String & path)
{
    auto transaction = createObjectStorageTransaction();
    transaction->removeDirectory(path);
    transaction->commit();
}


DirectoryIteratorPtr DiskObjectStorage::iterateDirectory(const String & path) const
{
    return metadata_storage->iterateDirectory(path);
}


void DiskObjectStorage::listFiles(const String & path, std::vector<String> & file_names) const
{
    for (auto it = iterateDirectory(path); it->isValid(); it->next())
        file_names.push_back(it->name());
}


void DiskObjectStorage::setLastModified(const String & path, const Poco::Timestamp & timestamp)
{
    auto transaction = createObjectStorageTransaction();
    transaction->setLastModified(path, timestamp);
    transaction->commit();
}


Poco::Timestamp DiskObjectStorage::getLastModified(const String & path) const
{
    return metadata_storage->getLastModified(path);
}

time_t DiskObjectStorage::getLastChanged(const String & path) const
{
    return metadata_storage->getLastChanged(path);
}

struct stat DiskObjectStorage::stat(const String & path) const
{
    return metadata_storage->stat(path);
}

void DiskObjectStorage::chmod(const String & path, mode_t mode)
{
    auto transaction = createObjectStorageTransaction();
    transaction->chmod(path, mode);
    transaction->commit();
}

void DiskObjectStorage::shutdown()
{
    LOG_INFO(log, "Shutting down disk {}", name);
    object_storage->shutdown();
    LOG_INFO(log, "Disk {} shut down", name);
}

void DiskObjectStorage::startupImpl(ContextPtr context)
{
    LOG_INFO(log, "Starting up disk {}", name);
    object_storage->startup();

    restoreMetadataIfNeeded(context->getConfigRef(), "storage_configuration.disks." + name, context);

    LOG_INFO(log, "Disk {} started up", name);
}

ReservationPtr DiskObjectStorage::reserve(UInt64 bytes)
{
    if (!tryReserve(bytes))
        return {};

    return std::make_unique<DiskObjectStorageReservation>(
        std::static_pointer_cast<DiskObjectStorage>(shared_from_this()), bytes);
}

void DiskObjectStorage::removeSharedFileIfExists(const String & path, bool delete_metadata_only)
{
    auto transaction = createObjectStorageTransaction();
    transaction->removeSharedFileIfExists(path, delete_metadata_only);
    transaction->commit();
}

void DiskObjectStorage::removeSharedRecursive(
    const String & path, bool keep_all_batch_data, const NameSet & file_names_remove_metadata_only)
{
    auto transaction = createObjectStorageTransaction();
    transaction->removeSharedRecursive(path, keep_all_batch_data, file_names_remove_metadata_only);
    transaction->commit();
}

bool DiskObjectStorage::tryReserve(UInt64 bytes)
{
    std::lock_guard lock(reservation_mutex);

    auto available_space = getAvailableSpace();
    if (!available_space)
    {
        ++reservation_count;
        reserved_bytes += bytes;
        return true;
    }

    UInt64 unreserved_space = *available_space - std::min(*available_space, reserved_bytes);

    if (bytes == 0)
    {
        LOG_TRACE(log, "Reserved 0 bytes on remote disk {}", backQuote(name));
        ++reservation_count;
        return true;
    }

    if (unreserved_space >= bytes)
    {
        LOG_TRACE(
            log,
            "Reserved {} on remote disk {}, having unreserved {}.",
            ReadableSize(bytes),
            backQuote(name),
            ReadableSize(unreserved_space));
        ++reservation_count;
        reserved_bytes += bytes;
        return true;
    }
    else
    {
        LOG_TRACE(log, "Could not reserve {} on remote disk {}. Not enough unreserved space", ReadableSize(bytes), backQuote(name));
    }

    return false;
}

bool DiskObjectStorage::supportsCache() const
{
    return object_storage->supportsCache();
}

bool DiskObjectStorage::isReadOnly() const
{
    return object_storage->isReadOnly();
}

bool DiskObjectStorage::isWriteOnce() const
{
    return object_storage->isWriteOnce();
}

DiskObjectStoragePtr DiskObjectStorage::createDiskObjectStorage()
{
    const auto config_prefix = "storage_configuration.disks." + name;
    return std::make_shared<DiskObjectStorage>(
        getName(),
        object_storage_root_path,
        getName(),
        metadata_storage,
        object_storage,
        Context::getGlobalContextInstance()->getConfigRef(),
        config_prefix);
}

template <class Settings>
static inline Settings updateResourceLink(const Settings & settings, const String & resource_name)
{
    if (resource_name.empty())
        return settings;
    if (auto query_context = CurrentThread::getQueryContext())
    {
        Settings result(settings);
        result.resource_link = query_context->getClassifier()->get(resource_name);
        return result;
    }
    return settings;
}

String DiskObjectStorage::getReadResourceName() const
{
    std::unique_lock lock(resource_mutex);
    return read_resource_name;
}

String DiskObjectStorage::getWriteResourceName() const
{
    std::unique_lock lock(resource_mutex);
    return write_resource_name;
}

std::unique_ptr<ReadBufferFromFileBase> DiskObjectStorage::readFile(
    const String & path,
    const ReadSettings & settings,
    std::optional<size_t> read_hint,
    std::optional<size_t> file_size) const
{
    auto storage_objects = metadata_storage->getStorageObjects(path);

    const bool file_can_be_empty = !file_size.has_value() || *file_size == 0;

    if (storage_objects.empty() && file_can_be_empty)
        return std::make_unique<ReadBufferFromEmptyFile>();

    return object_storage->readObjects(
        storage_objects,
        object_storage->getAdjustedSettingsFromMetadataFile(updateResourceLink(settings, getReadResourceName()), path),
        read_hint,
        file_size);
}

std::unique_ptr<WriteBufferFromFileBase> DiskObjectStorage::writeFile(
    const String & path,
    size_t buf_size,
    WriteMode mode,
    const WriteSettings & settings)
{
    LOG_TEST(log, "Write file: {}", path);

    auto transaction = createObjectStorageTransaction();
    return transaction->writeFile(
        path,
        buf_size,
        mode,
<<<<<<< HEAD
        object_storage->getAdjustedSettingsFromMetadataFile(updateResourceLink(settings, getWriteResourceName()), path));

    return result;
=======
        object_storage->getAdjustedSettingsFromMetadataFile(settings, path));
>>>>>>> 947a312e
}

Strings DiskObjectStorage::getBlobPath(const String & path) const
{
    auto objects = getStorageObjects(path);
    Strings res;
    res.reserve(objects.size() + 1);
    for (const auto & object : objects)
        res.emplace_back(object.remote_path);
    String objects_namespace = object_storage->getObjectsNamespace();
    if (!objects_namespace.empty())
        res.emplace_back(objects_namespace);
    return res;
}

void DiskObjectStorage::writeFileUsingBlobWritingFunction(const String & path, WriteMode mode, WriteBlobFunction && write_blob_function)
{
    LOG_TEST(log, "Write file: {}", path);
    auto transaction = createObjectStorageTransaction();
    transaction->writeFileUsingBlobWritingFunction(path, mode, std::move(write_blob_function));
    transaction->commit();
}

void DiskObjectStorage::applyNewSettings(
    const Poco::Util::AbstractConfiguration & config, ContextPtr context_, const String & /*config_prefix*/, const DisksMap & disk_map)
{
    /// FIXME we cannot use config_prefix that was passed through arguments because the disk may be wrapped with cache and we need another name
    const auto config_prefix = "storage_configuration.disks." + name;
    object_storage->applyNewSettings(config, config_prefix, context_);

    {
        std::unique_lock lock(resource_mutex);
        if (String new_read_resource_name = config.getString(config_prefix + ".read_resource", ""); new_read_resource_name != read_resource_name)
            read_resource_name = new_read_resource_name;
        if (String new_write_resource_name = config.getString(config_prefix + ".write_resource", ""); new_write_resource_name != write_resource_name)
            write_resource_name = new_write_resource_name;
    }

    IDisk::applyNewSettings(config, context_, config_prefix, disk_map);
}

void DiskObjectStorage::restoreMetadataIfNeeded(
    const Poco::Util::AbstractConfiguration & config, const std::string & config_prefix, ContextPtr context)
{
    if (send_metadata)
    {
        metadata_helper->restore(config, config_prefix, context);

        auto current_schema_version = metadata_helper->readSchemaVersion(object_storage.get(), object_storage_root_path);
        if (current_schema_version < DiskObjectStorageRemoteMetadataRestoreHelper::RESTORABLE_SCHEMA_VERSION)
            metadata_helper->migrateToRestorableSchema();

        metadata_helper->findLastRevision();
    }
}

void DiskObjectStorage::syncRevision(UInt64 revision)
{
    metadata_helper->syncRevision(revision);
}

UInt64 DiskObjectStorage::getRevision() const
{
    return metadata_helper->getRevision();
}


DiskPtr DiskObjectStorageReservation::getDisk(size_t i) const
{
    if (i != 0)
        throw Exception(ErrorCodes::INCORRECT_DISK_INDEX, "Can't use i != 0 with single disk reservation");
    return disk;
}

void DiskObjectStorageReservation::update(UInt64 new_size)
{
    std::lock_guard lock(disk->reservation_mutex);
    disk->reserved_bytes -= size;
    size = new_size;
    disk->reserved_bytes += size;
}

DiskObjectStorageReservation::~DiskObjectStorageReservation()
{
    try
    {
        std::lock_guard lock(disk->reservation_mutex);
        if (disk->reserved_bytes < size)
        {
            disk->reserved_bytes = 0;
            LOG_ERROR(disk->log, "Unbalanced reservations size for disk '{}'.", disk->getName());
        }
        else
        {
            disk->reserved_bytes -= size;
        }

        if (disk->reservation_count == 0)
            LOG_ERROR(disk->log, "Unbalanced reservation count for disk '{}'.", disk->getName());
        else
            --disk->reservation_count;
    }
    catch (...)
    {
        tryLogCurrentException(__PRETTY_FUNCTION__);
    }
}

}<|MERGE_RESOLUTION|>--- conflicted
+++ resolved
@@ -542,13 +542,7 @@
         path,
         buf_size,
         mode,
-<<<<<<< HEAD
         object_storage->getAdjustedSettingsFromMetadataFile(updateResourceLink(settings, getWriteResourceName()), path));
-
-    return result;
-=======
-        object_storage->getAdjustedSettingsFromMetadataFile(settings, path));
->>>>>>> 947a312e
 }
 
 Strings DiskObjectStorage::getBlobPath(const String & path) const
