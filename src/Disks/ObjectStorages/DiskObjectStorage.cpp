#include <Disks/ObjectStorages/DiskObjectStorage.h>

#include <IO/ReadBufferFromString.h>
#include <IO/ReadBufferFromEmptyFile.h>
#include <IO/WriteBufferFromFile.h>
#include <Common/checkStackSize.h>
#include <Common/formatReadable.h>
#include <Common/CurrentThread.h>
#include <Common/quoteString.h>
#include <Common/logger_useful.h>
#include <Common/filesystemHelpers.h>
#include <Common/CurrentMetrics.h>
#include <Common/Scheduler/IResourceManager.h>
#include <IO/CachedInMemoryReadBufferFromFile.h>
#include <Disks/IO/ReadBufferFromRemoteFSGather.h>
#include <Disks/IO/AsynchronousBoundedReadBuffer.h>
#include <Disks/ObjectStorages/DiskObjectStorageTransaction.h>
#include <Disks/FakeDiskTransaction.h>
#include <Common/ThreadPool.h>
#include <Poco/Util/AbstractConfiguration.h>
#include <Interpreters/Context.h>
#include <Common/Scheduler/Workload/IWorkloadEntityStorage.h>
#include <Parsers/ASTCreateResourceQuery.h>
#if ENABLE_DISTRIBUTED_CACHE
#include <DistributedCache/Utils.h>
#endif
#include <Core/Settings.h>


namespace DB
{

namespace ErrorCodes
{
    extern const int INCORRECT_DISK_INDEX;
    extern const int CANNOT_RMDIR;
}


DiskTransactionPtr DiskObjectStorage::createTransaction()
{
    if (use_fake_transaction)
        return std::make_shared<FakeDiskTransaction>(*this);
    return createObjectStorageTransaction();
}

ObjectStoragePtr DiskObjectStorage::getObjectStorage()
{
    return object_storage;
}

DiskTransactionPtr DiskObjectStorage::createObjectStorageTransaction()
{
    return std::make_shared<DiskObjectStorageTransaction>(
        *object_storage,
        *metadata_storage);
}

DiskTransactionPtr DiskObjectStorage::createObjectStorageTransactionToAnotherDisk(DiskObjectStorage & to_disk)
{
    return std::make_shared<MultipleDisksObjectStorageTransaction>(
        *object_storage,
        *metadata_storage,
        *to_disk.getObjectStorage(),
        *to_disk.getMetadataStorage());
}


DiskObjectStorage::DiskObjectStorage(
    const String & name_,
    const String & object_key_prefix_,
    MetadataStoragePtr metadata_storage_,
    ObjectStoragePtr object_storage_,
    const Poco::Util::AbstractConfiguration & config,
    const String & config_prefix,
    bool use_fake_transaction_)
    : IDisk(name_, config, config_prefix)
    , object_key_prefix(object_key_prefix_)
    , log(getLogger("DiskObjectStorage(" + name + ")"))
    , metadata_storage(std::move(metadata_storage_))
    , object_storage(std::move(object_storage_))
    , read_resource_name_from_config(config.getString(config_prefix + ".read_resource", ""))
    , write_resource_name_from_config(config.getString(config_prefix + ".write_resource", ""))
    , enable_distributed_cache(config.getBool(config_prefix + ".enable_distributed_cache", true))
    , use_fake_transaction(use_fake_transaction_)
    , remove_shared_recursive_file_limit(config.getUInt64(config_prefix + ".remove_shared_recursive_file_limit", DEFAULT_REMOVE_SHARED_RECURSIVE_FILE_LIMIT))
{
    data_source_description = DataSourceDescription{
        .type = DataSourceType::ObjectStorage,
        .object_storage_type = object_storage->getType(),
        .metadata_type = metadata_storage->getType(),
        .description = object_storage->getDescription(),
        .is_encrypted = false,
        .is_cached = object_storage->supportsCache(),
        .zookeeper_name = metadata_storage->getZooKeeperName(),
    };
    resource_changes_subscription = Context::getGlobalContextInstance()->getWorkloadEntityStorage().getAllEntitiesAndSubscribe(
        [this] (const std::vector<IWorkloadEntityStorage::Event> & events)
        {
            std::unique_lock lock{resource_mutex};

            // Sets of matching resource names. Required to resolve possible conflicts in deterministic way
            std::set<String> new_read_resource_name_from_sql;
            std::set<String> new_write_resource_name_from_sql;
            std::set<String> new_read_resource_name_from_sql_any;
            std::set<String> new_write_resource_name_from_sql_any;

            // Current state
            if (!read_resource_name_from_sql.empty())
                new_read_resource_name_from_sql.insert(read_resource_name_from_sql);
            if (!write_resource_name_from_sql.empty())
                new_write_resource_name_from_sql.insert(write_resource_name_from_sql);
            if (!read_resource_name_from_sql_any.empty())
                new_read_resource_name_from_sql_any.insert(read_resource_name_from_sql_any);
            if (!write_resource_name_from_sql_any.empty())
                new_write_resource_name_from_sql_any.insert(write_resource_name_from_sql_any);

            // Process all updates in specified order
            for (const auto & [entity_type, resource_name, resource] : events)
            {
                if (entity_type == WorkloadEntityType::Resource)
                {
                    if (resource) // CREATE RESOURCE
                    {
                        auto * create = typeid_cast<ASTCreateResourceQuery *>(resource.get());
                        chassert(create);
                        for (const auto & [mode, disk] : create->operations)
                        {
                            if (!disk)
                            {
                                switch (mode)
                                {
                                    case ResourceAccessMode::DiskRead: new_read_resource_name_from_sql_any.insert(resource_name); break;
                                    case ResourceAccessMode::DiskWrite: new_write_resource_name_from_sql_any.insert(resource_name); break;
                                    default: break;
                                }
                            }
                            else if (*disk == name)
                            {
                                switch (mode)
                                {
                                    case ResourceAccessMode::DiskRead: new_read_resource_name_from_sql.insert(resource_name); break;
                                    case ResourceAccessMode::DiskWrite: new_write_resource_name_from_sql.insert(resource_name); break;
                                    default: break;
                                }
                            }
                        }
                    }
                    else // DROP RESOURCE
                    {
                        new_read_resource_name_from_sql.erase(resource_name);
                        new_write_resource_name_from_sql.erase(resource_name);
                        new_read_resource_name_from_sql_any.erase(resource_name);
                        new_write_resource_name_from_sql_any.erase(resource_name);
                    }
                }
            }

            String old_read_resource = getReadResourceNameNoLock();
            String old_write_resource = getWriteResourceNameNoLock();

            // Apply changes
            if (!new_read_resource_name_from_sql_any.empty())
                read_resource_name_from_sql_any = *new_read_resource_name_from_sql_any.begin();
            else
                read_resource_name_from_sql_any.clear();

            if (!new_write_resource_name_from_sql_any.empty())
                write_resource_name_from_sql_any = *new_write_resource_name_from_sql_any.begin();
            else
                write_resource_name_from_sql_any.clear();

            if (!new_read_resource_name_from_sql.empty())
                read_resource_name_from_sql = *new_read_resource_name_from_sql.begin();
            else
                read_resource_name_from_sql.clear();

            if (!new_write_resource_name_from_sql.empty())
                write_resource_name_from_sql = *new_write_resource_name_from_sql.begin();
            else
                write_resource_name_from_sql.clear();

            String new_read_resource = getReadResourceNameNoLock();
            String new_write_resource = getWriteResourceNameNoLock();

            if (old_read_resource != new_read_resource)
                LOG_INFO(log, "Using resource '{}' instead of '{}' for READ", new_read_resource, old_read_resource);
            if (old_write_resource != new_write_resource)
                LOG_INFO(log, "Using resource '{}' instead of '{}' for WRITE", new_write_resource, old_write_resource);
        });
}

StoredObjects DiskObjectStorage::getStorageObjects(const String & local_path) const
{
    return metadata_storage->getStorageObjects(local_path);
}


bool DiskObjectStorage::existsFile(const String & path) const
{
    return metadata_storage->existsFile(path);
}

bool DiskObjectStorage::existsDirectory(const String & path) const
{
    return metadata_storage->existsDirectory(path);
}

bool DiskObjectStorage::existsFileOrDirectory(const String & path) const
{
    return metadata_storage->existsFileOrDirectory(path);
}


void DiskObjectStorage::createFile(const String & path)
{
    auto transaction = createObjectStorageTransaction();
    transaction->createFile(path);
    transaction->commit();
}

size_t DiskObjectStorage::getFileSize(const String & path) const
{
    return metadata_storage->getFileSize(path);
}

void DiskObjectStorage::moveDirectory(const String & from_path, const String & to_path)
{
    auto transaction = createObjectStorageTransaction();
    transaction->moveDirectory(from_path, to_path);
    transaction->commit();
}

void DiskObjectStorage::moveFile(const String & from_path, const String & to_path)
{
    auto transaction = createObjectStorageTransaction();
    transaction->moveFile(from_path, to_path);
    transaction->commit();
}

void DiskObjectStorage::truncateFile(const String & path, size_t size)
{
    LOG_TEST(log, "Truncate file operation {} to size {}", path, size);
    auto transaction = createObjectStorageTransaction();
    transaction->truncateFile(path, size);
    transaction->commit();
}

void DiskObjectStorage::copyFile( /// NOLINT
    const String & from_file_path,
    IDisk & to_disk,
    const String & to_file_path,
    const ReadSettings & read_settings,
    const WriteSettings & write_settings,
    const std::function<void()> & cancellation_hook
    )
{
    if (getDataSourceDescription() == to_disk.getDataSourceDescription())
    {
            /// It may use s3-server-side copy
            auto & to_disk_object_storage = dynamic_cast<DiskObjectStorage &>(to_disk);
            auto transaction = createObjectStorageTransactionToAnotherDisk(to_disk_object_storage);
            transaction->copyFile(from_file_path, to_file_path, /*read_settings*/ {}, /*write_settings*/ {});
            transaction->commit();
    }
    else
    {
        /// Copy through buffers
        IDisk::copyFile(from_file_path, to_disk, to_file_path, read_settings, write_settings, cancellation_hook);
    }
}

void DiskObjectStorage::replaceFile(const String & from_path, const String & to_path)
{
    if (existsFile(to_path))
    {
        auto transaction = createObjectStorageTransaction();
        transaction->replaceFile(from_path, to_path);
        transaction->commit();
    }
    else
        moveFile(from_path, to_path);
}

void DiskObjectStorage::renameExchange(const std::string & old_path, const std::string & new_path)
{
    if (existsFile(new_path))
    {
        auto temp_old_path = old_path + "_tmp_rename_exchange";
        auto transaction = createObjectStorageTransaction();
        transaction->moveFile(old_path, temp_old_path);
        transaction->moveFile(new_path, old_path);
        transaction->moveFile(temp_old_path, new_path);
        transaction->commit();
    }
    else
        moveFile(old_path, new_path);
}

bool DiskObjectStorage::renameExchangeIfSupported(const std::string &, const std::string &)
{
    return false;
}


void DiskObjectStorage::removeSharedFile(const String & path, bool delete_metadata_only)
{
    auto transaction = createObjectStorageTransaction();
    transaction->removeSharedFile(path, delete_metadata_only);
    transaction->commit();
}

void DiskObjectStorage::removeSharedFiles(const RemoveBatchRequest & files, bool keep_all_batch_data, const NameSet & file_names_remove_metadata_only)
{
    auto transaction = createObjectStorageTransaction();
    transaction->removeSharedFiles(files, keep_all_batch_data, file_names_remove_metadata_only);
    transaction->commit();
}

UInt32 DiskObjectStorage::getRefCount(const String & path) const
{
    return metadata_storage->getHardlinkCount(path);
}

std::unordered_map<String, String> DiskObjectStorage::getSerializedMetadata(const std::vector<String> & file_paths) const
{
    return metadata_storage->getSerializedMetadata(file_paths);
}

String DiskObjectStorage::getUniqueId(const String & path) const
{
    String id;
    auto blobs_paths = metadata_storage->getStorageObjects(path);
    if (!blobs_paths.empty())
        id = blobs_paths[0].remote_path;
    return id;
}

bool DiskObjectStorage::checkUniqueId(const String & id) const
{
    auto object = StoredObject(id);
    return object_storage->exists(object);
}

void DiskObjectStorage::createHardLink(const String & src_path, const String & dst_path)
{
    auto transaction = createObjectStorageTransaction();
    transaction->createHardLink(src_path, dst_path);
    transaction->commit();
}

void DiskObjectStorage::setReadOnly(const String & path)
{
    /// We should store read only flag inside metadata file (instead of using FS flag),
    /// because we modify metadata file when create hard-links from it.
    auto transaction = createObjectStorageTransaction();
    transaction->setReadOnly(path);
    transaction->commit();
}


void DiskObjectStorage::createDirectory(const String & path)
{
    auto transaction = createObjectStorageTransaction();
    transaction->createDirectory(path);
    transaction->commit();
}


void DiskObjectStorage::createDirectories(const String & path)
{
    /// Super clumsy code which allows to avoid race condition in MetaInKeeper
    if (metadata_storage->isTransactional())
    {
        while (!metadata_storage->existsFileOrDirectory(path))
        {
            auto transaction = createObjectStorageTransaction();
            transaction->createDirectories(path);
            if (isSuccessfulOutcome(transaction->tryCommit(TransactionCommitOptionsVariant{})))
                break;
        }
    }
    else
    {
        auto transaction = createObjectStorageTransaction();
        transaction->createDirectories(path);
        transaction->commit();
    }
}

void DiskObjectStorage::removeDirectory(const String & path)
{
    if (!isDirectoryEmpty(path))
        throw Exception(ErrorCodes::CANNOT_RMDIR, "Unable to remove directory '{}', the directory is not empty", path);

    auto transaction = createObjectStorageTransaction();
    transaction->removeDirectory(path);
    transaction->commit();
}

void DiskObjectStorage::removeDirectoryIfExists(const String & path)
{
    if (!existsDirectory(path))
        return;
    removeDirectory(path);
}

DirectoryIteratorPtr DiskObjectStorage::iterateDirectory(const String & path) const
{
    return metadata_storage->iterateDirectory(path);
}

bool DiskObjectStorage::isDirectoryEmpty(const String & path) const
{
    return metadata_storage->isDirectoryEmpty(path);
}

void DiskObjectStorage::listFiles(const String & path, std::vector<String> & file_names) const
{
    for (auto it = iterateDirectory(path); it->isValid(); it->next())
        file_names.push_back(it->name());
}


void DiskObjectStorage::setLastModified(const String & path, const Poco::Timestamp & timestamp)
{
    auto transaction = createObjectStorageTransaction();
    transaction->setLastModified(path, timestamp);
    transaction->commit();
}


Poco::Timestamp DiskObjectStorage::getLastModified(const String & path) const
{
    return metadata_storage->getLastModified(path);
}

time_t DiskObjectStorage::getLastChanged(const String & path) const
{
    return metadata_storage->getLastChanged(path);
}

struct stat DiskObjectStorage::stat(const String & path) const
{
    return metadata_storage->stat(path);
}

void DiskObjectStorage::chmod(const String & path, mode_t mode)
{
    auto transaction = createObjectStorageTransaction();
    transaction->chmod(path, mode);
    transaction->commit();
}

void DiskObjectStorage::shutdown()
{
    LOG_INFO(log, "Shutting down disk {}", name);
    object_storage->shutdown();
    metadata_storage->shutdown();
    LOG_INFO(log, "Disk {} shut down", name);
}

void DiskObjectStorage::startupImpl()
{
    LOG_INFO(log, "Starting up disk {}", name);
    metadata_storage->startup();
    object_storage->startup();

    LOG_INFO(log, "Disk {} started up", name);
}

ReservationPtr DiskObjectStorage::reserve(UInt64 bytes)
{
    if (!tryReserve(bytes))
        return {};

    return std::make_unique<DiskObjectStorageReservation>(
        std::static_pointer_cast<DiskObjectStorage>(shared_from_this()), bytes);
}

void DiskObjectStorage::removeSharedFileIfExists(const String & path, bool delete_metadata_only)
{
    auto transaction = createObjectStorageTransaction();
    transaction->removeSharedFileIfExists(path, delete_metadata_only);
    transaction->commit();
}

void DiskObjectStorage::removeSharedRecursive(
    const String & path, bool keep_all_batch_data, const NameSet & file_names_remove_metadata_only)
{
    auto transaction = createObjectStorageTransaction();
    transaction->removeSharedRecursive(path, keep_all_batch_data, file_names_remove_metadata_only);
    transaction->commit();
}

void DiskObjectStorage::removeSharedRecursiveWithLimit(
    const String & path, bool keep_all_batch_data, const NameSet & file_names_remove_metadata_only)
{
    if (remove_shared_recursive_file_limit == 0)
    {
        removeSharedRecursive(path, keep_all_batch_data, file_names_remove_metadata_only);
        return;
    }


    RemoveBatchRequest local_paths;
    std::vector<std::string> directories;

    auto check_limit_reached = [&]()
    {
        const auto path_count = local_paths.size() + directories.size();
        chassert(path_count <= this->remove_shared_recursive_file_limit);
        return local_paths.size() + directories.size() == this->remove_shared_recursive_file_limit;
    };

    auto remove = [&]()
    {
        auto transaction = createObjectStorageTransaction();
        if (!local_paths.empty())
            transaction->removeSharedFiles(local_paths, keep_all_batch_data, file_names_remove_metadata_only);
        for (auto & directory : directories)
            transaction->removeDirectory(directory);
        transaction->commit();
        local_paths.clear();
        directories.clear();
    };

    std::function<void(const std::string &)> traverse_metadata_recursive = [&](const std::string & path_to_remove)
    {
        checkStackSize();
        if (check_limit_reached())
            remove();

        if (metadata_storage->existsFile(path_to_remove))
        {
            chassert(path_to_remove.starts_with(path));
            local_paths.emplace_back(path_to_remove);
        }
        else
        {
            for (auto it = metadata_storage->iterateDirectory(path_to_remove); it->isValid(); it->next())
            {
                traverse_metadata_recursive(it->path());
                if (check_limit_reached())
                    remove();
            }
            directories.push_back(path_to_remove);
        }
    };

    traverse_metadata_recursive(path);
    remove();
}

bool DiskObjectStorage::tryReserve(UInt64 bytes)
{
    std::lock_guard lock(reservation_mutex);

    auto available_space = getAvailableSpace();
    if (!available_space)
    {
        ++reservation_count;
        reserved_bytes += bytes;
        return true;
    }

    UInt64 unreserved_space = *available_space - std::min(*available_space, reserved_bytes);

    if (bytes == 0)
    {
        LOG_TRACE(log, "Reserved 0 bytes on remote disk {}", backQuote(name));
        ++reservation_count;
        return true;
    }

    if (unreserved_space >= bytes)
    {
        LOG_TRACE(
            log,
            "Reserved {} on remote disk {}, having unreserved {}.",
            ReadableSize(bytes),
            backQuote(name),
            ReadableSize(unreserved_space));
        ++reservation_count;
        reserved_bytes += bytes;
        return true;
    }

    LOG_TRACE(log, "Could not reserve {} on remote disk {}. Not enough unreserved space", ReadableSize(bytes), backQuote(name));


    return false;
}

bool DiskObjectStorage::supportsCache() const
{
    return object_storage->supportsCache();
}

bool DiskObjectStorage::isReadOnly() const
{
    return object_storage->isReadOnly();
}

bool DiskObjectStorage::isPlain() const
{
    return object_storage->isPlain();
}

bool DiskObjectStorage::isWriteOnce() const
{
    return object_storage->isWriteOnce();
}

bool DiskObjectStorage::isSharedCompatible() const
{
    switch (object_storage->getType())
    {
        case ObjectStorageType::S3:
        case ObjectStorageType::Azure:
        case ObjectStorageType::Web:
            break;
        default:
            return false;
    }

    switch (metadata_storage->getType())
    {
        case MetadataStorageType::Plain:
        case MetadataStorageType::PlainRewritable:
        case MetadataStorageType::StaticWeb:
            return true;
        default:
            return false;
    }
}

bool DiskObjectStorage::supportsHardLinks() const
{
    return !isWriteOnce() && !object_storage->isPlain();
}

bool DiskObjectStorage::supportsPartitionCommand(const PartitionCommand & command) const
{
    return !isWriteOnce() && metadata_storage->supportsPartitionCommand(command);
}

DiskObjectStoragePtr DiskObjectStorage::createDiskObjectStorage()
{
    const auto config_prefix = "storage_configuration.disks." + name;
    return std::make_shared<DiskObjectStorage>(
        getName(),
        object_key_prefix,
        metadata_storage,
        object_storage,
        Context::getGlobalContextInstance()->getConfigRef(),
        config_prefix,
        use_fake_transaction);
}

template <class Settings>
static inline Settings updateIOSchedulingSettings(const Settings & settings, const String & read_resource_name, const String & write_resource_name)
{
    if (read_resource_name.empty() && write_resource_name.empty())
        return settings;
    if (auto query_context = CurrentThread::getQueryContext())
    {
        Settings result(settings);
        if (!read_resource_name.empty())
            result.io_scheduling.read_resource_link = query_context->getWorkloadClassifier()->get(read_resource_name);
        if (!write_resource_name.empty())
            result.io_scheduling.write_resource_link = query_context->getWorkloadClassifier()->get(write_resource_name);
        return result;
    }
    return settings;
}

String DiskObjectStorage::getReadResourceName() const
{
    std::unique_lock lock(resource_mutex);
    return getReadResourceNameNoLock();
}

String DiskObjectStorage::getWriteResourceName() const
{
    std::unique_lock lock(resource_mutex);
    return getWriteResourceNameNoLock();
}

String DiskObjectStorage::getReadResourceNameNoLock() const
{
    if (read_resource_name_from_config.empty())
        return read_resource_name_from_sql.empty() ? read_resource_name_from_sql_any : read_resource_name_from_sql;
    else
        return read_resource_name_from_config;
}

String DiskObjectStorage::getWriteResourceNameNoLock() const
{
    if (write_resource_name_from_config.empty())
        return write_resource_name_from_sql.empty() ? write_resource_name_from_sql_any : write_resource_name_from_sql;
    else
        return write_resource_name_from_config;
}

std::unique_ptr<ReadBufferFromFileBase> DiskObjectStorage::readFile(
    const String & path,
    const ReadSettings & settings,
    std::optional<size_t> read_hint) const
{
    const auto storage_objects = metadata_storage->getStorageObjects(path);
    auto global_context = Context::getGlobalContextInstance();

    if (storage_objects.empty())
        return std::make_unique<ReadBufferFromEmptyFile>();

    /// Matryoshka of read buffers:
    ///
    /// [AsynchronousBoundedReadBuffer] (if use_async_buffer)
    ///   [CachedInMemoryReadBufferFromFile] (if use_page_cache)
    ///     [ReadBufferFromDistributedCache] (if use_distributed_cache)
    ///       ReadBufferFromRemoteFSGather
    ///         [CachedOnDiskReadBufferFromFile] (if fs cache is enabled)
    ///           ReadBufferFromS3 or similar
    ///
    /// Some of them have special requirements:
    ///  * use_external_buffer = true is required for the buffer nested directly inside
    ///    AsynchronousBoundedReadBuffer, CachedInMemoryReadBufferFromFile,
    ///    ReadBufferFromDistributedCache, and ReadBufferFromRemoteFSGather.
    ///  * The buffer directly inside CachedInMemoryReadBufferFromFile or
    ///    ReadBufferFromDistributedCache must be freely seekable. I.e. either
    ///    remote_read_buffer_restrict_seek = false or buffer implementation that ignores this setting.
    ///    Note: ReadBufferFromRemoteFSGather and ReadBufferFromDistributedCache ignore this setting.

    auto read_settings = updateIOSchedulingSettings(settings, getReadResourceName(), getWriteResourceName());
    /// We wrap read buffer from object storage (read_buf = object_storage->readObject())
    /// inside ReadBufferFromRemoteFSGather, so add nested buffer setting.
    read_settings = read_settings.withNestedBuffer();

    bool use_distributed_cache = false;
#if ENABLE_DISTRIBUTED_CACHE
    use_distributed_cache = enable_distributed_cache && DistributedCache::canUseDistributedCacheForRead(read_settings, *object_storage);
#endif

    const bool use_async_buffer = read_settings.remote_fs_method == RemoteFSReadMethod::threadpool;
    const bool file_cache_enabled = object_storage->supportsCache() && read_settings.enable_filesystem_cache;
    const bool use_page_cache =
        read_settings.page_cache
        && (use_distributed_cache ? read_settings.use_page_cache_with_distributed_cache
                                  : (read_settings.use_page_cache_for_disks_without_file_cache && !file_cache_enabled));

    const bool use_external_buffer_for_gather = use_async_buffer || use_page_cache || use_distributed_cache;

    auto read_buffer_creator =
        [this, read_settings, read_hint]
        (bool restricted_seek, const StoredObject & object_) mutable -> std::unique_ptr<ReadBufferFromFileBase>
    {
<<<<<<< HEAD
        if (object_storage->supportsCache())
            read_settings.remote_read_buffer_restrict_seek = false;
        else
            read_settings.remote_read_buffer_restrict_seek = restricted_seek;
        return object_storage->readObject(object_, read_settings, read_hint, file_size);
=======
        read_settings.remote_read_buffer_restrict_seek = restricted_seek;
        return object_storage->readObject(object_, read_settings, read_hint);
>>>>>>> 3e1bf49b
    };

    /// Avoid cache fragmentation by choosing a bigger buffer size.
    /// But don't use it if the cache is used passively (only for reading if data is already cached, such as during merges).
    bool prefer_bigger_buffer_size = read_settings.filesystem_cache_prefer_bigger_buffer_size
        && !read_settings.read_from_filesystem_cache_if_exists_otherwise_bypass_cache
        && object_storage->supportsCache()
        && read_settings.enable_filesystem_cache
        && !use_distributed_cache;

    size_t buffer_size = prefer_bigger_buffer_size
        ? std::max<size_t>(settings.remote_fs_buffer_size, settings.prefetch_buffer_size)
        : settings.remote_fs_buffer_size;

    size_t total_objects_size = getTotalSize(storage_objects);
    if (total_objects_size)
        buffer_size = std::min(buffer_size, total_objects_size);

    auto read_from_object_storage_gather = [=]() -> std::unique_ptr<ReadBufferFromFileBase>
    {
        return std::make_unique<ReadBufferFromRemoteFSGather>(
            std::move(read_buffer_creator),
            storage_objects,
            read_settings,
            use_external_buffer_for_gather,
            /* buffer_size */use_external_buffer_for_gather ? 0 : buffer_size);
    };

    std::unique_ptr<ReadBufferFromFileBase> impl;

#if ENABLE_DISTRIBUTED_CACHE
    if (use_distributed_cache)
    {
        impl = DistributedCache::readWithDistributedCache(
                    path,
                    storage_objects,
                    read_settings,
                    *object_storage,
                    /*use_external_buffer*/use_page_cache || use_async_buffer,
                    read_from_object_storage_gather);
    }
#endif

    if (!impl)
        impl = read_from_object_storage_gather();

    if (use_page_cache)
    {
        /// We identify the file by its first object, with the assumption that an object can't
        /// belong to more than one file.
        auto cache_path_prefix = fmt::format("{}:{}:", /*disk*/ name, magic_enum::enum_name(object_storage->getType()));
        const auto object_namespace = object_storage->getObjectsNamespace();
        if (!object_namespace.empty())
            cache_path_prefix += object_namespace + "/";
        const auto cache_key = PageCacheKey { .path = cache_path_prefix + storage_objects.at(0).remote_path };

        impl = std::make_unique<CachedInMemoryReadBufferFromFile>(
            cache_key, read_settings.page_cache, std::move(impl), read_settings);
    }

    if (use_async_buffer)
    {
        auto & reader = global_context->getThreadPoolReader(FilesystemReaderType::ASYNCHRONOUS_REMOTE_FS_READER);
        const size_t min_bytes_for_seek = use_distributed_cache
            ? read_settings.distributed_cache_settings.min_bytes_for_seek
            : read_settings.remote_read_min_bytes_for_seek;

        return std::make_unique<AsynchronousBoundedReadBuffer>(
            std::move(impl),
            reader,
            read_settings,
            buffer_size,
            min_bytes_for_seek,
            global_context->getAsyncReadCounters(),
            global_context->getFilesystemReadPrefetchesLog());

    }
    return impl;
}

std::unique_ptr<ReadBufferFromFileBase> DiskObjectStorage::readFileIfExists(
    const String & path,
    const ReadSettings & settings,
    std::optional<size_t> read_hint) const
{
    if (auto storage_objects = metadata_storage->getStorageObjectsIfExist(path))
        return readFile(path, settings, read_hint);
    else
        return {};
}

std::unique_ptr<WriteBufferFromFileBase> DiskObjectStorage::writeFile(
    const String & path,
    size_t buf_size,
    WriteMode mode,
    const WriteSettings & settings)
{
    LOG_TEST(log, "Write file: {}", path);

    WriteSettings write_settings = updateIOSchedulingSettings(settings, getReadResourceName(), getWriteResourceName());
    auto transaction = createObjectStorageTransaction();
    return transaction->writeFileWithAutoCommit(path, buf_size, mode, write_settings);
}

Strings DiskObjectStorage::getBlobPath(const String & path) const
{
    auto objects = getStorageObjects(path);
    Strings res;
    res.reserve(objects.size() + 1);
    for (const auto & object : objects)
        res.emplace_back(object.remote_path);
    String objects_namespace = object_storage->getObjectsNamespace();
    if (!objects_namespace.empty())
        res.emplace_back(objects_namespace);
    return res;
}

bool DiskObjectStorage::areBlobPathsRandom() const
{
    return object_storage->areObjectKeysRandom();
}

void DiskObjectStorage::writeFileUsingBlobWritingFunction(const String & path, WriteMode mode, WriteBlobFunction && write_blob_function)
{
    LOG_TEST(log, "Write file: {}", path);
    auto transaction = createObjectStorageTransaction();
    transaction->writeFileUsingBlobWritingFunction(path, mode, std::move(write_blob_function));
    transaction->commit();
}

void DiskObjectStorage::applyNewSettings(
    const Poco::Util::AbstractConfiguration & config, ContextPtr context_, const String & /*config_prefix*/, const DisksMap & disk_map)
{
    /// FIXME we cannot use config_prefix that was passed through arguments because the disk may be wrapped with cache and we need another name
    const auto config_prefix = "storage_configuration.disks." + name;
    object_storage->applyNewSettings(config, config_prefix, context_, IObjectStorage::ApplyNewSettingsOptions{ .allow_client_change = true });

    {
        std::unique_lock lock(resource_mutex);
        if (String new_read_resource_name = config.getString(config_prefix + ".read_resource", ""); new_read_resource_name != read_resource_name_from_config)
            read_resource_name_from_config = new_read_resource_name;
        if (String new_write_resource_name = config.getString(config_prefix + ".write_resource", ""); new_write_resource_name != write_resource_name_from_config)
            write_resource_name_from_config = new_write_resource_name;
        enable_distributed_cache = config.getBool(config_prefix + ".enable_distributed_cache", true);
    }

    remove_shared_recursive_file_limit = config.getUInt64(config_prefix + ".remove_shared_recursive_file_limit", DEFAULT_REMOVE_SHARED_RECURSIVE_FILE_LIMIT);

    IDisk::applyNewSettings(config, context_, config_prefix, disk_map);
    metadata_storage->applyNewSettings(config, config_prefix, context_);
}

#if USE_AWS_S3
std::shared_ptr<const S3::Client> DiskObjectStorage::getS3StorageClient() const
{
    return object_storage->getS3StorageClient();
}

std::shared_ptr<const S3::Client> DiskObjectStorage::tryGetS3StorageClient() const
{
    return object_storage->tryGetS3StorageClient();
}
#endif

DiskPtr DiskObjectStorageReservation::getDisk(size_t i) const
{
    if (i != 0)
        throw Exception(ErrorCodes::INCORRECT_DISK_INDEX, "Can't use i != 0 with single disk reservation");
    return disk;
}

void DiskObjectStorageReservation::update(UInt64 new_size)
{
    std::lock_guard lock(disk->reservation_mutex);
    disk->reserved_bytes -= size;
    size = new_size;
    disk->reserved_bytes += size;
}

DiskObjectStorageReservation::~DiskObjectStorageReservation()
{
    try
    {
        std::lock_guard lock(disk->reservation_mutex);
        if (disk->reserved_bytes < size)
        {
            disk->reserved_bytes = 0;
            LOG_ERROR(disk->log, "Unbalanced reservations size for disk '{}'.", disk->getName());
        }
        else
        {
            disk->reserved_bytes -= size;
        }

        if (disk->reservation_count == 0)
            LOG_ERROR(disk->log, "Unbalanced reservation count for disk '{}'.", disk->getName());
        else
            --disk->reservation_count;
    }
    catch (...)
    {
        tryLogCurrentException(__PRETTY_FUNCTION__);
    }
}

}<|MERGE_RESOLUTION|>--- conflicted
+++ resolved
@@ -755,16 +755,11 @@
         [this, read_settings, read_hint]
         (bool restricted_seek, const StoredObject & object_) mutable -> std::unique_ptr<ReadBufferFromFileBase>
     {
-<<<<<<< HEAD
         if (object_storage->supportsCache())
             read_settings.remote_read_buffer_restrict_seek = false;
         else
             read_settings.remote_read_buffer_restrict_seek = restricted_seek;
-        return object_storage->readObject(object_, read_settings, read_hint, file_size);
-=======
-        read_settings.remote_read_buffer_restrict_seek = restricted_seek;
         return object_storage->readObject(object_, read_settings, read_hint);
->>>>>>> 3e1bf49b
     };
 
     /// Avoid cache fragmentation by choosing a bigger buffer size.
