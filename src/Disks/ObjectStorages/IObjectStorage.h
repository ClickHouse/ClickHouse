#pragma once

#include <string>
#include <map>
#include <mutex>
#include <optional>
#include <filesystem>
#include <variant>

#include <Poco/Timestamp.h>
#include <Poco/Util/AbstractConfiguration.h>
#include <Core/Defines.h>
#include <IO/ReadSettings.h>
#include <IO/WriteSettings.h>
#include <IO/copyData.h>
#include <Disks/ObjectStorages/IObjectStorageConnectionInfo.h>

#include <Core/Types.h>
#include <Disks/DirectoryIterator.h>
#include <Disks/DiskType.h>
#include <Disks/ObjectStorages/MetadataStorageMetrics.h>
#include <Disks/ObjectStorages/StoredObject.h>
#include <Disks/WriteMode.h>
#include <Interpreters/Context_fwd.h>
#include <Common/Exception.h>
#include <Common/ObjectStorageKey.h>
#include <Common/ThreadPool.h>
#include <Common/ThreadPool_fwd.h>
#include <Common/threadPoolCallbackRunner.h>
#include "config.h"

#if USE_AZURE_BLOB_STORAGE
#include <azure/core/credentials/credentials.hpp>
#include <azure/storage/common/storage_credential.hpp>
#include <azure/identity/managed_identity_credential.hpp>
#include <azure/identity/workload_identity_credential.hpp>

namespace DB::AzureBlobStorage
{
class ContainerClientWrapper;
using ContainerClient = ContainerClientWrapper;

class StaticCredential : public Azure::Core::Credentials::TokenCredential
{
public:
    StaticCredential(std::string token_, std::chrono::system_clock::time_point expires_on_)
        : token(std::move(token_)), expires_on(expires_on_)
    {}

    Azure::Core::Credentials::AccessToken GetToken(
        Azure::Core::Credentials::TokenRequestContext const &,
        Azure::Core::Context const &) const override
    {
        return Azure::Core::Credentials::AccessToken { .Token = token, .ExpiresOn = expires_on };
    }

private:
    std::string token;
    std::chrono::system_clock::time_point expires_on;
};

using ConnectionString = StrongTypedef<String, struct ConnectionStringTag>;

using AuthMethod = std::variant<
    ConnectionString,
    std::shared_ptr<Azure::Storage::StorageSharedKeyCredential>,
    std::shared_ptr<Azure::Identity::WorkloadIdentityCredential>,
    std::shared_ptr<Azure::Identity::ManagedIdentityCredential>,
    std::shared_ptr<AzureBlobStorage::StaticCredential>>;
}


#endif

#if USE_AWS_S3
namespace DB::S3
{
class Client;
}
#endif

namespace DB
{

namespace ErrorCodes
{
    extern const int NOT_IMPLEMENTED;
    extern const int LOGICAL_ERROR;
}

class ReadBufferFromFileBase;
class WriteBufferFromFileBase;

using ObjectAttributes = std::map<std::string, std::string>;

struct ObjectMetadata
{
    uint64_t size_bytes = 0;
    Poco::Timestamp last_modified;
    std::string etag;
    ObjectAttributes attributes;
};

struct RelativePathWithMetadata
{
    class CommandInTaskResponse
    {
    public:
        CommandInTaskResponse() = default;
        explicit CommandInTaskResponse(const std::string & task);

        bool is_parsed() const { return successfully_parsed; }
        void set_retry_after_us(Poco::Timestamp::TimeDiff time_us) { retry_after_us = time_us; }

        std::string to_string() const;

        std::optional<Poco::Timestamp::TimeDiff> get_retry_after_us() const { return retry_after_us; }

    private:
        bool successfully_parsed = false;
        std::optional<Poco::Timestamp::TimeDiff> retry_after_us;
    };

    String relative_path;
    std::optional<ObjectMetadata> metadata;
    CommandInTaskResponse command;

    RelativePathWithMetadata() = default;

    explicit RelativePathWithMetadata(const String & task_string, std::optional<ObjectMetadata> metadata_ = std::nullopt)
        : metadata(std::move(metadata_))
        , command(task_string)
    {
        if (!command.is_parsed())
            relative_path = task_string;
    }

    virtual ~RelativePathWithMetadata() = default;

    virtual std::string getFileName() const { return std::filesystem::path(relative_path).filename(); }
    virtual std::string getPath() const { return relative_path; }
    virtual bool isArchive() const { return false; }
    virtual std::string getPathToArchive() const { throw Exception(ErrorCodes::LOGICAL_ERROR, "Not an archive"); }
    virtual size_t fileSizeInArchive() const { throw Exception(ErrorCodes::LOGICAL_ERROR, "Not an archive"); }

<<<<<<< HEAD
    void loadMetadata(ObjectStoragePtr object_storage, bool ignore_non_existent_file);
=======
    const CommandInTaskResponse & getCommand() const { return command; }
>>>>>>> a3791722
};

struct ObjectKeyWithMetadata
{
    ObjectStorageKey key;
    ObjectMetadata metadata;

    ObjectKeyWithMetadata() = default;

    ObjectKeyWithMetadata(ObjectStorageKey key_, ObjectMetadata metadata_)
        : key(std::move(key_))
        , metadata(std::move(metadata_))
    {}
};

using RelativePathWithMetadataPtr = std::shared_ptr<RelativePathWithMetadata>;
using RelativePathsWithMetadata = std::vector<RelativePathWithMetadataPtr>;
using ObjectKeysWithMetadata = std::vector<ObjectKeyWithMetadata>;

class IObjectStorageIterator;
using ObjectStorageIteratorPtr = std::shared_ptr<IObjectStorageIterator>;

class IObjectStorageKeysGenerator;
using ObjectStorageKeysGeneratorPtr = std::shared_ptr<IObjectStorageKeysGenerator>;

/// Base class for all object storages which implement some subset of ordinary filesystem operations.
///
/// Examples of object storages are S3, Azure Blob Storage, HDFS.
class IObjectStorage
{
public:
    IObjectStorage() = default;

    virtual std::string getName() const = 0;

    virtual ObjectStorageType getType() const = 0;

    /// The logical root or base path used to group a set of related objects.
    virtual std::string getRootPrefix() const { return ""; }

    /// Common object key prefix relative to the root path.
    virtual std::string getCommonKeyPrefix() const = 0;

    virtual std::string getDescription() const = 0;

    virtual const MetadataStorageMetrics & getMetadataStorageMetrics() const;

    /// Object exists or not
    virtual bool exists(const StoredObject & object) const = 0;

    /// Object exists or any child on the specified path exists.
    /// We have this method because object storages are flat for example
    /// /a/b/c/d may exist but /a/b/c may not. So this method will return true for
    /// /, /a, /a/b, /a/b/c, /a/b/c/d while exists will return true only for /a/b/c/d
    virtual bool existsOrHasAnyChild(const std::string & path) const;

    /// List objects recursively by certain prefix.
    virtual void listObjects(const std::string & path, RelativePathsWithMetadata & children, size_t max_keys) const;

    /// List objects recursively by certain prefix. Use it instead of listObjects, if you want to list objects lazily.
    virtual ObjectStorageIteratorPtr iterate(const std::string & path_prefix, size_t max_keys) const;

    /// Get object metadata if supported. It should be possible to receive
    /// at least size of object
    virtual std::optional<ObjectMetadata> tryGetObjectMetadata(const std::string & path) const;

    /// Get object metadata if supported. It should be possible to receive
    /// at least size of object
    virtual ObjectMetadata getObjectMetadata(const std::string & path) const = 0;

    virtual ObjectStorageConnectionInfoPtr getConnectionInfo() const { return nullptr; }

    /// Read single object
    virtual std::unique_ptr<ReadBufferFromFileBase> readObject( /// NOLINT
        const StoredObject & object,
        const ReadSettings & read_settings,
        std::optional<size_t> read_hint = {},
        std::optional<size_t> file_size = {}) const = 0;

    /// Open the file for write and return WriteBufferFromFileBase object.
    virtual std::unique_ptr<WriteBufferFromFileBase> writeObject( /// NOLINT
        const StoredObject & object,
        WriteMode mode,
        std::optional<ObjectAttributes> attributes = {},
        size_t buf_size = DBMS_DEFAULT_BUFFER_SIZE,
        const WriteSettings & write_settings = {}) = 0;

    virtual bool isRemote() const = 0;

    /// Remove object on path if exists
    virtual void removeObjectIfExists(const StoredObject & object) = 0;

    /// Remove objects on path if exists
    virtual void removeObjectsIfExist(const StoredObjects & object) = 0;

    /// Copy object with different attributes if required
    virtual void copyObject( /// NOLINT
        const StoredObject & object_from,
        const StoredObject & object_to,
        const ReadSettings & read_settings,
        const WriteSettings & write_settings,
        std::optional<ObjectAttributes> object_to_attributes = {}) = 0;

    /// Copy object to another instance of object storage
    /// by default just read the object from source object storage and write
    /// to destination through buffers.
    virtual void copyObjectToAnotherObjectStorage( /// NOLINT
        const StoredObject & object_from,
        const StoredObject & object_to,
        const ReadSettings & read_settings,
        const WriteSettings & write_settings,
        IObjectStorage & object_storage_to,
        std::optional<ObjectAttributes> object_to_attributes = {});

    virtual ~IObjectStorage() = default;

    virtual const std::string & getCacheName() const;

    static ThreadPool & getThreadPoolWriter();

    virtual void shutdown() = 0;

    virtual void startup() = 0;

    /// Apply new settings, in most cases reiniatilize client and some other staff
    struct ApplyNewSettingsOptions
    {
        bool allow_client_change = true;
    };
    virtual void applyNewSettings(
        const Poco::Util::AbstractConfiguration & /* config */,
        const std::string & /*config_prefix*/,
        ContextPtr /* context */,
        const ApplyNewSettingsOptions & /* options */) {}

    /// Sometimes object storages have something similar to chroot or namespace, for example
    /// buckets in S3. If object storage doesn't have any namepaces return empty string.
    virtual String getObjectsNamespace() const = 0;

    /// Generate blob name for passed absolute local path.
    /// Path can be generated either independently or based on `path`.
    virtual ObjectStorageKey generateObjectKeyForPath(const std::string & path, const std::optional<std::string> & key_prefix) const = 0;

    /// Object key prefix for local paths in the directory 'path'.
    virtual ObjectStorageKey
    generateObjectKeyPrefixForDirectoryPath(const std::string & /* path */, const std::optional<std::string> & /* key_prefix */) const
    {
        throw Exception(ErrorCodes::NOT_IMPLEMENTED, "Method 'generateObjectKeyPrefixForDirectoryPath' is not implemented");
    }

    /// Returns whether this object storage generates a random blob name for each object.
    /// This function returns false if this object storage just adds some constant string to a passed path to generate a blob name.
    virtual bool areObjectKeysRandom() const = 0;

    /// Get unique id for passed absolute path in object storage.
    virtual std::string getUniqueId(const std::string & path) const { return path; }

    /// Remove filesystem cache.
    virtual void removeCacheIfExists(const std::string & /* path */) {}

    virtual bool supportsCache() const { return false; }

    virtual bool isReadOnly() const { return false; }
    virtual bool isWriteOnce() const { return false; }
    virtual bool isPlain() const { return false; }

    virtual bool supportParallelWrite() const { return false; }

    virtual ReadSettings patchSettings(const ReadSettings & read_settings) const;

    virtual WriteSettings patchSettings(const WriteSettings & write_settings) const;

    virtual void setKeysGenerator(ObjectStorageKeysGeneratorPtr) { }

#if USE_AZURE_BLOB_STORAGE
    virtual std::shared_ptr<const AzureBlobStorage::ContainerClient> getAzureBlobStorageClient() const
    {
        throw Exception(ErrorCodes::NOT_IMPLEMENTED, "This function is only implemented for AzureBlobStorage");
    }

    virtual AzureBlobStorage::AuthMethod getAzureBlobStorageAuthMethod() const
    {
        throw Exception(ErrorCodes::NOT_IMPLEMENTED, "This function is only implemented for AzureBlobStorage");
    }
#endif

#if USE_AWS_S3
    virtual std::shared_ptr<const S3::Client> getS3StorageClient()
    {
        throw Exception(ErrorCodes::NOT_IMPLEMENTED, "This function is only implemented for S3ObjectStorage");
    }
    virtual std::shared_ptr<const S3::Client> tryGetS3StorageClient() { return nullptr; }
#endif


    virtual bool supportsListObjectsCache() { return false; }

private:
    mutable std::mutex throttlers_mutex;
    ThrottlerPtr remote_read_throttler;
    ThrottlerPtr remote_write_throttler;
};

using ObjectStoragePtr = std::shared_ptr<IObjectStorage>;

}<|MERGE_RESOLUTION|>--- conflicted
+++ resolved
@@ -143,11 +143,8 @@
     virtual std::string getPathToArchive() const { throw Exception(ErrorCodes::LOGICAL_ERROR, "Not an archive"); }
     virtual size_t fileSizeInArchive() const { throw Exception(ErrorCodes::LOGICAL_ERROR, "Not an archive"); }
 
-<<<<<<< HEAD
     void loadMetadata(ObjectStoragePtr object_storage, bool ignore_non_existent_file);
-=======
     const CommandInTaskResponse & getCommand() const { return command; }
->>>>>>> a3791722
 };
 
 struct ObjectKeyWithMetadata
