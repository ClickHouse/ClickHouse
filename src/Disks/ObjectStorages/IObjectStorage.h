#pragma once

#include <string>
#include <map>
#include <mutex>
#include <optional>
#include <filesystem>
#include <variant>

#include <Poco/Timestamp.h>
#include <Poco/Util/AbstractConfiguration.h>
#include <Core/Defines.h>
#include <IO/ReadSettings.h>
#include <IO/WriteSettings.h>
#include <IO/copyData.h>
#include <Disks/ObjectStorages/IObjectStorageConnectionInfo.h>

#include <Core/Types.h>
#include <Common/Exception.h>
#include <Common/ObjectStorageKey.h>
#include <Common/ThreadPool.h>
#include <Common/ThreadPool_fwd.h>
#include <Common/threadPoolCallbackRunner.h>

#include <Disks/DirectoryIterator.h>
#include <Disks/DiskType.h>
#include <Disks/ObjectStorages/MetadataStorageMetrics.h>
#include <Disks/ObjectStorages/StoredObject.h>
#include <Disks/WriteMode.h>

<<<<<<< HEAD
=======
#include <Processors/ISimpleTransform.h>
#include <Storages/ObjectStorage/DataLakes/DataLakeObjectMetadata.h>

>>>>>>> 66e78d2e
#include <Interpreters/Context_fwd.h>
#include "config.h"

#if USE_AZURE_BLOB_STORAGE

#include <azure/core/credentials/credentials.hpp>
#include <azure/storage/common/storage_credential.hpp>
#include <azure/identity/managed_identity_credential.hpp>
#include <azure/identity/workload_identity_credential.hpp>

namespace DB::AzureBlobStorage
{

class ContainerClientWrapper;
using ContainerClient = ContainerClientWrapper;

class StaticCredential : public Azure::Core::Credentials::TokenCredential
{
public:
    StaticCredential(std::string token_, std::chrono::system_clock::time_point expires_on_)
        : token(std::move(token_)), expires_on(expires_on_)
    {}

    Azure::Core::Credentials::AccessToken GetToken(
        Azure::Core::Credentials::TokenRequestContext const &,
        Azure::Core::Context const &) const override
    {
        return Azure::Core::Credentials::AccessToken { .Token = token, .ExpiresOn = expires_on };
    }

private:
    std::string token;
    std::chrono::system_clock::time_point expires_on;
};

using ConnectionString = StrongTypedef<String, struct ConnectionStringTag>;

using AuthMethod = std::variant<
    ConnectionString,
    std::shared_ptr<Azure::Storage::StorageSharedKeyCredential>,
    std::shared_ptr<Azure::Identity::WorkloadIdentityCredential>,
    std::shared_ptr<Azure::Identity::ManagedIdentityCredential>,
    std::shared_ptr<AzureBlobStorage::StaticCredential>>;
}

#endif

#if USE_AWS_S3
namespace DB::S3
{
class Client;
}
#endif

namespace DB
{

namespace ErrorCodes
{
extern const int NOT_IMPLEMENTED;
}

class ReadBufferFromFileBase;
class WriteBufferFromFileBase;

using ObjectAttributes = std::map<std::string, std::string>;

struct ObjectMetadata
{
    uint64_t size_bytes = 0;
    Poco::Timestamp last_modified;
    std::string etag;
    ObjectAttributes attributes;
};

struct DataLakeObjectMetadata;

struct RelativePathWithMetadata
{
    String relative_path;
    /// Object metadata: size, modification time, etc.
    std::optional<ObjectMetadata> metadata;

    RelativePathWithMetadata() = default;

    explicit RelativePathWithMetadata(String relative_path_, std::optional<ObjectMetadata> metadata_ = std::nullopt)
        : relative_path(std::move(relative_path_))
        , metadata(std::move(metadata_))
    {}

    RelativePathWithMetadata(const RelativePathWithMetadata & other) = default;

    virtual ~RelativePathWithMetadata() = default;

<<<<<<< HEAD
    std::string getFileName() const { return std::filesystem::path(relative_path).filename(); }
    std::string getPath() const { return relative_path; }
=======
    virtual std::string getFileName() const { return std::filesystem::path(relative_path).filename(); }
    virtual std::string getPath() const { return relative_path; }
    virtual bool isArchive() const { return false; }
    virtual std::string getPathToArchive() const { throw Exception(ErrorCodes::LOGICAL_ERROR, "Not an archive"); }
    virtual size_t fileSizeInArchive() const { throw Exception(ErrorCodes::LOGICAL_ERROR, "Not an archive"); }
    virtual std::string getPathOrPathToArchiveIfArchive() const;
    virtual bool hasPositionDeleteTransformer() const { return false; }
    virtual std::shared_ptr<ISimpleTransform>
    getPositionDeleteTransformer(ObjectStoragePtr, const SharedHeader &, const std::optional<FormatSettings> &, ContextPtr)
    {
        throw Exception(
            ErrorCodes::NOT_IMPLEMENTED, "Position delete transformer is not implemented for object with path: {}", relative_path);
    }
>>>>>>> 66e78d2e
};

struct ObjectKeyWithMetadata
{
    ObjectStorageKey key;
    ObjectMetadata metadata;

    ObjectKeyWithMetadata() = default;

    ObjectKeyWithMetadata(ObjectStorageKey key_, ObjectMetadata metadata_)
        : key(std::move(key_))
        , metadata(std::move(metadata_))
    {}
};

using RelativePathWithMetadataPtr = std::shared_ptr<RelativePathWithMetadata>;
using RelativePathsWithMetadata = std::vector<RelativePathWithMetadataPtr>;
using ObjectKeysWithMetadata = std::vector<ObjectKeyWithMetadata>;

class IObjectStorageIterator;
using ObjectStorageIteratorPtr = std::shared_ptr<IObjectStorageIterator>;

class IObjectStorageKeysGenerator;
using ObjectStorageKeysGeneratorPtr = std::shared_ptr<IObjectStorageKeysGenerator>;

/// Base class for all object storages which implement some subset of ordinary filesystem operations.
///
/// Examples of object storages are S3, Azure Blob Storage, HDFS.
class IObjectStorage
{
public:
    IObjectStorage() = default;

    virtual std::string getName() const = 0;

    virtual ObjectStorageType getType() const = 0;

    /// The logical root or base path used to group a set of related objects.
    virtual std::string getRootPrefix() const { return ""; }

    /// Common object key prefix relative to the root path.
    virtual std::string getCommonKeyPrefix() const = 0;

    virtual std::string getDescription() const = 0;

    virtual const MetadataStorageMetrics & getMetadataStorageMetrics() const;

    /// Object exists or not
    virtual bool exists(const StoredObject & object) const = 0;

    /// Object exists or any child on the specified path exists.
    /// We have this method because object storages are flat for example
    /// /a/b/c/d may exist but /a/b/c may not. So this method will return true for
    /// /, /a, /a/b, /a/b/c, /a/b/c/d while exists will return true only for /a/b/c/d
    virtual bool existsOrHasAnyChild(const std::string & path) const;

    /// List objects recursively by certain prefix.
    virtual void listObjects(const std::string & path, RelativePathsWithMetadata & children, size_t max_keys) const;

    /// List objects recursively by certain prefix. Use it instead of listObjects, if you want to list objects lazily.
    virtual ObjectStorageIteratorPtr iterate(const std::string & path_prefix, size_t max_keys) const;

    /// Get object metadata if supported. It should be possible to receive
    /// at least size of object
    virtual std::optional<ObjectMetadata> tryGetObjectMetadata(const std::string & path) const;

    /// Get object metadata if supported. It should be possible to receive
    /// at least size of object
    virtual ObjectMetadata getObjectMetadata(const std::string & path) const = 0;

    virtual ObjectStorageConnectionInfoPtr getConnectionInfo() const { return nullptr; }

    /// Read single object
    virtual std::unique_ptr<ReadBufferFromFileBase> readObject( /// NOLINT
        const StoredObject & object,
        const ReadSettings & read_settings,
        std::optional<size_t> read_hint = {},
        std::optional<size_t> file_size = {}) const = 0;

    /// Open the file for write and return WriteBufferFromFileBase object.
    virtual std::unique_ptr<WriteBufferFromFileBase> writeObject( /// NOLINT
        const StoredObject & object,
        WriteMode mode,
        std::optional<ObjectAttributes> attributes = {},
        size_t buf_size = DBMS_DEFAULT_BUFFER_SIZE,
        const WriteSettings & write_settings = {}) = 0;

    virtual bool isRemote() const = 0;

    /// Remove object on path if exists
    virtual void removeObjectIfExists(const StoredObject & object) = 0;

    /// Remove objects on path if exists
    virtual void removeObjectsIfExist(const StoredObjects & object) = 0;

    /// Copy object with different attributes if required
    virtual void copyObject( /// NOLINT
        const StoredObject & object_from,
        const StoredObject & object_to,
        const ReadSettings & read_settings,
        const WriteSettings & write_settings,
        std::optional<ObjectAttributes> object_to_attributes = {}) = 0;

    /// Copy object to another instance of object storage
    /// by default just read the object from source object storage and write
    /// to destination through buffers.
    virtual void copyObjectToAnotherObjectStorage( /// NOLINT
        const StoredObject & object_from,
        const StoredObject & object_to,
        const ReadSettings & read_settings,
        const WriteSettings & write_settings,
        IObjectStorage & object_storage_to,
        std::optional<ObjectAttributes> object_to_attributes = {});

    virtual ~IObjectStorage() = default;

    virtual const std::string & getCacheName() const;

    static ThreadPool & getThreadPoolWriter();

    virtual void shutdown() = 0;

    virtual void startup() = 0;

    /// Apply new settings, in most cases reiniatilize client and some other staff
    struct ApplyNewSettingsOptions
    {
        bool allow_client_change = true;
    };
    virtual void applyNewSettings(
        const Poco::Util::AbstractConfiguration & /* config */,
        const std::string & /*config_prefix*/,
        ContextPtr /* context */,
        const ApplyNewSettingsOptions & /* options */) {}

    /// Sometimes object storages have something similar to chroot or namespace, for example
    /// buckets in S3. If object storage doesn't have any namepaces return empty string.
    virtual String getObjectsNamespace() const = 0;

    /// Generate blob name for passed absolute local path.
    /// Path can be generated either independently or based on `path`.
    virtual ObjectStorageKey generateObjectKeyForPath(const std::string & path, const std::optional<std::string> & key_prefix) const = 0;

    /// Object key prefix for local paths in the directory 'path'.
    virtual ObjectStorageKey
    generateObjectKeyPrefixForDirectoryPath(const std::string & /* path */, const std::optional<std::string> & /* key_prefix */) const
    {
        throw Exception(ErrorCodes::NOT_IMPLEMENTED, "Method 'generateObjectKeyPrefixForDirectoryPath' is not implemented");
    }

    /// Returns whether this object storage generates a random blob name for each object.
    /// This function returns false if this object storage just adds some constant string to a passed path to generate a blob name.
    virtual bool areObjectKeysRandom() const = 0;

    /// Get unique id for passed absolute path in object storage.
    virtual std::string getUniqueId(const std::string & path) const { return path; }

    /// Remove filesystem cache.
    virtual void removeCacheIfExists(const std::string & /* path */) {}

    virtual bool supportsCache() const { return false; }

    virtual bool isReadOnly() const { return false; }
    virtual bool isWriteOnce() const { return false; }
    virtual bool isPlain() const { return false; }

    virtual bool supportParallelWrite() const { return false; }

    virtual ReadSettings patchSettings(const ReadSettings & read_settings) const;

    virtual WriteSettings patchSettings(const WriteSettings & write_settings) const;

    virtual void setKeysGenerator(ObjectStorageKeysGeneratorPtr) { }

#if USE_AZURE_BLOB_STORAGE
    virtual std::shared_ptr<const AzureBlobStorage::ContainerClient> getAzureBlobStorageClient() const
    {
        throw Exception(ErrorCodes::NOT_IMPLEMENTED, "This function is only implemented for AzureBlobStorage");
    }

    virtual AzureBlobStorage::AuthMethod getAzureBlobStorageAuthMethod() const
    {
        throw Exception(ErrorCodes::NOT_IMPLEMENTED, "This function is only implemented for AzureBlobStorage");
    }
#endif

#if USE_AWS_S3
    virtual std::shared_ptr<const S3::Client> getS3StorageClient()
    {
        throw Exception(ErrorCodes::NOT_IMPLEMENTED, "This function is only implemented for S3ObjectStorage");
    }
    virtual std::shared_ptr<const S3::Client> tryGetS3StorageClient() { return nullptr; }
#endif
};

using ObjectStoragePtr = std::shared_ptr<IObjectStorage>;

}<|MERGE_RESOLUTION|>--- conflicted
+++ resolved
@@ -28,12 +28,9 @@
 #include <Disks/ObjectStorages/StoredObject.h>
 #include <Disks/WriteMode.h>
 
-<<<<<<< HEAD
-=======
 #include <Processors/ISimpleTransform.h>
 #include <Storages/ObjectStorage/DataLakes/DataLakeObjectMetadata.h>
 
->>>>>>> 66e78d2e
 #include <Interpreters/Context_fwd.h>
 #include "config.h"
 
@@ -128,24 +125,8 @@
 
     virtual ~RelativePathWithMetadata() = default;
 
-<<<<<<< HEAD
     std::string getFileName() const { return std::filesystem::path(relative_path).filename(); }
     std::string getPath() const { return relative_path; }
-=======
-    virtual std::string getFileName() const { return std::filesystem::path(relative_path).filename(); }
-    virtual std::string getPath() const { return relative_path; }
-    virtual bool isArchive() const { return false; }
-    virtual std::string getPathToArchive() const { throw Exception(ErrorCodes::LOGICAL_ERROR, "Not an archive"); }
-    virtual size_t fileSizeInArchive() const { throw Exception(ErrorCodes::LOGICAL_ERROR, "Not an archive"); }
-    virtual std::string getPathOrPathToArchiveIfArchive() const;
-    virtual bool hasPositionDeleteTransformer() const { return false; }
-    virtual std::shared_ptr<ISimpleTransform>
-    getPositionDeleteTransformer(ObjectStoragePtr, const SharedHeader &, const std::optional<FormatSettings> &, ContextPtr)
-    {
-        throw Exception(
-            ErrorCodes::NOT_IMPLEMENTED, "Position delete transformer is not implemented for object with path: {}", relative_path);
-    }
->>>>>>> 66e78d2e
 };
 
 struct ObjectKeyWithMetadata
