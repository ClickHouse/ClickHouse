#pragma once

#include <memory>
#include <Disks/IDiskTransaction.h>
#include <Disks/ObjectStorages/DiskObjectStorage.h>
#include <Disks/ObjectStorages/IMetadataStorage.h>

namespace DB
{


/// Basic operation inside disk object storage transaction.
struct IDiskObjectStorageOperation
{
    /// useful for operations with blobs in object storage
    IObjectStorage & object_storage;
    /// useful for some read operations
    IMetadataStorage & metadata_storage;
public:
    IDiskObjectStorageOperation(IObjectStorage & object_storage_, IMetadataStorage & metadata_storage_)
        : object_storage(object_storage_)
        , metadata_storage(metadata_storage_)
    {}

    /// Execute operation and something to metadata transaction
    virtual void execute(MetadataTransactionPtr transaction) = 0;
    /// Revert operation if possible
<<<<<<< HEAD
    /// It is called if something went wrong before commit of metadata transaction
    /// It is called in reverse order of execution of operations for all operations
    /// even if they were not executed at all
    virtual void undo(StoredObjects & to_remove) = 0;
=======
    virtual void undo() = 0;
>>>>>>> 34aa0fa6
    /// Action to execute after metadata transaction successfully committed.
    /// Useful when it's impossible to revert operation
    /// like removal of blobs. Such implementation can lead to garbage.
    virtual void finalize(StoredObjects & to_remove) = 0;
    virtual ~IDiskObjectStorageOperation() = default;

    virtual std::string getInfoForLog() const = 0;
};

using DiskObjectStorageOperation = std::shared_ptr<IDiskObjectStorageOperation>;

using DiskObjectStorageOperations = std::vector<DiskObjectStorageOperation>;


/// Disk object storage transaction, actually implement some part of disk object storage
/// logic. Works on top of non atomic operations with blobs and possibly atomic implementation
/// of metadata storage.
///
/// Commit works like:
/// 1. Execute all accumulated operations in loop.
/// 2. Commit metadata transaction.
/// 3. Finalize all accumulated operations in loop.
///
/// If something wrong happen on step 1 or 2 reverts all applied operations.
/// If finalize failed -- nothing is reverted, garbage is left in blob storage.
struct DiskObjectStorageTransaction : public IDiskTransaction, std::enable_shared_from_this<DiskObjectStorageTransaction>
{
protected:
    IObjectStorage & object_storage;
    IMetadataStorage & metadata_storage;

    MetadataTransactionPtr metadata_transaction;

    DiskObjectStorageOperations operations_to_execute;

    DiskObjectStorageTransaction(
        IObjectStorage & object_storage_,
        IMetadataStorage & metadata_storage_,
        MetadataTransactionPtr metadata_transaction_);

    bool is_committed = false;

public:
    DiskObjectStorageTransaction(
        IObjectStorage & object_storage_,
        IMetadataStorage & metadata_storage_);

    void commit(const TransactionCommitOptionsVariant & options) override;
    void undo() override;

    void createDirectory(const std::string & path) override;

    void createDirectories(const std::string & path) override;

    void clearDirectory(const std::string & path) override;

    void moveDirectory(const std::string & from_path, const std::string & to_path) override;

    void moveFile(const String & from_path, const String & to_path) override;

    void replaceFile(const std::string & from_path, const std::string & to_path) override;

    void createFile(const String & path) override;

    void truncateFile(const String & path, size_t size) override;

    void copyFile(const std::string & from_file_path, const std::string & to_file_path, const ReadSettings & read_settings, const WriteSettings &) override;

    /// writeFile is a difficult function for transactions.
    /// Now it's almost noop because metadata added to transaction in finalize method
    /// of write buffer. Autocommit means that transaction will be immediately committed
    /// after returned buffer will be finalized.
    std::unique_ptr<WriteBufferFromFileBase> writeFile( /// NOLINT
        const std::string & path,
        size_t buf_size = DBMS_DEFAULT_BUFFER_SIZE,
        WriteMode mode = WriteMode::Rewrite,
        const WriteSettings & settings = {},
        bool autocommit = true) override;

    /// Write a file using a custom function to write an object to the disk's object storage.
    void writeFileUsingBlobWritingFunction(const String & path, WriteMode mode, WriteBlobFunction && write_blob_function) override;

    void removeFile(const std::string & path) override;
    void removeFileIfExists(const std::string & path) override;
    void removeDirectory(const std::string & path) override;
    void removeRecursive(const std::string & path) override;

    void removeSharedFile(const std::string & path, bool keep_shared_data) override;
    void removeSharedRecursive(const std::string & path, bool keep_all_shared_data, const NameSet & file_names_remove_metadata_only) override;
    void removeSharedFileIfExists(const std::string & path, bool keep_shared_data) override;
    void removeSharedFiles(const RemoveBatchRequest & files, bool keep_all_batch_data, const NameSet & file_names_remove_metadata_only) override;

    void setLastModified(const std::string & path, const Poco::Timestamp & timestamp) override;
    void chmod(const String & path, mode_t mode) override;
    void setReadOnly(const std::string & path) override;
    void createHardLink(const std::string & src_path, const std::string & dst_path) override;

    TransactionCommitOutcomeVariant tryCommit(const TransactionCommitOptionsVariant & options) override;
};

struct MultipleDisksObjectStorageTransaction final : public DiskObjectStorageTransaction, std::enable_shared_from_this<MultipleDisksObjectStorageTransaction>
{
    IObjectStorage & destination_object_storage;
    IMetadataStorage & destination_metadata_storage;

    MultipleDisksObjectStorageTransaction(
        IObjectStorage & object_storage_,
        IMetadataStorage & metadata_storage_,
        IObjectStorage & destination_object_storage,
        IMetadataStorage & destination_metadata_storage);

    void copyFile(const std::string & from_file_path, const std::string & to_file_path, const ReadSettings & read_settings, const WriteSettings &) override;
};

using DiskObjectStorageTransactionPtr = std::shared_ptr<DiskObjectStorageTransaction>;

}<|MERGE_RESOLUTION|>--- conflicted
+++ resolved
@@ -25,14 +25,10 @@
     /// Execute operation and something to metadata transaction
     virtual void execute(MetadataTransactionPtr transaction) = 0;
     /// Revert operation if possible
-<<<<<<< HEAD
     /// It is called if something went wrong before commit of metadata transaction
     /// It is called in reverse order of execution of operations for all operations
     /// even if they were not executed at all
     virtual void undo(StoredObjects & to_remove) = 0;
-=======
-    virtual void undo() = 0;
->>>>>>> 34aa0fa6
     /// Action to execute after metadata transaction successfully committed.
     /// Useful when it's impossible to revert operation
     /// like removal of blobs. Such implementation can lead to garbage.
