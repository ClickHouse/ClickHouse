--- conflicted
+++ resolved
@@ -54,17 +54,13 @@
     extern const S3AuthSettingsBool use_adaptive_timeouts;
     extern const S3AuthSettingsBool use_environment_credentials;
     extern const S3AuthSettingsBool use_insecure_imds_request;
-<<<<<<< HEAD
     extern const S3AuthSettingsS3UriStyle uri_style;
-=======
-
     extern const S3AuthSettingsString role_arn;
     extern const S3AuthSettingsString role_session_name;
     extern const S3AuthSettingsString http_client;
     extern const S3AuthSettingsString service_account;
     extern const S3AuthSettingsString metadata_service;
     extern const S3AuthSettingsString request_token_path;
->>>>>>> 0d34e016
 }
 
 namespace ErrorCodes
