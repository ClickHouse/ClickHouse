--- conflicted
+++ resolved
@@ -509,7 +509,6 @@
     auto settings_ptr = s3_settings.get();
     auto size = S3::getObjectSize(*current_client, uri.bucket, object_from.remote_path, {}, settings_ptr->request_settings, /* for_disk_s3= */ true);
     auto scheduler = threadPoolCallbackRunnerUnsafe<void>(getThreadPoolWriter(), "S3ObjStor_copy");
-<<<<<<< HEAD
 
     copyS3File(
         /*src_s3_client=*/current_client,
@@ -520,15 +519,6 @@
         /*dest_s3_client=*/current_client,
         /*dest_bucket=*/uri.bucket,
         /*dest_key=*/object_to.remote_path,
-=======
-    copyS3File(current_client,
-        uri.bucket,
-        object_from.remote_path,
-        0,
-        size,
-        uri.bucket,
-        object_to.remote_path,
->>>>>>> 3e19cda1
         settings_ptr->request_settings,
         patchSettings(read_settings),
         BlobStorageLogWriter::create(disk_name),
@@ -587,13 +577,11 @@
     return key_generator->generate(path, /* is_directory */ false);
 }
 
-<<<<<<< HEAD
 std::shared_ptr<const S3::Client> S3ObjectStorage::getS3StorageClient()
 {
     return client.get();
 }
 
-=======
 ObjectStorageKey S3ObjectStorage::generateObjectKeyPrefixForDirectoryPath(const std::string & path) const
 {
     if (!key_generator)
@@ -601,7 +589,7 @@
 
     return key_generator->generate(path, /* is_directory */ true);
 }
->>>>>>> 3e19cda1
+  
 }
 
 #endif