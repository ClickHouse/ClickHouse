#include <Disks/ObjectStorages/S3/S3ObjectStorage.h>

#if USE_AWS_S3

#include <IO/S3Common.h>
#include <Disks/ObjectStorages/ObjectStorageIteratorAsync.h>

#include <Disks/IO/ReadBufferFromRemoteFSGather.h>
#include <Disks/IO/AsynchronousBoundedReadBuffer.h>
#include <Disks/IO/ThreadPoolRemoteFSReader.h>
#include <IO/WriteBufferFromS3.h>
#include <IO/ReadBufferFromS3.h>
#include <IO/S3/getObjectInfo.h>
#include <IO/S3/copyS3File.h>
#include <Interpreters/Context.h>
#include <Common/threadPoolCallbackRunner.h>
#include <IO/S3/BlobStorageLogWriter.h>

#include <Disks/ObjectStorages/S3/diskSettings.h>

#include <Common/ProfileEvents.h>
#include <Common/StringUtils/StringUtils.h>
#include <Common/logger_useful.h>
#include <Common/MultiVersion.h>
#include <Common/Macros.h>


namespace ProfileEvents
{
    extern const Event S3DeleteObjects;
    extern const Event S3ListObjects;
    extern const Event DiskS3DeleteObjects;
    extern const Event DiskS3ListObjects;
}

namespace CurrentMetrics
{
    extern const Metric ObjectStorageS3Threads;
    extern const Metric ObjectStorageS3ThreadsActive;
    extern const Metric ObjectStorageS3ThreadsScheduled;
}


namespace DB
{

namespace ErrorCodes
{
    extern const int S3_ERROR;
    extern const int BAD_ARGUMENTS;
    extern const int LOGICAL_ERROR;
}

namespace
{

template <typename Result, typename Error>
void throwIfError(const Aws::Utils::Outcome<Result, Error> & response)
{
    if (!response.IsSuccess())
    {
        const auto & err = response.GetError();
        throw S3Exception(fmt::format("{} (Code: {})", err.GetMessage(), static_cast<size_t>(err.GetErrorType())), err.GetErrorType());
    }
}

template <typename Result, typename Error>
void throwIfUnexpectedError(const Aws::Utils::Outcome<Result, Error> & response, bool if_exists)
{
    /// In this case even if absence of key may be ok for us,
    /// the log will be polluted with error messages from aws sdk.
    /// Looks like there is no way to suppress them.

    if (!response.IsSuccess() && (!if_exists || !S3::isNotFoundError(response.GetError().GetErrorType())))
    {
        const auto & err = response.GetError();
        throw S3Exception(err.GetErrorType(), "{} (Code: {})", err.GetMessage(), static_cast<size_t>(err.GetErrorType()));
    }
}

template <typename Result, typename Error>
void logIfError(const Aws::Utils::Outcome<Result, Error> & response, std::function<String()> && msg)
{
    try
    {
        throwIfError(response);
    }
    catch (...)
    {
        tryLogCurrentException(__PRETTY_FUNCTION__, msg());
    }
}

}

namespace
{

class S3IteratorAsync final : public IObjectStorageIteratorAsync
{
public:
    S3IteratorAsync(
        const std::string & bucket_,
        const std::string & path_prefix,
        std::shared_ptr<const S3::Client> client_,
        size_t max_list_size)
        : IObjectStorageIteratorAsync(
            CurrentMetrics::ObjectStorageS3Threads,
            CurrentMetrics::ObjectStorageS3ThreadsActive,
            CurrentMetrics::ObjectStorageS3ThreadsScheduled,
            "ListObjectS3")
        , client(client_)
    {
        request.SetBucket(bucket_);
        request.SetPrefix(path_prefix);
        request.SetMaxKeys(static_cast<int>(max_list_size));
    }

private:
    bool getBatchAndCheckNext(RelativePathsWithMetadata & batch) override
    {
        ProfileEvents::increment(ProfileEvents::S3ListObjects);

        bool result = false;
        auto outcome = client->ListObjectsV2(request);
        /// Outcome failure will be handled on the caller side.
        if (outcome.IsSuccess())
        {
            auto objects = outcome.GetResult().GetContents();

            result = !objects.empty();

            for (const auto & object : objects)
                batch.emplace_back(
                    object.GetKey(),
                    ObjectMetadata{static_cast<uint64_t>(object.GetSize()), Poco::Timestamp::fromEpochTime(object.GetLastModified().Seconds()), {}}
                );

            if (result)
                request.SetContinuationToken(outcome.GetResult().GetNextContinuationToken());

            return result;
        }

        throw S3Exception(outcome.GetError().GetErrorType(), "Could not list objects in bucket {} with prefix {}, S3 exception: {}, message: {}",
                quoteString(request.GetBucket()), quoteString(request.GetPrefix()),
                backQuote(outcome.GetError().GetExceptionName()), quoteString(outcome.GetError().GetMessage()));
    }

    std::shared_ptr<const S3::Client> client;
    S3::ListObjectsV2Request request;
};

}

bool S3ObjectStorage::exists(const StoredObject & object) const
{
    auto settings_ptr = s3_settings.get();
    return S3::objectExists(*client.get(), uri.bucket, object.remote_path, {}, settings_ptr->request_settings, /* for_disk_s3= */ true);
}

std::unique_ptr<ReadBufferFromFileBase> S3ObjectStorage::readObjects( /// NOLINT
    const StoredObjects & objects,
    const ReadSettings & read_settings,
    std::optional<size_t>,
    std::optional<size_t>) const
{
    ReadSettings disk_read_settings = patchSettings(read_settings);
    auto global_context = Context::getGlobalContextInstance();

    auto settings_ptr = s3_settings.get();

    auto read_buffer_creator =
        [this, settings_ptr, disk_read_settings]
        (bool restricted_seek, const std::string & path) -> std::unique_ptr<ReadBufferFromFileBase>
    {
        return std::make_unique<ReadBufferFromS3>(
            client.get(),
            uri.bucket,
            path,
            uri.version_id,
            settings_ptr->request_settings,
            disk_read_settings,
            /* use_external_buffer */true,
            /* offset */0,
            /* read_until_position */0,
            restricted_seek);
    };

    switch (read_settings.remote_fs_method)
    {
        case RemoteFSReadMethod::read:
        {
            return std::make_unique<ReadBufferFromRemoteFSGather>(
                std::move(read_buffer_creator),
                objects,
                "s3:" + uri.bucket + "/",
                disk_read_settings,
                global_context->getFilesystemCacheLog(),
                /* use_external_buffer */false);
        }
        case RemoteFSReadMethod::threadpool:
        {
            auto impl = std::make_unique<ReadBufferFromRemoteFSGather>(
                std::move(read_buffer_creator),
                objects,
                "s3:" + uri.bucket + "/",
                disk_read_settings,
                global_context->getFilesystemCacheLog(),
                /* use_external_buffer */true);

            auto & reader = global_context->getThreadPoolReader(FilesystemReaderType::ASYNCHRONOUS_REMOTE_FS_READER);
            return std::make_unique<AsynchronousBoundedReadBuffer>(
                std::move(impl), reader, disk_read_settings,
                global_context->getAsyncReadCounters(),
                global_context->getFilesystemReadPrefetchesLog());
        }
    }
}

std::unique_ptr<ReadBufferFromFileBase> S3ObjectStorage::readObject( /// NOLINT
    const StoredObject & object,
    const ReadSettings & read_settings,
    std::optional<size_t>,
    std::optional<size_t>) const
{
    auto settings_ptr = s3_settings.get();
    return std::make_unique<ReadBufferFromS3>(
        client.get(),
        uri.bucket,
        object.remote_path,
        uri.version_id,
        settings_ptr->request_settings,
        patchSettings(read_settings));
}

std::unique_ptr<WriteBufferFromFileBase> S3ObjectStorage::writeObject( /// NOLINT
    const StoredObject & object,
    WriteMode mode, // S3 doesn't support append, only rewrite
    std::optional<ObjectAttributes> attributes,
    size_t buf_size,
    const WriteSettings & write_settings)
{
    WriteSettings disk_write_settings = IObjectStorage::patchSettings(write_settings);

    if (mode != WriteMode::Rewrite)
        throw Exception(ErrorCodes::BAD_ARGUMENTS, "S3 doesn't support append to files");

    auto settings_ptr = s3_settings.get();
    ThreadPoolCallbackRunner<void> scheduler;
    if (write_settings.s3_allow_parallel_part_upload)
        scheduler = threadPoolCallbackRunner<void>(getThreadPoolWriter(), "VFSWrite");


    auto blob_storage_log = BlobStorageLogWriter::create(disk_name);
    if (blob_storage_log)
        blob_storage_log->local_path = object.local_path;

    return std::make_unique<WriteBufferFromS3>(
        client.get(),
        uri.bucket,
        object.remote_path,
        buf_size,
        settings_ptr->request_settings,
        std::move(blob_storage_log),
        attributes,
        std::move(scheduler),
        disk_write_settings);
}


ObjectStorageIteratorPtr S3ObjectStorage::iterate(const std::string & path_prefix) const
{
    auto settings_ptr = s3_settings.get();
    return std::make_shared<S3IteratorAsync>(uri.bucket, path_prefix, client.get(), settings_ptr->list_object_keys_size);
}

void S3ObjectStorage::listObjects(const std::string & path, RelativePathsWithMetadata & children, int max_keys) const
{
    auto settings_ptr = s3_settings.get();

    S3::ListObjectsV2Request request;
    request.SetBucket(uri.bucket);
    request.SetPrefix(path);
    if (max_keys)
        request.SetMaxKeys(max_keys);
    else
        request.SetMaxKeys(settings_ptr->list_object_keys_size);

    Aws::S3::Model::ListObjectsV2Outcome outcome;
    do
    {
        ProfileEvents::increment(ProfileEvents::S3ListObjects);
        ProfileEvents::increment(ProfileEvents::DiskS3ListObjects);
        outcome = client.get()->ListObjectsV2(request);
        throwIfError(outcome);

        auto result = outcome.GetResult();
        auto objects = result.GetContents();

        if (objects.empty())
            break;

        for (const auto & object : objects)
            children.emplace_back(
                object.GetKey(),
                ObjectMetadata{
                    static_cast<uint64_t>(object.GetSize()),
                    Poco::Timestamp::fromEpochTime(object.GetLastModified().Seconds()),
                    {}});

        if (max_keys)
        {
            int keys_left = max_keys - static_cast<int>(children.size());
            if (keys_left <= 0)
                break;
            request.SetMaxKeys(keys_left);
        }

        request.SetContinuationToken(outcome.GetResult().GetNextContinuationToken());
    } while (outcome.GetResult().GetIsTruncated());
}

void S3ObjectStorage::removeObjectImpl(const StoredObject & object, bool if_exists)
{
    ProfileEvents::increment(ProfileEvents::S3DeleteObjects);
    ProfileEvents::increment(ProfileEvents::DiskS3DeleteObjects);
    S3::DeleteObjectRequest request;
    request.SetBucket(uri.bucket);
    request.SetKey(object.remote_path);
    auto outcome = client.get()->DeleteObject(request);
    if (auto blob_storage_log = BlobStorageLogWriter::create(disk_name))
        blob_storage_log->addEvent(BlobStorageLogElement::EventType::Delete,
                                   uri.bucket, object.remote_path, object.local_path, object.bytes_size,
                                   outcome.IsSuccess() ? nullptr : &outcome.GetError());

    throwIfUnexpectedError(outcome, if_exists);

    LOG_DEBUG(log, "Object with path {} was removed from S3", object.remote_path);
}

void S3ObjectStorage::removeObjectsImpl(const StoredObjects & objects, bool if_exists)
{
    if (objects.empty())
        return;

    if (!s3_capabilities.support_batch_delete)
    {
        for (const auto & object : objects)
            removeObjectImpl(object, if_exists);
    }
    else
    {
        auto settings_ptr = s3_settings.get();

        size_t chunk_size_limit = settings_ptr->objects_chunk_size_to_delete;
        size_t current_position = 0;

        auto blob_storage_log = BlobStorageLogWriter::create(disk_name);
        while (current_position < objects.size())
        {
            std::vector<Aws::S3::Model::ObjectIdentifier> current_chunk;
            String keys;
            for (; current_position < objects.size() && current_chunk.size() < chunk_size_limit; ++current_position)
            {
                Aws::S3::Model::ObjectIdentifier obj;
                obj.SetKey(objects[current_position].remote_path);
                current_chunk.push_back(obj);

                if (!keys.empty())
                    keys += ", ";
                keys += objects[current_position].remote_path;
            }

            Aws::S3::Model::Delete delkeys;
            delkeys.SetObjects(current_chunk);

            ProfileEvents::increment(ProfileEvents::S3DeleteObjects);
            ProfileEvents::increment(ProfileEvents::DiskS3DeleteObjects);
            S3::DeleteObjectsRequest request;
            request.SetBucket(uri.bucket);
            request.SetDelete(delkeys);
            auto outcome = client.get()->DeleteObjects(request);

            if (blob_storage_log)
            {
                const auto * outcome_error = outcome.IsSuccess() ? nullptr : &outcome.GetError();
                auto time_now = std::chrono::system_clock::now();
                for (const auto & object : objects)
                    blob_storage_log->addEvent(BlobStorageLogElement::EventType::Delete,
                                               uri.bucket, object.remote_path, object.local_path, object.bytes_size,
                                               outcome_error, time_now);
            }

            LOG_DEBUG(log, "Objects with paths [{}] were removed from S3", keys);
            throwIfUnexpectedError(outcome, if_exists);
        }
    }
}

void S3ObjectStorage::removeObject(const StoredObject & object)
{
    removeObjectImpl(object, false);
}

void S3ObjectStorage::removeObjectIfExists(const StoredObject & object)
{
    removeObjectImpl(object, true);
}

void S3ObjectStorage::removeObjects(const StoredObjects & objects)
{
    removeObjectsImpl(objects, false);
}

void S3ObjectStorage::removeObjectsIfExist(const StoredObjects & objects)
{
    removeObjectsImpl(objects, true);
}

std::optional<ObjectMetadata> S3ObjectStorage::tryGetObjectMetadata(const std::string & path) const
{
    auto settings_ptr = s3_settings.get();
    auto object_info = S3::getObjectInfo(*client.get(), uri.bucket, path, {}, settings_ptr->request_settings, /* with_metadata= */ true, /* for_disk_s3= */ true, /* throw_on_error= */ false);

    if (object_info.size == 0 && object_info.last_modification_time == 0 && object_info.metadata.empty())
        return {};

    ObjectMetadata result;
    result.size_bytes = object_info.size;
    result.last_modified = object_info.last_modification_time;
    result.attributes = object_info.metadata;

    return result;
}

ObjectMetadata S3ObjectStorage::getObjectMetadata(const std::string & path) const
{
    auto settings_ptr = s3_settings.get();
    auto object_info = S3::getObjectInfo(*client.get(), uri.bucket, path, {}, settings_ptr->request_settings, /* with_metadata= */ true, /* for_disk_s3= */ true);

    ObjectMetadata result;
    result.size_bytes = object_info.size;
    result.last_modified = object_info.last_modification_time;
    result.attributes = object_info.metadata;

    return result;
}

void S3ObjectStorage::copyObjectToAnotherObjectStorage( // NOLINT
    const StoredObject & object_from,
    const StoredObject & object_to,
    const ReadSettings & read_settings,
    const WriteSettings & write_settings,
    IObjectStorage & object_storage_to,
    std::optional<ObjectAttributes> object_to_attributes)
{
    /// Shortcut for S3
    if (auto * dest_s3 = dynamic_cast<S3ObjectStorage * >(&object_storage_to); dest_s3 != nullptr)
    {
        auto current_client = dest_s3->client.get();
        auto settings_ptr = s3_settings.get();
        auto size = S3::getObjectSize(*current_client, uri.bucket, object_from.remote_path, {}, settings_ptr->request_settings, /* for_disk_s3= */ true);
        auto scheduler = threadPoolCallbackRunner<void>(getThreadPoolWriter(), "S3ObjStor_copy");
        try {
            copyS3File(
                /*src_s3_client=*/current_client,
                /*src_bucket=*/uri.bucket,
                /*src_key=*/object_from.remote_path,
                /*src_offset=*/0,
                /*src_size=*/size,
                /*dest_s3_client=*/current_client,
                /*dest_bucket=*/dest_s3->uri.bucket,
                /*dest_key=*/object_to.remote_path,
                settings_ptr->request_settings,
                patchSettings(read_settings),
                BlobStorageLogWriter::create(disk_name),
                object_to_attributes,
                scheduler,
                /* for_disk_s3= */ true);
            return;
        }
        catch (S3Exception & exc)
        {
            /// If authentication/permissions error occurs then fallthrough to copy with buffer.
            if (exc.getS3ErrorCode() != Aws::S3::S3Errors::ACCESS_DENIED)
                throw;
            LOG_WARNING(getLogger("S3ObjectStorage"),
                "S3-server-side copy object from the disk {} to the disk {} can not be performed: {}\n",
                getName(), dest_s3->getName(), exc.what());
        }
    }

    IObjectStorage::copyObjectToAnotherObjectStorage(object_from, object_to, read_settings, write_settings, object_storage_to, object_to_attributes);
}

void S3ObjectStorage::copyObject( // NOLINT
    const StoredObject & object_from,
    const StoredObject & object_to,
    const ReadSettings & read_settings,
    const WriteSettings &,
    std::optional<ObjectAttributes> object_to_attributes)
{
    auto current_client = client.get();
    auto settings_ptr = s3_settings.get();
<<<<<<< HEAD
    auto size = S3::getObjectSize(*current_client, uri.bucket, object_from.remote_path, {}, settings_ptr->request_settings);
    auto scheduler = threadPoolCallbackRunnerUnsafe<void>(getThreadPoolWriter(), "S3ObjStor_copy");

    copyS3File(
        /*src_s3_client=*/current_client,
        /*src_bucket=*/uri.bucket,
        /*src_key=*/object_from.remote_path,
        /*src_offset=*/0,
        /*src_size=*/size,
        /*dest_s3_client=*/current_client,
        /*dest_bucket=*/uri.bucket,
        /*dest_key=*/object_to.remote_path,
=======
    auto size = S3::getObjectSize(*current_client, uri.bucket, object_from.remote_path, {}, settings_ptr->request_settings, /* for_disk_s3= */ true);
    auto scheduler = threadPoolCallbackRunner<void>(getThreadPoolWriter(), "S3ObjStor_copy");
    copyS3File(current_client,
        uri.bucket,
        object_from.remote_path,
        0,
        size,
        uri.bucket,
        object_to.remote_path,
>>>>>>> 4923eab8
        settings_ptr->request_settings,
        patchSettings(read_settings),
        BlobStorageLogWriter::create(disk_name),
        object_to_attributes,
        scheduler,
        /* for_disk_s3= */ true);
}

void S3ObjectStorage::setNewSettings(std::unique_ptr<S3ObjectStorageSettings> && s3_settings_)
{
    s3_settings.set(std::move(s3_settings_));
}

void S3ObjectStorage::shutdown()
{
    /// This call stops any next retry attempts for ongoing S3 requests.
    /// If S3 request is failed and the method below is executed S3 client immediately returns the last failed S3 request outcome.
    /// If S3 is healthy nothing wrong will be happened and S3 requests will be processed in a regular way without errors.
    /// This should significantly speed up shutdown process if S3 is unhealthy.
    const_cast<S3::Client &>(*client.get()).DisableRequestProcessing();
}

void S3ObjectStorage::startup()
{
    /// Need to be enabled if it was disabled during shutdown() call.
    const_cast<S3::Client &>(*client.get()).EnableRequestProcessing();
}

void S3ObjectStorage::applyNewSettings(const Poco::Util::AbstractConfiguration & config, const std::string & config_prefix, ContextPtr context)
{
    auto new_s3_settings = getSettings(config, config_prefix, context);
    auto new_client = getClient(config, config_prefix, context, *new_s3_settings);
    s3_settings.set(std::move(new_s3_settings));
    client.set(std::move(new_client));
}

std::unique_ptr<IObjectStorage> S3ObjectStorage::cloneObjectStorage(
    const std::string & new_namespace, const Poco::Util::AbstractConfiguration & config, const std::string & config_prefix, ContextPtr context)
{
    auto new_s3_settings = getSettings(config, config_prefix, context);
    auto new_client = getClient(config, config_prefix, context, *new_s3_settings);
    String endpoint = context->getMacros()->expand(config.getString(config_prefix + ".endpoint"));

    auto new_uri{uri};
    new_uri.bucket = new_namespace;

    return std::make_unique<S3ObjectStorage>(
        std::move(new_client), std::move(new_s3_settings), new_uri, s3_capabilities, key_generator, disk_name);
}

ObjectStorageKey S3ObjectStorage::generateObjectKeyForPath(const std::string & path) const
{
    if (!key_generator)
        throw Exception(ErrorCodes::LOGICAL_ERROR, "Key generator is not set");
    return key_generator->generate(path);
}

<<<<<<< HEAD
std::shared_ptr<const S3::Client> S3ObjectStorage::getS3StorageClient()
{
    return client.get();
}
=======
>>>>>>> 4923eab8

}

#endif<|MERGE_RESOLUTION|>--- conflicted
+++ resolved
@@ -503,9 +503,8 @@
 {
     auto current_client = client.get();
     auto settings_ptr = s3_settings.get();
-<<<<<<< HEAD
-    auto size = S3::getObjectSize(*current_client, uri.bucket, object_from.remote_path, {}, settings_ptr->request_settings);
-    auto scheduler = threadPoolCallbackRunnerUnsafe<void>(getThreadPoolWriter(), "S3ObjStor_copy");
+    auto size = S3::getObjectSize(*current_client, uri.bucket, object_from.remote_path, {}, settings_ptr->request_settings, /* for_disk_s3= */ true);
+    auto scheduler = threadPoolCallbackRunner<void>(getThreadPoolWriter(), "S3ObjStor_copy");
 
     copyS3File(
         /*src_s3_client=*/current_client,
@@ -516,17 +515,6 @@
         /*dest_s3_client=*/current_client,
         /*dest_bucket=*/uri.bucket,
         /*dest_key=*/object_to.remote_path,
-=======
-    auto size = S3::getObjectSize(*current_client, uri.bucket, object_from.remote_path, {}, settings_ptr->request_settings, /* for_disk_s3= */ true);
-    auto scheduler = threadPoolCallbackRunner<void>(getThreadPoolWriter(), "S3ObjStor_copy");
-    copyS3File(current_client,
-        uri.bucket,
-        object_from.remote_path,
-        0,
-        size,
-        uri.bucket,
-        object_to.remote_path,
->>>>>>> 4923eab8
         settings_ptr->request_settings,
         patchSettings(read_settings),
         BlobStorageLogWriter::create(disk_name),
@@ -584,13 +572,10 @@
     return key_generator->generate(path);
 }
 
-<<<<<<< HEAD
 std::shared_ptr<const S3::Client> S3ObjectStorage::getS3StorageClient()
 {
     return client.get();
 }
-=======
->>>>>>> 4923eab8
 
 }
 
