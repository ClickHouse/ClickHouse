#include <Disks/ObjectStorages/S3/S3ObjectStorage.h>

#if USE_AWS_S3

#include <IO/S3Common.h>
#include <Disks/ObjectStorages/ObjectStorageIteratorAsync.h>

#include <Disks/IO/ReadBufferFromRemoteFSGather.h>
#include <Disks/IO/AsynchronousBoundedReadBuffer.h>
#include <Disks/IO/ThreadPoolRemoteFSReader.h>
#include <IO/WriteBufferFromS3.h>
#include <IO/ReadBufferFromS3.h>
#include <IO/S3/getObjectInfo.h>
#include <IO/S3/copyS3File.h>
#include <Interpreters/Context.h>
#include <Common/threadPoolCallbackRunner.h>
#include <IO/S3/BlobStorageLogWriter.h>

#include <Disks/ObjectStorages/S3/diskSettings.h>

#include <Common/ProfileEvents.h>
#include <Common/StringUtils/StringUtils.h>
#include <Common/logger_useful.h>
#include <Common/MultiVersion.h>
#include <Common/Macros.h>


namespace ProfileEvents
{
    extern const Event S3DeleteObjects;
    extern const Event S3ListObjects;
    extern const Event DiskS3DeleteObjects;
    extern const Event DiskS3ListObjects;
}

namespace CurrentMetrics
{
    extern const Metric ObjectStorageS3Threads;
    extern const Metric ObjectStorageS3ThreadsActive;
    extern const Metric ObjectStorageS3ThreadsScheduled;
}


namespace DB
{

namespace ErrorCodes
{
    extern const int S3_ERROR;
    extern const int BAD_ARGUMENTS;
    extern const int LOGICAL_ERROR;
}

namespace
{

template <typename Result, typename Error>
void throwIfError(const Aws::Utils::Outcome<Result, Error> & response)
{
    if (!response.IsSuccess())
    {
        const auto & err = response.GetError();
        throw S3Exception(fmt::format("{} (Code: {})", err.GetMessage(), static_cast<size_t>(err.GetErrorType())), err.GetErrorType());
    }
}

template <typename Result, typename Error>
void throwIfUnexpectedError(const Aws::Utils::Outcome<Result, Error> & response, bool if_exists)
{
    /// In this case even if absence of key may be ok for us,
    /// the log will be polluted with error messages from aws sdk.
    /// Looks like there is no way to suppress them.

    if (!response.IsSuccess() && (!if_exists || !S3::isNotFoundError(response.GetError().GetErrorType())))
    {
        const auto & err = response.GetError();
        throw S3Exception(err.GetErrorType(), "{} (Code: {})", err.GetMessage(), static_cast<size_t>(err.GetErrorType()));
    }
}

template <typename Result, typename Error>
void logIfError(const Aws::Utils::Outcome<Result, Error> & response, std::function<String()> && msg)
{
    try
    {
        throwIfError(response);
    }
    catch (...)
    {
        tryLogCurrentException(__PRETTY_FUNCTION__, msg());
    }
}

}

namespace
{

class S3IteratorAsync final : public IObjectStorageIteratorAsync
{
public:
    S3IteratorAsync(
        const std::string & bucket_,
        const std::string & path_prefix,
        std::shared_ptr<const S3::Client> client_,
        size_t max_list_size)
        : IObjectStorageIteratorAsync(
            CurrentMetrics::ObjectStorageS3Threads,
            CurrentMetrics::ObjectStorageS3ThreadsActive,
            CurrentMetrics::ObjectStorageS3ThreadsScheduled,
            "ListObjectS3")
        , client(client_)
    {
        request.SetBucket(bucket_);
        request.SetPrefix(path_prefix);
        request.SetMaxKeys(static_cast<int>(max_list_size));
    }

private:
    bool getBatchAndCheckNext(RelativePathsWithMetadata & batch) override
    {
        ProfileEvents::increment(ProfileEvents::S3ListObjects);

        bool result = false;
        auto outcome = client->ListObjectsV2(request);
        /// Outcome failure will be handled on the caller side.
        if (outcome.IsSuccess())
        {
            auto objects = outcome.GetResult().GetContents();

            result = !objects.empty();

            for (const auto & object : objects)
                batch.emplace_back(
                    object.GetKey(),
                    ObjectMetadata{static_cast<uint64_t>(object.GetSize()), Poco::Timestamp::fromEpochTime(object.GetLastModified().Seconds()), {}}
                );

            if (result)
                request.SetContinuationToken(outcome.GetResult().GetNextContinuationToken());

            return result;
        }

        throw S3Exception(outcome.GetError().GetErrorType(), "Could not list objects in bucket {} with prefix {}, S3 exception: {}, message: {}",
                quoteString(request.GetBucket()), quoteString(request.GetPrefix()),
                backQuote(outcome.GetError().GetExceptionName()), quoteString(outcome.GetError().GetMessage()));
    }

    std::shared_ptr<const S3::Client> client;
    S3::ListObjectsV2Request request;
};

}

bool S3ObjectStorage::exists(const StoredObject & object) const
{
    auto settings_ptr = s3_settings.get();
    return S3::objectExists(*client.get(), uri.bucket, object.remote_path, {}, settings_ptr->request_settings, /* for_disk_s3= */ true);
}

std::unique_ptr<ReadBufferFromFileBase> S3ObjectStorage::readObjects( /// NOLINT
    const StoredObjects & objects,
    const ReadSettings & read_settings,
    std::optional<size_t>,
    std::optional<size_t>) const
{
    ReadSettings disk_read_settings = patchSettings(read_settings);
    auto global_context = Context::getGlobalContextInstance();

    auto settings_ptr = s3_settings.get();

<<<<<<< HEAD
    auto read_buffer_creator =
        [this, settings_ptr, disk_read_settings]
        (bool restricted_seek, const std::string & path) -> std::unique_ptr<ReadBufferFromFileBase>
=======
    auto read_buffer_creator
        = [this, settings_ptr, disk_read_settings](
              const std::string & path, size_t read_until_position, bool use_external_buffer) -> std::unique_ptr<ReadBufferFromFileBase>
>>>>>>> e1b4ea15
    {
        return std::make_unique<ReadBufferFromS3>(
            client.get(),
            uri.bucket,
            path,
            uri.version_id,
            settings_ptr->request_settings,
            disk_read_settings,
<<<<<<< HEAD
            /* use_external_buffer */true,
            /* offset */0,
            /* read_until_position */0,
            restricted_seek);
=======
            use_external_buffer,
            /* offset */ 0,
            read_until_position,
            /* restricted_seek */ true);
>>>>>>> e1b4ea15
    };

    switch (read_settings.remote_fs_method)
    {
        case RemoteFSReadMethod::read:
        {
            return std::make_unique<ReadBufferFromRemoteFSGather>(
                std::move(read_buffer_creator),
                objects,
                "s3:" + uri.bucket + "/",
                disk_read_settings,
                global_context->getFilesystemCacheLog(),
                /* use_external_buffer */false);
        }
        case RemoteFSReadMethod::threadpool:
        {
            auto impl = std::make_unique<ReadBufferFromRemoteFSGather>(
                std::move(read_buffer_creator),
                objects,
                "s3:" + uri.bucket + "/",
                disk_read_settings,
                global_context->getFilesystemCacheLog(),
                /* use_external_buffer */true);

            auto & reader = global_context->getThreadPoolReader(FilesystemReaderType::ASYNCHRONOUS_REMOTE_FS_READER);
            return std::make_unique<AsynchronousBoundedReadBuffer>(
                std::move(impl), reader, disk_read_settings,
                global_context->getAsyncReadCounters(),
                global_context->getFilesystemReadPrefetchesLog());
        }
    }
}

std::unique_ptr<ReadBufferFromFileBase> S3ObjectStorage::readObject( /// NOLINT
    const StoredObject & object,
    const ReadSettings & read_settings,
    std::optional<size_t>,
    std::optional<size_t>) const
{
    auto settings_ptr = s3_settings.get();
    return std::make_unique<ReadBufferFromS3>(
        client.get(),
        uri.bucket,
        object.remote_path,
        uri.version_id,
        settings_ptr->request_settings,
        patchSettings(read_settings));
}

std::unique_ptr<WriteBufferFromFileBase> S3ObjectStorage::writeObject( /// NOLINT
    const StoredObject & object,
    WriteMode mode, // S3 doesn't support append, only rewrite
    std::optional<ObjectAttributes> attributes,
    size_t buf_size,
    const WriteSettings & write_settings)
{
    WriteSettings disk_write_settings = IObjectStorage::patchSettings(write_settings);

    if (mode != WriteMode::Rewrite)
        throw Exception(ErrorCodes::BAD_ARGUMENTS, "S3 doesn't support append to files");

    auto settings_ptr = s3_settings.get();
    ThreadPoolCallbackRunner<void> scheduler;
    if (write_settings.s3_allow_parallel_part_upload)
        scheduler = threadPoolCallbackRunner<void>(getThreadPoolWriter(), "VFSWrite");


    auto blob_storage_log = BlobStorageLogWriter::create(disk_name);
    if (blob_storage_log)
        blob_storage_log->local_path = object.local_path;

    return std::make_unique<WriteBufferFromS3>(
        client.get(),
        uri.bucket,
        object.remote_path,
        buf_size,
        settings_ptr->request_settings,
        std::move(blob_storage_log),
        attributes,
        std::move(scheduler),
        disk_write_settings);
}


ObjectStorageIteratorPtr S3ObjectStorage::iterate(const std::string & path_prefix) const
{
    auto settings_ptr = s3_settings.get();
    return std::make_shared<S3IteratorAsync>(uri.bucket, path_prefix, client.get(), settings_ptr->list_object_keys_size);
}

void S3ObjectStorage::listObjects(const std::string & path, RelativePathsWithMetadata & children, int max_keys) const
{
    auto settings_ptr = s3_settings.get();

    S3::ListObjectsV2Request request;
    request.SetBucket(uri.bucket);
    request.SetPrefix(path);
    if (max_keys)
        request.SetMaxKeys(max_keys);
    else
        request.SetMaxKeys(settings_ptr->list_object_keys_size);

    Aws::S3::Model::ListObjectsV2Outcome outcome;
    do
    {
        ProfileEvents::increment(ProfileEvents::S3ListObjects);
        ProfileEvents::increment(ProfileEvents::DiskS3ListObjects);
        outcome = client.get()->ListObjectsV2(request);
        throwIfError(outcome);

        auto result = outcome.GetResult();
        auto objects = result.GetContents();

        if (objects.empty())
            break;

        for (const auto & object : objects)
            children.emplace_back(
                object.GetKey(),
                ObjectMetadata{
                    static_cast<uint64_t>(object.GetSize()),
                    Poco::Timestamp::fromEpochTime(object.GetLastModified().Seconds()),
                    {}});

        if (max_keys)
        {
            int keys_left = max_keys - static_cast<int>(children.size());
            if (keys_left <= 0)
                break;
            request.SetMaxKeys(keys_left);
        }

        request.SetContinuationToken(outcome.GetResult().GetNextContinuationToken());
    } while (outcome.GetResult().GetIsTruncated());
}

void S3ObjectStorage::removeObjectImpl(const StoredObject & object, bool if_exists)
{
    ProfileEvents::increment(ProfileEvents::S3DeleteObjects);
    ProfileEvents::increment(ProfileEvents::DiskS3DeleteObjects);
    S3::DeleteObjectRequest request;
    request.SetBucket(uri.bucket);
    request.SetKey(object.remote_path);
    auto outcome = client.get()->DeleteObject(request);
    if (auto blob_storage_log = BlobStorageLogWriter::create(disk_name))
        blob_storage_log->addEvent(BlobStorageLogElement::EventType::Delete,
                                   uri.bucket, object.remote_path, object.local_path, object.bytes_size,
                                   outcome.IsSuccess() ? nullptr : &outcome.GetError());

    throwIfUnexpectedError(outcome, if_exists);

    LOG_DEBUG(log, "Object with path {} was removed from S3", object.remote_path);
}

void S3ObjectStorage::removeObjectsImpl(const StoredObjects & objects, bool if_exists)
{
    if (objects.empty())
        return;

    if (!s3_capabilities.support_batch_delete)
    {
        for (const auto & object : objects)
            removeObjectImpl(object, if_exists);
    }
    else
    {
        auto settings_ptr = s3_settings.get();

        size_t chunk_size_limit = settings_ptr->objects_chunk_size_to_delete;
        size_t current_position = 0;

        auto blob_storage_log = BlobStorageLogWriter::create(disk_name);
        while (current_position < objects.size())
        {
            std::vector<Aws::S3::Model::ObjectIdentifier> current_chunk;
            String keys;
            for (; current_position < objects.size() && current_chunk.size() < chunk_size_limit; ++current_position)
            {
                Aws::S3::Model::ObjectIdentifier obj;
                obj.SetKey(objects[current_position].remote_path);
                current_chunk.push_back(obj);

                if (!keys.empty())
                    keys += ", ";
                keys += objects[current_position].remote_path;
            }

            Aws::S3::Model::Delete delkeys;
            delkeys.SetObjects(current_chunk);

            ProfileEvents::increment(ProfileEvents::S3DeleteObjects);
            ProfileEvents::increment(ProfileEvents::DiskS3DeleteObjects);
            S3::DeleteObjectsRequest request;
            request.SetBucket(uri.bucket);
            request.SetDelete(delkeys);
            auto outcome = client.get()->DeleteObjects(request);

            if (blob_storage_log)
            {
                const auto * outcome_error = outcome.IsSuccess() ? nullptr : &outcome.GetError();
                auto time_now = std::chrono::system_clock::now();
                for (const auto & object : objects)
                    blob_storage_log->addEvent(BlobStorageLogElement::EventType::Delete,
                                               uri.bucket, object.remote_path, object.local_path, object.bytes_size,
                                               outcome_error, time_now);
            }

            LOG_DEBUG(log, "Objects with paths [{}] were removed from S3", keys);
            throwIfUnexpectedError(outcome, if_exists);
        }
    }
}

void S3ObjectStorage::removeObject(const StoredObject & object)
{
    removeObjectImpl(object, false);
}

void S3ObjectStorage::removeObjectIfExists(const StoredObject & object)
{
    removeObjectImpl(object, true);
}

void S3ObjectStorage::removeObjects(const StoredObjects & objects)
{
    removeObjectsImpl(objects, false);
}

void S3ObjectStorage::removeObjectsIfExist(const StoredObjects & objects)
{
    removeObjectsImpl(objects, true);
}

std::optional<ObjectMetadata> S3ObjectStorage::tryGetObjectMetadata(const std::string & path) const
{
    auto settings_ptr = s3_settings.get();
    auto object_info = S3::getObjectInfo(*client.get(), uri.bucket, path, {}, settings_ptr->request_settings, /* with_metadata= */ true, /* for_disk_s3= */ true, /* throw_on_error= */ false);

    if (object_info.size == 0 && object_info.last_modification_time == 0 && object_info.metadata.empty())
        return {};

    ObjectMetadata result;
    result.size_bytes = object_info.size;
    result.last_modified = object_info.last_modification_time;
    result.attributes = object_info.metadata;

    return result;
}

ObjectMetadata S3ObjectStorage::getObjectMetadata(const std::string & path) const
{
    auto settings_ptr = s3_settings.get();
    auto object_info = S3::getObjectInfo(*client.get(), uri.bucket, path, {}, settings_ptr->request_settings, /* with_metadata= */ true, /* for_disk_s3= */ true);

    ObjectMetadata result;
    result.size_bytes = object_info.size;
    result.last_modified = object_info.last_modification_time;
    result.attributes = object_info.metadata;

    return result;
}

void S3ObjectStorage::copyObjectToAnotherObjectStorage( // NOLINT
    const StoredObject & object_from,
    const StoredObject & object_to,
    const ReadSettings & read_settings,
    const WriteSettings & write_settings,
    IObjectStorage & object_storage_to,
    std::optional<ObjectAttributes> object_to_attributes)
{
    /// Shortcut for S3
    if (auto * dest_s3 = dynamic_cast<S3ObjectStorage * >(&object_storage_to); dest_s3 != nullptr)
    {
        auto current_client = dest_s3->client.get();
        auto settings_ptr = s3_settings.get();
        auto size = S3::getObjectSize(*current_client, uri.bucket, object_from.remote_path, {}, settings_ptr->request_settings, /* for_disk_s3= */ true);
        auto scheduler = threadPoolCallbackRunner<void>(getThreadPoolWriter(), "S3ObjStor_copy");
        try {
            copyS3File(
                current_client,
                uri.bucket,
                object_from.remote_path,
                0,
                size,
                dest_s3->uri.bucket,
                object_to.remote_path,
                settings_ptr->request_settings,
                patchSettings(read_settings),
                BlobStorageLogWriter::create(disk_name),
                object_to_attributes,
                scheduler,
                /* for_disk_s3= */ true);
            return;
        }
        catch (S3Exception & exc)
        {
            /// If authentication/permissions error occurs then fallthrough to copy with buffer.
            if (exc.getS3ErrorCode() != Aws::S3::S3Errors::ACCESS_DENIED)
                throw;
            LOG_WARNING(getLogger("S3ObjectStorage"),
                "S3-server-side copy object from the disk {} to the disk {} can not be performed: {}\n",
                getName(), dest_s3->getName(), exc.what());
        }
    }

    IObjectStorage::copyObjectToAnotherObjectStorage(object_from, object_to, read_settings, write_settings, object_storage_to, object_to_attributes);
}

void S3ObjectStorage::copyObject( // NOLINT
    const StoredObject & object_from,
    const StoredObject & object_to,
    const ReadSettings & read_settings,
    const WriteSettings &,
    std::optional<ObjectAttributes> object_to_attributes)
{
    auto current_client = client.get();
    auto settings_ptr = s3_settings.get();
    auto size = S3::getObjectSize(*current_client, uri.bucket, object_from.remote_path, {}, settings_ptr->request_settings, /* for_disk_s3= */ true);
    auto scheduler = threadPoolCallbackRunner<void>(getThreadPoolWriter(), "S3ObjStor_copy");
    copyS3File(current_client,
        uri.bucket,
        object_from.remote_path,
        0,
        size,
        uri.bucket,
        object_to.remote_path,
        settings_ptr->request_settings,
        patchSettings(read_settings),
        BlobStorageLogWriter::create(disk_name),
        object_to_attributes,
        scheduler,
        /* for_disk_s3= */ true);
}

void S3ObjectStorage::setNewSettings(std::unique_ptr<S3ObjectStorageSettings> && s3_settings_)
{
    s3_settings.set(std::move(s3_settings_));
}

void S3ObjectStorage::shutdown()
{
    /// This call stops any next retry attempts for ongoing S3 requests.
    /// If S3 request is failed and the method below is executed S3 client immediately returns the last failed S3 request outcome.
    /// If S3 is healthy nothing wrong will be happened and S3 requests will be processed in a regular way without errors.
    /// This should significantly speed up shutdown process if S3 is unhealthy.
    const_cast<S3::Client &>(*client.get()).DisableRequestProcessing();
}

void S3ObjectStorage::startup()
{
    /// Need to be enabled if it was disabled during shutdown() call.
    const_cast<S3::Client &>(*client.get()).EnableRequestProcessing();
}

void S3ObjectStorage::applyNewSettings(const Poco::Util::AbstractConfiguration & config, const std::string & config_prefix, ContextPtr context)
{
    auto new_s3_settings = getSettings(config, config_prefix, context);
    auto new_client = getClient(config, config_prefix, context, *new_s3_settings);
    s3_settings.set(std::move(new_s3_settings));
    client.set(std::move(new_client));
}

std::unique_ptr<IObjectStorage> S3ObjectStorage::cloneObjectStorage(
    const std::string & new_namespace, const Poco::Util::AbstractConfiguration & config, const std::string & config_prefix, ContextPtr context)
{
    auto new_s3_settings = getSettings(config, config_prefix, context);
    auto new_client = getClient(config, config_prefix, context, *new_s3_settings);
    String endpoint = context->getMacros()->expand(config.getString(config_prefix + ".endpoint"));

    auto new_uri{uri};
    new_uri.bucket = new_namespace;

    return std::make_unique<S3ObjectStorage>(
        std::move(new_client), std::move(new_s3_settings), new_uri, s3_capabilities, key_generator, disk_name);
}

ObjectStorageKey S3ObjectStorage::generateObjectKeyForPath(const std::string & path) const
{
    if (!key_generator)
        throw Exception(ErrorCodes::LOGICAL_ERROR, "Key generator is not set");
    return key_generator->generate(path);
}


}

#endif<|MERGE_RESOLUTION|>--- conflicted
+++ resolved
@@ -170,15 +170,12 @@
 
     auto settings_ptr = s3_settings.get();
 
-<<<<<<< HEAD
-    auto read_buffer_creator =
-        [this, settings_ptr, disk_read_settings]
-        (bool restricted_seek, const std::string & path) -> std::unique_ptr<ReadBufferFromFileBase>
-=======
     auto read_buffer_creator
         = [this, settings_ptr, disk_read_settings](
-              const std::string & path, size_t read_until_position, bool use_external_buffer) -> std::unique_ptr<ReadBufferFromFileBase>
->>>>>>> e1b4ea15
+              const std::string & path,
+              size_t read_until_position,
+              bool use_external_buffer,
+              bool restricted_seek) -> std::unique_ptr<ReadBufferFromFileBase>
     {
         return std::make_unique<ReadBufferFromS3>(
             client.get(),
@@ -187,17 +184,10 @@
             uri.version_id,
             settings_ptr->request_settings,
             disk_read_settings,
-<<<<<<< HEAD
-            /* use_external_buffer */true,
-            /* offset */0,
-            /* read_until_position */0,
-            restricted_seek);
-=======
             use_external_buffer,
             /* offset */ 0,
             read_until_position,
-            /* restricted_seek */ true);
->>>>>>> e1b4ea15
+            restricted_seek);
     };
 
     switch (read_settings.remote_fs_method)
