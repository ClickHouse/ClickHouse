#include <Disks/ObjectStorages/MetadataStorageFactory.h>
#include <Disks/ObjectStorages/MetadataStorageFromDisk.h>
#include <Disks/ObjectStorages/MetadataStorageFromPlainObjectStorage.h>
#include <Disks/ObjectStorages/MetadataStorageFromPlainRewritableObjectStorage.h>
#include <Disks/ObjectStorages/Web/MetadataStorageFromStaticFilesWebServer.h>
#include <Disks/DiskLocal.h>
#include <Interpreters/Context.h>

namespace DB
{
namespace ErrorCodes
{
    extern const int NO_ELEMENTS_IN_CONFIG;
    extern const int UNKNOWN_ELEMENT_IN_CONFIG;
    extern const int LOGICAL_ERROR;
}

MetadataStorageFactory & MetadataStorageFactory::instance()
{
    static MetadataStorageFactory factory;
    return factory;
}

void MetadataStorageFactory::registerMetadataStorageType(const std::string & metadata_type, Creator creator)
{
    if (!registry.emplace(metadata_type, creator).second)
    {
        throw Exception(ErrorCodes::LOGICAL_ERROR,
                        "MetadataStorageFactory: the metadata type '{}' is not unique",
                        metadata_type);
    }
}

std::string MetadataStorageFactory::getCompatibilityMetadataTypeHint(const ObjectStorageType & type)
{
    switch (type)
    {
        case ObjectStorageType::S3:
        case ObjectStorageType::HDFS:
        case ObjectStorageType::Local:
        case ObjectStorageType::Azure:
            return "local";
        case ObjectStorageType::Web:
            return "web";
        default:
            return "";
    }
}

std::string MetadataStorageFactory::getMetadataType(
    const Poco::Util::AbstractConfiguration & config,
    const std::string & config_prefix,
    const std::string & compatibility_type_hint)
{
    if (compatibility_type_hint.empty() && !config.has(config_prefix + ".metadata_type"))
    {
        throw Exception(ErrorCodes::NO_ELEMENTS_IN_CONFIG, "Expected `metadata_type` in config");
    }

    return config.getString(config_prefix + ".metadata_type", compatibility_type_hint);
}

MetadataStoragePtr MetadataStorageFactory::create(
    const std::string & name,
    const Poco::Util::AbstractConfiguration & config,
    const std::string & config_prefix,
    ObjectStoragePtr object_storage,
    const std::string & compatibility_type_hint) const
{
    const auto type = getMetadataType(config, config_prefix, compatibility_type_hint);
    const auto it = registry.find(type);

    if (it == registry.end())
    {
        throw Exception(ErrorCodes::UNKNOWN_ELEMENT_IN_CONFIG,
                        "MetadataStorageFactory: unknown metadata storage type: {}", type);
    }

    return it->second(name, config, config_prefix, object_storage);
}

static std::string getObjectKeyCompatiblePrefix(
    const IObjectStorage & object_storage,
    const Poco::Util::AbstractConfiguration & config,
    const String & config_prefix)
{
    return config.getString(config_prefix + ".key_compatibility_prefix", object_storage.getCommonKeyPrefix());
}

void registerMetadataStorageFromDisk(MetadataStorageFactory & factory)
{
    factory.registerMetadataStorageType("local", [](
        const std::string & name,
        const Poco::Util::AbstractConfiguration & config,
        const std::string & config_prefix,
        ObjectStoragePtr object_storage) -> MetadataStoragePtr
    {
        auto metadata_path = config.getString(config_prefix + ".metadata_path",
                                              fs::path(Context::getGlobalContextInstance()->getPath()) / "disks" / name / "");
        auto metadata_keep_free_space_bytes = config.getUInt64(config_prefix + ".metadata_keep_free_space_bytes", 0);

        fs::create_directories(metadata_path);
        auto metadata_disk = std::make_shared<DiskLocal>(name + "-metadata", metadata_path, metadata_keep_free_space_bytes, config, config_prefix);
        auto key_compatibility_prefix = getObjectKeyCompatiblePrefix(*object_storage, config, config_prefix);
        return std::make_shared<MetadataStorageFromDisk>(metadata_disk, key_compatibility_prefix);
    });
}

void registerPlainMetadataStorage(MetadataStorageFactory & factory)
{
    factory.registerMetadataStorageType("plain", [](
        const std::string & /* name */,
        const Poco::Util::AbstractConfiguration & config,
        const std::string & config_prefix,
        ObjectStoragePtr object_storage) -> MetadataStoragePtr
    {
        auto key_compatibility_prefix = getObjectKeyCompatiblePrefix(*object_storage, config, config_prefix);
<<<<<<< HEAD
        return std::make_shared<MetadataStorageFromPlainObjectStorage>(
            object_storage, key_compatibility_prefix, config.getUInt64(config_prefix + ".object_metadata_cache_size", 0));
=======
        return std::make_shared<MetadataStorageFromPlainObjectStorage>(object_storage, key_compatibility_prefix);
>>>>>>> c8530975
    });
}

void registerPlainRewritableMetadataStorage(MetadataStorageFactory & factory)
{
    factory.registerMetadataStorageType(
        "plain_rewritable",
        [](const std::string & /* name */,
           const Poco::Util::AbstractConfiguration & config,
           const std::string & config_prefix,
           ObjectStoragePtr object_storage) -> MetadataStoragePtr
        {
            auto key_compatibility_prefix = getObjectKeyCompatiblePrefix(*object_storage, config, config_prefix);
<<<<<<< HEAD
            return std::make_shared<MetadataStorageFromPlainRewritableObjectStorage>(
                object_storage, key_compatibility_prefix, config.getUInt64(config_prefix + ".object_metadata_cache_size", 0));
=======
            return std::make_shared<MetadataStorageFromPlainRewritableObjectStorage>(object_storage, key_compatibility_prefix);
>>>>>>> c8530975
        });
}

void registerMetadataStorageFromStaticFilesWebServer(MetadataStorageFactory & factory)
{
    factory.registerMetadataStorageType("web", [](
        const std::string & /* name */,
        const Poco::Util::AbstractConfiguration & /* config */,
        const std::string & /* config_prefix */,
        ObjectStoragePtr object_storage) -> MetadataStoragePtr
    {
        return std::make_shared<MetadataStorageFromStaticFilesWebServer>(assert_cast<const WebObjectStorage &>(*object_storage));
    });
}

void registerMetadataStorages()
{
    auto & factory = MetadataStorageFactory::instance();
    registerMetadataStorageFromDisk(factory);
    registerPlainMetadataStorage(factory);
    registerPlainRewritableMetadataStorage(factory);
    registerMetadataStorageFromStaticFilesWebServer(factory);
}

}<|MERGE_RESOLUTION|>--- conflicted
+++ resolved
@@ -115,12 +115,8 @@
         ObjectStoragePtr object_storage) -> MetadataStoragePtr
     {
         auto key_compatibility_prefix = getObjectKeyCompatiblePrefix(*object_storage, config, config_prefix);
-<<<<<<< HEAD
         return std::make_shared<MetadataStorageFromPlainObjectStorage>(
             object_storage, key_compatibility_prefix, config.getUInt64(config_prefix + ".object_metadata_cache_size", 0));
-=======
-        return std::make_shared<MetadataStorageFromPlainObjectStorage>(object_storage, key_compatibility_prefix);
->>>>>>> c8530975
     });
 }
 
@@ -134,12 +130,8 @@
            ObjectStoragePtr object_storage) -> MetadataStoragePtr
         {
             auto key_compatibility_prefix = getObjectKeyCompatiblePrefix(*object_storage, config, config_prefix);
-<<<<<<< HEAD
             return std::make_shared<MetadataStorageFromPlainRewritableObjectStorage>(
                 object_storage, key_compatibility_prefix, config.getUInt64(config_prefix + ".object_metadata_cache_size", 0));
-=======
-            return std::make_shared<MetadataStorageFromPlainRewritableObjectStorage>(object_storage, key_compatibility_prefix);
->>>>>>> c8530975
         });
 }
 
