#include <optional>
#include <Disks/ObjectStorages/AzureBlobStorage/AzureObjectStorage.h>
#include <Common/Exception.h>

#if USE_AZURE_BLOB_STORAGE

#include <Common/getRandomASCIIString.h>
#include <Disks/IO/ReadBufferFromAzureBlobStorage.h>
#include <Disks/IO/WriteBufferFromAzureBlobStorage.h>
#include <Disks/IO/ReadBufferFromRemoteFSGather.h>
#include <Disks/IO/AsynchronousBoundedReadBuffer.h>

#include <Disks/ObjectStorages/AzureBlobStorage/AzureBlobStorageCommon.h>
#include <Disks/ObjectStorages/ObjectStorageIteratorAsync.h>
#include <Interpreters/Context.h>


namespace CurrentMetrics
{
    extern const Metric ObjectStorageAzureThreads;
    extern const Metric ObjectStorageAzureThreadsActive;
    extern const Metric ObjectStorageAzureThreadsScheduled;
}

namespace ProfileEvents
{
    extern const Event AzureListObjects;
    extern const Event DiskAzureListObjects;
    extern const Event AzureDeleteObjects;
    extern const Event DiskAzureDeleteObjects;
    extern const Event AzureGetProperties;
    extern const Event DiskAzureGetProperties;
    extern const Event AzureCopyObject;
    extern const Event DiskAzureCopyObject;
}

namespace DB
{

namespace ErrorCodes
{
    extern const int AZURE_BLOB_STORAGE_ERROR;
    extern const int UNSUPPORTED_METHOD;
}

namespace
{

class AzureIteratorAsync final : public IObjectStorageIteratorAsync
{
public:
    AzureIteratorAsync(
        const std::string & path_prefix,
        std::shared_ptr<const AzureBlobStorage::ContainerClient> client_,
        size_t max_list_size)
        : IObjectStorageIteratorAsync(
            CurrentMetrics::ObjectStorageAzureThreads,
            CurrentMetrics::ObjectStorageAzureThreadsActive,
            CurrentMetrics::ObjectStorageAzureThreadsScheduled,
            "ListObjectAzure")
        , client(client_)
    {
        options.Prefix = path_prefix;
        options.PageSizeHint = static_cast<int>(max_list_size);
    }

    ~AzureIteratorAsync() override
    {
        if (!deactivated)
            deactivate();
    }

private:
    bool getBatchAndCheckNext(RelativePathsWithMetadata & batch) override
    {
        ProfileEvents::increment(ProfileEvents::AzureListObjects);
        if (client->IsClientForDisk())
            ProfileEvents::increment(ProfileEvents::DiskAzureListObjects);

        chassert(batch.empty());
        auto blob_list_response = client->ListBlobs(options);
        auto blobs_list = blob_list_response.Blobs;
        batch.reserve(blobs_list.size());

        for (const auto & blob : blobs_list)
        {
            batch.emplace_back(std::make_shared<RelativePathWithMetadata>(
                blob.Name,
                ObjectMetadata{
                    static_cast<uint64_t>(blob.BlobSize),
                    Poco::Timestamp::fromEpochTime(
                        std::chrono::duration_cast<std::chrono::seconds>(
                            static_cast<std::chrono::system_clock::time_point>(blob.Details.LastModified).time_since_epoch()).count()),
                    blob.Details.ETag.ToString(),
                    {}}));
        }

        if (!blob_list_response.NextPageToken.HasValue() || blob_list_response.NextPageToken.Value().empty())
            return false;

        options.ContinuationToken = blob_list_response.NextPageToken;
        return true;
    }

    std::shared_ptr<const AzureBlobStorage::ContainerClient> client;
    Azure::Storage::Blobs::ListBlobsOptions options;
};

}


AzureObjectStorage::AzureObjectStorage(
    const String & name_,
    AzureBlobStorage::AuthMethod auth_method_,
    ClientPtr && client_,
    SettingsPtr && settings_,
    const AzureBlobStorage::ConnectionParams & connection_params_,
    const String & object_namespace_,
    const String & description_,
    const String & common_key_prefix_)
    : name(name_)
    , auth_method(std::move(auth_method_))
    , client(std::move(client_))
    , settings(std::move(settings_))
    , object_namespace(object_namespace_)
    , description(description_)
    , common_key_prefix(common_key_prefix_)
    , connection_params(connection_params_)
    , log(getLogger("AzureObjectStorage"))
{
}

ObjectStorageKey
AzureObjectStorage::generateObjectKeyForPath(const std::string & /* path */, const std::optional<std::string> & /* key_prefix */) const
{
    return ObjectStorageKey::createAsRelative(getRandomASCIIString(32));
}

bool AzureObjectStorage::exists(const StoredObject & object) const
{
    auto client_ptr = client.get();

    ProfileEvents::increment(ProfileEvents::AzureGetProperties);
    if (client_ptr->IsClientForDisk())
        ProfileEvents::increment(ProfileEvents::DiskAzureGetProperties);

    try
    {
        auto blob_client = client_ptr->GetBlobClient(object.remote_path);
        blob_client.GetProperties();
        return true;
    }
    catch (const Azure::Storage::StorageException & e)
    {
        if (e.StatusCode == Azure::Core::Http::HttpStatusCode::NotFound)
            return false;
        throw;
    }
}

ObjectStorageIteratorPtr AzureObjectStorage::iterate(const std::string & path_prefix, size_t max_keys) const
{
    auto settings_ptr = settings.get();
    auto client_ptr = client.get();

    return std::make_shared<AzureIteratorAsync>(path_prefix, client_ptr, max_keys ? max_keys : settings_ptr->list_object_keys_size);
}

void AzureObjectStorage::listObjects(const std::string & path, RelativePathsWithMetadata & children, size_t max_keys) const
{
    auto client_ptr = client.get();

    Azure::Storage::Blobs::ListBlobsOptions options;
    options.Prefix = path;
    if (max_keys)
        options.PageSizeHint = max_keys;
    else
        options.PageSizeHint = settings.get()->list_object_keys_size;

    for (auto blob_list_response = client_ptr->ListBlobs(options); blob_list_response.HasPage(); blob_list_response.MoveToNextPage())
    {
        ProfileEvents::increment(ProfileEvents::AzureListObjects);
        if (client_ptr->IsClientForDisk())
            ProfileEvents::increment(ProfileEvents::DiskAzureListObjects);

        blob_list_response = client_ptr->ListBlobs(options);
        const auto & blobs_list = blob_list_response.Blobs;

        for (const auto & blob : blobs_list)
        {
            children.emplace_back(std::make_shared<RelativePathWithMetadata>(
                blob.Name,
                ObjectMetadata{
                    static_cast<uint64_t>(blob.BlobSize),
                    Poco::Timestamp::fromEpochTime(
                        std::chrono::duration_cast<std::chrono::seconds>(
                            static_cast<std::chrono::system_clock::time_point>(blob.Details.LastModified).time_since_epoch()).count()),
                    blob.Details.ETag.ToString(),
                    {}}));
        }

        if (max_keys)
        {
            ssize_t keys_left = static_cast<ssize_t>(max_keys) - children.size();
            if (keys_left <= 0)
                break;
            options.PageSizeHint = keys_left;
        }
    }
}

std::unique_ptr<ReadBufferFromFileBase> AzureObjectStorage::readObject( /// NOLINT
    const StoredObject & object,
    const ReadSettings & read_settings,
    std::optional<size_t>,
    std::optional<size_t>) const
{
    auto settings_ptr = settings.get();

    return std::make_unique<ReadBufferFromAzureBlobStorage>(
        client.get(),
        object.remote_path,
        patchSettings(read_settings),
        settings_ptr->max_single_read_retries,
        settings_ptr->max_single_download_retries,
        read_settings.remote_read_buffer_use_external_buffer,
        read_settings.remote_read_buffer_restrict_seek,
        /* read_until_position */0);
}

/// Open the file for write and return WriteBufferFromFileBase object.
std::unique_ptr<WriteBufferFromFileBase> AzureObjectStorage::writeObject( /// NOLINT
    const StoredObject & object,
    WriteMode mode,
    std::optional<ObjectAttributes>,
    size_t buf_size,
    const WriteSettings & write_settings)
{
    if (mode != WriteMode::Rewrite)
        throw Exception(ErrorCodes::UNSUPPORTED_METHOD, "Azure storage doesn't support append");

    LOG_TEST(log, "Writing file: {}", object.remote_path);

    ThreadPoolCallbackRunnerUnsafe<void> scheduler;
    if (write_settings.azure_allow_parallel_part_upload)
        scheduler = threadPoolCallbackRunnerUnsafe<void>(getThreadPoolWriter(), "VFSWrite");

    return std::make_unique<WriteBufferFromAzureBlobStorage>(
        client.get(),
        object.remote_path,
        write_settings.use_adaptive_write_buffer ? write_settings.adaptive_write_buffer_initial_size : buf_size,
        patchSettings(write_settings),
        settings.get(),
        std::move(scheduler));
}

void AzureObjectStorage::removeObjectImpl(
    const StoredObject & object,
    const std::shared_ptr<const AzureBlobStorage::ContainerClient> & client_ptr,
    bool if_exists)
{
    ProfileEvents::increment(ProfileEvents::AzureDeleteObjects);
    if (client_ptr->IsClientForDisk())
        ProfileEvents::increment(ProfileEvents::DiskAzureDeleteObjects);

    const auto & path = object.remote_path;
    LOG_TEST(log, "Removing single object: {}", path);

    try
    {
        auto delete_info = client_ptr->GetBlobClient(path).Delete();
        if (!if_exists && !delete_info.Value.Deleted)
            throw Exception(
                ErrorCodes::AZURE_BLOB_STORAGE_ERROR, "Failed to delete file (path: {}) in AzureBlob Storage, reason: {}",
                path, delete_info.RawResponse ? delete_info.RawResponse->GetReasonPhrase() : "Unknown");
    }
    catch (const Azure::Storage::StorageException & e)
    {
        if (!if_exists)
            throw;

        /// If object doesn't exist.
        if (e.StatusCode == Azure::Core::Http::HttpStatusCode::NotFound)
            return;

        tryLogCurrentException(__PRETTY_FUNCTION__);
        throw;
    }
}

void AzureObjectStorage::removeObjectIfExists(const StoredObject & object)
{
    removeObjectImpl(object, client.get(), true);
}

void AzureObjectStorage::removeObjectsIfExist(const StoredObjects & objects)
{
    auto client_ptr = client.get();
    for (const auto & object : objects)
    {
        removeObjectImpl(object, client_ptr, true);
    }
}

ObjectMetadata AzureObjectStorage::getObjectMetadata(const std::string & path) const
{
    auto client_ptr = client.get();
    auto blob_client = client_ptr->GetBlobClient(path);
    auto properties = blob_client.GetProperties().Value;

    ProfileEvents::increment(ProfileEvents::AzureGetProperties);
    if (client_ptr->IsClientForDisk())
        ProfileEvents::increment(ProfileEvents::DiskAzureGetProperties);

    ObjectMetadata result;
    result.size_bytes = properties.BlobSize;
    if (!properties.Metadata.empty())
    {
        result.attributes.emplace();
        for (const auto & [key, value] : properties.Metadata)
            result.attributes[key] = value;
    }
    result.last_modified = static_cast<std::chrono::system_clock::time_point>(properties.LastModified).time_since_epoch().count();
    return result;
}

void AzureObjectStorage::copyObject( /// NOLINT
    const StoredObject & object_from,
    const StoredObject & object_to,
    const ReadSettings &,
    const WriteSettings &,
    std::optional<ObjectAttributes> object_to_attributes)
{
    auto client_ptr = client.get();
    auto dest_blob_client = client_ptr->GetBlobClient(object_to.remote_path);
    auto source_blob_client = client_ptr->GetBlobClient(object_from.remote_path);

    Azure::Storage::Blobs::CopyBlobFromUriOptions copy_options;
    if (object_to_attributes.has_value())
    {
        for (const auto & [key, value] : *object_to_attributes)
            copy_options.Metadata[key] = value;
    }

    ProfileEvents::increment(ProfileEvents::AzureCopyObject);
    if (client_ptr->IsClientForDisk())
        ProfileEvents::increment(ProfileEvents::DiskAzureCopyObject);
<<<<<<< HEAD
    LOG_TRACE(log, "AzureObjectStorage::copyObject of size {}", object_metadata.size_bytes);

    auto scheduler = threadPoolCallbackRunnerUnsafe<void>(getThreadPoolWriter(), "AzureObjCopy");

    copyAzureBlobStorageFile(
        client_ptr,
        client_ptr,
        connection_params.getContainer(),
        object_from.remote_path,
        0,
        object_metadata.size_bytes,
        connection_params.getContainer(),
        object_to.remote_path,
        settings_ptr,
        read_settings,
        object_to_attributes,
        scheduler);
=======

    dest_blob_client.CopyFromUri(source_blob_client.GetUrl(), copy_options);
>>>>>>> edccaebb
}

void AzureObjectStorage::applyNewSettings(
    const Poco::Util::AbstractConfiguration & config,
    const std::string & config_prefix,
    ContextPtr context,
    const ApplyNewSettingsOptions & options)
{
    auto new_settings = AzureBlobStorage::getRequestSettings(config, config_prefix, context->getSettingsRef());
    settings.set(std::move(new_settings));

    if (!options.allow_client_change)
        return;

    bool is_client_for_disk = client.get()->IsClientForDisk();

    AzureBlobStorage::ConnectionParams params
    {
        .endpoint = AzureBlobStorage::processEndpoint(config, config_prefix),
        .auth_method = AzureBlobStorage::getAuthMethod(config, config_prefix),
        .client_options = AzureBlobStorage::getClientOptions(context, context->getSettingsRef(), *settings.get(), is_client_for_disk),
    };

    auto new_client = AzureBlobStorage::getContainerClient(params, /*readonly=*/ true);
    client.set(std::move(new_client));
}


ObjectStorageConnectionInfoPtr AzureObjectStorage::getConnectionInfo() const
{
    return DB::getAzureObjectStorageConnectionInfo(connection_params);
}

}

#endif<|MERGE_RESOLUTION|>--- conflicted
+++ resolved
@@ -327,25 +327,17 @@
 void AzureObjectStorage::copyObject( /// NOLINT
     const StoredObject & object_from,
     const StoredObject & object_to,
-    const ReadSettings &,
+    const ReadSettings & read_settings,
     const WriteSettings &,
     std::optional<ObjectAttributes> object_to_attributes)
 {
-    auto client_ptr = client.get();
-    auto dest_blob_client = client_ptr->GetBlobClient(object_to.remote_path);
-    auto source_blob_client = client_ptr->GetBlobClient(object_from.remote_path);
-
-    Azure::Storage::Blobs::CopyBlobFromUriOptions copy_options;
-    if (object_to_attributes.has_value())
-    {
-        for (const auto & [key, value] : *object_to_attributes)
-            copy_options.Metadata[key] = value;
-    }
+    auto settings_ptr = settings.get();
+    auto client_ptr = client.get();
+    auto object_metadata = getObjectMetadata(object_from.remote_path);
 
     ProfileEvents::increment(ProfileEvents::AzureCopyObject);
     if (client_ptr->IsClientForDisk())
         ProfileEvents::increment(ProfileEvents::DiskAzureCopyObject);
-<<<<<<< HEAD
     LOG_TRACE(log, "AzureObjectStorage::copyObject of size {}", object_metadata.size_bytes);
 
     auto scheduler = threadPoolCallbackRunnerUnsafe<void>(getThreadPoolWriter(), "AzureObjCopy");
@@ -363,10 +355,6 @@
         read_settings,
         object_to_attributes,
         scheduler);
-=======
-
-    dest_blob_client.CopyFromUri(source_blob_client.GetUrl(), copy_options);
->>>>>>> edccaebb
 }
 
 void AzureObjectStorage::applyNewSettings(
