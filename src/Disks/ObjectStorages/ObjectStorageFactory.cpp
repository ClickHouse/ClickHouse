#include <utility>
#include <Disks/ObjectStorages/ObjectStorageFactory.h>
#include <Disks/DiskType.h>
#include "config.h"
#if USE_AWS_S3
#include <Disks/ObjectStorages/S3/DiskS3Utils.h>
#include <Disks/ObjectStorages/S3/S3ObjectStorage.h>
#include <Disks/ObjectStorages/S3/diskSettings.h>
#endif
#if USE_HDFS
#include <Disks/ObjectStorages/HDFS/HDFSObjectStorage.h>
#include <Storages/ObjectStorage/HDFS/HDFSCommon.h>
#endif
#if USE_AZURE_BLOB_STORAGE
#include <Disks/ObjectStorages/AzureBlobStorage/AzureObjectStorage.h>
#include <Disks/ObjectStorages/AzureBlobStorage/AzureBlobStorageCommon.h>
#endif
#include <Disks/ObjectStorages/Web/WebObjectStorage.h>
#include <Disks/ObjectStorages/Local/LocalObjectStorage.h>
#include <Disks/loadLocalDiskConfig.h>
#include <Disks/ObjectStorages/MetadataStorageFactory.h>
#include <Disks/ObjectStorages/PlainObjectStorage.h>
#include <Disks/ObjectStorages/PlainRewritableObjectStorage.h>
#include <Disks/ObjectStorages/createMetadataStorageMetrics.h>
#include <Interpreters/Context.h>
#include <Common/Macros.h>
#include <Core/Settings.h>
#include <Core/SettingsEnums.h>

#include <filesystem>

namespace fs = std::filesystem;

namespace DB
{
namespace Setting
{
    extern const SettingsUInt64 hdfs_replication;
}

namespace S3AuthSetting
{
    extern const S3AuthSettingsS3UriStyle uri_style;
}

namespace ErrorCodes
{
    extern const int NO_ELEMENTS_IN_CONFIG;
    extern const int UNKNOWN_ELEMENT_IN_CONFIG;
    extern const int BAD_ARGUMENTS;
    extern const int LOGICAL_ERROR;
    extern const int NOT_IMPLEMENTED;
}

namespace
{

bool isCompatibleWithMetadataStorage(
    ObjectStorageType storage_type,
    const Poco::Util::AbstractConfiguration & config,
    const std::string & config_prefix,
    MetadataStorageType target_metadata_type)
{
    auto compatibility_hint = MetadataStorageFactory::getCompatibilityMetadataTypeHint(storage_type);
    auto metadata_type = MetadataStorageFactory::getMetadataType(config, config_prefix, compatibility_hint);
    return metadataTypeFromString(metadata_type) == target_metadata_type;
}

bool isPlainStorage(ObjectStorageType type, const Poco::Util::AbstractConfiguration & config, const std::string & config_prefix)
{
    return isCompatibleWithMetadataStorage(type, config, config_prefix, MetadataStorageType::Plain);
}

bool isPlainRewritableStorage(ObjectStorageType type, const Poco::Util::AbstractConfiguration & config, const std::string & config_prefix)
{
    return isCompatibleWithMetadataStorage(type, config, config_prefix, MetadataStorageType::PlainRewritable);
}

template <typename BaseObjectStorage, class... Args>
ObjectStoragePtr createObjectStorage(
    ObjectStorageType type, const Poco::Util::AbstractConfiguration & config, const std::string & config_prefix, Args &&... args)
{
    if (isPlainStorage(type, config, config_prefix))
        return std::make_shared<PlainObjectStorage<BaseObjectStorage>>(std::forward<Args>(args)...);

    if (isPlainRewritableStorage(type, config, config_prefix))
    {
        /// HDFS object storage currently does not support iteration and does not implement listObjects method.
        /// StaticWeb object storage is read-only and works with its dedicated metadata type.
        constexpr auto supported_object_storage_types
            = std::array{ObjectStorageType::S3, ObjectStorageType::Local, ObjectStorageType::Azure};
        if (std::find(supported_object_storage_types.begin(), supported_object_storage_types.end(), type)
            == supported_object_storage_types.end())
            throw Exception(
                ErrorCodes::NOT_IMPLEMENTED,
                "plain_rewritable metadata storage support is not implemented for '{}' object storage",
                DataSourceDescription{DataSourceType::ObjectStorage, type, MetadataStorageType::PlainRewritable, /*description*/ ""}
                    .toString());

        auto metadata_storage_metrics = DB::MetadataStorageMetrics::create<BaseObjectStorage, MetadataStorageType::PlainRewritable>();
        return std::make_shared<PlainRewritableObjectStorage<BaseObjectStorage>>(
            std::move(metadata_storage_metrics), std::forward<Args>(args)...);
    }

    return std::make_shared<BaseObjectStorage>(std::forward<Args>(args)...);
}
}

ObjectStorageFactory & ObjectStorageFactory::instance()
{
    static ObjectStorageFactory factory;
    return factory;
}

void ObjectStorageFactory::registerObjectStorageType(const std::string & type, Creator creator)
{
    if (!registry.emplace(type, creator).second)
        throw Exception(ErrorCodes::LOGICAL_ERROR, "ObjectStorageFactory: the metadata type '{}' is not unique", type);
}

ObjectStoragePtr ObjectStorageFactory::create(
    const std::string & name,
    const Poco::Util::AbstractConfiguration & config,
    const std::string & config_prefix,
    const ContextPtr & context,
    bool skip_access_check) const
{
    std::string type;
    if (config.has(config_prefix + ".object_storage_type"))
        type = config.getString(config_prefix + ".object_storage_type");
    else if (config.has(config_prefix + ".type")) /// .type -- for compatibility.
        type = config.getString(config_prefix + ".type");
    else
    {
        throw Exception(ErrorCodes::NO_ELEMENTS_IN_CONFIG, "Expected `object_storage_type` in config");
    }

    const auto it = registry.find(type);

    if (it == registry.end())
    {
        throw Exception(ErrorCodes::UNKNOWN_ELEMENT_IN_CONFIG,
                        "ObjectStorageFactory: unknown object storage type: {}", type);
    }

    return it->second(name, config, config_prefix, context, skip_access_check);
}

#if USE_AWS_S3
namespace
{

S3::URI getS3URI(const Poco::Util::AbstractConfiguration & config, const std::string & config_prefix, const ContextPtr & context, S3UriStyle uri_style)
{
    String endpoint = context->getMacros()->expand(config.getString(config_prefix + ".endpoint"));
    String endpoint_subpath;
    if (config.has(config_prefix + ".endpoint_subpath"))
        endpoint_subpath = context->getMacros()->expand(config.getString(config_prefix + ".endpoint_subpath"));

    S3::URI uri(fs::path(endpoint) / endpoint_subpath, false, uri_style);

    /// An empty key remains empty.
    if (!uri.key.empty() && !uri.key.ends_with('/'))
        uri.key.push_back('/');

    return uri;
}

}

static std::string getEndpoint(
        const Poco::Util::AbstractConfiguration & config,
        const std::string & config_prefix,
        const ContextPtr & context)
{
    return context->getMacros()->expand(config.getString(config_prefix + ".endpoint"));
}

void registerS3ObjectStorage(ObjectStorageFactory & factory)
{
    static constexpr auto disk_type = "s3";

    factory.registerObjectStorageType(disk_type, [](
        const std::string & name,
        const Poco::Util::AbstractConfiguration & config,
        const std::string & config_prefix,
        const ContextPtr & context,
        bool /* skip_access_check */) -> ObjectStoragePtr
    {
        auto s3_capabilities = getCapabilitiesFromConfig(config, config_prefix);
        auto endpoint = getEndpoint(config, config_prefix, context);
<<<<<<< HEAD
        auto settings = getSettings(config, config_prefix, context, endpoint, /* validate_settings */true);
        auto uri = getS3URI(config, config_prefix, context, settings->auth_settings[S3AuthSetting::uri_style]);
=======
        auto settings = std::make_unique<S3Settings>();
        settings->loadFromConfigForObjectStorage(config, config_prefix, context->getSettingsRef(), uri.uri.getScheme(), true);
>>>>>>> 161ad3d8
        auto client = getClient(endpoint, *settings, context, /* for_disk_s3 */true);
        auto key_generator = getKeyGenerator(uri, config, config_prefix);

        auto object_storage = createObjectStorage<S3ObjectStorage>(
            ObjectStorageType::S3, config, config_prefix, std::move(client), std::move(settings), uri, s3_capabilities, key_generator, name);

        return object_storage;
    });
}

void registerS3PlainObjectStorage(ObjectStorageFactory & factory)
{
    static constexpr auto disk_type = "s3_plain";

    factory.registerObjectStorageType(disk_type, [](
        const std::string & name,
        const Poco::Util::AbstractConfiguration & config,
        const std::string & config_prefix,
        const ContextPtr & context,
        bool /* skip_access_check */) -> ObjectStoragePtr
    {
        auto s3_capabilities = getCapabilitiesFromConfig(config, config_prefix);
        auto endpoint = getEndpoint(config, config_prefix, context);
<<<<<<< HEAD
        auto settings = getSettings(config, config_prefix, context, endpoint, /* validate_settings */true);
        auto uri = getS3URI(config, config_prefix, context, settings->auth_settings[S3AuthSetting::uri_style]);
=======
        auto settings = std::make_unique<S3Settings>();
        settings->loadFromConfigForObjectStorage(config, config_prefix, context->getSettingsRef(), uri.uri.getScheme(), true);
>>>>>>> 161ad3d8
        auto client = getClient(endpoint, *settings, context, /* for_disk_s3 */true);
        auto key_generator = getKeyGenerator(uri, config, config_prefix);

        auto object_storage = std::make_shared<PlainObjectStorage<S3ObjectStorage>>(
            std::move(client), std::move(settings), uri, s3_capabilities, key_generator, name);

        return object_storage;
    });
}

void registerS3PlainRewritableObjectStorage(ObjectStorageFactory & factory)
{
    static constexpr auto disk_type = "s3_plain_rewritable";

    factory.registerObjectStorageType(
        disk_type,
        [](const std::string & name,
           const Poco::Util::AbstractConfiguration & config,
           const std::string & config_prefix,
           const ContextPtr & context,
           bool /* skip_access_check */) -> ObjectStoragePtr
        {
            auto s3_capabilities = getCapabilitiesFromConfig(config, config_prefix);
            auto endpoint = getEndpoint(config, config_prefix, context);
<<<<<<< HEAD
            auto settings = getSettings(config, config_prefix, context, endpoint, /* validate_settings */true);
            auto uri = getS3URI(config, config_prefix, context, settings->auth_settings[S3AuthSetting::uri_style]);
=======
            auto settings = std::make_unique<S3Settings>();
            settings->loadFromConfigForObjectStorage(config, config_prefix, context->getSettingsRef(), uri.uri.getScheme(), true);
>>>>>>> 161ad3d8
            auto client = getClient(endpoint, *settings, context, /* for_disk_s3 */true);
            auto key_generator = getKeyGenerator(uri, config, config_prefix);

            auto metadata_storage_metrics = DB::MetadataStorageMetrics::create<S3ObjectStorage, MetadataStorageType::PlainRewritable>();
            auto object_storage = std::make_shared<PlainRewritableObjectStorage<S3ObjectStorage>>(
                std::move(metadata_storage_metrics), std::move(client), std::move(settings), uri, s3_capabilities, key_generator, name);

            return object_storage;
        });
}

#endif

#if USE_HDFS
void registerHDFSObjectStorage(ObjectStorageFactory & factory)
{
    factory.registerObjectStorageType(
        "hdfs",
        [](const std::string & /* name */,
           const Poco::Util::AbstractConfiguration & config,
           const std::string & config_prefix,
           const ContextPtr & context,
           bool /* skip_access_check */) -> ObjectStoragePtr
        {
            auto uri = context->getMacros()->expand(config.getString(config_prefix + ".endpoint"));
            checkHDFSURL(uri);
            if (uri.back() != '/')
                throw Exception(ErrorCodes::BAD_ARGUMENTS, "HDFS path must ends with '/', but '{}' doesn't.", uri);

            std::unique_ptr<HDFSObjectStorageSettings> settings = std::make_unique<HDFSObjectStorageSettings>(
                config.getUInt64(config_prefix + ".min_bytes_for_seek", 1024 * 1024), context->getSettingsRef()[Setting::hdfs_replication]);

            return createObjectStorage<HDFSObjectStorage>(ObjectStorageType::HDFS, config, config_prefix, uri, std::move(settings), config, /* lazy_initialize */false);
        });
}
#endif

#if USE_AZURE_BLOB_STORAGE
void registerAzureObjectStorage(ObjectStorageFactory & factory)
{
    auto creator = [](
        const std::string & name,
        const Poco::Util::AbstractConfiguration & config,
        const std::string & config_prefix,
        const ContextPtr & context,
        bool /* skip_access_check */) -> ObjectStoragePtr
    {
        auto azure_settings = AzureBlobStorage::getRequestSettings(config, config_prefix, context->getSettingsRef());

        AzureBlobStorage::ConnectionParams params
        {
            .endpoint = AzureBlobStorage::processEndpoint(config, config_prefix),
            .auth_method = AzureBlobStorage::getAuthMethod(config, config_prefix),
            .client_options = AzureBlobStorage::getClientOptions(*azure_settings, /*for_disk=*/ true),
        };

        return createObjectStorage<AzureObjectStorage>(
            ObjectStorageType::Azure, config, config_prefix, name,
            params.auth_method, AzureBlobStorage::getContainerClient(params, /*readonly=*/ false), std::move(azure_settings),
            params.endpoint.prefix.empty() ? params.endpoint.container_name : params.endpoint.container_name + "/" + params.endpoint.prefix,
            params.endpoint.getServiceEndpoint());
    };

    factory.registerObjectStorageType("azure_blob_storage", creator);
    factory.registerObjectStorageType("azure", creator);
}
#endif

void registerWebObjectStorage(ObjectStorageFactory & factory)
{
    factory.registerObjectStorageType("web", [](
        const std::string & /* name */,
        const Poco::Util::AbstractConfiguration & config,
        const std::string & config_prefix,
        const ContextPtr & context,
        bool /* skip_access_check */) -> ObjectStoragePtr
    {
        auto uri = context->getMacros()->expand(config.getString(config_prefix + ".endpoint"));
        if (!uri.ends_with('/'))
            throw Exception(
                ErrorCodes::BAD_ARGUMENTS, "URI must end with '/', but '{}' doesn't.", uri);
        try
        {
            Poco::URI poco_uri(uri);
        }
        catch (const Poco::Exception & e)
        {
            throw Exception(
                ErrorCodes::BAD_ARGUMENTS, "Bad URI: `{}`. Error: {}", uri, e.what());
        }

        return createObjectStorage<WebObjectStorage>(ObjectStorageType::Web, config, config_prefix, uri, context);
    });
}

void registerLocalObjectStorage(ObjectStorageFactory & factory)
{
    auto creator = [](
        const std::string & name,
        const Poco::Util::AbstractConfiguration & config,
        const std::string & config_prefix,
        const ContextPtr & context,
        bool /* skip_access_check */) -> ObjectStoragePtr
    {
        String object_key_prefix;
        UInt64 keep_free_space_bytes;
        loadDiskLocalConfig(name, config, config_prefix, context, object_key_prefix, keep_free_space_bytes);

        /// keys are mapped to the fs, object_key_prefix is a directory also
        fs::create_directories(object_key_prefix);

        bool read_only = config.getBool(config_prefix + ".readonly", false);
        LocalObjectStorageSettings settings(object_key_prefix, read_only);

        return createObjectStorage<LocalObjectStorage>(ObjectStorageType::Local, config, config_prefix, settings);
    };

    factory.registerObjectStorageType("local_blob_storage", creator);
    factory.registerObjectStorageType("local", creator);
}

void registerObjectStorages()
{
    auto & factory = ObjectStorageFactory::instance();

#if USE_AWS_S3
    registerS3ObjectStorage(factory);
    registerS3PlainObjectStorage(factory);
    registerS3PlainRewritableObjectStorage(factory);
#endif

#if USE_HDFS
    registerHDFSObjectStorage(factory);
#endif

#if USE_AZURE_BLOB_STORAGE
    registerAzureObjectStorage(factory);
#endif

    registerWebObjectStorage(factory);
    registerLocalObjectStorage(factory);
}

}<|MERGE_RESOLUTION|>--- conflicted
+++ resolved
@@ -189,13 +189,9 @@
     {
         auto s3_capabilities = getCapabilitiesFromConfig(config, config_prefix);
         auto endpoint = getEndpoint(config, config_prefix, context);
-<<<<<<< HEAD
-        auto settings = getSettings(config, config_prefix, context, endpoint, /* validate_settings */true);
+        auto settings = std::make_unique<S3Settings>();
+        settings->loadFromConfigForObjectStorage(config, config_prefix, context->getSettingsRef(), Poco::URI(endpoint).getScheme(), true);
         auto uri = getS3URI(config, config_prefix, context, settings->auth_settings[S3AuthSetting::uri_style]);
-=======
-        auto settings = std::make_unique<S3Settings>();
-        settings->loadFromConfigForObjectStorage(config, config_prefix, context->getSettingsRef(), uri.uri.getScheme(), true);
->>>>>>> 161ad3d8
         auto client = getClient(endpoint, *settings, context, /* for_disk_s3 */true);
         auto key_generator = getKeyGenerator(uri, config, config_prefix);
 
@@ -219,13 +215,9 @@
     {
         auto s3_capabilities = getCapabilitiesFromConfig(config, config_prefix);
         auto endpoint = getEndpoint(config, config_prefix, context);
-<<<<<<< HEAD
-        auto settings = getSettings(config, config_prefix, context, endpoint, /* validate_settings */true);
+        auto settings = std::make_unique<S3Settings>();
+        settings->loadFromConfigForObjectStorage(config, config_prefix, context->getSettingsRef(), Poco::URI(endpoint).getScheme(), true);
         auto uri = getS3URI(config, config_prefix, context, settings->auth_settings[S3AuthSetting::uri_style]);
-=======
-        auto settings = std::make_unique<S3Settings>();
-        settings->loadFromConfigForObjectStorage(config, config_prefix, context->getSettingsRef(), uri.uri.getScheme(), true);
->>>>>>> 161ad3d8
         auto client = getClient(endpoint, *settings, context, /* for_disk_s3 */true);
         auto key_generator = getKeyGenerator(uri, config, config_prefix);
 
@@ -250,13 +242,9 @@
         {
             auto s3_capabilities = getCapabilitiesFromConfig(config, config_prefix);
             auto endpoint = getEndpoint(config, config_prefix, context);
-<<<<<<< HEAD
-            auto settings = getSettings(config, config_prefix, context, endpoint, /* validate_settings */true);
+            auto settings = std::make_unique<S3Settings>();
+            settings->loadFromConfigForObjectStorage(config, config_prefix, context->getSettingsRef(), Poco::URI(endpoint).getScheme(), true);
             auto uri = getS3URI(config, config_prefix, context, settings->auth_settings[S3AuthSetting::uri_style]);
-=======
-            auto settings = std::make_unique<S3Settings>();
-            settings->loadFromConfigForObjectStorage(config, config_prefix, context->getSettingsRef(), uri.uri.getScheme(), true);
->>>>>>> 161ad3d8
             auto client = getClient(endpoint, *settings, context, /* for_disk_s3 */true);
             auto key_generator = getKeyGenerator(uri, config, config_prefix);
 
