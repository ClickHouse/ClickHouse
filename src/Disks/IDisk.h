#pragma once

#include <Interpreters/Context_fwd.h>
#include <Core/Defines.h>
#include <base/types.h>
#include <Common/CurrentMetrics.h>
#include <Common/Exception.h>
#include <Disks/Executor.h>
#include <Disks/DiskType.h>
#include <IO/ReadSettings.h>
#include <IO/WriteSettings.h>
#include <Disks/ObjectStorages/IObjectStorage.h>
#include <Disks/WriteMode.h>
#include <Disks/DirectoryIterator.h>
#include <Disks/IDiskTransaction.h>

#include <memory>
#include <mutex>
#include <utility>
#include <boost/noncopyable.hpp>
#include <Poco/Timestamp.h>
#include <filesystem>


namespace fs = std::filesystem;

namespace Poco
{
    namespace Util
    {
        class AbstractConfiguration;
    }
}

namespace DB
{

namespace ErrorCodes
{
    extern const int NOT_IMPLEMENTED;
}

class IDisk;
using DiskPtr = std::shared_ptr<IDisk>;
using DisksMap = std::map<String, DiskPtr>;

class IReservation;
using ReservationPtr = std::unique_ptr<IReservation>;
using Reservations = std::vector<ReservationPtr>;

class ReadBufferFromFileBase;
class WriteBufferFromFileBase;
class MMappedFileCache;
class IMetadataStorage;
using MetadataStoragePtr = std::shared_ptr<IMetadataStorage>;
struct IDiskTransaction;
using DiskTransactionPtr = std::shared_ptr<IDiskTransaction>;
struct RemoveRequest;
using RemoveBatchRequest = std::vector<RemoveRequest>;

class DiskObjectStorage;
using DiskObjectStoragePtr = std::shared_ptr<DiskObjectStorage>;

/**
 * Provide interface for reservation.
 */
class Space : public std::enable_shared_from_this<Space>
{
public:
    /// Return the name of the space object.
    virtual const String & getName() const = 0;

    /// Reserve the specified number of bytes.
    /// Returns valid reservation or nullptr when failure.
    virtual ReservationPtr reserve(UInt64 bytes) = 0;

    /// Whether this is a disk or a volume.
    virtual bool isDisk() const { return false; }
    virtual bool isVolume() const { return false; }

    virtual ~Space() = default;
};

using SpacePtr = std::shared_ptr<Space>;

/**
 * A guard, that should synchronize file's or directory's state
 * with storage device (e.g. fsync in POSIX) in its destructor.
 */
class ISyncGuard
{
public:
    ISyncGuard() = default;
    virtual ~ISyncGuard() = default;
};

using SyncGuardPtr = std::unique_ptr<ISyncGuard>;

/**
 * A unit of storage persisting data and metadata.
 * Abstract underlying storage technology.
 * Responsible for:
 * - file management;
 * - space accounting and reservation.
 */
class IDisk : public Space
{
public:
    /// Default constructor.
    explicit IDisk(const String & name_, std::shared_ptr<Executor> executor_ = std::make_shared<SyncExecutor>())
        : name(name_)
        , executor(executor_)
    {
    }

    /// This is a disk.
    bool isDisk() const override { return true; }

    virtual DiskTransactionPtr createTransaction();

    /// Root path for all files stored on the disk.
    /// It's not required to be a local filesystem path.
    virtual const String & getPath() const = 0;

    /// Return disk name.
    const String & getName() const override { return name; }

    /// Total available space on the disk.
    virtual UInt64 getTotalSpace() const = 0;

    /// Space currently available on the disk.
    virtual UInt64 getAvailableSpace() const = 0;

    /// Space available for reservation (available space minus reserved space).
    virtual UInt64 getUnreservedSpace() const = 0;

    /// Amount of bytes which should be kept free on the disk.
    virtual UInt64 getKeepingFreeSpace() const { return 0; }

    /// Return `true` if the specified file exists.
    virtual bool exists(const String & path) const = 0;

    /// Return `true` if the specified file exists and it's a regular file (not a directory or special file type).
    virtual bool isFile(const String & path) const = 0;

    /// Return `true` if the specified file exists and it's a directory.
    virtual bool isDirectory(const String & path) const = 0;

    /// Return size of the specified file.
    virtual size_t getFileSize(const String & path) const = 0;

    /// Create directory.
    virtual void createDirectory(const String & path) = 0;

    /// Create directory and all parent directories if necessary.
    virtual void createDirectories(const String & path) = 0;

    /// Remove all files from the directory. Directories are not removed.
    virtual void clearDirectory(const String & path) = 0;

    /// Move directory from `from_path` to `to_path`.
    virtual void moveDirectory(const String & from_path, const String & to_path) = 0;

    /// Return iterator to the contents of the specified directory.
    virtual DirectoryIteratorPtr iterateDirectory(const String & path) const = 0;

    /// Return `true` if the specified directory is empty.
    bool isDirectoryEmpty(const String & path) const;

    /// Create empty file at `path`.
    virtual void createFile(const String & path) = 0;

    /// Move the file from `from_path` to `to_path`.
    /// If a file with `to_path` path already exists, an exception will be thrown .
    virtual void moveFile(const String & from_path, const String & to_path) = 0;

    /// Move the file from `from_path` to `to_path`.
    /// If a file with `to_path` path already exists, it will be replaced.
    virtual void replaceFile(const String & from_path, const String & to_path) = 0;

    /// Recursively copy data containing at `from_path` to `to_path` located at `to_disk`.
    virtual void copy(const String & from_path, const std::shared_ptr<IDisk> & to_disk, const String & to_path);

    /// Recursively copy files from from_dir to to_dir. Create to_dir if not exists.
    virtual void copyDirectoryContent(const String & from_dir, const std::shared_ptr<IDisk> & to_disk, const String & to_dir);

    /// Copy file `from_file_path` to `to_file_path` located at `to_disk`.
    virtual void copyFile( /// NOLINT
        const String & from_file_path,
        IDisk & to_disk,
        const String & to_file_path,
        const WriteSettings & settings = {});

    /// List files at `path` and add their names to `file_names`
    virtual void listFiles(const String & path, std::vector<String> & file_names) const = 0;

    /// Open the file for read and return ReadBufferFromFileBase object.
    virtual std::unique_ptr<ReadBufferFromFileBase> readFile( /// NOLINT
        const String & path,
        const ReadSettings & settings = ReadSettings{},
        std::optional<size_t> read_hint = {},
        std::optional<size_t> file_size = {}) const = 0;

    /// Open the file for write and return WriteBufferFromFileBase object.
    virtual std::unique_ptr<WriteBufferFromFileBase> writeFile( /// NOLINT
        const String & path,
        size_t buf_size = DBMS_DEFAULT_BUFFER_SIZE,
        WriteMode mode = WriteMode::Rewrite,
        const WriteSettings & settings = {}) = 0;

    /// Remove file. Throws exception if file doesn't exists or it's a directory.
    /// Return whether file was finally removed. (For remote disks it is not always removed).
    virtual void removeFile(const String & path) = 0;

    /// Remove file if it exists.
    virtual void removeFileIfExists(const String & path) = 0;

    /// Remove directory. Throws exception if it's not a directory or if directory is not empty.
    virtual void removeDirectory(const String & path) = 0;

    /// Remove file or directory with all children. Use with extra caution. Throws exception if file doesn't exists.
    virtual void removeRecursive(const String & path) = 0;

    /// Remove file. Throws exception if file doesn't exists or if directory is not empty.
    /// Differs from removeFile for S3/HDFS disks
    /// Second bool param is a flag to remove (true) or keep (false) shared data on S3
    virtual void removeSharedFile(const String & path, bool /* keep_shared_data */) { removeFile(path); }

    /// Remove file or directory with all children. Use with extra caution. Throws exception if file doesn't exists.
    /// Differs from removeRecursive for S3/HDFS disks
    /// Second bool param is a flag to remove (false) or keep (true) shared data on S3.
    /// Third param determines which files cannot be removed even if second is true.
    virtual void removeSharedRecursive(const String & path, bool /* keep_all_shared_data */, const NameSet & /* file_names_remove_metadata_only */) { removeRecursive(path); }

    /// Remove file or directory if it exists.
    /// Differs from removeFileIfExists for S3/HDFS disks
    /// Second bool param is a flag to remove (true) or keep (false) shared data on S3
    virtual void removeSharedFileIfExists(const String & path, bool /* keep_shared_data */) { removeFileIfExists(path); }

    virtual const String & getCacheBasePath() const { throw Exception(ErrorCodes::NOT_IMPLEMENTED, "There is no cache path"); }

    virtual bool supportsCache() const { return false; }

    virtual NameSet getCacheLayersNames() const
    {
        throw Exception(ErrorCodes::NOT_IMPLEMENTED, "Method `getCacheLayersNames()` is not implemented for disk: {}", getDataSourceDescription().type);
    }

    /// Returns a list of storage objects (contains path, size, ...).
    /// (A list is returned because for Log family engines there might
    /// be multiple files in remote fs for single clickhouse file.
    virtual StoredObjects getStorageObjects(const String &) const
    {
        throw Exception(ErrorCodes::NOT_IMPLEMENTED, "Method `getStorageObjects() not implemented for disk: {}`", getDataSourceDescription().type);
    }

    /// For one local path there might be multiple remote paths in case of Log family engines.
    struct LocalPathWithObjectStoragePaths
     {
         std::string local_path;
         std::string common_prefix_for_objects;
         StoredObjects objects;

         LocalPathWithObjectStoragePaths(
             const std::string & local_path_, const std::string & common_prefix_for_objects_, StoredObjects && objects_)
             : local_path(local_path_), common_prefix_for_objects(common_prefix_for_objects_), objects(std::move(objects_)) {}
     };

    virtual void getRemotePathsRecursive(const String &, std::vector<LocalPathWithObjectStoragePaths> &)
    {
        throw Exception(ErrorCodes::NOT_IMPLEMENTED, "Method `getRemotePathsRecursive() not implemented for disk: {}`", getDataSourceDescription().type);
    }

    /// Batch request to remove multiple files.
    /// May be much faster for blob storage.
    /// Second bool param is a flag to remove (true) or keep (false) shared data on S3.
    /// Third param determines which files cannot be removed even if second is true.
    virtual void removeSharedFiles(const RemoveBatchRequest & files, bool keep_all_batch_data, const NameSet & file_names_remove_metadata_only);

    /// Set last modified time to file or directory at `path`.
    virtual void setLastModified(const String & path, const Poco::Timestamp & timestamp) = 0;

    /// Get last modified time of file or directory at `path`.
    virtual Poco::Timestamp getLastModified(const String & path) const = 0;

    /// Get last changed time of file or directory at `path`.
    /// Meaning is the same as stat.mt_ctime (e.g. different from getLastModified()).
    virtual time_t getLastChanged(const String & path) const = 0;

    /// Set file at `path` as read-only.
    virtual void setReadOnly(const String & path) = 0;

    /// Create hardlink from `src_path` to `dst_path`.
    virtual void createHardLink(const String & src_path, const String & dst_path) = 0;

    /// Truncate file to specified size.
    virtual void truncateFile(const String & path, size_t size);

    /// Return data source description
    virtual DataSourceDescription getDataSourceDescription() const = 0;

    /// Involves network interaction.
    virtual bool isRemote() const = 0;

    /// Whether this disk support zero-copy replication.
    /// Overrode in remote fs disks.
    virtual bool supportZeroCopyReplication() const = 0;

    /// Whether this disk support parallel write
    /// Overrode in remote fs disks.
    virtual bool supportParallelWrite() const { return false; }

    virtual bool isReadOnly() const { return false; }

    virtual bool isWriteOnce() const { return false; }

    /// Check if disk is broken. Broken disks will have 0 space and cannot be used.
    virtual bool isBroken() const { return false; }

    /// Invoked when Global Context is shutdown.
    virtual void shutdown() {}

    /// Performs access check and custom action on disk startup.
    void startup(ContextPtr context, bool skip_access_check);

    /// Performs custom action on disk startup.
    virtual void startupImpl(ContextPtr) {}

    /// Return some uniq string for file, overrode for IDiskRemote
    /// Required for distinguish different copies of the same part on remote disk
    virtual String getUniqueId(const String & path) const { return path; }

    /// Check file exists and ClickHouse has an access to it
    /// Overrode in remote FS disks (s3/hdfs)
    /// Required for remote disk to ensure that replica has access to data written by other node
    virtual bool checkUniqueId(const String & id) const { return exists(id); }

    /// Invoked on partitions freeze query.
    virtual void onFreeze(const String &) { }

    /// Returns guard, that insures synchronization of directory metadata with storage device.
    virtual SyncGuardPtr getDirectorySyncGuard(const String & path) const;

    /// Applies new settings for disk in runtime.
    virtual void applyNewSettings(const Poco::Util::AbstractConfiguration &, ContextPtr, const String &, const DisksMap &) {}

    /// Quite leaky abstraction. Some disks can use additional disk to store
    /// some parts of metadata. In general case we have only one disk itself and
    /// return pointer to it.
    ///
    /// Actually it's a part of IDiskRemote implementation but we have so
    /// complex hierarchy of disks (with decorators), so we cannot even
    /// dynamic_cast some pointer to IDisk to pointer to IDiskRemote.
    virtual MetadataStoragePtr getMetadataStorage() = 0;

    /// Very similar case as for getMetadataDiskIfExistsOrSelf(). If disk has "metadata"
    /// it will return mapping for each required path: path -> metadata as string.
    /// Only for IDiskRemote.
    virtual std::unordered_map<String, String> getSerializedMetadata(const std::vector<String> & /* paths */) const { return {}; }

    /// Return reference count for remote FS.
    /// You can ask -- why we have zero and what does it mean? For some unknown reason
    /// the decision was made to take 0 as "no references exist", but only file itself left.
    /// With normal file system we will get 1 in this case:
    /// $ stat clickhouse
    ///  File: clickhouse
    ///  Size: 3014014920      Blocks: 5886760    IO Block: 4096   regular file
    ///  Device: 10301h/66305d   Inode: 3109907     Links: 1
    /// Why we have always zero by default? Because normal filesystem
    /// manages hardlinks by itself. So you can always remove hardlink and all
    /// other alive harlinks will not be removed.
    virtual UInt32 getRefCount(const String &) const { return 0; }

    /// Revision is an incremental counter of disk operation.
    /// Revision currently exisis only in DiskS3.
    /// It is used to save current state during backup and restore that state from backup.
    /// This method sets current disk revision if it lower than required.
    virtual void syncRevision(UInt64) {}
    /// Return current disk revision.
    virtual UInt64 getRevision() const { return 0; }

    virtual ObjectStoragePtr getObjectStorage()
    {
        throw Exception(
            ErrorCodes::NOT_IMPLEMENTED,
            "Method getObjectStorage() is not implemented for disk type: {}",
            getDataSourceDescription().type);
    }

    /// Create disk object storage according to disk type.
    /// For example for DiskLocal create DiskObjectStorage(LocalObjectStorage),
    /// for DiskObjectStorage create just a copy.
    virtual DiskObjectStoragePtr createDiskObjectStorage()
    {
        throw Exception(
            ErrorCodes::NOT_IMPLEMENTED,
            "Method createDiskObjectStorage() is not implemented for disk type: {}",
            getDataSourceDescription().type);
    }

    virtual bool supportsStat() const { return false; }
    virtual struct stat stat(const String & /*path*/) const { throw Exception(ErrorCodes::NOT_IMPLEMENTED, "Disk does not support stat"); }

    virtual bool supportsChmod() const { return false; }
    virtual void chmod(const String & /*path*/, mode_t /*mode*/) { throw Exception(ErrorCodes::NOT_IMPLEMENTED, "Disk does not support chmod"); }

    /// Was disk created to be used without storage configuration?
    bool isCustomDisk() const { return is_custom_disk; }

    void markDiskAsCustom() { is_custom_disk = true; }

protected:
    friend class DiskDecorator;

    const String name;

    /// Returns executor to perform asynchronous operations.
    virtual Executor & getExecutor() { return *executor; }

    /// Base implementation of the function copy().
    /// It just opens two files, reads data by portions from the first file, and writes it to the second one.
    /// A derived class may override copy() to provide a faster implementation.
    void copyThroughBuffers(const String & from_path, const std::shared_ptr<IDisk> & to_disk, const String & to_path, bool copy_root_dir = true);

    virtual void checkAccessImpl(const String & path);

private:
    std::shared_ptr<Executor> executor;
<<<<<<< HEAD
    bool is_custom_disk = false;
=======

    /// Check access to the disk.
    void checkAccess();
>>>>>>> 95593ba2
};

using Disks = std::vector<DiskPtr>;

/**
 * Information about reserved size on particular disk.
 */
class IReservation : boost::noncopyable
{
public:
    /// Get reservation size.
    virtual UInt64 getSize() const = 0;

    /// Space available for reservation
    /// (with this reservation already take into account).
    virtual UInt64 getUnreservedSpace() const = 0;

    /// Get i-th disk where reservation take place.
    virtual DiskPtr getDisk(size_t i = 0) const = 0; /// NOLINT

    /// Get all disks, used in reservation
    virtual Disks getDisks() const = 0;

    /// Changes amount of reserved space.
    virtual void update(UInt64 new_size) = 0;

    /// Unreserves reserved space.
    virtual ~IReservation() = default;
};

/// Return full path to a file on disk.
inline String fullPath(const DiskPtr & disk, const String & path)
{
    return fs::path(disk->getPath()) / path;
}

/// Return parent path for the specified path.
inline String parentPath(const String & path)
{
    if (path.ends_with('/'))
        return fs::path(path).parent_path().parent_path() / "";
    return fs::path(path).parent_path() / "";
}

/// Return file name for the specified path.
inline String fileName(const String & path)
{
    return fs::path(path).filename();
}

/// Return directory path for the specified path.
inline String directoryPath(const String & path)
{
    return fs::path(path).parent_path() / "";
}

}<|MERGE_RESOLUTION|>--- conflicted
+++ resolved
@@ -426,13 +426,10 @@
 
 private:
     std::shared_ptr<Executor> executor;
-<<<<<<< HEAD
     bool is_custom_disk = false;
-=======
 
     /// Check access to the disk.
     void checkAccess();
->>>>>>> 95593ba2
 };
 
 using Disks = std::vector<DiskPtr>;
