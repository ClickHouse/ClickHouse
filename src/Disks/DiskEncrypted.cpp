#include <Disks/DiskEncrypted.h>

#if USE_SSL
#include <Disks/DiskFactory.h>
#include <IO/FileEncryptionCommon.h>
#include <IO/ReadBufferFromEncryptedFile.h>
#include <IO/ReadBufferFromFileDecorator.h>
#include <IO/ReadBufferFromString.h>
#include <IO/WriteBufferFromEncryptedFile.h>
#include <boost/algorithm/hex.hpp>


namespace DB
{

namespace ErrorCodes
{
    extern const int BAD_ARGUMENTS;
    extern const int INCORRECT_DISK_INDEX;
    extern const int DATA_ENCRYPTION_ERROR;
    extern const int NOT_IMPLEMENTED;
}

namespace
{
    using DiskEncryptedPtr = std::shared_ptr<DiskEncrypted>;
    using namespace FileEncryption;

    constexpr Algorithm DEFAULT_ENCRYPTION_ALGORITHM = Algorithm::AES_128_CTR;

    String unhexKey(const String & hex)
    {
        try
        {
            return boost::algorithm::unhex(hex);
        }
        catch (const std::exception &)
        {
            throw Exception(ErrorCodes::BAD_ARGUMENTS, "Cannot read key_hex, check for valid characters [0-9a-fA-F] and length");
        }
    }

    std::unique_ptr<const DiskEncryptedSettings> parseDiskEncryptedSettings(
        const String & name, const Poco::Util::AbstractConfiguration & config, const String & config_prefix, const DisksMap & map)
    {
        try
        {
            auto res = std::make_unique<DiskEncryptedSettings>();
            res->current_algorithm = DEFAULT_ENCRYPTION_ALGORITHM;
            if (config.has(config_prefix + ".algorithm"))
                parseFromString(res->current_algorithm, config.getString(config_prefix + ".algorithm"));

            Strings config_keys;
            config.keys(config_prefix, config_keys);
            for (const std::string & config_key : config_keys)
            {
                String key;
                UInt64 key_id;

                if ((config_key == "key") || config_key.starts_with("key["))
                {
                    key = config.getString(config_prefix + "." + config_key, "");
                    key_id = config.getUInt64(config_prefix + "." + config_key + "[@id]", 0);
                }
                else if ((config_key == "key_hex") || config_key.starts_with("key_hex["))
                {
                    key = unhexKey(config.getString(config_prefix + "." + config_key, ""));
                    key_id = config.getUInt64(config_prefix + "." + config_key + "[@id]", 0);
                }
                else
                    continue;

                if (res->keys.contains(key_id))
                    throw Exception(ErrorCodes::BAD_ARGUMENTS, "Multiple keys have the same ID {}", key_id);
                res->keys[key_id] = key;
            }

            if (res->keys.empty())
                throw Exception(ErrorCodes::BAD_ARGUMENTS, "No keys, an encrypted disk needs keys to work");

            res->current_key_id = config.getUInt64(config_prefix + ".current_key_id", 0);
            if (!res->keys.contains(res->current_key_id))
                throw Exception(ErrorCodes::BAD_ARGUMENTS, "Not found a key with the current ID {}", res->current_key_id);
            FileEncryption::checkKeySize(res->current_algorithm, res->keys[res->current_key_id].size());

            String wrapped_disk_name = config.getString(config_prefix + ".disk", "");
            if (wrapped_disk_name.empty())
                throw Exception(
                    ErrorCodes::BAD_ARGUMENTS,
                    "Name of the wrapped disk must not be empty. Encrypted disk is a wrapper over another disk");

            auto wrapped_disk_it = map.find(wrapped_disk_name);
            if (wrapped_disk_it == map.end())
                throw Exception(
                    ErrorCodes::BAD_ARGUMENTS,
                    "The wrapped disk must have been announced earlier. No disk with name {}",
                    wrapped_disk_name);
            res->wrapped_disk = wrapped_disk_it->second;

            res->disk_path = config.getString(config_prefix + ".path", "");
            if (!res->disk_path.empty() && (res->disk_path.back() != '/'))
                throw Exception(ErrorCodes::BAD_ARGUMENTS, "Disk path must ends with '/', but '{}' doesn't.", quoteString(res->disk_path));

            return res;
        }
        catch (Exception & e)
        {
            e.addMessage("Disk " + name);
            throw;
        }
    }

    FileEncryption::Header readHeader(ReadBufferFromFileBase & read_buffer)
    {
        try
        {
            FileEncryption::Header header;
            header.read(read_buffer);
            return header;
        }
        catch (Exception & e)
        {
            e.addMessage("While reading the header of encrypted file " + quoteString(read_buffer.getFileName()));
            throw;
        }
    }

    String getCurrentKey(const String & path, const DiskEncryptedSettings & settings)
    {
        auto it = settings.keys.find(settings.current_key_id);
        if (it == settings.keys.end())
            throw Exception(
                ErrorCodes::DATA_ENCRYPTION_ERROR,
                "Not found a key with the current ID {} required to cipher file {}",
                settings.current_key_id,
                quoteString(path));

        return it->second;
    }

    String getKey(const String & path, const FileEncryption::Header & header, const DiskEncryptedSettings & settings)
    {
        auto it = settings.keys.find(header.key_id);
        if (it == settings.keys.end())
            throw Exception(
                ErrorCodes::DATA_ENCRYPTION_ERROR,
                "Not found a key with ID {} required to decipher file {}",
                header.key_id,
                quoteString(path));

        String key = it->second;
        if (calculateKeyHash(key) != header.key_hash)
            throw Exception(
                ErrorCodes::DATA_ENCRYPTION_ERROR, "Wrong key with ID {}, could not decipher file {}", header.key_id, quoteString(path));

        return key;
    }

    bool inline isSameDiskType(const IDisk & one, const IDisk & another)
    {
        return typeid(one) == typeid(another);
    }
}

class DiskEncryptedReservation : public IReservation
{
public:
    DiskEncryptedReservation(DiskEncryptedPtr disk_, std::unique_ptr<IReservation> reservation_)
        : disk(std::move(disk_)), reservation(std::move(reservation_))
    {
    }

    UInt64 getSize() const override { return reservation->getSize(); }

    DiskPtr getDisk(size_t i) const override
    {
        if (i != 0)
            throw Exception("Can't use i != 0 with single disk reservation", ErrorCodes::INCORRECT_DISK_INDEX);
        return disk;
    }

    Disks getDisks() const override { return {disk}; }

    void update(UInt64 new_size) override { reservation->update(new_size); }

private:
    DiskEncryptedPtr disk;
    std::unique_ptr<IReservation> reservation;
};

DiskEncrypted::DiskEncrypted(
    const String & name_, const Poco::Util::AbstractConfiguration & config_, const String & config_prefix_, const DisksMap & map_)
    : DiskEncrypted(name_, parseDiskEncryptedSettings(name_, config_, config_prefix_, map_))
{
}

DiskEncrypted::DiskEncrypted(const String & name_, std::unique_ptr<const DiskEncryptedSettings> settings_)
    : DiskDecorator(settings_->wrapped_disk)
    , name(name_)
    , disk_path(settings_->disk_path)
    , disk_absolute_path(settings_->wrapped_disk->getPath() + settings_->disk_path)
    , current_settings(std::move(settings_))
{
    delegate->createDirectories(disk_path);
}

ReservationPtr DiskEncrypted::reserve(UInt64 bytes)
{
    auto reservation = delegate->reserve(bytes);
    if (!reservation)
        return {};
    return std::make_unique<DiskEncryptedReservation>(std::static_pointer_cast<DiskEncrypted>(shared_from_this()), std::move(reservation));
}

void DiskEncrypted::copy(const String & from_path, const std::shared_ptr<IDisk> & to_disk, const String & to_path)
{
    /// Check if we can copy the file without deciphering.
    if (isSameDiskType(*this, *to_disk))
    {
        /// Disk type is the same, check if the key is the same too.
        if (auto * to_disk_enc = typeid_cast<DiskEncrypted *>(to_disk.get()))
        {
            auto from_settings = current_settings.get();
            auto to_settings = to_disk_enc->current_settings.get();
            if (from_settings->keys == to_settings->keys)
            {
                /// Keys are the same so we can simply copy the encrypted file.
                auto wrapped_from_path = wrappedPath(from_path);
                auto to_delegate = to_disk_enc->delegate;
                auto wrapped_to_path = to_disk_enc->wrappedPath(to_path);
                delegate->copy(wrapped_from_path, to_delegate, wrapped_to_path);
                return;
            }
        }
    }

    /// Copy the file through buffers with deciphering.
    copyThroughBuffers(from_path, to_disk, to_path);
}

std::unique_ptr<ReadBufferFromFileBase> DiskEncrypted::readFile(
    const String & path,
    size_t buf_size,
    size_t estimated_size,
    size_t aio_threshold,
    size_t mmap_threshold,
    MMappedFileCache * mmap_cache) const
{
    auto wrapped_path = wrappedPath(path);
<<<<<<< HEAD
    auto buffer = delegate->readFile(wrapped_path, settings, estimated_size);
    if (buffer->eof())
    {
        /// File is empty, that's a normal case, see DiskEncrypted::truncateFile().
        /// There is no header so we just return `ReadBufferFromString("")`.
        return std::make_unique<ReadBufferFromFileDecorator>(std::make_unique<ReadBufferFromString>(std::string_view{}), wrapped_path);
    }
    auto encryption_settings = current_settings.get();
=======
    auto buffer = delegate->readFile(wrapped_path, buf_size, estimated_size, aio_threshold, mmap_threshold, mmap_cache);
    auto settings = current_settings.get();
>>>>>>> 6c5b9d25
    FileEncryption::Header header = readHeader(*buffer);
    String key = getKey(path, header, *settings);
    return std::make_unique<ReadBufferFromEncryptedFile>(buf_size, std::move(buffer), key, header);
}

std::unique_ptr<WriteBufferFromFileBase> DiskEncrypted::writeFile(const String & path, size_t buf_size, WriteMode mode)
{
    auto wrapped_path = wrappedPath(path);
    FileEncryption::Header header;
    String key;
    UInt64 old_file_size = 0;
    auto settings = current_settings.get();
    if (mode == WriteMode::Append && exists(path))
    {
        old_file_size = getFileSize(path);
        if (old_file_size)
        {
            /// Append mode: we continue to use the same header.
            auto read_buffer = delegate->readFile(wrapped_path, FileEncryption::Header::kSize);
            header = readHeader(*read_buffer);
            key = getKey(path, header, *settings);
        }
    }
    if (!old_file_size)
    {
        /// Rewrite mode: we generate a new header.
        key = getCurrentKey(path, *settings);
        header.algorithm = settings->current_algorithm;
        header.key_id = settings->current_key_id;
        header.key_hash = calculateKeyHash(key);
        header.init_vector = InitVector::random();
    }
    auto buffer = delegate->writeFile(wrapped_path, buf_size, mode);
    return std::make_unique<WriteBufferFromEncryptedFile>(buf_size, std::move(buffer), key, header, old_file_size);
}


size_t DiskEncrypted::getFileSize(const String & path) const
{
    auto wrapped_path = wrappedPath(path);
    size_t size = delegate->getFileSize(wrapped_path);
    return size > FileEncryption::Header::kSize ? (size - FileEncryption::Header::kSize) : 0;
}

void DiskEncrypted::truncateFile(const String & path, size_t size)
{
    auto wrapped_path = wrappedPath(path);
    delegate->truncateFile(wrapped_path, size ? (size + FileEncryption::Header::kSize) : 0);
}

SyncGuardPtr DiskEncrypted::getDirectorySyncGuard(const String & path) const
{
    auto wrapped_path = wrappedPath(path);
    return delegate->getDirectorySyncGuard(wrapped_path);
}

void DiskEncrypted::applyNewSettings(
    const Poco::Util::AbstractConfiguration & config,
    ContextPtr /*context*/,
    const String & config_prefix,
    const DisksMap & disk_map)
{
    auto new_settings = parseDiskEncryptedSettings(name, config, config_prefix, disk_map);
    if (new_settings->wrapped_disk != delegate)
        throw Exception(ErrorCodes::NOT_IMPLEMENTED, "Сhanging wrapped disk on the fly is not supported. Disk {}", name);

    if (new_settings->disk_path != disk_path)
        throw Exception(ErrorCodes::NOT_IMPLEMENTED, "Сhanging disk path on the fly is not supported. Disk {}", name);

    current_settings.set(std::move(new_settings));
}

void registerDiskEncrypted(DiskFactory & factory)
{
    auto creator = [](const String & name,
                      const Poco::Util::AbstractConfiguration & config,
                      const String & config_prefix,
                      ContextPtr /*context*/,
                      const DisksMap & map) -> DiskPtr
    {
        return std::make_shared<DiskEncrypted>(name, config, config_prefix, map);
    };
    factory.registerDiskType("encrypted", creator);
}

}


#endif<|MERGE_RESOLUTION|>--- conflicted
+++ resolved
@@ -247,19 +247,14 @@
     MMappedFileCache * mmap_cache) const
 {
     auto wrapped_path = wrappedPath(path);
-<<<<<<< HEAD
-    auto buffer = delegate->readFile(wrapped_path, settings, estimated_size);
+    auto buffer = delegate->readFile(wrapped_path, buf_size, estimated_size, aio_threshold, mmap_threshold, mmap_cache);
     if (buffer->eof())
     {
         /// File is empty, that's a normal case, see DiskEncrypted::truncateFile().
         /// There is no header so we just return `ReadBufferFromString("")`.
         return std::make_unique<ReadBufferFromFileDecorator>(std::make_unique<ReadBufferFromString>(std::string_view{}), wrapped_path);
     }
-    auto encryption_settings = current_settings.get();
-=======
-    auto buffer = delegate->readFile(wrapped_path, buf_size, estimated_size, aio_threshold, mmap_threshold, mmap_cache);
     auto settings = current_settings.get();
->>>>>>> 6c5b9d25
     FileEncryption::Header header = readHeader(*buffer);
     String key = getKey(path, header, *settings);
     return std::make_unique<ReadBufferFromEncryptedFile>(buf_size, std::move(buffer), key, header);
