#include "ReadBufferFromRemoteFSGather.h"

#include <Disks/IO/CachedOnDiskReadBufferFromFile.h>
#include <Disks/ObjectStorages/Cached/CachedObjectStorage.h>
#include <Interpreters/Cache/FileCache.h>
#include <IO/CachedInMemoryReadBufferFromFile.h>
#include <IO/ReadSettings.h>
#include <IO/SwapHelper.h>
#include <Interpreters/FilesystemCacheLog.h>
#include <Common/logger_useful.h>

using namespace DB;

namespace DB
{
namespace ErrorCodes
{
    extern const int CANNOT_SEEK_THROUGH_FILE;
}

size_t chooseBufferSizeForRemoteReading(const DB::ReadSettings & settings, size_t file_size)
{
    /// Only when cache is used we could download bigger portions of FileSegments than what we actually gonna read within particular task.
    if (!settings.enable_filesystem_cache)
        return settings.remote_fs_buffer_size;

    /// Buffers used for prefetch and pre-download better to have enough size, but not bigger than the whole file.
    return std::min<size_t>(std::max<size_t>(settings.remote_fs_buffer_size, DBMS_DEFAULT_BUFFER_SIZE), file_size);
}

ReadBufferFromRemoteFSGather::ReadBufferFromRemoteFSGather(
    ReadBufferCreator && read_buffer_creator_,
    const StoredObjects & blobs_to_read_,
    const ReadSettings & settings_,
    std::shared_ptr<FilesystemCacheLog> cache_log_,
    bool use_external_buffer_)
    : ReadBufferFromFileBase(use_external_buffer_ ? 0 : chooseBufferSizeForRemoteReading(
        settings_, getTotalSize(blobs_to_read_)), nullptr, 0)
    , settings(settings_)
    , blobs_to_read(blobs_to_read_)
    , read_buffer_creator(std::move(read_buffer_creator_))
    , cache_log(settings.enable_filesystem_cache_log ? cache_log_ : nullptr)
    , query_id(CurrentThread::getQueryId())
    , use_external_buffer(use_external_buffer_)
    , with_file_cache(settings.enable_filesystem_cache)
    , log(getLogger("ReadBufferFromRemoteFSGather"))
{
    if (!blobs_to_read.empty())
        current_object = blobs_to_read.front();
}

SeekableReadBufferPtr ReadBufferFromRemoteFSGather::createImplementationBuffer(const StoredObject & object, size_t start_offset)
{
    if (current_buf && !with_file_cache)
    {
        appendUncachedReadInfo();
    }

    current_object = object;
<<<<<<< HEAD
    const auto & object_path = object.remote_path;

    std::unique_ptr<ReadBufferFromFileBase> buf;

    if (with_file_cache)
    {
        if (settings.remote_fs_cache->isInitialized())
        {
            auto cache_key = settings.filecache_key.has_value() ? FileCacheKey::fromPath(object_path) : *settings.filecache_key;
            buf = std::make_unique<CachedOnDiskReadBufferFromFile>(
                object_path,
                cache_key,
                settings.remote_fs_cache,
                FileCache::getCommonUser(),
                [=, this]() { return read_buffer_creator(/* restricted_seek */true, object); },
                settings,
                query_id,
                object.bytes_size,
                /* allow_seeks */false,
                /* use_external_buffer */true,
                /* read_until_position */std::nullopt,
                cache_log);
        }
        else
        {
            settings.remote_fs_cache->throwInitExceptionIfNeeded();
        }
    }

    /// Can't wrap CachedOnDiskReadBufferFromFile in CachedInMemoryReadBufferFromFile because the
    /// former doesn't support seeks.
    if (with_page_cache && !buf)
    {
        auto inner = read_buffer_creator(/* restricted_seek */false, object);
        auto cache_key = FileChunkAddress { .path = cache_path_prefix + object_path };
        buf = std::make_unique<CachedInMemoryReadBufferFromFile>(
            cache_key, settings.page_cache, std::move(inner), settings);
    }

    if (!buf)
        buf = read_buffer_creator(/* restricted_seek */true, object);
=======
    auto buf = read_buffer_creator(/* restricted_seek */true, object);
>>>>>>> 3a193327

    if (read_until_position > start_offset && read_until_position < start_offset + object.bytes_size)
        buf->setReadUntilPosition(read_until_position - start_offset);

    return buf;
}

void ReadBufferFromRemoteFSGather::appendUncachedReadInfo()
{
    if (!cache_log || current_object.remote_path.empty())
        return;

    FilesystemCacheLogElement elem
    {
        .event_time = std::chrono::system_clock::to_time_t(std::chrono::system_clock::now()),
        .query_id = query_id,
        .source_file_path = current_object.remote_path,
        .file_segment_range = { 0, current_object.bytes_size },
        .cache_type = FilesystemCacheLogElement::CacheType::READ_FROM_FS_BYPASSING_CACHE,
        .file_segment_key = {},
        .file_segment_offset = {},
        .file_segment_size = current_object.bytes_size,
        .read_from_cache_attempted = false,
    };
    cache_log->add(std::move(elem));
}

void ReadBufferFromRemoteFSGather::initialize()
{
    if (blobs_to_read.empty())
        return;

    /// One clickhouse file can be split into multiple files in remote fs.
    size_t start_offset = 0;
    for (size_t i = 0; i < blobs_to_read.size(); ++i)
    {
        const auto & object = blobs_to_read[i];

        if (start_offset + object.bytes_size > file_offset_of_buffer_end)
        {
            LOG_TEST(log, "Reading from file: {} ({})", object.remote_path, object.local_path);

            /// Do not create a new buffer if we already have what we need.
            if (!current_buf || current_buf_idx != i)
            {
                current_buf_idx = i;
                current_buf = createImplementationBuffer(object, start_offset);
            }

            current_buf->seek(file_offset_of_buffer_end - start_offset, SEEK_SET);
            return;
        }

        start_offset += object.bytes_size;
    }
    current_buf_idx = blobs_to_read.size();
    current_buf = nullptr;
}

bool ReadBufferFromRemoteFSGather::nextImpl()
{
    /// Find first available buffer that fits to given offset.
    if (!current_buf)
        initialize();

    if (!current_buf)
        return false;

    if (readImpl())
        return true;

    if (!moveToNextBuffer())
        return false;

    return readImpl();
}

bool ReadBufferFromRemoteFSGather::moveToNextBuffer()
{
    /// If there is no available buffers - nothing to read.
    if (current_buf_idx + 1 >= blobs_to_read.size() || (read_until_position && file_offset_of_buffer_end >= read_until_position))
        return false;

    ++current_buf_idx;

    const auto & object = blobs_to_read[current_buf_idx];
    LOG_TEST(log, "Reading from next file: {} ({})", object.remote_path, object.local_path);
    current_buf = createImplementationBuffer(object, file_offset_of_buffer_end);

    return true;
}

bool ReadBufferFromRemoteFSGather::readImpl()
{
    SwapHelper swap(*this, *current_buf);

    bool result = current_buf->next();
    if (result)
    {
        file_offset_of_buffer_end += current_buf->available();
        nextimpl_working_buffer_offset = current_buf->offset();

        chassert(current_buf->available());
        chassert(blobs_to_read.size() != 1 || file_offset_of_buffer_end == current_buf->getFileOffsetOfBufferEnd());
    }

    return result;
}

void ReadBufferFromRemoteFSGather::setReadUntilPosition(size_t position)
{
    if (position == read_until_position)
        return;

    reset();
    read_until_position = position;
}

void ReadBufferFromRemoteFSGather::reset()
{
    current_object = StoredObject();
    current_buf_idx = {};
    current_buf.reset();
}

off_t ReadBufferFromRemoteFSGather::seek(off_t offset, int whence)
{
    if (offset == getPosition() && whence == SEEK_SET)
        return offset;

    if (whence != SEEK_SET)
        throw Exception(ErrorCodes::CANNOT_SEEK_THROUGH_FILE, "Only SEEK_SET mode is allowed.");

    if (use_external_buffer)
    {
        /// In case use_external_buffer == true, the buffer manages seeks itself.
        reset();
    }
    else
    {
        if (!working_buffer.empty()
            && static_cast<size_t>(offset) >= file_offset_of_buffer_end - working_buffer.size()
            && static_cast<size_t>(offset) < file_offset_of_buffer_end)
        {
            pos = working_buffer.end() - (file_offset_of_buffer_end - offset);
            assert(pos >= working_buffer.begin());
            assert(pos < working_buffer.end());

            return getPosition();
        }

        off_t position = getPosition();
        if (current_buf && offset > position)
        {
            size_t diff = offset - position;
            if (diff < settings.remote_read_min_bytes_for_seek)
            {
                ignore(diff);
                return offset;
            }
        }

        resetWorkingBuffer();
        reset();
    }

    file_offset_of_buffer_end = offset;
    return file_offset_of_buffer_end;
}

ReadBufferFromRemoteFSGather::~ReadBufferFromRemoteFSGather()
{
    if (!with_file_cache)
        appendUncachedReadInfo();
}

bool ReadBufferFromRemoteFSGather::isSeekCheap()
{
    return !current_buf || current_buf->isSeekCheap();
}

bool ReadBufferFromRemoteFSGather::isContentCached(size_t offset, size_t size)
{
    if (!current_buf)
        initialize();

    if (current_buf)
    {
        /// offset should be adjusted the same way as we do it in initialize()
        for (const auto & blob : blobs_to_read)
            if (offset >= blob.bytes_size)
                offset -= blob.bytes_size;

        return current_buf->isContentCached(offset, size);
    }

    return false;
}
}<|MERGE_RESOLUTION|>--- conflicted
+++ resolved
@@ -57,51 +57,7 @@
     }
 
     current_object = object;
-<<<<<<< HEAD
-    const auto & object_path = object.remote_path;
-
-    std::unique_ptr<ReadBufferFromFileBase> buf;
-
-    if (with_file_cache)
-    {
-        if (settings.remote_fs_cache->isInitialized())
-        {
-            auto cache_key = settings.filecache_key.has_value() ? FileCacheKey::fromPath(object_path) : *settings.filecache_key;
-            buf = std::make_unique<CachedOnDiskReadBufferFromFile>(
-                object_path,
-                cache_key,
-                settings.remote_fs_cache,
-                FileCache::getCommonUser(),
-                [=, this]() { return read_buffer_creator(/* restricted_seek */true, object); },
-                settings,
-                query_id,
-                object.bytes_size,
-                /* allow_seeks */false,
-                /* use_external_buffer */true,
-                /* read_until_position */std::nullopt,
-                cache_log);
-        }
-        else
-        {
-            settings.remote_fs_cache->throwInitExceptionIfNeeded();
-        }
-    }
-
-    /// Can't wrap CachedOnDiskReadBufferFromFile in CachedInMemoryReadBufferFromFile because the
-    /// former doesn't support seeks.
-    if (with_page_cache && !buf)
-    {
-        auto inner = read_buffer_creator(/* restricted_seek */false, object);
-        auto cache_key = FileChunkAddress { .path = cache_path_prefix + object_path };
-        buf = std::make_unique<CachedInMemoryReadBufferFromFile>(
-            cache_key, settings.page_cache, std::move(inner), settings);
-    }
-
-    if (!buf)
-        buf = read_buffer_creator(/* restricted_seek */true, object);
-=======
     auto buf = read_buffer_creator(/* restricted_seek */true, object);
->>>>>>> 3a193327
 
     if (read_until_position > start_offset && read_until_position < start_offset + object.bytes_size)
         buf->setReadUntilPosition(read_until_position - start_offset);
