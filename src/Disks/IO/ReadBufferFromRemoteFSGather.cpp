--- conflicted
+++ resolved
@@ -43,13 +43,8 @@
     auto remote_file_reader_creator = [=, this]()
     {
         return std::make_unique<ReadBufferFromS3>(
-<<<<<<< HEAD
             client_ptr, bucket, version_id, fs::path(metadata.remote_fs_root_path) / path, max_single_read_retries,
-            settings, /* use_external_buffer */true, read_until_position, /* restricted_seek */true);
-=======
-            client_ptr, bucket, fs::path(metadata.remote_fs_root_path) / path, max_single_read_retries,
             settings, /* use_external_buffer */true, /* offset */ 0, read_until_position, /* restricted_seek */true);
->>>>>>> 9bee4d43
     };
 
     if (with_cache)
