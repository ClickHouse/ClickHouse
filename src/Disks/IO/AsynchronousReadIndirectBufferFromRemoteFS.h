#pragma once

#include <Common/config.h>
#include <IO/ReadBufferFromFile.h>
#include <IO/AsynchronousReader.h>
#include <IO/ReadSettings.h>
#include <utility>

namespace Poco { class Logger; }

namespace DB
{

class ReadBufferFromRemoteFSGather;

/**
 * Reads data from S3/HDFS/Web using stored paths in metadata.
* This class is an asynchronous version of ReadIndirectBufferFromRemoteFS.
*
* Buffers chain for diskS3:
* AsynchronousIndirectReadBufferFromRemoteFS -> ReadBufferFromRemoteFS ->
* -> ReadBufferFromS3 -> ReadBufferFromIStream.
*
* Buffers chain for diskWeb:
* AsynchronousIndirectReadBufferFromRemoteFS -> ReadBufferFromRemoteFS ->
* -> ReadIndirectBufferFromWebServer -> ReadBufferFromHTTP -> ReadBufferFromIStream.
*
* We pass either `memory` or `prefetch_buffer` through all this chain and return it back.
*/
class AsynchronousReadIndirectBufferFromRemoteFS : public ReadBufferFromFileBase
{
public:
    explicit AsynchronousReadIndirectBufferFromRemoteFS(
        AsynchronousReaderPtr reader_, const ReadSettings & settings_,
        std::shared_ptr<ReadBufferFromRemoteFSGather> impl_,
        size_t min_bytes_for_seek = DBMS_DEFAULT_BUFFER_SIZE);

    ~AsynchronousReadIndirectBufferFromRemoteFS() override;

    off_t seek(off_t offset_, int whence) override;

    off_t getPosition() override { return file_offset_of_buffer_end - available(); }

    String getFileName() const override;

    void prefetch() override;

    void setReadUntilPosition(size_t position) override; /// [..., position).

    void setReadUntilEnd() override;

    String getInfoForLog() override;

    size_t getFileSize() override;

    bool isIntegratedWithFilesystemCache() const override { return true; }

private:
    bool nextImpl() override;

    void finalize();

    bool hasPendingDataToRead();

    std::future<IAsynchronousReader::Result> asyncReadInto(char * data, size_t size);

<<<<<<< HEAD
    ReadSettings read_settings;

    IAsynchronousReader & reader;
=======
    AsynchronousReaderPtr reader;
>>>>>>> ecc961f1

    Int32 priority;

    std::shared_ptr<ReadBufferFromRemoteFSGather> impl;

    std::future<IAsynchronousReader::Result> prefetch_future;

    size_t file_offset_of_buffer_end = 0;

    Memory<> prefetch_buffer;

    size_t min_bytes_for_seek;

    size_t bytes_to_ignore = 0;

    std::optional<size_t> read_until_position;

    Poco::Logger * log;
};

}<|MERGE_RESOLUTION|>--- conflicted
+++ resolved
@@ -64,13 +64,9 @@
 
     std::future<IAsynchronousReader::Result> asyncReadInto(char * data, size_t size);
 
-<<<<<<< HEAD
     ReadSettings read_settings;
 
     IAsynchronousReader & reader;
-=======
-    AsynchronousReaderPtr reader;
->>>>>>> ecc961f1
 
     Int32 priority;
 
