--- conflicted
+++ resolved
@@ -119,15 +119,10 @@
     else
     {
         CreateFileSegmentSettings create_settings{
-<<<<<<< HEAD
             .is_persistent = is_persistent,
             .is_async_download = settings.enable_filesystem_cache_asynchronous_write
         };
-=======
-            .is_persistent = is_persistent
-        };
-
->>>>>>> 14b256f6
+
         file_segments_holder.emplace(cache->getOrSet(cache_key, offset, size, create_settings));
     }
 
@@ -214,11 +209,7 @@
                 return remote_file_reader;
 
             auto remote_fs_segment_reader = file_segment.extractRemoteFileReader();
-<<<<<<< HEAD
-            if (remote_fs_segment_reader && file_offset_of_buffer_end == implementation_buffer->getFileOffsetOfBufferEnd())
-=======
             if (remote_fs_segment_reader && file_offset_of_buffer_end == remote_fs_segment_reader->getFileOffsetOfBufferEnd())
->>>>>>> 14b256f6
                 remote_file_reader = remote_fs_segment_reader;
             else
                 remote_file_reader = implementation_buffer_creator();
@@ -233,7 +224,6 @@
     }
 }
 
-<<<<<<< HEAD
 bool CachedOnDiskReadBufferFromFile::canStartFromCache(size_t current_offset, const FileSegment & file_segment) const
 {
     if (settings.enable_filesystem_cache_asynchronous_write)
@@ -241,10 +231,6 @@
         file_segment.waitBackgroundDownloadIfExists(current_offset, settings.filesystem_cache_asynchronous_write_max_wait_background_task_sec);
     }
 
-=======
-bool CachedOnDiskReadBufferFromFile::canStartFromCache(size_t current_offset, const FileSegment & file_segment)
-{
->>>>>>> 14b256f6
     ///                      segment{k} state: DOWNLOADING
     /// cache:           [______|___________
     ///                         ^
@@ -300,12 +286,7 @@
                     ///                     file_offset_of_buffer_end
 
                     read_type = ReadType::CACHED;
-<<<<<<< HEAD
-                    LOG_TEST(log, "`Cached` read type (1): {}", file_segment->getInfoForLog());
-                    return getCacheReadBuffer(range.left);
-=======
                     return getCacheReadBuffer(*file_segment);
->>>>>>> 14b256f6
                 }
                 else if (file_segment->isBackgroundDownloadFailedOrCancelled())
                 {
@@ -319,21 +300,12 @@
             case FileSegment::State::DOWNLOADED:
             {
                 read_type = ReadType::CACHED;
-<<<<<<< HEAD
-                LOG_TEST(log, "`Cached` read type (2): {}", file_segment->getInfoForLog());
-                return getCacheReadBuffer(range.left);
-=======
                 return getCacheReadBuffer(*file_segment);
->>>>>>> 14b256f6
             }
             case FileSegment::State::EMPTY:
             case FileSegment::State::PARTIALLY_DOWNLOADED:
             {
-<<<<<<< HEAD
-                if (file_segment->getFirstNonDownloadedOffset() > file_offset_of_buffer_end)
-=======
                 if (canStartFromCache(file_offset_of_buffer_end, *file_segment))
->>>>>>> 14b256f6
                 {
                     ///                      segment{k} state: PARTIALLY_DOWNLOADED
                     /// cache:           [______|___________
@@ -344,12 +316,7 @@
                     ///                     file_offset_of_buffer_end
 
                     read_type = ReadType::CACHED;
-<<<<<<< HEAD
-                    LOG_TEST(log, "`Cached` read type (3): {}", file_segment->getInfoForLog());
-                    return getCacheReadBuffer(range.left);
-=======
                     return getCacheReadBuffer(*file_segment);
->>>>>>> 14b256f6
                 }
 
                 auto downloader_id = file_segment->getOrSetDownloader();
@@ -381,11 +348,7 @@
                         ///                   segment{1}
                         /// cache:         [_____|___________
                         ///                      ^
-<<<<<<< HEAD
-                        ///                      first_non_downloaded_offset
-=======
                         ///                      current_write_offset
->>>>>>> 14b256f6
                         /// requested_range:          [__________]
                         ///                           ^
                         ///                           file_offset_of_buffer_end
@@ -393,11 +356,7 @@
                         LOG_TEST(log, "Predownload. File segment info: {}", file_segment->getInfoForLog());
                         chassert(file_offset_of_buffer_end > file_segment->getCurrentWriteOffset());
                         bytes_to_predownload = file_offset_of_buffer_end - file_segment->getCurrentWriteOffset();
-<<<<<<< HEAD
-                        chassert(bytes_to_predownload < range.size());
-=======
                         chassert(bytes_to_predownload < file_segment->range().size());
->>>>>>> 14b256f6
                     }
 
                     read_type = ReadType::REMOTE_FS_READ_AND_PUT_IN_CACHE;
@@ -412,12 +371,7 @@
                 if (canStartFromCache(file_offset_of_buffer_end, *file_segment))
                 {
                     read_type = ReadType::CACHED;
-<<<<<<< HEAD
-                    LOG_TEST(log, "`Cached` read type (5): {}", file_segment->getInfoForLog());
-                    return getCacheReadBuffer(range.left);
-=======
                     return getCacheReadBuffer(*file_segment);
->>>>>>> 14b256f6
                 }
                 else
                 {
@@ -723,24 +677,7 @@
 
                 bytes_to_predownload = 0;
                 file_segment->completeWithState(FileSegment::State::PARTIALLY_DOWNLOADED_NO_CONTINUATION);
-<<<<<<< HEAD
                 prepareForSkipCache(*file_segment);
-=======
-
-                LOG_TEST(log, "Bypassing cache because for {}", file_segment->getInfoForLog());
-
-                read_type = ReadType::REMOTE_FS_READ_BYPASS_CACHE;
-
-                swap(*implementation_buffer);
-                resetWorkingBuffer();
-
-                implementation_buffer = getRemoteFSReadBuffer(*file_segment, read_type);
-
-                swap(*implementation_buffer);
-
-                implementation_buffer->setReadUntilPosition(file_segment->range().right + 1); /// [..., range.right]
-                implementation_buffer->seek(file_offset_of_buffer_end, SEEK_SET);
->>>>>>> 14b256f6
 
                 LOG_TEST(
                     log,
@@ -813,7 +750,6 @@
                 ErrorCodes::LOGICAL_ERROR,
                 "Expected {} >= {} ({})",
                 current_write_offset, file_offset_of_buffer_end, getInfoForLog());
-<<<<<<< HEAD
         }
         else
         {
@@ -832,8 +768,6 @@
 
                 return true;
             }
-=======
->>>>>>> 14b256f6
         }
     }
 
