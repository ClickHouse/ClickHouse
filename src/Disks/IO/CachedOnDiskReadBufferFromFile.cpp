--- conflicted
+++ resolved
@@ -120,12 +120,8 @@
         .read_from_cache_attempted = true,
         .read_buffer_id = current_buffer_id,
         .profile_counters = std::make_shared<ProfileEvents::Counters::Snapshot>(
-<<<<<<< HEAD
             info.current_file_segment_counters.getPartiallyAtomicSnapshot()),
-=======
-            current_file_segment_counters.getPartiallyAtomicSnapshot()),
         .user_id = user.user_id,
->>>>>>> aa0aa2c5
     };
 
     info.current_file_segment_counters.reset();
@@ -521,17 +517,13 @@
     chassert(file_segment.range() == range);
     chassert(offset >= range.left && offset <= range.right);
 
-<<<<<<< HEAD
-    state.buf->setReadUntilPosition(range.right + 1); /// [..., range.right]
-=======
     /// We set position to the end of file segment end,
     /// and not to read_until_position, because in case of concurrent queries
     /// which read the same file segment from different offsets
     /// (same different threads of the same query), it will allow read buffer to be reused,
     /// reducing number of s3 requests. This does apply however only to case when
     /// those different threads hold the file segment at the same time, making its ref count > 2.
-    read_buffer_for_file_segment->setReadUntilPosition(range.right + 1); /// [..., range.right]
->>>>>>> aa0aa2c5
+    state.buf->setReadUntilPosition(range.right + 1); /// [..., range.right]
 
     switch (state.read_type)
     {
@@ -621,13 +613,8 @@
     chassert(file_offset_of_buffer_end > completed_range.right);
     info.cache_file_reader.reset();
 
-<<<<<<< HEAD
-    info.file_segments->completeAndPopFront(info.settings.filesystem_cache_allow_background_download);
+    info.file_segments->completeAndPopFront(settings.filesystem_cache_allow_background_download, /*force_shrink_to_downloaded_size=*/false);
     if (info.file_segments->empty() && !nextFileSegmentsBatch())
-=======
-    file_segments->completeAndPopFront(settings.filesystem_cache_allow_background_download, /*force_shrink_to_downloaded_size=*/false);
-    if (file_segments->empty() && !nextFileSegmentsBatch())
->>>>>>> aa0aa2c5
         return false;
 
     current_file_segment = &info.file_segments->front();
@@ -651,8 +638,7 @@
 
     if (info.file_segments && !info.file_segments->empty() && !info.file_segments->front().isCompleted())
     {
-<<<<<<< HEAD
-        info.file_segments->completeAndPopFront(info.settings.filesystem_cache_allow_background_download);
+        info.file_segments->completeAndPopFront(settings.filesystem_cache_allow_background_download, /*force_shrink_to_downloaded_size=*/false);
         info.file_segments = {};
     }
 }
@@ -663,14 +649,6 @@
     ReadFromFileSegmentState & state,
     ReadInfo & info,
     LoggerPtr log)
-=======
-        file_segments->completeAndPopFront(settings.filesystem_cache_allow_background_download, /*force_shrink_to_downloaded_size=*/false);
-        file_segments = {};
-    }
-}
-
-bool CachedOnDiskReadBufferFromFile::predownload(FileSegment & file_segment)
->>>>>>> aa0aa2c5
 {
     Stopwatch predownload_watch(CLOCK_MONOTONIC);
     SCOPE_EXIT({
@@ -729,22 +707,13 @@
                     throw Exception(
                         ErrorCodes::LOGICAL_ERROR,
                         "Failed to predownload remaining {} bytes. Current file segment: {}, "
-<<<<<<< HEAD
-                        "current download offset: {}, expected: {}, eof: {}",
-                        state.bytes_to_predownload,
-                        current_range.toString(),
-                        file_segment.getCurrentWriteOffset(),
-                        offset,
-                        state.buf->eof());
-=======
                         "current download offset: {}, expected: {}, eof: {}, internal buffer size: {}",
                         bytes_to_predownload,
                         current_range.toString(),
                         file_segment.getCurrentWriteOffset(),
                         file_offset_of_buffer_end,
-                        implementation_buffer->eof(),
-                        implementation_buffer->internalBuffer().size());
->>>>>>> aa0aa2c5
+                        state.buf->eof(),
+                        state.buf->internalBuffer().size());
 
                 auto result = state.buf->hasPendingData();
 
@@ -839,20 +808,9 @@
 
                 LOG_TEST(log, "Bypassing cache for {}", file_segment.getInfoForLog());
 
-<<<<<<< HEAD
                 state.read_type = ReadType::REMOTE_FS_READ_BYPASS_CACHE;
                 /// Reset working buffer.
                 state.buf->set(state.buf->internalBuffer().begin(), state.buf->internalBuffer().size());
-
-                auto buf = getRemoteReadBuffer(file_segment, offset, state.read_type, info);
-                buf.swap(state.buf);
-                state.buf = buf;
-
-                state.buf->setReadUntilPosition(file_segment.range().right + 1); /// [..., range.right]
-                state.buf->seek(offset, SEEK_SET);
-=======
-                read_type = ReadType::REMOTE_FS_READ_BYPASS_CACHE;
->>>>>>> aa0aa2c5
 
                 LOG_TRACE(
                     log,
@@ -971,17 +929,12 @@
 
 bool CachedOnDiskReadBufferFromFile::nextImplStep()
 {
-<<<<<<< HEAD
-    chassert(file_offset_of_buffer_end <= info.read_until_position);
+    last_caller_id = FileSegment::getCallerId();
+
+    chassert(
+        file_offset_of_buffer_end <= info.read_until_position,
+        fmt::format("file_offset_of_buffer_end {}, read_until_position {}", file_offset_of_buffer_end, info.read_until_position));
     if (file_offset_of_buffer_end == info.read_until_position)
-=======
-    last_caller_id = FileSegment::getCallerId();
-
-    chassert(
-        file_offset_of_buffer_end <= read_until_position,
-        fmt::format("file_offset_of_buffer_end {}, read_until_position {}", file_offset_of_buffer_end, read_until_position));
-    if (file_offset_of_buffer_end == read_until_position)
->>>>>>> aa0aa2c5
         return false;
 
     if (!initialized)
@@ -1005,17 +958,13 @@
             if (std::uncaught_exceptions() > 0)
                 nextimpl_step_log_info = getInfoForLog();
 
-<<<<<<< HEAD
-            if (info.file_segments->empty())
-=======
             if (!use_external_buffer)
             {
                 chassert(!internal_buffer.empty());
                 chassert(internal_buffer.begin());
             }
 
-            if (file_segments->empty())
->>>>>>> aa0aa2c5
+            if (info.file_segments->empty())
                 return;
 
             auto & file_segment = info.file_segments->front();
@@ -1052,24 +1001,16 @@
         info.file_segments->front().increasePriority();
     }
 
-<<<<<<< HEAD
     chassert(!internal_buffer.empty());
 
     auto & file_segment = info.file_segments->front();
-=======
-    auto & file_segment = file_segments->front();
->>>>>>> aa0aa2c5
     const auto & current_read_range = file_segment.range();
 
     if (use_external_buffer && state.read_type == ReadType::CACHED)
     {
-<<<<<<< HEAD
-        /// We allocate buffers not less than 1M so that s3 requests will not be too small.
-        /// But the same buffers (members of AsynchronousReadIndirectBufferFromRemoteFS)
-        /// are used for reading from files.
-        /// Some of these readings are fairly small and their performance degrade when we use big buffers
-        /// (up to ~20% for queries like Q23 from ClickBench).
-        if (info.settings.local_fs_buffer_size < internal_buffer.size())
+        /// We allocate buffers not less than 1M so that s3 requests will not be too small. But the same buffers (members of AsynchronousReadIndirectBufferFromRemoteFS)
+        /// are used for reading from files. Some of these readings are fairly small and their performance degrade when we use big buffers (up to ~20% for queries like Q23 from ClickBench).
+        if (info.settings.local_fs_buffer_size && info.settings.local_fs_buffer_size < internal_buffer.size())
             internal_buffer.resize(info.settings.local_fs_buffer_size);
 
         /// It would make sense to reduce buffer size to what is left to read
@@ -1077,16 +1018,6 @@
         /// But we have to use big enough buffers when we [pre]download segments
         /// to amortize netw and FileCache overhead (space reservation and relevant locks).
         if (info.file_segments->size() == 1)
-=======
-        /// We allocate buffers not less than 1M so that s3 requests will not be too small. But the same buffers (members of AsynchronousReadIndirectBufferFromRemoteFS)
-        /// are used for reading from files. Some of these readings are fairly small and their performance degrade when we use big buffers (up to ~20% for queries like Q23 from ClickBench).
-        if (settings.local_fs_buffer_size && settings.local_fs_buffer_size < internal_buffer.size())
-            internal_buffer.resize(settings.local_fs_buffer_size);
-
-        /// It would make sense to reduce buffer size to what is left to read (when we read the last segment) regardless of the read_type.
-        /// But we have to use big enough buffers when we [pre]download segments to amortize netw and FileCache overhead (space reservation and relevant locks).
-        if (file_segments->size() == 1)
->>>>>>> aa0aa2c5
         {
             const size_t remaining_size_to_read
                 = std::min(current_read_range.right, info.read_until_position - 1) - file_offset_of_buffer_end + 1;
@@ -1098,17 +1029,10 @@
 
     // Pass a valid external buffer for implementation_buffer to read into.
     // We then take it back with another swap() after reading is done.
-<<<<<<< HEAD
-    // (If we get an exception in between, we'll be left with an invalid internal_buffer.
-    // That's ok, as long as the caller doesn't try to use this CachedOnDiskReadBufferFromFile
-    // after it threw an exception.)
-    swap(*state.buf);
-=======
     // (If we get an exception in between, we'll be left with an invalid internal_buffer. That's ok, as long as
     // the caller doesn't try to use this CachedOnDiskReadBufferFromFile after it threw an exception.)
     std::optional<SwapHelper> swap;
-    swap.emplace(*this, *implementation_buffer);
->>>>>>> aa0aa2c5
+    swap.emplace(*this, *state.buf);
 
     const auto size = readFromFileSegment(
         file_segment,
@@ -1120,16 +1044,31 @@
 
     if (size)
     {
-        nextimpl_working_buffer_offset = state.buf->offset();
-        info.current_file_segment_counters.increment(ProfileEvents::FileSegmentUsedBytes, size);
-        chassert(state.buf->available());
+        if (predownload(file_segment))
+        {
+            result = state.buf->hasPendingData();
+            size = state.buf->available();
+        }
+        else
+        {
+            /// Move buffer back from implementation_buffer to us.
+            swap.reset();
+            resetWorkingBuffer();
+
+            state.buf = getRemoteReadBuffer(file_segment, read_type);
+
+            /// Recreate swap helper.
+            swap.emplace(*this, *state.buf);
+
+            state.buf->setReadUntilPosition(file_segment.range().right + 1); /// [..., range.right]
+            state.buf->seek(file_offset_of_buffer_end, SEEK_SET);
+        }
     }
 
     swap(*state.buf);
 
     if (state.set_downloader)
     {
-<<<<<<< HEAD
         file_segment.completePartAndResetDownloader();
         state.set_downloader = false;
     }
@@ -1162,27 +1101,6 @@
         size = state.buf->available();
         if (size)
             chassert(!state.buf->offset());
-=======
-        if (predownload(file_segment))
-        {
-            result = implementation_buffer->hasPendingData();
-            size = implementation_buffer->available();
-        }
-        else
-        {
-            /// Move buffer back from implementation_buffer to us.
-            swap.reset();
-            resetWorkingBuffer();
-
-            implementation_buffer = getRemoteReadBuffer(file_segment, read_type);
-
-            /// Recreate swap helper.
-            swap.emplace(*this, *implementation_buffer);
-
-            implementation_buffer->setReadUntilPosition(file_segment.range().right + 1); /// [..., range.right]
-            implementation_buffer->seek(file_offset_of_buffer_end, SEEK_SET);
-        }
->>>>>>> aa0aa2c5
     }
 
     auto do_download = state.read_type == ReadType::REMOTE_FS_READ_AND_PUT_IN_CACHE;
@@ -1217,12 +1135,7 @@
 
         Stopwatch watch(CLOCK_MONOTONIC);
 
-<<<<<<< HEAD
-        state.buf->position() = state.buf->buffer().end();
-        auto result = state.buf->next();
-        chassert(!state.buf->offset());
-=======
-        if (implementation_buffer->internalBuffer().empty())
+        if (state.buf->internalBuffer().empty())
         {
             throw Exception(
                 ErrorCodes::LOGICAL_ERROR,
@@ -1230,8 +1143,7 @@
                 use_external_buffer, getInfoForLog());
         }
 
-        result = implementation_buffer->next();
->>>>>>> aa0aa2c5
+        result = state.buf->next();
 
         watch.stop();
         auto elapsed = watch.elapsedMicroseconds();
@@ -1340,14 +1252,11 @@
                         info.file_segments->size(), info.file_segments->toString(true)));
     }
 
-<<<<<<< HEAD
     if (size)
         chassert(state.buf->available());
 
-    if (size == 0 && offset < info.read_until_position)
-=======
+    //if (size == 0 && offset < info.read_until_position)
     if (size == 0 && file_offset_of_buffer_end < read_until_position)
->>>>>>> aa0aa2c5
     {
         size_t cache_file_size = getFileSizeFromReadBuffer(*state.buf);
         auto cache_file_path = getFileNameFromReadBuffer(*state.buf);
@@ -1378,18 +1287,6 @@
 
         throw Exception(
             ErrorCodes::LOGICAL_ERROR,
-<<<<<<< HEAD
-            "Having zero bytes, but range is not finished. "
-            "Cache file size: {}, cache file path: {}. "
-            "Read info: {}",
-            cache_file_size ? std::to_string(cache_file_size) : "None",
-            cache_file_path,
-            getInfoForLog(&state, info, offset));
-    }
-
-    if (size)
-        chassert(state.buf->available());
-=======
             "Having zero bytes, but range is not finished: "
             "result: {}, "
             "file offset: {}, "
@@ -1420,10 +1317,10 @@
             read_until_position,
             toString(read_type),
             impl_read_stop_reason ? *impl_read_stop_reason : "None",
-            implementation_buffer->buffer().size(),
-            implementation_buffer->internalBuffer().size(),
-            implementation_buffer->available(),
-            implementation_buffer->getFileOffsetOfBufferEnd(),
+            state.buf->buffer().size(),
+            state.buf->internalBuffer().size(),
+            state.buf->available(),
+            state.buf->getFileOffsetOfBufferEnd(),
             impl_read_until_position ? std::to_string(*impl_read_until_position) : "None",
             implementation_buffer->eof(),
             download_finished_time,
@@ -1436,7 +1333,6 @@
     swap.reset();
 
     current_file_segment_counters.increment(ProfileEvents::FileSegmentUsedBytes, available());
->>>>>>> aa0aa2c5
 
     // No necessary because of the SCOPE_EXIT above, but useful for logging below.
     LOG_TEST(log, "Read {} bytes ({}). Read info: {}", size, state.buf->available(), getInfoForLog(&state, info, offset));
@@ -1583,61 +1479,14 @@
         throw Exception(ErrorCodes::CANNOT_SEEK_THROUGH_FILE, "Only SEEK_SET allowed");
     }
 
-<<<<<<< HEAD
+    if (!use_external_buffer)
+        resetWorkingBuffer();
+
     first_offset = file_offset_of_buffer_end = new_pos;
-    resetWorkingBuffer();
-
-    // if (file_segments && current_file_segment_it != file_segments->file_segments.end())
-    // {
-    //      auto & file_segments = file_segments->file_segments;
-    //      LOG_TRACE(
-    //          log,
-    //          "Having {} file segments to read: {}, current offset: {}",
-    //          file_segments->file_segments.size(), file_segments->toString(), file_offset_of_buffer_end);
-
-    //      auto it = std::upper_bound(
-    //          file_segments.begin(),
-    //          file_segments.end(),
-    //          new_pos,
-    //          [](size_t pos, const FileSegmentPtr & file_segment) { return pos < file_segment->range().right; });
-
-    //      if (it != file_segments.end())
-    //      {
-    //          if (it != file_segments.begin() && (*std::prev(it))->range().right == new_pos)
-    //              current_file_segment_it = std::prev(it);
-    //          else
-    //              current_file_segment_it = it;
-
-    //          [[maybe_unused]] const auto & file_segment = *current_file_segment_it;
-    //          assert(file_offset_of_buffer_end <= file_segment->range().right);
-    //          assert(file_offset_of_buffer_end >= file_segment->range().left);
-
-    //          resetWorkingBuffer();
-    //          swap(*state.buf);
-    //          state.buf->seek(file_offset_of_buffer_end, SEEK_SET);
-    //          swap(*state.buf);
-
-    //          LOG_TRACE(log, "Found suitable file segment: {}", file_segment->range().toString());
-
-    //          LOG_TRACE(log, "seek2 Internal buffer size: {}", internal_buffer.size());
-    //          return new_pos;
-    //      }
-    // }
-
     info.file_segments.reset();
     state.reset();
+    info.cache_file_reader.reset();
     initialized = false;
-    info.cache_file_reader.reset();
-=======
-    if (!use_external_buffer)
-        resetWorkingBuffer();
-
-    first_offset = file_offset_of_buffer_end = new_pos;
-    file_segments.reset();
-    implementation_buffer.reset();
-    cache_file_reader.reset();
-    initialized = false;
->>>>>>> aa0aa2c5
 
     LOG_TEST(log, "Reset state for seek to position {}", new_pos);
 
