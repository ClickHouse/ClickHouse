--- conflicted
+++ resolved
@@ -1188,13 +1188,9 @@
         bool download_current_segment_succeeded = false;
         if (do_download)
         {
-<<<<<<< HEAD
-            chassert(offset + size - 1 <= file_segment.range().right);
-=======
             chassert(
                 file_offset_of_buffer_end + size - 1 <= file_segment.range().right,
                 fmt::format("Offset: {}, size: {}, file segment range: {}, impl offset: {}", file_offset_of_buffer_end, size, file_segment.range().toString(), implementation_buffer->getPosition()));
->>>>>>> daf7ef1d
 
             std::string failure_reason;
             bool success = file_segment.reserve(
@@ -1492,15 +1488,9 @@
     //    resetWorkingBuffer();
 
     first_offset = file_offset_of_buffer_end = new_pos;
-<<<<<<< HEAD
     info.file_segments.reset();
     state.reset();
     info.cache_file_reader.reset();
-=======
-    file_segments = nullptr;
-    implementation_buffer.reset();
-    cache_file_reader.reset();
->>>>>>> daf7ef1d
     initialized = false;
 
     LOG_TEST(log, "Reset state for seek to position {}", new_pos);
@@ -1533,15 +1523,9 @@
         return;
 
     file_offset_of_buffer_end = getPosition();
-<<<<<<< HEAD
     //resetWorkingBuffer();
     info.file_segments.reset();
     state.reset();
-=======
-    resetWorkingBuffer();
-    file_segments = nullptr;
-    implementation_buffer.reset();
->>>>>>> daf7ef1d
     initialized = false;
     info.cache_file_reader.reset();
 
