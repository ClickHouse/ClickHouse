#include <Disks/IO/CachedOnDiskReadBufferFromFile.h>
#include <algorithm>

#include <Disks/IO/createReadBufferFromFileBase.h>
#include <Disks/DiskObjectStorage/ObjectStorages/Cached/CachedObjectStorage.h>
#include <Interpreters/Cache/FileCache.h>
#include <IO/BoundedReadBuffer.h>
#include <IO/ReadBufferFromFile.h>
#include <IO/ReadBufferFromS3.h>
#include <Interpreters/Context.h>
#include <base/hex.h>
#include <base/scope_guard.h>
#include <Common/ElapsedTimeProfileEventIncrement.h>
#include <Common/OpenTelemetryTraceContext.h>
#include <Common/assert_cast.h>
#include <Common/getRandomASCIIString.h>
#include <Common/logger_useful.h>


namespace ProfileEvents
{
extern const Event FileSegmentWaitReadBufferMicroseconds;
extern const Event FileSegmentReadMicroseconds;
extern const Event FileSegmentCacheWriteMicroseconds;
extern const Event FileSegmentPredownloadMicroseconds;
extern const Event FileSegmentUsedBytes;

extern const Event CachedReadBufferReadFromSourceMicroseconds;
extern const Event CachedReadBufferReadFromCacheMicroseconds;
extern const Event CachedReadBufferCacheWriteMicroseconds;
extern const Event CachedReadBufferReadFromSourceBytes;
extern const Event CachedReadBufferReadFromCacheBytes;
extern const Event CachedReadBufferPredownloadedBytes;
extern const Event CachedReadBufferCacheWriteBytes;
extern const Event CachedReadBufferCreateBufferMicroseconds;

extern const Event CachedReadBufferReadFromCacheHits;
extern const Event CachedReadBufferReadFromCacheMisses;
}

namespace DB
{

namespace ErrorCodes
{
    extern const int CANNOT_SEEK_THROUGH_FILE;
    extern const int LOGICAL_ERROR;
    extern const int ARGUMENT_OUT_OF_BOUND;
}

CachedOnDiskReadBufferFromFile::ReadInfo::ReadInfo(
    const FileCacheKey & cache_key_,
    const std::string & source_file_path_,
    ImplementationBufferCreator impl_creator_,
    bool use_external_buffer_,
    const ReadSettings & read_settings_,
    size_t read_until_position_)
    : cache_key(cache_key_)
    , source_file_path(source_file_path_)
    , implementation_buffer_creator(impl_creator_)
    , use_external_buffer(use_external_buffer_)
    , settings(read_settings_)
    , read_until_position(read_until_position_)
{
}

CachedOnDiskReadBufferFromFile::CachedOnDiskReadBufferFromFile(
    const String & source_file_path_,
    const FileCache::Key & cache_key_,
    FileCachePtr cache_,
    const FileCacheUserInfo & user_,
    ImplementationBufferCreator implementation_buffer_creator_,
    const ReadSettings & settings_,
    const String & query_id_,
    size_t file_size_,
    bool allow_seeks_after_first_read_,
    bool use_external_buffer_,
    std::optional<size_t> read_until_position_,
    std::shared_ptr<FilesystemCacheLog> cache_log_)
    : ReadBufferFromFileBase(use_external_buffer_ ? 0 : settings_.remote_fs_buffer_size, nullptr, 0, file_size_)
#ifdef DEBUG_OR_SANITIZER_BUILD
    , log(getLogger(fmt::format("CachedOnDiskReadBufferFromFile({})", cache_key_)))
#else
    , log(getLogger("CachedOnDiskReadBufferFromFile"))
#endif
    , cache(cache_)
    , query_id(query_id_)
    , user(user_)
    , current_buffer_id(getRandomASCIIString(8))
    , allow_seeks_after_first_read(allow_seeks_after_first_read_)
    , use_external_buffer(use_external_buffer_)
    , cache_log(settings_.enable_filesystem_cache_log ? cache_log_ : nullptr)
    , query_context_holder(cache_->getQueryContextHolder(query_id, settings_))
    , info(
        cache_key_,
        source_file_path_,
        implementation_buffer_creator_,
        use_external_buffer_,
        settings_,
        read_until_position_ ? read_until_position_.value() : file_size_)
{
    LOG_TEST(
<<<<<<< HEAD
        log, "Boundary alignment: {}, external buffer: {}, allow seeks after first read: {}",
        info.settings.filesystem_cache_boundary_alignment.has_value() ? DB::toString(info.settings.filesystem_cache_boundary_alignment.value()) : "None",
        use_external_buffer, allow_seeks_after_first_read);
=======
        log, "Cache key: {}, source file path: {}, boundary alignment: {}, "
        "external buffer: {}, allow seeks after first read: {}, file size: {}",
        cache_key.toString(), source_file_path,
        settings.filesystem_cache_boundary_alignment.has_value() ? DB::toString(settings.filesystem_cache_boundary_alignment.value()) : "None",
        use_external_buffer, allow_seeks_after_first_read, file_size_);
>>>>>>> a877328f
}

void CachedOnDiskReadBufferFromFile::appendFilesystemCacheLog(
    const FileSegment & file_segment, CachedOnDiskReadBufferFromFile::ReadType type)
{
    if (!cache_log)
        return;

    const auto range = file_segment.range();
    FilesystemCacheLogElement elem
    {
        .event_time = std::chrono::system_clock::to_time_t(std::chrono::system_clock::now()),
        .query_id = query_id,
        .source_file_path = info.source_file_path,
        .file_segment_range = { range.left, range.right },
        .requested_range = { first_offset, info.read_until_position },
        .file_segment_key = file_segment.key().toString(),
        .file_segment_offset = file_segment.offset(),
        .file_segment_size = range.size(),
        .read_from_cache_attempted = true,
        .read_buffer_id = current_buffer_id,
        .profile_counters = std::make_shared<ProfileEvents::Counters::Snapshot>(
            info.current_file_segment_counters.getPartiallyAtomicSnapshot()),
        .user_id = user.user_id,
    };

    info.current_file_segment_counters.reset();

    switch (type)
    {
        case CachedOnDiskReadBufferFromFile::ReadType::NONE:
            throw Exception(ErrorCodes::LOGICAL_ERROR, "Read type cannot be None");
        case CachedOnDiskReadBufferFromFile::ReadType::CACHED:
            elem.cache_type = FilesystemCacheLogElement::CacheType::READ_FROM_CACHE;
            break;
        case CachedOnDiskReadBufferFromFile::ReadType::REMOTE_FS_READ_BYPASS_CACHE:
            elem.cache_type = FilesystemCacheLogElement::CacheType::READ_FROM_FS_BYPASSING_CACHE;
            break;
        case CachedOnDiskReadBufferFromFile::ReadType::REMOTE_FS_READ_AND_PUT_IN_CACHE:
            elem.cache_type = FilesystemCacheLogElement::CacheType::READ_FROM_FS_AND_DOWNLOADED_TO_CACHE;
            break;
    }

    cache_log->add(std::move(elem));
}

bool CachedOnDiskReadBufferFromFile::nextFileSegmentsBatch()
{
    chassert(!info.file_segments || info.file_segments->empty());
    size_t size = getRemainingSizeToRead();
    if (!size)
        return false;

    if (info.settings.read_from_filesystem_cache_if_exists_otherwise_bypass_cache)
    {
        info.file_segments = cache->get(
            info.cache_key,
            file_offset_of_buffer_end,
            size,
            info.settings.filesystem_cache_segments_batch_size,
            user.user_id);
    }
    else
    {
        CreateFileSegmentSettings create_settings(FileSegmentKind::Regular);
        info.file_segments = cache->getOrSet(
            info.cache_key,
            file_offset_of_buffer_end,
            size,
            file_size.value(),
            create_settings,
            info.settings.filesystem_cache_segments_batch_size,
            user,
            info.settings.filesystem_cache_boundary_alignment);
    }

    return !info.file_segments->empty();
}

void CachedOnDiskReadBufferFromFile::initialize()
{
    if (initialized)
        throw Exception(ErrorCodes::LOGICAL_ERROR, "Caching buffer already initialized");

    state.reset();

    /**
     * Segments in returned list are ordered in ascending order and represent a full contiguous
     * interval (no holes). Each segment in returned list has state: DOWNLOADED, DOWNLOADING or EMPTY.
     */
    if (!nextFileSegmentsBatch())
        throw Exception(ErrorCodes::LOGICAL_ERROR, "List of file segments cannot be empty");

    chassert(!info.file_segments->empty());

    LOG_TEST(
        log,
        "Having {} file segments to read: {}, current read range: [{}, {})",
        info.file_segments->size(), info.file_segments->toString(), file_offset_of_buffer_end, info.read_until_position);

    initialized = true;
}

namespace
{

using ReadType = CachedOnDiskReadBufferFromFile::ReadType;
using ReadInfo = CachedOnDiskReadBufferFromFile::ReadInfo;

std::shared_ptr<ReadBufferFromFileBase> getCacheReadBuffer(
    const FileSegment & file_segment,
    ReadInfo & info)
{
    ProfileEventTimeIncrement<Microseconds> watch(ProfileEvents::CachedReadBufferCreateBufferMicroseconds);

    auto path = file_segment.getPath();
    if (info.cache_file_reader)
    {
        chassert(info.cache_file_reader->getFileName() == path);
        if (info.cache_file_reader->getFileName() == path)
            return info.cache_file_reader;

        info.cache_file_reader.reset();
    }

    ReadSettings local_read_settings{info.settings};
    local_read_settings.local_fs_method = LocalFSReadMethod::pread;

    if (info.use_external_buffer)
        local_read_settings.local_fs_buffer_size = 0;

    info.cache_file_reader
        = createReadBufferFromFileBase(path, local_read_settings, std::nullopt, std::nullopt, file_segment.getFlagsForLocalRead());

    if (getFileSizeFromReadBuffer(*info.cache_file_reader) == 0)
        throw Exception(ErrorCodes::LOGICAL_ERROR, "Attempt to read from an empty cache file: {}", path);

    return info.cache_file_reader;
}

std::shared_ptr<ReadBufferFromFileBase> getRemoteReadBuffer(
    FileSegment & file_segment,
    size_t offset,
    ReadType read_type,
    ReadInfo & info)
{
    ProfileEventTimeIncrement<Microseconds> watch(ProfileEvents::CachedReadBufferCreateBufferMicroseconds);

    switch (read_type)
    {
        case ReadType::REMOTE_FS_READ_AND_PUT_IN_CACHE:
        {
            /**
            * Each downloader is elected to download at most buffer_size bytes and then any other can
            * continue. The one who continues download should reuse download buffer.
            *
            * TODO: Also implementation (s3, hdfs, web) buffer might be passed through file segments.
            * E.g. consider for query1 and query2 we need intersecting ranges like this:
            *
            *     [___________]         -- read_range_1 for query1
            *        [_______________]  -- read_range_2 for query2
            *     ^___________^______^
            *     | segment1  | segment2
            *
            * So query2 can reuse implementation buffer, which downloaded segment1.
            * Implementation buffer from segment1 is passed to segment2 once segment1 is loaded.
            */

            auto remote_fs_segment_reader = file_segment.getRemoteFileReader();

            if (!remote_fs_segment_reader)
            {
                auto impl = info.implementation_buffer_creator();
                if (impl->supportsRightBoundedReads())
                    remote_fs_segment_reader = std::move(impl);
                else
                    remote_fs_segment_reader = std::make_unique<BoundedReadBuffer>(std::move(impl));

                file_segment.setRemoteFileReader(remote_fs_segment_reader);
            }
            else
            {
                chassert(remote_fs_segment_reader->getFileOffsetOfBufferEnd() == file_segment.getCurrentWriteOffset());
            }

            return remote_fs_segment_reader;
        }
        case ReadType::REMOTE_FS_READ_BYPASS_CACHE:
        {
            if (info.remote_file_reader && offset == info.remote_file_reader->getFileOffsetOfBufferEnd())
            {
                return info.remote_file_reader;
            }

            /// Result buffer is owned only by current buffer -- not shareable like in the case above.
            /// We cannot directly check info.remote_file_reader because of a possible race with background downloader.
            auto reader = file_segment.extractRemoteFileReader();
            if (reader && offset == reader->getFileOffsetOfBufferEnd())
                info.remote_file_reader = reader;
            else
                info.remote_file_reader = info.implementation_buffer_creator();

            return info.remote_file_reader;
        }
        default:
            throw Exception(
                ErrorCodes::LOGICAL_ERROR,
                "Cannot use remote filesystem reader with read type: {}",
                toString(read_type));
    }
}

}

bool CachedOnDiskReadBufferFromFile::canStartFromCache(size_t current_offset, const FileSegment & file_segment)
{
    ///                      segment{k} state: DOWNLOADING
    /// cache:           [______|___________
    ///                         ^
    ///                         current_write_offset (in progress)
    /// requested_range:    [__________]
    ///                     ^
    ///                     current_offset
    size_t current_write_offset = file_segment.getCurrentWriteOffset();
    return current_write_offset > current_offset;
}

String CachedOnDiskReadBufferFromFile::toString(ReadType type)
{
    return String(magic_enum::enum_name(type));
}

std::tuple<std::shared_ptr<ReadBufferFromFileBase>, ReadType, size_t> CachedOnDiskReadBufferFromFile::getReadBufferForFileSegment(
    FileSegment & file_segment,
    size_t offset,
    ReadInfo & info_,
    LoggerPtr log)
{
    auto download_state = file_segment.state();

    if (info_.settings.read_from_filesystem_cache_if_exists_otherwise_bypass_cache)
    {
        if (download_state == FileSegment::State::DOWNLOADED)
        {
            return {getCacheReadBuffer(file_segment, info_), ReadType::CACHED, /* bytes_to_perdownload */0};
        }

        LOG_TEST(log, "Bypassing cache because `read_from_filesystem_cache_if_exists_otherwise_bypass_cache` option is used");

        auto read_type = ReadType::REMOTE_FS_READ_BYPASS_CACHE;
        return {getRemoteReadBuffer(file_segment, offset, read_type, info_), read_type, /* bytes_to_perdownload */0};
    }

    while (true)
    {
        switch (download_state)
        {
            case FileSegment::State::DETACHED:
            {
                LOG_TRACE(log, "Bypassing cache because file segment state is `DETACHED`");

                auto read_type = ReadType::REMOTE_FS_READ_BYPASS_CACHE;
                return {getRemoteReadBuffer(file_segment, offset, read_type, info_), read_type, /* bytes_to_perdownload */0};
            }
            case FileSegment::State::DOWNLOADING:
            {
                if (canStartFromCache(offset, file_segment))
                {
                    ///                      segment{k} state: DOWNLOADING
                    /// cache:           [______|___________
                    ///                         ^
                    ///                         current_write_offset (in progress)
                    /// requested_range:    [__________]
                    ///                     ^
                    ///                     offset

                    return {getCacheReadBuffer(file_segment, info_), ReadType::CACHED, /* bytes_to_perdownload */0};
                }

                download_state = file_segment.wait(offset);
                continue;
            }
            case FileSegment::State::DOWNLOADED:
            {
                return {getCacheReadBuffer(file_segment, info_), ReadType::CACHED, /* bytes_to_perdownload */0};
            }
            case FileSegment::State::EMPTY:
            case FileSegment::State::PARTIALLY_DOWNLOADED:
            {
                if (canStartFromCache(offset, file_segment))
                {
                    ///                      segment{k} state: PARTIALLY_DOWNLOADED
                    /// cache:           [______|___________
                    ///                         ^
                    ///                         current_write_offset (in progress)
                    /// requested_range:    [__________]
                    ///                     ^
                    ///                     offset

                    return {getCacheReadBuffer(file_segment, info_), ReadType::CACHED, /* bytes_to_perdownload */0};
                }

                auto downloader_id = file_segment.getOrSetDownloader();
                if (downloader_id == FileSegment::getCallerId())
                {
                    if (canStartFromCache(offset, file_segment))
                    {
                        ///                      segment{k}
                        /// cache:           [______|___________
                        ///                         ^
                        ///                         current_write_offset
                        /// requested_range:    [__________]
                        ///                     ^
                        ///                     offset

                        file_segment.resetDownloader();
                        return {getCacheReadBuffer(file_segment, info_), ReadType::CACHED, /* bytes_to_perdownload */0};
                    }

                    auto current_write_offset = file_segment.getCurrentWriteOffset();
                    size_t bytes_to_predownload = 0;
                    if (current_write_offset < offset)
                    {
                        ///                   segment{1}
                        /// cache:         [_____|___________
                        ///                      ^
                        ///                      current_write_offset
                        /// requested_range:          [__________]
                        ///                           ^
                        ///                           offset

                        LOG_TEST(log, "Predownload. File segment info: {}", file_segment.getInfoForLog());
                        chassert(offset > current_write_offset);

                        bytes_to_predownload = offset - current_write_offset;
                        chassert(bytes_to_predownload < file_segment.range().size());
                    }

                    auto read_type = ReadType::REMOTE_FS_READ_AND_PUT_IN_CACHE;
                    return {getRemoteReadBuffer(file_segment, offset, read_type, info_), read_type, bytes_to_predownload};
                }

                download_state = file_segment.state();
                continue;
            }
            case FileSegment::State::PARTIALLY_DOWNLOADED_NO_CONTINUATION:
            {
                if (canStartFromCache(offset, file_segment))
                {
                    return {getCacheReadBuffer(file_segment, info_), ReadType::CACHED, 0};
                }

                LOG_TRACE(
                    log,
                    "Bypassing cache because file segment state is "
                    "`PARTIALLY_DOWNLOADED_NO_CONTINUATION` and downloaded part already used");

                auto read_type = ReadType::REMOTE_FS_READ_BYPASS_CACHE;
                return {getRemoteReadBuffer(file_segment, offset, read_type, info_), read_type, /* bytes_to_perdownload */0};
            }
        }
    }
}

CachedOnDiskReadBufferFromFile::ReadFromFileSegmentStatePtr CachedOnDiskReadBufferFromFile::prepareReadFromFileSegmentState(
    FileSegment & file_segment,
    size_t offset,
    ReadInfo & info,
    LoggerPtr log)
{
    chassert(!file_segment.isDownloader(),
             "!isDownloader() failed in prepareReadFromFileSegmentState: " + getInfoForLog(nullptr, info, offset));
    chassert(offset >= file_segment.range().left);

    Stopwatch watch(CLOCK_MONOTONIC);

    auto [buf, read_type, bytes_to_predownload] = getReadBufferForFileSegment(file_segment, offset, info, log);
    auto state = std::make_unique<ReadFromFileSegmentState>(buf, read_type, bytes_to_predownload);

    watch.stop();

    LOG_TEST(
        log,
        "Current read type: {}, read offset: {}, impl read range: {}, file segment: {}",
        toString(state->read_type),
        offset,
        state->buf->getFileOffsetOfBufferEnd(),
        file_segment.getInfoForLog());

    info.current_file_segment_counters.increment(
        ProfileEvents::FileSegmentWaitReadBufferMicroseconds, watch.elapsedMicroseconds());
    ProfileEvents::increment(ProfileEvents::FileSegmentWaitReadBufferMicroseconds, watch.elapsedMicroseconds());

    [[maybe_unused]] auto download_current_segment = state->read_type == ReadType::REMOTE_FS_READ_AND_PUT_IN_CACHE;
    chassert(download_current_segment == file_segment.isDownloader());

    auto range = file_segment.range();
    chassert(file_segment.range() == range);
    chassert(offset >= range.left && offset <= range.right);

    /// We set position to the end of file segment end,
    /// and not to read_until_position, because in case of concurrent queries
    /// which read the same file segment from different offsets
    /// (same different threads of the same query), it will allow read buffer to be reused,
    /// reducing number of s3 requests. This does apply however only to case when
    /// those different threads hold the file segment at the same time, making its ref count > 2.
    state->buf->setReadUntilPosition(range.right + 1); /// [..., range.right]

    switch (state->read_type)
    {
        case ReadType::NONE:
        {
            throw Exception(ErrorCodes::LOGICAL_ERROR, "Read type not set");
        }
        case ReadType::CACHED:
        {
#ifdef DEBUG_OR_SANITIZER_BUILD
            size_t file_size = getFileSizeFromReadBuffer(*state->buf);
            if (file_size == 0 || range.left + file_size <= offset)
                throw Exception(
                    ErrorCodes::LOGICAL_ERROR,
                    "Unexpected state of cache file. Cache file size: {}, cache file offset: {}, "
                    "expected file size to be non-zero and file downloaded size to exceed "
                    "current file read offset (expected: {} > {})",
                    file_size,
                    range.left,
                    range.left + file_size,
                    offset);
#endif

            size_t seek_offset = offset - range.left;

            if (offset < range.left)
                throw Exception(
                    ErrorCodes::LOGICAL_ERROR,
                    "Invariant failed. Expected {} > {} (current offset > file segment's start offset)",
                    offset,
                    range.left);

            state->buf->seek(seek_offset, SEEK_SET);

            break;
        }
        case ReadType::REMOTE_FS_READ_BYPASS_CACHE:
        {
            state->buf->seek(offset, SEEK_SET);
            break;
        }
        case ReadType::REMOTE_FS_READ_AND_PUT_IN_CACHE:
        {
            chassert(file_segment.isDownloader());

            if (state->bytes_to_predownload)
            {
                const size_t current_write_offset = file_segment.getCurrentWriteOffset();
                state->buf->seek(current_write_offset, SEEK_SET);
            }
            else
            {
                state->buf->seek(offset, SEEK_SET);

                chassert(state->buf->getFileOffsetOfBufferEnd() == offset);
            }

            const auto current_write_offset = file_segment.getCurrentWriteOffset();
            if (current_write_offset != static_cast<size_t>(state->buf->getPosition()))
            {
                throw Exception(
                    ErrorCodes::LOGICAL_ERROR,
                    "Buffer's offsets mismatch. Cached buffer offset: {}, current_write_offset: {}, "
                    "implementation buffer position: {}, implementation buffer end position: {}, file segment info: {}",
                    offset,
                    current_write_offset,
                    state->buf->getPosition(),
                    state->buf->getFileOffsetOfBufferEnd(),
                    file_segment.getInfoForLog());
            }

            break;
        }
    }

    chassert(!state->buf->hasPendingData());
    return state;
}

bool CachedOnDiskReadBufferFromFile::completeFileSegmentAndGetNext()
{
    auto * current_file_segment = &info.file_segments->front();
    auto completed_range = current_file_segment->range();

    if (cache_log)
        appendFilesystemCacheLog(*current_file_segment, state->read_type);

    chassert(file_offset_of_buffer_end > completed_range.right);
    info.cache_file_reader.reset();
    info.remote_file_reader.reset();

    info.file_segments->completeAndPopFront(info.settings.filesystem_cache_allow_background_download, /*force_shrink_to_downloaded_size=*/false);
    if (info.file_segments->empty() && !nextFileSegmentsBatch())
        return false;

    current_file_segment = &info.file_segments->front();
    current_file_segment->increasePriority();

    state = prepareReadFromFileSegmentState(*current_file_segment, file_offset_of_buffer_end, info, log);

    LOG_TEST(
        log, "New segment range: {}, old range: {}",
        current_file_segment->range().toString(), completed_range.toString());

    return true;
}

CachedOnDiskReadBufferFromFile::~CachedOnDiskReadBufferFromFile()
{
    if (cache_log && info.file_segments && !info.file_segments->empty())
    {
        appendFilesystemCacheLog(info.file_segments->front(), state->read_type);
    }

    if (info.file_segments && !info.file_segments->empty() && !info.file_segments->front().isCompleted())
    {
        info.file_segments->completeAndPopFront(info.settings.filesystem_cache_allow_background_download, /*force_shrink_to_downloaded_size=*/false);
        info.file_segments = {};
    }
}

bool CachedOnDiskReadBufferFromFile::predownloadForFileSegment(
    FileSegment & file_segment,
    size_t offset,
    ReadFromFileSegmentState & state,
    ReadInfo & info,
    LoggerPtr log)
{
    Stopwatch predownload_watch(CLOCK_MONOTONIC);
    SCOPE_EXIT({
        predownload_watch.stop();
        info.current_file_segment_counters.increment(
            ProfileEvents::FileSegmentPredownloadMicroseconds, predownload_watch.elapsedMicroseconds());
    });

    OpenTelemetry::SpanHolder span("CachedOnDiskReadBufferFromFile::predownload");
    span.addAttribute("clickhouse.key", file_segment.key().toString());
    span.addAttribute("clickhouse.size", state.bytes_to_predownload);

    if (state.bytes_to_predownload)
    {
        /// Consider this case. Some user needed segment [a, b] and downloaded it partially.
        /// But before he called complete(state) or his holder called complete(),
        /// some other user, who needed segment [a', b'], a < a' < b', started waiting on [a, b] to be
        /// downloaded because it intersects with the range he needs.
        /// But then first downloader fails and second must continue. In this case we need to
        /// download from offset a'' < a', but return buffer from offset a'.
        LOG_TEST(log, "Bytes to predownload: {}, caller_id: {}, buffer size: {}",
                 state.bytes_to_predownload, FileSegment::getCallerId(), state.buf->internalBuffer().size());

        /// chassert(state.buf->getFileOffsetOfBufferEnd() == file_segment.getCurrentWriteOffset());
        size_t current_offset = file_segment.getCurrentWriteOffset();
        chassert(static_cast<size_t>(state.buf->getPosition()) == current_offset);
        const auto & current_range = file_segment.range();

        char * initial_buffer = state.buf->internalBuffer().begin();
        size_t initial_buffer_size = state.buf->internalBuffer().size();

        char *  predownload_buffer;
        size_t predownload_buffer_size;
        if (initial_buffer_size < DBMS_DEFAULT_BUFFER_SIZE)
        {
            state.predownload_memory.resize(DBMS_DEFAULT_BUFFER_SIZE);
            predownload_buffer_size = state.predownload_memory.size();
            predownload_buffer = state.predownload_memory.data();
        }
        else
        {
            predownload_buffer = initial_buffer;
            predownload_buffer_size = initial_buffer_size;
        }

        chassert(initial_buffer);
        chassert(predownload_buffer);

        SCOPE_EXIT({
            state.buf->set(initial_buffer, initial_buffer_size);
        });

        while (true)
        {
            bool has_more_data = false;
            if (state.bytes_to_predownload)
            {
                Stopwatch watch(CLOCK_MONOTONIC);

                predownload_buffer_size = std::min(predownload_buffer_size, state.bytes_to_predownload);
                state.buf->set(predownload_buffer, predownload_buffer_size);
                has_more_data = !state.buf->eof();

                watch.stop();
                auto elapsed = watch.elapsedMicroseconds();
                info.current_file_segment_counters.increment(ProfileEvents::FileSegmentReadMicroseconds, elapsed);
                ProfileEvents::increment(ProfileEvents::CachedReadBufferReadFromSourceMicroseconds, elapsed);
            }

            if (!state.bytes_to_predownload || !has_more_data)
            {
                if (state.bytes_to_predownload)
                    throw Exception(
                        ErrorCodes::LOGICAL_ERROR,
                        "Failed to predownload remaining {} bytes. Current file segment: {}, "
                        "current download offset: {}, expected: {}, eof: {}, internal buffer size: {}",
                        state.bytes_to_predownload,
                        current_range.toString(),
                        file_segment.getCurrentWriteOffset(),
                        offset,
                        state.buf->eof(),
                        state.buf->internalBuffer().size());

                auto result = state.buf->hasPendingData();
                if (result)
                {
                    auto current_write_offset = file_segment.getCurrentWriteOffset();
                    if (current_write_offset != static_cast<size_t>(state.buf->getPosition())
                        || current_write_offset != offset)
                    {
                        throw Exception(
                            ErrorCodes::LOGICAL_ERROR,
                            "Buffer's offsets mismatch after predownloading; download offset: {}, "
                            "cached buffer offset: {}, implementation buffer offset: {}, "
                            "file segment info: {}",
                            current_write_offset,
                            offset,
                            state.buf->getPosition(),
                            file_segment.getInfoForLog());
                    }
                }

                break;
            }

            size_t size = state.buf->buffer().size();
            chassert(size == state.buf->available());
            chassert(size <= state.bytes_to_predownload);

            ProfileEvents::increment(ProfileEvents::CachedReadBufferReadFromSourceBytes, size);
            ProfileEvents::increment(ProfileEvents::CachedReadBufferPredownloadedBytes, size);

            std::string failure_reason;
            bool continue_predownload = file_segment.reserve(
                size,
                info.settings.filesystem_cache_reserve_space_wait_lock_timeout_milliseconds,
                failure_reason);

            if (continue_predownload)
            {
                LOG_TEST(log, "Left to predownload: {}, buffer size: {}", state.bytes_to_predownload, size);

                chassert(file_segment.getCurrentWriteOffset() == static_cast<size_t>(state.buf->getPosition()));

                continue_predownload = writeCache(
                    state.buf->buffer().begin(),
                    size,
                    current_offset,
                    file_segment,
                    info,
                    log);

                if (continue_predownload)
                {
                    current_offset += size;
                    state.buf->position() += size;
                    chassert(state.bytes_to_predownload >= size);
                    state.bytes_to_predownload -= size;
                }
                else
                {
                    LOG_TEST(log, "Bypassing cache because writeCache (in predownload) method failed");
                }
            }

            if (!continue_predownload)
            {
                /// We were predownloading:
                ///                   segment{1}
                /// cache:         [_____|___________
                ///                      ^
                ///                      current_write_offset
                /// requested_range:          [__________]
                ///                           ^
                ///                           file_offset_of_buffer_end
                /// But space reservation failed.
                /// So get working and internal buffer from predownload buffer, get new download buffer,
                /// return buffer back, seek to actual position.
                /// We could reuse predownload buffer and just seek to needed position, but for now
                /// seek is only allowed once for ReadBufferForS3 - before call to nextImpl.
                /// TODO: allow seek more than once with seek avoiding.

                state.bytes_to_predownload = 0;
                file_segment.completePartAndResetDownloader();
                chassert(file_segment.state() == FileSegment::State::PARTIALLY_DOWNLOADED_NO_CONTINUATION);

                LOG_TEST(log, "Bypassing cache for {}", file_segment.getInfoForLog());

                state.read_type = ReadType::REMOTE_FS_READ_BYPASS_CACHE;

                LOG_TRACE(
                    log,
                    "Predownload failed because of space limit. "
                    "Will read from remote filesystem starting from offset: {}",
                    offset);

                return false;
            }
        }
    }
    return true;
}

bool CachedOnDiskReadBufferFromFile::updateImplementationBufferIfNeeded()
{
    chassert(!info.file_segments->empty());
    auto & file_segment = info.file_segments->front();
    const auto & current_read_range = file_segment.range();
    auto current_state = file_segment.state();

    chassert(current_read_range.left <= file_offset_of_buffer_end);
    chassert(!file_segment.isDownloader(), getInfoForLog());

    if (file_offset_of_buffer_end > current_read_range.right)
    {
        return completeFileSegmentAndGetNext();
    }

    if (state->read_type == ReadType::CACHED && current_state != FileSegment::State::DOWNLOADED)
    {
        /// If current read_type is ReadType::CACHED and file segment is not DOWNLOADED,
        /// it means the following case, e.g. we started from CacheReadBuffer and continue with RemoteFSReadBuffer.
        ///                  segment{k}
        /// cache:           [______|___________]
        ///                         ^
        ///                         current_write_offset
        /// requested_range:    [__________
        ///                     ^
        ///                     file_offset_of_buffer_end

        if (file_offset_of_buffer_end >= file_segment.getCurrentWriteOffset())
        {
            state = prepareReadFromFileSegmentState(file_segment, file_offset_of_buffer_end, info, log);
            return true;
        }
    }
    else if (state->read_type == ReadType::REMOTE_FS_READ_AND_PUT_IN_CACHE)
    {
        /**
        * ReadType::REMOTE_FS_READ_AND_PUT_IN_CACHE means that on previous prepareReadFromFileSegmentState() call
        * current buffer successfully called file_segment->getOrSetDownloader() and became a downloader
        * for this file segment. However, the downloader's term has a lifespan of 1 nextImpl() call,
        * e.g. downloader reads buffer_size byte and calls completePartAndResetDownloader() and some other
        * thread can become a downloader if it calls getOrSetDownloader() faster.
        *
        * So downloader is committed to download only buffer_size bytes and then is not a downloader anymore,
        * because there is no guarantee on a higher level, that current buffer will not disappear without
        * being destructed till the end of query or without finishing the read range, which he was supposed
        * to read by marks range given to him. Therefore, each nextImpl() call, in case of
        * READ_AND_PUT_IN_CACHE, starts with getOrSetDownloader().
        */
        state = prepareReadFromFileSegmentState(file_segment, file_offset_of_buffer_end, info, log);
    }

    return true;
}

bool CachedOnDiskReadBufferFromFile::writeCache(
    char * data,
    size_t size,
    size_t offset,
    FileSegment & file_segment,
    ReadInfo & info,
    LoggerPtr log)
{
    Stopwatch watch(CLOCK_MONOTONIC);

    try
    {
        file_segment.write(data, size, offset);
    }
    catch (ErrnoException & e)
    {
        int code = e.getErrno();
        if (code == /* No space left on device */28 || code == /* Quota exceeded */122)
        {
            LOG_INFO(log, "Insert into cache is skipped due to insufficient disk space. ({})", e.displayText());
            return false;
        }
        chassert(file_segment.state() == FileSegment::State::PARTIALLY_DOWNLOADED_NO_CONTINUATION);
        throw;
    }

    watch.stop();
    auto elapsed = watch.elapsedMicroseconds();
    info.current_file_segment_counters.increment(ProfileEvents::FileSegmentCacheWriteMicroseconds, elapsed);
    ProfileEvents::increment(ProfileEvents::CachedReadBufferCacheWriteMicroseconds, elapsed);
    ProfileEvents::increment(ProfileEvents::CachedReadBufferCacheWriteBytes, size);

    return true;
}

bool CachedOnDiskReadBufferFromFile::nextImpl()
{
    try
    {
        return nextImplStep();
    }
    catch (Exception & e)
    {
        e.addMessage("Cache info: {}", nextimpl_step_log_info);
        throw;
    }
}

bool CachedOnDiskReadBufferFromFile::nextImplStep()
{
    //last_caller_id = FileSegment::getCallerId();

    chassert(
        file_offset_of_buffer_end <= info.read_until_position,
        fmt::format("file_offset_of_buffer_end {}, read_until_position {}", file_offset_of_buffer_end, info.read_until_position));
    if (file_offset_of_buffer_end == info.read_until_position)
        return false;

    if (!initialized)
        initialize();

    if (info.file_segments->empty() && !nextFileSegmentsBatch())
        return false;

    chassert(!internal_buffer.empty());
    const size_t original_buffer_size = internal_buffer.size();
    if (!original_buffer_size)
        throw Exception(
            ErrorCodes::LOGICAL_ERROR,
            "Internal buffer cannot be empty (use external buffer: {}; {})", use_external_buffer, getInfoForLog());

    bool implementation_buffer_can_be_reused = false;
    SCOPE_EXIT({
        try
        {
            /// Save state of current file segment before it is completed. But we'll use it only if exception happened.
            if (std::uncaught_exceptions() > 0)
                nextimpl_step_log_info = getInfoForLog();

            chassert(!internal_buffer.empty());
            chassert(internal_buffer.begin());

            if (info.file_segments->empty())
                return;

            auto & file_segment = info.file_segments->front();

            if (file_segment.isDownloader())
            {
                if (!implementation_buffer_can_be_reused)
                    file_segment.resetRemoteFileReader();

                file_segment.completePartAndResetDownloader();
            }

            if (use_external_buffer && !internal_buffer.empty())
                internal_buffer.resize(original_buffer_size);

            chassert(!file_segment.isDownloader(), "!isDownloader() failed in scope exit: " + getInfoForLog());
        }
        catch (...)
        {
            tryLogCurrentException(__PRETTY_FUNCTION__);
        }
    });

    if (state && state->buf)
    {
        bool can_read_further = updateImplementationBufferIfNeeded();
        if (!can_read_further)
            return false;
    }
    else
    {
        state = prepareReadFromFileSegmentState(info.file_segments->front(), file_offset_of_buffer_end, info, log);
        info.file_segments->front().increasePriority();
    }

    chassert(!internal_buffer.empty());

    auto & file_segment = info.file_segments->front();
    const auto & current_read_range = file_segment.range();

    if (use_external_buffer && state->read_type == ReadType::CACHED)
    {
        /// We allocate buffers not less than 1M so that s3 requests will not be too small. But the same buffers (members of AsynchronousReadIndirectBufferFromRemoteFS)
        /// are used for reading from files. Some of these readings are fairly small and their performance degrade when we use big buffers (up to ~20% for queries like Q23 from ClickBench).
        //if (info.settings.local_fs_buffer_size && info.settings.local_fs_buffer_size < internal_buffer.size())
        //    internal_buffer.resize(info.settings.local_fs_buffer_size);

        /// It would make sense to reduce buffer size to what is left to read
        /// (when we read the last segment) regardless of the read_type.
        /// But we have to use big enough buffers when we [pre]download segments
        /// to amortize netw and FileCache overhead (space reservation and relevant locks).
        //if (info.file_segments->size() == 1)
        //{
        //    const size_t remaining_size_to_read
        //        = std::min(current_read_range.right, info.read_until_position - 1) - file_offset_of_buffer_end + 1;
        //    const size_t new_buf_size = std::min(internal_buffer.size(), remaining_size_to_read);
        //    chassert((internal_buffer.size() >= nextimpl_working_buffer_offset + new_buf_size) && (new_buf_size > 0));
        //    internal_buffer.resize(nextimpl_working_buffer_offset + new_buf_size);
        //}
    }

    state->buf->set(internal_buffer.begin(), internal_buffer.size());

    const auto size = readFromFileSegment(
        file_segment,
        file_offset_of_buffer_end,
        *state,
        info,
        implementation_buffer_can_be_reused,
        log);

    chassert(!state->buf->internalBuffer().empty());
    chassert(state->buf->buffer().begin() == internal_buffer.begin());
    chassert(state->buf->available() == size);
    if (size)
    {
        file_offset_of_buffer_end += size;
        //nextimpl_working_buffer_offset = state->buf->offset();
        info.current_file_segment_counters.increment(ProfileEvents::FileSegmentUsedBytes, size);
    }

    chassert(internal_buffer.begin() == state->buf->buffer().begin());
    working_buffer = Buffer(internal_buffer.begin(), internal_buffer.begin() + size);
    state->buf->position() = state->buf->buffer().end();

    if (file_segment.isDownloader())
        file_segment.completePartAndResetDownloader();

    chassert(!file_segment.isDownloader(), "!isDownloader() failed in the end of nextImpl: " + getInfoForLog());

    if (file_offset_of_buffer_end > current_read_range.right)
        completeFileSegmentAndGetNext();

    return size;
}

size_t CachedOnDiskReadBufferFromFile::readFromFileSegment(
    FileSegment & file_segment,
    size_t offset,
    ReadFromFileSegmentState & state,
    ReadInfo & info,
    bool & implementation_buffer_can_be_reused,
    LoggerPtr log)
{
    LOG_TEST(log, "Reading file segment: {}", getInfoForLog(&state, info, offset));

    const auto & current_read_range = file_segment.range();
    chassert(file_segment.range().contains(offset));

    size_t size = 0;
    if (state.bytes_to_predownload)
    {
        if (predownloadForFileSegment(file_segment, offset, state, info, log))
        {
            //size = state.buf->available();
            //if (size)
            //    chassert(!state.buf->offset());
        }
        else
        {
            chassert(!state.buf->available());
            chassert(state.read_type == ReadType::REMOTE_FS_READ_BYPASS_CACHE);

            auto buf = getRemoteReadBuffer(file_segment, offset, ReadType::REMOTE_FS_READ_BYPASS_CACHE, info);
            buf->setReadUntilPosition(file_segment.range().right + 1); /// [..., range.right]
            buf->seek(offset, SEEK_SET);
            buf->swap(*state.buf);
            state.buf = buf;
            chassert(!state.buf->internalBuffer().empty());
            chassert(offset == static_cast<size_t>(state.buf->getFileOffsetOfBufferEnd()));
        }
    }

    auto do_download = state.read_type == ReadType::REMOTE_FS_READ_AND_PUT_IN_CACHE;
    if (do_download != file_segment.isDownloader())
    {
        throw Exception(
            ErrorCodes::LOGICAL_ERROR,
            "Incorrect segment state. Having read type: {}, file segment info: {}",
            toString(state.read_type), file_segment.getInfoForLog());
    }

    if (!size)
    {
#ifdef DEBUG_OR_SANITIZER_BUILD
        if (state.read_type == ReadType::CACHED)
        {
            size_t cache_file_size = getFileSizeFromReadBuffer(*state.buf);
            if (cache_file_size == 0)
            {
                throw Exception(
                    ErrorCodes::LOGICAL_ERROR,
                    "Attempt to read from an empty cache file: {} (just before actual read)",
                    cache_file_size);
            }
        }
        else
        {
            chassert(offset == static_cast<size_t>(state.buf->getFileOffsetOfBufferEnd()));
        }
        chassert(!state.buf->hasPendingData());
#endif

        Stopwatch watch(CLOCK_MONOTONIC);

        if (state.buf->internalBuffer().empty())
        {
            throw Exception(
                ErrorCodes::LOGICAL_ERROR,
                "Internal buffer cannot be empty (use external buffer: {}; {})",
                info.use_external_buffer, getInfoForLog(&state, info, offset));
        }

        //state.buf->position() = state.buf->buffer().end();
        auto result = state.buf->next();

        watch.stop();
        auto elapsed = watch.elapsedMicroseconds();
        info.current_file_segment_counters.increment(ProfileEvents::FileSegmentReadMicroseconds, elapsed);

        // We don't support state.buf implementations that use nextimpl_working_buffer_offset.
        chassert(state.buf->position() == state.buf->buffer().begin());

        if (result)
        {
            //size = state.buf->buffer().size();
            size = state.buf->available();
        }

        if (state.read_type == ReadType::CACHED)
        {
            ProfileEvents::increment(ProfileEvents::CachedReadBufferReadFromCacheHits);
            ProfileEvents::increment(ProfileEvents::CachedReadBufferReadFromCacheBytes, size);
            ProfileEvents::increment(ProfileEvents::CachedReadBufferReadFromCacheMicroseconds, elapsed);
        }
        else
        {
            ProfileEvents::increment(ProfileEvents::CachedReadBufferReadFromCacheMisses);
            ProfileEvents::increment(ProfileEvents::CachedReadBufferReadFromSourceBytes, size);
            ProfileEvents::increment(ProfileEvents::CachedReadBufferReadFromSourceMicroseconds, elapsed);
        }
    }

    if (size)
        chassert(state.buf->available());

    if (size)
    {
        bool download_current_segment_succeeded = false;
        if (do_download)
        {
            chassert(
                offset + size - 1 <= file_segment.range().right,
                fmt::format("Offset: {}, size: {}, file segment range: {}, impl offset: {}", offset, size, file_segment.range().toString(), state.buf->getPosition()));

            std::string failure_reason;
            bool success = file_segment.reserve(
                size,
                info.settings.filesystem_cache_reserve_space_wait_lock_timeout_milliseconds,
                failure_reason);

            if (success)
            {
                chassert(file_segment.getCurrentWriteOffset() == static_cast<size_t>(state.buf->getPosition()));

                success = writeCache(state.buf->buffer().begin(), size, offset, file_segment, info, log);
                if (success)
                {
                    chassert(file_segment.getCurrentWriteOffset() <= file_segment.range().right + 1);
                    chassert(
                        /* last_file_segment */info.file_segments->size() == 1
                        || file_segment.getCurrentWriteOffset() == state.buf->getFileOffsetOfBufferEnd());

                    LOG_TEST(log, "Successfully written {} bytes", size);
                    download_current_segment_succeeded = true;

                    // The state.buf is valid and positioned correctly (at file_segment->getCurrentWriteOffset()).
                    // Later reads for this file segment can reuse it.
                    // (It's reusable even if we don't reach the swap(*state.buf) below,
                    // because the reuser must assign state.buf's buffer anyway.)
                    implementation_buffer_can_be_reused = true;
                }
                else
                    LOG_TRACE(log, "Bypassing cache because writeCache method failed");
            }
            else
                LOG_TRACE(log, "No space left in cache to reserve {} bytes, reason: {}, "
                          "will continue without cache download", size, failure_reason);

            if (!success)
            {
                state.read_type = ReadType::REMOTE_FS_READ_BYPASS_CACHE;
                chassert(file_segment.state() == FileSegment::State::PARTIALLY_DOWNLOADED_NO_CONTINUATION);
            }
        }

        /// - If last file segment was read from remote fs, then we read up to segment->range().right,
        /// but the requested right boundary could be
        /// segment->range().left < requested_right_boundary <  segment->range().right.
        /// Therefore need to resize to a smaller size. And resize must be done after write into cache.
        /// - If last file segment was read from local fs, then we could read more than
        /// file_segemnt->range().right, so resize is also needed.
        if (info.file_segments->size() == 1)
        {
            size_t remaining_size_to_read = std::min(current_read_range.right, info.read_until_position - 1) - offset + 1;

            LOG_TEST(log, "Remaining size to read: {}, read: {}. Resizing buffer to {}",
                     remaining_size_to_read, size, state.buf->offset() + std::min(size, remaining_size_to_read));

            if (size > remaining_size_to_read)
            {
                size = remaining_size_to_read;
                chassert(state.buf->buffer().size() >= state.buf->offset() + size);
                state.buf->buffer().resize(state.buf->offset() + size);
            }
        }

        if (do_download && download_current_segment_succeeded)
            chassert(file_segment.getCurrentWriteOffset() >= offset + size);

        chassert(
            offset + size <= info.read_until_position,
            fmt::format("Expected {} <= {} (size: {}, read range: {}, hold file segments: {} ({}))",
                        offset + size, info.read_until_position, size, current_read_range.toString(),
                        info.file_segments->size(), info.file_segments->toString(true)));
    }

    if (size)
        chassert(state.buf->available());

    if (size == 0 && offset + size < info.read_until_position)
    {
        size_t cache_file_size = getFileSizeFromReadBuffer(*state.buf);
        auto cache_file_path = getFileNameFromReadBuffer(*state.buf);

        std::string download_finished_time;
        if (file_segment.isDownloaded())
        {
            WriteBufferFromString buf{download_finished_time};
            writeDateTimeText(file_segment.getFinishedDownloadTime(), buf);
        }
        else
            download_finished_time = "None";

        std::optional<size_t> object_size;
        std::optional<size_t> impl_read_until_position;
        std::optional<std::string> impl_read_stop_reason;
        if (state.read_type != ReadType::CACHED)
        {
            object_size = state.buf->tryGetFileSize();
#if USE_AWS_S3
            if (const auto * s3_buf = dynamic_cast<const ReadBufferFromS3 *>(state.buf.get()))
            {
                impl_read_until_position = s3_buf->getReadUntilPosition();
                impl_read_stop_reason = s3_buf->getStopReason();
            }
#endif
        }

        throw Exception(
            ErrorCodes::LOGICAL_ERROR,
            "Having zero bytes, but range is not finished: "
            //"result: {}, "
            "file offset: {}, "
            "read bytes: {}, "
            "object size: {}, "
            //"nextimpl working buffer offset: {},"
            "reading until: {}, "
            "read type: {}, "
            "impl read stop reason: {}, "
            "impl working buffer size: {}, "
            "impl internal buffer size: {}, "
            "impl available: {}, "
            "impl offset: {}, "
            "impl last position: {}, "
            "impl eof: {}, "
            "finished download time: {}, "
            "cache file size: {}, "
            "cache file path: {}, "
            "remaining file segments: {}, "
            "current file segment: {}",
            //result,
            offset + size,
            size,
            object_size ? std::to_string(*object_size) : "None",
            //nextimpl_working_buffer_offset,
            info.read_until_position,
            toString(state.read_type),
            impl_read_stop_reason ? *impl_read_stop_reason : "None",
            state.buf->buffer().size(),
            state.buf->internalBuffer().size(),
            state.buf->available(),
            state.buf->getFileOffsetOfBufferEnd(),
            impl_read_until_position ? std::to_string(*impl_read_until_position) : "None",
            state.buf->eof(),
            download_finished_time,
            cache_file_size ? std::to_string(cache_file_size) : "None",
            cache_file_path,
            info.file_segments->size(),
            file_segment.getInfoForLog());
    }

    info.current_file_segment_counters.increment(ProfileEvents::FileSegmentUsedBytes, state.buf->available());

    // No necessary because of the SCOPE_EXIT above, but useful for logging below.
    LOG_TEST(log, "Read {} bytes (buffer size: {}). Read info: {}", size, state.buf->internalBuffer().size(), getInfoForLog(&state, info, offset + size));

    return size;
}

size_t CachedOnDiskReadBufferFromFile::readBigAt(
    char * to,
    size_t n,
    size_t range_begin,
    const std::function<bool(size_t)> & progress_callback) const
{
    ReadInfo current_info(
        info.cache_key, info.source_file_path, info.implementation_buffer_creator,
        info.use_external_buffer, info.settings, /* read_until_position */range_begin + n);

    if (info.settings.read_from_filesystem_cache_if_exists_otherwise_bypass_cache)
    {
        current_info.file_segments = cache->get(
            info.cache_key,
            /* offset */range_begin,
            /* size */n,
            /* batch_size */0,
            user.user_id);
    }
    else
    {
        CreateFileSegmentSettings create_settings(FileSegmentKind::Regular);
        current_info.file_segments = cache->getOrSet(
            info.cache_key,
            /* offset */range_begin,
            /* size */n,
            file_size.value(),
            create_settings,
            /* batch_size */0,
            user);
    }

    if (current_info.file_segments->empty())
        throw Exception(ErrorCodes::LOGICAL_ERROR, "No file segments");

    LOG_TEST(
        log, "ReadBigAt() at offset {} size {} file segments {}",
        range_begin, n, current_info.file_segments->size());

    size_t read_bytes = 0;
    size_t offset = range_begin;
    bool cancelled = false;
    bool implementation_buffer_can_be_reused = false;
    ReadFromFileSegmentStatePtr current_state;

    while (!cancelled && read_bytes < n)
    {
        if (current_info.file_segments->empty())
        {
            throw Exception(
                ErrorCodes::LOGICAL_ERROR,
                "Unexpected end of file segments. Offset: {}, read: {}/{}",
                offset, read_bytes, n);
        }

        auto & file_segment = current_info.file_segments->front();
        if (offset == file_segment.range().right + 1)
        {
            current_info.cache_file_reader.reset();
            current_info.file_segments->front().increasePriority();
            current_info.file_segments->completeAndPopFront(
                info.settings.filesystem_cache_allow_background_download,
                /* force_shrink_to_downloaded_size */false);

            current_state.reset();
            continue;
        }

        chassert(
            file_segment.range().contains(offset),
            fmt::format("Current offset: {}, file segment: {}", offset, file_segment.getInfoForLog()));

        if (!current_state)
            current_state = prepareReadFromFileSegmentState(file_segment, offset, current_info, log);

        [[maybe_unused]] size_t remaining_size_in_file_segment = file_segment.range().right - offset + 1;
        current_state->buf->set(to + read_bytes, n - read_bytes);

        auto size = readFromFileSegment(
            file_segment,
            offset,
            *current_state,
            current_info,
            implementation_buffer_can_be_reused,
            log);

        LOG_TEST(
            log, "ReadBigAt() read {} bytes at offset: {}. Total: {}/{}",
            size, offset, read_bytes + size, n);

        offset += size;
        read_bytes += size;

        chassert(read_bytes <= n);
        chassert(
            offset <= file_segment.range().right + 1,
            fmt::format("Offset: {}, size: {}, remaining size in file segment: {}, file segment: {}",
                        offset, size, remaining_size_in_file_segment, file_segment.getInfoForLog()));

        if (!size)
        {
            throw Exception(
                ErrorCodes::LOGICAL_ERROR,
                "Cannot read all data. Offset: {} (initial offset: {}), read bytes {}/{}",
                offset, range_begin, read_bytes, n);
        }

        if (progress_callback)
            cancelled = progress_callback(size);
    }

    return read_bytes;
}

off_t CachedOnDiskReadBufferFromFile::seek(off_t offset, int whence)
{
    if (offset == getPosition() && whence == SEEK_SET)
        return offset;

    if (initialized && !allow_seeks_after_first_read)
    {
        throw Exception(
            ErrorCodes::CANNOT_SEEK_THROUGH_FILE,
            "Seek is allowed only before first read attempt from the buffer. "
            "Current offset {}, seek offset: {}", file_offset_of_buffer_end, offset);
    }

    size_t new_pos = offset;

    if (allow_seeks_after_first_read)
    {
        if (whence != SEEK_SET && whence != SEEK_CUR)
        {
            throw Exception(ErrorCodes::ARGUMENT_OUT_OF_BOUND, "Expected SEEK_SET or SEEK_CUR as whence");
        }

        if (whence == SEEK_CUR)
        {
            new_pos = file_offset_of_buffer_end - (working_buffer.end() - pos) + offset;
        }

        if (new_pos + (working_buffer.end() - pos) == file_offset_of_buffer_end)
            return new_pos;

        if (file_offset_of_buffer_end - working_buffer.size() <= new_pos && new_pos <= file_offset_of_buffer_end)
        {
            pos = working_buffer.end() - file_offset_of_buffer_end + new_pos;
            chassert(pos >= working_buffer.begin());
            chassert(pos <= working_buffer.end());
            return new_pos;
        }
    }
    else if (whence != SEEK_SET)
    {
        throw Exception(ErrorCodes::CANNOT_SEEK_THROUGH_FILE, "Only SEEK_SET allowed");
    }

    //if (!use_external_buffer)
    //    resetWorkingBuffer();

    first_offset = file_offset_of_buffer_end = new_pos;
    info.file_segments.reset();
    state.reset();
    info.cache_file_reader.reset();
    info.remote_file_reader.reset();
    initialized = false;

    LOG_TEST(log, "Reset state for seek to position {} (allow_seeks_after_first_reader = {})", new_pos, allow_seeks_after_first_read);

    return new_pos;
}

size_t CachedOnDiskReadBufferFromFile::getRemainingSizeToRead()
{
    /// Last position should be guaranteed to be set, as at least we always know file size.
    if (!info.read_until_position)
        throw Exception(ErrorCodes::LOGICAL_ERROR, "Last position was not set");

    /// On this level should be guaranteed that read size is non-zero.
    if (file_offset_of_buffer_end > info.read_until_position)
        throw Exception(
            ErrorCodes::LOGICAL_ERROR,
            "Read boundaries mismatch. Expected {} < {}",
            file_offset_of_buffer_end, info.read_until_position);

    return info.read_until_position - file_offset_of_buffer_end;
}

void CachedOnDiskReadBufferFromFile::setReadUntilPosition(size_t position)
{
    if (initialized && !allow_seeks_after_first_read)
        throw Exception(ErrorCodes::LOGICAL_ERROR, "Method `setReadUntilPosition()` not allowed");

    if (info.read_until_position == position)
        return;

    file_offset_of_buffer_end = getPosition();
    //resetWorkingBuffer();
    info.file_segments.reset();
    state.reset();
    initialized = false;
    info.cache_file_reader.reset();
    info.remote_file_reader.reset();

    info.read_until_position = position;

    LOG_TEST(log, "Set read_until_position to {}", info.read_until_position);
}

void CachedOnDiskReadBufferFromFile::setReadUntilEnd()
{
    setReadUntilPosition(getFileSize());
}

off_t CachedOnDiskReadBufferFromFile::getPosition()
{
    return file_offset_of_buffer_end - available();
}

std::string CachedOnDiskReadBufferFromFile::getInfoForLog()
{
    return getInfoForLog(state.get(), info, file_offset_of_buffer_end);
}

std::string CachedOnDiskReadBufferFromFile::getInfoForLog(
    const ReadFromFileSegmentState * state,
    const ReadInfo & info,
    size_t offset)
{
    WriteBufferFromOwnString wb;
    wb << "key: " << info.cache_key.toString() << ", ";
    wb << "source_path: " << info.source_file_path << ", ";
    wb << "offset: " << offset << "/" << info.read_until_position << ", ";

    if (state)
    {
        wb << "read_type: " << toString(state ? state->read_type : ReadType::NONE) << ", ";
        wb << "bytes_to_predownload: " << state->bytes_to_predownload << ", ";
        if (state->buf)
        {
            wb << "buf.available: " << state->buf->available() << ", ";
            wb << "buf.offset: " << state->buf->offset() << ", ";
            wb << "buf.size: " << state->buf->buffer().size() << ", ";
            wb << "buf.buffer_end_offset: " << state->buf->getFileOffsetOfBufferEnd() << ", ";
        }
    }

    wb << "file segments: " << info.file_segments->size();
    if (!info.file_segments->empty())
        wb << " (front: " << info.file_segments->front().getInfoForLog() << ")";

    return wb.str();
}

bool CachedOnDiskReadBufferFromFile::isSeekCheap()
{
    return !initialized || (state && state->read_type == ReadType::CACHED);
}

static bool isRangeContainedInSegments(size_t left, size_t right, const FileSegmentsHolderPtr & file_segments)
{
    if (!FileSegment::Range{file_segments->front().range().left, file_segments->back().range().right}.contains({left, right}))
        throw Exception(
            ErrorCodes::LOGICAL_ERROR,
            "Requested range is not contained in the segments: left={}, right={}, file_segments={}",
            left,
            right,
            file_segments->toString());

    if (!file_segments->front().range().contains(left))
        throw Exception(ErrorCodes::LOGICAL_ERROR, "There are redundant segments at the beginning of file_segments");

    const auto end_of_intersection
        = std::ranges::find_if(*file_segments, [right](const auto & segment) { return segment->range().left > right; });

    return std::all_of(
        file_segments->begin(),
        end_of_intersection,
        [right](const auto & segment)
        {
            if (right <= segment->range().right)
            {
                /// We need only a prefix of the last segment (I assume the case when file_segments size is 1 is common enough)
                return right < segment->getCurrentWriteOffset();
            }
            return segment->state() == FileSegment::State::DOWNLOADED;
        });
}

bool CachedOnDiskReadBufferFromFile::isContentCached(size_t offset, size_t size)
{
    if (!initialized)
        initialize();

    if (info.file_segments->empty())
        return false;

    /// We don't hold all the segments simultaneously, if there are more than `filesystem_cache_segments_batch_size` of them.
    /// So we need to take minimum of the following two values to determine the intersection between [offset, offset + size - 1]
    /// and the range covered by this segment currently.
    const auto right_boundary = std::min(info.file_segments->back().range().right, info.read_until_position - 1);
    return isRangeContainedInSegments(offset, std::min(offset + size - 1, right_boundary), info.file_segments);
}

}<|MERGE_RESOLUTION|>--- conflicted
+++ resolved
@@ -100,17 +100,11 @@
         read_until_position_ ? read_until_position_.value() : file_size_)
 {
     LOG_TEST(
-<<<<<<< HEAD
-        log, "Boundary alignment: {}, external buffer: {}, allow seeks after first read: {}",
-        info.settings.filesystem_cache_boundary_alignment.has_value() ? DB::toString(info.settings.filesystem_cache_boundary_alignment.value()) : "None",
-        use_external_buffer, allow_seeks_after_first_read);
-=======
         log, "Cache key: {}, source file path: {}, boundary alignment: {}, "
         "external buffer: {}, allow seeks after first read: {}, file size: {}",
-        cache_key.toString(), source_file_path,
-        settings.filesystem_cache_boundary_alignment.has_value() ? DB::toString(settings.filesystem_cache_boundary_alignment.value()) : "None",
-        use_external_buffer, allow_seeks_after_first_read, file_size_);
->>>>>>> a877328f
+        cache_key_.toString(), source_file_path_,
+        settings_.filesystem_cache_boundary_alignment.has_value() ? DB::toString(settings_.filesystem_cache_boundary_alignment.value()) : "None",
+        use_external_buffer_, allow_seeks_after_first_read, file_size_);
 }
 
 void CachedOnDiskReadBufferFromFile::appendFilesystemCacheLog(
