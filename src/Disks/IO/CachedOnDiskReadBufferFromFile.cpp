--- conflicted
+++ resolved
@@ -666,11 +666,7 @@
                 }
                 else
                 {
-<<<<<<< HEAD
-                    LOG_TEST(log, "Bypassing cache because writeCache method failed");
-=======
                     LOG_TEST(log, "Bypassing cache because writeCache (in predownload) method failed");
->>>>>>> 3ab0ce9d
                     continue_predownload = false;
                 }
             }
