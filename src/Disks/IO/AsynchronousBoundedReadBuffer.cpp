#include "AsynchronousBoundedReadBuffer.h"

#include <Common/Stopwatch.h>
#include <Common/logger_useful.h>
#include <Common/typeid_cast.h>
#include <Common/getRandomASCIIString.h>
#include <Common/ElapsedTimeProfileEventIncrement.h>
#include <Disks/IO/ReadBufferFromRemoteFSGather.h>
#include <Disks/IO/ThreadPoolRemoteFSReader.h>
#include <IO/CachedInMemoryReadBufferFromFile.h>
#include <Interpreters/FilesystemReadPrefetchesLog.h>
#include <Interpreters/Context.h>
#include <base/getThreadId.h>


namespace CurrentMetrics
{
    extern const Metric AsynchronousReadWait;
}

namespace ProfileEvents
{
    extern const Event AsynchronousRemoteReadWaitMicroseconds;
    extern const Event SynchronousRemoteReadWaitMicroseconds;
    extern const Event RemoteFSSeeks;
    extern const Event RemoteFSPrefetches;
    extern const Event RemoteFSCancelledPrefetches;
    extern const Event RemoteFSUnusedPrefetches;
    extern const Event RemoteFSPrefetchedReads;
    extern const Event RemoteFSUnprefetchedReads;
    extern const Event RemoteFSPrefetchedBytes;
    extern const Event RemoteFSUnprefetchedBytes;
    extern const Event RemoteFSLazySeeks;
    extern const Event RemoteFSSeeksWithReset;
    extern const Event RemoteFSBuffers;
}

namespace DB
{

namespace ErrorCodes
{
    extern const int LOGICAL_ERROR;
    extern const int ARGUMENT_OUT_OF_BOUND;
    extern const int BAD_ARGUMENTS;
}

AsynchronousBoundedReadBuffer::AsynchronousBoundedReadBuffer(
    ImplPtr impl_,
    IAsynchronousReader & reader_,
    const ReadSettings & settings_,
    size_t buffer_size_,
    size_t min_bytes_for_seek_,
    AsyncReadCountersPtr async_read_counters_,
    FilesystemReadPrefetchesLogPtr prefetches_log_)
    : ReadBufferFromFileBase(0, nullptr, 0, impl_->getFileSize())
    , impl(std::move(impl_))
    , read_settings(settings_)
    , buffer_size(buffer_size_)
    , min_bytes_for_seek(min_bytes_for_seek_)
    /// Avoid calling thread-unsafe impl->getFileName() while prefetch is in progress.
    /// If impl's getFileName() can change on the fly, our getFileName() won't reflect that.
    /// That is ok, it's not used for anything important.
    , file_name(impl->getFileName())
    , reader(reader_)
    , query_id(CurrentThread::isInitialized() && CurrentThread::get().getQueryContext() != nullptr ? CurrentThread::getQueryId() : "")
    , current_reader_id(getRandomASCIIString(8))
    , log(getLogger("AsynchronousBoundedReadBuffer"))
    , async_read_counters(async_read_counters_)
    , prefetches_log(prefetches_log_)
{
    ProfileEvents::increment(ProfileEvents::RemoteFSBuffers);

<<<<<<< HEAD
    const auto * cached_impl = typeid_cast<const CachedInMemoryReadBufferFromFile *>(impl.get());
    if (cached_impl)
    {
        use_page_cache = true;
        buffer_size = cached_impl->getPageCache()->defaultBlockSize();
    }
    LOG_TEST(log, "Using buffer size {} while reading {}", buffer_size, file_name);
=======
    if (buffer_size == 0)
        throw Exception(ErrorCodes::BAD_ARGUMENTS, "Buffer size cannot be zero");
>>>>>>> 4ebf30c8
}

String AsynchronousBoundedReadBuffer::getInfoForLog()
{
    if (prefetch_future.valid())
        prefetch_future.wait();
    return impl->getInfoForLog();
}

bool AsynchronousBoundedReadBuffer::hasPendingDataToRead()
{
    if (read_until_position)
    {
        if (file_offset_of_buffer_end == *read_until_position) /// Everything is already read.
            return false;

        if (file_offset_of_buffer_end > *read_until_position)
        {
            /// Avoid race condition on impl->getInfoForLog().
            if (prefetch_future.valid())
                prefetch_future.wait();
            throw Exception(
                ErrorCodes::LOGICAL_ERROR,
                "Read beyond last offset ({} > {}): file size = {}, info: {}",
                file_offset_of_buffer_end, *read_until_position, getFileSize(), impl->getInfoForLog());
        }
    }

    return true;
}

std::future<IAsynchronousReader::Result> AsynchronousBoundedReadBuffer::readAsync(char * data, size_t size, Priority priority)
{
    if (use_page_cache)
        chassert(data == nullptr);
    IAsynchronousReader::Request request;
    request.descriptor = std::make_shared<RemoteFSFileDescriptor>(*impl, async_read_counters);
    request.buf = data;
    request.size = size;
    request.offset = file_offset_of_buffer_end;
    request.priority = Priority{read_settings.priority.value + priority.value};
    request.ignore = bytes_to_ignore;
    return reader.submit(request);
}

IAsynchronousReader::Result AsynchronousBoundedReadBuffer::readSync(char * data, size_t size)
{
    if (use_page_cache)
        chassert(data == nullptr);
    IAsynchronousReader::Request request;
    request.descriptor = std::make_shared<RemoteFSFileDescriptor>(*impl, async_read_counters);
    request.buf = data;
    request.size = size;
    request.offset = file_offset_of_buffer_end;
    request.ignore = bytes_to_ignore;
    return reader.execute(request);
}

void AsynchronousBoundedReadBuffer::prefetch(Priority priority)
{
    if (prefetch_future.valid())
        return;

    if (!hasPendingDataToRead())
        return;

    last_prefetch_info.submit_time = std::chrono::system_clock::now();
    last_prefetch_info.priority = priority;

    /// Don't allocate any buffers if page cache is in use, the cache has its own buffers (PageCacheCell).
    if (!use_page_cache)
        prefetch_buffer.resize(buffer_size);

    prefetch_future = readAsync(prefetch_buffer.data(), buffer_size, priority);
    ProfileEvents::increment(ProfileEvents::RemoteFSPrefetches);
}

void AsynchronousBoundedReadBuffer::setReadUntilPosition(size_t position)
{
    if (!read_until_position || position != *read_until_position)
    {
        if (position < file_offset_of_buffer_end)
        {
            /// file has been read beyond new read until position already
            if (available() >= file_offset_of_buffer_end - position)
            {
                /// new read until position is after the current position in the working buffer
                working_buffer.resize(working_buffer.size() - (file_offset_of_buffer_end - position));
                file_offset_of_buffer_end = position;
                pos = std::min(pos, working_buffer.end());
            }
            else
            {
                if (prefetch_future.valid())
                    prefetch_future.wait();
                /// new read until position is before the current position in the working buffer
                throw Exception(
                    ErrorCodes::LOGICAL_ERROR,
                    "Attempt to set read until position before already read data ({} > {}, info: {})",
                    position,
                    getPosition(),
                    impl->getInfoForLog());
            }
        }

        read_until_position = position;

        /// We must wait on future and reset the prefetch here, because otherwise there might be
        /// a race between reading the data in the threadpool and impl->setReadUntilPosition()
        /// which reinitializes internal remote read buffer (because if we have a new read range
        /// then we need a new range request) and in case of reading from cache we need to request
        /// and hold more file segment ranges from cache.
        resetPrefetch(FilesystemPrefetchState::CANCELLED_WITH_RANGE_CHANGE);
        impl->setReadUntilPosition(*read_until_position);
    }
}

void AsynchronousBoundedReadBuffer::appendToPrefetchLog(
    FilesystemPrefetchState state,
    int64_t size,
    const std::unique_ptr<Stopwatch> & execution_watch)
{
    FilesystemReadPrefetchesLogElement elem
    {
        .event_time = std::chrono::system_clock::to_time_t(std::chrono::system_clock::now()),
        .query_id = query_id,
        .path = impl->getFileName(),
        .offset = file_offset_of_buffer_end,
        .size = size,
        .prefetch_submit_time = last_prefetch_info.submit_time,
        .execution_watch = execution_watch ? std::optional<Stopwatch>(*execution_watch) : std::nullopt,
        .priority = last_prefetch_info.priority,
        .state = state,
        .thread_id = getThreadId(),
        .reader_id = current_reader_id,
    };

    if (prefetches_log)
        prefetches_log->add(std::move(elem));
}


bool AsynchronousBoundedReadBuffer::nextImpl()
{
    if (!hasPendingDataToRead())
        return false;

    chassert(file_offset_of_buffer_end <= getFileSize());
    size_t old_file_offset_of_buffer_end = file_offset_of_buffer_end;

    IAsynchronousReader::Result result;
    if (prefetch_future.valid())
    {
        {
            ProfileEventTimeIncrement<Microseconds> watch(ProfileEvents::AsynchronousRemoteReadWaitMicroseconds);
            CurrentMetrics::Increment metric_increment{CurrentMetrics::AsynchronousReadWait};

            result = prefetch_future.get();
        }

        prefetch_future = {};
        prefetch_buffer.swap(memory);

        if (read_settings.enable_filesystem_read_prefetches_log)
            appendToPrefetchLog(FilesystemPrefetchState::USED, result.size, result.execution_watch);

        last_prefetch_info = {};

        ProfileEvents::increment(ProfileEvents::RemoteFSPrefetchedReads);
        ProfileEvents::increment(ProfileEvents::RemoteFSPrefetchedBytes, result.size);
    }
    else
    {
        /// Don't allocate any buffers if page cache is in use, the cache has its own buffers (PageCacheCell).
        if (!use_page_cache)
            memory.resize(buffer_size);

        {
            ProfileEventTimeIncrement<Microseconds> watch(ProfileEvents::SynchronousRemoteReadWaitMicroseconds);
            result = readSync(memory.data(), buffer_size);
        }

        ProfileEvents::increment(ProfileEvents::RemoteFSUnprefetchedReads);
        ProfileEvents::increment(ProfileEvents::RemoteFSUnprefetchedBytes, result.size);
    }

    bytes_to_ignore = 0;
    resetWorkingBuffer();

    size_t bytes_read = result.size - result.offset;
    if (bytes_read)
    {
        page_cache_cell = result.page_cache_cell;
        working_buffer = Buffer(result.buf + result.offset, result.buf + result.size);
        pos = working_buffer.begin();
    }

    file_offset_of_buffer_end = result.file_offset_of_buffer_end;

    chassert(file_offset_of_buffer_end <= getFileSize());

    if (read_until_position && (file_offset_of_buffer_end > *read_until_position))
    {
        size_t excessive_bytes_read = file_offset_of_buffer_end - *read_until_position;

        if (excessive_bytes_read > working_buffer.size())
            throw Exception(ErrorCodes::LOGICAL_ERROR,
                            "File offset moved too far: old_file_offset = {}, new_file_offset = {}, read_until_position = {}, bytes_read = {}",
                            old_file_offset_of_buffer_end, file_offset_of_buffer_end, *read_until_position, bytes_read);

        working_buffer.resize(working_buffer.size() - excessive_bytes_read);
        file_offset_of_buffer_end = *read_until_position;
    }

    return !working_buffer.empty();
}


off_t AsynchronousBoundedReadBuffer::seek(off_t offset, int whence)
{
    ProfileEvents::increment(ProfileEvents::RemoteFSSeeks);

    size_t new_pos;
    if (whence == SEEK_SET)
    {
        chassert(offset >= 0);
        new_pos = offset;
    }
    else if (whence == SEEK_CUR)
    {
        new_pos = static_cast<size_t>(getPosition()) + offset;
    }
    else
    {
        throw Exception(ErrorCodes::ARGUMENT_OUT_OF_BOUND, "Expected SEEK_SET or SEEK_CUR as whence");
    }

    /// Position is unchanged.
    if (new_pos == static_cast<size_t>(getPosition()))
        return new_pos;

    bool read_from_prefetch = false;
    while (true)
    {
        /// The first condition implies bytes_to_ignore = 0.
        if (!working_buffer.empty() && file_offset_of_buffer_end - working_buffer.size() <= new_pos &&
            new_pos <= file_offset_of_buffer_end)
        {
            /// Position is still inside the buffer.
            /// Probably it is at the end of the buffer - then we will load data on the following 'next' call.
            pos = working_buffer.end() - file_offset_of_buffer_end + new_pos;
            chassert(pos >= working_buffer.begin());
            chassert(pos <= working_buffer.end());

            return new_pos;
        }
        if (prefetch_future.valid())
        {
            read_from_prefetch = true;

            /// Read from prefetch buffer and recheck if the new position is valid inside.
            if (nextImpl())
                continue;
        }

        /// Prefetch is cancelled because of seek.
        if (read_from_prefetch)
        {
            ProfileEvents::increment(ProfileEvents::RemoteFSCancelledPrefetches);
            if (read_settings.enable_filesystem_read_prefetches_log)
            {
                appendToPrefetchLog(FilesystemPrefetchState::CANCELLED_WITH_SEEK, -1, nullptr);
            }
        }

        break;
    }

    chassert(!prefetch_future.valid());

    /// First reset the buffer so the next read will fetch new data to the buffer.
    resetWorkingBuffer();
    page_cache_cell = nullptr;
    bytes_to_ignore = 0;

    if (read_until_position && new_pos > *read_until_position)
    {
        if (!impl->isSeekCheap())
            ProfileEvents::increment(ProfileEvents::RemoteFSSeeksWithReset);
        file_offset_of_buffer_end = new_pos = *read_until_position; /// read_until_position is a non-included boundary.
        impl->seek(file_offset_of_buffer_end, SEEK_SET);
        return new_pos;
    }

    /**
    * Lazy ignore. Save number of bytes to ignore and ignore it either for prefetch buffer or current buffer.
    * Note: we read in range [file_offset_of_buffer_end, read_until_position).
    */
    if (!impl->isSeekCheap() && file_offset_of_buffer_end && read_until_position && new_pos < *read_until_position
        && new_pos > file_offset_of_buffer_end && new_pos < file_offset_of_buffer_end + min_bytes_for_seek)
    {
        ProfileEvents::increment(ProfileEvents::RemoteFSLazySeeks);
        bytes_to_ignore = new_pos - file_offset_of_buffer_end;
    }
    else
    {
        if (!impl->isSeekCheap())
            ProfileEvents::increment(ProfileEvents::RemoteFSSeeksWithReset);
        file_offset_of_buffer_end = new_pos;
        impl->seek(file_offset_of_buffer_end, SEEK_SET);
    }

    return new_pos;
}


void AsynchronousBoundedReadBuffer::finalize()
{
    resetPrefetch(FilesystemPrefetchState::UNNEEDED);
}

AsynchronousBoundedReadBuffer::~AsynchronousBoundedReadBuffer()
{
    try
    {
        finalize();
    }
    catch (...)
    {
        tryLogCurrentException(log);
    }
}

void AsynchronousBoundedReadBuffer::resetPrefetch(FilesystemPrefetchState state)
{
    if (!prefetch_future.valid())
        return;

    auto result = prefetch_future.get();
    prefetch_future = {};
    last_prefetch_info = {};

    ProfileEvents::increment(ProfileEvents::RemoteFSPrefetchedBytes, result.size);

    switch (state)
    {
        case FilesystemPrefetchState::UNNEEDED:
            ProfileEvents::increment(ProfileEvents::RemoteFSUnusedPrefetches);
            break;
        case FilesystemPrefetchState::CANCELLED_WITH_SEEK:
        case FilesystemPrefetchState::CANCELLED_WITH_RANGE_CHANGE:
            ProfileEvents::increment(ProfileEvents::RemoteFSCancelledPrefetches);
            break;
        default:
            throw Exception(ErrorCodes::LOGICAL_ERROR, "Unexpected state of prefetch: {}", magic_enum::enum_name(state));
    }
}

}<|MERGE_RESOLUTION|>--- conflicted
+++ resolved
@@ -71,7 +71,6 @@
 {
     ProfileEvents::increment(ProfileEvents::RemoteFSBuffers);
 
-<<<<<<< HEAD
     const auto * cached_impl = typeid_cast<const CachedInMemoryReadBufferFromFile *>(impl.get());
     if (cached_impl)
     {
@@ -79,10 +78,9 @@
         buffer_size = cached_impl->getPageCache()->defaultBlockSize();
     }
     LOG_TEST(log, "Using buffer size {} while reading {}", buffer_size, file_name);
-=======
+
     if (buffer_size == 0)
         throw Exception(ErrorCodes::BAD_ARGUMENTS, "Buffer size cannot be zero");
->>>>>>> 4ebf30c8
 }
 
 String AsynchronousBoundedReadBuffer::getInfoForLog()
