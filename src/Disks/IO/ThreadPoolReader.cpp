#include "ThreadPoolReader.h"
#include <Common/VersionNumber.h>
#include <Common/assert_cast.h>
#include <Common/Exception.h>
#include <Common/ProfileEvents.h>
#include <Common/CurrentMetrics.h>
#include <Common/Stopwatch.h>
#include <Common/setThreadName.h>
#include <Common/MemorySanitizer.h>
#include <Common/CurrentThread.h>
#include <Common/ThreadPool.h>
#include <Poco/Environment.h>
#include <base/errnoToString.h>
#include <Poco/Event.h>
#include <future>
#include <unistd.h>
#include <fcntl.h>

#if defined(OS_LINUX)

#include <sys/syscall.h>
#include <sys/uio.h>

/// We don't want to depend on specific glibc version.

#if !defined(RWF_NOWAIT)
    #define RWF_NOWAIT 8
#endif

#if !defined(SYS_preadv2)
    #if defined(__x86_64__)
        #define SYS_preadv2 327
    #elif defined(__aarch64__)
        #define SYS_preadv2 286
    #elif defined(__powerpc64__)
        #define SYS_preadv2 380
    #elif defined(__riscv)
        #define SYS_preadv2 286
    #elif defined(__loongarch64)
        #define SYS_preadv2 286
    #else
        #error "Unsupported architecture"
    #endif
#endif

#endif


namespace ProfileEvents
{
    extern const Event ThreadPoolReaderPageCacheHit;
    extern const Event ThreadPoolReaderPageCacheHitBytes;
    extern const Event ThreadPoolReaderPageCacheHitElapsedMicroseconds;
    extern const Event ThreadPoolReaderPageCacheMiss;
    extern const Event ThreadPoolReaderPageCacheMissBytes;
    extern const Event ThreadPoolReaderPageCacheMissElapsedMicroseconds;
    extern const Event AsynchronousReaderIgnoredBytes;

    extern const Event ReadBufferFromFileDescriptorRead;
    extern const Event ReadBufferFromFileDescriptorReadFailed;
    extern const Event ReadBufferFromFileDescriptorReadBytes;
    extern const Event DiskReadElapsedMicroseconds;
}

namespace CurrentMetrics
{
    extern const Metric Read;
    extern const Metric ThreadPoolFSReaderThreads;
    extern const Metric ThreadPoolFSReaderThreadsActive;
    extern const Metric ThreadPoolFSReaderThreadsScheduled;
}


namespace DB
{

namespace ErrorCodes
{
    extern const int CANNOT_READ_FROM_FILE_DESCRIPTOR;

}

#if defined(OS_LINUX)
/// According to man, Linux 5.9 and 5.10 have a bug in preadv2() with the RWF_NOWAIT.
/// https://manpages.debian.org/testing/manpages-dev/preadv2.2.en.html#BUGS
/// We also disable it for older Linux kernels, because according to user's reports, RedHat-patched kernels might be also affected.
static bool hasBugInPreadV2()
{
    VersionNumber linux_version(Poco::Environment::osVersion());
    return linux_version < VersionNumber{5, 11, 0};
}
#endif

ThreadPoolReader::ThreadPoolReader(size_t pool_size, size_t queue_size_)
    : pool(std::make_unique<ThreadPool>(CurrentMetrics::ThreadPoolFSReaderThreads, CurrentMetrics::ThreadPoolFSReaderThreadsActive, CurrentMetrics::ThreadPoolFSReaderThreadsScheduled, pool_size, pool_size, queue_size_))
{
}

std::future<IAsynchronousReader::Result> ThreadPoolReader::submit(Request request)
{
    /// If size is zero, then read() cannot be distinguished from EOF
    assert(request.size);

    int fd = assert_cast<const LocalFileDescriptor &>(*request.descriptor).fd;

#if defined(OS_LINUX)
    /// Check if data is already in page cache with preadv2 syscall.

    /// We don't want to depend on new Linux kernel.
    /// But kernels 5.9 and 5.10 have a bug where preadv2() with the
    /// RWF_NOWAIT flag may return 0 even when not at end of file.
    /// It can't be distinguished from the real eof, so we have to
    /// disable pread with nowait.
    static bool has_pread_nowait_support = !hasBugInPreadV2();

    if (has_pread_nowait_support)
    {
        /// It reports real time spent including the time spent while thread was preempted doing nothing.
        /// And it is Ok for the purpose of this watch (it is used to lower the number of threads to read from tables).
        /// Sometimes it is better to use taskstats::blkio_delay_total, but it is quite expensive to get it
        /// (NetlinkMetricsProvider has about 500K RPS).
        Stopwatch watch(CLOCK_MONOTONIC);

        SCOPE_EXIT({
            watch.stop();

            ProfileEvents::increment(ProfileEvents::ThreadPoolReaderPageCacheHitElapsedMicroseconds, watch.elapsedMicroseconds());
            ProfileEvents::increment(ProfileEvents::DiskReadElapsedMicroseconds, watch.elapsedMicroseconds());
        });

        std::promise<Result> promise;
        std::future<Result> future = promise.get_future();

        size_t bytes_read = 0;
        while (!bytes_read)
        {
            ssize_t res = 0;

            {
                CurrentMetrics::Increment metric_increment{CurrentMetrics::Read};

                struct iovec io_vec{ .iov_base = request.buf, .iov_len = request.size };
                res = syscall(
                    SYS_preadv2, fd,
                    &io_vec, 1,
                    /// This is kind of weird calling convention for syscall.
                    static_cast<int64_t>(request.offset), static_cast<int64_t>(request.offset >> 32),
                    /// This flag forces read from page cache or returning EAGAIN.
                    RWF_NOWAIT);
            }

            if (!res)
            {
                /// The file has ended.
                promise.set_value({0, 0, nullptr});
                return future;
            }

            if (-1 == res)
            {
                if (errno == ENOSYS || errno == EOPNOTSUPP)
                {
                    /// No support for the syscall or the flag in the Linux kernel.
                    /// It shouldn't happen because we check the kernel version but let's
                    /// fallback to the thread pool.
                    break;
                }
<<<<<<< HEAD

=======
>>>>>>> 4f3c9c3e
                if (errno == EAGAIN)
                {
                    /// Data is not available in page cache. Will hand off to thread pool.
                    break;
                }
<<<<<<< HEAD

=======
>>>>>>> 4f3c9c3e
                if (errno == EINTR)
                {
                    /// Interrupted by a signal.
                    continue;
                }

                ProfileEvents::increment(ProfileEvents::ReadBufferFromFileDescriptorReadFailed);
<<<<<<< HEAD
                promise.set_exception(std::make_exception_ptr(
                    ErrnoException(ErrorCodes::CANNOT_READ_FROM_FILE_DESCRIPTOR, "Cannot read from file {}", fd)));
                return future;
            }
            else
            {
                bytes_read += res;
                __msan_unpoison(request.buf, res);
=======
                promise.set_exception(
                    std::make_exception_ptr(ErrnoException(ErrorCodes::CANNOT_READ_FROM_FILE_DESCRIPTOR, "Cannot read from file {}", fd)));
                return future;
>>>>>>> 4f3c9c3e
            }

            bytes_read += res;
            __msan_unpoison(request.buf, res);
        }

        if (bytes_read)
        {
            /// Read successfully from page cache.
            ProfileEvents::increment(ProfileEvents::ThreadPoolReaderPageCacheHit);
            ProfileEvents::increment(ProfileEvents::ThreadPoolReaderPageCacheHitBytes, bytes_read);
            ProfileEvents::increment(ProfileEvents::ReadBufferFromFileDescriptorReadBytes, bytes_read);
            ProfileEvents::increment(ProfileEvents::AsynchronousReaderIgnoredBytes, request.ignore);

            promise.set_value({bytes_read, request.ignore, nullptr});
            return future;
        }
    }
#endif

    ProfileEvents::increment(ProfileEvents::ThreadPoolReaderPageCacheMiss);

    auto schedule = threadPoolCallbackRunnerUnsafe<Result>(*pool, "ThreadPoolRead");

    return schedule([request, fd]() -> Result
    {
        Stopwatch watch(CLOCK_MONOTONIC);
        SCOPE_EXIT({
            watch.stop();

            ProfileEvents::increment(ProfileEvents::ThreadPoolReaderPageCacheMissElapsedMicroseconds, watch.elapsedMicroseconds());
            ProfileEvents::increment(ProfileEvents::DiskReadElapsedMicroseconds, watch.elapsedMicroseconds());
        });

        size_t bytes_read = 0;
        while (!bytes_read)
        {
            ssize_t res = 0;

            {
                CurrentMetrics::Increment metric_increment{CurrentMetrics::Read};
                res = ::pread(fd, request.buf, request.size, request.offset);
            }

            /// File has ended.
            if (!res)
                break;

            if (-1 == res && errno != EINTR)
            {
                ProfileEvents::increment(ProfileEvents::ReadBufferFromFileDescriptorReadFailed);
                throw ErrnoException(ErrorCodes::CANNOT_READ_FROM_FILE_DESCRIPTOR, "Cannot read from file {}", fd);
            }

            bytes_read += res;
        }

        watch.stop();

        ProfileEvents::increment(ProfileEvents::ThreadPoolReaderPageCacheMissBytes, bytes_read);
        ProfileEvents::increment(ProfileEvents::ReadBufferFromFileDescriptorReadBytes, bytes_read);
        ProfileEvents::increment(ProfileEvents::AsynchronousReaderIgnoredBytes, request.ignore);

        return Result{ .size = bytes_read, .offset = request.ignore };
    }, request.priority);
}

void ThreadPoolReader::wait()
{
    pool->wait();
}

}<|MERGE_RESOLUTION|>--- conflicted
+++ resolved
@@ -111,7 +111,7 @@
     /// RWF_NOWAIT flag may return 0 even when not at end of file.
     /// It can't be distinguished from the real eof, so we have to
     /// disable pread with nowait.
-    static bool has_pread_nowait_support = !hasBugInPreadV2();
+    static const bool has_pread_nowait_support = !hasBugInPreadV2();
 
     if (has_pread_nowait_support)
     {
@@ -165,19 +165,11 @@
                     /// fallback to the thread pool.
                     break;
                 }
-<<<<<<< HEAD
-
-=======
->>>>>>> 4f3c9c3e
                 if (errno == EAGAIN)
                 {
                     /// Data is not available in page cache. Will hand off to thread pool.
                     break;
                 }
-<<<<<<< HEAD
-
-=======
->>>>>>> 4f3c9c3e
                 if (errno == EINTR)
                 {
                     /// Interrupted by a signal.
@@ -185,20 +177,9 @@
                 }
 
                 ProfileEvents::increment(ProfileEvents::ReadBufferFromFileDescriptorReadFailed);
-<<<<<<< HEAD
-                promise.set_exception(std::make_exception_ptr(
-                    ErrnoException(ErrorCodes::CANNOT_READ_FROM_FILE_DESCRIPTOR, "Cannot read from file {}", fd)));
-                return future;
-            }
-            else
-            {
-                bytes_read += res;
-                __msan_unpoison(request.buf, res);
-=======
                 promise.set_exception(
                     std::make_exception_ptr(ErrnoException(ErrorCodes::CANNOT_READ_FROM_FILE_DESCRIPTOR, "Cannot read from file {}", fd)));
                 return future;
->>>>>>> 4f3c9c3e
             }
 
             bytes_read += res;
