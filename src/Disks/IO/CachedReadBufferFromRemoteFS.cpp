--- conflicted
+++ resolved
@@ -385,11 +385,7 @@
         LOG_TEST(log, "Bytes to predownload: {}, caller_id: {}", bytes_to_predownload, FileSegment::getCallerId());
 
         assert(implementation_buffer->getFileOffsetOfBufferEnd() == file_segment->getDownloadOffset());
-<<<<<<< HEAD
-        size_t current_offset = file_segment->getDownloadOffset();
         const auto & current_range = file_segment->range();
-=======
->>>>>>> b80eee49
 
         while (true)
         {
@@ -398,18 +394,8 @@
                 if (bytes_to_predownload)
                     throw Exception(
                         ErrorCodes::LOGICAL_ERROR,
-<<<<<<< HEAD
-                        "Failed to predownload remaining {} bytes. Current file segment: {}, current download offset: {}, expected: {}, "
-                        "eof: {}",
-                        bytes_to_predownload,
-                        current_range.toString(),
-                        file_segment->getDownloadOffset(),
-                        file_offset_of_buffer_end,
-                        implementation_buffer->eof());
-=======
                         "Failed to predownload remaining {} bytes. Current file segment: {}, current download offset: {}, expected: {}, eof: {}",
                         file_segment->range().toString(), file_segment->getDownloadOffset(), file_offset_of_buffer_end, implementation_buffer->eof());
->>>>>>> b80eee49
 
                 auto result = implementation_buffer->hasPendingData();
 
