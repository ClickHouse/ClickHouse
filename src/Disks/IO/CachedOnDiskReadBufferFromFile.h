--- conflicted
+++ resolved
@@ -121,7 +121,6 @@
 
     bool updateImplementationBufferIfNeeded();
 
-<<<<<<< HEAD
     static bool canStartFromCache(size_t current_offset, const FileSegment & file_segment);
 
     static void prepareReadFromFileSegmentState(
@@ -165,9 +164,8 @@
         const ReadFromFileSegmentState * state,
         const ReadInfo & info,
         size_t offset);
-=======
+
     bool predownload(FileSegment & file_segment);
->>>>>>> aa0aa2c5
 
     bool nextImplStep();
 
