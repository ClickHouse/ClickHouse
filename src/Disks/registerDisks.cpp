#include "registerDisks.h"

#include "DiskFactory.h"

#include "config.h"

namespace DB
{

void registerDiskLocal(DiskFactory & factory, bool global_skip_access_check);

#if USE_SSL
void registerDiskEncrypted(DiskFactory & factory, bool global_skip_access_check);
#endif

void registerDiskCache(DiskFactory & factory, bool global_skip_access_check);
void registerDiskObjectStorage(DiskFactory & factory, bool global_skip_access_check);

#if USE_SSL
void registerDiskEncryptedOS(DiskFactory & factory, bool global_skip_access_check);
#endif

#ifndef CLICKHOUSE_KEEPER_STANDALONE_BUILD

void registerDisks(bool global_skip_access_check)
{
    auto & factory = DiskFactory::instance();

    registerDiskLocal(factory, global_skip_access_check);

#if USE_SSL
    registerDiskEncrypted(factory, global_skip_access_check);
#endif

    registerDiskCache(factory, global_skip_access_check);

<<<<<<< HEAD
    registerDiskObjectStorage(factory, global_skip_access_check);
=======
    registerDiskLocalObjectStorage(factory, global_skip_access_check);

    registerDiskEncryptedOS(factory, global_skip_access_check);
>>>>>>> e1b4ea15
}

#else

void registerDisks(bool global_skip_access_check)
{
    auto & factory = DiskFactory::instance();

    registerDiskLocal(factory, global_skip_access_check);

    registerDiskObjectStorage(factory, global_skip_access_check);
}

#endif

}<|MERGE_RESOLUTION|>--- conflicted
+++ resolved
@@ -34,13 +34,11 @@
 
     registerDiskCache(factory, global_skip_access_check);
 
-<<<<<<< HEAD
     registerDiskObjectStorage(factory, global_skip_access_check);
-=======
+
     registerDiskLocalObjectStorage(factory, global_skip_access_check);
 
     registerDiskEncryptedOS(factory, global_skip_access_check);
->>>>>>> e1b4ea15
 }
 
 #else
