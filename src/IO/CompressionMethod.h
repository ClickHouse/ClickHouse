--- conflicted
+++ resolved
@@ -65,19 +65,6 @@
     size_t max_download_buffer_size = 10 * 1024 * 1024UL);
 
 std::unique_ptr<WriteBuffer> wrapWriteBufferWithCompressionMethod(
-    std::unique_ptr<WriteBuffer> nested,
-    CompressionMethod method,
-    int level,
-    int zstd_window_log = 0,
-    size_t buf_size = DBMS_DEFAULT_BUFFER_SIZE,
-    char * existing_memory = nullptr,
-<<<<<<< HEAD
-    size_t alignment = 0);
-=======
-    size_t alignment = 0,
-    bool compress_empty = true);
-
-std::unique_ptr<WriteBuffer> wrapWriteBufferWithCompressionMethod(
     WriteBuffer * nested,
     CompressionMethod method,
     int level,
@@ -87,5 +74,4 @@
     size_t alignment = 0,
     bool compress_empty = true);
 
->>>>>>> 72916740
 }