--- conflicted
+++ resolved
@@ -455,13 +455,9 @@
                 configuration.for_disk_s3,
                 configuration.get_request_throttler,
                 configuration.put_request_throttler);
-<<<<<<< HEAD
             aws_client_configuration.request_log_report = configuration.request_log_report;
 
-            AddProvider(std::make_shared<AwsAuthSTSAssumeRoleWebIdentityCredentialsProvider>(aws_client_configuration));
-=======
             AddProvider(std::make_shared<AwsAuthSTSAssumeRoleWebIdentityCredentialsProvider>(aws_client_configuration, expiration_window_seconds));
->>>>>>> 5add1e1b
         }
 
         AddProvider(std::make_shared<Aws::Auth::EnvironmentAWSCredentialsProvider>());
