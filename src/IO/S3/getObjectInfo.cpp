--- conflicted
+++ resolved
@@ -77,8 +77,6 @@
     const String & version_id,
     bool with_metadata)
 {
-    Expect404ResponseScope scope; // 404 is not an error
-
     auto [object_info, error] = tryGetObjectInfo(client, bucket, key, version_id, with_metadata);
     if (object_info)
         return *object_info;
@@ -100,11 +98,6 @@
     const String & version_id,
     bool with_metadata)
 {
-<<<<<<< HEAD
-    Expect404ResponseScope scope; // 404 is not an error
-
-=======
->>>>>>> 05356bab
     auto [object_info, error] = tryGetObjectInfo(client, bucket, key, version_id, with_metadata);
     if (object_info)
         return *object_info;
