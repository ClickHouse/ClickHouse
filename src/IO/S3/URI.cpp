#include <IO/S3/URI.h>

#if USE_AWS_S3
#include <Interpreters/Context.h>
#include <Common/Macros.h>
#include <Common/Exception.h>
#include <Common/quoteString.h>
#include <Common/re2.h>
#include <IO/Archives/ArchiveUtils.h>

#include <boost/algorithm/string/case_conv.hpp>
#include <Poco/Util/AbstractConfiguration.h>


namespace DB
{

struct URIConverter
{
    static void modifyURI(Poco::URI & uri, std::unordered_map<std::string, std::string> mapper)
    {
        Macros macros({{"bucket", uri.getHost()}});
        uri = macros.expand(mapper[uri.getScheme()]).empty() ? uri : Poco::URI(macros.expand(mapper[uri.getScheme()]) + uri.getPathAndQuery());
    }
};

namespace ErrorCodes
{
    extern const int BAD_ARGUMENTS;
}

namespace S3
{

URI::URI(const std::string & uri_, bool allow_archive_path_syntax)
{
    /// Case when bucket name represented in domain name of S3 URL.
    /// E.g. (https://bucket-name.s3.region.amazonaws.com/key)
    /// https://docs.aws.amazon.com/AmazonS3/latest/dev/VirtualHosting.html#virtual-hosted-style-access
    static const RE2 virtual_hosted_style_pattern(R"((.+)\.(s3express[\-a-z0-9]+|s3|cos|obs|oss-data-acc|oss|eos)([.\-][a-z0-9\-.:]+))");

    /// Case when AWS Private Link Interface is being used
    /// E.g. (bucket.vpce-07a1cd78f1bd55c5f-j3a3vg6w.s3.us-east-1.vpce.amazonaws.com/bucket-name/key)
    /// https://docs.aws.amazon.com/AmazonS3/latest/userguide/privatelink-interface-endpoints.html
    static const RE2 aws_private_link_style_pattern(R"(bucket\.vpce\-([a-z0-9\-.]+)\.vpce\.amazonaws\.com(:\d{1,5})?)");

    /// Case when bucket name and key represented in the path of S3 URL.
    /// E.g. (https://s3.region.amazonaws.com/bucket-name/key)
    /// https://docs.aws.amazon.com/AmazonS3/latest/dev/VirtualHosting.html#path-style-access
    static const RE2 path_style_pattern("^/([^/]*)(?:/?(.*))");

    if (allow_archive_path_syntax)
        std::tie(uri_str, archive_pattern) = getURIAndArchivePattern(uri_);
    else
        uri_str = uri_;

<<<<<<< HEAD
    uri = Poco::URI(uri_str);
    /// Keep a copy of how Poco parsed the original string before any mapping
    Poco::URI original_uri(uri_str);
    bool looks_like_presigned = false;
    for (const auto & [qk, qv] : original_uri.getQueryParameters())
    {
        if (qk == "versionId" || qk == "AWSAccessKeyId" || qk == "Signature" || qk == "Expires" || qk.starts_with("X-Amz-"))
        {
            looks_like_presigned = true;
            break;
        }
    }

=======
    // For s3://, gs://, oss:// schemes with wildcard '?', we need to encode
    // the '?' before parsing to prevent it from being treated as query separator
    bool should_encode_question_mark = false;
    if (uri_str.contains('?'))
    {
        // Check if this looks like a real query string or a wildcard
        size_t question_pos = uri_str.find('?');
        if (question_pos != std::string::npos)
        {
            std::string after_question = uri_str.substr(question_pos + 1);
            // Check if it looks like a query string (has '=' or is at the end)
            // If it doesn't have '=' and has more characters, it's likely a wildcard
            if (!after_question.empty() && after_question.find('=') == std::string::npos)
            {
                // This looks like a wildcard pattern, not a query string
                should_encode_question_mark = true;
            }
            // Also check for patterns like "file-??.txt" where '?' is clearly a wildcard
            else if (after_question.length() > 0 && after_question[0] == '?')
            {
                should_encode_question_mark = true;
            }
        }
    }

    if (should_encode_question_mark)
    {
        String uri_with_question_mark_encode;
        Poco::URI::encode(uri_str, "?", uri_with_question_mark_encode);
        uri_str = uri_with_question_mark_encode;
    }

    uri = Poco::URI(uri_str);

>>>>>>> 1eef4cb7
    std::unordered_map<std::string, std::string> mapper;
    auto context = Context::getGlobalContextInstance();
    if (context)
    {
        const auto *config = &context->getConfigRef();
        if (config->has("url_scheme_mappers"))
        {
            std::vector<String> config_keys;
            config->keys("url_scheme_mappers", config_keys);
            for (const std::string & config_key : config_keys)
                mapper[config_key] = config->getString("url_scheme_mappers." + config_key + ".to");
        }
        else
        {
            mapper["s3"] = "https://{bucket}.s3.amazonaws.com";
            mapper["gs"] = "https://storage.googleapis.com/{bucket}";
            mapper["oss"] = "https://{bucket}.oss.aliyuncs.com";
        }

        if (!mapper.empty())
            URIConverter::modifyURI(uri, mapper);
    }

    storage_name = "S3";

    if (uri.getHost().empty())
        throw Exception(ErrorCodes::BAD_ARGUMENTS, "Host is empty in S3 URI.");

    /// Extract object version ID from query string.
    for (const auto & [query_key, query_value] : uri.getQueryParameters())
    {
        if (query_key == "versionId")
        {
            version_id = query_value;
            break;
        }
    }

<<<<<<< HEAD
    /// Defer handling of non-versionId, non-presigned queries until after style detection.

=======
>>>>>>> 1eef4cb7
    String name;
    String endpoint_authority_from_uri;

    bool is_using_aws_private_link_interface = re2::RE2::FullMatch(uri.getAuthority(), aws_private_link_style_pattern);
<<<<<<< HEAD
=======

>>>>>>> 1eef4cb7
    if (!is_using_aws_private_link_interface
        && re2::RE2::FullMatch(uri.getAuthority(), virtual_hosted_style_pattern, &bucket, &name, &endpoint_authority_from_uri))
    {
        is_virtual_hosted_style = true;
        if (name == "oss-data-acc")
        {
            bucket = bucket.substr(0, bucket.find('.'));
            endpoint = uri.getScheme() + "://" + uri.getHost().substr(bucket.length() + 1);
        }
        else
        {
            endpoint = uri.getScheme() + "://" + name + endpoint_authority_from_uri;
        }

        if (!uri.getPath().empty())
        {
            /// Remove leading '/' from path to extract key.
            key = uri.getPath().substr(1);
        }

        boost::to_upper(name);
        if (name == "COS")
            storage_name = "COSN";
        else
            storage_name = name;
    }
    else if (re2::RE2::PartialMatch(uri.getPath(), path_style_pattern, &bucket, &key))
    {
        is_virtual_hosted_style = false;
        endpoint = uri.getScheme() + "://" + uri.getAuthority();
    }
    else
    {
        /// Custom endpoint, e.g. a public domain of Cloudflare R2,
        /// which could be served by a custom server-side code.
        storage_name = "S3";
        bucket = "default";
        is_virtual_hosted_style = false;
        endpoint = uri.getScheme() + "://" + uri.getAuthority();
        if (!uri.getPath().empty())
            key = uri.getPath().substr(1);
    }

    /// If there is a '?' in the original string, but no actual query, it means
    /// the user intended to use '?' as a wildcard in the path
    if (original_uri.getRawQuery().empty() && uri_str.find('?') != std::string::npos && !has_version_id && !looks_like_presigned)
    {
        key += "?";
    }

    /// Merge non-presigned, non-versionId query into key as required
    const std::string original_query = original_uri.getQuery();
    if (!original_query.empty() && !has_version_id && !looks_like_presigned)
    {
        // For all styles except pre-signed/versioned, fold query into key
        // This ensures consistent behavior for wildcard parsing and format detection
        key += "?";
        key += original_query;
        uri.setQuery("");
    }

    validateBucket(bucket, uri);
    validateKey(key, uri);
}

void URI::addRegionToURI(const std::string &region)
{
    if (auto pos = endpoint.find(".amazonaws.com"); pos != std::string::npos)
        endpoint = endpoint.substr(0, pos) + "." + region + endpoint.substr(pos);
}

void URI::validateBucket(const String & bucket, const Poco::URI & uri)
{
    /// S3 specification requires at least 3 and at most 63 characters in bucket name.
    /// https://docs.aws.amazon.com/awscloudtrail/latest/userguide/cloudtrail-s3-bucket-naming-requirements.html
    if (bucket.length() < 3 || bucket.length() > 63)
        throw Exception(
            ErrorCodes::BAD_ARGUMENTS,
            "Bucket name length is out of bounds in virtual hosted style S3 URI: {}{}",
            quoteString(bucket),
            !uri.empty() ? " (" + uri.toString() + ")" : "");
}

void URI::validateKey(const String & key, const Poco::URI & uri)
{
    auto onError = [&]()
    {
        throw Exception(
            ErrorCodes::BAD_ARGUMENTS,
            "Invalid S3 key: {}{}",
            quoteString(key),
            !uri.empty() ? " (" + uri.toString() + ")" : "");
    };


    // this shouldn't happen ever because the regex should not catch this
    if (key.size() == 1 && key[0] == '/')
    {
       onError();
    }

    // the current regex impl allows something like "bucket-name/////".
    // bucket: bucket-name
    // key: ////
    // throw exception in case such thing is found
    for (size_t i = 1; i < key.size(); i++)
    {
        if (key[i - 1] == '/' && key[i] == '/')
        {
            onError();
        }
    }
}

}

}

#endif<|MERGE_RESOLUTION|>--- conflicted
+++ resolved
@@ -54,7 +54,6 @@
     else
         uri_str = uri_;
 
-<<<<<<< HEAD
     uri = Poco::URI(uri_str);
     /// Keep a copy of how Poco parsed the original string before any mapping
     Poco::URI original_uri(uri_str);
@@ -68,42 +67,6 @@
         }
     }
 
-=======
-    // For s3://, gs://, oss:// schemes with wildcard '?', we need to encode
-    // the '?' before parsing to prevent it from being treated as query separator
-    bool should_encode_question_mark = false;
-    if (uri_str.contains('?'))
-    {
-        // Check if this looks like a real query string or a wildcard
-        size_t question_pos = uri_str.find('?');
-        if (question_pos != std::string::npos)
-        {
-            std::string after_question = uri_str.substr(question_pos + 1);
-            // Check if it looks like a query string (has '=' or is at the end)
-            // If it doesn't have '=' and has more characters, it's likely a wildcard
-            if (!after_question.empty() && after_question.find('=') == std::string::npos)
-            {
-                // This looks like a wildcard pattern, not a query string
-                should_encode_question_mark = true;
-            }
-            // Also check for patterns like "file-??.txt" where '?' is clearly a wildcard
-            else if (after_question.length() > 0 && after_question[0] == '?')
-            {
-                should_encode_question_mark = true;
-            }
-        }
-    }
-
-    if (should_encode_question_mark)
-    {
-        String uri_with_question_mark_encode;
-        Poco::URI::encode(uri_str, "?", uri_with_question_mark_encode);
-        uri_str = uri_with_question_mark_encode;
-    }
-
-    uri = Poco::URI(uri_str);
-
->>>>>>> 1eef4cb7
     std::unordered_map<std::string, std::string> mapper;
     auto context = Context::getGlobalContextInstance();
     if (context)
@@ -133,28 +96,22 @@
         throw Exception(ErrorCodes::BAD_ARGUMENTS, "Host is empty in S3 URI.");
 
     /// Extract object version ID from query string.
+    bool has_version_id = false;
     for (const auto & [query_key, query_value] : uri.getQueryParameters())
     {
         if (query_key == "versionId")
         {
             version_id = query_value;
-            break;
-        }
-    }
-
-<<<<<<< HEAD
+            has_version_id = true;
+        }
+    }
+
     /// Defer handling of non-versionId, non-presigned queries until after style detection.
 
-=======
->>>>>>> 1eef4cb7
     String name;
     String endpoint_authority_from_uri;
 
     bool is_using_aws_private_link_interface = re2::RE2::FullMatch(uri.getAuthority(), aws_private_link_style_pattern);
-<<<<<<< HEAD
-=======
-
->>>>>>> 1eef4cb7
     if (!is_using_aws_private_link_interface
         && re2::RE2::FullMatch(uri.getAuthority(), virtual_hosted_style_pattern, &bucket, &name, &endpoint_authority_from_uri))
     {
@@ -205,7 +162,7 @@
         key += "?";
     }
 
-    /// Merge non-presigned, non-versionId query into key as required
+    /// Merge non-presigned, non-versionId query into key as required.
     const std::string original_query = original_uri.getQuery();
     if (!original_query.empty() && !has_version_id && !looks_like_presigned)
     {
