--- conflicted
+++ resolved
@@ -25,9 +25,8 @@
 
 #include <Common/logger_useful.h>
 
-<<<<<<< HEAD
 #include <IO/S3/ProxyConfigurationProvider.h>
-=======
+
 namespace ProfileEvents
 {
     extern const Event S3WriteRequestsErrors;
@@ -36,7 +35,6 @@
     extern const Event DiskS3WriteRequestsErrors;
     extern const Event DiskS3ReadRequestsErrors;
 }
->>>>>>> c681405f
 
 namespace DB
 {
