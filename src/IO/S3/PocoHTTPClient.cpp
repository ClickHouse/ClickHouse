--- conflicted
+++ resolved
@@ -164,31 +164,18 @@
     {
         for (unsigned int attempt = 0; attempt <= s3_max_redirects; ++attempt)
         {
-<<<<<<< HEAD
             Poco::URI target_uri(uri);
 
             /// Reverse proxy can replace host header with resolved ip address instead of host name.
             /// This can lead to request signature difference on S3 side.
             auto session = makeHTTPSession(target_uri, timeouts, false);
-=======
-            Poco::URI poco_uri(uri);
-
-            /// Reverse proxy can replace host header with resolved ip address instead of host name.
-            /// This can lead to request signature difference on S3 side.
-            auto session = makeHTTPSession(poco_uri, timeouts, false);
->>>>>>> c68d4f06
 
             auto request_configuration = per_request_configuration(request);
 
             if (!request_configuration.proxyHost.empty())
             {
-<<<<<<< HEAD
                 bool use_tunnel = request_configuration.proxyScheme == Aws::Http::Scheme::HTTP && target_uri.getScheme() == "https";
 
-=======
-                /// Turn on tunnel mode if proxy scheme is HTTP while endpoint scheme is HTTPS.
-                bool use_tunnel = request_configuration.proxyScheme == Aws::Http::Scheme::HTTP && poco_uri.getScheme() == "https";
->>>>>>> c68d4f06
                 session->setProxy(
                     request_configuration.proxyHost,
                     request_configuration.proxyPort,
