--- conflicted
+++ resolved
@@ -175,11 +175,6 @@
 
     auto outcome = client_ptr->UploadPart(req);
 
-<<<<<<< HEAD
-=======
-    LOG_TRACE(log, "Writing part. Bucket: {}, Key: {}, Upload_id: {}, Data size: {}", bucket, key, multipart_upload_id, temporary_buffer->tellp());
-
->>>>>>> ef9302eb
     if (outcome.IsSuccess())
     {
         auto etag = outcome.GetResult().GetETag();
