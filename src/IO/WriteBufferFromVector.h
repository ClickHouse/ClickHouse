#pragma once

#include <vector>

#include <IO/WriteBuffer.h>


namespace DB
{

namespace ErrorCodes
{
    extern const int CANNOT_WRITE_AFTER_END_OF_BUFFER;
}

/** Writes data to existing std::vector or similar type. When not enough space, it doubles vector size.
  *
  * In destructor, vector is cut to the size of written data.
  * You can call 'finalize' to resize earlier.
  *
  * The vector should live until this object is destroyed or until the 'finalizeImpl()' method is called.
  */
template <typename VectorType>
class WriteBufferFromVector : public WriteBuffer
{
public:
    explicit WriteBufferFromVector(VectorType & vector_)
        : WriteBuffer(reinterpret_cast<Position>(vector_.data()), vector_.size()), vector(vector_)
    {
        if (vector.empty())
        {
            vector.resize(initial_size);
            BufferBase::set(reinterpret_cast<Position>(vector.data()), vector.size());
        }
    }

    /// Append to vector instead of rewrite.
    struct AppendModeTag {};
    WriteBufferFromVector(VectorType & vector_, AppendModeTag)
        : WriteBuffer(nullptr, 0), vector(vector_)
    {
        size_t old_size = vector.size();
        size_t size = (old_size < initial_size) ? initial_size
                                                : ((old_size < vector.capacity()) ? vector.capacity()
                                                                                  : vector.capacity() * size_multiplier);
        vector.resize(size);
        BufferBase::set(reinterpret_cast<Position>(vector.data() + old_size), (size - old_size) * sizeof(typename VectorType::value_type));
    }

    bool isFinished() const { return finalized; }

    void restart()
    {
        if (vector.empty())
            vector.resize(initial_size);
        set(reinterpret_cast<Position>(vector.data()), vector.size());
        finalized = false;
    }

    ~WriteBufferFromVector() override
    {
        finalize();
    }

private:
    void finalizeImpl() override final
    {
        vector.resize(
            ((position() - reinterpret_cast<Position>(vector.data()))
                + sizeof(typename VectorType::value_type) - 1)  /// Align up.
            / sizeof(typename VectorType::value_type));

        /// Prevent further writes.
        BufferBase::set(nullptr, 0);
    }

    void nextImpl() override
    {
<<<<<<< HEAD
        if (vector.empty())
            vector.resize(initial_size);
        BufferBase::set(reinterpret_cast<Position>(vector.data()), vector.size());
        is_finished = false;
    }
=======
        if (finalized)
            throw Exception("WriteBufferFromVector is finalized", ErrorCodes::CANNOT_WRITE_AFTER_END_OF_BUFFER);
>>>>>>> 1977ab6a

        size_t old_size = vector.size();
        /// pos may not be equal to vector.data() + old_size, because WriteBuffer::next() can be used to flush data
        size_t pos_offset = pos - reinterpret_cast<Position>(vector.data());
        vector.resize(old_size * size_multiplier);
        internal_buffer = Buffer(reinterpret_cast<Position>(vector.data() + pos_offset), reinterpret_cast<Position>(vector.data() + vector.size()));
        working_buffer = internal_buffer;
    }

    VectorType & vector;

    static constexpr size_t initial_size = 32;
    static constexpr size_t size_multiplier = 2;
};

}<|MERGE_RESOLUTION|>--- conflicted
+++ resolved
@@ -76,16 +76,8 @@
 
     void nextImpl() override
     {
-<<<<<<< HEAD
-        if (vector.empty())
-            vector.resize(initial_size);
-        BufferBase::set(reinterpret_cast<Position>(vector.data()), vector.size());
-        is_finished = false;
-    }
-=======
         if (finalized)
             throw Exception("WriteBufferFromVector is finalized", ErrorCodes::CANNOT_WRITE_AFTER_END_OF_BUFFER);
->>>>>>> 1977ab6a
 
         size_t old_size = vector.size();
         /// pos may not be equal to vector.data() + old_size, because WriteBuffer::next() can be used to flush data
