#pragma once

#include <cmath>
#include <cstring>
#include <limits>
#include <algorithm>
#include <iterator>

#include <type_traits>

#include <common/DateLUT.h>
#include <common/LocalDate.h>
#include <common/LocalDateTime.h>
#include <common/StringRef.h>
#include <common/arithmeticOverflow.h>

#include <Core/Types.h>
#include <Core/DecimalFunctions.h>
#include <Core/UUID.h>

#include <Common/Exception.h>
#include <Common/StringUtils/StringUtils.h>
#include <Common/Arena.h>
#include <Common/UInt128.h>
#include <Common/intExp.h>

#include <Formats/FormatSettings.h>

#include <IO/CompressionMethod.h>
#include <IO/ReadBuffer.h>
#include <IO/ReadBufferFromMemory.h>
#include <IO/BufferWithOwnMemory.h>
#include <IO/VarInt.h>

#include <DataTypes/DataTypeDateTime.h>

#include <double-conversion/double-conversion.h>


/// 1 GiB
#define DEFAULT_MAX_STRING_SIZE (1ULL << 30)


namespace DB
{

namespace ErrorCodes
{
    extern const int CANNOT_PARSE_DATE;
    extern const int CANNOT_PARSE_DATETIME;
    extern const int CANNOT_PARSE_UUID;
    extern const int CANNOT_READ_ARRAY_FROM_TEXT;
    extern const int CANNOT_PARSE_NUMBER;
    extern const int ILLEGAL_TYPE_OF_ARGUMENT;
    extern const int INCORRECT_DATA;
}

/// Helper functions for formatted input.

inline char parseEscapeSequence(char c)
{
    switch (c)
    {
        case 'a':
            return '\a';
        case 'b':
            return '\b';
        case 'e':
            return '\x1B';      /// \e escape sequence is non standard for C and C++ but supported by gcc and clang.
        case 'f':
            return '\f';
        case 'n':
            return '\n';
        case 'r':
            return '\r';
        case 't':
            return '\t';
        case 'v':
            return '\v';
        case '0':
            return '\0';
        default:
            return c;
    }
}


/// These functions are located in VarInt.h
/// inline void throwReadAfterEOF()


inline void readChar(char & x, ReadBuffer & buf)
{
    if (!buf.eof())
    {
        x = *buf.position();
        ++buf.position();
    }
    else
        throwReadAfterEOF();
}


/// Read POD-type in native format
template <typename T>
inline void readPODBinary(T & x, ReadBuffer & buf)
{
    buf.readStrict(reinterpret_cast<char *>(&x), sizeof(x));
}

template <typename T>
inline void readIntBinary(T & x, ReadBuffer & buf)
{
    readPODBinary(x, buf);
}

template <typename T>
inline void readFloatBinary(T & x, ReadBuffer & buf)
{
    readPODBinary(x, buf);
}

inline void readStringBinary(std::string & s, ReadBuffer & buf, size_t MAX_STRING_SIZE = DEFAULT_MAX_STRING_SIZE)
{
    size_t size = 0;
    readVarUInt(size, buf);

    if (size > MAX_STRING_SIZE)
        throw Poco::Exception("Too large string size.");

    s.resize(size);
    buf.readStrict(s.data(), size);
}


inline StringRef readStringBinaryInto(Arena & arena, ReadBuffer & buf)
{
    size_t size = 0;
    readVarUInt(size, buf);

    char * data = arena.alloc(size);
    buf.readStrict(data, size);

    return StringRef(data, size);
}


template <typename T>
void readVectorBinary(std::vector<T> & v, ReadBuffer & buf, size_t MAX_VECTOR_SIZE = DEFAULT_MAX_STRING_SIZE)
{
    size_t size = 0;
    readVarUInt(size, buf);

    if (size > MAX_VECTOR_SIZE)
        throw Poco::Exception("Too large vector size.");

    v.resize(size);
    for (size_t i = 0; i < size; ++i)
        readBinary(v[i], buf);
}


void assertString(const char * s, ReadBuffer & buf);
void assertEOF(ReadBuffer & buf);

[[noreturn]] void throwAtAssertionFailed(const char * s, ReadBuffer & buf);

inline void assertChar(char symbol, ReadBuffer & buf)
{
    if (buf.eof() || *buf.position() != symbol)
    {
        char err[2] = {symbol, '\0'};
        throwAtAssertionFailed(err, buf);
    }
    ++buf.position();
}

inline void assertString(const String & s, ReadBuffer & buf)
{
    assertString(s.c_str(), buf);
}

bool checkString(const char * s, ReadBuffer & buf);
inline bool checkString(const String & s, ReadBuffer & buf)
{
    return checkString(s.c_str(), buf);
}

inline bool checkChar(char c, ReadBuffer & buf)
{
    if (buf.eof() || *buf.position() != c)
        return false;
    ++buf.position();
    return true;
}

bool checkStringCaseInsensitive(const char * s, ReadBuffer & buf);
inline bool checkStringCaseInsensitive(const String & s, ReadBuffer & buf)
{
    return checkStringCaseInsensitive(s.c_str(), buf);
}

void assertStringCaseInsensitive(const char * s, ReadBuffer & buf);
inline void assertStringCaseInsensitive(const String & s, ReadBuffer & buf)
{
    return assertStringCaseInsensitive(s.c_str(), buf);
}

/** Check that next character in buf matches first character of s.
  * If true, then check all characters in s and throw exception if it doesn't match.
  * If false, then return false, and leave position in buffer unchanged.
  */
bool checkStringByFirstCharacterAndAssertTheRest(const char * s, ReadBuffer & buf);
bool checkStringByFirstCharacterAndAssertTheRestCaseInsensitive(const char * s, ReadBuffer & buf);

inline bool checkStringByFirstCharacterAndAssertTheRest(const String & s, ReadBuffer & buf)
{
    return checkStringByFirstCharacterAndAssertTheRest(s.c_str(), buf);
}

inline bool checkStringByFirstCharacterAndAssertTheRestCaseInsensitive(const String & s, ReadBuffer & buf)
{
    return checkStringByFirstCharacterAndAssertTheRestCaseInsensitive(s.c_str(), buf);
}


inline void readBoolText(bool & x, ReadBuffer & buf)
{
    char tmp = '0';
    readChar(tmp, buf);
    x = tmp != '0';
}

inline void readBoolTextWord(bool & x, ReadBuffer & buf)
{
    if (buf.eof())
        throwReadAfterEOF();

    if (*buf.position() == 't')
    {
        assertString("true", buf);
        x = true;
    }
    else
    {
        assertString("false", buf);
        x = false;
    }
}

enum class ReadIntTextCheckOverflow
{
    DO_NOT_CHECK_OVERFLOW,
    CHECK_OVERFLOW,
};

template <typename T, typename ReturnType = void, ReadIntTextCheckOverflow check_overflow = ReadIntTextCheckOverflow::DO_NOT_CHECK_OVERFLOW>
ReturnType readIntTextImpl(T & x, ReadBuffer & buf)
{
    /// TODO: disabled for big ints cause of 127 vs 128 bit conversion
    using UnsignedT = std::conditional_t<is_big_int_v<T>, T, make_unsigned_t<T>>;

    static constexpr bool throw_exception = std::is_same_v<ReturnType, void>;

    bool negative = false;
    UnsignedT res = 0;
    if (buf.eof())
    {
        if constexpr (throw_exception)
            throwReadAfterEOF();
        else
            return ReturnType(false);
    }

    const size_t initial_pos = buf.count();
    while (!buf.eof())
    {
        switch (*buf.position())
        {
            case '+':
            {
                break;
            }
            case '-':
            {
                if constexpr (is_signed_v<T>)
                    negative = true;
                else
                {
                    if constexpr (throw_exception)
                        throw ParsingException("Unsigned type must not contain '-' symbol", ErrorCodes::CANNOT_PARSE_NUMBER);
                    else
                        return ReturnType(false);
                }
                break;
            }
            case '0': [[fallthrough]];
            case '1': [[fallthrough]];
            case '2': [[fallthrough]];
            case '3': [[fallthrough]];
            case '4': [[fallthrough]];
            case '5': [[fallthrough]];
            case '6': [[fallthrough]];
            case '7': [[fallthrough]];
            case '8': [[fallthrough]];
            case '9':
            {
                if constexpr (check_overflow == ReadIntTextCheckOverflow::CHECK_OVERFLOW)
                {
                    /// Perform relativelly slow overflow check only when
                    /// number of decimal digits so far is close to the max for given type.
                    /// Example: 20 * 10 will overflow Int8.

                    if (buf.count() - initial_pos + 1 >= std::numeric_limits<T>::max_digits10)
                    {
<<<<<<< HEAD
                        if (negative)
                        {
                            T signed_res = -res;
                            if (common::mulOverflow<T>(signed_res, 10, signed_res) ||
                                common::subOverflow<T>(signed_res, (*buf.position() - '0'), signed_res))
                                return ReturnType(false);

                            res = -static_cast<UnsignedT>(signed_res);
                        }
                        else
                        {
                            T signed_res = res;
                            if (common::mulOverflow<T>(signed_res, 10, signed_res) ||
                                common::addOverflow<T>(signed_res, (*buf.position() - '0'), signed_res))
                                return ReturnType(false);

                            res = signed_res;
                        }
                        break;
=======
                        T signed_res = res;
                        if (common::mulOverflow<T>(signed_res, 10, signed_res)
                            || common::addOverflow<T>(signed_res, (*buf.position() - '0'), signed_res))
                            return ReturnType(false);

                        /// Cannot assign signed to unsigned for big ints. Ignore fast path.
                        if constexpr (!is_big_int_v<T>)
                        {
                            res = signed_res;
                            break;
                        }
>>>>>>> 647a1362
                    }
                }
                res *= 10;
                res += *buf.position() - '0';
                break;
            }
            default:
                goto end;
        }
        ++buf.position();
    }

end:
    x = res;
    if constexpr (is_signed_v<T>)
    {
        if (negative)
        {
            if constexpr (check_overflow == ReadIntTextCheckOverflow::CHECK_OVERFLOW)
            {
                if (common::mulOverflow<UnsignedT, Int8, T>(res, -1, x))
                    return ReturnType(false);
            }
            else
                x = -res;
        }
    }

    return ReturnType(true);
}

template <ReadIntTextCheckOverflow check_overflow = ReadIntTextCheckOverflow::DO_NOT_CHECK_OVERFLOW, typename T>
void readIntText(T & x, ReadBuffer & buf)
{
    if constexpr (IsDecimalNumber<T>)
    {
        readIntText<check_overflow>(x.value, buf);
    }
    else
    {
        readIntTextImpl<T, void, check_overflow>(x, buf);
    }
}

template <ReadIntTextCheckOverflow check_overflow = ReadIntTextCheckOverflow::CHECK_OVERFLOW, typename T>
bool tryReadIntText(T & x, ReadBuffer & buf)
{
    return readIntTextImpl<T, bool, check_overflow>(x, buf);
}


/** More efficient variant (about 1.5 times on real dataset).
  * Differs in following:
  * - for numbers starting with zero, parsed only zero;
  * - symbol '+' before number is not supported;
  * - symbols :;<=>? are parsed as some numbers.
  */
template <typename T, bool throw_on_error = true>
void readIntTextUnsafe(T & x, ReadBuffer & buf)
{
    bool negative = false;
    make_unsigned_t<T> res = 0;

    auto on_error = []
    {
        if (throw_on_error)
            throwReadAfterEOF();
    };

    if (unlikely(buf.eof()))
        return on_error();

    if (is_signed_v<T> && *buf.position() == '-')
    {
        ++buf.position();
        negative = true;
        if (unlikely(buf.eof()))
            return on_error();
    }

    if (*buf.position() == '0') /// There are many zeros in real datasets.
    {
        ++buf.position();
        x = 0;
        return;
    }

    while (!buf.eof())
    {
        /// This check is suddenly faster than
        ///  unsigned char c = *buf.position() - '0';
        ///  if (c < 10)
        /// for unknown reason on Xeon E5645.

        if ((*buf.position() & 0xF0) == 0x30) /// It makes sense to have this condition inside loop.
        {
            res *= 10;
            res += *buf.position() & 0x0F;
            ++buf.position();
        }
        else
            break;
    }

    /// See note about undefined behaviour above.
    x = is_signed_v<T> && negative ? -res : res;
}

template <typename T>
void tryReadIntTextUnsafe(T & x, ReadBuffer & buf)
{
    return readIntTextUnsafe<T, false>(x, buf);
}


/// Look at readFloatText.h
template <typename T> void readFloatText(T & x, ReadBuffer & in);
template <typename T> bool tryReadFloatText(T & x, ReadBuffer & in);


/// simple: all until '\n' or '\t'
void readString(String & s, ReadBuffer & buf);

void readEscapedString(String & s, ReadBuffer & buf);

void readQuotedString(String & s, ReadBuffer & buf);
void readQuotedStringWithSQLStyle(String & s, ReadBuffer & buf);

void readDoubleQuotedString(String & s, ReadBuffer & buf);
void readDoubleQuotedStringWithSQLStyle(String & s, ReadBuffer & buf);

void readJSONString(String & s, ReadBuffer & buf);

void readBackQuotedString(String & s, ReadBuffer & buf);
void readBackQuotedStringWithSQLStyle(String & s, ReadBuffer & buf);

void readStringUntilEOF(String & s, ReadBuffer & buf);

// Reads the line until EOL, unescaping backslash escape sequences.
// Buffer pointer is left at EOL, don't forget to advance it.
void readEscapedStringUntilEOL(String & s, ReadBuffer & buf);

/// Only 0x20 as whitespace character
void readStringUntilWhitespace(String & s, ReadBuffer & buf);


/** Read string in CSV format.
  * Parsing rules:
  * - string could be placed in quotes; quotes could be single: ' if FormatSettings::CSV::allow_single_quotes is true
  *   or double: " if FormatSettings::CSV::allow_double_quotes is true;
  * - or string could be unquoted - this is determined by first character;
  * - if string is unquoted, then it is read until next delimiter,
  *   either until end of line (CR or LF),
  *   or until end of stream;
  *   but spaces and tabs at begin and end of unquoted string are consumed but ignored (note that this behaviour differs from RFC).
  * - if string is in quotes, then it will be read until closing quote,
  *   but sequences of two consecutive quotes are parsed as single quote inside string;
  */
void readCSVString(String & s, ReadBuffer & buf, const FormatSettings::CSV & settings);


/// Read and append result to array of characters.
template <typename Vector>
void readStringInto(Vector & s, ReadBuffer & buf);

template <typename Vector>
void readNullTerminated(Vector & s, ReadBuffer & buf);

template <typename Vector>
void readEscapedStringInto(Vector & s, ReadBuffer & buf);

template <bool enable_sql_style_quoting, typename Vector>
void readQuotedStringInto(Vector & s, ReadBuffer & buf);

template <bool enable_sql_style_quoting, typename Vector>
void readDoubleQuotedStringInto(Vector & s, ReadBuffer & buf);

template <bool enable_sql_style_quoting, typename Vector>
void readBackQuotedStringInto(Vector & s, ReadBuffer & buf);

template <typename Vector>
void readStringUntilEOFInto(Vector & s, ReadBuffer & buf);

template <typename Vector>
void readCSVStringInto(Vector & s, ReadBuffer & buf, const FormatSettings::CSV & settings);

/// ReturnType is either bool or void. If bool, the function will return false instead of throwing an exception.
template <typename Vector, typename ReturnType = void>
ReturnType readJSONStringInto(Vector & s, ReadBuffer & buf);

template <typename Vector>
bool tryReadJSONStringInto(Vector & s, ReadBuffer & buf)
{
    return readJSONStringInto<Vector, bool>(s, buf);
}

template <typename Vector>
void readStringUntilWhitespaceInto(Vector & s, ReadBuffer & buf);

/// This could be used as template parameter for functions above, if you want to just skip data.
struct NullOutput
{
    void append(const char *, size_t) {}
    void push_back(char) {}
};

void parseUUID(const UInt8 * src36, UInt8 * dst16);
void parseUUIDWithoutSeparator(const UInt8 * src36, UInt8 * dst16);
void parseUUID(const UInt8 * src36, std::reverse_iterator<UInt8 *> dst16);
void parseUUIDWithoutSeparator(const UInt8 * src36, std::reverse_iterator<UInt8 *> dst16);

template <typename IteratorSrc, typename IteratorDst>
void formatHex(IteratorSrc src, IteratorDst dst, size_t num_bytes);


template <typename ReturnType>
ReturnType readDateTextFallback(LocalDate & date, ReadBuffer & buf);

/// In YYYY-MM-DD format.
/// For convenience, Month and Day parts can have single digit instead of two digits.
/// Any separators other than '-' are supported.
template <typename ReturnType = void>
inline ReturnType readDateTextImpl(LocalDate & date, ReadBuffer & buf)
{
    /// Optimistic path, when whole value is in buffer.
    if (!buf.eof() && buf.position() + 10 <= buf.buffer().end())
    {
        UInt16 year = (buf.position()[0] - '0') * 1000 + (buf.position()[1] - '0') * 100 + (buf.position()[2] - '0') * 10 + (buf.position()[3] - '0');
        buf.position() += 5;

        UInt8 month = buf.position()[0] - '0';
        if (isNumericASCII(buf.position()[1]))
        {
            month = month * 10 + buf.position()[1] - '0';
            buf.position() += 3;
        }
        else
            buf.position() += 2;

        UInt8 day = buf.position()[0] - '0';
        if (isNumericASCII(buf.position()[1]))
        {
            day = day * 10 + buf.position()[1] - '0';
            buf.position() += 2;
        }
        else
            buf.position() += 1;

        date = LocalDate(year, month, day);
        return ReturnType(true);
    }
    else
        return readDateTextFallback<ReturnType>(date, buf);
}

template <typename ReturnType = void>
inline ReturnType readDateTextImpl(DayNum & date, ReadBuffer & buf)
{
    static constexpr bool throw_exception = std::is_same_v<ReturnType, void>;

    LocalDate local_date;

    if constexpr (throw_exception)
        readDateTextImpl<ReturnType>(local_date, buf);
    else if (!readDateTextImpl<ReturnType>(local_date, buf))
        return false;

    date = DateLUT::instance().makeDayNum(local_date.year(), local_date.month(), local_date.day());
    return ReturnType(true);
}


inline void readDateText(LocalDate & date, ReadBuffer & buf)
{
    readDateTextImpl<void>(date, buf);
}

inline void readDateText(DayNum & date, ReadBuffer & buf)
{
    readDateTextImpl<void>(date, buf);
}

inline bool tryReadDateText(LocalDate & date, ReadBuffer & buf)
{
    return readDateTextImpl<bool>(date, buf);
}

inline bool tryReadDateText(DayNum & date, ReadBuffer & buf)
{
    return readDateTextImpl<bool>(date, buf);
}

template <typename ReturnType = void>
inline ReturnType readUUIDTextImpl(UUID & uuid, ReadBuffer & buf)
{
    static constexpr bool throw_exception = std::is_same_v<ReturnType, void>;

    char s[36];
    size_t size = buf.read(s, 32);

    if (size == 32)
    {
        if (s[8] == '-')
        {
            size += buf.read(&s[32], 4);

            if (size != 36)
            {
                s[size] = 0;

                if constexpr (throw_exception)
                {
                    throw ParsingException(std::string("Cannot parse uuid ") + s, ErrorCodes::CANNOT_PARSE_UUID);
                }
                else
                {
                    return ReturnType(false);
                }
            }

            parseUUID(reinterpret_cast<const UInt8 *>(s), std::reverse_iterator<UInt8 *>(reinterpret_cast<UInt8 *>(&uuid) + 16));
        }
        else
            parseUUIDWithoutSeparator(reinterpret_cast<const UInt8 *>(s), std::reverse_iterator<UInt8 *>(reinterpret_cast<UInt8 *>(&uuid) + 16));

        return ReturnType(true);
    }
    else
    {
        s[size] = 0;

        if constexpr (throw_exception)
        {
            throw ParsingException(std::string("Cannot parse uuid ") + s, ErrorCodes::CANNOT_PARSE_UUID);
        }
        else
        {
            return ReturnType(false);
        }
    }
}

inline void readUUIDText(UUID & uuid, ReadBuffer & buf)
{
    return readUUIDTextImpl<void>(uuid, buf);
}

inline bool tryReadUUIDText(UUID & uuid, ReadBuffer & buf)
{
    return readUUIDTextImpl<bool>(uuid, buf);
}


template <typename T>
inline T parse(const char * data, size_t size);

template <typename T>
inline T parseFromString(const std::string_view & str)
{
    return parse<T>(str.data(), str.size());
}

#pragma GCC diagnostic push
#pragma GCC diagnostic ignored "-Wredundant-decls"
// Just dont mess with it. If the redundant redeclaration is removed then ReaderHelpers.h should be included.
// This leads to Arena.h inclusion which has a problem with ASAN stuff included properly and messing macro definition
// which intefrers with... You dont want to know, really.
UInt128 stringToUUID(const String & str);
#pragma GCC diagnostic pop

template <typename ReturnType = void>
ReturnType readDateTimeTextFallback(time_t & datetime, ReadBuffer & buf, const DateLUTImpl & date_lut);

/** In YYYY-MM-DD hh:mm:ss or YYYY-MM-DD format, according to specified time zone.
  * As an exception, also supported parsing of unix timestamp in form of decimal number.
  */
template <typename ReturnType = void>
inline ReturnType readDateTimeTextImpl(time_t & datetime, ReadBuffer & buf, const DateLUTImpl & date_lut)
{
    /// Optimistic path, when whole value is in buffer.
    const char * s = buf.position();

    /// YYYY-MM-DD hh:mm:ss
    static constexpr auto DateTimeStringInputSize = 19;
    bool optimistic_path_for_date_time_input = s + DateTimeStringInputSize <= buf.buffer().end();

    if (optimistic_path_for_date_time_input)
    {
        if (s[4] < '0' || s[4] > '9')
        {
            UInt16 year = (s[0] - '0') * 1000 + (s[1] - '0') * 100 + (s[2] - '0') * 10 + (s[3] - '0');
            UInt8 month = (s[5] - '0') * 10 + (s[6] - '0');
            UInt8 day = (s[8] - '0') * 10 + (s[9] - '0');

            UInt8 hour = (s[11] - '0') * 10 + (s[12] - '0');
            UInt8 minute = (s[14] - '0') * 10 + (s[15] - '0');
            UInt8 second = (s[17] - '0') * 10 + (s[18] - '0');

            if (unlikely(year == 0))
                datetime = 0;
            else
                datetime = date_lut.makeDateTime(year, month, day, hour, minute, second);

            buf.position() += DateTimeStringInputSize;
            return ReturnType(true);
        }
        else
            /// Why not readIntTextUnsafe? Because for needs of AdFox, parsing of unix timestamp with leading zeros is supported: 000...NNNN.
            return readIntTextImpl<time_t, ReturnType, ReadIntTextCheckOverflow::CHECK_OVERFLOW>(datetime, buf);
    }
    else
        return readDateTimeTextFallback<ReturnType>(datetime, buf, date_lut);
}

template <typename ReturnType>
inline ReturnType readDateTimeTextImpl(DateTime64 & datetime64, UInt32 scale, ReadBuffer & buf, const DateLUTImpl & date_lut)
{
    time_t whole;
    if (!readDateTimeTextImpl<bool>(whole, buf, date_lut))
    {
        return ReturnType(false);
    }

    DB::DecimalUtils::DecimalComponents<DateTime64::NativeType> components{static_cast<DateTime64::NativeType>(whole), 0};

    if (!buf.eof() && *buf.position() == '.')
    {
        ++buf.position();

        /// Read digits, up to 'scale' positions.
        for (size_t i = 0; i < scale; ++i)
        {
            if (!buf.eof() && isNumericASCII(*buf.position()))
            {
                components.fractional *= 10;
                components.fractional += *buf.position() - '0';
                ++buf.position();
            }
            else
            {
                /// Adjust to scale.
                components.fractional *= 10;
            }
        }

        /// Ignore digits that are out of precision.
        while (!buf.eof() && isNumericASCII(*buf.position()))
            ++buf.position();
    }
    else if (scale && (whole >= 1000000000LL * scale))
    {
        /// Unix timestamp with subsecond precision, already scaled to integer.
        /// For disambiguation we support only time since 2001-09-09 01:46:40 UTC and less than 30 000 years in future.

        for (size_t i = 0; i < scale; ++i)
        {
            components.fractional *= 10;
            components.fractional += components.whole % 10;
            components.whole /= 10;
        }
    }

    datetime64 = DecimalUtils::decimalFromComponents<DateTime64>(components, scale);

    return ReturnType(true);
}

inline void readDateTimeText(time_t & datetime, ReadBuffer & buf, const DateLUTImpl & date_lut = DateLUT::instance())
{
    readDateTimeTextImpl<void>(datetime, buf, date_lut);
}

inline void readDateTime64Text(DateTime64 & datetime64, UInt32 scale, ReadBuffer & buf, const DateLUTImpl & date_lut = DateLUT::instance())
{
    readDateTimeTextImpl<void>(datetime64, scale, buf, date_lut);
}

inline bool tryReadDateTimeText(time_t & datetime, ReadBuffer & buf, const DateLUTImpl & date_lut = DateLUT::instance())
{
    return readDateTimeTextImpl<bool>(datetime, buf, date_lut);
}

inline bool tryReadDateTime64Text(DateTime64 & datetime64, UInt32 scale, ReadBuffer & buf, const DateLUTImpl & date_lut = DateLUT::instance())
{
    return readDateTimeTextImpl<bool>(datetime64, scale, buf, date_lut);
}

inline void readDateTimeText(LocalDateTime & datetime, ReadBuffer & buf)
{
    char s[19];
    size_t size = buf.read(s, 19);
    if (19 != size)
    {
        s[size] = 0;
        throw ParsingException(std::string("Cannot parse datetime ") + s, ErrorCodes::CANNOT_PARSE_DATETIME);
    }

    datetime.year((s[0] - '0') * 1000 + (s[1] - '0') * 100 + (s[2] - '0') * 10 + (s[3] - '0'));
    datetime.month((s[5] - '0') * 10 + (s[6] - '0'));
    datetime.day((s[8] - '0') * 10 + (s[9] - '0'));

    datetime.hour((s[11] - '0') * 10 + (s[12] - '0'));
    datetime.minute((s[14] - '0') * 10 + (s[15] - '0'));
    datetime.second((s[17] - '0') * 10 + (s[18] - '0'));
}


/// Generic methods to read value in native binary format.
template <typename T>
inline std::enable_if_t<is_arithmetic_v<T>, void>
readBinary(T & x, ReadBuffer & buf) { readPODBinary(x, buf); }

inline void readBinary(String & x, ReadBuffer & buf) { readStringBinary(x, buf); }
inline void readBinary(Int128 & x, ReadBuffer & buf) { readPODBinary(x, buf); }
inline void readBinary(UInt128 & x, ReadBuffer & buf) { readPODBinary(x, buf); }
inline void readBinary(DummyUInt256 & x, ReadBuffer & buf) { readPODBinary(x, buf); }
inline void readBinary(Decimal32 & x, ReadBuffer & buf) { readPODBinary(x, buf); }
inline void readBinary(Decimal64 & x, ReadBuffer & buf) { readPODBinary(x, buf); }
inline void readBinary(Decimal128 & x, ReadBuffer & buf) { readPODBinary(x, buf); }
inline void readBinary(Decimal256 & x, ReadBuffer & buf) { readPODBinary(x.value, buf); }
inline void readBinary(LocalDate & x, ReadBuffer & buf) { readPODBinary(x, buf); }

inline void readBinary(UInt256 & x, ReadBuffer & buf) { readPODBinary(x, buf); }
inline void readBinary(Int256 & x, ReadBuffer & buf) { readPODBinary(x, buf); }

template <typename T>
inline std::enable_if_t<is_arithmetic_v<T> && (sizeof(T) <= 8), void>
readBinaryBigEndian(T & x, ReadBuffer & buf)    /// Assuming little endian architecture.
{
    readPODBinary(x, buf);

    if constexpr (sizeof(x) == 1)
        return;
    else if constexpr (sizeof(x) == 2)
        x = __builtin_bswap16(x);
    else if constexpr (sizeof(x) == 4)
        x = __builtin_bswap32(x);
    else if constexpr (sizeof(x) == 8)
        x = __builtin_bswap64(x);
}


/// Generic methods to read value in text tab-separated format.
template <typename T>
inline std::enable_if_t<is_integer_v<T>, void>
readText(T & x, ReadBuffer & buf) { readIntText(x, buf); }

template <typename T>
inline std::enable_if_t<is_integer_v<T>, bool>
tryReadText(T & x, ReadBuffer & buf) { return tryReadIntText(x, buf); }

template <typename T>
inline std::enable_if_t<std::is_floating_point_v<T>, void>
readText(T & x, ReadBuffer & buf) { readFloatText(x, buf); }

template <typename T>
inline std::enable_if_t<std::is_floating_point_v<T>, bool>
tryReadText(T & x, ReadBuffer & buf) { return tryReadFloatText(x, buf); }

inline void readText(bool & x, ReadBuffer & buf) { readBoolText(x, buf); }
inline void readText(String & x, ReadBuffer & buf) { readEscapedString(x, buf); }
inline void readText(LocalDate & x, ReadBuffer & buf) { readDateText(x, buf); }
inline void readText(LocalDateTime & x, ReadBuffer & buf) { readDateTimeText(x, buf); }
inline void readText(UUID & x, ReadBuffer & buf) { readUUIDText(x, buf); }
[[noreturn]] inline void readText(UInt128 &, ReadBuffer &)
{
    /** Because UInt128 isn't a natural type, without arithmetic operator and only use as an intermediary type -for UUID-
     *  it should never arrive here. But because we used the DataTypeNumber class we should have at least a definition of it.
     */
    throw Exception("UInt128 cannot be read as a text", ErrorCodes::ILLEGAL_TYPE_OF_ARGUMENT);
}

/// Generic methods to read value in text format,
///  possibly in single quotes (only for data types that use quotes in VALUES format of INSERT statement in SQL).
template <typename T>
inline std::enable_if_t<is_arithmetic_v<T>, void>
readQuoted(T & x, ReadBuffer & buf) { readText(x, buf); }

inline void readQuoted(String & x, ReadBuffer & buf) { readQuotedString(x, buf); }

inline void readQuoted(LocalDate & x, ReadBuffer & buf)
{
    assertChar('\'', buf);
    readDateText(x, buf);
    assertChar('\'', buf);
}

inline void readQuoted(LocalDateTime & x, ReadBuffer & buf)
{
    assertChar('\'', buf);
    readDateTimeText(x, buf);
    assertChar('\'', buf);
}

inline void readQuoted(UUID & x, ReadBuffer & buf)
{
    assertChar('\'', buf);
    readUUIDText(x, buf);
    assertChar('\'', buf);
}


/// Same as above, but in double quotes.
template <typename T>
inline std::enable_if_t<is_arithmetic_v<T>, void>
readDoubleQuoted(T & x, ReadBuffer & buf) { readText(x, buf); }

inline void readDoubleQuoted(String & x, ReadBuffer & buf) { readDoubleQuotedString(x, buf); }

inline void readDoubleQuoted(LocalDate & x, ReadBuffer & buf)
{
    assertChar('"', buf);
    readDateText(x, buf);
    assertChar('"', buf);
}

inline void readDoubleQuoted(LocalDateTime & x, ReadBuffer & buf)
{
    assertChar('"', buf);
    readDateTimeText(x, buf);
    assertChar('"', buf);
}


/// CSV, for numbers, dates: quotes are optional, no special escaping rules.
template <typename T>
inline void readCSVSimple(T & x, ReadBuffer & buf)
{
    if (buf.eof())
        throwReadAfterEOF();

    char maybe_quote = *buf.position();

    if (maybe_quote == '\'' || maybe_quote == '\"')
        ++buf.position();

    readText(x, buf);

    if (maybe_quote == '\'' || maybe_quote == '\"')
        assertChar(maybe_quote, buf);
}

template <typename T>
inline std::enable_if_t<is_arithmetic_v<T>, void>
readCSV(T & x, ReadBuffer & buf) { readCSVSimple(x, buf); }

inline void readCSV(String & x, ReadBuffer & buf, const FormatSettings::CSV & settings) { readCSVString(x, buf, settings); }
inline void readCSV(LocalDate & x, ReadBuffer & buf) { readCSVSimple(x, buf); }
inline void readCSV(LocalDateTime & x, ReadBuffer & buf) { readCSVSimple(x, buf); }
inline void readCSV(UUID & x, ReadBuffer & buf) { readCSVSimple(x, buf); }
[[noreturn]] inline void readCSV(UInt128 &, ReadBuffer &)
{
    /** Because UInt128 isn't a natural type, without arithmetic operator and only use as an intermediary type -for UUID-
     *  it should never arrive here. But because we used the DataTypeNumber class we should have at least a definition of it.
     */
    throw Exception("UInt128 cannot be read as a text", ErrorCodes::ILLEGAL_TYPE_OF_ARGUMENT);
}
inline void readCSV(UInt256 & x, ReadBuffer & buf) { readCSVSimple(x, buf); }
inline void readCSV(Int256 & x, ReadBuffer & buf) { readCSVSimple(x, buf); }

template <typename T>
void readBinary(std::vector<T> & x, ReadBuffer & buf)
{
    size_t size = 0;
    readVarUInt(size, buf);

    if (size > DEFAULT_MAX_STRING_SIZE)
        throw Poco::Exception("Too large vector size.");

    x.resize(size);
    for (size_t i = 0; i < size; ++i)
        readBinary(x[i], buf);
}

template <typename T>
void readQuoted(std::vector<T> & x, ReadBuffer & buf)
{
    bool first = true;
    assertChar('[', buf);
    while (!buf.eof() && *buf.position() != ']')
    {
        if (!first)
        {
            if (*buf.position() == ',')
                ++buf.position();
            else
                throw ParsingException("Cannot read array from text", ErrorCodes::CANNOT_READ_ARRAY_FROM_TEXT);
        }

        first = false;

        x.push_back(T());
        readQuoted(x.back(), buf);
    }
    assertChar(']', buf);
}

template <typename T>
void readDoubleQuoted(std::vector<T> & x, ReadBuffer & buf)
{
    bool first = true;
    assertChar('[', buf);
    while (!buf.eof() && *buf.position() != ']')
    {
        if (!first)
        {
            if (*buf.position() == ',')
                ++buf.position();
            else
                throw ParsingException("Cannot read array from text", ErrorCodes::CANNOT_READ_ARRAY_FROM_TEXT);
        }

        first = false;

        x.push_back(T());
        readDoubleQuoted(x.back(), buf);
    }
    assertChar(']', buf);
}

template <typename T>
void readText(std::vector<T> & x, ReadBuffer & buf)
{
    readQuoted(x, buf);
}


/// Skip whitespace characters.
inline void skipWhitespaceIfAny(ReadBuffer & buf, bool one_line = false)
{
    if (!one_line)
        while (!buf.eof() && isWhitespaceASCII(*buf.position()))
            ++buf.position();
    else
        while (!buf.eof() && isWhitespaceASCIIOneLine(*buf.position()))
            ++buf.position();
}

/// Skips json value.
void skipJSONField(ReadBuffer & buf, const StringRef & name_of_field);


/** Read serialized exception.
  * During serialization/deserialization some information is lost
  * (type is cut to base class, 'message' replaced by 'displayText', and stack trace is appended to 'message')
  * Some additional message could be appended to exception (example: you could add information about from where it was received).
  */
Exception readException(ReadBuffer & buf, const String & additional_message = "", bool remote_exception = false);
void readAndThrowException(ReadBuffer & buf, const String & additional_message = "");


/** Helper function for implementation.
  */
template <ReadIntTextCheckOverflow check_overflow = ReadIntTextCheckOverflow::CHECK_OVERFLOW, typename T>
static inline const char * tryReadIntText(T & x, const char * pos, const char * end)
{
    ReadBufferFromMemory in(pos, end - pos);
    tryReadIntText<check_overflow>(x, in);
    return pos + in.count();
}


/// Convenient methods for reading something from string in text format.
template <typename T>
inline T parse(const char * data, size_t size)
{
    T res;
    ReadBufferFromMemory buf(data, size);
    readText(res, buf);
    return res;
}

template <typename T>
inline bool tryParse(T & res, const char * data, size_t size)
{
    ReadBufferFromMemory buf(data, size);
    return tryReadText(res, buf);
}

template <typename T>
inline std::enable_if_t<!is_integer_v<T>, void>
readTextWithSizeSuffix(T & x, ReadBuffer & buf) { readText(x, buf); }

template <typename T>
inline std::enable_if_t<is_integer_v<T>, void>
readTextWithSizeSuffix(T & x, ReadBuffer & buf)
{
    readIntText(x, buf);
    if (buf.eof())
        return;

    /// Updates x depending on the suffix
    auto finish = [&buf, &x] (UInt64 base, int power_of_two) mutable
    {
        ++buf.position();
        if (buf.eof())
        {
            x *= base; /// For decimal suffixes, such as k, M, G etc.
        }
        else if (*buf.position() == 'i')
        {
            x = (x << power_of_two); // NOLINT /// For binary suffixes, such as ki, Mi, Gi, etc.
            ++buf.position();
        }
        return;
    };

    switch (*buf.position())
    {
        case 'k': [[fallthrough]];
        case 'K':
            finish(1000, 10);
            break;
        case 'M':
            finish(1000000, 20);
            break;
        case 'G':
            finish(1000000000, 30);
            break;
        case 'T':
            finish(1000000000000ULL, 40);
            break;
        default:
            return;
    }
    return;
}

/// Read something from text format and trying to parse the suffix.
/// If the suffix is not valid gives an error
/// For example: 723145 -- ok, 213MB -- not ok, but 213Mi -- ok
template <typename T>
inline T parseWithSizeSuffix(const char * data, size_t size)
{
    T res;
    ReadBufferFromMemory buf(data, size);
    readTextWithSizeSuffix(res, buf);
    assertEOF(buf);
    return res;
}

template <typename T>
inline T parseWithSizeSuffix(const std::string_view & s)
{
    return parseWithSizeSuffix<T>(s.data(), s.size());
}

template <typename T>
inline T parseWithSizeSuffix(const char * data)
{
    return parseWithSizeSuffix<T>(data, strlen(data));
}

template <typename T>
inline T parse(const char * data)
{
    return parse<T>(data, strlen(data));
}

template <typename T>
inline T parse(const String & s)
{
    return parse<T>(s.data(), s.size());
}

template <typename T>
inline bool tryParse(T & res, const char * data)
{
    return tryParse(res, data, strlen(data));
}

template <typename T>
inline bool tryParse(T & res, const String & s)
{
    return tryParse(res, s.data(), s.size());
}


/** Skip UTF-8 BOM if it is under cursor.
  * As BOM is usually located at start of stream, and buffer size is usually larger than three bytes,
  *  the function expects, that all three bytes of BOM is fully in buffer (otherwise it don't skip anything).
  */
inline void skipBOMIfExists(ReadBuffer & buf)
{
    if (!buf.eof()
        && buf.position() + 3 < buf.buffer().end()
        && buf.position()[0] == '\xEF'
        && buf.position()[1] == '\xBB'
        && buf.position()[2] == '\xBF')
    {
        buf.position() += 3;
    }
}


/// Skip to next character after next \n. If no \n in stream, skip to end.
void skipToNextLineOrEOF(ReadBuffer & buf);

/// Skip to next character after next \r. If no \r in stream, skip to end.
void skipToCarriageReturnOrEOF(ReadBuffer & buf);

/// Skip to next character after next unescaped \n. If no \n in stream, skip to end. Does not throw on invalid escape sequences.
void skipToUnescapedNextLineOrEOF(ReadBuffer & buf);


/** This function just copies the data from buffer's internal position (in.position())
  * to current position (from arguments) into memory.
  */
void saveUpToPosition(ReadBuffer & in, Memory<> & memory, char * current);

/** This function is negative to eof().
  * In fact it returns whether the data was loaded to internal ReadBuffers's buffer or not.
  * And saves data from buffer's position to current if there is no pending data in buffer.
  * Why we have to use this strange function? Consider we have buffer's internal position in the middle
  * of our buffer and the current cursor in the end of the buffer. When we call eof() it calls next().
  * And this function can fill the buffer with new data, so we will lose the data from previous buffer state.
  */
bool loadAtPosition(ReadBuffer & in, Memory<> & memory, char * & current);


struct PcgDeserializer
{
    static void deserializePcg32(pcg32_fast & rng, ReadBuffer & buf)
    {
        decltype(rng.state_) multiplier, increment, state;
        readText(multiplier, buf);
        assertChar(' ', buf);
        readText(increment, buf);
        assertChar(' ', buf);
        readText(state, buf);

        if (multiplier != rng.multiplier())
            throw Exception(ErrorCodes::INCORRECT_DATA, "Incorrect multiplier in pcg32: expected {}, got {}", rng.multiplier(), multiplier);
        if (increment != rng.increment())
            throw Exception(ErrorCodes::INCORRECT_DATA, "Incorrect increment in pcg32: expected {}, got {}", rng.increment(), increment);

        rng.state_ = state;
    }
};

}<|MERGE_RESOLUTION|>--- conflicted
+++ resolved
@@ -313,7 +313,6 @@
 
                     if (buf.count() - initial_pos + 1 >= std::numeric_limits<T>::max_digits10)
                     {
-<<<<<<< HEAD
                         if (negative)
                         {
                             T signed_res = -res;
@@ -333,19 +332,6 @@
                             res = signed_res;
                         }
                         break;
-=======
-                        T signed_res = res;
-                        if (common::mulOverflow<T>(signed_res, 10, signed_res)
-                            || common::addOverflow<T>(signed_res, (*buf.position() - '0'), signed_res))
-                            return ReturnType(false);
-
-                        /// Cannot assign signed to unsigned for big ints. Ignore fast path.
-                        if constexpr (!is_big_int_v<T>)
-                        {
-                            res = signed_res;
-                            break;
-                        }
->>>>>>> 647a1362
                     }
                 }
                 res *= 10;
