--- conflicted
+++ resolved
@@ -190,7 +190,6 @@
                     for (auto & [header, value] : http_header_entries)
                         request.set(header, value);
 
-<<<<<<< HEAD
                     std::optional<Range> range;
                     if constexpr (for_object_info)
                     {
@@ -202,14 +201,6 @@
                         if (withPartialContent(read_range))
                             range = Range{getOffset(), read_range.end};
                     }
-=======
-            std::optional<Range> range;
-            if constexpr (!for_object_info)
-            {
-                if (withPartialContent(read_range))
-                    range = Range{getOffset(), read_range.end};
-            }
->>>>>>> 5d70fc6b
 
                     if (range)
                     {
