#pragma once

#include <cassert>
#include <cstring>
#include <algorithm>
#include <memory>

#include <Common/Exception.h>
#include <IO/BufferBase.h>


namespace DB
{

namespace ErrorCodes
{
    extern const int ATTEMPT_TO_READ_AFTER_EOF;
    extern const int CANNOT_READ_ALL_DATA;
}

/** A simple abstract class for buffered data reading (char sequences) from somewhere.
  * Unlike std::istream, it provides access to the internal buffer,
  *  and also allows you to manually manage the position inside the buffer.
  *
  * Note! `char *`, not `const char *` is used
  *  (so that you can take out the common code into BufferBase, and also so that you can fill the buffer in with new data).
  * This causes inconveniences - for example, when using ReadBuffer to read from a chunk of memory const char *,
  *  you have to use const_cast.
  *
  * Derived classes must implement the nextImpl() method.
  */
class ReadBuffer : public BufferBase
{
public:
    /** Creates a buffer and sets a piece of available data to read to zero size,
      *  so that the next() function is called to load the new data portion into the buffer at the first try.
      */
    ReadBuffer(Position ptr, size_t size) : BufferBase(ptr, size, 0) { working_buffer.resize(0); }

    /** Used when the buffer is already full of data that can be read.
      *  (in this case, pass 0 as an offset)
      */
    ReadBuffer(Position ptr, size_t size, size_t offset) : BufferBase(ptr, size, offset) {}

    // Copying the read buffers can be dangerous because they can hold a lot of
    // memory or open files, so better to disable the copy constructor to prevent
    // accidental copying.
    ReadBuffer(const ReadBuffer &) = delete;

    // FIXME: behavior differs greately from `BufferBase::set()` and it's very confusing.
    void set(Position ptr, size_t size) { BufferBase::set(ptr, size, 0); working_buffer.resize(0); }

    /** read next data and fill a buffer with it; set position to the beginning;
      * return `false` in case of end, `true` otherwise; throw an exception, if something is wrong
      */
    bool next()
    {
<<<<<<< HEAD
        assert(!hasPendingData());
=======
        assert(position() <= working_buffer.end());
>>>>>>> 0773989e

        bytes += offset();
        bool res = nextImpl();
        if (!res)
            working_buffer.resize(0);

        pos = working_buffer.begin() + nextimpl_working_buffer_offset;
        nextimpl_working_buffer_offset = 0;

        assert(position() <= working_buffer.end());

        return res;
    }


    inline void nextIfAtEnd()
    {
        if (!hasPendingData())
            next();
    }

    virtual ~ReadBuffer() = default;


    /** Unlike std::istream, it returns true if all data was read
      *  (and not in case there was an attempt to read after the end).
      * If at the moment the position is at the end of the buffer, it calls the next() method.
      * That is, it has a side effect - if the buffer is over, then it updates it and set the position to the beginning.
      *
      * Try to read after the end should throw an exception.
      */
    bool ALWAYS_INLINE eof()
    {
        return !hasPendingData() && !next();
    }

    void ignore()
    {
        if (!eof())
            ++pos;
        else
            throwReadAfterEOF();
    }

    void ignore(size_t n)
    {
        while (n != 0 && !eof())
        {
            size_t bytes_to_ignore = std::min(static_cast<size_t>(working_buffer.end() - pos), n);
            pos += bytes_to_ignore;
            n -= bytes_to_ignore;
        }

        if (n)
            throwReadAfterEOF();
    }

    /// You could call this method `ignore`, and `ignore` call `ignoreStrict`.
    size_t tryIgnore(size_t n)
    {
        size_t bytes_ignored = 0;

        while (bytes_ignored < n && !eof())
        {
            size_t bytes_to_ignore = std::min(static_cast<size_t>(working_buffer.end() - pos), n - bytes_ignored);
            pos += bytes_to_ignore;
            bytes_ignored += bytes_to_ignore;
        }

        return bytes_ignored;
    }

    void ignoreAll()
    {
        tryIgnore(std::numeric_limits<size_t>::max());
    }

    /** Reads a single byte. */
    bool ALWAYS_INLINE read(char & c)
    {
        if (eof())
            return false;
        c = *pos++;
        return true;
    }

    void ALWAYS_INLINE readStrict(char & c)
    {
        if (read(c))
            return;
        throwReadAfterEOF();
    }

    /** Reads as many as there are, no more than n bytes. */
    size_t read(char * to, size_t n)
    {
        size_t bytes_copied = 0;

        while (bytes_copied < n && !eof())
        {
            size_t bytes_to_copy = std::min(static_cast<size_t>(working_buffer.end() - pos), n - bytes_copied);
            ::memcpy(to + bytes_copied, pos, bytes_to_copy);
            pos += bytes_to_copy;
            bytes_copied += bytes_to_copy;
        }

        return bytes_copied;
    }

    /** Reads n bytes, if there are less - throws an exception. */
    void readStrict(char * to, size_t n)
    {
        auto read_bytes = read(to, n);
        if (n != read_bytes)
            throw Exception("Cannot read all data. Bytes read: " + std::to_string(read_bytes) + ". Bytes expected: " + std::to_string(n) + ".", ErrorCodes::CANNOT_READ_ALL_DATA);
    }

    /** A method that can be more efficiently implemented in derived classes, in the case of reading large enough blocks.
      * The implementation can read data directly into `to`, without superfluous copying, if in `to` there is enough space for work.
      * For example, a CompressedReadBuffer can decompress the data directly into `to`, if the entire decompressed block fits there.
      * By default - the same as read.
      * Don't use for small reads.
      */
    virtual size_t readBig(char * to, size_t n)
    {
        return read(to, n);
    }

protected:
    /// The number of bytes to ignore from the initial position of `working_buffer`
    /// buffer. Apparently this is an additional out-parameter for nextImpl(),
    /// not a real field.
    size_t nextimpl_working_buffer_offset = 0;

private:
    /** Read the next data and fill a buffer with it.
      * Return `false` in case of the end, `true` otherwise.
      * Throw an exception if something is wrong.
      */
    virtual bool nextImpl() { return false; }

    [[noreturn]] static inline void throwReadAfterEOF()
    {
        throw Exception("Attempt to read after eof", ErrorCodes::ATTEMPT_TO_READ_AFTER_EOF);
    }
};


using ReadBufferPtr = std::shared_ptr<ReadBuffer>;


}<|MERGE_RESOLUTION|>--- conflicted
+++ resolved
@@ -55,11 +55,8 @@
       */
     bool next()
     {
-<<<<<<< HEAD
         assert(!hasPendingData());
-=======
         assert(position() <= working_buffer.end());
->>>>>>> 0773989e
 
         bytes += offset();
         bool res = nextImpl();
