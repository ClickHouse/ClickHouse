#include <Common/config.h>

#if USE_AWS_S3

#    include <IO/S3Common.h>
#    include <IO/WriteBufferFromString.h>
#    include <Storages/StorageS3Settings.h>

#    include <aws/core/auth/AWSCredentialsProvider.h>
#    include <aws/core/utils/logging/LogMacros.h>
#    include <aws/core/utils/logging/LogSystemInterface.h>
#    include <aws/s3/S3Client.h>
#    include <aws/core/http/HttpClientFactory.h>
#    include <IO/S3/PocoHTTPClientFactory.h>
#    include <IO/S3/PocoHTTPClientFactory.cpp>
#    include <IO/S3/PocoHTTPClient.h>
#    include <IO/S3/PocoHTTPClient.cpp>
#    include <boost/algorithm/string.hpp>
#    include <Poco/URI.h>
#    include <re2/re2.h>
#    include <common/logger_useful.h>

namespace
{
const std::pair<DB::LogsLevel, Poco::Message::Priority> & convertLogLevel(Aws::Utils::Logging::LogLevel log_level)
{
    static const std::unordered_map<Aws::Utils::Logging::LogLevel, std::pair<DB::LogsLevel, Poco::Message::Priority>> mapping =
    {
        {Aws::Utils::Logging::LogLevel::Off, {DB::LogsLevel::none, Poco::Message::PRIO_FATAL}},
        {Aws::Utils::Logging::LogLevel::Fatal, {DB::LogsLevel::error, Poco::Message::PRIO_FATAL}},
        {Aws::Utils::Logging::LogLevel::Error, {DB::LogsLevel::error, Poco::Message::PRIO_ERROR}},
        {Aws::Utils::Logging::LogLevel::Warn, {DB::LogsLevel::warning, Poco::Message::PRIO_WARNING}},
        {Aws::Utils::Logging::LogLevel::Info, {DB::LogsLevel::information, Poco::Message::PRIO_INFORMATION}},
        {Aws::Utils::Logging::LogLevel::Debug, {DB::LogsLevel::debug, Poco::Message::PRIO_DEBUG}},
        {Aws::Utils::Logging::LogLevel::Trace, {DB::LogsLevel::trace, Poco::Message::PRIO_TRACE}},
    };
    return mapping.at(log_level);
}

class AWSLogger final : public Aws::Utils::Logging::LogSystemInterface
{
public:
    ~AWSLogger() final = default;

    Aws::Utils::Logging::LogLevel GetLogLevel() const final { return Aws::Utils::Logging::LogLevel::Trace; }

    void Log(Aws::Utils::Logging::LogLevel log_level, const char * tag, const char * format_str, ...) final // NOLINT
    {
        const auto & [level, prio] = convertLogLevel(log_level);
        LOG_IMPL(log, level, prio, "{}: {}", tag, format_str);
    }

    void LogStream(Aws::Utils::Logging::LogLevel log_level, const char * tag, const Aws::OStringStream & message_stream) final
    {
        const auto & [level, prio] = convertLogLevel(log_level);
        LOG_IMPL(log, level, prio, "{}: {}", tag, message_stream.str());
    }

    void Flush() final {}

private:
    Poco::Logger * log = &Poco::Logger::get("AWSClient");
};

class S3AuthSigner : public Aws::Client::AWSAuthV4Signer
{
public:
    S3AuthSigner(
        const Aws::Client::ClientConfiguration & client_configuration,
        const Aws::Auth::AWSCredentials & credentials,
        const DB::HeaderCollection & headers_)
        : Aws::Client::AWSAuthV4Signer(
            std::make_shared<Aws::Auth::SimpleAWSCredentialsProvider>(credentials),
            "s3",
            client_configuration.region,
            Aws::Client::AWSAuthV4Signer::PayloadSigningPolicy::Never,
            false)
        , headers(headers_)
    {
    }

    bool SignRequest(Aws::Http::HttpRequest & request, const char * region, bool sign_body) const override
    {
        auto result = Aws::Client::AWSAuthV4Signer::SignRequest(request, region, sign_body);
        for (const auto & header : headers)
            request.SetHeaderValue(header.name, header.value);
        return result;
    }

    bool PresignRequest(
        Aws::Http::HttpRequest & request,
        const char * region,
        const char * serviceName,
        long long expiration_time_sec) const override // NOLINT
    {
        auto result = Aws::Client::AWSAuthV4Signer::PresignRequest(request, region, serviceName, expiration_time_sec);
        for (const auto & header : headers)
            request.SetHeaderValue(header.name, header.value);
        return result;
    }

private:
    const DB::HeaderCollection headers;
};
}

namespace DB
{
namespace ErrorCodes
{
    extern const int BAD_ARGUMENTS;
}

namespace S3
{
    ClientFactory::ClientFactory()
    {
        aws_options = Aws::SDKOptions {};
        Aws::InitAPI(aws_options);
        Aws::Utils::Logging::InitializeAWSLogging(std::make_shared<AWSLogger>());
        Aws::Http::SetHttpClientFactory(std::make_shared<PocoHTTPClientFactory>());
    }

    ClientFactory::~ClientFactory()
    {
        Aws::Utils::Logging::ShutdownAWSLogging();
        Aws::ShutdownAPI(aws_options);
    }

    ClientFactory & ClientFactory::instance()
    {
        static ClientFactory ret;
        return ret;
    }

    std::shared_ptr<Aws::S3::S3Client> ClientFactory::create( // NOLINT
        const String & endpoint,
        bool is_virtual_hosted_style,
        const String & access_key_id,
        const String & secret_access_key)
    {
        Aws::Client::ClientConfiguration cfg;

        if (!endpoint.empty())
            cfg.endpointOverride = endpoint;

<<<<<<< HEAD
=======
        return create(cfg, is_virtual_hosted_style, access_key_id, secret_access_key);
    }

    std::shared_ptr<Aws::S3::S3Client> ClientFactory::create( // NOLINT
        Aws::Client::ClientConfiguration & cfg,
        bool is_virtual_hosted_style,
        const String & access_key_id,
        const String & secret_access_key)
    {
>>>>>>> 811d124a
        Aws::Auth::AWSCredentials credentials(access_key_id, secret_access_key);

        Aws::Client::ClientConfiguration client_configuration = cfg;

        if (!client_configuration.endpointOverride.empty())
        {
            static const RE2 region_pattern(R"(^s3[.\-]([a-z0-9\-]+)\.amazonaws\.)");
            Poco::URI uri(client_configuration.endpointOverride);
            if (uri.getScheme() == "http")
                client_configuration.scheme = Aws::Http::Scheme::HTTP;

            String region;
            if (re2::RE2::PartialMatch(uri.getHost(), region_pattern, &region))
            {
                boost::algorithm::to_lower(region);
                client_configuration.region = region;
            }
        }

        return std::make_shared<Aws::S3::S3Client>(
<<<<<<< HEAD
                credentials, // Aws credentials.
                std::move(cfg), // Client configuration.
                Aws::Client::AWSAuthV4Signer::PayloadSigningPolicy::Never, // Sign policy.
                endpoint.empty() // Use virtual addressing only if endpoint is not specified.
=======
            credentials, // Aws credentials.
            std::move(client_configuration), // Client configuration.
            Aws::Client::AWSAuthV4Signer::PayloadSigningPolicy::Never, // Sign policy.
            is_virtual_hosted_style || cfg.endpointOverride.empty() // Use virtual addressing if endpoint is not specified.
        );
    }

    std::shared_ptr<Aws::S3::S3Client> ClientFactory::create( // NOLINT
        const String & endpoint,
        bool is_virtual_hosted_style,
        const String & access_key_id,
        const String & secret_access_key,
        HeaderCollection headers)
    {
        Aws::Client::ClientConfiguration cfg;
        if (!endpoint.empty())
            cfg.endpointOverride = endpoint;

        Aws::Auth::AWSCredentials credentials(access_key_id, secret_access_key);
        return std::make_shared<Aws::S3::S3Client>(
            std::make_shared<S3AuthSigner>(cfg, std::move(credentials), std::move(headers)),
            std::move(cfg), // Client configuration.
            is_virtual_hosted_style || cfg.endpointOverride.empty() // Use virtual addressing only if endpoint is not specified.
>>>>>>> 811d124a
        );
    }


    URI::URI(const Poco::URI & uri_)
    {
        /// Case when bucket name represented in domain name of S3 URL.
        /// E.g. (https://bucket-name.s3.Region.amazonaws.com/key)
        /// https://docs.aws.amazon.com/AmazonS3/latest/dev/VirtualHosting.html#virtual-hosted-style-access
        static const RE2 virtual_hosted_style_pattern(R"((.+)\.(s3[.\-][a-z0-9\-.:]+))");

        /// Case when bucket name and key represented in path of S3 URL.
        /// E.g. (https://s3.Region.amazonaws.com/bucket-name/key)
        /// https://docs.aws.amazon.com/AmazonS3/latest/dev/VirtualHosting.html#path-style-access
        static const RE2 path_style_pattern("^/([^/]*)/(.*)");

        uri = uri_;

        if (uri.getHost().empty())
            throw Exception("Host is empty in S3 URI: " + uri.toString(), ErrorCodes::BAD_ARGUMENTS);

        String endpoint_authority_from_uri;

        if (re2::RE2::FullMatch(uri.getAuthority(), virtual_hosted_style_pattern, &bucket, &endpoint_authority_from_uri))
        {
            is_virtual_hosted_style = true;
            endpoint = uri.getScheme() + "://" + endpoint_authority_from_uri;

            /// S3 specification requires at least 3 and at most 63 characters in bucket name.
            /// https://docs.aws.amazon.com/awscloudtrail/latest/userguide/cloudtrail-s3-bucket-naming-requirements.html
            if (bucket.length() < 3 || bucket.length() > 63)
                throw Exception(
                    "Bucket name length is out of bounds in virtual hosted style S3 URI: " + bucket + " (" + uri.toString() + ")", ErrorCodes::BAD_ARGUMENTS);

            /// Remove leading '/' from path to extract key.
            key = uri.getPath().substr(1);
            if (key.empty() || key == "/")
                throw Exception("Key name is empty in virtual hosted style S3 URI: " + key + " (" + uri.toString() + ")", ErrorCodes::BAD_ARGUMENTS);
        }
        else if (re2::RE2::PartialMatch(uri.getPath(), path_style_pattern, &bucket, &key))
        {
            is_virtual_hosted_style = false;
            endpoint = uri.getScheme() + "://" + uri.getAuthority();

            /// S3 specification requires at least 3 and at most 63 characters in bucket name.
            /// https://docs.aws.amazon.com/awscloudtrail/latest/userguide/cloudtrail-s3-bucket-naming-requirements.html
            if (bucket.length() < 3 || bucket.length() > 63)
                throw Exception(
                    "Bucket name length is out of bounds in path style S3 URI: " + bucket + " (" + uri.toString() + ")", ErrorCodes::BAD_ARGUMENTS);

            if (key.empty() || key == "/")
                throw Exception("Key name is empty in path style S3 URI: " + key + " (" + uri.toString() + ")", ErrorCodes::BAD_ARGUMENTS);
        }
        else
            throw Exception("Bucket or key name are invalid in S3 URI: " + uri.toString(), ErrorCodes::BAD_ARGUMENTS);
    }
}

}

#endif<|MERGE_RESOLUTION|>--- conflicted
+++ resolved
@@ -115,7 +115,7 @@
 {
     ClientFactory::ClientFactory()
     {
-        aws_options = Aws::SDKOptions {};
+        aws_options = Aws::SDKOptions{};
         Aws::InitAPI(aws_options);
         Aws::Utils::Logging::InitializeAWSLogging(std::make_shared<AWSLogger>());
         Aws::Http::SetHttpClientFactory(std::make_shared<PocoHTTPClientFactory>());
@@ -133,6 +133,7 @@
         return ret;
     }
 
+    /// This method is not static because it requires ClientFactory to be initialized.
     std::shared_ptr<Aws::S3::S3Client> ClientFactory::create( // NOLINT
         const String & endpoint,
         bool is_virtual_hosted_style,
@@ -144,8 +145,6 @@
         if (!endpoint.empty())
             cfg.endpointOverride = endpoint;
 
-<<<<<<< HEAD
-=======
         return create(cfg, is_virtual_hosted_style, access_key_id, secret_access_key);
     }
 
@@ -155,7 +154,6 @@
         const String & access_key_id,
         const String & secret_access_key)
     {
->>>>>>> 811d124a
         Aws::Auth::AWSCredentials credentials(access_key_id, secret_access_key);
 
         Aws::Client::ClientConfiguration client_configuration = cfg;
@@ -176,12 +174,6 @@
         }
 
         return std::make_shared<Aws::S3::S3Client>(
-<<<<<<< HEAD
-                credentials, // Aws credentials.
-                std::move(cfg), // Client configuration.
-                Aws::Client::AWSAuthV4Signer::PayloadSigningPolicy::Never, // Sign policy.
-                endpoint.empty() // Use virtual addressing only if endpoint is not specified.
-=======
             credentials, // Aws credentials.
             std::move(client_configuration), // Client configuration.
             Aws::Client::AWSAuthV4Signer::PayloadSigningPolicy::Never, // Sign policy.
@@ -205,10 +197,8 @@
             std::make_shared<S3AuthSigner>(cfg, std::move(credentials), std::move(headers)),
             std::move(cfg), // Client configuration.
             is_virtual_hosted_style || cfg.endpointOverride.empty() // Use virtual addressing only if endpoint is not specified.
->>>>>>> 811d124a
         );
     }
-
 
     URI::URI(const Poco::URI & uri_)
     {
