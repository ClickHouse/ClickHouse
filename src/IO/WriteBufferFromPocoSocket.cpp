#include <Poco/Net/NetException.h>

#include <base/scope_guard.h>

#include <IO/WriteBufferFromPocoSocket.h>

#include <Common/Exception.h>
#include <Common/NetException.h>
#include <Common/Stopwatch.h>
#include <Common/ProfileEvents.h>
#include <Common/CurrentMetrics.h>


namespace ProfileEvents
{
    extern const Event NetworkSendElapsedMicroseconds;
    extern const Event NetworkSendBytes;
}

namespace CurrentMetrics
{
    extern const Metric NetworkSend;
}


namespace DB
{

namespace ErrorCodes
{
    extern const int NETWORK_ERROR;
    extern const int SOCKET_TIMEOUT;
    extern const int CANNOT_WRITE_TO_SOCKET;
    extern const int LOGICAL_ERROR;
}


void WriteBufferFromPocoSocket::nextImpl()
{
    if (!offset())
        return;

    Stopwatch watch;
    size_t bytes_written = 0;

    SCOPE_EXIT({
        ProfileEvents::increment(ProfileEvents::NetworkSendElapsedMicroseconds, watch.elapsedMicroseconds());
        ProfileEvents::increment(ProfileEvents::NetworkSendBytes, bytes_written);
    });

    while (bytes_written < offset())
    {
        ssize_t res = 0;

        /// Add more details to exceptions.
        try
        {
            CurrentMetrics::Increment metric_increment(CurrentMetrics::NetworkSend);
            char * pos = working_buffer.begin() + bytes_written;
            size_t size = offset() - bytes_written;
            if (size > INT_MAX)
                throw Exception(ErrorCodes::LOGICAL_ERROR, "Buffer overflow");
            res = socket.impl()->sendBytes(pos, static_cast<int>(size));
        }
        catch (const Poco::Net::NetException & e)
        {
<<<<<<< HEAD
            throw NetException(ErrorCodes::NETWORK_ERROR, "{}, while writing to socket ({} -> {})", e.displayText(),
                               our_address.toString(), peer_address.toString());
=======
            throw NetException(e.displayText() + ", while writing to socket (" + peer_address.toString() + ")", ErrorCodes::NETWORK_ERROR);
>>>>>>> 20f14be6
        }
        catch (const Poco::TimeoutException &)
        {
            throw NetException(fmt::format("Timeout exceeded while writing to socket ({}, {} ms)",
                peer_address.toString(),
                socket.impl()->getSendTimeout().totalMilliseconds()), ErrorCodes::SOCKET_TIMEOUT);
        }
        catch (const Poco::IOException & e)
        {
<<<<<<< HEAD
            throw NetException(ErrorCodes::NETWORK_ERROR, "{}, while writing to socket ({} -> {})", e.displayText(),
                               our_address.toString(), peer_address.toString());
        }

        if (res < 0)
            throw NetException(ErrorCodes::CANNOT_WRITE_TO_SOCKET, "Cannot write to socket ({} -> {})",
                               our_address.toString(), peer_address.toString());
=======
            throw NetException(e.displayText() + ", while writing to socket (" + peer_address.toString() + ")", ErrorCodes::NETWORK_ERROR);
        }

        if (res < 0)
            throw NetException("Cannot write to socket (" + peer_address.toString() + ")", ErrorCodes::CANNOT_WRITE_TO_SOCKET);
>>>>>>> 20f14be6

        bytes_written += res;
    }
}

WriteBufferFromPocoSocket::WriteBufferFromPocoSocket(Poco::Net::Socket & socket_, size_t buf_size)
    : BufferWithOwnMemory<WriteBuffer>(buf_size), socket(socket_), peer_address(socket.peerAddress()), our_address(socket.address())
{
}

WriteBufferFromPocoSocket::~WriteBufferFromPocoSocket()
{
    finalize();
}

}<|MERGE_RESOLUTION|>--- conflicted
+++ resolved
@@ -64,12 +64,7 @@
         }
         catch (const Poco::Net::NetException & e)
         {
-<<<<<<< HEAD
-            throw NetException(ErrorCodes::NETWORK_ERROR, "{}, while writing to socket ({} -> {})", e.displayText(),
-                               our_address.toString(), peer_address.toString());
-=======
             throw NetException(e.displayText() + ", while writing to socket (" + peer_address.toString() + ")", ErrorCodes::NETWORK_ERROR);
->>>>>>> 20f14be6
         }
         catch (const Poco::TimeoutException &)
         {
@@ -79,21 +74,11 @@
         }
         catch (const Poco::IOException & e)
         {
-<<<<<<< HEAD
-            throw NetException(ErrorCodes::NETWORK_ERROR, "{}, while writing to socket ({} -> {})", e.displayText(),
-                               our_address.toString(), peer_address.toString());
-        }
-
-        if (res < 0)
-            throw NetException(ErrorCodes::CANNOT_WRITE_TO_SOCKET, "Cannot write to socket ({} -> {})",
-                               our_address.toString(), peer_address.toString());
-=======
             throw NetException(e.displayText() + ", while writing to socket (" + peer_address.toString() + ")", ErrorCodes::NETWORK_ERROR);
         }
 
         if (res < 0)
             throw NetException("Cannot write to socket (" + peer_address.toString() + ")", ErrorCodes::CANNOT_WRITE_TO_SOCKET);
->>>>>>> 20f14be6
 
         bytes_written += res;
     }
