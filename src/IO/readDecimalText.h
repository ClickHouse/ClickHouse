#pragma once

#include <limits>
#include <IO/ReadHelpers.h>
#include <Common/intExp.h>


/// This is only needed for non-official, "unbundled" build.
/// https://stackoverflow.com/questions/41198673/uint128-t-not-working-with-clang-and-libstdc
#if !defined(_LIBCPP_LIMITS) && !defined(__GLIBCXX_BITSIZE_INT_N_0) && defined(__SIZEOF_INT128__)
namespace std
{
    template <>
    struct numeric_limits<__int128_t>
    {
        static constexpr bool is_specialized = true;
        static constexpr bool is_signed = true;
        static constexpr bool is_integer = true;
        static constexpr int radix = 2;
        static constexpr int digits = 127;
        static constexpr int digits10 = 38;
    };
}
#endif


namespace DB
{

namespace ErrorCodes
{
    extern const int CANNOT_PARSE_NUMBER;
    extern const int ARGUMENT_OUT_OF_BOUND;
}

/// Try to read Decimal into underlying type T from ReadBuffer. Throws if 'digits_only' is set and there's unexpected symbol in input.
/// Returns integer 'exponent' factor that x should be muntiplyed by to get correct Decimal value: result = x * 10^exponent.
/// Use 'digits' input as max allowed meaning decimal digits in result. Place actual number of meaning digits in 'digits' output.
/// Do not care about decimal scale, only about meaning digits in decimal text representation.
template <bool _throw_on_error, typename T>
inline bool readDigits(ReadBuffer & buf, T & x, uint32_t & digits, int32_t & exponent, bool digits_only = false)
{
    x = T(0);
    exponent = 0;
    uint32_t max_digits = digits;
    digits = 0;
    uint32_t places = 0;
    typename T::NativeType sign = 1;
    bool leading_zeroes = true;
    bool after_point = false;

    if (buf.eof())
    {
        if constexpr (_throw_on_error)
            throwReadAfterEOF();
        return false;
    }

    switch (*buf.position())
    {
        case '-':
            sign = -1;
            [[fallthrough]];
        case '+':
            ++buf.position();
            break;
    }

    bool stop = false;
    while (!buf.eof() && !stop)
    {
        const char & byte = *buf.position();
        switch (byte)
        {
            case '.':
                after_point = true;
                leading_zeroes = false;
                break;
            case '0':
            {
                if (leading_zeroes)
                    break;

                if (after_point)
                {
                    ++places; /// Count trailing zeroes. They would be used only if there's some other digit after them.
                    break;
                }
                [[fallthrough]];
            }
            case '1': [[fallthrough]];
            case '2': [[fallthrough]];
            case '3': [[fallthrough]];
            case '4': [[fallthrough]];
            case '5': [[fallthrough]];
            case '6': [[fallthrough]];
            case '7': [[fallthrough]];
            case '8': [[fallthrough]];
            case '9':
            {
                leading_zeroes = false;

                ++places; // num zeroes before + current digit
                if (digits + places > max_digits)
                {
                    if (after_point)
                    {
                        /// Simply cut excessive digits.
                        break;
                    }
                    else
                    {
                        if constexpr (_throw_on_error)
                            throw Exception("Too many digits (" + std::to_string(digits + places) + " > " + std::to_string(max_digits)
                                + ") in decimal value", ErrorCodes::ARGUMENT_OUT_OF_BOUND);

                        return false;
                    }
                }
                else
                {
                    digits += places;
                    if (after_point)
                        exponent -= places;

                    // TODO: accurate shift10 for big integers
                    x *= intExp10OfSize<T>(places);
                    places = 0;

                    x += (byte - '0');
                    break;
                }
            }
            case 'e': [[fallthrough]];
            case 'E':
            {
                ++buf.position();
                Int32 addition_exp = 0;
                if (!tryReadIntText(addition_exp, buf))
                {
                    if constexpr (_throw_on_error)
                        throw Exception("Cannot parse exponent while reading decimal", ErrorCodes::CANNOT_PARSE_NUMBER);
                    else
                        return false;
                }
                exponent += addition_exp;
                stop = true;
                continue;
            }

            default:
                if (digits_only)
                {
                    if constexpr (_throw_on_error)
                        throw Exception("Unexpected symbol while reading decimal", ErrorCodes::CANNOT_PARSE_NUMBER);
                    return false;
                }
                stop = true;
                continue;
        }
        ++buf.position();
    }

    x *= sign;
    return true;
}

template <typename T>
inline void readDecimalText(ReadBuffer & buf, T & x, uint32_t precision, uint32_t & scale, bool digits_only = false)
{
    uint32_t digits = precision;
    int32_t exponent;
    readDigits<true>(buf, x, digits, exponent, digits_only);

    if (static_cast<int32_t>(digits) + exponent > static_cast<int32_t>(precision - scale))
    {
        static constexpr const char * pattern =
            "Decimal value is too big: {} digits were read: {}e{}."
            " Expected to read decimal with scale {} and precision {}";

        if constexpr (is_big_int_v<typename T::NativeType>)
            throw Exception(fmt::format(pattern, digits, x.value.str(), exponent, scale, precision), ErrorCodes::ARGUMENT_OUT_OF_BOUND);
        else
            throw Exception(fmt::format(pattern, digits, x, exponent, scale, precision), ErrorCodes::ARGUMENT_OUT_OF_BOUND);
    }

    if (static_cast<int32_t>(scale) + exponent < 0)
    {
<<<<<<< HEAD
        /// Too many digits after point. Just cut off excessive digits.
        auto divisor = intExp10OfSize<typename T::NativeType>(-exponent - static_cast<int32_t>(scale));
        assert(divisor > T(0));    /// This is for Clang Static Analyzer. It is not smart enough to infer it automatically.
        x.value /= divisor;
        scale = 0;
        return;
=======
        auto divisor_exp = -exponent - static_cast<int32_t>(scale);

        if (divisor_exp >= std::numeric_limits<typename T::NativeType>::digits10)
        {
            /// Too big negative exponent
            x.value = 0;
            scale = 0;
            return;
        }
        else
        {
            /// Too many digits after point. Just cut off excessive digits.
            auto divisor = intExp10OfSize<T>(divisor_exp);
            assert(divisor > 0);    /// This is for Clang Static Analyzer. It is not smart enough to infer it automatically.
            x.value /= divisor;
            scale = 0;
            return;
        }
>>>>>>> 7786fd41
    }

    scale += exponent;
}

template <typename T>
inline bool tryReadDecimalText(ReadBuffer & buf, T & x, uint32_t precision, uint32_t & scale)
{
    uint32_t digits = precision;
    int32_t exponent;

    if (!readDigits<false>(buf, x, digits, exponent, true) ||
        static_cast<int32_t>(digits) + exponent > static_cast<int32_t>(precision - scale) ||
        static_cast<int32_t>(scale) + exponent < 0)
        return false;

    scale += exponent;
    return true;
}

template <typename T>
inline void readCSVDecimalText(ReadBuffer & buf, T & x, uint32_t precision, uint32_t & scale)
{
    if (buf.eof())
        throwReadAfterEOF();

    char maybe_quote = *buf.position();

    if (maybe_quote == '\'' || maybe_quote == '\"')
        ++buf.position();

    readDecimalText(buf, x, precision, scale, false);

    if (maybe_quote == '\'' || maybe_quote == '\"')
        assertChar(maybe_quote, buf);
}

}<|MERGE_RESOLUTION|>--- conflicted
+++ resolved
@@ -186,14 +186,6 @@
 
     if (static_cast<int32_t>(scale) + exponent < 0)
     {
-<<<<<<< HEAD
-        /// Too many digits after point. Just cut off excessive digits.
-        auto divisor = intExp10OfSize<typename T::NativeType>(-exponent - static_cast<int32_t>(scale));
-        assert(divisor > T(0));    /// This is for Clang Static Analyzer. It is not smart enough to infer it automatically.
-        x.value /= divisor;
-        scale = 0;
-        return;
-=======
         auto divisor_exp = -exponent - static_cast<int32_t>(scale);
 
         if (divisor_exp >= std::numeric_limits<typename T::NativeType>::digits10)
@@ -206,13 +198,12 @@
         else
         {
             /// Too many digits after point. Just cut off excessive digits.
-            auto divisor = intExp10OfSize<T>(divisor_exp);
-            assert(divisor > 0);    /// This is for Clang Static Analyzer. It is not smart enough to infer it automatically.
+            auto divisor = intExp10OfSize<typename T::NativeType>(divisor_exp);
+            assert(divisor > T(0)); /// This is for Clang Static Analyzer. It is not smart enough to infer it automatically.
             x.value /= divisor;
             scale = 0;
             return;
         }
->>>>>>> 7786fd41
     }
 
     scale += exponent;
