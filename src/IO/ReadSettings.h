--- conflicted
+++ resolved
@@ -83,15 +83,13 @@
     size_t filesystem_cache_max_wait_sec = 1;
     bool read_from_filesystem_cache_if_exists_otherwise_bypass_cache = false;
     bool enable_filesystem_cache_log = false;
-<<<<<<< HEAD
     bool filesystem_cache_asynchronous_write = false;
-=======
+
     bool is_file_cache_persistent = false; /// Some files can be made non-evictable.
     /// Some buffers which read via thread pool can also do caching in threadpool
     /// (instead of caching the result outside of threadpool). By default, if they support it,
     /// they will do it. But this behaviour can be changed with this setting.
     bool enable_filesystem_cache_on_lower_level = true;
->>>>>>> 22bd572d
 
     size_t max_query_cache_size = (128UL * 1024 * 1024 * 1024);
     bool skip_download_if_exceeds_query_cache = true;
