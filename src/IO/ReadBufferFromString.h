--- conflicted
+++ resolved
@@ -11,12 +11,7 @@
 public:
     /// std::string or something similar
     template <typename S>
-<<<<<<< HEAD
     explicit ReadBufferFromString(const S & s) : ReadBufferFromMemory(s.data(), s.size()) {}
-};
-=======
-    ReadBufferFromString(const S & s) : ReadBufferFromMemory(s.data(), s.size()) {}
->>>>>>> a7512749
 
     explicit ReadBufferFromString(std::string_view s) : ReadBufferFromMemory(s.data(), s.size()) {}
 };
