#include <Common/config.h>

#if USE_BZIP2
#    include <IO/Bzip2ReadBuffer.h>
#    include <bzlib.h>

namespace DB
{

namespace ErrorCodes
{
    extern const int BZIP2_STREAM_DECODER_FAILED;
    extern const int UNEXPECTED_END_OF_FILE;
}


class Bzip2ReadBuffer::Bzip2StateWrapper
{
public:
    Bzip2StateWrapper()
    {
        memset(&stream, 0, sizeof(stream));

        int ret = BZ2_bzDecompressInit(&stream, 0, 0);

        if (ret != BZ_OK)
            throw Exception(
                ErrorCodes::BZIP2_STREAM_DECODER_FAILED,
                "bzip2 stream encoder init failed: error code: {}",
                ret);
    }

    ~Bzip2StateWrapper()
    {
        BZ2_bzDecompressEnd(&stream);
    }

    bz_stream stream;
};

Bzip2ReadBuffer::Bzip2ReadBuffer(std::unique_ptr<ReadBuffer> in_, size_t buf_size, char *existing_memory, size_t alignment)
        : BufferWithOwnMemory<ReadBuffer>(buf_size, existing_memory, alignment)
        , in(std::move(in_))
        , bz(std::make_unique<Bzip2StateWrapper>())
        , eof_flag(false)
{
}

Bzip2ReadBuffer::~Bzip2ReadBuffer() = default;

bool Bzip2ReadBuffer::nextImpl()
{
    if (eof_flag)
        return false;

    int ret;
    do
    {
        if (!bz->stream.avail_in)
        {
            in->nextIfAtEnd();
            bz->stream.avail_in = in->buffer().end() - in->position();
            bz->stream.next_in = in->position();
        }

        bz->stream.avail_out = internal_buffer.size();
        bz->stream.next_out = internal_buffer.begin();

        ret = BZ2_bzDecompress(&bz->stream);

        in->position() = in->buffer().end() - bz->stream.avail_in;
    }
    while (bz->stream.avail_out == internal_buffer.size() && ret == BZ_OK && !in->eof());

    working_buffer.resize(internal_buffer.size() - bz->stream.avail_out);

    if (ret == BZ_STREAM_END)
    {
        if (in->eof())
        {
            eof_flag = true;
            return !working_buffer.empty();
        }
        else
        {
            throw Exception(
                ErrorCodes::BZIP2_STREAM_DECODER_FAILED,
                "bzip2 decoder finished, but input stream has not exceeded: error code: {}", ret);
        }
    }

    if (ret != BZ_OK)
        throw Exception(
            ErrorCodes::BZIP2_STREAM_DECODER_FAILED,
            "bzip2 stream decoder failed: error code: {}",
            ret);

    if (in->eof())
    {
<<<<<<< HEAD
        eof = true;
=======
        eof_flag = true;
>>>>>>> df57f8e3
        throw Exception(ErrorCodes::UNEXPECTED_END_OF_FILE, "Unexpected end of bzip2 archive");
    }

    return true;
}
}

#endif<|MERGE_RESOLUTION|>--- conflicted
+++ resolved
@@ -97,11 +97,7 @@
 
     if (in->eof())
     {
-<<<<<<< HEAD
-        eof = true;
-=======
         eof_flag = true;
->>>>>>> df57f8e3
         throw Exception(ErrorCodes::UNEXPECTED_END_OF_FILE, "Unexpected end of bzip2 archive");
     }
 
