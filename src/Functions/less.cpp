#include <Functions/FunctionFactory.h>
#include <Functions/FunctionsComparison.h>
#include <Functions/FunctionsLogical.h>


namespace DB
{

using FunctionLess = FunctionComparison<LessOp, NameLess>;
using FunctionEquals = FunctionComparison<EqualsOp, NameEquals>;
extern template class FunctionComparison<EqualsOp, NameEquals>;

REGISTER_FUNCTION(Less)
{
    factory.registerFunction<FunctionLess>();
}

template <>
ColumnPtr FunctionComparison<LessOp, NameLess>::executeTupleImpl(
    const ColumnsWithTypeAndName & x, const ColumnsWithTypeAndName & y, size_t tuple_size, size_t input_rows_count) const
{
    FunctionOverloadResolverPtr less
<<<<<<< HEAD
        = std::make_unique<FunctionToOverloadResolverAdaptor>(std::make_shared<FunctionLess>(params));
=======
        = std::make_unique<FunctionToOverloadResolverAdaptor>(std::make_shared<FunctionLess>(check_decimal_overflow));
>>>>>>> 8856dc38

    FunctionOverloadResolverPtr func_builder_or
        = std::make_unique<FunctionToOverloadResolverAdaptor>(std::make_shared<FunctionOr>());

    FunctionOverloadResolverPtr func_builder_and
        = std::make_unique<FunctionToOverloadResolverAdaptor>(std::make_shared<FunctionAnd>());

    FunctionOverloadResolverPtr func_builder_equals
<<<<<<< HEAD
        = std::make_unique<FunctionToOverloadResolverAdaptor>(std::make_shared<FunctionEquals>(params));
=======
        = std::make_unique<FunctionToOverloadResolverAdaptor>(std::make_shared<FunctionEquals>(check_decimal_overflow));
>>>>>>> 8856dc38

    return executeTupleLessGreaterImpl(
        less,
        less,
        func_builder_and,
        func_builder_or,
        func_builder_equals,
        x, y, tuple_size, input_rows_count);
}

}<|MERGE_RESOLUTION|>--- conflicted
+++ resolved
@@ -20,11 +20,7 @@
     const ColumnsWithTypeAndName & x, const ColumnsWithTypeAndName & y, size_t tuple_size, size_t input_rows_count) const
 {
     FunctionOverloadResolverPtr less
-<<<<<<< HEAD
-        = std::make_unique<FunctionToOverloadResolverAdaptor>(std::make_shared<FunctionLess>(params));
-=======
         = std::make_unique<FunctionToOverloadResolverAdaptor>(std::make_shared<FunctionLess>(check_decimal_overflow));
->>>>>>> 8856dc38
 
     FunctionOverloadResolverPtr func_builder_or
         = std::make_unique<FunctionToOverloadResolverAdaptor>(std::make_shared<FunctionOr>());
@@ -33,11 +29,7 @@
         = std::make_unique<FunctionToOverloadResolverAdaptor>(std::make_shared<FunctionAnd>());
 
     FunctionOverloadResolverPtr func_builder_equals
-<<<<<<< HEAD
-        = std::make_unique<FunctionToOverloadResolverAdaptor>(std::make_shared<FunctionEquals>(params));
-=======
         = std::make_unique<FunctionToOverloadResolverAdaptor>(std::make_shared<FunctionEquals>(check_decimal_overflow));
->>>>>>> 8856dc38
 
     return executeTupleLessGreaterImpl(
         less,
