--- conflicted
+++ resolved
@@ -176,13 +176,8 @@
         ///  (Remember how a plane flies from Moscow to New York)
         /// But if longitude is close but latitude is different enough, there is no difference between meridian and great circle line.
 
-<<<<<<< HEAD
         float latitude_midpoint = (lat1deg + lat2deg + 180) * METRIC_LUT_SIZE / 360; // [-90, 90] degrees -> [0, METRIC_LUT_SIZE] indexes
-        size_t latitude_midpoint_index = floatToIndex(latitude_midpoint) & (METRIC_LUT_SIZE - 1);
-=======
-        float latitude_midpoint = (lat1deg + lat2deg + 180) * METRIC_LUT_SIZE / 360; // [-90, 90] degrees -> [0, KTABLE] indexes
         size_t latitude_midpoint_index = static_cast<size_t>(latitude_midpoint) & (METRIC_LUT_SIZE - 1);
->>>>>>> 6e01fbda
 
         /// This is linear interpolation between two table items at index "latitude_midpoint_index" and "latitude_midpoint_index + 1".
 
