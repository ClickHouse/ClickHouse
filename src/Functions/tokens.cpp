#include <Columns/ColumnArray.h>
#include <Columns/ColumnFixedString.h>
#include <Columns/ColumnString.h>
#include <DataTypes/DataTypeArray.h>
#include <DataTypes/DataTypeString.h>
#include <Functions/FunctionFactory.h>
#include <Functions/FunctionHelpers.h>
#include <Functions/IFunction.h>
#include <Interpreters/Context_fwd.h>
#include <Interpreters/ITokenExtractor.h>

namespace DB
{

namespace ErrorCodes
{
    extern const int BAD_ARGUMENTS;
    extern const int ILLEGAL_COLUMN;
}

namespace
{

constexpr size_t arg_value = 0;
constexpr size_t arg_tokenizer = 1;
constexpr size_t arg_ngrams = 2;
constexpr size_t arg_separators = 2;

std::unique_ptr<ITokenExtractor> createTokenizer(const ColumnsWithTypeAndName & arguments, std::string_view name)
{
    const auto tokenizer_arg = arguments.size() < 2 ? DefaultTokenExtractor::getExternalName()
                                                        : arguments[arg_tokenizer].column->getDataAt(0).toView();

    if (tokenizer_arg == DefaultTokenExtractor::getExternalName())
    {
        return std::make_unique<DefaultTokenExtractor>();
    }
    if (tokenizer_arg == SplitTokenExtractor::getExternalName())
    {
        std::vector<String> separators;
        if (arguments.size() < 3)
        {
            separators = {" "};
        }
        else
        {
            const ColumnArray * col_separators = checkAndGetColumn<ColumnArray>(arguments[arg_separators].column.get());
            const ColumnArray * col_separators_const = checkAndGetColumnConstData<ColumnArray>(arguments[arg_separators].column.get());

            if (!col_separators_const && !col_separators)
                throw Exception(ErrorCodes::ILLEGAL_COLUMN, "3rd argument of function {} should be Array(String), got: {}", name, arguments[arg_separators].column->getFamilyName());

<<<<<<< HEAD
            if (arguments.size() == 3)
            {
                const std::string tokenizer{arguments[arg_tokenizer].column->getDataAt(0)};
=======
            if (col_separators_const)
                col_separators = col_separators_const;
>>>>>>> 157ac6fb

            Field separator_field = (*col_separators)[0];
            const Array & separator_array = separator_field.safeGet<Array>();

            for (const auto & separator : separator_array)
                separators.emplace_back(separator.safeGet<String>());
        }

        return std::make_unique<SplitTokenExtractor>(separators);
    }
    if (tokenizer_arg == NoOpTokenExtractor::getExternalName())
    {
        return std::make_unique<NoOpTokenExtractor>();
    }
    if (tokenizer_arg == NgramTokenExtractor::getExternalName())
    {
        auto ngrams = (arguments.size() < 3) ? 3 : arguments[arg_ngrams].column->getUInt(0);
        if (ngrams < 2 || ngrams > 8)
            throw Exception(ErrorCodes::BAD_ARGUMENTS, "Ngrams argument of function {} should be between 2 and 8, got: {}", name, ngrams);
        return std::make_unique<NgramTokenExtractor>(ngrams);
    }
    if (tokenizer_arg == SparseGramTokenExtractor::getExternalName())
    {
        auto min_length = arguments.size() < 3 ? 3
            : arguments[2].column->getUInt(0);
        auto max_length = arguments.size() < 4 ? 100
            : arguments[3].column->getUInt(0);
        auto min_cutoff_length = arguments.size() < 5 ? std::nullopt
            : std::optional(arguments[4].column->getUInt(0));

        return std::make_unique<SparseGramTokenExtractor>(min_length, max_length, min_cutoff_length);
    }

    throw Exception(
        ErrorCodes::BAD_ARGUMENTS,
        "Function '{}' supports only tokenizers 'splitByNonAlpha', 'ngrams', 'splitByString', 'array', and 'sparseGrams'", name);
}

class ExecutableFunctionTokens : public IExecutableFunction
{
public:
    static constexpr auto name = "tokens";

    explicit ExecutableFunctionTokens(std::shared_ptr<const ITokenExtractor> token_extractor_)
        : token_extractor(std::move(token_extractor_))
    {
    }

    String getName() const override { return name; }
    bool useDefaultImplementationForConstants() const override { return true; }

    ColumnPtr executeImpl(const ColumnsWithTypeAndName & arguments, const DataTypePtr &, size_t input_rows_count) const override
    {
        auto col_input = arguments[arg_value].column;
        auto col_result = ColumnString::create();
        auto col_offsets = ColumnArray::ColumnOffsets::create();

        if (input_rows_count == 0)
            return ColumnArray::create(std::move(col_result), std::move(col_offsets));

<<<<<<< HEAD
        std::unique_ptr<ITokenExtractor> token_extractor;

        const auto tokenizer_arg = arguments.size() < 2 ? DefaultTokenExtractor::getExternalName()
                                                        : arguments[arg_tokenizer].column->getDataAt(0);

        if (tokenizer_arg == DefaultTokenExtractor::getExternalName())
=======
        if (token_extractor->getType() == ITokenExtractor::Type::SparseGram)
>>>>>>> 157ac6fb
        {
            /// The sparse gram token extractor stores an internal state which modified during the execution.
            /// This leads to an error while executing this function multi-threaded because that state is not protected.
            /// To avoid this case, a clone of the sparse gram token extractor will be used.
            auto sparse_gram_extractor = token_extractor->clone();
            executeWithTokenizer(*sparse_gram_extractor, std::move(col_input), *col_offsets, input_rows_count, *col_result);
        }
        else
        {
            executeWithTokenizer(*token_extractor, std::move(col_input), *col_offsets, input_rows_count, *col_result);
        }

        return ColumnArray::create(std::move(col_result), std::move(col_offsets));
    }

private:
    void executeWithTokenizer(
        const ITokenExtractor & extractor,
        ColumnPtr col_input,
        ColumnArray::ColumnOffsets & col_offsets,
        size_t input_rows_count,
        ColumnString & col_result) const
    {
        if (const auto * column_string = checkAndGetColumn<ColumnString>(col_input.get()))
            executeImpl(extractor, *column_string, col_offsets, input_rows_count, col_result);
        else if (const auto * column_fixed_string = checkAndGetColumn<ColumnFixedString>(col_input.get()))
            executeImpl(extractor, *column_fixed_string, col_offsets, input_rows_count, col_result);
    }

    template <typename StringColumnType>
    void executeImpl(
        const ITokenExtractor & extractor,
        const StringColumnType & column_input,
        ColumnArray::ColumnOffsets & column_offsets_input,
        size_t input_rows_count,
        ColumnString & column_result) const
    {
        auto & offsets_data = column_offsets_input.getData();
        offsets_data.resize(input_rows_count);
        size_t tokens_count = 0;

        for (size_t i = 0; i < input_rows_count; ++i)
        {
<<<<<<< HEAD
            std::string_view input = column_input.getDataAt(i);
            tokens = token_extractor->getTokensView(input.data(), input.size());
            tokens_count += tokens.size();
=======
            std::string_view input = column_input.getDataAt(i).toView();
>>>>>>> 157ac6fb

            forEachTokenPadded(extractor, input.data(), input.size(), [&](const char * token_start, size_t token_len)
            {
                column_result.insertData(token_start, token_len);
                ++tokens_count;
                return false;
            });

            offsets_data[i] = tokens_count;
        }
    }

    std::shared_ptr<const ITokenExtractor> token_extractor;
};

class FunctionBaseTokens : public IFunctionBase
{
public:
    static constexpr auto name = "tokens";

    FunctionBaseTokens(std::shared_ptr<const ITokenExtractor> token_extractor_, DataTypes argument_types_, DataTypePtr result_type_)
        : token_extractor(std::move(token_extractor_))
        , argument_types(std::move(argument_types_))
        , result_type(std::move(result_type_))
    {
    }

    String getName() const override { return name; }
    const DataTypes & getArgumentTypes() const override { return argument_types; }
    const DataTypePtr & getResultType() const override { return result_type; }
    bool isSuitableForShortCircuitArgumentsExecution(const DataTypesWithConstInfo & /*arguments*/) const override { return true; }

    ExecutableFunctionPtr prepare(const ColumnsWithTypeAndName &) const override
    {
        return std::make_unique<ExecutableFunctionTokens>(token_extractor);
    }

private:
    std::shared_ptr<const ITokenExtractor> token_extractor;
    DataTypes argument_types;
    DataTypePtr result_type;
};

class FunctionTokensOverloadResolver : public IFunctionOverloadResolver
{
public:
    static constexpr auto name = "tokens";

    String getName() const override { return name; }
    size_t getNumberOfArguments() const override { return 0; }
    bool isVariadic() const override { return true; }
    ColumnNumbers getArgumentsThatAreAlwaysConstant() const override { return {1, 2}; }

    static FunctionOverloadResolverPtr create(ContextPtr)
    {
        return std::make_unique<FunctionTokensOverloadResolver>();
    }

    DataTypePtr getReturnTypeImpl(const ColumnsWithTypeAndName & arguments) const override
    {
        FunctionArgumentDescriptors mandatory_args{
            {"value", static_cast<FunctionArgumentDescriptor::TypeValidator>(&isStringOrFixedString), nullptr, "String or FixedString"}};

        FunctionArgumentDescriptors optional_args;

        if (arguments.size() > 1)
        {
            optional_args.emplace_back("tokenizer", static_cast<FunctionArgumentDescriptor::TypeValidator>(&isString), isColumnConst, "String");
            validateFunctionArguments(name, {arguments[arg_value], arguments[arg_tokenizer]}, mandatory_args, optional_args);

            if (arguments.size() == 3)
            {
                const auto tokenizer = arguments[arg_tokenizer].column->getDataAt(0).toString();

                if (tokenizer == NgramTokenExtractor::getExternalName())
                    optional_args.emplace_back("ngrams", static_cast<FunctionArgumentDescriptor::TypeValidator>(&isUInt8), isColumnConst, "const UInt8");
                else if (tokenizer == SplitTokenExtractor::getExternalName())
                    optional_args.emplace_back("separators", static_cast<FunctionArgumentDescriptor::TypeValidator>(&isArray), isColumnConst, "const Array");
            }

            if (arguments.size() == 4 || arguments.size() == 5)
            {
                const auto tokenizer = arguments[arg_tokenizer].column->getDataAt(0).toString();

                if (tokenizer == SparseGramTokenExtractor::getExternalName())
                {
                    optional_args.emplace_back("min_length", static_cast<FunctionArgumentDescriptor::TypeValidator>(&isUInt8), isColumnConst, "UInt8");
                    optional_args.emplace_back("max_length", static_cast<FunctionArgumentDescriptor::TypeValidator>(&isUInt8), isColumnConst, "UInt8");
                    if (arguments.size() == 5)
                        optional_args.emplace_back("min_cutoff_length", static_cast<FunctionArgumentDescriptor::TypeValidator>(&isUInt8), isColumnConst, "UInt8");
                }
            }
        }

        validateFunctionArguments(name, arguments, mandatory_args, optional_args);
        return std::make_shared<DataTypeArray>(std::make_shared<DataTypeString>());
    }

    FunctionBasePtr buildImpl(const ColumnsWithTypeAndName & arguments, const DataTypePtr & return_type) const override
    {
        auto token_extractor = createTokenizer(arguments, getName());
        DataTypes argument_types{std::from_range_t{}, arguments | std::views::transform([](auto & elem) { return elem.type; })};
        return std::make_shared<FunctionBaseTokens>(std::move(token_extractor), std::move(argument_types), return_type);
    }
};

}

REGISTER_FUNCTION(Tokens)
{
    FunctionDocumentation::Description description = R"(
Splits a string into tokens using the given tokenizer.
The default tokenizer uses non-alphanumeric ASCII characters as separators.

In case of the `split` tokenizer, if the tokens do not form a [prefix code](https://en.wikipedia.org/wiki/Prefix_code), you likely want that the matching prefers longer separators first.
To do so, pass the separators in order of descending length.
For example, with separators = `['%21', '%']` string `%21abc` would be tokenized as `['abc']`, whereas separators = `['%', '%21']` would tokenize to `['21ac']` (which is likely not what you wanted).
)";
    FunctionDocumentation::Syntax syntax = "tokens(value[, tokenizer[, ngrams[, separators]]])";
    FunctionDocumentation::Arguments arguments = {
        {"value", "The input string.", {"String", "FixedString"}},
        {"tokenizer", "The tokenizer to use. Valid arguments are `default`, `ngram`, `split`, and `no_op`. Optional, if not set explicitly, defaults to `default`.", {"const String"}},
        {"ngrams", "Only relevant if argument `tokenizer` is `ngram`: An optional parameter which defines the length of the ngrams. If not set explicitly, defaults to `3`.", {"const UInt8"}},
        {"separators", "Only relevant if argument `tokenizer` is `split`: An optional parameter which defines the separator strings. If not set explicitly, defaults to `[' ']`.", {"const Array(String)"}}
    };
    FunctionDocumentation::ReturnedValue returned_value = {"Returns the resulting array of tokens from input string.", {"Array"}};
    FunctionDocumentation::Examples examples = {
    {
        "Default tokenizer",
        R"(SELECT tokens('test1,;\\\\ test2,;\\\\ test3,;\\\\   test4') AS tokens;)",
        R"(
['test1','test2','test3','test4']
        )"
    },
    {
        "Ngram tokenizer",
        "SELECT tokens('abc def', 'ngram', 3) AS tokens;",
        R"(
['abc','bc ','c d',' de','def']
        )"
    }
    };
    FunctionDocumentation::IntroducedIn introduced_in = {21, 11};
    FunctionDocumentation::Category category = FunctionDocumentation::Category::StringSplitting;
    FunctionDocumentation documentation = {description, syntax, arguments, returned_value, examples, introduced_in, category};

    factory.registerFunction<FunctionTokensOverloadResolver>(documentation);
}
}<|MERGE_RESOLUTION|>--- conflicted
+++ resolved
@@ -29,7 +29,7 @@
 std::unique_ptr<ITokenExtractor> createTokenizer(const ColumnsWithTypeAndName & arguments, std::string_view name)
 {
     const auto tokenizer_arg = arguments.size() < 2 ? DefaultTokenExtractor::getExternalName()
-                                                        : arguments[arg_tokenizer].column->getDataAt(0).toView();
+                                                        : arguments[arg_tokenizer].column->getDataAt(0);
 
     if (tokenizer_arg == DefaultTokenExtractor::getExternalName())
     {
@@ -50,14 +50,8 @@
             if (!col_separators_const && !col_separators)
                 throw Exception(ErrorCodes::ILLEGAL_COLUMN, "3rd argument of function {} should be Array(String), got: {}", name, arguments[arg_separators].column->getFamilyName());
 
-<<<<<<< HEAD
-            if (arguments.size() == 3)
-            {
-                const std::string tokenizer{arguments[arg_tokenizer].column->getDataAt(0)};
-=======
             if (col_separators_const)
                 col_separators = col_separators_const;
->>>>>>> 157ac6fb
 
             Field separator_field = (*col_separators)[0];
             const Array & separator_array = separator_field.safeGet<Array>();
@@ -118,16 +112,7 @@
         if (input_rows_count == 0)
             return ColumnArray::create(std::move(col_result), std::move(col_offsets));
 
-<<<<<<< HEAD
-        std::unique_ptr<ITokenExtractor> token_extractor;
-
-        const auto tokenizer_arg = arguments.size() < 2 ? DefaultTokenExtractor::getExternalName()
-                                                        : arguments[arg_tokenizer].column->getDataAt(0);
-
-        if (tokenizer_arg == DefaultTokenExtractor::getExternalName())
-=======
         if (token_extractor->getType() == ITokenExtractor::Type::SparseGram)
->>>>>>> 157ac6fb
         {
             /// The sparse gram token extractor stores an internal state which modified during the execution.
             /// This leads to an error while executing this function multi-threaded because that state is not protected.
@@ -171,13 +156,7 @@
 
         for (size_t i = 0; i < input_rows_count; ++i)
         {
-<<<<<<< HEAD
             std::string_view input = column_input.getDataAt(i);
-            tokens = token_extractor->getTokensView(input.data(), input.size());
-            tokens_count += tokens.size();
-=======
-            std::string_view input = column_input.getDataAt(i).toView();
->>>>>>> 157ac6fb
 
             forEachTokenPadded(extractor, input.data(), input.size(), [&](const char * token_start, size_t token_len)
             {
@@ -250,7 +229,7 @@
 
             if (arguments.size() == 3)
             {
-                const auto tokenizer = arguments[arg_tokenizer].column->getDataAt(0).toString();
+                const std::string tokenizer{arguments[arg_tokenizer].column->getDataAt(0)};
 
                 if (tokenizer == NgramTokenExtractor::getExternalName())
                     optional_args.emplace_back("ngrams", static_cast<FunctionArgumentDescriptor::TypeValidator>(&isUInt8), isColumnConst, "const UInt8");
@@ -260,7 +239,7 @@
 
             if (arguments.size() == 4 || arguments.size() == 5)
             {
-                const auto tokenizer = arguments[arg_tokenizer].column->getDataAt(0).toString();
+                const auto tokenizer = arguments[arg_tokenizer].column->getDataAt(0);
 
                 if (tokenizer == SparseGramTokenExtractor::getExternalName())
                 {
