#include <Functions/FunctionFactory.h>
#include <Functions/FunctionBinaryArithmetic.h>

#include <numeric>
#include <limits>
#include <type_traits>


namespace
{

template <typename T>
constexpr T abs(T value) noexcept
{
    if constexpr (std::is_signed_v<T>)
    {
        if (value >= 0 || value == std::numeric_limits<T>::min())
            return value;
        return -value;
    }
    else
        return value;
}

}


namespace DB
{

namespace ErrorCodes
{
    extern const int NOT_IMPLEMENTED;
}

template <typename A, typename B>
struct LCMImpl
{
    using ResultType = typename NumberTraits::ResultOfAdditionMultiplication<A, B>::Type;
    static const constexpr bool allow_fixed_string = false;


    template <typename Result = ResultType>
    static inline Result apply([[maybe_unused]] A a, [[maybe_unused]] B b)
    {
<<<<<<< HEAD
        if constexpr (is_big_int_v<A> || is_big_int_v<B>)
            throw Exception("LCM is not implemented for big integers", ErrorCodes::NOT_IMPLEMENTED);
        else
        {
            throwIfDivisionLeadsToFPE(typename NumberTraits::ToInteger<A>::Type(a), typename NumberTraits::ToInteger<B>::Type(b));
            throwIfDivisionLeadsToFPE(typename NumberTraits::ToInteger<B>::Type(b), typename NumberTraits::ToInteger<A>::Type(a));
            return std::lcm(
                typename NumberTraits::ToInteger<Result>::Type(a),
                typename NumberTraits::ToInteger<Result>::Type(b));
        }
=======
        throwIfDivisionLeadsToFPE(typename NumberTraits::ToInteger<A>::Type(a), typename NumberTraits::ToInteger<B>::Type(b));
        throwIfDivisionLeadsToFPE(typename NumberTraits::ToInteger<B>::Type(b), typename NumberTraits::ToInteger<A>::Type(a));

        /** It's tempting to use std::lcm function.
          * But it has undefined behaviour on overflow.
          * And assert in debug build.
          * We need some well defined behaviour instead
          * (example: throw an exception or overflow in implementation specific way).
          */

        using Int = typename NumberTraits::ToInteger<Result>::Type;
        using Unsigned = std::make_unsigned_t<Int>;

        Unsigned val1 = abs<Int>(a) / std::gcd(Int(a), Int(b));
        Unsigned val2 = abs<Int>(b);

        /// Overflow in implementation specific way.
        return Result(val1 * val2);
>>>>>>> 89e96733
    }

#if USE_EMBEDDED_COMPILER
    static constexpr bool compilable = false; /// exceptions (and a non-trivial algorithm)
#endif
};

struct NameLCM { static constexpr auto name = "lcm"; };
using FunctionLCM = FunctionBinaryArithmetic<LCMImpl, NameLCM, false>;

void registerFunctionLCM(FunctionFactory & factory)
{
    factory.registerFunction<FunctionLCM>();
}

}<|MERGE_RESOLUTION|>--- conflicted
+++ resolved
@@ -39,22 +39,17 @@
     using ResultType = typename NumberTraits::ResultOfAdditionMultiplication<A, B>::Type;
     static const constexpr bool allow_fixed_string = false;
 
+    template <typename Result = ResultType>
+    static inline std::enable_if_t<is_big_int_v<A> || is_big_int_v<B>, Result>
+    apply([[maybe_unused]] A a, [[maybe_unused]] B b)
+    {
+        throw Exception("LCM is not implemented for big integers", ErrorCodes::NOT_IMPLEMENTED);
+    }
 
     template <typename Result = ResultType>
-    static inline Result apply([[maybe_unused]] A a, [[maybe_unused]] B b)
+    static inline std::enable_if_t<!is_big_int_v<A> && !is_big_int_v<B>, Result>
+    apply([[maybe_unused]] A a, [[maybe_unused]] B b)
     {
-<<<<<<< HEAD
-        if constexpr (is_big_int_v<A> || is_big_int_v<B>)
-            throw Exception("LCM is not implemented for big integers", ErrorCodes::NOT_IMPLEMENTED);
-        else
-        {
-            throwIfDivisionLeadsToFPE(typename NumberTraits::ToInteger<A>::Type(a), typename NumberTraits::ToInteger<B>::Type(b));
-            throwIfDivisionLeadsToFPE(typename NumberTraits::ToInteger<B>::Type(b), typename NumberTraits::ToInteger<A>::Type(a));
-            return std::lcm(
-                typename NumberTraits::ToInteger<Result>::Type(a),
-                typename NumberTraits::ToInteger<Result>::Type(b));
-        }
-=======
         throwIfDivisionLeadsToFPE(typename NumberTraits::ToInteger<A>::Type(a), typename NumberTraits::ToInteger<B>::Type(b));
         throwIfDivisionLeadsToFPE(typename NumberTraits::ToInteger<B>::Type(b), typename NumberTraits::ToInteger<A>::Type(a));
 
@@ -73,7 +68,6 @@
 
         /// Overflow in implementation specific way.
         return Result(val1 * val2);
->>>>>>> 89e96733
     }
 
 #if USE_EMBEDDED_COMPILER
