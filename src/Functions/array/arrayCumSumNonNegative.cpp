--- conflicted
+++ resolved
@@ -19,12 +19,9 @@
   */
 struct ArrayCumSumNonNegativeImpl
 {
-<<<<<<< HEAD
-=======
     using column_type = ColumnArray;
     using data_type = DataTypeArray;
 
->>>>>>> df57f8e3
     static bool needBoolean() { return false; }
     static bool needExpression() { return false; }
     static bool needOneArray() { return false; }
