--- conflicted
+++ resolved
@@ -134,11 +134,7 @@
         {"source_arr", "The source array to process. [`Array(T)`](/sql-reference/data-types/array)."},
         {"[, cond1_arr, ... , condN_arr]", "Optional. N condition arrays providing additional arguments to the lambda function. [`Array(T)`](/sql-reference/data-types/array)."}
     };
-<<<<<<< HEAD
-    FunctionDocumentation::ReturnedValue returned_value_first = "Returns the index of the first element of the source array for which `func` is true, otherwise returns `0`. [`UInt32`](/sql-reference/data-types/int-uint).";
-=======
     FunctionDocumentation::ReturnedValue returned_value_first = {"Returns the index of the first element of the source array for which `func` is true, otherwise returns `0`", {"UInt32"}};
->>>>>>> bdae49ab
     FunctionDocumentation::Examples examples_first = {
         {"Usage example", "SELECT arrayFirstIndex(x, y -> x=y, ['a', 'b', 'c'], ['c', 'b', 'a'])", "2"},
         {"No match", "SELECT arrayFirstIndex(x, y -> x=y, ['a', 'b', 'c'], ['d', 'e', 'f']) ", "0"}
@@ -154,19 +150,11 @@
 )";
     FunctionDocumentation::Syntax syntax_last = "arrayLastIndex(func(x[, y1, ..., yN]), source_arr[, cond1_arr, ... , condN_arr])";
     FunctionDocumentation::Arguments arguments_last = {
-<<<<<<< HEAD
-        {"func(x[, y1, ..., yN])", "A lambda function which operates on elements of the source array (`x`) and condition arrays (`y`). [Lambda function](/sql-reference/functions/overview#arrow-operator-and-lambda)."},
-        {"source_arr", "The source array to process. [`Array(T)`](/sql-reference/data-types/array)."},
-        {"[, cond1_arr, ... , condN_arr]", "Optional. N condition arrays providing additional arguments to the lambda function. [`Array(T)`](/sql-reference/data-types/array)."}
-    };
-    FunctionDocumentation::ReturnedValue returned_value_last = "Returns the index of the last element of the source array for which `func` is true, otherwise returns `0`. [`UInt32`](/sql-reference/data-types/int-uint).";
-=======
         {"func(x[, y1, ..., yN])", "A lambda function which operates on elements of the source array (`x`) and condition arrays (`y`).", {"Lambda function"}},
         {"source_arr", "The source array to process.", {"Array(T)"}},
         {"[, cond1_arr, ... , condN_arr]", "Optional. N condition arrays providing additional arguments to the lambda function.", {"Array(T)"}}
     };
     FunctionDocumentation::ReturnedValue returned_value_last = {"Returns the index of the last element of the source array for which `func` is true, otherwise returns `0`", {"UInt32"}};
->>>>>>> bdae49ab
     FunctionDocumentation::Examples examples_last = {
         {"Usage example", "SELECT arrayLastIndex(x, y -> x=y, ['a', 'b', 'c'], ['a', 'b', 'c']);", "3"},
         {"No match", "SELECT arrayLastIndex(x, y -> x=y, ['a', 'b', 'c'], ['d', 'e', 'f']);", "0"}
@@ -175,11 +163,7 @@
     FunctionDocumentation::Category category_last = FunctionDocumentation::Category::Array;
     FunctionDocumentation documentation_last = {description_last, syntax_last, arguments_last, returned_value_last, examples_last, introduced_in_last, category_last};
 
-<<<<<<< HEAD
-    factory.registerFunction<FunctionArrayLastIndex>();
-=======
     factory.registerFunction<FunctionArrayLastIndex>(documentation_last);
->>>>>>> bdae49ab
 }
 
 }