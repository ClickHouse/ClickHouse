--- conflicted
+++ resolved
@@ -103,17 +103,10 @@
     FunctionDocumentation::Description description = "Returns a subset with `samples`-many random elements of an input array. If `samples` exceeds the size of the input array, the sample size is limited to the size of the array, i.e. all array elements are returned but their order is not guaranteed. The function can handle both flat arrays and nested arrays.";
     FunctionDocumentation::Syntax syntax = "arrayRandomSample(arr, samples)";
     FunctionDocumentation::Arguments arguments = {
-<<<<<<< HEAD
-        {"arr", "The input array or multidimensional array from which to sample elements. ([`Array(T)`](/sql-reference/data-types/array))."},
-        {"samples", "The number of elements to include in the random sample ([`(U)Int*`](../data-types/int-uint.md))."}
-    };
-    FunctionDocumentation::ReturnedValue returned_value = "An array containing a random sample of elements from the input array. [`Array(T)`](/sql-reference/data-types/array).";
-=======
         {"arr", "The input array or multidimensional array from which to sample elements.", {"Array(T)"}},
         {"samples", "The number of elements to include in the random sample.", {"(U)Int*"}}
     };
     FunctionDocumentation::ReturnedValue returned_value = {"An array containing a random sample of elements from the input array", {"Array(T)"}};
->>>>>>> bdae49ab
     FunctionDocumentation::Examples examples = {
         {"Usage example", "SELECT arrayRandomSample(['apple', 'banana', 'cherry', 'date'], 2) as res;", "['cherry','apple']"},
         {"Using a multidimensional array", "SELECT arrayRandomSample([[1, 2], [3, 4], [5, 6]], 2) as res;", "[[3,4],[5,6]]"}
