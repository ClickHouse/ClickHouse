#include <cassert>
#include <Columns/ColumnFixedString.h>
#include <Columns/ColumnString.h>
#include <Columns/ColumnTuple.h>
#include <Columns/ColumnVector.h>
#include <Columns/IColumn.h>
#include <Core/ColumnWithTypeAndName.h>
#include <DataTypes/DataTypeArray.h>
#include <DataTypes/DataTypeTuple.h>
#include <DataTypes/DataTypesNumber.h>
#include <Functions/FunctionFactory.h>
#include <Functions/FunctionHelpers.h>
#include <common/arithmeticOverflow.h>
#include "Columns/ColumnMap.h"
#include "DataTypes/DataTypeMap.h"


namespace DB
{
namespace ErrorCodes
{
    extern const int LOGICAL_ERROR;
    extern const int ILLEGAL_TYPE_OF_ARGUMENT;
    extern const int NUMBER_OF_ARGUMENTS_DOESNT_MATCH;
}

namespace
{

struct TupArg
{
    const ColumnPtr & key_column;
    const ColumnPtr & val_column;
    const IColumn::Offsets & key_offsets;
    const IColumn::Offsets & val_offsets;
    bool is_const;
};
using TupleMaps = std::vector<TupArg>;

enum class OpTypes
{
    ADD = 0,
    SUBTRACT = 1
};

template <OpTypes op_type>
class FunctionMapOp : public IFunction
{
public:
    static constexpr auto name = (op_type == OpTypes::ADD) ? "mapAdd" : "mapSubtract";
    static FunctionPtr create(ContextPtr) { return std::make_shared<FunctionMapOp>(); }

private:
    String getName() const override { return name; }

    size_t getNumberOfArguments() const override { return 0; }
    bool isVariadic() const override { return true; }
    bool useDefaultImplementationForConstants() const override { return true; }

    void checkTypes(
        DataTypePtr & key_type, DataTypePtr & promoted_val_type, const DataTypePtr & check_key_type, DataTypePtr & check_val_type) const
    {
        if (!(check_key_type->equals(*key_type)))
            throw Exception(
                "Expected same " + key_type->getName() + " type for all keys in " + getName(), ErrorCodes::ILLEGAL_TYPE_OF_ARGUMENT);

        WhichDataType which_val(promoted_val_type);
        WhichDataType which_ch_val(check_val_type);

        if (which_ch_val.isFloat() != which_val.isFloat())
            throw Exception(
                "All value types in " + getName() + " should be either or float or integer", ErrorCodes::ILLEGAL_TYPE_OF_ARGUMENT);

        if (!(check_val_type->equals(*promoted_val_type)))
        {
            throw Exception(
                "All value types in " + getName() + " should be promotable to " + promoted_val_type->getName() + ", got "
                    + check_val_type->getName(),
                ErrorCodes::ILLEGAL_TYPE_OF_ARGUMENT);
        }
    }

    DataTypePtr getReturnTypeForTuples(const DataTypes & arguments) const
    {
        DataTypePtr key_type, val_type, res;

        for (const auto & arg : arguments)
        {
            const DataTypeArray * k;
            const DataTypeArray * v;

            const DataTypeTuple * tup = checkAndGetDataType<DataTypeTuple>(arg.get());
            if (!tup)
                throw Exception(getName() + " accepts at least two map tuples", ErrorCodes::NUMBER_OF_ARGUMENTS_DOESNT_MATCH);

            auto elems = tup->getElements();
            if (elems.size() != 2)
                throw Exception(
                    "Each tuple in " + getName() + " arguments should consist of two arrays", ErrorCodes::ILLEGAL_TYPE_OF_ARGUMENT);

            k = checkAndGetDataType<DataTypeArray>(elems[0].get());
            v = checkAndGetDataType<DataTypeArray>(elems[1].get());

            if (!k || !v)
                throw Exception(
                    "Each tuple in " + getName() + " arguments should consist of two arrays", ErrorCodes::ILLEGAL_TYPE_OF_ARGUMENT);

            auto result_type = v->getNestedType();
            if (!result_type->canBePromoted())
                throw Exception(
                    "Values to be summed are expected to be Numeric, Float or Decimal.", ErrorCodes::ILLEGAL_TYPE_OF_ARGUMENT);

            auto promoted_val_type = result_type->promoteNumericType();
            if (!key_type)
            {
                key_type = k->getNestedType();
                val_type = promoted_val_type;
                res = std::make_shared<DataTypeTuple>(
                    DataTypes{std::make_shared<DataTypeArray>(k->getNestedType()), std::make_shared<DataTypeArray>(promoted_val_type)});
            }
            else
                checkTypes(key_type, val_type, k->getNestedType(), promoted_val_type);
        }

        return res;
    }

    DataTypePtr getReturnTypeForMaps(const DataTypes & arguments) const
    {
        DataTypePtr key_type, val_type, res;

        for (const auto & arg : arguments)
        {
            const auto * map = checkAndGetDataType<DataTypeMap>(arg.get());
            if (!map)
                throw Exception(getName() + " accepts at least two maps", ErrorCodes::NUMBER_OF_ARGUMENTS_DOESNT_MATCH);

            const auto & v = map->getValueType();

            if (!v->canBePromoted())
                throw Exception(
                    "Values to be summed are expected to be Numeric, Float or Decimal.", ErrorCodes::ILLEGAL_TYPE_OF_ARGUMENT);

            auto promoted_val_type = v->promoteNumericType();
            if (!key_type)
            {
                key_type = map->getKeyType();
                val_type = promoted_val_type;
                res = std::make_shared<DataTypeMap>(DataTypes({key_type, promoted_val_type}));
            }
            else
                checkTypes(key_type, val_type, map->getKeyType(), promoted_val_type);
        }

        return res;
    }

    DataTypePtr getReturnTypeImpl(const DataTypes & arguments) const override
    {
        if (arguments.size() < 2)
            throw Exception(getName() + " accepts at least two maps or map tuples", ErrorCodes::NUMBER_OF_ARGUMENTS_DOESNT_MATCH);

        if (arguments[0]->getTypeId() == TypeIndex::Tuple)
            return getReturnTypeForTuples(arguments);
        else if (arguments[0]->getTypeId() == TypeIndex::Map)
            return getReturnTypeForMaps(arguments);
        else
            throw Exception(getName() + " only accepts maps", ErrorCodes::ILLEGAL_TYPE_OF_ARGUMENT);
    }

<<<<<<< HEAD
        /// FIXME: set names to nested columns.
        auto * to_tuple = assert_cast<ColumnTuple *>(res_tuple.get());
        auto & to_keys_arr = assert_cast<ColumnArray &>(to_tuple->getColumn(0));
        auto & to_keys_data = to_keys_arr.getData();
        auto & to_keys_offset = to_keys_arr.getOffsets();
=======
    template <typename KeyType, typename ValType>
    ColumnPtr execute2(size_t row_count, TupleMaps & args, const DataTypePtr res_type) const
    {
        MutableColumnPtr res_column = res_type->createColumn();
        IColumn *to_keys_data, *to_vals_data;
        ColumnArray::Offsets * to_keys_offset;
        ColumnArray::Offsets * to_vals_offset = nullptr;
>>>>>>> aa8d4aea

        // prepare output destinations
        if (res_type->getTypeId() == TypeIndex::Tuple)
        {
            auto * to_tuple = assert_cast<ColumnTuple *>(res_column.get());
            auto & to_keys_arr = assert_cast<ColumnArray &>(to_tuple->getColumn(0));
            to_keys_data = &to_keys_arr.getData();
            to_keys_offset = &to_keys_arr.getOffsets();

            auto & to_vals_arr = assert_cast<ColumnArray &>(to_tuple->getColumn(1));
            to_vals_data = &to_vals_arr.getData();
            to_vals_offset = &to_vals_arr.getOffsets();
        }
        else
        {
            assert(res_type->getTypeId() == TypeIndex::Map);

            auto * to_map = assert_cast<ColumnMap *>(res_column.get());
            auto & to_wrapper_arr = to_map->getNestedColumn();
            to_keys_offset = &to_wrapper_arr.getOffsets();

            auto & to_map_tuple = to_map->getNestedData();
            to_keys_data = &to_map_tuple.getColumn(0);
            to_vals_data = &to_map_tuple.getColumn(1);
        }

        std::map<KeyType, ValType> summing_map;

        for (size_t i = 0; i < row_count; i++)
        {
            [[maybe_unused]] bool first = true;
            for (auto & arg : args)
            {
                size_t offset = 0, len = arg.key_offsets[0];

                if (!arg.is_const)
                {
                    offset = arg.key_offsets[i - 1];
                    len = arg.key_offsets[i] - offset;

                    if (arg.val_offsets[i] != arg.key_offsets[i])
                        throw Exception(
                            "Key and value array should have same amount of elements", ErrorCodes::NUMBER_OF_ARGUMENTS_DOESNT_MATCH);
                }

                Field temp_val;
                for (size_t j = 0; j < len; j++)
                {
                    KeyType key;
                    if constexpr (std::is_same<KeyType, String>::value)
                    {
                        if (const auto * col_fixed = checkAndGetColumn<ColumnFixedString>(arg.key_column.get()))
                            key = col_fixed->getDataAt(offset + j).toString();
                        else if (const auto * col_str = checkAndGetColumn<ColumnString>(arg.key_column.get()))
                            key = col_str->getDataAt(offset + j).toString();
                        else
                            // should not happen
                            throw Exception(
                                "Expected String or FixedString, got " + std::string(getTypeName(arg.key_column->getDataType()))
                                    + " in " + getName(),
                                ErrorCodes::LOGICAL_ERROR);
                    }
                    else
                    {
                        key = assert_cast<const ColumnVector<KeyType> *>(arg.key_column.get())->getData()[offset + j];
                    }

                    arg.val_column->get(offset + j, temp_val);
                    ValType value = temp_val.get<ValType>();

                    if constexpr (op_type == OpTypes::ADD)
                    {
                        const auto [it, inserted] = summing_map.insert({key, value});
                        if (!inserted)
                            it->second = common::addIgnoreOverflow(it->second, value);
                    }
                    else
                    {
                        static_assert(op_type == OpTypes::SUBTRACT);
                        const auto [it, inserted] = summing_map.insert({key, first ? value : common::negateIgnoreOverflow(value)});
                        if (!inserted)
                            it->second = common::subIgnoreOverflow(it->second, value);
                    }
                }

                first = false;
            }

            for (const auto & elem : summing_map)
            {
                to_keys_data->insert(elem.first);
                to_vals_data->insert(elem.second);
            }
            to_keys_offset->push_back(to_keys_data->size());
            summing_map.clear();
        }

        if (to_vals_offset)
        {
            // same offsets as in keys
            to_vals_offset->insert(to_keys_offset->begin(), to_keys_offset->end());
        }

        return res_column;
    }

    template <typename KeyType>
    ColumnPtr execute1(size_t row_count, const DataTypePtr res_type, const DataTypePtr res_value_type, TupleMaps & args) const
    {
        switch (res_value_type->getTypeId())
        {
            case TypeIndex::Int64:
                return execute2<KeyType, Int64>(row_count, args, res_type);
            case TypeIndex::Int128:
                return execute2<KeyType, Int128>(row_count, args, res_type);
            case TypeIndex::Int256:
                return execute2<KeyType, Int256>(row_count, args, res_type);
            case TypeIndex::UInt64:
                return execute2<KeyType, UInt64>(row_count, args, res_type);
            case TypeIndex::UInt128:
                return execute2<KeyType, UInt128>(row_count, args, res_type);
            case TypeIndex::UInt256:
                return execute2<KeyType, UInt256>(row_count, args, res_type);
            case TypeIndex::Float64:
                return execute2<KeyType, Float64>(row_count, args, res_type);
            default:
                throw Exception(
                    "Illegal column type " + res_value_type->getName() + " for values in arguments of function " + getName(),
                    ErrorCodes::ILLEGAL_TYPE_OF_ARGUMENT);
        }
    }

    ColumnPtr executeImpl(const ColumnsWithTypeAndName & arguments, const DataTypePtr &, size_t) const override
    {
        DataTypePtr key_type;
        size_t row_count;
        const DataTypeTuple * tup_type = checkAndGetDataType<DataTypeTuple>((arguments[0]).type.get());
        DataTypePtr res_type;
        DataTypePtr res_value_type;
        TupleMaps args{};
        args.reserve(arguments.size());

        //prepare columns, extract data columns for direct access and put them to the vector
        if (tup_type)
        {
            const DataTypeArray * key_array_type = checkAndGetDataType<DataTypeArray>(tup_type->getElements()[0].get());
            const DataTypeArray * val_array_type = checkAndGetDataType<DataTypeArray>(tup_type->getElements()[1].get());

            /* determine output type */
            res_value_type = val_array_type->getNestedType()->promoteNumericType();
            res_type = std::make_shared<DataTypeTuple>(DataTypes{
                std::make_shared<DataTypeArray>(key_array_type->getNestedType()), std::make_shared<DataTypeArray>(res_value_type)});

            for (const auto & col : arguments)
            {
                const ColumnTuple * tup;
                bool is_const = isColumnConst(*col.column);
                if (is_const)
                {
                    const auto * c = assert_cast<const ColumnConst *>(col.column.get());
                    tup = assert_cast<const ColumnTuple *>(c->getDataColumnPtr().get());
                }
                else
                    tup = assert_cast<const ColumnTuple *>(col.column.get());

                const auto & arr1 = assert_cast<const ColumnArray &>(tup->getColumn(0));
                const auto & arr2 = assert_cast<const ColumnArray &>(tup->getColumn(1));

                const auto & key_offsets = arr1.getOffsets();
                const auto & key_column = arr1.getDataPtr();

                const auto & val_offsets = arr2.getOffsets();
                const auto & val_column = arr2.getDataPtr();

                args.push_back({key_column, val_column, key_offsets, val_offsets, is_const});
            }

            key_type = key_array_type->getNestedType();
        }
        else
        {
            const DataTypeMap * map_type = checkAndGetDataType<DataTypeMap>((arguments[0]).type.get());
            if (map_type)
            {
                key_type = map_type->getKeyType();
                res_value_type = map_type->getValueType()->promoteNumericType();
                res_type = std::make_shared<DataTypeMap>(DataTypes{map_type->getKeyType(), res_value_type});

                for (const auto & col : arguments)
                {
                    const ColumnMap * map;
                    bool is_const = isColumnConst(*col.column);
                    if (is_const)
                    {
                        const auto * c = assert_cast<const ColumnConst *>(col.column.get());
                        map = assert_cast<const ColumnMap *>(c->getDataColumnPtr().get());
                    }
                    else
                        map = assert_cast<const ColumnMap *>(col.column.get());

                    const auto & map_arr = map->getNestedColumn();
                    const auto & key_offsets = map_arr.getOffsets();
                    const auto & val_offsets = key_offsets;

                    const auto & map_tup = map->getNestedData();
                    const auto & key_column = map_tup.getColumnPtr(0);
                    const auto & val_column = map_tup.getColumnPtr(1);

                    args.push_back({key_column, val_column, key_offsets, val_offsets, is_const});
                }
            }
            else
                throw Exception(
                    "Illegal column type " + arguments[0].type->getName() + " in arguments of function " + getName(),
                    ErrorCodes::ILLEGAL_TYPE_OF_ARGUMENT);
        }

        // we can check const columns before any processing
        for (auto & arg : args)
        {
            if (arg.is_const)
            {
                if (arg.val_offsets[0] != arg.key_offsets[0])
                    throw Exception(
                        "Key and value array should have same amount of elements", ErrorCodes::NUMBER_OF_ARGUMENTS_DOESNT_MATCH);
            }
        }

        row_count = arguments[0].column->size();
        switch (key_type->getTypeId())
        {
            case TypeIndex::Enum8:
            case TypeIndex::Int8:
                return execute1<Int8>(row_count, res_type, res_value_type, args);
            case TypeIndex::Enum16:
            case TypeIndex::Int16:
                return execute1<Int16>(row_count, res_type, res_value_type, args);
            case TypeIndex::Int32:
                return execute1<Int32>(row_count, res_type, res_value_type, args);
            case TypeIndex::Int64:
                return execute1<Int64>(row_count, res_type, res_value_type, args);
            case TypeIndex::Int128:
                return execute1<Int128>(row_count, res_type, res_value_type, args);
            case TypeIndex::Int256:
                return execute1<Int256>(row_count, res_type, res_value_type, args);
            case TypeIndex::UInt8:
                return execute1<UInt8>(row_count, res_type, res_value_type, args);
            case TypeIndex::Date:
            case TypeIndex::UInt16:
                return execute1<UInt16>(row_count, res_type, res_value_type, args);
            case TypeIndex::DateTime:
            case TypeIndex::UInt32:
                return execute1<UInt32>(row_count, res_type, res_value_type, args);
            case TypeIndex::UInt64:
                return execute1<UInt64>(row_count, res_type, res_value_type, args);
            case TypeIndex::UInt128:
                return execute1<UInt128>(row_count, res_type, res_value_type, args);
            case TypeIndex::UInt256:
                return execute1<UInt256>(row_count, res_type, res_value_type, args);
            case TypeIndex::UUID:
                return execute1<UUID>(row_count, res_type, res_value_type, args);
            case TypeIndex::FixedString:
            case TypeIndex::String:
                return execute1<String>(row_count, res_type, res_value_type, args);
            default:
                throw Exception(
                    "Illegal column type " + key_type->getName() + " for keys in arguments of function " + getName(),
                    ErrorCodes::ILLEGAL_TYPE_OF_ARGUMENT);
        }
    }
};

}

void registerFunctionMapOp(FunctionFactory & factory)
{
    factory.registerFunction<FunctionMapOp<OpTypes::ADD>>();
    factory.registerFunction<FunctionMapOp<OpTypes::SUBTRACT>>();
}

}<|MERGE_RESOLUTION|>--- conflicted
+++ resolved
@@ -168,13 +168,6 @@
             throw Exception(getName() + " only accepts maps", ErrorCodes::ILLEGAL_TYPE_OF_ARGUMENT);
     }
 
-<<<<<<< HEAD
-        /// FIXME: set names to nested columns.
-        auto * to_tuple = assert_cast<ColumnTuple *>(res_tuple.get());
-        auto & to_keys_arr = assert_cast<ColumnArray &>(to_tuple->getColumn(0));
-        auto & to_keys_data = to_keys_arr.getData();
-        auto & to_keys_offset = to_keys_arr.getOffsets();
-=======
     template <typename KeyType, typename ValType>
     ColumnPtr execute2(size_t row_count, TupleMaps & args, const DataTypePtr res_type) const
     {
@@ -182,11 +175,11 @@
         IColumn *to_keys_data, *to_vals_data;
         ColumnArray::Offsets * to_keys_offset;
         ColumnArray::Offsets * to_vals_offset = nullptr;
->>>>>>> aa8d4aea
 
         // prepare output destinations
         if (res_type->getTypeId() == TypeIndex::Tuple)
         {
+            /// FIXME: set names to nested columns.
             auto * to_tuple = assert_cast<ColumnTuple *>(res_column.get());
             auto & to_keys_arr = assert_cast<ColumnArray &>(to_tuple->getColumn(0));
             to_keys_data = &to_keys_arr.getData();
