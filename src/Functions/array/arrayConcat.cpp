--- conflicted
+++ resolved
@@ -68,15 +68,10 @@
             argument_column = argument_column_const->getDataColumnPtr();
         }
 
-<<<<<<< HEAD
-        auto sink = GatherUtils::concat(sources);
-        return sink;
-=======
         if (const auto * argument_column_array = typeid_cast<const ColumnArray *>(argument_column.get()))
             sources.emplace_back(GatherUtils::createArraySource(*argument_column_array, is_const, rows));
         else
             throw Exception(ErrorCodes::LOGICAL_ERROR, "Arguments for function {} must be arrays.", getName());
->>>>>>> da3e7450
     }
 
     auto sink = GatherUtils::concat(sources);
