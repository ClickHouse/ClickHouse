--- conflicted
+++ resolved
@@ -383,11 +383,7 @@
 
     /**
       * If one or both arguments passed to this function are nullable,
-<<<<<<< HEAD
       * we create a new column that contains non-nullable arguments:
-=======
-      * we create a new block that contains non-nullable arguments:
->>>>>>> 2e28e14c
       *
       * - if the 1st argument is a non-constant array of nullable values,
       * it is turned into a non-constant array of ordinary values + a null
@@ -500,11 +496,7 @@
         NullMaps maps;
         ResultColumnPtr result { ResultColumnType::create() };
 
-<<<<<<< HEAD
-        inline void moveResult() { columns[result_pos].column = std::move(result); }
-=======
-        inline void move_result() { block.getByPosition(result_pos).column = std::move(result); }
->>>>>>> 2e28e14c
+        inline void moveResult() { block.getByPosition(result_pos).column = std::move(result); }
     };
 
     static inline bool allowNested(const DataTypePtr & left, const DataTypePtr & right)
@@ -656,12 +648,8 @@
         if (!left)
             return false;
 
-<<<<<<< HEAD
-        const ColumnPtr right_converted_ptr = columns[arguments[1]].column->convertToFullColumnIfLowCardinality();
+        const ColumnPtr right_converted_ptr = block.getByPosition(arguments[1]).column->convertToFullColumnIfLowCardinality();
         const IColumn& right = *right_converted_ptr.get();
-=======
-        const IColumn& right = *block.getByPosition(arguments[1]).column.get();
->>>>>>> 2e28e14c
 
         ExecutionData data = {
             left->getData(),
@@ -898,12 +886,8 @@
         if (!left)
             return false;
 
-<<<<<<< HEAD
-        const ColumnPtr right_ptr = columns[arguments[1]].column->convertToFullColumnIfLowCardinality();
+        const ColumnPtr right_ptr = block.getByPosition(arguments[1]).column->convertToFullColumnIfLowCardinality();
         const IColumn & right = *right_ptr.get();
-=======
-        const IColumn & right = *block.getByPosition(arguments[1]).column.get();
->>>>>>> 2e28e14c
 
         ExecutionData data = {
             *left, right, array->getOffsets(),
@@ -986,12 +970,8 @@
 
         Array arr = col_array->getValue<Array>();
 
-<<<<<<< HEAD
-        const ColumnPtr right_ptr = columns[arguments[1]].column->convertToFullColumnIfLowCardinality();
+        const ColumnPtr right_ptr = block.getByPosition(arguments[1]).column->convertToFullColumnIfLowCardinality();
         const IColumn * item_arg = right_ptr.get();
-=======
-        const IColumn * item_arg = block.getByPosition(arguments[1]).column.get();
->>>>>>> 2e28e14c
 
         if (isColumnConst(*item_arg))
         {
@@ -1066,13 +1046,9 @@
             return false;
 
         const IColumn & col_nested = col->getData();
-<<<<<<< HEAD
-
-        const ColumnPtr right_ptr = columns[arguments[1]].column->convertToFullColumnIfLowCardinality();
+
+        const ColumnPtr right_ptr = block.getByPosition(arguments[1]).column->convertToFullColumnIfLowCardinality();
         const IColumn & item_arg = *right_ptr.get();
-=======
-        const IColumn & item_arg = *block.getByPosition(arguments[1]).column;
->>>>>>> 2e28e14c
 
         auto col_res = ResultColumnType::create();
 
