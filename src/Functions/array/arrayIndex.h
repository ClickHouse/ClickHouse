--- conflicted
+++ resolved
@@ -497,11 +497,7 @@
         NullMaps maps;
         ResultColumnPtr result { ResultColumnType::create() };
 
-<<<<<<< HEAD
         inline void moveResult() { block[result_pos].column = std::move(result); }
-=======
-        inline void move_result() { columns[result_pos].column = std::move(result); }
->>>>>>> 41f1fd8f
     };
 
     static inline bool allowNested(const DataTypePtr & left, const DataTypePtr & right)
@@ -653,12 +649,8 @@
         if (!left)
             return false;
 
-<<<<<<< HEAD
         const ColumnPtr right_converted_ptr = block[arguments[1]].column->convertToFullColumnIfLowCardinality();
         const IColumn& right = *right_converted_ptr.get();
-=======
-        const IColumn& right = *columns[arguments[1]].column.get();
->>>>>>> 41f1fd8f
 
         ExecutionData data = {
             left->getData(),
@@ -895,12 +887,8 @@
         if (!left)
             return false;
 
-<<<<<<< HEAD
-        const ColumnPtr right_ptr = block[arguments[1]].column->convertToFullColumnIfLowCardinality();
+        const ColumnPtr right_ptr = columns[arguments[1]].column->convertToFullColumnIfLowCardinality();
         const IColumn & right = *right_ptr.get();
-=======
-        const IColumn & right = *columns[arguments[1]].column.get();
->>>>>>> 41f1fd8f
 
         ExecutionData data = {
             *left, right, array->getOffsets(),
@@ -983,12 +971,8 @@
 
         Array arr = col_array->getValue<Array>();
 
-<<<<<<< HEAD
-        const ColumnPtr right_ptr = block[arguments[1]].column->convertToFullColumnIfLowCardinality();
+        const ColumnPtr right_ptr = columns[arguments[1]].column->convertToFullColumnIfLowCardinality();
         const IColumn * item_arg = right_ptr.get();
-=======
-        const IColumn * item_arg = columns[arguments[1]].column.get();
->>>>>>> 41f1fd8f
 
         if (isColumnConst(*item_arg))
         {
@@ -1063,13 +1047,9 @@
             return false;
 
         const IColumn & col_nested = col->getData();
-<<<<<<< HEAD
-
-        const ColumnPtr right_ptr = block[arguments[1]].column->convertToFullColumnIfLowCardinality();
+
+        const ColumnPtr right_ptr = columns[arguments[1]].column->convertToFullColumnIfLowCardinality();
         const IColumn & item_arg = *right_ptr.get();
-=======
-        const IColumn & item_arg = *columns[arguments[1]].column;
->>>>>>> 41f1fd8f
 
         auto col_res = ResultColumnType::create();
 
