--- conflicted
+++ resolved
@@ -572,98 +572,6 @@
 
 REGISTER_FUNCTION(ArrayLevenshtein)
 {
-<<<<<<< HEAD
-    FunctionDocumentation::Description description_arrayLevDis = "Calculates the Levenshtein distance for two arrays.";
-    FunctionDocumentation::Syntax syntax_arrayLevDis = "arrayLevenshteinDistance(from, to)";
-    FunctionDocumentation::Arguments arguments_arrayLevDis = {
-        {"from", "The first array. [`Array(T)`](/sql-reference/data-types/array)."},
-        {"to", "The second array. [`Array(T)`](/sql-reference/data-types/array)."}
-    };
-    FunctionDocumentation::ReturnedValue returned_value_arrayLevDis = "Levenshtein distance between the first and the second arrays. [`Float64`](/sql-reference/data-types/float).";
-    FunctionDocumentation::Examples example_arrayLevDis = {
-        {
-            "Usage example",
-            "SELECT arrayLevenshteinDistance([1, 2, 4], [1, 2, 3])",
-            "1"
-        }
-    };
-    FunctionDocumentation::IntroducedIn introduced_in_arrayLevDis = {25, 4};
-    FunctionDocumentation::Category category_arrayLevDis = FunctionDocumentation::Category::Array;
-    FunctionDocumentation documentation_arrayLevDis = {
-        description_arrayLevDis,
-        syntax_arrayLevDis,
-        arguments_arrayLevDis,
-        returned_value_arrayLevDis,
-        example_arrayLevDis,
-        introduced_in_arrayLevDis,
-        category_arrayLevDis
-    };
-
-    factory.registerFunction<FunctionArrayLevenshtein<SimpleLevenshtein>>(documentation_arrayLevDis);
-
-    FunctionDocumentation::Description description_arrayLevDisW = R"(
-Calculates Levenshtein distance for two arrays with custom weights for each element.
-The number of elements for the array and its weights should match.
-    )";
-    FunctionDocumentation::Syntax syntax_arrayLevDisW = "arrayLevenshteinDistanceWeighted(from, to, from_weights, to_weights)";
-    FunctionDocumentation::Arguments arguments_arrayLevDisW = {
-        {"from", "first array. [`Array(T)`](/sql-reference/data-types/array)."},
-        {"to", "second array. [`Array(T)`](/sql-reference/data-types/array)."},
-        {"from_weights", "weights for the first array. [`Array((U)Int*|Float*)`](/sql-reference/data-types/array)."},
-        {"to_weights", "weights for the second array. [`Array((U)Int*|Float*)`](/sql-reference/data-types/array)."},
-    };
-    FunctionDocumentation::ReturnedValue returned_value_arrayLevDisW = "Levenshtein distance between the first and the second arrays with custom weights for each element. [`Float64`](/sql-reference/data-types/float).";
-    FunctionDocumentation::IntroducedIn introduced_in_arrayLevDisW = {25, 4};
-    FunctionDocumentation::Examples examples_arrayLevDisW = {
-        {
-            "Usage example",
-            "SELECT arrayLevenshteinDistanceWeighted(['A', 'B', 'C'], ['A', 'K', 'L'], [1.0, 2, 3], [3.0, 4, 5])",
-            "14"
-        }
-    };
-    FunctionDocumentation::Category category_arrayLevDisW = FunctionDocumentation::Category::Array;
-    FunctionDocumentation documentation_arrayLevDisW = {
-        description_arrayLevDisW,
-        syntax_arrayLevDisW,
-        arguments_arrayLevDisW,
-        returned_value_arrayLevDisW,
-        examples_arrayLevDisW,
-        introduced_in_arrayLevDisW,
-        category_arrayLevDisW
-    };
-
-    factory.registerFunction<FunctionArrayLevenshtein<Weighted>>(documentation_arrayLevDisW);
-
-    FunctionDocumentation::Description description_arraySim = R"(
-Calculates the similarity of two arrays from `0` to `1` based on weighted Levenshtein distance.
-)";
-    FunctionDocumentation::Syntax syntax_arraySim = "arraySimilarity(from, to, from_weights, to_weights)";
-    FunctionDocumentation::Arguments arguments_arraySim = {
-        {"from", "first array"},
-        {"to", "second array"},
-        {"from_weights", "weights for the first array. [`Array((U)Int*|Float*)`](/sql-reference/data-types/array)."},
-        {"to_weights", "weights for the second array. [`Array((U)Int*|Float*)`](/sql-reference/data-types/array)."},
-    };
-    FunctionDocumentation::ReturnedValue returned_value_arraySim = "Returns the similarity between `0` and `1` of the two arrays based on the weighted Levenshtein distance. [`Float64`](/sql-reference/data-types/float).";
-    FunctionDocumentation::Examples examples_arraySim = {
-        {
-            "Usage example",
-            "SELECT arraySimilarity(['A', 'B', 'C'], ['A', 'K', 'L'], [1.0, 2, 3], [3.0, 4, 5]);",
-            "0.2222222222222222"
-        }
-    };
-    FunctionDocumentation::IntroducedIn introduced_in_arraySim = {25, 4};
-    FunctionDocumentation::Category category_arraySim = FunctionDocumentation::Category::Array;
-    FunctionDocumentation documentation_arraySim = {
-        description_arraySim,
-        syntax_arraySim,
-        arguments_arraySim,
-        returned_value_arraySim,
-        examples_arraySim,
-        introduced_in_arraySim,
-        category_arraySim
-    };
-=======
     factory.registerFunction<FunctionArrayLevenshtein<SimpleLevenshtein>>(
         {.description = R"(
 Calculates Levenshtein distance for two arrays.
@@ -727,7 +635,6 @@
 )",
          }}},
          .category{"Arrays"}});
->>>>>>> b5fe30d6
 
 }
 }