#include <Functions/IFunctionImpl.h>
#include <Functions/FunctionFactory.h>
#include <Functions/FunctionHelpers.h>
#include <DataTypes/DataTypeAggregateFunction.h>
#include <Columns/ColumnAggregateFunction.h>
#include <Common/typeid_cast.h>


namespace DB
{

namespace ErrorCodes
{
    extern const int ILLEGAL_COLUMN;
    extern const int ILLEGAL_TYPE_OF_ARGUMENT;
}


/** finalizeAggregation(agg_state) - get the result from the aggregation state.
  * Takes state of aggregate function. Returns result of aggregation (finalized state).
  */
class FunctionFinalizeAggregation : public IFunction
{
public:
    static constexpr auto name = "finalizeAggregation";
    static FunctionPtr create(const Context &)
    {
        return std::make_shared<FunctionFinalizeAggregation>();
    }

    String getName() const override
    {
        return name;
    }

    bool isStateful() const override
    {
        return true;
    }

    size_t getNumberOfArguments() const override
    {
        return 1;
    }

    bool useDefaultImplementationForConstants() const override { return true; }

    DataTypePtr getReturnTypeImpl(const DataTypes & arguments) const override
    {
        const DataTypeAggregateFunction * type = checkAndGetDataType<DataTypeAggregateFunction>(arguments[0].get());
        if (!type)
        {
            throw Exception(ErrorCodes::ILLEGAL_TYPE_OF_ARGUMENT,
                "Argument for function '{}' must have type AggregateFunction - state of aggregate function."
                " Got '{}' instead", getName(), arguments[0]->getName());
        }

        return type->getReturnType();
    }

    void executeImpl(Block & block, const ColumnNumbers & arguments, size_t result, size_t /*input_rows_count*/) override
    {
        const ColumnAggregateFunction * column_with_states
            = typeid_cast<const ColumnAggregateFunction *>(&*block.getByPosition(arguments.at(0)).column);
        if (!column_with_states)
            throw Exception("Illegal column " + block.getByPosition(arguments.at(0)).column->getName()
                    + " of first argument of function "
                    + getName(),
                ErrorCodes::ILLEGAL_COLUMN);

<<<<<<< HEAD
        block.getByPosition(result).column = column_with_states->convertToValues();
=======
        /// Column is copied here, because there is no guarantee that we own it.
        auto mut_column = IColumn::mutate(std::move(column));
        block.getByPosition(result).column = ColumnAggregateFunction::convertToValues(std::move(mut_column));
>>>>>>> 811d124a
    }
};


void registerFunctionFinalizeAggregation(FunctionFactory & factory)
{
    factory.registerFunction<FunctionFinalizeAggregation>();
}

}<|MERGE_RESOLUTION|>--- conflicted
+++ resolved
@@ -60,21 +60,16 @@
 
     void executeImpl(Block & block, const ColumnNumbers & arguments, size_t result, size_t /*input_rows_count*/) override
     {
-        const ColumnAggregateFunction * column_with_states
-            = typeid_cast<const ColumnAggregateFunction *>(&*block.getByPosition(arguments.at(0)).column);
-        if (!column_with_states)
+        auto column = block.getByPosition(arguments.at(0)).column;
+        if (!typeid_cast<const ColumnAggregateFunction *>(column.get()))
             throw Exception("Illegal column " + block.getByPosition(arguments.at(0)).column->getName()
                     + " of first argument of function "
                     + getName(),
                 ErrorCodes::ILLEGAL_COLUMN);
 
-<<<<<<< HEAD
-        block.getByPosition(result).column = column_with_states->convertToValues();
-=======
         /// Column is copied here, because there is no guarantee that we own it.
         auto mut_column = IColumn::mutate(std::move(column));
         block.getByPosition(result).column = ColumnAggregateFunction::convertToValues(std::move(mut_column));
->>>>>>> 811d124a
     }
 };
 
