#include <Functions/FunctionFactory.h>
#include <Functions/FunctionsComparison.h>
#include <Functions/FunctionsLogical.h>

namespace DB
{

using FunctionGreaterOrEquals = FunctionComparison<GreaterOrEqualsOp, NameGreaterOrEquals>;
using FunctionGreater = FunctionComparison<GreaterOp, NameGreater>;
extern template class FunctionComparison<GreaterOp, NameGreater>;
using FunctionEquals = FunctionComparison<EqualsOp, NameEquals>;
extern template class FunctionComparison<EqualsOp, NameEquals>;

REGISTER_FUNCTION(GreaterOrEquals)
{
    factory.registerFunction<FunctionGreaterOrEquals>();
}

template <>
ColumnPtr FunctionComparison<GreaterOrEqualsOp, NameGreaterOrEquals>::executeTupleImpl(
    const ColumnsWithTypeAndName & x, const ColumnsWithTypeAndName & y, size_t tuple_size, size_t input_rows_count) const
{

    FunctionOverloadResolverPtr greater
<<<<<<< HEAD
        = std::make_unique<FunctionToOverloadResolverAdaptor>(std::make_shared<FunctionGreater>(params));

    FunctionOverloadResolverPtr greater_or_equals
        = std::make_unique<FunctionToOverloadResolverAdaptor>(std::make_shared<FunctionGreaterOrEquals>(params));
=======
        = std::make_unique<FunctionToOverloadResolverAdaptor>(std::make_shared<FunctionGreater>(check_decimal_overflow));

    FunctionOverloadResolverPtr greater_or_equals
        = std::make_unique<FunctionToOverloadResolverAdaptor>(std::make_shared<FunctionGreaterOrEquals>(check_decimal_overflow));
>>>>>>> 8856dc38

    FunctionOverloadResolverPtr func_builder_or
        = std::make_unique<FunctionToOverloadResolverAdaptor>(std::make_shared<FunctionOr>());

    FunctionOverloadResolverPtr func_builder_and
        = std::make_unique<FunctionToOverloadResolverAdaptor>(std::make_shared<FunctionAnd>());

    FunctionOverloadResolverPtr func_builder_equals
<<<<<<< HEAD
        = std::make_unique<FunctionToOverloadResolverAdaptor>(std::make_shared<FunctionEquals>(params));
=======
        = std::make_unique<FunctionToOverloadResolverAdaptor>(std::make_shared<FunctionEquals>(check_decimal_overflow));
>>>>>>> 8856dc38

    return executeTupleLessGreaterImpl(
        greater,
        greater_or_equals,
        func_builder_and,
        func_builder_or,
        func_builder_equals,
        x, y, tuple_size, input_rows_count);
}

}<|MERGE_RESOLUTION|>--- conflicted
+++ resolved
@@ -22,17 +22,10 @@
 {
 
     FunctionOverloadResolverPtr greater
-<<<<<<< HEAD
-        = std::make_unique<FunctionToOverloadResolverAdaptor>(std::make_shared<FunctionGreater>(params));
-
-    FunctionOverloadResolverPtr greater_or_equals
-        = std::make_unique<FunctionToOverloadResolverAdaptor>(std::make_shared<FunctionGreaterOrEquals>(params));
-=======
         = std::make_unique<FunctionToOverloadResolverAdaptor>(std::make_shared<FunctionGreater>(check_decimal_overflow));
 
     FunctionOverloadResolverPtr greater_or_equals
         = std::make_unique<FunctionToOverloadResolverAdaptor>(std::make_shared<FunctionGreaterOrEquals>(check_decimal_overflow));
->>>>>>> 8856dc38
 
     FunctionOverloadResolverPtr func_builder_or
         = std::make_unique<FunctionToOverloadResolverAdaptor>(std::make_shared<FunctionOr>());
@@ -41,11 +34,7 @@
         = std::make_unique<FunctionToOverloadResolverAdaptor>(std::make_shared<FunctionAnd>());
 
     FunctionOverloadResolverPtr func_builder_equals
-<<<<<<< HEAD
-        = std::make_unique<FunctionToOverloadResolverAdaptor>(std::make_shared<FunctionEquals>(params));
-=======
         = std::make_unique<FunctionToOverloadResolverAdaptor>(std::make_shared<FunctionEquals>(check_decimal_overflow));
->>>>>>> 8856dc38
 
     return executeTupleLessGreaterImpl(
         greater,
