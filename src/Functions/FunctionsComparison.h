#pragma once

<<<<<<< HEAD
// Include this first, because `#define _asan_poison_address` from
// llvm/Support/Compiler.h conflicts with its forward declaration in
// sanitizer/asan_interface.h
#include <memory>
#include <limits>
#include <type_traits>
=======
#include <base/memcmpSmall.h>
#include <Common/assert_cast.h>
#include <Common/TargetSpecific.h>
>>>>>>> b2fcc5aa

#include <Columns/ColumnArray.h>
#include <Columns/ColumnConst.h>
#include <Columns/ColumnDecimal.h>
#include <Columns/ColumnFixedString.h>
#include <Columns/ColumnString.h>
#include <Columns/ColumnTuple.h>
#include <Columns/ColumnsNumber.h>
#include <Core/AccurateComparison.h>
#include <Core/DecimalComparison.h>
#include <Core/Settings.h>
#include <DataTypes/DataTypeDate.h>
#include <DataTypes/DataTypeDateTime.h>
#include <DataTypes/DataTypeDateTime64.h>
#include <DataTypes/DataTypeEnum.h>
#include <DataTypes/DataTypeFixedString.h>
#include <DataTypes/DataTypeNothing.h>
#include <DataTypes/DataTypeNullable.h>
#include <DataTypes/DataTypeString.h>
#include <DataTypes/DataTypeTuple.h>
#include <DataTypes/DataTypeUUID.h>
#include <DataTypes/DataTypesNumber.h>
#include <DataTypes/NumberTraits.h>
#include <DataTypes/getLeastSupertype.h>

#include <Interpreters/Context.h>
#include <Interpreters/castColumn.h>
#include <Interpreters/convertFieldToType.h>

#include <Functions/FunctionHelpers.h>
#include <Functions/IFunctionAdaptors.h>
#include <Functions/IsOperation.h>

#include <Core/AccurateComparison.h>
#include <Core/DecimalComparison.h>
#include <Core/Settings.h>
#include <Core/callOnTypeIndex.h>

#include <IO/ReadBufferFromMemory.h>
#include <IO/ReadHelpers.h>
#include <Common/TargetSpecific.h>
#include <Common/assert_cast.h>
#include <Common/memcmpSmall.h>

#if USE_EMBEDDED_COMPILER
#    include <DataTypes/Native.h>
#    include <Functions/castTypeToEither.h>
#    include <llvm/IR/IRBuilder.h>
#endif

#include <type_traits>

namespace DB
{

namespace Setting
{
    extern const SettingsBool allow_not_comparable_types_in_comparison_functions;
    extern const SettingsBool validate_enum_literals_in_operators;
}

namespace ErrorCodes
{
    extern const int ILLEGAL_COLUMN;
    extern const int ILLEGAL_TYPE_OF_ARGUMENT;
    extern const int LOGICAL_ERROR;
    extern const int NOT_IMPLEMENTED;
    extern const int BAD_ARGUMENTS;
}

template <bool _int, bool _float, bool _decimal, bool _datetime, typename F>
static inline bool callOnAtLeastOneDecimalType(TypeIndex type_num1, TypeIndex type_num2, F && f)
{
    switch (type_num1)
    {
        case TypeIndex::DateTime64:
            return callOnBasicType<DateTime64, _int, _float, _decimal, _datetime>(type_num2, std::forward<F>(f));
        case TypeIndex::Decimal32:
            return callOnBasicType<Decimal32, _int, _float, _decimal, _datetime>(type_num2, std::forward<F>(f));
        case TypeIndex::Decimal64:
            return callOnBasicType<Decimal64, _int, _float, _decimal, _datetime>(type_num2, std::forward<F>(f));
        case TypeIndex::Decimal128:
            return callOnBasicType<Decimal128, _int, _float, _decimal, _datetime>(type_num2, std::forward<F>(f));
        case TypeIndex::Decimal256:
            return callOnBasicType<Decimal256, _int, _float, _decimal, _datetime>(type_num2, std::forward<F>(f));
        default:
            break;
    }

    switch (type_num2)
    {
        case TypeIndex::DateTime64:
            return callOnBasicTypeSecondArg<DateTime64, _int, _float, _decimal, _datetime>(type_num1, std::forward<F>(f));
        case TypeIndex::Decimal32:
            return callOnBasicTypeSecondArg<Decimal32, _int, _float, _decimal, _datetime>(type_num1, std::forward<F>(f));
        case TypeIndex::Decimal64:
            return callOnBasicTypeSecondArg<Decimal64, _int, _float, _decimal, _datetime>(type_num1, std::forward<F>(f));
        case TypeIndex::Decimal128:
            return callOnBasicTypeSecondArg<Decimal128, _int, _float, _decimal, _datetime>(type_num1, std::forward<F>(f));
        case TypeIndex::Decimal256:
            return callOnBasicTypeSecondArg<Decimal256, _int, _float, _decimal, _datetime>(type_num1, std::forward<F>(f));
        default:
            break;
    }

    return false;
}

template <template <typename, typename> class Operation, typename Name>
ColumnPtr executeDecimal(const ColumnWithTypeAndName & col_left, const ColumnWithTypeAndName & col_right, bool check_decimal_overflow)
{
    TypeIndex left_number = col_left.type->getTypeId();
    TypeIndex right_number = col_right.type->getTypeId();
    ColumnPtr res;

    auto call = [&](const auto & types) -> bool
    {
        using Types = std::decay_t<decltype(types)>;
        using LeftDataType = typename Types::LeftType;
        using RightDataType = typename Types::RightType;

        return (res = DecimalComparison<LeftDataType, RightDataType, Operation>::apply(col_left, col_right, check_decimal_overflow))
            != nullptr;
    };

    if (!callOnAtLeastOneDecimalType<true, false, true, true>(left_number, right_number, call))
        throw Exception(
            ErrorCodes::LOGICAL_ERROR, "Wrong call for {} with {} and {}", Name::name, col_left.type->getName(), col_right.type->getName());

    return res;
}


/** Comparison functions: ==, !=, <, >, <=, >=.
  * The comparison functions always return 0 or 1 (UInt8).
  *
  * You can compare the following types:
  * - numbers and decimals;
  * - strings and fixed strings;
  * - dates;
  * - datetimes;
  *   within each group, but not from different groups;
  * - tuples (lexicographic comparison).
  *
  * Exception: You can compare the date and datetime with a constant string. Example: EventDate = '2015-01-01'.
  */


template <typename A, typename B, typename Op>
struct NumComparisonImpl
{
    using ContainerA = PaddedPODArray<A>;
    using ContainerB = PaddedPODArray<B>;

    MULTITARGET_FUNCTION_AVX512BW_AVX512F_AVX2_SSE42(
    MULTITARGET_FUNCTION_HEADER(static void), vectorVectorImpl, MULTITARGET_FUNCTION_BODY(( /// NOLINT
        const ContainerA & a, const ContainerB & b, PaddedPODArray<UInt8> & c)
    {
        /** GCC 4.8.2 vectorizes a loop only if it is written in this form.
          * In this case, if you loop through the array index (the code will look simpler),
          *  the loop will not be vectorized.
          */

        size_t size = a.size();
        const A * __restrict a_pos = a.data();
        const B * __restrict b_pos = b.data();
        UInt8 * __restrict c_pos = c.data();
        const A * a_end = a_pos + size;

        while (a_pos < a_end)
        {
            *c_pos = Op::apply(*a_pos, *b_pos);
            ++a_pos;
            ++b_pos;
            ++c_pos;
        }
    }))

    static void NO_INLINE vectorVector(const ContainerA & a, const ContainerB & b, PaddedPODArray<UInt8> & c)
    {
#if USE_MULTITARGET_CODE
        if (isArchSupported(TargetArch::AVX512BW))
        {
            vectorVectorImplAVX512BW(a, b, c);
            return;
        }

        if (isArchSupported(TargetArch::AVX512F))
        {
            vectorVectorImplAVX512F(a, b, c);
            return;
        }

        if (isArchSupported(TargetArch::AVX2))
        {
            vectorVectorImplAVX2(a, b, c);
            return;
        }

        if (isArchSupported(TargetArch::SSE42))
        {
            vectorVectorImplSSE42(a, b, c);
            return;
        }
#endif

        vectorVectorImpl(a, b, c);
    }


    MULTITARGET_FUNCTION_AVX512BW_AVX512F_AVX2_SSE42(
    MULTITARGET_FUNCTION_HEADER(static void), vectorConstantImpl, MULTITARGET_FUNCTION_BODY(( /// NOLINT
        const ContainerA & a, B b, PaddedPODArray<UInt8> & c)
    {
        size_t size = a.size();
        const A * __restrict a_pos = a.data();
        UInt8 * __restrict c_pos = c.data();
        const A * a_end = a_pos + size;

        while (a_pos < a_end)
        {
            *c_pos = Op::apply(*a_pos, b);
            ++a_pos;
            ++c_pos;
        }
    }))

    static void NO_INLINE vectorConstant(const ContainerA & a, B b, PaddedPODArray<UInt8> & c)
    {
#if USE_MULTITARGET_CODE
        if (isArchSupported(TargetArch::AVX512BW))
        {
            vectorConstantImplAVX512BW(a, b, c);
            return;
        }

        if (isArchSupported(TargetArch::AVX512F))
        {
            vectorConstantImplAVX512F(a, b, c);
            return;
        }

        if (isArchSupported(TargetArch::AVX2))
        {
            vectorConstantImplAVX2(a, b, c);
            return;
        }

        if (isArchSupported(TargetArch::SSE42))
        {
            vectorConstantImplSSE42(a, b, c);
            return;
        }
#endif

        vectorConstantImpl(a, b, c);
    }

    static void constantVector(A a, const ContainerB & b, PaddedPODArray<UInt8> & c)
    {
        NumComparisonImpl<B, A, typename Op::SymmetricOp>::vectorConstant(b, a, c);
    }

    static void constantConstant(A a, B b, UInt8 & c)
    {
        c = Op::apply(a, b);
    }
};


template <typename Op>
struct StringComparisonImpl
{
    static void NO_INLINE string_vector_string_vector( /// NOLINT
        const ColumnString::Chars & a_data, const ColumnString::Offsets & a_offsets,
        const ColumnString::Chars & b_data, const ColumnString::Offsets & b_offsets,
        PaddedPODArray<UInt8> & c)
    {
        size_t size = a_offsets.size();
        ColumnString::Offset prev_a_offset = 0;
        ColumnString::Offset prev_b_offset = 0;

        for (size_t i = 0; i < size; ++i)
        {
            c[i] = Op::apply(memcmpSmallAllowOverflow15(
                a_data.data() + prev_a_offset, a_offsets[i] - prev_a_offset - 1,
                b_data.data() + prev_b_offset, b_offsets[i] - prev_b_offset - 1), 0);

            prev_a_offset = a_offsets[i];
            prev_b_offset = b_offsets[i];
        }
    }

    static void NO_INLINE string_vector_fixed_string_vector( /// NOLINT
        const ColumnString::Chars & a_data, const ColumnString::Offsets & a_offsets,
        const ColumnString::Chars & b_data, ColumnString::Offset b_n,
        PaddedPODArray<UInt8> & c)
    {
        size_t size = a_offsets.size();
        ColumnString::Offset prev_a_offset = 0;

        for (size_t i = 0; i < size; ++i)
        {
            c[i] = Op::apply(memcmpSmallLikeZeroPaddedAllowOverflow15(
                a_data.data() + prev_a_offset, a_offsets[i] - prev_a_offset - 1,
                b_data.data() + i * b_n, b_n), 0);

            prev_a_offset = a_offsets[i];
        }
    }

    static void NO_INLINE string_vector_constant( /// NOLINT
        const ColumnString::Chars & a_data, const ColumnString::Offsets & a_offsets,
        const ColumnString::Chars & b_data, ColumnString::Offset b_size,
        PaddedPODArray<UInt8> & c)
    {
        size_t size = a_offsets.size();
        ColumnString::Offset prev_a_offset = 0;

        for (size_t i = 0; i < size; ++i)
        {
            c[i] = Op::apply(memcmpSmallAllowOverflow15(
                a_data.data() + prev_a_offset, a_offsets[i] - prev_a_offset - 1,
                b_data.data(), b_size), 0);

            prev_a_offset = a_offsets[i];
        }
    }

    static void fixed_string_vector_string_vector( /// NOLINT
        const ColumnString::Chars & a_data, ColumnString::Offset a_n,
        const ColumnString::Chars & b_data, const ColumnString::Offsets & b_offsets,
        PaddedPODArray<UInt8> & c)
    {
        StringComparisonImpl<typename Op::SymmetricOp>::string_vector_fixed_string_vector(b_data, b_offsets, a_data, a_n, c);
    }

    static void NO_INLINE fixed_string_vector_fixed_string_vector_16( /// NOLINT
        const ColumnString::Chars & a_data,
        const ColumnString::Chars & b_data,
        PaddedPODArray<UInt8> & c)
    {
        size_t size = a_data.size();

        for (size_t i = 0, j = 0; i < size; i += 16, ++j)
            c[j] = Op::apply(memcmp16(&a_data[i], &b_data[i]), 0);
    }

    static void NO_INLINE fixed_string_vector_constant_16( /// NOLINT
        const ColumnString::Chars & a_data,
        const ColumnString::Chars & b_data,
        PaddedPODArray<UInt8> & c)
    {
        size_t size = a_data.size();

        for (size_t i = 0, j = 0; i < size; i += 16, ++j)
            c[j] = Op::apply(memcmp16(&a_data[i], &b_data[0]), 0); /// NOLINT(readability-container-data-pointer)
    }

    static void NO_INLINE fixed_string_vector_fixed_string_vector( /// NOLINT
        const ColumnString::Chars & a_data, ColumnString::Offset a_n,
        const ColumnString::Chars & b_data, ColumnString::Offset b_n,
        PaddedPODArray<UInt8> & c)
    {
        if (a_n == 16 && b_n == 16)
        {
            /** Specialization if both sizes are 16.
              * To more efficient comparison of IPv6 addresses stored in FixedString(16).
              */
            fixed_string_vector_fixed_string_vector_16(a_data, b_data, c);
        }
        else if (a_n == b_n)
        {
            size_t size = a_data.size();
            for (size_t i = 0, j = 0; i < size; i += a_n, ++j)
                c[j] = Op::apply(memcmpSmallAllowOverflow15(a_data.data() + i, b_data.data() + i, a_n), 0);
        }
        else
        {
            size_t size = a_data.size() / a_n;

            for (size_t i = 0; i < size; ++i)
                c[i] = Op::apply(memcmpSmallLikeZeroPaddedAllowOverflow15(a_data.data() + i * a_n, a_n, b_data.data() + i * b_n, b_n), 0);
        }
    }

    static void NO_INLINE fixed_string_vector_constant( /// NOLINT
        const ColumnString::Chars & a_data, ColumnString::Offset a_n,
        const ColumnString::Chars & b_data, ColumnString::Offset b_size,
        PaddedPODArray<UInt8> & c)
    {
        if (a_n == 16 && b_size == 16)
        {
            fixed_string_vector_constant_16(a_data, b_data, c);
        }
        else if (a_n == b_size)
        {
            size_t size = a_data.size();
            for (size_t i = 0, j = 0; i < size; i += a_n, ++j)
                c[j] = Op::apply(memcmpSmallAllowOverflow15(a_data.data() + i, b_data.data(), a_n), 0);
        }
        else
        {
            size_t size = a_data.size();
            for (size_t i = 0, j = 0; i < size; i += a_n, ++j)
                c[j] = Op::apply(memcmpSmallLikeZeroPaddedAllowOverflow15(a_data.data() + i, a_n, b_data.data(), b_size), 0);
        }
    }

    static void constant_string_vector( /// NOLINT
        const ColumnString::Chars & a_data, ColumnString::Offset a_size,
        const ColumnString::Chars & b_data, const ColumnString::Offsets & b_offsets,
        PaddedPODArray<UInt8> & c)
    {
        StringComparisonImpl<typename Op::SymmetricOp>::string_vector_constant(b_data, b_offsets, a_data, a_size, c);
    }

    static void constant_fixed_string_vector( /// NOLINT
        const ColumnString::Chars & a_data, ColumnString::Offset a_size,
        const ColumnString::Chars & b_data, ColumnString::Offset b_n,
        PaddedPODArray<UInt8> & c)
    {
        StringComparisonImpl<typename Op::SymmetricOp>::fixed_string_vector_constant(b_data, b_n, a_data, a_size, c);
    }
};


/// Comparisons for equality/inequality are implemented slightly more efficient.
template <bool positive>
struct StringEqualsImpl
{
    static void NO_INLINE string_vector_string_vector( /// NOLINT
        const ColumnString::Chars & a_data, const ColumnString::Offsets & a_offsets,
        const ColumnString::Chars & b_data, const ColumnString::Offsets & b_offsets,
        PaddedPODArray<UInt8> & c)
    {
        size_t size = a_offsets.size();
        ColumnString::Offset prev_a_offset = 0;
        ColumnString::Offset prev_b_offset = 0;

        for (size_t i = 0; i < size; ++i)
        {
            auto a_size = a_offsets[i] - prev_a_offset - 1;
            auto b_size = b_offsets[i] - prev_b_offset - 1;

            c[i] = positive == memequalSmallAllowOverflow15(
                a_data.data() + prev_a_offset, a_size,
                b_data.data() + prev_b_offset, b_size);

            prev_a_offset = a_offsets[i];
            prev_b_offset = b_offsets[i];
        }
    }

    static void NO_INLINE string_vector_fixed_string_vector( /// NOLINT
        const ColumnString::Chars & a_data, const ColumnString::Offsets & a_offsets,
        const ColumnString::Chars & b_data, ColumnString::Offset b_n,
        PaddedPODArray<UInt8> & c)
    {
        size_t size = a_offsets.size();
        ColumnString::Offset prev_a_offset = 0;

        for (size_t i = 0; i < size; ++i)
        {
            auto a_size = a_offsets[i] - prev_a_offset - 1;

            c[i] = positive == memequalSmallLikeZeroPaddedAllowOverflow15(
                a_data.data() + prev_a_offset, a_size,
                b_data.data() + b_n * i, b_n);

            prev_a_offset = a_offsets[i];
        }
    }

    static void NO_INLINE string_vector_constant( /// NOLINT
        const ColumnString::Chars & a_data, const ColumnString::Offsets & a_offsets,
        const ColumnString::Chars & b_data, ColumnString::Offset b_size,
        PaddedPODArray<UInt8> & c)
    {
        size_t size = a_offsets.size();
        ColumnString::Offset prev_a_offset = 0;

        if (b_size == 0)
        {
            /*
             * Add the fast path of string comparison if the string constant is empty
             * and b_size is 0. If a_size is also 0, both of string a and b are empty
             * string. There is no need to call memequalSmallAllowOverflow15() for
             * string comparison.
             */
            for (size_t i = 0; i < size; ++i)
            {
                auto a_size = a_offsets[i] - prev_a_offset - 1;

                if (a_size == 0)
                    c[i] = positive;
                else
                    c[i] = !positive;

                prev_a_offset = a_offsets[i];
            }
        }
        else
        {
            for (size_t i = 0; i < size; ++i)
            {
                auto a_size = a_offsets[i] - prev_a_offset - 1;

                c[i] = positive == memequalSmallAllowOverflow15(
                    a_data.data() + prev_a_offset, a_size,
                    b_data.data(), b_size);

                prev_a_offset = a_offsets[i];
            }
        }
    }

    static void NO_INLINE fixed_string_vector_fixed_string_vector_16( /// NOLINT
        const ColumnString::Chars & a_data,
        const ColumnString::Chars & b_data,
        PaddedPODArray<UInt8> & c)
    {
        size_t size = a_data.size() / 16;

        for (size_t i = 0; i < size; ++i)
            c[i] = positive == memequal16(
                a_data.data() + i * 16,
                b_data.data() + i * 16);
    }

    static void NO_INLINE fixed_string_vector_constant_16( /// NOLINT
        const ColumnString::Chars & a_data,
        const ColumnString::Chars & b_data,
        PaddedPODArray<UInt8> & c)
    {
        size_t size = a_data.size() / 16;

        for (size_t i = 0; i < size; ++i)
            c[i] = positive == memequal16(
                a_data.data() + i * 16,
                b_data.data());
    }

    static void NO_INLINE fixed_string_vector_fixed_string_vector( /// NOLINT
        const ColumnString::Chars & a_data, ColumnString::Offset a_n,
        const ColumnString::Chars & b_data, ColumnString::Offset b_n,
        PaddedPODArray<UInt8> & c)
    {
        /** Specialization if both sizes are 16.
          * To more efficient comparison of IPv6 addresses stored in FixedString(16).
          */
        if (a_n == 16 && b_n == 16)
        {
            fixed_string_vector_fixed_string_vector_16(a_data, b_data, c);
        }
        else if (a_n == b_n)
        {
            size_t size = a_data.size() / a_n;
            for (size_t i = 0; i < size; ++i)
                c[i] = positive == memequalSmallAllowOverflow15(a_data.data() + i * a_n, a_n, b_data.data() + i * a_n, a_n);
        }
        else
        {
            size_t size = a_data.size() / a_n;
            for (size_t i = 0; i < size; ++i)
                c[i] = positive == memequalSmallLikeZeroPaddedAllowOverflow15(a_data.data() + i * a_n, a_n, b_data.data() + i * b_n, b_n);
        }
    }

    static void NO_INLINE fixed_string_vector_constant( /// NOLINT
        const ColumnString::Chars & a_data, ColumnString::Offset a_n,
        const ColumnString::Chars & b_data, ColumnString::Offset b_size,
        PaddedPODArray<UInt8> & c)
    {
        if (a_n == 16 && b_size == 16)
        {
            fixed_string_vector_constant_16(a_data, b_data, c);
        }
        else
        {
            size_t size = a_data.size() / a_n;
            for (size_t i = 0; i < size; ++i)
                c[i] = positive == memequalSmallLikeZeroPaddedAllowOverflow15(a_data.data() + i * a_n, a_n, b_data.data(), b_size);
        }
    }

    static void fixed_string_vector_string_vector( /// NOLINT
        const ColumnString::Chars & a_data, ColumnString::Offset a_n,
        const ColumnString::Chars & b_data, const ColumnString::Offsets & b_offsets,
        PaddedPODArray<UInt8> & c)
    {
        string_vector_fixed_string_vector(b_data, b_offsets, a_data, a_n, c);
    }

    static void constant_string_vector( /// NOLINT
        const ColumnString::Chars & a_data, ColumnString::Offset a_size,
        const ColumnString::Chars & b_data, const ColumnString::Offsets & b_offsets,
        PaddedPODArray<UInt8> & c)
    {
        string_vector_constant(b_data, b_offsets, a_data, a_size, c);
    }

    static void constant_fixed_string_vector( /// NOLINT
        const ColumnString::Chars & a_data, ColumnString::Offset a_size,
        const ColumnString::Chars & b_data, ColumnString::Offset b_n,
        PaddedPODArray<UInt8> & c)
    {
        fixed_string_vector_constant(b_data, b_n, a_data, a_size, c);
    }
};


template <typename A, typename B>
struct StringComparisonImpl<EqualsOp<A, B>> : StringEqualsImpl<true> {};

template <typename A, typename B>
struct StringComparisonImpl<NotEqualsOp<A, B>> : StringEqualsImpl<false> {};


/// Generic version, implemented for columns of same type.
template <typename Op>
struct GenericComparisonImpl
{
    static void NO_INLINE vectorVector(const IColumn & a, const IColumn & b, PaddedPODArray<UInt8> & c)
    {
        for (size_t i = 0, size = a.size(); i < size; ++i)
            c[i] = Op::apply(a.compareAt(i, i, b, 1), 0);
    }

    static void NO_INLINE vectorConstant(const IColumn & a, const IColumn & b, PaddedPODArray<UInt8> & c)
    {
        auto b_materialized = b.cloneResized(1)->convertToFullColumnIfConst();
        for (size_t i = 0, size = a.size(); i < size; ++i)
            c[i] = Op::apply(a.compareAt(i, 0, *b_materialized, 1), 0);
    }

    static void constantVector(const IColumn & a, const IColumn & b, PaddedPODArray<UInt8> & c)
    {
        GenericComparisonImpl<typename Op::SymmetricOp>::vectorConstant(b, a, c);
    }

    static void constantConstant(const IColumn & a, const IColumn & b, UInt8 & c)
    {
        c = Op::apply(a.compareAt(0, 0, b, 1), 0);
    }
};


#if USE_EMBEDDED_COMPILER

template <template <typename, typename> typename Op> struct CompileOp;

template <> struct CompileOp<EqualsOp>
{
    static llvm::Value * compile(llvm::IRBuilder<> & b, llvm::Value * x, llvm::Value * y, bool /*is_signed*/)
    {
        return x->getType()->isIntegerTy() ? b.CreateICmpEQ(x, y) : b.CreateFCmpOEQ(x, y); /// qNaNs always compare false
    }
};

template <> struct CompileOp<NotEqualsOp>
{
    static llvm::Value * compile(llvm::IRBuilder<> & b, llvm::Value * x, llvm::Value * y, bool /*is_signed*/)
    {
        return x->getType()->isIntegerTy() ? b.CreateICmpNE(x, y) : b.CreateFCmpUNE(x, y);
    }
};

template <> struct CompileOp<LessOp>
{
    static llvm::Value * compile(llvm::IRBuilder<> & b, llvm::Value * x, llvm::Value * y, bool is_signed)
    {
        return x->getType()->isIntegerTy() ? (is_signed ? b.CreateICmpSLT(x, y) : b.CreateICmpULT(x, y)) : b.CreateFCmpOLT(x, y);
    }
};

template <> struct CompileOp<GreaterOp>
{
    static llvm::Value * compile(llvm::IRBuilder<> & b, llvm::Value * x, llvm::Value * y, bool is_signed)
    {
        return x->getType()->isIntegerTy() ? (is_signed ? b.CreateICmpSGT(x, y) : b.CreateICmpUGT(x, y)) : b.CreateFCmpOGT(x, y);
    }
};

template <> struct CompileOp<LessOrEqualsOp>
{
    static llvm::Value * compile(llvm::IRBuilder<> & b, llvm::Value * x, llvm::Value * y, bool is_signed)
    {
        return x->getType()->isIntegerTy() ? (is_signed ? b.CreateICmpSLE(x, y) : b.CreateICmpULE(x, y)) : b.CreateFCmpOLE(x, y);
    }
};

template <> struct CompileOp<GreaterOrEqualsOp>
{
    static llvm::Value * compile(llvm::IRBuilder<> & b, llvm::Value * x, llvm::Value * y, bool is_signed)
    {
        return x->getType()->isIntegerTy() ? (is_signed ? b.CreateICmpSGE(x, y) : b.CreateICmpUGE(x, y)) : b.CreateFCmpOGE(x, y);
    }
};

#endif

struct NameEquals          { static constexpr auto name = "equals"; };
struct NameNotEquals       { static constexpr auto name = "notEquals"; };
struct NameLess            { static constexpr auto name = "less"; };
struct NameGreater         { static constexpr auto name = "greater"; };
struct NameLessOrEquals    { static constexpr auto name = "lessOrEquals"; };
struct NameGreaterOrEquals { static constexpr auto name = "greaterOrEquals"; };

struct ComparisonParams
{
    bool check_decimal_overflow = false;
    bool validate_enum_literals_in_operators = false;
    bool allow_not_comparable_types = false;

    explicit ComparisonParams(const ContextPtr & context)
        : check_decimal_overflow(decimalCheckComparisonOverflow(context))
        , validate_enum_literals_in_operators(context->getSettingsRef()[Setting::validate_enum_literals_in_operators])
        , allow_not_comparable_types(context->getSettingsRef()[Setting::allow_not_comparable_types_in_comparison_functions])
    {}

    ComparisonParams() = default;
};

template <template <typename, typename> class Op, typename Name>
class FunctionComparison : public IFunction
{
public:
    static constexpr auto name = Name::name;

    static FunctionPtr create(ContextPtr context) { return std::make_shared<FunctionComparison>(context ? ComparisonParams(context) : ComparisonParams()); }

    explicit FunctionComparison(ComparisonParams params_) : params(std::move(params_)) {}

private:
    const ComparisonParams params;

    template <typename T0, typename T1>
    ColumnPtr executeNumRightType(const ColumnVector<T0> * col_left, const IColumn * col_right_untyped) const
    {
        if (const ColumnVector<T1> * col_right = checkAndGetColumn<ColumnVector<T1>>(col_right_untyped))
        {
            auto col_res = ColumnUInt8::create();

            ColumnUInt8::Container & vec_res = col_res->getData();
            vec_res.resize(col_left->getData().size());
            NumComparisonImpl<T0, T1, Op<T0, T1>>::vectorVector(col_left->getData(), col_right->getData(), vec_res);

            return col_res;
        }
        if (auto col_right_const = checkAndGetColumnConst<ColumnVector<T1>>(col_right_untyped))
        {
            auto col_res = ColumnUInt8::create();

            ColumnUInt8::Container & vec_res = col_res->getData();
            vec_res.resize(col_left->size());
            NumComparisonImpl<T0, T1, Op<T0, T1>>::vectorConstant(col_left->getData(), col_right_const->template getValue<T1>(), vec_res);

            return col_res;
        }

        return nullptr;
    }

    template <typename T0, typename T1>
    ColumnPtr executeNumConstRightType(const ColumnConst * col_left, const IColumn * col_right_untyped) const
    {
        if (const ColumnVector<T1> * col_right = checkAndGetColumn<ColumnVector<T1>>(col_right_untyped))
        {
            auto col_res = ColumnUInt8::create();

            ColumnUInt8::Container & vec_res = col_res->getData();
            vec_res.resize(col_left->size());
            NumComparisonImpl<T0, T1, Op<T0, T1>>::constantVector(col_left->template getValue<T0>(), col_right->getData(), vec_res);

            return col_res;
        }
        if (auto col_right_const = checkAndGetColumnConst<ColumnVector<T1>>(col_right_untyped))
        {
            UInt8 res = 0;
            NumComparisonImpl<T0, T1, Op<T0, T1>>::constantConstant(
                col_left->template getValue<T0>(), col_right_const->template getValue<T1>(), res);

            return DataTypeUInt8().createColumnConst(col_left->size(), toField(res));
        }

        return nullptr;
    }

    template <typename T0>
    ColumnPtr executeNumLeftType(const IColumn * col_left_untyped, const IColumn * col_right_untyped) const
    {
        ColumnPtr res = nullptr;
        if (const ColumnVector<T0> * col_left = checkAndGetColumn<ColumnVector<T0>>(col_left_untyped))
        {
            if (   (res = executeNumRightType<T0, UInt8>(col_left, col_right_untyped))
                || (res = executeNumRightType<T0, UInt16>(col_left, col_right_untyped))
                || (res = executeNumRightType<T0, UInt32>(col_left, col_right_untyped))
                || (res = executeNumRightType<T0, UInt64>(col_left, col_right_untyped))
                || (res = executeNumRightType<T0, UInt128>(col_left, col_right_untyped))
                || (res = executeNumRightType<T0, UInt256>(col_left, col_right_untyped))
                || (res = executeNumRightType<T0, Int8>(col_left, col_right_untyped))
                || (res = executeNumRightType<T0, Int16>(col_left, col_right_untyped))
                || (res = executeNumRightType<T0, Int32>(col_left, col_right_untyped))
                || (res = executeNumRightType<T0, Int64>(col_left, col_right_untyped))
                || (res = executeNumRightType<T0, Int128>(col_left, col_right_untyped))
                || (res = executeNumRightType<T0, Int256>(col_left, col_right_untyped))
                || (res = executeNumRightType<T0, BFloat16>(col_left, col_right_untyped))
                || (res = executeNumRightType<T0, Float32>(col_left, col_right_untyped))
                || (res = executeNumRightType<T0, Float64>(col_left, col_right_untyped)))
                return res;
            throw Exception(
                ErrorCodes::ILLEGAL_COLUMN, "Illegal column {} of second argument of function {}", col_right_untyped->getName(), getName());
        }
        if (auto col_left_const = checkAndGetColumnConst<ColumnVector<T0>>(col_left_untyped))
        {
            if ((res = executeNumConstRightType<T0, UInt8>(col_left_const, col_right_untyped))
                || (res = executeNumConstRightType<T0, UInt16>(col_left_const, col_right_untyped))
                || (res = executeNumConstRightType<T0, UInt32>(col_left_const, col_right_untyped))
                || (res = executeNumConstRightType<T0, UInt64>(col_left_const, col_right_untyped))
                || (res = executeNumConstRightType<T0, UInt128>(col_left_const, col_right_untyped))
                || (res = executeNumConstRightType<T0, UInt256>(col_left_const, col_right_untyped))
                || (res = executeNumConstRightType<T0, Int8>(col_left_const, col_right_untyped))
                || (res = executeNumConstRightType<T0, Int16>(col_left_const, col_right_untyped))
                || (res = executeNumConstRightType<T0, Int32>(col_left_const, col_right_untyped))
                || (res = executeNumConstRightType<T0, Int64>(col_left_const, col_right_untyped))
                || (res = executeNumConstRightType<T0, Int128>(col_left_const, col_right_untyped))
                || (res = executeNumConstRightType<T0, Int256>(col_left_const, col_right_untyped))
                || (res = executeNumConstRightType<T0, BFloat16>(col_left_const, col_right_untyped))
                || (res = executeNumConstRightType<T0, Float32>(col_left_const, col_right_untyped))
                || (res = executeNumConstRightType<T0, Float64>(col_left_const, col_right_untyped)))
                return res;
            throw Exception(
                ErrorCodes::ILLEGAL_COLUMN, "Illegal column {} of second argument of function {}", col_right_untyped->getName(), getName());
        }

        return nullptr;
    }

    ColumnPtr executeString(const IColumn * c0, const IColumn * c1) const
    {
        const ColumnString * c0_string = checkAndGetColumn<ColumnString>(c0);
        const ColumnString * c1_string = checkAndGetColumn<ColumnString>(c1);
        const ColumnFixedString * c0_fixed_string = checkAndGetColumn<ColumnFixedString>(c0);
        const ColumnFixedString * c1_fixed_string = checkAndGetColumn<ColumnFixedString>(c1);

        const ColumnConst * c0_const = checkAndGetColumnConstStringOrFixedString(c0);
        const ColumnConst * c1_const = checkAndGetColumnConstStringOrFixedString(c1);

        if (!((c0_string || c0_fixed_string || c0_const) && (c1_string || c1_fixed_string || c1_const)))
            return nullptr;

        const ColumnString::Chars * c0_const_chars = nullptr;
        const ColumnString::Chars * c1_const_chars = nullptr;
        ColumnString::Offset c0_const_size = 0;
        ColumnString::Offset c1_const_size = 0;

        if (c0_const)
        {
            const ColumnString * c0_const_string = checkAndGetColumn<ColumnString>(&c0_const->getDataColumn());
            const ColumnFixedString * c0_const_fixed_string = checkAndGetColumn<ColumnFixedString>(&c0_const->getDataColumn());

            if (c0_const_string)
            {
                c0_const_chars = &c0_const_string->getChars();
                c0_const_size = c0_const_string->getDataAt(0).size;
            }
            else if (c0_const_fixed_string)
            {
                c0_const_chars = &c0_const_fixed_string->getChars();
                c0_const_size = c0_const_fixed_string->getN();
            }
            else
                throw Exception(ErrorCodes::ILLEGAL_COLUMN, "ColumnConst contains not String nor FixedString column");
        }

        if (c1_const)
        {
            const ColumnString * c1_const_string = checkAndGetColumn<ColumnString>(&c1_const->getDataColumn());
            const ColumnFixedString * c1_const_fixed_string = checkAndGetColumn<ColumnFixedString>(&c1_const->getDataColumn());

            if (c1_const_string)
            {
                c1_const_chars = &c1_const_string->getChars();
                c1_const_size = c1_const_string->getDataAt(0).size;
            }
            else if (c1_const_fixed_string)
            {
                c1_const_chars = &c1_const_fixed_string->getChars();
                c1_const_size = c1_const_fixed_string->getN();
            }
            else
                throw Exception(ErrorCodes::ILLEGAL_COLUMN, "ColumnConst contains not String nor FixedString column");
        }

        using StringImpl = StringComparisonImpl<Op<int, int>>;

        if (c0_const && c1_const)
        {
            auto res = executeString(&c0_const->getDataColumn(), &c1_const->getDataColumn());
            if (!res)
                return nullptr;

            return ColumnConst::create(res, c0_const->size());
        }

        auto c_res = ColumnUInt8::create();
        ColumnUInt8::Container & vec_res = c_res->getData();
        vec_res.resize(c0->size());

        if (c0_string && c1_string)
            StringImpl::string_vector_string_vector(
                c0_string->getChars(), c0_string->getOffsets(), c1_string->getChars(), c1_string->getOffsets(), c_res->getData());
        else if (c0_string && c1_fixed_string)
            StringImpl::string_vector_fixed_string_vector(
                c0_string->getChars(), c0_string->getOffsets(), c1_fixed_string->getChars(), c1_fixed_string->getN(), c_res->getData());
        else if (c0_string && c1_const)
            StringImpl::string_vector_constant(
                c0_string->getChars(), c0_string->getOffsets(), *c1_const_chars, c1_const_size, c_res->getData());
        else if (c0_fixed_string && c1_string)
            StringImpl::fixed_string_vector_string_vector(
                c0_fixed_string->getChars(), c0_fixed_string->getN(), c1_string->getChars(), c1_string->getOffsets(), c_res->getData());
        else if (c0_fixed_string && c1_fixed_string)
            StringImpl::fixed_string_vector_fixed_string_vector(
                c0_fixed_string->getChars(),
                c0_fixed_string->getN(),
                c1_fixed_string->getChars(),
                c1_fixed_string->getN(),
                c_res->getData());
        else if (c0_fixed_string && c1_const)
            StringImpl::fixed_string_vector_constant(
                c0_fixed_string->getChars(), c0_fixed_string->getN(), *c1_const_chars, c1_const_size, c_res->getData());
        else if (c0_const && c1_string)
            StringImpl::constant_string_vector(
                *c0_const_chars, c0_const_size, c1_string->getChars(), c1_string->getOffsets(), c_res->getData());
        else if (c0_const && c1_fixed_string)
            StringImpl::constant_fixed_string_vector(
                *c0_const_chars, c0_const_size, c1_fixed_string->getChars(), c1_fixed_string->getN(), c_res->getData());
        else
            throw Exception(
                ErrorCodes::ILLEGAL_COLUMN,
                "Illegal columns {} and {} of arguments of function {}",
                c0->getName(),
                c1->getName(),
                getName());

        return c_res;
    }

    ColumnPtr executeWithConstString(
            const DataTypePtr & result_type, const IColumn * col_left_untyped, const IColumn * col_right_untyped,
            const DataTypePtr & left_type, const DataTypePtr & right_type, size_t input_rows_count) const
    {
        /// To compare something with const string, we cast constant to appropriate type and compare as usual.
        /// It is ok to throw exception if value is not convertible.
        /// We should deal with possible overflows, e.g. toUInt8(1) = '257' should return false.

        const ColumnConst * left_const = checkAndGetColumnConstStringOrFixedString(col_left_untyped);
        const ColumnConst * right_const = checkAndGetColumnConstStringOrFixedString(col_right_untyped);

        if (!left_const && !right_const)
            return nullptr;

        const IDataType * type_string = left_const ? left_type.get() : right_type.get();
        const DataTypePtr & type_to_compare = !left_const ? left_type : right_type;

        Field string_value = left_const ? left_const->getField() : right_const->getField();

        auto is_string_not_in_enum = [this, &string_value]<typename T>(const EnumValues<T> * enum_values) -> bool
        {
            if constexpr (!IsOperation<Op>::equals && IsOperation<Op>::not_equals)
                return false;
            if (params.validate_enum_literals_in_operators)
                return false;
            if (!enum_values || string_value.getType() != Field::Types::String)
                return false;
            T res;
            return !enum_values->tryGetValue(res, string_value.safeGet<String>());
        };

        if (is_string_not_in_enum(typeid_cast<const DataTypeEnum8 *>(type_to_compare.get()))
         || is_string_not_in_enum(typeid_cast<const DataTypeEnum16 *>(type_to_compare.get())))
        {
            return DataTypeUInt8().createColumnConst(input_rows_count, IsOperation<Op>::not_equals);
        }

        Field converted = convertFieldToType(string_value, *type_to_compare, type_string);

        /// If not possible to convert, comparison with =, <, >, <=, >= yields to false and comparison with != yields to true.
        if (converted.isNull())
        {
            return DataTypeUInt8().createColumnConst(input_rows_count, IsOperation<Op>::not_equals);
        }

        auto column_converted = type_to_compare->createColumnConst(input_rows_count, converted);

        ColumnsWithTypeAndName tmp_columns{
            {left_const ? column_converted : col_left_untyped->getPtr(), type_to_compare, ""},
            {!left_const ? column_converted : col_right_untyped->getPtr(), type_to_compare, ""},
        };

        return executeImpl(tmp_columns, result_type, input_rows_count);
    }

    ColumnPtr executeTuple(
        const DataTypePtr & result_type, const ColumnWithTypeAndName & c0, const ColumnWithTypeAndName & c1,
        size_t input_rows_count) const
    {
        /** We will lexicographically compare the tuples. This is done as follows:
          * x == y : x1 == y1 && x2 == y2 ...
          * x != y : x1 != y1 || x2 != y2 ...
          *
          * x < y:   x1 < y1 || (x1 == y1 && (x2 < y2 || (x2 == y2 ... && xn < yn))
          * x > y:   x1 > y1 || (x1 == y1 && (x2 > y2 || (x2 == y2 ... && xn > yn))
          * x <= y:  x1 < y1 || (x1 == y1 && (x2 < y2 || (x2 == y2 ... && xn <= yn))
          *
          * Recursive form:
          * x <= y:  x1 < y1 || (x1 == y1 && x_tail <= y_tail)
          *
          * x >= y:  x1 > y1 || (x1 == y1 && (x2 > y2 || (x2 == y2 ... && xn >= yn))
          */

        const size_t tuple_size = typeid_cast<const DataTypeTuple &>(*c0.type).getElements().size();

        if (0 == tuple_size)
            throw Exception(ErrorCodes::NOT_IMPLEMENTED, "Comparison of zero-sized tuples is not implemented.");

        if (tuple_size != typeid_cast<const DataTypeTuple &>(*c1.type).getElements().size())
            throw Exception(ErrorCodes::BAD_ARGUMENTS, "Cannot compare tuples of different sizes.");

        if (result_type->onlyNull())
            return result_type->createColumnConstWithDefaultValue(input_rows_count);

        ColumnsWithTypeAndName x(tuple_size);
        ColumnsWithTypeAndName y(tuple_size);

        const auto * x_const = checkAndGetColumnConst<ColumnTuple>(c0.column.get());
        const auto * y_const = checkAndGetColumnConst<ColumnTuple>(c1.column.get());

        Columns x_columns;
        Columns y_columns;

        if (x_const)
            x_columns = convertConstTupleToConstantElements(*x_const);
        else
            x_columns = assert_cast<const ColumnTuple &>(*c0.column).getColumnsCopy();

        if (y_const)
            y_columns = convertConstTupleToConstantElements(*y_const);
        else
            y_columns = assert_cast<const ColumnTuple &>(*c1.column).getColumnsCopy();

        for (size_t i = 0; i < tuple_size; ++i)
        {
            x[i].type = static_cast<const DataTypeTuple &>(*c0.type).getElements()[i];
            y[i].type = static_cast<const DataTypeTuple &>(*c1.type).getElements()[i];

            x[i].column = x_columns[i];
            y[i].column = y_columns[i];
        }

        return executeTupleImpl(x, y, tuple_size, input_rows_count);
    }

    ColumnPtr executeTupleImpl(const ColumnsWithTypeAndName & x,
                          const ColumnsWithTypeAndName & y, size_t tuple_size,
                          size_t input_rows_count) const;

    ColumnPtr executeTupleEqualityImpl(
            std::shared_ptr<IFunctionOverloadResolver> func_compare,
            std::shared_ptr<IFunctionOverloadResolver> func_convolution,
            const ColumnsWithTypeAndName & x,
            const ColumnsWithTypeAndName & y,
            size_t tuple_size,
            size_t input_rows_count) const
    {
        if (0 == tuple_size)
            throw Exception(ErrorCodes::NOT_IMPLEMENTED, "Comparison of zero-sized tuples is not implemented.");

        ColumnsWithTypeAndName convolution_columns(tuple_size);
        ColumnsWithTypeAndName tmp_columns(2);

        for (size_t i = 0; i < tuple_size; ++i)
        {
            tmp_columns[0] = x[i];
            tmp_columns[1] = y[i];

            auto impl = func_compare->build(tmp_columns);
            convolution_columns[i].type = impl->getResultType();

            /// Comparison of the elements.
            convolution_columns[i].column = impl->execute(tmp_columns, impl->getResultType(), input_rows_count, /* dry_run = */ false);
        }

        if (tuple_size == 1)
        {
            /// Do not call AND for single-element tuple.
            return convolution_columns[0].column;
        }

        /// Logical convolution.
        auto impl = func_convolution->build(convolution_columns);
        return impl->execute(convolution_columns, impl->getResultType(), input_rows_count, /* dry_run = */ false);
    }

    ColumnPtr executeTupleLessGreaterImpl(
            std::shared_ptr<IFunctionOverloadResolver> func_compare_head,
            std::shared_ptr<IFunctionOverloadResolver> func_compare_tail,
            std::shared_ptr<IFunctionOverloadResolver> func_and,
            std::shared_ptr<IFunctionOverloadResolver> func_or,
            std::shared_ptr<IFunctionOverloadResolver> func_equals,
            const ColumnsWithTypeAndName & x,
            const ColumnsWithTypeAndName & y,
            size_t tuple_size,
            size_t input_rows_count) const
    {
        if (0 == tuple_size)
            throw Exception(ErrorCodes::NOT_IMPLEMENTED, "Comparison of zero-sized tuples is not implemented");

        ColumnsWithTypeAndName less_columns(tuple_size);
        ColumnsWithTypeAndName equal_columns(tuple_size - 1);
        ColumnsWithTypeAndName tmp_columns(2);

        /// Pairwise comparison of the inequality of all elements; on the equality of all elements except the last.
        /// (x[i], y[i], x[i] < y[i], x[i] == y[i])
        for (size_t i = 0; i < tuple_size; ++i)
        {
            tmp_columns[0] = x[i];
            tmp_columns[1] = y[i];

            if (i + 1 != tuple_size)
            {
                auto impl_head = func_compare_head->build(tmp_columns);
                less_columns[i].type = impl_head->getResultType();
                less_columns[i].column = impl_head->execute(tmp_columns, less_columns[i].type, input_rows_count, /* dry_run = */ false);

                auto impl_equals = func_equals->build(tmp_columns);
                equal_columns[i].type = impl_equals->getResultType();
                equal_columns[i].column = impl_equals->execute(tmp_columns, equal_columns[i].type, input_rows_count, /* dry_run = */ false);

            }
            else
            {
                auto impl_tail = func_compare_tail->build(tmp_columns);
                less_columns[i].type = impl_tail->getResultType();
                less_columns[i].column = impl_tail->execute(tmp_columns, less_columns[i].type, input_rows_count, /* dry_run = */ false);
            }
        }

        /// Combination. Complex code - make a drawing. It can be replaced by a recursive comparison of tuples.
        /// Last column contains intermediate result.
        /// Code is generally equivalent to:
        ///   res = `x < y`[tuple_size - 1];
        ///   for (int i = tuple_size - 2; i >= 0; --i)
        ///       res = (res && `x == y`[i]) || `x < y`[i];
        size_t i = tuple_size - 1;
        tmp_columns[0] = less_columns[i];
        while (i > 0)
        {
            --i;

            tmp_columns[1] = equal_columns[i];
            auto func_and_adaptor = func_and->build(tmp_columns);

            tmp_columns[0].column = func_and_adaptor->execute(tmp_columns, func_and_adaptor->getResultType(), input_rows_count, /* dry_run = */ false);
            tmp_columns[0].type = func_and_adaptor->getResultType();

            tmp_columns[1] = less_columns[i];
            auto func_or_adaptor = func_or->build(tmp_columns);

            tmp_columns[0].column = func_or_adaptor->execute(tmp_columns, func_or_adaptor->getResultType(), input_rows_count, /* dry_run = */ false);
            tmp_columns[tmp_columns.size() - 1].type = func_or_adaptor->getResultType();
        }

        return tmp_columns[0].column;
    }

    ColumnPtr executeGenericIdenticalTypes(const IColumn * c0, const IColumn * c1) const
    {
        bool c0_const = isColumnConst(*c0);
        bool c1_const = isColumnConst(*c1);

        /// This is a paranoid check to protect from a broken query analysis.
        if (c0->isNullable() != c1->isNullable())
            throw Exception(ErrorCodes::LOGICAL_ERROR,
                "Columns are assumed to be of identical types, but they are different in Nullable");

        if (c0_const && c1_const)
        {
            UInt8 res = 0;
            GenericComparisonImpl<Op<int, int>>::constantConstant(*c0, *c1, res);
            return DataTypeUInt8().createColumnConst(c0->size(), toField(res));
        }

        auto c_res = ColumnUInt8::create();
        ColumnUInt8::Container & vec_res = c_res->getData();
        vec_res.resize(c0->size());

        if (c0_const)
            GenericComparisonImpl<Op<int, int>>::constantVector(*c0, *c1, vec_res);
        else if (c1_const)
            GenericComparisonImpl<Op<int, int>>::vectorConstant(*c0, *c1, vec_res);
        else
            GenericComparisonImpl<Op<int, int>>::vectorVector(*c0, *c1, vec_res);

        return c_res;
    }

    ColumnPtr executeGeneric(const ColumnWithTypeAndName & c0, const ColumnWithTypeAndName & c1) const
    {
        DataTypePtr common_type = getLeastSupertype(DataTypes{c0.type, c1.type});

        ColumnPtr c0_converted = castColumn(c0, common_type);
        ColumnPtr c1_converted = castColumn(c1, common_type);

        return executeGenericIdenticalTypes(c0_converted.get(), c1_converted.get());
    }

public:
    String getName() const override
    {
        return name;
    }

    size_t getNumberOfArguments() const override { return 2; }

    bool isSuitableForShortCircuitArgumentsExecution(const DataTypesWithConstInfo & /*arguments*/) const override { return false; }

    /// Get result types by argument types. If the function does not apply to these arguments, throw an exception.
    DataTypePtr getReturnTypeImpl(const DataTypes & arguments) const override
    {
        if (!params.allow_not_comparable_types)
        {
            if ((name == NameEquals::name || name == NameNotEquals::name))
            {
                if (!arguments[0]->isComparableForEquality() || !arguments[1]->isComparableForEquality())
                    throw Exception(
                        ErrorCodes::ILLEGAL_TYPE_OF_ARGUMENT,
                        "Illegal types of arguments ({}, {}) of function {}, because some of them are not comparable for equality."
                        "Set setting allow_not_comparable_types_in_comparison_functions = 1 in order to allow it",
                        arguments[0]->getName(),
                        arguments[1]->getName(),
                        getName());
            }
            else if (!arguments[0]->isComparable() || !arguments[1]->isComparable())
            {
                throw Exception(
                    ErrorCodes::ILLEGAL_TYPE_OF_ARGUMENT,
                    "Illegal types of arguments ({}, {}) of function {}, because some of them are not comparable."
                    "Set setting allow_not_comparable_types_in_comparison_functions = 1 in order to allow it",
                    arguments[0]->getName(),
                    arguments[1]->getName(),
                    getName());
            }
        }

        WhichDataType left(arguments[0].get());
        WhichDataType right(arguments[1].get());

        const DataTypeTuple * left_tuple = checkAndGetDataType<DataTypeTuple>(arguments[0].get());
        const DataTypeTuple * right_tuple = checkAndGetDataType<DataTypeTuple>(arguments[1].get());

        bool both_represented_by_number = arguments[0]->isValueRepresentedByNumber() && arguments[1]->isValueRepresentedByNumber();
        bool has_date = left.isDateOrDate32() || right.isDateOrDate32();

        if (!((both_represented_by_number && !has_date)   /// Do not allow to compare date and number.
            || (left.isStringOrFixedString() || right.isStringOrFixedString())  /// Everything can be compared with string by conversion.
            /// You can compare the date, datetime, or datetime64 and an enumeration with a constant string.
            || ((left.isDate() || left.isDate32() || left.isDateTime() || left.isDateTime64()) && (right.isDate() || right.isDate32() || right.isDateTime() || right.isDateTime64()) && left.idx == right.idx) /// only date vs date, or datetime vs datetime
            || (left.isUUID() && right.isUUID())
            || ((left.isIPv4() || left.isIPv6()) && (right.isIPv4() || right.isIPv6()))
            || (left.isEnum() && right.isEnum() && arguments[0]->getName() == arguments[1]->getName()) /// only equivalent enum type values can be compared against
            || (left_tuple && right_tuple && left_tuple->getElements().size() == right_tuple->getElements().size())
            || (arguments[0]->equals(*arguments[1]))))
        {
            if (!tryGetLeastSupertype(arguments))
                throw Exception(ErrorCodes::ILLEGAL_TYPE_OF_ARGUMENT, "Illegal types of arguments ({}, {})"
                    " of function {}", arguments[0]->getName(), arguments[1]->getName(), getName());
        }

        if (left_tuple && right_tuple)
        {
            auto func = std::make_shared<FunctionToOverloadResolverAdaptor>(std::make_shared<FunctionComparison<Op, Name>>(params));

            bool has_nullable = false;
            bool has_null = false;

            size_t size = left_tuple->getElements().size();
            for (size_t i = 0; i < size; ++i)
            {
                ColumnsWithTypeAndName args = {{nullptr, left_tuple->getElements()[i], ""},
                                               {nullptr, right_tuple->getElements()[i], ""}};
                auto element_type = func->build(args)->getResultType();
                has_nullable = has_nullable || element_type->isNullable();
                has_null = has_null || element_type->onlyNull();
            }

            /// If any element comparison is nullable, return type will also be nullable.
            /// We useDefaultImplementationForNulls, but it doesn't work for tuples.
            if (has_null)
                return std::make_shared<DataTypeNullable>(std::make_shared<DataTypeNothing>());
            if (has_nullable)
                return std::make_shared<DataTypeNullable>(std::make_shared<DataTypeUInt8>());
        }

        return std::make_shared<DataTypeUInt8>();
    }

    DataTypePtr getReturnTypeForDefaultImplementationForDynamic() const override
    {
        return std::make_shared<DataTypeUInt8>();
    }

    ColumnPtr executeImpl(const ColumnsWithTypeAndName & arguments, const DataTypePtr & result_type, size_t input_rows_count) const override
    {
        const auto & col_with_type_and_name_left = arguments[0];
        const auto & col_with_type_and_name_right = arguments[1];
        const IColumn * col_left_untyped = col_with_type_and_name_left.column.get();
        const IColumn * col_right_untyped = col_with_type_and_name_right.column.get();

        const DataTypePtr & left_type = col_with_type_and_name_left.type;
        const DataTypePtr & right_type = col_with_type_and_name_right.type;

        /// The case when arguments are the same (tautological comparison). Return constant.
        /// NOTE: Nullable types are special case.
        /// (BTW, this function use default implementation for Nullable, so Nullable types cannot be here. Check just in case.)
        if (left_type->equals(*right_type) &&
            !left_type->isNullable() &&
            !isTuple(left_type) &&
            !WhichDataType(left_type).isFloat() &&
            col_left_untyped == col_right_untyped)
        {
            ColumnPtr result_column;

            /// Always true: =, <=, >=
            if constexpr (IsOperation<Op>::equals
                || IsOperation<Op>::less_or_equals
                || IsOperation<Op>::greater_or_equals)
            {
                result_column = DataTypeUInt8().createColumnConst(input_rows_count, 1u);
            }
            else
            {
                result_column = DataTypeUInt8().createColumnConst(input_rows_count, 0u);
            }

            if (!isColumnConst(*col_left_untyped))
                result_column = result_column->convertToFullColumnIfConst();

            return result_column;
        }

        WhichDataType which_left{left_type};
        WhichDataType which_right{right_type};

        const bool left_is_num = col_left_untyped->isNumeric();
        const bool right_is_num = col_right_untyped->isNumeric();

        const bool left_is_string = which_left.isStringOrFixedString();
        const bool right_is_string = which_right.isStringOrFixedString();

        const bool left_is_float = which_left.isFloat();
        const bool right_is_float = which_right.isFloat();

        const bool left_is_ipv4 = which_left.isIPv4();
        const bool right_is_ipv4 = which_right.isIPv4();
        const bool left_is_ipv6 = which_left.isIPv6();
        const bool right_is_ipv6 = which_right.isIPv6();
        const bool left_is_fixed_string = which_left.isFixedString();
        const bool right_is_fixed_string = which_right.isFixedString();
        size_t fixed_string_size =
            left_is_fixed_string ?
                assert_cast<const DataTypeFixedString &>(*left_type).getN() :
                (right_is_fixed_string ? assert_cast<const DataTypeFixedString &>(*right_type).getN() : 0);

        bool date_and_datetime = (which_left.idx != which_right.idx) && (which_left.isDate() || which_left.isDate32() || which_left.isDateTime() || which_left.isDateTime64())
            && (which_right.isDate() || which_right.isDate32() || which_right.isDateTime() || which_right.isDateTime64());

        /// Interval data types can be compared only when having equal units.
        bool left_is_interval = which_left.isInterval();
        bool right_is_interval = which_right.isInterval();

        bool types_equal = left_type->equals(*right_type);

        ColumnPtr res;
        if (left_is_num && right_is_num && !date_and_datetime
            && (!left_is_interval || !right_is_interval || types_equal))
        {
            if (!((res = executeNumLeftType<UInt8>(col_left_untyped, col_right_untyped))
                || (res = executeNumLeftType<UInt16>(col_left_untyped, col_right_untyped))
                || (res = executeNumLeftType<UInt32>(col_left_untyped, col_right_untyped))
                || (res = executeNumLeftType<UInt64>(col_left_untyped, col_right_untyped))
                || (res = executeNumLeftType<UInt128>(col_left_untyped, col_right_untyped))
                || (res = executeNumLeftType<UInt256>(col_left_untyped, col_right_untyped))
                || (res = executeNumLeftType<Int8>(col_left_untyped, col_right_untyped))
                || (res = executeNumLeftType<Int16>(col_left_untyped, col_right_untyped))
                || (res = executeNumLeftType<Int32>(col_left_untyped, col_right_untyped))
                || (res = executeNumLeftType<Int64>(col_left_untyped, col_right_untyped))
                || (res = executeNumLeftType<Int128>(col_left_untyped, col_right_untyped))
                || (res = executeNumLeftType<Int256>(col_left_untyped, col_right_untyped))
                || (res = executeNumLeftType<BFloat16>(col_left_untyped, col_right_untyped))
                || (res = executeNumLeftType<Float32>(col_left_untyped, col_right_untyped))
                || (res = executeNumLeftType<Float64>(col_left_untyped, col_right_untyped))))
                throw Exception(ErrorCodes::ILLEGAL_COLUMN, "Illegal column {} of the first argument of function {}",
                    col_left_untyped->getName(), getName());

            return res;
        }
        if (checkAndGetDataType<DataTypeTuple>(left_type.get()) && checkAndGetDataType<DataTypeTuple>(right_type.get()))
        {
            return executeTuple(result_type, col_with_type_and_name_left, col_with_type_and_name_right, input_rows_count);
        }
        if (left_is_string && right_is_string && (res = executeString(col_left_untyped, col_right_untyped)))
        {
            return res;
        }
        if ((res = executeWithConstString(result_type, col_left_untyped, col_right_untyped, left_type, right_type, input_rows_count)))
        {
            return res;
        }
        if ((((left_is_ipv6 && right_is_fixed_string) || (right_is_ipv6 && left_is_fixed_string))
             && fixed_string_size == IPV6_BINARY_LENGTH)
            || ((left_is_ipv4 || left_is_ipv6) && (right_is_ipv4 || right_is_ipv6)))
        {
            /// Special treatment for FixedString(16) as a binary representation of IPv6 & for comparing IPv4 & IPv6 values -
            /// CAST is customized for this cases
            ColumnPtr left_column = left_is_ipv6 ? col_with_type_and_name_left.column : castColumn(col_with_type_and_name_left, right_type);
            ColumnPtr right_column
                = right_is_ipv6 ? col_with_type_and_name_right.column : castColumn(col_with_type_and_name_right, left_type);

            return executeGenericIdenticalTypes(left_column.get(), right_column.get());
        }
        if ((isColumnedAsDecimal(left_type) || isColumnedAsDecimal(right_type)))
        {
            // Comparing Date/Date32 and DateTime64 requires implicit conversion,
            if (date_and_datetime && (isDateOrDate32(left_type) || isDateOrDate32(right_type)))
            {
                DataTypePtr common_type = getLeastSupertype(DataTypes{left_type, right_type});
                ColumnPtr c0_converted = castColumn(col_with_type_and_name_left, common_type);
                ColumnPtr c1_converted = castColumn(col_with_type_and_name_right, common_type);
                return executeDecimal<Op, Name>(
                    {c0_converted, common_type, "left"}, {c1_converted, common_type, "right"}, params.check_decimal_overflow);
            }

            /// Check does another data type is comparable to Decimal, includes Int and Float.
            if (!allowDecimalComparison(left_type, right_type) && !date_and_datetime)
                throw Exception(
                    ErrorCodes::ILLEGAL_TYPE_OF_ARGUMENT,
                    "No operation {} between {} and {}",
                    getName(),
                    left_type->getName(),
                    right_type->getName());
            /// When Decimal comparing to Float32/64/16, we convert both of them into Float64.
            /// Other systems like MySQL and Spark also do as this.
            if (left_is_float || right_is_float)
            {
                const auto converted_type = std::make_shared<DataTypeFloat64>();
                ColumnPtr c0_converted = castColumn(col_with_type_and_name_left, converted_type);
                ColumnPtr c1_converted = castColumn(col_with_type_and_name_right, converted_type);

                auto new_arguments
                    = ColumnsWithTypeAndName{{c0_converted, converted_type, "left"}, {c1_converted, converted_type, "right"}};
                return executeImpl(new_arguments, result_type, input_rows_count);
            }
            return executeDecimal<Op, Name>(col_with_type_and_name_left, col_with_type_and_name_right, params.check_decimal_overflow);
        }
        if (date_and_datetime)
        {
            DataTypePtr common_type = getLeastSupertype(DataTypes{left_type, right_type});
            ColumnPtr c0_converted = castColumn(col_with_type_and_name_left, common_type);
            ColumnPtr c1_converted = castColumn(col_with_type_and_name_right, common_type);
            if (!((res = executeNumLeftType<UInt32>(c0_converted.get(), c1_converted.get()))
                  || (res = executeNumLeftType<UInt64>(c0_converted.get(), c1_converted.get()))
                  || (res = executeNumLeftType<Int32>(c0_converted.get(), c1_converted.get()))
                  || (res = executeDecimal<Op, Name>(
                          {c0_converted, common_type, "left"}, {c1_converted, common_type, "right"}, params.check_decimal_overflow))))
                throw Exception(ErrorCodes::LOGICAL_ERROR, "Date related common types can only be UInt32/UInt64/Int32/Decimal");
            return res;
        }
        if (types_equal)
        {
            return executeGenericIdenticalTypes(col_left_untyped, col_right_untyped);
        }

        return executeGeneric(col_with_type_and_name_left, col_with_type_and_name_right);
    }

#if USE_EMBEDDED_COMPILER
    template <typename F>
    static bool castType(const IDataType * type, F && f)
    {
        return castTypeToEither<
            DataTypeUInt8,
            DataTypeUInt16,
            DataTypeUInt32,
            DataTypeUInt64,
            DataTypeInt8,
            DataTypeInt16,
            DataTypeInt32,
            DataTypeInt64,
            DataTypeFloat32,
            DataTypeFloat64>(type, std::forward<F>(f));
    }

    template <typename F>
    static bool castBothTypes(const IDataType * left, const IDataType * right, F && f)
    {
        return castType(left, [&](const auto & left_)
        {
            return castType(right, [&](const auto & right_)
            {
                return f(left_, right_);
            });
        });
    }

    bool isCompilableImpl(const DataTypes & arguments, const DataTypePtr & result_type) const override
    {
        if (2 != arguments.size())
            return false;

        if (!canBeNativeType(*arguments[0]) || !canBeNativeType(*arguments[1]) || !canBeNativeType(*result_type))
            return false;

        WhichDataType data_type_lhs(arguments[0]);
        WhichDataType data_type_rhs(arguments[1]);
        /// TODO support date/date32
        if ((data_type_lhs.isDateOrDate32() || data_type_lhs.isDateTime()) ||
            (data_type_rhs.isDateOrDate32() || data_type_rhs.isDateTime()))
            return false;

        return castBothTypes(arguments[0].get(), arguments[1].get(), [&](const auto & left, const auto & right)
        {
            using LeftDataType = std::decay_t<decltype(left)>;
            using RightDataType = std::decay_t<decltype(right)>;
            using LeftType = typename LeftDataType::FieldType;
            using RightType = typename RightDataType::FieldType;
            using PromotedType = typename NumberTraits::ResultOfIf<LeftType, RightType>::Type;
            if constexpr (
                !std::is_same_v<DataTypeFixedString, LeftDataType> && !std::is_same_v<DataTypeFixedString, RightDataType>
                && !std::is_same_v<DataTypeString, LeftDataType> && !std::is_same_v<DataTypeString, RightDataType>
                && (std::is_integral_v<PromotedType> || std::is_floating_point_v<PromotedType>))
            {
                using OpSpec = Op<typename LeftDataType::FieldType, typename RightDataType::FieldType>;
                return OpSpec::compilable;
            }
            return false;
        });
        return false;
    }

    llvm::Value * compileImpl(llvm::IRBuilderBase & builder, const ValuesWithType & arguments, const DataTypePtr &) const override
    {
        assert(2 == arguments.size());

        llvm::Value * result = nullptr;
        castBothTypes(arguments[0].type.get(), arguments[1].type.get(), [&](const auto & left, const auto & right)
        {
            using LeftDataType = std::decay_t<decltype(left)>;
            using RightDataType = std::decay_t<decltype(right)>;
            using LeftType = typename LeftDataType::FieldType;
            using RightType = typename RightDataType::FieldType;
            using PromotedType = typename NumberTraits::ResultOfIf<LeftType, RightType>::Type;

            if constexpr (
                !std::is_same_v<DataTypeFixedString, LeftDataType> && !std::is_same_v<DataTypeFixedString, RightDataType>
                && !std::is_same_v<DataTypeString, LeftDataType> && !std::is_same_v<DataTypeString, RightDataType>
                && (std::is_integral_v<PromotedType> || std::is_floating_point_v<PromotedType>))
            {
                using OpSpec = Op<typename LeftDataType::FieldType, typename RightDataType::FieldType>;
                if constexpr (OpSpec::compilable)
                {
                    auto promoted_type = std::make_shared<DataTypeNumber<PromotedType>>();
                    auto & b = static_cast<llvm::IRBuilder<> &>(builder);
                    auto * left_value = nativeCast(b, arguments[0], promoted_type);
                    auto * right_value = nativeCast(b, arguments[1], promoted_type);
                    result = b.CreateSelect(
                        CompileOp<Op>::compile(b, left_value, right_value, std::is_signed_v<PromotedType>), b.getInt8(1), b.getInt8(0));
                    return true;
                }
            }
            return false;
        });

        return result;
    }
#endif

};

}<|MERGE_RESOLUTION|>--- conflicted
+++ resolved
@@ -1,17 +1,11 @@
 #pragma once
 
-<<<<<<< HEAD
 // Include this first, because `#define _asan_poison_address` from
 // llvm/Support/Compiler.h conflicts with its forward declaration in
 // sanitizer/asan_interface.h
 #include <memory>
 #include <limits>
 #include <type_traits>
-=======
-#include <base/memcmpSmall.h>
-#include <Common/assert_cast.h>
-#include <Common/TargetSpecific.h>
->>>>>>> b2fcc5aa
 
 #include <Columns/ColumnArray.h>
 #include <Columns/ColumnConst.h>
@@ -61,8 +55,6 @@
 #    include <Functions/castTypeToEither.h>
 #    include <llvm/IR/IRBuilder.h>
 #endif
-
-#include <type_traits>
 
 namespace DB
 {
