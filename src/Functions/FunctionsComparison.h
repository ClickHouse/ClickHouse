#pragma once

#include <Common/memcmpSmall.h>
#include <Common/assert_cast.h>

#include <Columns/ColumnsNumber.h>
#include <Columns/ColumnConst.h>
#include <Columns/ColumnDecimal.h>
#include <Columns/ColumnString.h>
#include <Columns/ColumnFixedString.h>
#include <Columns/ColumnTuple.h>
#include <Columns/ColumnArray.h>

#include <DataTypes/DataTypesNumber.h>
#include <DataTypes/DataTypeNullable.h>
#include <DataTypes/DataTypeNothing.h>
#include <DataTypes/DataTypeDateTime.h>
#include <DataTypes/DataTypeDateTime64.h>
#include <DataTypes/DataTypeDate.h>
#include <DataTypes/DataTypeString.h>
#include <DataTypes/DataTypeUUID.h>
#include <DataTypes/DataTypeFixedString.h>
#include <DataTypes/DataTypeTuple.h>
#include <DataTypes/DataTypeEnum.h>
#include <DataTypes/getLeastSupertype.h>

#include <Interpreters/castColumn.h>

#include <Functions/IFunctionAdaptors.h>
#include <Functions/FunctionHelpers.h>

#include <Core/AccurateComparison.h>
#include <Core/DecimalComparison.h>

#include <IO/ReadBufferFromMemory.h>
#include <IO/ReadHelpers.h>

#include <limits>
#include <type_traits>

#if USE_EMBEDDED_COMPILER
#include <DataTypes/Native.h>

#pragma GCC diagnostic push
#pragma GCC diagnostic ignored "-Wunused-parameter"
#include <llvm/IR/IRBuilder.h>
#pragma GCC diagnostic pop
#endif


namespace DB
{

namespace ErrorCodes
{
    extern const int TOO_LARGE_STRING_SIZE;
    extern const int ILLEGAL_COLUMN;
    extern const int ILLEGAL_TYPE_OF_ARGUMENT;
    extern const int LOGICAL_ERROR;
    extern const int NOT_IMPLEMENTED;
}


/** Comparison functions: ==, !=, <, >, <=, >=.
  * The comparison functions always return 0 or 1 (UInt8).
  *
  * You can compare the following types:
  * - numbers and decimals;
  * - strings and fixed strings;
  * - dates;
  * - datetimes;
  *   within each group, but not from different groups;
  * - tuples (lexicographic comparison).
  *
  * Exception: You can compare the date and datetime with a constant string. Example: EventDate = '2015-01-01'.
  */


template <typename A, typename B, typename Op>
struct NumComparisonImpl
{
    /// If you don't specify NO_INLINE, the compiler will inline this function, but we don't need this as this function contains tight loop inside.
    static void NO_INLINE vector_vector(const PaddedPODArray<A> & a, const PaddedPODArray<B> & b, PaddedPODArray<UInt8> & c)
    {
        /** GCC 4.8.2 vectorizes a loop only if it is written in this form.
          * In this case, if you loop through the array index (the code will look simpler),
          *  the loop will not be vectorized.
          */

        size_t size = a.size();
        const A * __restrict a_pos = a.data();
        const B * __restrict b_pos = b.data();
        UInt8 * __restrict c_pos = c.data();
        const A * a_end = a_pos + size;

        while (a_pos < a_end)
        {
            *c_pos = Op::apply(*a_pos, *b_pos);
            ++a_pos;
            ++b_pos;
            ++c_pos;
        }
    }

    static void NO_INLINE vector_constant(const PaddedPODArray<A> & a, B b, PaddedPODArray<UInt8> & c)
    {
        size_t size = a.size();
        const A * __restrict a_pos = a.data();
        UInt8 * __restrict c_pos = c.data();
        const A * a_end = a_pos + size;

        while (a_pos < a_end)
        {
            *c_pos = Op::apply(*a_pos, b);
            ++a_pos;
            ++c_pos;
        }
    }

    static void constant_vector(A a, const PaddedPODArray<B> & b, PaddedPODArray<UInt8> & c)
    {
        NumComparisonImpl<B, A, typename Op::SymmetricOp>::vector_constant(b, a, c);
    }

    static void constant_constant(A a, B b, UInt8 & c)
    {
        c = Op::apply(a, b);
    }
};


template <typename Op>
struct StringComparisonImpl
{
    static void NO_INLINE string_vector_string_vector(
        const ColumnString::Chars & a_data, const ColumnString::Offsets & a_offsets,
        const ColumnString::Chars & b_data, const ColumnString::Offsets & b_offsets,
        PaddedPODArray<UInt8> & c)
    {
        size_t size = a_offsets.size();
        ColumnString::Offset prev_a_offset = 0;
        ColumnString::Offset prev_b_offset = 0;

        for (size_t i = 0; i < size; ++i)
        {
            c[i] = Op::apply(memcmpSmallAllowOverflow15(
                a_data.data() + prev_a_offset, a_offsets[i] - prev_a_offset - 1,
                b_data.data() + prev_b_offset, b_offsets[i] - prev_b_offset - 1), 0);

            prev_a_offset = a_offsets[i];
            prev_b_offset = b_offsets[i];
        }
    }

    static void NO_INLINE string_vector_fixed_string_vector(
        const ColumnString::Chars & a_data, const ColumnString::Offsets & a_offsets,
        const ColumnString::Chars & b_data, ColumnString::Offset b_n,
        PaddedPODArray<UInt8> & c)
    {
        size_t size = a_offsets.size();
        ColumnString::Offset prev_a_offset = 0;

        for (size_t i = 0; i < size; ++i)
        {
            c[i] = Op::apply(memcmpSmallAllowOverflow15(
                a_data.data() + prev_a_offset, a_offsets[i] - prev_a_offset - 1,
                b_data.data() + i * b_n, b_n), 0);

            prev_a_offset = a_offsets[i];
        }
    }

    static void NO_INLINE string_vector_constant(
        const ColumnString::Chars & a_data, const ColumnString::Offsets & a_offsets,
        const ColumnString::Chars & b_data, ColumnString::Offset b_size,
        PaddedPODArray<UInt8> & c)
    {
        size_t size = a_offsets.size();
        ColumnString::Offset prev_a_offset = 0;

        for (size_t i = 0; i < size; ++i)
        {
            c[i] = Op::apply(memcmpSmallAllowOverflow15(
                a_data.data() + prev_a_offset, a_offsets[i] - prev_a_offset - 1,
                b_data.data(), b_size), 0);

            prev_a_offset = a_offsets[i];
        }
    }

    static void fixed_string_vector_string_vector(
        const ColumnString::Chars & a_data, ColumnString::Offset a_n,
        const ColumnString::Chars & b_data, const ColumnString::Offsets & b_offsets,
        PaddedPODArray<UInt8> & c)
    {
        StringComparisonImpl<typename Op::SymmetricOp>::string_vector_fixed_string_vector(b_data, b_offsets, a_data, a_n, c);
    }

    static void NO_INLINE fixed_string_vector_fixed_string_vector_16(
        const ColumnString::Chars & a_data,
        const ColumnString::Chars & b_data,
        PaddedPODArray<UInt8> & c)
    {
        size_t size = a_data.size();

        for (size_t i = 0, j = 0; i < size; i += 16, ++j)
            c[j] = Op::apply(memcmp16(&a_data[i], &b_data[i]), 0);
    }

    static void NO_INLINE fixed_string_vector_constant_16(
        const ColumnString::Chars & a_data,
        const ColumnString::Chars & b_data,
        PaddedPODArray<UInt8> & c)
    {
        size_t size = a_data.size();

        for (size_t i = 0, j = 0; i < size; i += 16, ++j)
            c[j] = Op::apply(memcmp16(&a_data[i], &b_data[0]), 0);
    }

    static void NO_INLINE fixed_string_vector_fixed_string_vector(
        const ColumnString::Chars & a_data, ColumnString::Offset a_n,
        const ColumnString::Chars & b_data, ColumnString::Offset b_n,
        PaddedPODArray<UInt8> & c)
    {
        if (a_n == 16 && b_n == 16)
        {
            /** Specialization if both sizes are 16.
              * To more efficient comparison of IPv6 addresses stored in FixedString(16).
              */
            fixed_string_vector_fixed_string_vector_16(a_data, b_data, c);
        }
        else if (a_n == b_n)
        {
            size_t size = a_data.size();
            for (size_t i = 0, j = 0; i < size; i += a_n, ++j)
                c[j] = Op::apply(memcmpSmallAllowOverflow15(a_data.data() + i, b_data.data() + i, a_n), 0);
        }
        else
        {
            size_t size = a_data.size() / a_n;

            for (size_t i = 0; i < size; ++i)
                c[i] = Op::apply(memcmpSmallAllowOverflow15(a_data.data() + i * a_n, a_n, b_data.data() + i * b_n, b_n), 0);
        }
    }

    static void NO_INLINE fixed_string_vector_constant(
        const ColumnString::Chars & a_data, ColumnString::Offset a_n,
        const ColumnString::Chars & b_data, ColumnString::Offset b_size,
        PaddedPODArray<UInt8> & c)
    {
        if (a_n == 16 && b_size == 16)
        {
            fixed_string_vector_constant_16(a_data, b_data, c);
        }
        else if (a_n == b_size)
        {
            size_t size = a_data.size();
            for (size_t i = 0, j = 0; i < size; i += a_n, ++j)
                c[j] = Op::apply(memcmpSmallAllowOverflow15(a_data.data() + i, b_data.data(), a_n), 0);
        }
        else
        {
            size_t size = a_data.size();
            for (size_t i = 0, j = 0; i < size; i += a_n, ++j)
                c[j] = Op::apply(memcmpSmallAllowOverflow15(a_data.data() + i, a_n, b_data.data(), b_size), 0);
        }
    }

    static void constant_string_vector(
        const ColumnString::Chars & a_data, ColumnString::Offset a_size,
        const ColumnString::Chars & b_data, const ColumnString::Offsets & b_offsets,
        PaddedPODArray<UInt8> & c)
    {
        StringComparisonImpl<typename Op::SymmetricOp>::string_vector_constant(b_data, b_offsets, a_data, a_size, c);
    }

    static void constant_fixed_string_vector(
        const ColumnString::Chars & a_data, ColumnString::Offset a_size,
        const ColumnString::Chars & b_data, ColumnString::Offset b_n,
        PaddedPODArray<UInt8> & c)
    {
        StringComparisonImpl<typename Op::SymmetricOp>::fixed_string_vector_constant(b_data, b_n, a_data, a_size, c);
    }

    static void constant_constant(
        const ColumnString::Chars & a_data, ColumnString::Offset a_size,
        const ColumnString::Chars & b_data, ColumnString::Offset b_size,
        UInt8 & c)
    {
        c = Op::apply(memcmpSmallAllowOverflow15(a_data.data(), a_size, b_data.data(), b_size), 0);
    }
};


/// Comparisons for equality/inequality are implemented slightly more efficient.
template <bool positive>
struct StringEqualsImpl
{
    static void NO_INLINE string_vector_string_vector(
        const ColumnString::Chars & a_data, const ColumnString::Offsets & a_offsets,
        const ColumnString::Chars & b_data, const ColumnString::Offsets & b_offsets,
        PaddedPODArray<UInt8> & c)
    {
        size_t size = a_offsets.size();
        ColumnString::Offset prev_a_offset = 0;
        ColumnString::Offset prev_b_offset = 0;

        for (size_t i = 0; i < size; ++i)
        {
            auto a_size = a_offsets[i] - prev_a_offset - 1;
            auto b_size = b_offsets[i] - prev_b_offset - 1;

            c[i] = positive == memequalSmallAllowOverflow15(
                a_data.data() + prev_a_offset, a_size,
                b_data.data() + prev_b_offset, b_size);

            prev_a_offset = a_offsets[i];
            prev_b_offset = b_offsets[i];
        }
    }

    static void NO_INLINE string_vector_fixed_string_vector(
        const ColumnString::Chars & a_data, const ColumnString::Offsets & a_offsets,
        const ColumnString::Chars & b_data, ColumnString::Offset b_n,
        PaddedPODArray<UInt8> & c)
    {
        size_t size = a_offsets.size();
        ColumnString::Offset prev_a_offset = 0;

        for (size_t i = 0; i < size; ++i)
        {
            auto a_size = a_offsets[i] - prev_a_offset - 1;

            c[i] = positive == memequalSmallAllowOverflow15(
                a_data.data() + prev_a_offset, a_size,
                b_data.data() + b_n * i, b_n);

            prev_a_offset = a_offsets[i];
        }
    }

    static void NO_INLINE string_vector_constant(
        const ColumnString::Chars & a_data, const ColumnString::Offsets & a_offsets,
        const ColumnString::Chars & b_data, ColumnString::Offset b_size,
        PaddedPODArray<UInt8> & c)
    {
        size_t size = a_offsets.size();
        ColumnString::Offset prev_a_offset = 0;

        for (size_t i = 0; i < size; ++i)
        {
            auto a_size = a_offsets[i] - prev_a_offset - 1;

            c[i] = positive == memequalSmallAllowOverflow15(
                a_data.data() + prev_a_offset, a_size,
                b_data.data(), b_size);

            prev_a_offset = a_offsets[i];
        }
    }

    static void NO_INLINE fixed_string_vector_fixed_string_vector_16(
        const ColumnString::Chars & a_data,
        const ColumnString::Chars & b_data,
        PaddedPODArray<UInt8> & c)
    {
        size_t size = a_data.size() / 16;

        for (size_t i = 0; i < size; ++i)
            c[i] = positive == memequal16(
                a_data.data() + i * 16,
                b_data.data() + i * 16);
    }

    static void NO_INLINE fixed_string_vector_constant_16(
        const ColumnString::Chars & a_data,
        const ColumnString::Chars & b_data,
        PaddedPODArray<UInt8> & c)
    {
        size_t size = a_data.size() / 16;

        for (size_t i = 0; i < size; ++i)
            c[i] = positive == memequal16(
                a_data.data() + i * 16,
                b_data.data());
    }

    static void NO_INLINE fixed_string_vector_fixed_string_vector(
        const ColumnString::Chars & a_data, ColumnString::Offset a_n,
        const ColumnString::Chars & b_data, ColumnString::Offset b_n,
        PaddedPODArray<UInt8> & c)
    {
        /** Specialization if both sizes are 16.
          * To more efficient comparison of IPv6 addresses stored in FixedString(16).
          */
        if (a_n == 16 && b_n == 16)
        {
            fixed_string_vector_fixed_string_vector_16(a_data, b_data, c);
        }
        else
        {
            size_t size = a_data.size() / a_n;
            for (size_t i = 0; i < size; ++i)
                c[i] = positive == memequalSmallAllowOverflow15(a_data.data() + i * a_n, a_n, b_data.data() + i * b_n, b_n);
        }
    }

    static void NO_INLINE fixed_string_vector_constant(
        const ColumnString::Chars & a_data, ColumnString::Offset a_n,
        const ColumnString::Chars & b_data, ColumnString::Offset b_size,
        PaddedPODArray<UInt8> & c)
    {
        if (a_n == 16 && b_size == 16)
        {
            fixed_string_vector_constant_16(a_data, b_data, c);
        }
        else
        {
            size_t size = a_data.size() / a_n;
            for (size_t i = 0; i < size; ++i)
                c[i] = positive == memequalSmallAllowOverflow15(a_data.data() + i * a_n, a_n, b_data.data(), b_size);
        }
    }

    static void fixed_string_vector_string_vector(
        const ColumnString::Chars & a_data, ColumnString::Offset a_n,
        const ColumnString::Chars & b_data, const ColumnString::Offsets & b_offsets,
        PaddedPODArray<UInt8> & c)
    {
        string_vector_fixed_string_vector(b_data, b_offsets, a_data, a_n, c);
    }

    static void constant_string_vector(
        const ColumnString::Chars & a_data, ColumnString::Offset a_size,
        const ColumnString::Chars & b_data, const ColumnString::Offsets & b_offsets,
        PaddedPODArray<UInt8> & c)
    {
        string_vector_constant(b_data, b_offsets, a_data, a_size, c);
    }

    static void constant_fixed_string_vector(
        const ColumnString::Chars & a_data, ColumnString::Offset a_size,
        const ColumnString::Chars & b_data, ColumnString::Offset b_n,
        PaddedPODArray<UInt8> & c)
    {
        fixed_string_vector_constant(b_data, b_n, a_data, a_size, c);
    }

    static void constant_constant(
        const ColumnString::Chars & a_data, ColumnString::Offset a_size,
        const ColumnString::Chars & b_data, ColumnString::Offset b_size,
        UInt8 & c)
    {
        c = positive == memequalSmallAllowOverflow15(a_data.data(), a_size, b_data.data(), b_size);
    }
};


template <typename A, typename B>
struct StringComparisonImpl<EqualsOp<A, B>> : StringEqualsImpl<true> {};

template <typename A, typename B>
struct StringComparisonImpl<NotEqualsOp<A, B>> : StringEqualsImpl<false> {};


/// Generic version, implemented for columns of same type.
template <typename Op>
struct GenericComparisonImpl
{
    static void NO_INLINE vector_vector(const IColumn & a, const IColumn & b, PaddedPODArray<UInt8> & c)
    {
        for (size_t i = 0, size = a.size(); i < size; ++i)
            c[i] = Op::apply(a.compareAt(i, i, b, 1), 0);
    }

    static void NO_INLINE vector_constant(const IColumn & a, const IColumn & b, PaddedPODArray<UInt8> & c)
    {
        auto b_materialized = b.cloneResized(1)->convertToFullColumnIfConst();
        for (size_t i = 0, size = a.size(); i < size; ++i)
            c[i] = Op::apply(a.compareAt(i, 0, *b_materialized, 1), 0);
    }

    static void constant_vector(const IColumn & a, const IColumn & b, PaddedPODArray<UInt8> & c)
    {
        GenericComparisonImpl<typename Op::SymmetricOp>::vector_constant(b, a, c);
    }

    static void constant_constant(const IColumn & a, const IColumn & b, UInt8 & c)
    {
        c = Op::apply(a.compareAt(0, 0, b, 1), 0);
    }
};


#if USE_EMBEDDED_COMPILER

template <template <typename, typename> typename Op> struct CompileOp;

template <> struct CompileOp<EqualsOp>
{
    static llvm::Value * compile(llvm::IRBuilder<> & b, llvm::Value * x, llvm::Value * y, bool /*is_signed*/)
    {
        return x->getType()->isIntegerTy() ? b.CreateICmpEQ(x, y) : b.CreateFCmpOEQ(x, y); /// qNaNs always compare false
    }
};

template <> struct CompileOp<NotEqualsOp>
{
    static llvm::Value * compile(llvm::IRBuilder<> & b, llvm::Value * x, llvm::Value * y, bool /*is_signed*/)
    {
        return x->getType()->isIntegerTy() ? b.CreateICmpNE(x, y) : b.CreateFCmpONE(x, y);
    }
};

template <> struct CompileOp<LessOp>
{
    static llvm::Value * compile(llvm::IRBuilder<> & b, llvm::Value * x, llvm::Value * y, bool is_signed)
    {
        return x->getType()->isIntegerTy() ? (is_signed ? b.CreateICmpSLT(x, y) : b.CreateICmpULT(x, y)) : b.CreateFCmpOLT(x, y);
    }
};

template <> struct CompileOp<GreaterOp>
{
    static llvm::Value * compile(llvm::IRBuilder<> & b, llvm::Value * x, llvm::Value * y, bool is_signed)
    {
        return x->getType()->isIntegerTy() ? (is_signed ? b.CreateICmpSGT(x, y) : b.CreateICmpUGT(x, y)) : b.CreateFCmpOGT(x, y);
    }
};

template <> struct CompileOp<LessOrEqualsOp>
{
    static llvm::Value * compile(llvm::IRBuilder<> & b, llvm::Value * x, llvm::Value * y, bool is_signed)
    {
        return x->getType()->isIntegerTy() ? (is_signed ? b.CreateICmpSLE(x, y) : b.CreateICmpULE(x, y)) : b.CreateFCmpOLE(x, y);
    }
};

template <> struct CompileOp<GreaterOrEqualsOp>
{
    static llvm::Value * compile(llvm::IRBuilder<> & b, llvm::Value * x, llvm::Value * y, bool is_signed)
    {
        return x->getType()->isIntegerTy() ? (is_signed ? b.CreateICmpSGE(x, y) : b.CreateICmpUGE(x, y)) : b.CreateFCmpOGE(x, y);
    }
};

#endif


struct NameEquals          { static constexpr auto name = "equals"; };
struct NameNotEquals       { static constexpr auto name = "notEquals"; };
struct NameLess            { static constexpr auto name = "less"; };
struct NameGreater         { static constexpr auto name = "greater"; };
struct NameLessOrEquals    { static constexpr auto name = "lessOrEquals"; };
struct NameGreaterOrEquals { static constexpr auto name = "greaterOrEquals"; };


template <
    template <typename, typename> class Op,
    typename Name>
class FunctionComparison : public IFunction
{
public:
    static constexpr auto name = Name::name;
    static FunctionPtr create(const Context & context) { return std::make_shared<FunctionComparison>(context); }

    FunctionComparison(const Context & context_)
    :   context(context_),
        check_decimal_overflow(decimalCheckComparisonOverflow(context))
    {}

private:
    const Context & context;
    bool check_decimal_overflow = true;

    template <typename T0, typename T1>
    bool executeNumRightType(Block & block, size_t result, const ColumnVector<T0> * col_left, const IColumn * col_right_untyped)
    {
        if (const ColumnVector<T1> * col_right = checkAndGetColumn<ColumnVector<T1>>(col_right_untyped))
        {
            auto col_res = ColumnUInt8::create();

            ColumnUInt8::Container & vec_res = col_res->getData();
            vec_res.resize(col_left->getData().size());
            NumComparisonImpl<T0, T1, Op<T0, T1>>::vector_vector(col_left->getData(), col_right->getData(), vec_res);

            block.getByPosition(result).column = std::move(col_res);
            return true;
        }
        else if (auto col_right_const = checkAndGetColumnConst<ColumnVector<T1>>(col_right_untyped))
        {
            auto col_res = ColumnUInt8::create();

            ColumnUInt8::Container & vec_res = col_res->getData();
            vec_res.resize(col_left->size());
            NumComparisonImpl<T0, T1, Op<T0, T1>>::vector_constant(col_left->getData(), col_right_const->template getValue<T1>(), vec_res);

            block.getByPosition(result).column = std::move(col_res);
            return true;
        }

        return false;
    }

    template <typename T0, typename T1>
    bool executeNumConstRightType(Block & block, size_t result, const ColumnConst * col_left, const IColumn * col_right_untyped)
    {
        if (const ColumnVector<T1> * col_right = checkAndGetColumn<ColumnVector<T1>>(col_right_untyped))
        {
            auto col_res = ColumnUInt8::create();

            ColumnUInt8::Container & vec_res = col_res->getData();
            vec_res.resize(col_left->size());
            NumComparisonImpl<T0, T1, Op<T0, T1>>::constant_vector(col_left->template getValue<T0>(), col_right->getData(), vec_res);

            block.getByPosition(result).column = std::move(col_res);
            return true;
        }
        else if (auto col_right_const = checkAndGetColumnConst<ColumnVector<T1>>(col_right_untyped))
        {
            UInt8 res = 0;
            NumComparisonImpl<T0, T1, Op<T0, T1>>::constant_constant(col_left->template getValue<T0>(), col_right_const->template getValue<T1>(), res);

            block.getByPosition(result).column = DataTypeUInt8().createColumnConst(col_left->size(), toField(res));
            return true;
        }

        return false;
    }

    template <typename T0>
    bool executeNumLeftType(Block & block, size_t result, const IColumn * col_left_untyped, const IColumn * col_right_untyped)
    {
        if (const ColumnVector<T0> * col_left = checkAndGetColumn<ColumnVector<T0>>(col_left_untyped))
        {
            if (   executeNumRightType<T0, UInt8>(block, result, col_left, col_right_untyped)
                || executeNumRightType<T0, UInt16>(block, result, col_left, col_right_untyped)
                || executeNumRightType<T0, UInt32>(block, result, col_left, col_right_untyped)
                || executeNumRightType<T0, UInt64>(block, result, col_left, col_right_untyped)
                || executeNumRightType<T0, UInt128>(block, result, col_left, col_right_untyped)
                || executeNumRightType<T0, Int8>(block, result, col_left, col_right_untyped)
                || executeNumRightType<T0, Int16>(block, result, col_left, col_right_untyped)
                || executeNumRightType<T0, Int32>(block, result, col_left, col_right_untyped)
                || executeNumRightType<T0, Int64>(block, result, col_left, col_right_untyped)
                || executeNumRightType<T0, Int128>(block, result, col_left, col_right_untyped)
                || executeNumRightType<T0, Float32>(block, result, col_left, col_right_untyped)
                || executeNumRightType<T0, Float64>(block, result, col_left, col_right_untyped))
                return true;
            else
                throw Exception("Illegal column " + col_right_untyped->getName()
                    + " of second argument of function " + getName(),
                    ErrorCodes::ILLEGAL_COLUMN);
        }
        else if (auto col_left_const = checkAndGetColumnConst<ColumnVector<T0>>(col_left_untyped))
        {
            if (   executeNumConstRightType<T0, UInt8>(block, result, col_left_const, col_right_untyped)
                || executeNumConstRightType<T0, UInt16>(block, result, col_left_const, col_right_untyped)
                || executeNumConstRightType<T0, UInt32>(block, result, col_left_const, col_right_untyped)
                || executeNumConstRightType<T0, UInt64>(block, result, col_left_const, col_right_untyped)
                || executeNumConstRightType<T0, UInt128>(block, result, col_left_const, col_right_untyped)
                || executeNumConstRightType<T0, Int8>(block, result, col_left_const, col_right_untyped)
                || executeNumConstRightType<T0, Int16>(block, result, col_left_const, col_right_untyped)
                || executeNumConstRightType<T0, Int32>(block, result, col_left_const, col_right_untyped)
                || executeNumConstRightType<T0, Int64>(block, result, col_left_const, col_right_untyped)
                || executeNumConstRightType<T0, Int128>(block, result, col_left_const, col_right_untyped)
                || executeNumConstRightType<T0, Float32>(block, result, col_left_const, col_right_untyped)
                || executeNumConstRightType<T0, Float64>(block, result, col_left_const, col_right_untyped))
                return true;
            else
                throw Exception("Illegal column " + col_right_untyped->getName()
                    + " of second argument of function " + getName(),
                    ErrorCodes::ILLEGAL_COLUMN);
        }

        return false;
    }

    void executeDecimal(Block & block, size_t result, const ColumnWithTypeAndName & col_left, const ColumnWithTypeAndName & col_right)
    {
        TypeIndex left_number = col_left.type->getTypeId();
        TypeIndex right_number = col_right.type->getTypeId();

        auto call = [&](const auto & types) -> bool
        {
            using Types = std::decay_t<decltype(types)>;
            using LeftDataType = typename Types::LeftType;
            using RightDataType = typename Types::RightType;

            if (check_decimal_overflow)
                DecimalComparison<LeftDataType, RightDataType, Op, true>(block, result, col_left, col_right);
            else
                DecimalComparison<LeftDataType, RightDataType, Op, false>(block, result, col_left, col_right);
            return true;
        };

        if (!callOnBasicTypes<true, false, true, true>(left_number, right_number, call))
            throw Exception("Wrong call for " + getName() + " with " + col_left.type->getName() + " and " + col_right.type->getName(),
                            ErrorCodes::LOGICAL_ERROR);
    }

    bool executeString(Block & block, size_t result, const IColumn * c0, const IColumn * c1)
    {
        const ColumnString * c0_string = checkAndGetColumn<ColumnString>(c0);
        const ColumnString * c1_string = checkAndGetColumn<ColumnString>(c1);
        const ColumnFixedString * c0_fixed_string = checkAndGetColumn<ColumnFixedString>(c0);
        const ColumnFixedString * c1_fixed_string = checkAndGetColumn<ColumnFixedString>(c1);

        const ColumnConst * c0_const = checkAndGetColumnConstStringOrFixedString(c0);
        const ColumnConst * c1_const = checkAndGetColumnConstStringOrFixedString(c1);

        if (!((c0_string || c0_fixed_string || c0_const) && (c1_string || c1_fixed_string || c1_const)))
            return false;

        const ColumnString::Chars * c0_const_chars = nullptr;
        const ColumnString::Chars * c1_const_chars = nullptr;
        ColumnString::Offset c0_const_size = 0;
        ColumnString::Offset c1_const_size = 0;

        if (c0_const)
        {
            const ColumnString * c0_const_string = checkAndGetColumn<ColumnString>(&c0_const->getDataColumn());
            const ColumnFixedString * c0_const_fixed_string = checkAndGetColumn<ColumnFixedString>(&c0_const->getDataColumn());

            if (c0_const_string)
            {
                c0_const_chars = &c0_const_string->getChars();
                c0_const_size = c0_const_string->getDataAt(0).size;
            }
            else if (c0_const_fixed_string)
            {
                c0_const_chars = &c0_const_fixed_string->getChars();
                c0_const_size = c0_const_fixed_string->getN();
            }
            else
                throw Exception("Logical error: ColumnConst contains not String nor FixedString column", ErrorCodes::ILLEGAL_COLUMN);
        }

        if (c1_const)
        {
            const ColumnString * c1_const_string = checkAndGetColumn<ColumnString>(&c1_const->getDataColumn());
            const ColumnFixedString * c1_const_fixed_string = checkAndGetColumn<ColumnFixedString>(&c1_const->getDataColumn());

            if (c1_const_string)
            {
                c1_const_chars = &c1_const_string->getChars();
                c1_const_size = c1_const_string->getDataAt(0).size;
            }
            else if (c1_const_fixed_string)
            {
                c1_const_chars = &c1_const_fixed_string->getChars();
                c1_const_size = c1_const_fixed_string->getN();
            }
            else
                throw Exception("Logical error: ColumnConst contains not String nor FixedString column", ErrorCodes::ILLEGAL_COLUMN);
        }

        using StringImpl = StringComparisonImpl<Op<int, int>>;

        if (c0_const && c1_const)
        {
            UInt8 res = 0;
            StringImpl::constant_constant(*c0_const_chars, c0_const_size, *c1_const_chars, c1_const_size, res);
            block.getByPosition(result).column = block.getByPosition(result).type->createColumnConst(c0_const->size(), toField(res));
            return true;
        }
        else
        {
            auto c_res = ColumnUInt8::create();
            ColumnUInt8::Container & vec_res = c_res->getData();
            vec_res.resize(c0->size());

            if (c0_string && c1_string)
                StringImpl::string_vector_string_vector(
                    c0_string->getChars(), c0_string->getOffsets(),
                    c1_string->getChars(), c1_string->getOffsets(),
                    c_res->getData());
            else if (c0_string && c1_fixed_string)
                StringImpl::string_vector_fixed_string_vector(
                    c0_string->getChars(), c0_string->getOffsets(),
                    c1_fixed_string->getChars(), c1_fixed_string->getN(),
                    c_res->getData());
            else if (c0_string && c1_const)
                StringImpl::string_vector_constant(
                    c0_string->getChars(), c0_string->getOffsets(),
                    *c1_const_chars, c1_const_size,
                    c_res->getData());
            else if (c0_fixed_string && c1_string)
                StringImpl::fixed_string_vector_string_vector(
                    c0_fixed_string->getChars(), c0_fixed_string->getN(),
                    c1_string->getChars(), c1_string->getOffsets(),
                    c_res->getData());
            else if (c0_fixed_string && c1_fixed_string)
                StringImpl::fixed_string_vector_fixed_string_vector(
                    c0_fixed_string->getChars(), c0_fixed_string->getN(),
                    c1_fixed_string->getChars(), c1_fixed_string->getN(),
                    c_res->getData());
            else if (c0_fixed_string && c1_const)
                StringImpl::fixed_string_vector_constant(
                    c0_fixed_string->getChars(), c0_fixed_string->getN(),
                    *c1_const_chars, c1_const_size,
                    c_res->getData());
            else if (c0_const && c1_string)
                StringImpl::constant_string_vector(
                    *c0_const_chars, c0_const_size,
                    c1_string->getChars(), c1_string->getOffsets(),
                    c_res->getData());
            else if (c0_const && c1_fixed_string)
                StringImpl::constant_fixed_string_vector(
                    *c0_const_chars, c0_const_size,
                    c1_fixed_string->getChars(), c1_fixed_string->getN(),
                    c_res->getData());
            else
                throw Exception("Illegal columns "
                    + c0->getName() + " and " + c1->getName()
                    + " of arguments of function " + getName(),
                    ErrorCodes::ILLEGAL_COLUMN);

            block.getByPosition(result).column = std::move(c_res);
            return true;
        }
    }

    bool executeDateOrDateTimeOrEnumOrUUIDWithConstString(
        Block & block, size_t result, const IColumn * col_left_untyped, const IColumn * col_right_untyped,
        const DataTypePtr & left_type, const DataTypePtr & right_type, bool left_is_num, size_t input_rows_count)
    {
        /// This is no longer very special case - comparing dates, datetimes, and enumerations with a string constant.
        const IColumn * column_string_untyped = !left_is_num ? col_left_untyped : col_right_untyped;
        const IColumn * column_number = left_is_num ? col_left_untyped : col_right_untyped;
        const IDataType * number_type = left_is_num ? left_type.get() : right_type.get();

        WhichDataType which(number_type);

        const bool legal_types = which.isDateOrDateTime() || which.isEnum() || which.isUUID();

        const auto column_string = checkAndGetColumnConst<ColumnString>(column_string_untyped);
        if (!column_string || !legal_types)
            return false;

        StringRef string_value = column_string->getDataAt(0);

        if (which.isDate())
        {
            DayNum date;
            ReadBufferFromMemory in(string_value.data, string_value.size);
            readDateText(date, in);
            if (!in.eof())
                throw Exception("String is too long for Date: " + string_value.toString(), ErrorCodes::TOO_LARGE_STRING_SIZE);

            ColumnPtr parsed_const_date_holder = DataTypeDate().createColumnConst(input_rows_count, date);
            const ColumnConst * parsed_const_date = assert_cast<const ColumnConst *>(parsed_const_date_holder.get());
            executeNumLeftType<DataTypeDate::FieldType>(block, result,
                left_is_num ? col_left_untyped : parsed_const_date,
                left_is_num ? parsed_const_date : col_right_untyped);
        }
        else if (which.isDateTime())
        {
            time_t date_time;
            ReadBufferFromMemory in(string_value.data, string_value.size);
            readDateTimeText(date_time, in);
            if (!in.eof())
                throw Exception("String is too long for DateTime: " + string_value.toString(), ErrorCodes::TOO_LARGE_STRING_SIZE);

            ColumnPtr parsed_const_date_time_holder = DataTypeDateTime().createColumnConst(input_rows_count, UInt64(date_time));
            const ColumnConst * parsed_const_date_time = assert_cast<const ColumnConst *>(parsed_const_date_time_holder.get());
            executeNumLeftType<DataTypeDateTime::FieldType>(block, result,
                left_is_num ? col_left_untyped : parsed_const_date_time,
                left_is_num ? parsed_const_date_time : col_right_untyped);
        }
        else if (which.isUUID())
        {
            UUID uuid;
            ReadBufferFromMemory in(string_value.data, string_value.size);
            readText(uuid, in);
            if (!in.eof())
                throw Exception("String is too long for UUID: " + string_value.toString(), ErrorCodes::TOO_LARGE_STRING_SIZE);

            ColumnPtr parsed_const_uuid_holder = DataTypeUUID().createColumnConst(input_rows_count, uuid);
            const ColumnConst * parsed_const_uuid = assert_cast<const ColumnConst *>(parsed_const_uuid_holder.get());
            executeNumLeftType<DataTypeUUID::FieldType>(block, result,
                left_is_num ? col_left_untyped : parsed_const_uuid,
                left_is_num ? parsed_const_uuid : col_right_untyped);
        }

        else if (which.isEnum8())
            executeEnumWithConstString<DataTypeEnum8>(block, result, column_number, column_string,
                number_type, left_is_num, input_rows_count);
        else if (which.isEnum16())
            executeEnumWithConstString<DataTypeEnum16>(block, result, column_number, column_string,
                number_type, left_is_num, input_rows_count);

        return true;
    }

    /// Comparison between DataTypeEnum<T> and string constant containing the name of an enum element
    template <typename EnumType>
    void executeEnumWithConstString(
        Block & block, const size_t result, const IColumn * column_number, const ColumnConst * column_string,
        const IDataType * type_untyped, const bool left_is_num, size_t input_rows_count)
    {
        const auto type = static_cast<const EnumType *>(type_untyped);

        const Field x = castToNearestFieldType(type->getValue(column_string->getValue<String>()));
        const auto enum_col = type->createColumnConst(input_rows_count, x);

        executeNumLeftType<typename EnumType::FieldType>(block, result,
            left_is_num ? column_number : enum_col.get(),
            left_is_num ? enum_col.get() : column_number);
    }

    void executeTuple(Block & block, size_t result, const ColumnWithTypeAndName & c0, const ColumnWithTypeAndName & c1,
                          size_t input_rows_count)
    {
        /** We will lexicographically compare the tuples. This is done as follows:
          * x == y : x1 == y1 && x2 == y2 ...
          * x != y : x1 != y1 || x2 != y2 ...
          *
          * x < y:   x1 < y1 || (x1 == y1 && (x2 < y2 || (x2 == y2 ... && xn < yn))
          * x > y:   x1 > y1 || (x1 == y1 && (x2 > y2 || (x2 == y2 ... && xn > yn))
          * x <= y:  x1 < y1 || (x1 == y1 && (x2 < y2 || (x2 == y2 ... && xn <= yn))
          *
          * Recursive form:
          * x <= y:  x1 < y1 || (x1 == y1 && x_tail <= y_tail)
          *
          * x >= y:  x1 > y1 || (x1 == y1 && (x2 > y2 || (x2 == y2 ... && xn >= yn))
          */

        const size_t tuple_size = typeid_cast<const DataTypeTuple &>(*c0.type).getElements().size();

        if (0 == tuple_size)
            throw Exception("Comparison of zero-sized tuples is not implemented.", ErrorCodes::NOT_IMPLEMENTED);

<<<<<<< HEAD
        if (tuple_size != typeid_cast<const DataTypeTuple &>(*c1.type).getElements().size())
            throw Exception("Cannot compare tuples of different sizes.", ErrorCodes::BAD_ARGUMENTS);

        auto & res = block.getByPosition(result);
        if (res.type->onlyNull())
        {
            res.column = res.type->createColumnConstWithDefaultValue(input_rows_count);
            return;
        }

=======
>>>>>>> efb8df7b
        ColumnsWithTypeAndName x(tuple_size);
        ColumnsWithTypeAndName y(tuple_size);

        const auto * x_const = checkAndGetColumnConst<ColumnTuple>(c0.column.get());
        const auto * y_const = checkAndGetColumnConst<ColumnTuple>(c1.column.get());

        Columns x_columns;
        Columns y_columns;

        if (x_const)
            x_columns = convertConstTupleToConstantElements(*x_const);
        else
            x_columns = assert_cast<const ColumnTuple &>(*c0.column).getColumnsCopy();

        if (y_const)
            y_columns = convertConstTupleToConstantElements(*y_const);
        else
            y_columns = assert_cast<const ColumnTuple &>(*c1.column).getColumnsCopy();

        for (size_t i = 0; i < tuple_size; ++i)
        {
            x[i].type = static_cast<const DataTypeTuple &>(*c0.type).getElements()[i];
            y[i].type = static_cast<const DataTypeTuple &>(*c1.type).getElements()[i];

            x[i].column = x_columns[i];
            y[i].column = y_columns[i];
        }

        executeTupleImpl(block, result, x, y, tuple_size, input_rows_count);
    }

    void executeTupleImpl(Block & block, size_t result, const ColumnsWithTypeAndName & x,
                              const ColumnsWithTypeAndName & y, size_t tuple_size,
                              size_t input_rows_count);

    void executeTupleEqualityImpl(
        std::shared_ptr<IFunctionOverloadResolver> func_compare,
        std::shared_ptr<IFunctionOverloadResolver> func_convolution,
        Block & block,
        size_t result,
        const ColumnsWithTypeAndName & x,
        const ColumnsWithTypeAndName & y,
        size_t tuple_size,
        size_t input_rows_count)
    {
        if (0 == tuple_size)
            throw Exception("Comparison of zero-sized tuples is not implemented.", ErrorCodes::NOT_IMPLEMENTED);

        ColumnsWithTypeAndName convolution_types(tuple_size);

        Block tmp_block;
        for (size_t i = 0; i < tuple_size; ++i)
        {
            tmp_block.insert(x[i]);
            tmp_block.insert(y[i]);

            auto impl = func_compare->build({x[i], y[i]});
            convolution_types[i].type = impl->getReturnType();

            /// Comparison of the elements.
            tmp_block.insert({ nullptr, impl->getReturnType(), "" });
            impl->execute(tmp_block, {i * 3, i * 3 + 1}, i * 3 + 2, input_rows_count);
        }

        if (tuple_size == 1)
        {
            /// Do not call AND for single-element tuple.
            block.getByPosition(result).column = tmp_block.getByPosition(2).column;
            return;
        }

        /// Logical convolution.

        ColumnNumbers convolution_args(tuple_size);
        for (size_t i = 0; i < tuple_size; ++i)
            convolution_args[i] = i * 3 + 2;

        auto impl = func_convolution->build(convolution_types);
        tmp_block.insert({ nullptr, impl->getReturnType(), "" });

        impl->execute(tmp_block, convolution_args, tuple_size * 3, input_rows_count);
        block.getByPosition(result).column = tmp_block.getByPosition(tuple_size * 3).column;
    }

    void executeTupleLessGreaterImpl(
        std::shared_ptr<IFunctionOverloadResolver> func_compare_head,
        std::shared_ptr<IFunctionOverloadResolver> func_compare_tail,
        std::shared_ptr<IFunctionOverloadResolver> func_and,
        std::shared_ptr<IFunctionOverloadResolver> func_or,
        std::shared_ptr<IFunctionOverloadResolver> func_equals,
        Block & block,
        size_t result,
        const ColumnsWithTypeAndName & x,
        const ColumnsWithTypeAndName & y,
        size_t tuple_size,
        size_t input_rows_count)
    {
        Block tmp_block;

        /// Pairwise comparison of the inequality of all elements; on the equality of all elements except the last.
        /// (x[i], y[i], x[i] < y[i], x[i] == y[i])
        for (size_t i = 0; i < tuple_size; ++i)
        {
            tmp_block.insert(x[i]);
            tmp_block.insert(y[i]);

            tmp_block.insert(ColumnWithTypeAndName()); // pos == i * 4 + 2

            if (i + 1 != tuple_size)
            {
                auto impl_head = func_compare_head->build({x[i], y[i]});
                tmp_block.getByPosition(i * 4 + 2).type = impl_head->getReturnType();
                impl_head->execute(tmp_block, {i * 4, i * 4 + 1}, i * 4 + 2, input_rows_count);

                tmp_block.insert(ColumnWithTypeAndName()); // i * 4 + 3

                auto impl_equals = func_equals->build({x[i], y[i]});
                tmp_block.getByPosition(i * 4 + 3).type = impl_equals->getReturnType();
                impl_equals->execute(tmp_block, {i * 4, i * 4 + 1}, i * 4 + 3, input_rows_count);

            }
            else
            {
                auto impl_tail = func_compare_tail->build({x[i], y[i]});
                tmp_block.getByPosition(i * 4 + 2).type = impl_tail->getReturnType();
                impl_tail->execute(tmp_block, {i * 4, i * 4 + 1}, i * 4 + 2, input_rows_count);
            }
        }

        /// Combination. Complex code - make a drawing. It can be replaced by a recursive comparison of tuples.
        /// Last column contains intermediate result.
        /// Code is generally equivalent to:
        ///   res = `x < y`[tuple_size - 1];
        ///   for (int i = tuple_size - 2; i >= 0; --i)
        ///       res = (res && `x == y`[i]) || `x < y`[i];
        size_t i = tuple_size - 1;
        while (i > 0)
        {
            --i;

            size_t and_lhs_pos = tmp_block.columns() - 1; // res
            size_t and_rhs_pos = i * 4 + 3; // `x == y`[i]
            tmp_block.insert(ColumnWithTypeAndName());

            ColumnsWithTypeAndName and_args = {{ nullptr, tmp_block.getByPosition(and_lhs_pos).type, "" },
                                               { nullptr, tmp_block.getByPosition(and_rhs_pos).type, "" }};

            auto func_and_adaptor = func_and->build(and_args);
            tmp_block.getByPosition(tmp_block.columns() - 1).type = func_and_adaptor->getReturnType();
            func_and_adaptor->execute(tmp_block, {and_lhs_pos, and_rhs_pos}, tmp_block.columns() - 1, input_rows_count);

            size_t or_lhs_pos = tmp_block.columns() - 1; // (res && `x == y`[i])
            size_t or_rhs_pos = i * 4 + 2; // `x < y`[i]
            tmp_block.insert(ColumnWithTypeAndName());

            ColumnsWithTypeAndName or_args = {{ nullptr, tmp_block.getByPosition(or_lhs_pos).type, "" },
                                              { nullptr, tmp_block.getByPosition(or_rhs_pos).type, "" }};

            auto func_or_adaptor = func_or->build(or_args);
            tmp_block.getByPosition(tmp_block.columns() - 1).type = func_or_adaptor->getReturnType();
            func_or_adaptor->execute(tmp_block, {or_lhs_pos, or_rhs_pos}, tmp_block.columns() - 1, input_rows_count);

        }

        block.getByPosition(result).column = tmp_block.getByPosition(tmp_block.columns() - 1).column;
    }

    void executeGenericIdenticalTypes(Block & block, size_t result, const IColumn * c0, const IColumn * c1)
    {
        bool c0_const = isColumnConst(*c0);
        bool c1_const = isColumnConst(*c1);

        if (c0_const && c1_const)
        {
            UInt8 res = 0;
            GenericComparisonImpl<Op<int, int>>::constant_constant(*c0, *c1, res);
            block.getByPosition(result).column = DataTypeUInt8().createColumnConst(c0->size(), toField(res));
        }
        else
        {
            auto c_res = ColumnUInt8::create();
            ColumnUInt8::Container & vec_res = c_res->getData();
            vec_res.resize(c0->size());

            if (c0_const)
                GenericComparisonImpl<Op<int, int>>::constant_vector(*c0, *c1, vec_res);
            else if (c1_const)
                GenericComparisonImpl<Op<int, int>>::vector_constant(*c0, *c1, vec_res);
            else
                GenericComparisonImpl<Op<int, int>>::vector_vector(*c0, *c1, vec_res);

            block.getByPosition(result).column = std::move(c_res);
        }
    }

    void executeGeneric(Block & block, size_t result, const ColumnWithTypeAndName & c0, const ColumnWithTypeAndName & c1)
    {
        DataTypePtr common_type = getLeastSupertype({c0.type, c1.type});

        ColumnPtr c0_converted = castColumn(c0, common_type, context);
        ColumnPtr c1_converted = castColumn(c1, common_type, context);

        executeGenericIdenticalTypes(block, result, c0_converted.get(), c1_converted.get());
    }

public:
    String getName() const override
    {
        return name;
    }

    size_t getNumberOfArguments() const override { return 2; }

    /// Get result types by argument types. If the function does not apply to these arguments, throw an exception.
    DataTypePtr getReturnTypeImpl(const DataTypes & arguments) const override
    {
        WhichDataType left(arguments[0].get());
        WhichDataType right(arguments[1].get());

        const DataTypeTuple * left_tuple = checkAndGetDataType<DataTypeTuple>(arguments[0].get());
        const DataTypeTuple * right_tuple = checkAndGetDataType<DataTypeTuple>(arguments[1].get());

        bool both_represented_by_number = arguments[0]->isValueRepresentedByNumber() && arguments[1]->isValueRepresentedByNumber();
        bool has_date = left.isDate() || right.isDate();

        if (!((both_represented_by_number && !has_date)   /// Do not allow compare date and number.
            || (left.isStringOrFixedString() && right.isStringOrFixedString())
            /// You can compare the date, datetime, or datatime64 and an enumeration with a constant string.
            || (left.isString() && right.isDateOrDateTime())
            || (left.isDateOrDateTime() && right.isString())
            || (left.isDateOrDateTime() && right.isDateOrDateTime() && left.idx == right.idx) /// only date vs date, or datetime vs datetime
            || (left.isUUID() && right.isUUID())
            || (left.isUUID() && right.isString())
            || (left.isString() && right.isUUID())
            || (left.isEnum() && right.isEnum() && arguments[0]->getName() == arguments[1]->getName()) /// only equivalent enum type values can be compared against
            || (left.isEnum() && right.isString())
            || (left.isString() && right.isEnum())
            || (left_tuple && right_tuple && left_tuple->getElements().size() == right_tuple->getElements().size())
            || (arguments[0]->equals(*arguments[1]))))
        {
            try
            {
                getLeastSupertype(arguments);
            }
            catch (const Exception &)
            {
                throw Exception("Illegal types of arguments (" + arguments[0]->getName() + ", " + arguments[1]->getName() + ")"
                    " of function " + getName(), ErrorCodes::ILLEGAL_TYPE_OF_ARGUMENT);
            }
        }

        if (left_tuple && right_tuple)
        {
            auto adaptor = FunctionOverloadResolverAdaptor(std::make_unique<DefaultOverloadResolver>(FunctionComparison<Op, Name>::create(context)));

            bool has_nullable = false;
            bool has_null = false;

            size_t size = left_tuple->getElements().size();
            for (size_t i = 0; i < size; ++i)
            {
                ColumnsWithTypeAndName args = {{nullptr, left_tuple->getElements()[i], ""},
                                               {nullptr, right_tuple->getElements()[i], ""}};
                auto element_type = adaptor.build(args)->getReturnType();
                has_nullable = has_nullable || element_type->isNullable();
                has_null = has_null || element_type->onlyNull();
            }

            /// If any element comparison is nullable, return type will also be nullable.
            /// We useDefaultImplementationForNulls, but it doesn't work for tuples.
            if (has_null)
                return std::make_shared<DataTypeNullable>(std::make_shared<DataTypeNothing>());
            if (has_nullable)
                return std::make_shared<DataTypeNullable>(std::make_shared<DataTypeUInt8>());
        }

        return std::make_shared<DataTypeUInt8>();
    }

    void executeImpl(Block & block, const ColumnNumbers & arguments, size_t result, size_t input_rows_count) override
    {
        const auto & col_with_type_and_name_left = block.getByPosition(arguments[0]);
        const auto & col_with_type_and_name_right = block.getByPosition(arguments[1]);
        const IColumn * col_left_untyped = col_with_type_and_name_left.column.get();
        const IColumn * col_right_untyped = col_with_type_and_name_right.column.get();

        const DataTypePtr & left_type = col_with_type_and_name_left.type;
        const DataTypePtr & right_type = col_with_type_and_name_right.type;

        /// The case when arguments are the same (tautological comparison). Return constant.
        /// NOTE: Nullable types are special case. (BTW, this function use default implementation for Nullable, so Nullable types cannot be here. Check just in case.)
        /// NOTE: We consider NaN comparison to be implementation specific (and in our implementation NaNs are sometimes equal sometimes not).
        if (left_type->equals(*right_type) && !left_type->isNullable() && !isTuple(left_type) && col_left_untyped == col_right_untyped)
        {
            /// Always true: =, <=, >=
            if constexpr (std::is_same_v<Op<int, int>, EqualsOp<int, int>>
                || std::is_same_v<Op<int, int>, LessOrEqualsOp<int, int>>
                || std::is_same_v<Op<int, int>, GreaterOrEqualsOp<int, int>>)
            {
                block.getByPosition(result).column = DataTypeUInt8().createColumnConst(input_rows_count, 1u);
                return;
            }
            else
            {
                block.getByPosition(result).column = DataTypeUInt8().createColumnConst(input_rows_count, 0u);
                return;
            }
        }

        WhichDataType which_left{left_type};
        WhichDataType which_right{right_type};

        const bool left_is_num = col_left_untyped->isNumeric();
        const bool right_is_num = col_right_untyped->isNumeric();

        bool date_and_datetime = (left_type != right_type) &&
            which_left.isDateOrDateTime() && which_right.isDateOrDateTime();

        if (left_is_num && right_is_num && !date_and_datetime)
        {
            if (!(executeNumLeftType<UInt8>(block, result, col_left_untyped, col_right_untyped)
                || executeNumLeftType<UInt16>(block, result, col_left_untyped, col_right_untyped)
                || executeNumLeftType<UInt32>(block, result, col_left_untyped, col_right_untyped)
                || executeNumLeftType<UInt64>(block, result, col_left_untyped, col_right_untyped)
                || executeNumLeftType<UInt128>(block, result, col_left_untyped, col_right_untyped)
                || executeNumLeftType<Int8>(block, result, col_left_untyped, col_right_untyped)
                || executeNumLeftType<Int16>(block, result, col_left_untyped, col_right_untyped)
                || executeNumLeftType<Int32>(block, result, col_left_untyped, col_right_untyped)
                || executeNumLeftType<Int64>(block, result, col_left_untyped, col_right_untyped)
                || executeNumLeftType<Int128>(block, result, col_left_untyped, col_right_untyped)
                || executeNumLeftType<Float32>(block, result, col_left_untyped, col_right_untyped)
                || executeNumLeftType<Float64>(block, result, col_left_untyped, col_right_untyped)))
                throw Exception("Illegal column " + col_left_untyped->getName()
                    + " of first argument of function " + getName(),
                    ErrorCodes::ILLEGAL_COLUMN);
        }
        else if (checkAndGetDataType<DataTypeTuple>(left_type.get()))
        {
            executeTuple(block, result, col_with_type_and_name_left, col_with_type_and_name_right, input_rows_count);
        }
        else if (which_left.idx != which_right.idx
                 && (which_left.isDateTime64() || which_right.isDateTime64())
                 && (which_left.isStringOrFixedString() || which_right.isStringOrFixedString()))
        {
            /** Special case of comparing DateTime64 against a string.
             *
             * Can't be moved to executeDateOrDateTimeOrEnumOrUUIDWithConstString()
             * since DateTime64 is basically a Decimal, but we do similar things, except type inference.
             * Outline:
             * - Extract string content
             * - Parse it as a ColumnDateTime64 value (same type as DateTime64, means same precision)
             * - Fabricate a column with type and name
             * - Compare left and right comlumns as DateTime64 columns.
             */

            const size_t datetime64_col_index = which_left.isDateTime64() ? 0 : 1;
            const size_t string_col_index = which_left.isStringOrFixedString() ? 0 : 1;

            const auto & datetime64_col_with_type_and_name = block.getByPosition(arguments[datetime64_col_index]);
            const auto & string_col_with_type_and_name = block.getByPosition(arguments[string_col_index]);

            if (!isColumnConst(*string_col_with_type_and_name.column))
                throw Exception(getName() + ", illegal column type of argument #" + std::to_string(string_col_index)
                        + " '" + string_col_with_type_and_name.name + "'"
                        " expected const String or const FixedString,"
                        " got " + string_col_with_type_and_name.type->getName(),
                        ErrorCodes::ILLEGAL_COLUMN);

            if (datetime64_col_with_type_and_name.column->size() == 0 || string_col_with_type_and_name.column->size() == 0)
            {
                // For some reason, when both left and right columns are empty (dry run while building a header block)
                // executeDecimal() fills result column with bogus value.
                block.getByPosition(result).column = ColumnUInt8::create();
                return;
            }

            auto parsed_tmp_column_holder = datetime64_col_with_type_and_name.type->createColumn();

            {
                const StringRef string_value = string_col_with_type_and_name.column->getDataAt(0);
                ReadBufferFromMemory in(string_value.data, string_value.size);
                datetime64_col_with_type_and_name.type->deserializeAsWholeText(*parsed_tmp_column_holder, in, FormatSettings{});

                if (!in.eof())
                    throw Exception(getName() + ": String is too long for " + datetime64_col_with_type_and_name.type->getName() + " : " + string_value.toString(), ErrorCodes::TOO_LARGE_STRING_SIZE);
            }

            // It is necessary to wrap tmp column in ColumnConst to avoid overflow when comparing.
            // (non-const columns are expected to have same number of rows as every other column in block).
            const ColumnWithTypeAndName parsed_tmp_col_with_type_and_name{
                    ColumnConst::create(std::move(parsed_tmp_column_holder), 1),
                    datetime64_col_with_type_and_name.type,
                    string_col_with_type_and_name.name};

            executeDecimal(block, result,
                which_left.isDateTime64() ? datetime64_col_with_type_and_name : parsed_tmp_col_with_type_and_name,
                which_right.isDateTime64() ? datetime64_col_with_type_and_name : parsed_tmp_col_with_type_and_name);

        }
        else if (isColumnedAsDecimal(left_type) || isColumnedAsDecimal(right_type))
        {
            // compare
            if (!allowDecimalComparison(left_type, right_type) && !date_and_datetime)
                throw Exception("No operation " + getName() + " between " + left_type->getName() + " and " + right_type->getName(),
                    ErrorCodes::ILLEGAL_TYPE_OF_ARGUMENT);

            executeDecimal(block, result, col_with_type_and_name_left, col_with_type_and_name_right);
        }
        else if (!left_is_num && !right_is_num && executeString(block, result, col_left_untyped, col_right_untyped))
        {
        }
        else if (left_type->equals(*right_type))
        {
            executeGenericIdenticalTypes(block, result, col_left_untyped, col_right_untyped);
        }
        else if (executeDateOrDateTimeOrEnumOrUUIDWithConstString(
                block, result, col_left_untyped, col_right_untyped,
                left_type, right_type,
                left_is_num, input_rows_count))
        {
        }
        else
        {
            executeGeneric(block, result, col_with_type_and_name_left, col_with_type_and_name_right);
        }
    }

#if USE_EMBEDDED_COMPILER
    bool isCompilableImpl(const DataTypes & types) const override
    {
        auto isBigInteger = &typeIsEither<DataTypeInt64, DataTypeUInt64, DataTypeUUID>;
        auto isFloatingPoint = &typeIsEither<DataTypeFloat32, DataTypeFloat64>;
        if ((isBigInteger(*types[0]) && isFloatingPoint(*types[1]))
            || (isBigInteger(*types[1]) && isFloatingPoint(*types[0]))
            || (WhichDataType(types[0]).isDate() && WhichDataType(types[1]).isDateTime())
            || (WhichDataType(types[1]).isDate() && WhichDataType(types[0]).isDateTime()))
            return false; /// TODO: implement (double, int_N where N > double's mantissa width)
        return isCompilableType(types[0]) && isCompilableType(types[1]);
    }

    llvm::Value * compileImpl(llvm::IRBuilderBase & builder, const DataTypes & types, ValuePlaceholders values) const override
    {
        auto & b = static_cast<llvm::IRBuilder<> &>(builder);
        auto * x = values[0]();
        auto * y = values[1]();
        if (!types[0]->equals(*types[1]))
        {
            llvm::Type * common;
            if (x->getType()->isIntegerTy() && y->getType()->isIntegerTy())
                common = b.getIntNTy(std::max(
                    /// if one integer has a sign bit, make sure the other does as well. llvm generates optimal code
                    /// (e.g. uses overflow flag on x86) for (word size + 1)-bit integer operations.
                    x->getType()->getIntegerBitWidth() + (!typeIsSigned(*types[0]) && typeIsSigned(*types[1])),
                    y->getType()->getIntegerBitWidth() + (!typeIsSigned(*types[1]) && typeIsSigned(*types[0]))));
            else
                /// (double, float) or (double, int_N where N <= double's mantissa width) -> double
                common = b.getDoubleTy();
            x = nativeCast(b, types[0], x, common);
            y = nativeCast(b, types[1], y, common);
        }
        auto * result = CompileOp<Op>::compile(b, x, y, typeIsSigned(*types[0]) || typeIsSigned(*types[1]));
        return b.CreateSelect(result, b.getInt8(1), b.getInt8(0));
    }
#endif
};

}<|MERGE_RESOLUTION|>--- conflicted
+++ resolved
@@ -932,7 +932,6 @@
         if (0 == tuple_size)
             throw Exception("Comparison of zero-sized tuples is not implemented.", ErrorCodes::NOT_IMPLEMENTED);
 
-<<<<<<< HEAD
         if (tuple_size != typeid_cast<const DataTypeTuple &>(*c1.type).getElements().size())
             throw Exception("Cannot compare tuples of different sizes.", ErrorCodes::BAD_ARGUMENTS);
 
@@ -943,8 +942,6 @@
             return;
         }
 
-=======
->>>>>>> efb8df7b
         ColumnsWithTypeAndName x(tuple_size);
         ColumnsWithTypeAndName y(tuple_size);
 
