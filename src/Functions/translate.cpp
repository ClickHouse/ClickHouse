--- conflicted
+++ resolved
@@ -369,7 +369,6 @@
         String map_from = c1_const->getValue<String>();
         String map_to = c2_const->getValue<String>();
 
-<<<<<<< HEAD
         size_t map_from_size;
         size_t map_to_size;
         if constexpr (std::is_same_v<Impl, TranslateUTF8Impl>)
@@ -385,8 +384,6 @@
         if (map_from_size < map_to_size)
             throw Exception(ErrorCodes::BAD_ARGUMENTS, "Second argument of function {} must not be shorter than the third argument. Size of the second argument: {}, size of the third argument: {}", getName(), map_from.size(), map_to.size());
 
-=======
->>>>>>> 08f87ce5
         if (const ColumnString * col = checkAndGetColumn<ColumnString>(column_src.get()))
         {
             auto col_res = ColumnString::create();
