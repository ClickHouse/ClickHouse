--- conflicted
+++ resolved
@@ -63,13 +63,8 @@
                 }
                 else
                 {
-<<<<<<< HEAD
-                    memcpy(&res_data[offsets[i] + prev_offset - 1 - j - 3], &data[j], 4);
+                    memcpy(&res_data[offsets[i] + prev_offset - 2 - j - 3], &data[j], 4);
                     j += 4;
-=======
-                    res_data[offsets[i] + prev_offset - 2 - j] = data[j];
-                    j += 1;
->>>>>>> a4436d3a
                 }
             }
 
