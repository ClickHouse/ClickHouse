--- conflicted
+++ resolved
@@ -271,15 +271,10 @@
     static constexpr auto name = "if";
     static FunctionPtr create(ContextPtr context)
     {
-<<<<<<< HEAD
         auto const & settings = context->getSettingsRef();
-        auto const use_variant_as_common_type
-            = settings[Setting::allow_experimental_variant_type] && settings[Setting::use_variant_as_common_type];
+        auto const use_variant_as_common_type = settings[Setting::use_variant_as_common_type];
         auto const use_low_cardinality_optimisation = settings[Setting::optimize_if_transform_const_strings_to_lowcardinality] && !settings[Setting::optimize_if_transform_strings_to_enum];
         return std::make_shared<FunctionIf>(use_variant_as_common_type, use_low_cardinality_optimisation);
-=======
-        return std::make_shared<FunctionIf>(context->getSettingsRef()[Setting::use_variant_as_common_type]);
->>>>>>> 4db0cbc4
     }
 
     explicit FunctionIf(bool use_variant_when_no_common_type_ = false, bool use_low_cardinality_optimisation_ = false)
