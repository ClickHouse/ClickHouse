#pragma once
#include <Core/AccurateComparison.h>
#include <Functions/FunctionsNullSafeCmp.h>
namespace DB
{

<<<<<<< HEAD
struct NameFunctionIsNotDistinctFrom
{
    static constexpr auto name = "isNotDistinctFrom";
};

/**
  * Performs null-safe comparison.
  * equals(NULL, NULL) is NULL, while isNotDistinctFrom(NULL, NULL) is true.
  * Currently, it can be used only in the JOIN ON section.
  * This wrapper is needed to register function to make possible query analysis, syntax completion and so on.
  */
class FunctionIsNotDistinctFrom : public IFunction
{
public:
    static constexpr auto name = NameFunctionIsNotDistinctFrom::name;

    static FunctionPtr create(ContextPtr) { return std::make_shared<FunctionIsNotDistinctFrom>(); }

    String getName() const override { return name; }

    bool isVariadic() const override { return false; }

    size_t getNumberOfArguments() const override { return 2; }

    bool isSuitableForShortCircuitArgumentsExecution(const DataTypesWithConstInfo & /*arguments*/) const override { return false; }

    bool useDefaultImplementationForNulls() const override
    {
        return false;
    } // because we return false here, the result_type will be not nullable

    bool useDefaultImplementationForNothing() const override { return false; }
    bool useDefaultImplementationForConstants() const override { return true; }
    bool useDefaultImplementationForLowCardinalityColumns() const override { return true; }

    DataTypePtr getReturnTypeImpl(const DataTypes &) const override { return std::make_shared<DataTypeUInt8>(); }
=======
struct NameFunctionIsNotDistinctFrom { static constexpr auto name = "isNotDistinctFrom"; };
>>>>>>> 973b7122

using NullSafeEqualImpl = FunctionsNullSafeCmp<NameFunctionIsNotDistinctFrom,
                                               NullSafeCmpMode::NullSafeEqual,
                                               EqualsOp,
                                               NameEquals>;
using FunctionIsNotDistinctFrom = NullSafeEqualImpl;

}<|MERGE_RESOLUTION|>--- conflicted
+++ resolved
@@ -1,49 +1,13 @@
 #pragma once
+
 #include <Core/AccurateComparison.h>
 #include <Functions/FunctionsNullSafeCmp.h>
+
+
 namespace DB
 {
 
-<<<<<<< HEAD
-struct NameFunctionIsNotDistinctFrom
-{
-    static constexpr auto name = "isNotDistinctFrom";
-};
-
-/**
-  * Performs null-safe comparison.
-  * equals(NULL, NULL) is NULL, while isNotDistinctFrom(NULL, NULL) is true.
-  * Currently, it can be used only in the JOIN ON section.
-  * This wrapper is needed to register function to make possible query analysis, syntax completion and so on.
-  */
-class FunctionIsNotDistinctFrom : public IFunction
-{
-public:
-    static constexpr auto name = NameFunctionIsNotDistinctFrom::name;
-
-    static FunctionPtr create(ContextPtr) { return std::make_shared<FunctionIsNotDistinctFrom>(); }
-
-    String getName() const override { return name; }
-
-    bool isVariadic() const override { return false; }
-
-    size_t getNumberOfArguments() const override { return 2; }
-
-    bool isSuitableForShortCircuitArgumentsExecution(const DataTypesWithConstInfo & /*arguments*/) const override { return false; }
-
-    bool useDefaultImplementationForNulls() const override
-    {
-        return false;
-    } // because we return false here, the result_type will be not nullable
-
-    bool useDefaultImplementationForNothing() const override { return false; }
-    bool useDefaultImplementationForConstants() const override { return true; }
-    bool useDefaultImplementationForLowCardinalityColumns() const override { return true; }
-
-    DataTypePtr getReturnTypeImpl(const DataTypes &) const override { return std::make_shared<DataTypeUInt8>(); }
-=======
 struct NameFunctionIsNotDistinctFrom { static constexpr auto name = "isNotDistinctFrom"; };
->>>>>>> 973b7122
 
 using NullSafeEqualImpl = FunctionsNullSafeCmp<NameFunctionIsNotDistinctFrom,
                                                NullSafeCmpMode::NullSafeEqual,
