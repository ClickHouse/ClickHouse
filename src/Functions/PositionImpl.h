#pragma once
#include "FunctionsStringSearch.h"

#include <algorithm>
#include <string>
#include <vector>
#include <Poco/UTF8String.h>
#include <Common/Volnitsky.h>

namespace DB
{

namespace ErrorCodes
{
    extern const int ILLEGAL_COLUMN;
}

/** Implementation details for functions of 'position' family depending on ASCII/UTF8 and case sensitiveness.
  */
struct PositionCaseSensitiveASCII
{
    /// For searching single substring inside big-enough contiguous chunk of data. Coluld have slightly expensive initialization.
    using SearcherInBigHaystack = Volnitsky;

    /// For search many substrings in one string
    using MultiSearcherInBigHaystack = MultiVolnitsky;

    /// For searching single substring, that is different each time. This object is created for each row of data. It must have cheap initialization.
    using SearcherInSmallHaystack = StdLibASCIIStringSearcher</*CaseInsensitive*/ false>;

    static SearcherInBigHaystack createSearcherInBigHaystack(const char * needle_data, size_t needle_size, size_t haystack_size_hint)
    {
        return SearcherInBigHaystack(needle_data, needle_size, haystack_size_hint);
    }

    static SearcherInSmallHaystack createSearcherInSmallHaystack(const char * needle_data, size_t needle_size)
    {
        return SearcherInSmallHaystack(needle_data, needle_size);
    }

    static MultiSearcherInBigHaystack createMultiSearcherInBigHaystack(const std::vector<std::string_view> & needles)
    {
        return MultiSearcherInBigHaystack(needles);
    }

    static const char * advancePos(const char * pos, const char * end, size_t n)
    {
        return std::min(pos + n, end);
    }

    /// Number of code points between 'begin' and 'end' (this has different behaviour for ASCII and UTF-8).
    static size_t countChars(const char * begin, const char * end) { return end - begin; }

    /// Convert string to lowercase. Only for case-insensitive search.
    /// Implementation is permitted to be inefficient because it is called for single string.
    static void toLowerIfNeed(std::string &) { }
};


struct PositionCaseInsensitiveASCII
{
    /// `Volnitsky` is not used here, because one person has measured that this is better. It will be good if you question it.
    using SearcherInBigHaystack = ASCIICaseInsensitiveStringSearcher;
    using MultiSearcherInBigHaystack = MultiVolnitskyCaseInsensitive;
    using SearcherInSmallHaystack = StdLibASCIIStringSearcher</*CaseInsensitive*/ true>;

    static SearcherInBigHaystack createSearcherInBigHaystack(const char * needle_data, size_t needle_size, size_t /*haystack_size_hint*/)
    {
        return SearcherInBigHaystack(needle_data, needle_size);
    }

    static SearcherInSmallHaystack createSearcherInSmallHaystack(const char * needle_data, size_t needle_size)
    {
        return SearcherInSmallHaystack(needle_data, needle_size);
    }

    static MultiSearcherInBigHaystack createMultiSearcherInBigHaystack(const std::vector<std::string_view> & needles)
    {
        return MultiSearcherInBigHaystack(needles);
    }

    static const char * advancePos(const char * pos, const char * end, size_t n)
    {
        return std::min(pos + n, end);
    }

    static size_t countChars(const char * begin, const char * end) { return end - begin; }

    static void toLowerIfNeed(std::string & s) { std::transform(std::begin(s), std::end(s), std::begin(s), tolower); }
};


struct PositionCaseSensitiveUTF8
{
    using SearcherInBigHaystack = VolnitskyUTF8;
    using MultiSearcherInBigHaystack = MultiVolnitskyUTF8;
    using SearcherInSmallHaystack = StdLibASCIIStringSearcher</*CaseInsensitive*/ false>;

    static SearcherInBigHaystack createSearcherInBigHaystack(const char * needle_data, size_t needle_size, size_t haystack_size_hint)
    {
        return SearcherInBigHaystack(needle_data, needle_size, haystack_size_hint);
    }

    static SearcherInSmallHaystack createSearcherInSmallHaystack(const char * needle_data, size_t needle_size)
    {
        return SearcherInSmallHaystack(needle_data, needle_size);
    }

    static MultiSearcherInBigHaystack createMultiSearcherInBigHaystack(const std::vector<std::string_view> & needles)
    {
        return MultiSearcherInBigHaystack(needles);
    }

    static const char * advancePos(const char * pos, const char * end, size_t n)
    {
        for (const auto *it = pos; it != end; ++it)
        {
            if (!UTF8::isContinuationOctet(static_cast<UInt8>(*it)))
            {
                if (n == 0)
                    return it;
                n--;
            }
        }
        return end;
    }

    static size_t countChars(const char * begin, const char * end)
    {
        size_t res = 0;
        for (const auto *it = begin; it != end; ++it)
            if (!UTF8::isContinuationOctet(static_cast<UInt8>(*it)))
                ++res;
        return res;
    }

    static void toLowerIfNeed(std::string &) { }
};


struct PositionCaseInsensitiveUTF8
{
    using SearcherInBigHaystack = VolnitskyCaseInsensitiveUTF8;
    using MultiSearcherInBigHaystack = MultiVolnitskyCaseInsensitiveUTF8;
    using SearcherInSmallHaystack = UTF8CaseInsensitiveStringSearcher; /// TODO Very suboptimal.

    static SearcherInBigHaystack createSearcherInBigHaystack(const char * needle_data, size_t needle_size, size_t haystack_size_hint)
    {
        return SearcherInBigHaystack(needle_data, needle_size, haystack_size_hint);
    }

    static SearcherInSmallHaystack createSearcherInSmallHaystack(const char * needle_data, size_t needle_size)
    {
        return SearcherInSmallHaystack(needle_data, needle_size);
    }

    static MultiSearcherInBigHaystack createMultiSearcherInBigHaystack(const std::vector<std::string_view> & needles)
    {
        return MultiSearcherInBigHaystack(needles);
    }

    static const char * advancePos(const char * pos, const char * end, size_t n)
    {
        // reuse implementation that doesn't depend on case
        return PositionCaseSensitiveUTF8::advancePos(pos, end, n);
    }

    static size_t countChars(const char * begin, const char * end)
    {
        // reuse implementation that doesn't depend on case
        return PositionCaseSensitiveUTF8::countChars(begin, end);
    }

    static void toLowerIfNeed(std::string & s) { Poco::UTF8::toLowerInPlace(s); }
};


template <typename Name, typename Impl>
struct PositionImpl
{
    static constexpr bool use_default_implementation_for_constants = false;
    static constexpr bool supports_start_pos = true;
    static constexpr auto name = Name::name;

    static ColumnNumbers getArgumentsThatAreAlwaysConstant() { return {};}

    using ResultType = UInt64;

    /// Find one substring in many strings.
    static void vectorConstant(
        const ColumnString::Chars & haystack_data,
        const ColumnString::Offsets & haystack_offsets,
        const std::string & needle,
        const ColumnPtr & start_pos,
        PaddedPODArray<UInt64> & res,
        [[maybe_unused]] ColumnUInt8 * res_null,
        size_t input_rows_count)
    {
        /// `res_null` serves as an output parameter for implementing an XYZOrNull variant.
        assert(!res_null);

        const UInt8 * const begin = haystack_data.data();
        const UInt8 * const end = haystack_data.data() + haystack_data.size();
        const UInt8 * pos = begin;

        /// Fast path when needle is empty
        if (needle.empty())
        {
            /// Needle is empty and start_pos doesn't exist --> always return 1
            if (start_pos == nullptr)
            {
                for (auto & r : res)
                    r = 1;
                return;
            }

            ColumnString::Offset prev_offset = 0;

            if (const ColumnConst * start_pos_const = typeid_cast<const ColumnConst *>(&*start_pos))
            {
                /// Needle is empty and start_pos is constant
                Int64 start = std::max(start_pos_const->getInt(0), static_cast<Int64>(1));
                for (size_t i = 0; i < input_rows_count; ++i)
                {
                    size_t haystack_size = Impl::countChars(
                        reinterpret_cast<const char *>(pos), reinterpret_cast<const char *>(pos + haystack_offsets[i] - prev_offset - 1));
                    res[i] = (start <= haystack_size + 1) ? start : 0;

                    pos = begin + haystack_offsets[i];
                    prev_offset = haystack_offsets[i];
                }
                return;
            }

            /// Needle is empty and start_pos is not constant
            for (size_t i = 0; i < input_rows_count; ++i)
            {
                size_t haystack_size = Impl::countChars(
                    reinterpret_cast<const char *>(pos), reinterpret_cast<const char *>(pos + haystack_offsets[i] - prev_offset - 1));
                Int64 start = start_pos->getInt(i);
                start = std::max(static_cast<Int64>(1), start);
                res[i] = (start <= haystack_size + 1) ? start : 0;

                pos = begin + haystack_offsets[i];
                prev_offset = haystack_offsets[i];
            }
            return;
        }

        /// Current index in the array of strings.
        size_t i = 0;

        typename Impl::SearcherInBigHaystack searcher = Impl::createSearcherInBigHaystack(needle.data(), needle.size(), end - pos);

        /// We will search for the next occurrence in all strings at once.
        while (pos < end && end != (pos = searcher.search(pos, end - pos)))
        {
            /// Determine which index it refers to.
            while (begin + haystack_offsets[i] <= pos)
            {
                res[i] = 0;
                ++i;
            }
            auto start = start_pos != nullptr ? std::max<Int64>(start_pos->getInt(i), 0) : 0;

            /// We check that the entry does not pass through the boundaries of strings.
            if (pos + needle.size() < begin + haystack_offsets[i])
            {
                auto res_pos = 1 + Impl::countChars(reinterpret_cast<const char *>(begin + haystack_offsets[i - 1]), reinterpret_cast<const char *>(pos));
                if (res_pos < start)
                {
                    pos = reinterpret_cast<const UInt8 *>(Impl::advancePos(
                        reinterpret_cast<const char *>(pos),
                        reinterpret_cast<const char *>(begin + haystack_offsets[i]),
                        start - res_pos));
                    continue;
                }
                res[i] = res_pos;
            }
            else
            {
                res[i] = 0;
            }
            pos = begin + haystack_offsets[i];
            ++i;
        }

        if (i < res.size())
            memset(&res[i], 0, (res.size() - i) * sizeof(res[0]));
    }

    /// Search for substring in string.
    static void constantConstantScalar(
        std::string data,
        std::string needle,
        UInt64 start_pos,
        UInt64 & res)
    {
        auto start = std::max(start_pos, UInt64(1));

        if (needle.empty())
        {
            size_t haystack_size = Impl::countChars(data.data(), data.data() + data.size());
            res = start <= haystack_size + 1 ? start : 0;
            return;
        }

        size_t start_byte = Impl::advancePos(data.data(), data.data() + data.size(), start - 1) - data.data();
        res = data.find(needle, start_byte);
        if (res == std::string::npos)
            res = 0;
        else
            res = 1 + Impl::countChars(data.data(), data.data() + res);
    }

    /// Search for substring in string starting from different positions.
    static void constantConstant(
        std::string data,
        std::string needle,
        const ColumnPtr & start_pos,
        PaddedPODArray<UInt64> & res,
        [[maybe_unused]] ColumnUInt8 * res_null)
    {
        /// `res_null` serves as an output parameter for implementing an XYZOrNull variant.
        assert(!res_null);

        Impl::toLowerIfNeed(data);
        Impl::toLowerIfNeed(needle);

        if (start_pos == nullptr)
        {
            constantConstantScalar(data, needle, 0, res[0]);
            return;
        }

        size_t haystack_size = Impl::countChars(data.data(), data.data() + data.size());

        size_t size = start_pos != nullptr ? start_pos->size() : 0;
        for (size_t i = 0; i < size; ++i)
        {
            auto start = std::max<Int64>(start_pos->getInt(i), 0);

            if (start > haystack_size + 1)
            {
                res[i] = 0;
                continue;
            }
            constantConstantScalar(data, needle, start, res[i]);
        }
    }

    /// Search each time for a different single substring inside each time different string.
    static void vectorVector(
        const ColumnString::Chars & haystack_data,
        const ColumnString::Offsets & haystack_offsets,
        const ColumnString::Chars & needle_data,
        const ColumnString::Offsets & needle_offsets,
        const ColumnPtr & start_pos,
        PaddedPODArray<UInt64> & res,
        [[maybe_unused]] ColumnUInt8 * res_null,
        size_t input_rows_count)
    {
        /// `res_null` serves as an output parameter for implementing an XYZOrNull variant.
        assert(!res_null);

        ColumnString::Offset prev_haystack_offset = 0;
        ColumnString::Offset prev_needle_offset = 0;

        for (size_t i = 0; i < input_rows_count; ++i)
        {
            size_t needle_size = needle_offsets[i] - prev_needle_offset - 1;
            size_t haystack_size = haystack_offsets[i] - prev_haystack_offset - 1;

<<<<<<< HEAD
            auto start = start_pos != nullptr ? std::max(start_pos->getInt(i), Int64(1)) : Int64(1);
=======
            size_t haystack_chars_size = Impl::countChars(
                reinterpret_cast<const char *>(&haystack_data[prev_haystack_offset]),
                reinterpret_cast<const char *>(&haystack_data[haystack_offsets[i] - 1]));

            auto start = start_pos != nullptr ? std::max(start_pos->getUInt(i), UInt64(1)) : UInt64(1);
>>>>>>> a8bc412c

            if (start > haystack_chars_size + 1)
            {
                res[i] = 0;
            }
            else if (0 == needle_size)
            {
                /// An empty string is always at any position in `haystack`.
                res[i] = start;
            }
            else
            {
                /// It is assumed that the StringSearcher is not very difficult to initialize.
                typename Impl::SearcherInSmallHaystack searcher = Impl::createSearcherInSmallHaystack(
                    reinterpret_cast<const char *>(&needle_data[prev_needle_offset]),
                    needle_offsets[i] - prev_needle_offset - 1); /// zero byte at the end

                const char * beg = Impl::advancePos(
                    reinterpret_cast<const char *>(&haystack_data[prev_haystack_offset]),
                    reinterpret_cast<const char *>(&haystack_data[haystack_offsets[i] - 1]),
                    start - 1);
                /// searcher returns a pointer to the found substring or to the end of `haystack`.
                size_t pos = searcher.search(reinterpret_cast<const UInt8 *>(beg), &haystack_data[haystack_offsets[i] - 1])
                    - &haystack_data[prev_haystack_offset];

                if (pos != haystack_size)
                {
                    res[i] = 1
                        + Impl::countChars(
                                 reinterpret_cast<const char *>(&haystack_data[prev_haystack_offset]),
                                 reinterpret_cast<const char *>(&haystack_data[prev_haystack_offset + pos]));
                }
                else
                    res[i] = 0;
            }

            prev_haystack_offset = haystack_offsets[i];
            prev_needle_offset = needle_offsets[i];
        }
    }

    /// Find many substrings in single string.
    static void constantVector(
        const String & haystack,
        const ColumnString::Chars & needle_data,
        const ColumnString::Offsets & needle_offsets,
        const ColumnPtr & start_pos,
        PaddedPODArray<UInt64> & res,
        [[maybe_unused]] ColumnUInt8 * res_null,
        size_t input_rows_count)
    {
        /// `res_null` serves as an output parameter for implementing an XYZOrNull variant.
        assert(!res_null);

        /// NOTE You could use haystack indexing. But this is a rare case.
        ColumnString::Offset prev_needle_offset = 0;

        size_t haystack_size = Impl::countChars(haystack.data(), haystack.data() + haystack.size());

        for (size_t i = 0; i < input_rows_count; ++i)
        {
            size_t needle_size = needle_offsets[i] - prev_needle_offset - 1;

            auto start = start_pos != nullptr ? std::max(start_pos->getInt(i), Int64(1)) : Int64(1);

            if (start > haystack_size + 1)
            {
                res[i] = 0;
            }
            else if (0 == needle_size)
            {
                res[i] = start;
            }
            else
            {
                typename Impl::SearcherInSmallHaystack searcher = Impl::createSearcherInSmallHaystack(
                    reinterpret_cast<const char *>(&needle_data[prev_needle_offset]), needle_offsets[i] - prev_needle_offset - 1);

                const char * beg = Impl::advancePos(haystack.data(), haystack.data() + haystack.size(), start - 1);
                size_t pos = searcher.search(
                                reinterpret_cast<const UInt8 *>(beg),
                                 reinterpret_cast<const UInt8 *>(haystack.data()) + haystack.size())
                    - reinterpret_cast<const UInt8 *>(haystack.data());

                if (pos != haystack.size())
                {
                    res[i] = 1 + Impl::countChars(haystack.data(), haystack.data() + pos);
                }
                else
                    res[i] = 0;
            }

            prev_needle_offset = needle_offsets[i];
        }
    }

    template <typename... Args>
    static void vectorFixedConstant(Args &&...)
    {
        throw Exception(ErrorCodes::ILLEGAL_COLUMN, "Function '{}' doesn't support FixedString haystack argument", name);
    }

    template <typename... Args>
    static void vectorFixedVector(Args &&...)
    {
        throw Exception(ErrorCodes::ILLEGAL_COLUMN, "Function '{}' doesn't support FixedString haystack argument", name);
    }
};

}<|MERGE_RESOLUTION|>--- conflicted
+++ resolved
@@ -219,7 +219,7 @@
             if (const ColumnConst * start_pos_const = typeid_cast<const ColumnConst *>(&*start_pos))
             {
                 /// Needle is empty and start_pos is constant
-                Int64 start = std::max(start_pos_const->getInt(0), static_cast<Int64>(1));
+                auto start = static_cast<size_t>(std::max(start_pos_const->getInt(0), static_cast<Int64>(1)));
                 for (size_t i = 0; i < input_rows_count; ++i)
                 {
                     size_t haystack_size = Impl::countChars(
@@ -237,9 +237,8 @@
             {
                 size_t haystack_size = Impl::countChars(
                     reinterpret_cast<const char *>(pos), reinterpret_cast<const char *>(pos + haystack_offsets[i] - prev_offset - 1));
-                Int64 start = start_pos->getInt(i);
-                start = std::max(static_cast<Int64>(1), start);
-                res[i] = (start <= haystack_size + 1) ? start : 0;
+                auto start = static_cast<size_t>(std::max(static_cast<Int64>(1), start_pos->getInt(i)));
+                res[i] = start <= haystack_size + 1 ? start : 0;
 
                 pos = begin + haystack_offsets[i];
                 prev_offset = haystack_offsets[i];
@@ -261,7 +260,7 @@
                 res[i] = 0;
                 ++i;
             }
-            auto start = start_pos != nullptr ? std::max<Int64>(start_pos->getInt(i), 0) : 0;
+            auto start = static_cast<size_t>(start_pos != nullptr ? std::max<Int64>(start_pos->getInt(i), 0) : 0);
 
             /// We check that the entry does not pass through the boundaries of strings.
             if (pos + needle.size() < begin + haystack_offsets[i])
@@ -338,7 +337,7 @@
         size_t size = start_pos != nullptr ? start_pos->size() : 0;
         for (size_t i = 0; i < size; ++i)
         {
-            auto start = std::max<Int64>(start_pos->getInt(i), 0);
+            auto start = static_cast<size_t>(std::max<Int64>(start_pos->getInt(i), 0));
 
             if (start > haystack_size + 1)
             {
@@ -371,15 +370,11 @@
             size_t needle_size = needle_offsets[i] - prev_needle_offset - 1;
             size_t haystack_size = haystack_offsets[i] - prev_haystack_offset - 1;
 
-<<<<<<< HEAD
-            auto start = start_pos != nullptr ? std::max(start_pos->getInt(i), Int64(1)) : Int64(1);
-=======
             size_t haystack_chars_size = Impl::countChars(
                 reinterpret_cast<const char *>(&haystack_data[prev_haystack_offset]),
                 reinterpret_cast<const char *>(&haystack_data[haystack_offsets[i] - 1]));
 
-            auto start = start_pos != nullptr ? std::max(start_pos->getUInt(i), UInt64(1)) : UInt64(1);
->>>>>>> a8bc412c
+            auto start = static_cast<size_t>(start_pos != nullptr ? std::max(start_pos->getInt(i), Int64(1)) : Int64(1));
 
             if (start > haystack_chars_size + 1)
             {
@@ -443,7 +438,7 @@
         {
             size_t needle_size = needle_offsets[i] - prev_needle_offset - 1;
 
-            auto start = start_pos != nullptr ? std::max(start_pos->getInt(i), Int64(1)) : Int64(1);
+            auto start = static_cast<size_t>(start_pos != nullptr ? std::max(start_pos->getInt(i), Int64(1)) : Int64(1));
 
             if (start > haystack_size + 1)
             {
