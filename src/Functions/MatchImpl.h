#pragma once

#include <type_traits>
#include <base/types.h>
#include <Common/Volnitsky.h>
#include <Columns/ColumnString.h>
#include "Regexps.h"

#include "config_functions.h"
#include <Common/config.h>
#include <re2_st/re2.h>


namespace DB
{

namespace ErrorCodes
{
    extern const int ILLEGAL_COLUMN;
    extern const int ILLEGAL_TYPE_OF_ARGUMENT;
}


<<<<<<< HEAD
/// Is the [I]LIKE expression equivalent to a substring search?
inline bool likePatternIsSubstring(std::string_view pattern, String & res)
{
    /// TODO: ignore multiple leading or trailing %
    if (pattern.size() < 2 || !pattern.starts_with('%') || !pattern.ends_with('%'))
=======
/// Is the [I]LIKE expression reduced to finding a substring in a string?
static inline bool likePatternIsStrstr(const String & pattern, String & res)
{
    res = "";

    if (pattern.size() < 2 || pattern.front() != '%' || pattern.back() != '%')
>>>>>>> 644ea280
        return false;

    res.reserve(pattern.size() * 2);

    const char * pos = pattern.data();
    const char * end = pos + pattern.size();

    ++pos;
    --end;

    while (pos < end)
    {
        switch (*pos)
        {
            case '%':
            case '_':
                return false;
            case '\\':
                ++pos;
                if (pos == end)
                    /// pattern ends with \% --> trailing % is to be taken literally and pattern doesn't qualify for substring search
                    return false;
                else
                {
                    switch (*pos)
                    {
                        /// Known LIKE escape sequences:
                        case '%':
                        case '_':
                        case '\\':
                            res += *pos;
                            break;
                        /// For all other escape sequences, the backslash loses its special meaning
                        default:
                            res += '\\';
                            res += *pos;
                            break;
                    }
                }
                break;
            default:
                res += *pos;
                break;
        }
        ++pos;
    }

    return true;
}

/** 'like' - if true, treat pattern as SQL LIKE or ILIKE; if false - treat pattern as re2 regexp.
  * NOTE: We want to run regexp search for whole columns by one call (as implemented in function 'position')
  *  but for that, regexp engine must support \0 bytes and their interpretation as string boundaries.
  */
template <typename Name, bool like, bool revert = false, bool case_insensitive = false>
struct MatchImpl
{
    static constexpr bool use_default_implementation_for_constants = true;
    static constexpr bool supports_start_pos = false;
    static constexpr auto name = Name::name;

    using ResultType = UInt8;

    using Searcher = std::conditional_t<case_insensitive,
          VolnitskyCaseInsensitiveUTF8,
          VolnitskyUTF8>;

    static void vectorConstant(
        const ColumnString::Chars & data,
        const ColumnString::Offsets & offsets,
        const std::string & pattern,
        const ColumnPtr & start_pos,
        PaddedPODArray<UInt8> & res)
    {
        if (start_pos != nullptr)
            throw Exception(ErrorCodes::ILLEGAL_TYPE_OF_ARGUMENT,
                    "Function '{}' doesn't support start_pos argument", name);

        if (offsets.empty())
            return;

        String strstr_pattern;

        /// A simple case where the [I]LIKE expression reduces to finding a substring in a string
        if (like && likePatternIsStrstr(pattern, strstr_pattern))
        {
            const UInt8 * begin = data.data();
            const UInt8 * pos = begin;
            const UInt8 * end = pos + data.size();

            /// The current index in the array of strings.
            size_t i = 0;

            /// TODO You need to make that `searcher` is common to all the calls of the function.
            Searcher searcher(strstr_pattern.data(), strstr_pattern.size(), end - pos);

            /// We will search for the next occurrence in all rows at once.
            while (pos < end && end != (pos = searcher.search(pos, end - pos)))
            {
                /// Let's determine which index it refers to.
                while (begin + offsets[i] <= pos)
                {
                    res[i] = revert;
                    ++i;
                }

                /// We check that the entry does not pass through the boundaries of strings.
                if (pos + strstr_pattern.size() < begin + offsets[i])
                    res[i] = !revert;
                else
                    res[i] = revert;

                pos = begin + offsets[i];
                ++i;
            }

            /// Tail, in which there can be no substring.
            if (i < res.size())
                memset(&res[i], revert, (res.size() - i) * sizeof(res[0]));
        }
        else
        {
            size_t size = offsets.size();

            auto regexp = Regexps::get<like, true, case_insensitive>(pattern);

            std::string required_substring;
            bool is_trivial;
            bool required_substring_is_prefix; /// for `anchored` execution of the regexp.

            regexp->getAnalyzeResult(required_substring, is_trivial, required_substring_is_prefix);

            if (required_substring.empty())
            {
                if (!regexp->getRE2()) /// An empty regexp. Always matches.
                {
                    if (size)
                        memset(res.data(), 1, size * sizeof(res[0]));
                }
                else
                {
                    size_t prev_offset = 0;
                    for (size_t i = 0; i < size; ++i)
                    {
                        res[i] = revert
                            ^ regexp->getRE2()->Match(
                                  re2_st::StringPiece(reinterpret_cast<const char *>(&data[prev_offset]), offsets[i] - prev_offset - 1),
                                  0,
                                  offsets[i] - prev_offset - 1,
                                  re2_st::RE2::UNANCHORED,
                                  nullptr,
                                  0);

                        prev_offset = offsets[i];
                    }
                }
            }
            else
            {
                /// NOTE This almost matches with the case of LikePatternIsStrstr.

                const UInt8 * begin = data.data();
                const UInt8 * pos = begin;
                const UInt8 * end = pos + data.size();

                /// The current index in the array of strings.
                size_t i = 0;

                Searcher searcher(required_substring.data(), required_substring.size(), end - pos);

                /// We will search for the next occurrence in all rows at once.
                while (pos < end && end != (pos = searcher.search(pos, end - pos)))
                {
                    /// Determine which index it refers to.
                    while (begin + offsets[i] <= pos)
                    {
                        res[i] = revert;
                        ++i;
                    }

                    /// We check that the entry does not pass through the boundaries of strings.
                    if (pos + required_substring.size() < begin + offsets[i])
                    {
                        /// And if it does not, if necessary, we check the regexp.

                        if (is_trivial)
                            res[i] = !revert;
                        else
                        {
                            const char * str_data = reinterpret_cast<const char *>(&data[offsets[i - 1]]);
                            size_t str_size = offsets[i] - offsets[i - 1] - 1;

                            /** Even in the case of `required_substring_is_prefix` use UNANCHORED check for regexp,
                              *  so that it can match when `required_substring` occurs into the string several times,
                              *  and at the first occurrence, the regexp is not a match.
                              */

                            if (required_substring_is_prefix)
                                res[i] = revert
                                    ^ regexp->getRE2()->Match(
                                          re2_st::StringPiece(str_data, str_size),
                                          reinterpret_cast<const char *>(pos) - str_data,
                                          str_size,
                                          re2_st::RE2::UNANCHORED,
                                          nullptr,
                                          0);
                            else
                                res[i] = revert
                                    ^ regexp->getRE2()->Match(
                                          re2_st::StringPiece(str_data, str_size), 0, str_size, re2_st::RE2::UNANCHORED, nullptr, 0);
                        }
                    }
                    else
                        res[i] = revert;

                    pos = begin + offsets[i];
                    ++i;
                }

                if (i < res.size())
                    memset(&res[i], revert, (res.size() - i) * sizeof(res[0]));
            }
        }
    }

    /// Very carefully crafted copy-paste.
    static void vectorFixedConstant(
        const ColumnString::Chars & data, size_t n, const std::string & pattern,
        PaddedPODArray<UInt8> & res)
    {
        if (data.empty())
            return;

        String strstr_pattern;
        /// A simple case where the LIKE expression reduces to finding a substring in a string
        if (like && likePatternIsStrstr(pattern, strstr_pattern))
        {
            const UInt8 * begin = data.data();
            const UInt8 * pos = begin;
            const UInt8 * end = pos + data.size();

            size_t i = 0;
            const UInt8 * next_pos = begin;

            /// If pattern is larger than string size - it cannot be found.
            if (strstr_pattern.size() <= n)
            {
                Searcher searcher(strstr_pattern.data(), strstr_pattern.size(), end - pos);

                /// We will search for the next occurrence in all rows at once.
                while (pos < end && end != (pos = searcher.search(pos, end - pos)))
                {
                    /// Let's determine which index it refers to.
                    while (next_pos + n <= pos)
                    {
                        res[i] = revert;
                        next_pos += n;
                        ++i;
                    }
                    next_pos += n;

                    /// We check that the entry does not pass through the boundaries of strings.
                    if (pos + strstr_pattern.size() <= next_pos)
                        res[i] = !revert;
                    else
                        res[i] = revert;

                    pos = next_pos;
                    ++i;
                }
            }

            /// Tail, in which there can be no substring.
            if (i < res.size())
                memset(&res[i], revert, (res.size() - i) * sizeof(res[0]));
        }
        else
        {
            size_t size = data.size() / n;

            auto regexp = Regexps::get<like, true>(pattern);

            std::string required_substring;
            bool is_trivial;
            bool required_substring_is_prefix; /// for `anchored` execution of the regexp.

            regexp->getAnalyzeResult(required_substring, is_trivial, required_substring_is_prefix);

            if (required_substring.empty())
            {
                if (!regexp->getRE2()) /// An empty regexp. Always matches.
                {
                    if (size)
                        memset(res.data(), 1, size * sizeof(res[0]));
                }
                else
                {
                    size_t offset = 0;
                    for (size_t i = 0; i < size; ++i)
                    {
                        res[i] = revert
                            ^ regexp->getRE2()->Match(
                                  re2_st::StringPiece(reinterpret_cast<const char *>(&data[offset]), n),
                                  0,
                                  n,
                                  re2_st::RE2::UNANCHORED,
                                  nullptr,
                                  0);

                        offset += n;
                    }
                }
            }
            else
            {
                /// NOTE This almost matches with the case of LikePatternIsStrstr.

                const UInt8 * begin = data.data();
                const UInt8 * pos = begin;
                const UInt8 * end = pos + data.size();

                size_t i = 0;
                const UInt8 * next_pos = begin;

                /// If required substring is larger than string size - it cannot be found.
                if (required_substring.size() <= n)
                {
                    Searcher searcher(required_substring.data(), required_substring.size(), end - pos);

                    /// We will search for the next occurrence in all rows at once.
                    while (pos < end && end != (pos = searcher.search(pos, end - pos)))
                    {
                        /// Let's determine which index it refers to.
                        while (next_pos + n <= pos)
                        {
                            res[i] = revert;
                            next_pos += n;
                            ++i;
                        }
                        next_pos += n;

                        if (pos + required_substring.size() <= next_pos)
                        {
                            /// And if it does not, if necessary, we check the regexp.

                            if (is_trivial)
                                res[i] = !revert;
                            else
                            {
                                const char * str_data = reinterpret_cast<const char *>(next_pos - n);

                                /** Even in the case of `required_substring_is_prefix` use UNANCHORED check for regexp,
                                *  so that it can match when `required_substring` occurs into the string several times,
                                *  and at the first occurrence, the regexp is not a match.
                                */

                                if (required_substring_is_prefix)
                                    res[i] = revert
                                        ^ regexp->getRE2()->Match(
                                            re2_st::StringPiece(str_data, n),
                                            reinterpret_cast<const char *>(pos) - str_data,
                                            n,
                                            re2_st::RE2::UNANCHORED,
                                            nullptr,
                                            0);
                                else
                                    res[i] = revert
                                        ^ regexp->getRE2()->Match(
                                            re2_st::StringPiece(str_data, n), 0, n, re2_st::RE2::UNANCHORED, nullptr, 0);
                            }
                        }
                        else
                            res[i] = revert;

                        pos = next_pos;
                        ++i;
                    }
                }

                /// Tail, in which there can be no substring.
                if (i < res.size())
                    memset(&res[i], revert, (res.size() - i) * sizeof(res[0]));
            }
        }
    }

    template <typename... Args>
    static void vectorVector(Args &&...)
    {
        throw Exception(ErrorCodes::ILLEGAL_COLUMN, "Function '{}' doesn't support non-constant needle argument", name);
    }

    /// Search different needles in single haystack.
    template <typename... Args>
    static void constantVector(Args &&...)
    {
        throw Exception(ErrorCodes::ILLEGAL_COLUMN, "Function '{}' doesn't support non-constant needle argument", name);
    }
};

}<|MERGE_RESOLUTION|>--- conflicted
+++ resolved
@@ -21,20 +21,12 @@
 }
 
 
-<<<<<<< HEAD
-/// Is the [I]LIKE expression equivalent to a substring search?
-inline bool likePatternIsSubstring(std::string_view pattern, String & res)
-{
-    /// TODO: ignore multiple leading or trailing %
-    if (pattern.size() < 2 || !pattern.starts_with('%') || !pattern.ends_with('%'))
-=======
 /// Is the [I]LIKE expression reduced to finding a substring in a string?
 static inline bool likePatternIsStrstr(const String & pattern, String & res)
 {
     res = "";
 
     if (pattern.size() < 2 || pattern.front() != '%' || pattern.back() != '%')
->>>>>>> 644ea280
         return false;
 
     res.reserve(pattern.size() * 2);
