#pragma once

#include <type_traits>
#include <base/types.h>
#include <Common/Volnitsky.h>
#include <Columns/ColumnString.h>
#include <Core/ColumnNumbers.h>
#include "Regexps.h"

#include "config_functions.h"
#include <Common/config.h>
#include <re2_st/re2.h>


namespace DB
{

namespace ErrorCodes
{
    extern const int ILLEGAL_COLUMN;
}

namespace impl
{

/// Is the [I]LIKE expression equivalent to a substring search?
inline bool likePatternIsSubstring(std::string_view pattern, String & res)
{
<<<<<<< HEAD
    /// TODO: ignore multiple leading or trailing %
    if (pattern.size() < 2 || !pattern.starts_with('%') || !pattern.ends_with('%'))
=======
    if (pattern.size() < 2 || pattern.front() != '%' || pattern.back() != '%')
>>>>>>> c4cd9a64
        return false;

    res.clear();
    res.reserve(pattern.size() - 2);

    const char * pos = pattern.data() + 1;
    const char * const end = pattern.data() + pattern.size() - 1;

    while (pos < end)
    {
        switch (*pos)
        {
            case '%':
            case '_':
                return false;
            case '\\':
                ++pos;
                if (pos == end)
                    /// pattern ends with \% --> trailing % is to be taken literally and pattern doesn't qualify for substring search
                    return false;
                else
                {
                    switch (*pos)
                    {
                        /// Known LIKE escape sequences:
                        case '%':
                        case '_':
                        case '\\':
                            res += *pos;
                            break;
                        /// For all other escape sequences, the backslash loses its special meaning
                        default:
                            res += '\\';
                            res += *pos;
                            break;
                    }
                }
                break;
            default:
                res += *pos;
                break;
        }
        ++pos;
    }

    return true;
}

}

// For more readable instantiations of MatchImpl<>
struct MatchTraits
{
enum class Syntax
{
    Like,
    Re2
};

enum class Case
{
    Sensitive,
    Insensitive
};

enum class Result
{
    DontNegate,
    Negate
};
};

/**
 * NOTE: We want to run regexp search for whole columns by one call (as implemented in function 'position')
 *  but for that, regexp engine must support \0 bytes and their interpretation as string boundaries.
 */
template <typename Name, MatchTraits::Syntax syntax_, MatchTraits::Case case_, MatchTraits::Result result_>
struct MatchImpl
{
    static constexpr bool use_default_implementation_for_constants = true;
    static constexpr bool supports_start_pos = false;
    static constexpr auto name = Name::name;

    static ColumnNumbers getArgumentsThatAreAlwaysConstant() { return {2};}

    using ResultType = UInt8;

    static constexpr bool is_like = (syntax_ == MatchTraits::Syntax::Like);
    static constexpr bool case_insensitive = (case_ == MatchTraits::Case::Insensitive);
    static constexpr bool negate = (result_ == MatchTraits::Result::Negate);

    using Searcher = std::conditional_t<case_insensitive,
          VolnitskyCaseInsensitiveUTF8,
          VolnitskyUTF8>;

    static void vectorConstant(
        const ColumnString::Chars & haystack_data,
        const ColumnString::Offsets & haystack_offsets,
        const String & needle,
        [[maybe_unused]] const ColumnPtr & start_pos_,
        PaddedPODArray<UInt8> & res)
    {
        const size_t haystack_size = haystack_offsets.size();

        assert(haystack_size == res.size());

        assert(start_pos_ == nullptr);

        if (haystack_offsets.empty())
            return;

        /// A simple case where the [I]LIKE expression reduces to finding a substring in a string
        String strstr_pattern;
        if (is_like && impl::likePatternIsSubstring(needle, strstr_pattern))
        {
            const UInt8 * const begin = haystack_data.data();
            const UInt8 * const end = haystack_data.data() + haystack_data.size();
            const UInt8 * pos = begin;

            /// The current index in the array of strings.
            size_t i = 0;

            /// TODO You need to make that `searcher` is common to all the calls of the function.
            Searcher searcher(strstr_pattern.data(), strstr_pattern.size(), end - pos);

            /// We will search for the next occurrence in all rows at once.
            while (pos < end && end != (pos = searcher.search(pos, end - pos)))
            {
                /// Let's determine which index it refers to.
                while (begin + haystack_offsets[i] <= pos)
                {
                    res[i] = negate;
                    ++i;
                }

                /// We check that the entry does not pass through the boundaries of strings.
                if (pos + strstr_pattern.size() < begin + haystack_offsets[i])
                    res[i] = !negate;
                else
                    res[i] = negate;

                pos = begin + haystack_offsets[i];
                ++i;
            }

            /// Tail, in which there can be no substring.
            if (i < res.size())
                memset(&res[i], negate, (res.size() - i) * sizeof(res[0]));
        }
        else
        {
            const auto & regexp = Regexps::Regexp(Regexps::createRegexp<is_like, /*no_capture*/ true, case_insensitive>(needle));

            String required_substring;
            bool is_trivial;
            bool required_substring_is_prefix; /// for `anchored` execution of the regexp.

            regexp.getAnalyzeResult(required_substring, is_trivial, required_substring_is_prefix);

            if (required_substring.empty())
            {
                if (!regexp.getRE2()) /// An empty regexp. Always matches.
                {
                    if (haystack_size)
                        memset(res.data(), !negate, haystack_size * sizeof(res[0]));
                }
                else
                {
                    size_t prev_offset = 0;
                    for (size_t i = 0; i < haystack_size; ++i)
                    {
                        const bool match = regexp.getRE2()->Match(
                                {reinterpret_cast<const char *>(&haystack_data[prev_offset]), haystack_offsets[i] - prev_offset - 1},
                                0,
                                haystack_offsets[i] - prev_offset - 1,
                                re2_st::RE2::UNANCHORED,
                                nullptr,
                                0);
                        res[i] = negate ^ match;

                        prev_offset = haystack_offsets[i];
                    }
                }
            }
            else
            {
                /// NOTE This almost matches with the case of impl::likePatternIsSubstring.

                const UInt8 * const begin = haystack_data.data();
                const UInt8 * const end = haystack_data.begin() + haystack_data.size();
                const UInt8 * pos = begin;

                /// The current index in the array of strings.
                size_t i = 0;

                Searcher searcher(required_substring.data(), required_substring.size(), end - pos);

                /// We will search for the next occurrence in all rows at once.
                while (pos < end && end != (pos = searcher.search(pos, end - pos)))
                {
                    /// Determine which index it refers to.
                    while (begin + haystack_offsets[i] <= pos)
                    {
                        res[i] = negate;
                        ++i;
                    }

                    /// We check that the entry does not pass through the boundaries of strings.
                    if (pos + required_substring.size() < begin + haystack_offsets[i])
                    {
                        /// And if it does not, if necessary, we check the regexp.

                        if (is_trivial)
                            res[i] = !negate;
                        else
                        {
                            const char * str_data = reinterpret_cast<const char *>(&haystack_data[haystack_offsets[i - 1]]);
                            size_t str_size = haystack_offsets[i] - haystack_offsets[i - 1] - 1;

                            /** Even in the case of `required_substring_is_prefix` use UNANCHORED check for regexp,
                              *  so that it can match when `required_substring` occurs into the string several times,
                              *  and at the first occurrence, the regexp is not a match.
                              */
                            const size_t start_pos = (required_substring_is_prefix) ? (reinterpret_cast<const char *>(pos) - str_data) : 0;
                            const size_t end_pos = str_size;

                            const bool match = regexp.getRE2()->Match(
                                    {str_data, str_size},
                                    start_pos,
                                    end_pos,
                                    re2_st::RE2::UNANCHORED,
                                    nullptr,
                                    0);
                            res[i] = negate ^ match;
                        }
                    }
                    else
                        res[i] = negate;

                    pos = begin + haystack_offsets[i];
                    ++i;
                }

                /// Tail, in which there can be no substring.
                if (i < res.size())
                    memset(&res[i], negate, (res.size() - i) * sizeof(res[0]));
            }
        }
    }

    /// Very carefully crafted copy-paste.
    static void vectorFixedConstant(
        const ColumnString::Chars & haystack,
        size_t N,
        const String & needle,
        PaddedPODArray<UInt8> & res)
    {
        const size_t haystack_size = haystack.size() / N;

        assert(haystack_size == res.size());

        if (haystack.empty())
            return;

        /// A simple case where the LIKE expression reduces to finding a substring in a string
        String strstr_pattern;
        if (is_like && impl::likePatternIsSubstring(needle, strstr_pattern))
        {
            const UInt8 * const begin = haystack.data();
            const UInt8 * const end = haystack.data() + haystack.size();
            const UInt8 * pos = begin;

            size_t i = 0;
            const UInt8 * next_pos = begin;

            /// If needle is larger than string size - it cannot be found.
            if (strstr_pattern.size() <= N)
            {
                Searcher searcher(strstr_pattern.data(), strstr_pattern.size(), end - pos);

                /// We will search for the next occurrence in all rows at once.
                while (pos < end && end != (pos = searcher.search(pos, end - pos)))
                {
                    /// Let's determine which index it refers to.
                    while (next_pos + N <= pos)
                    {
                        res[i] = negate;
                        next_pos += N;
                        ++i;
                    }
                    next_pos += N;

                    /// We check that the entry does not pass through the boundaries of strings.
                    if (pos + strstr_pattern.size() <= next_pos)
                        res[i] = !negate;
                    else
                        res[i] = negate;

                    pos = next_pos;
                    ++i;
                }
            }

            /// Tail, in which there can be no substring.
            if (i < res.size())
                memset(&res[i], negate, (res.size() - i) * sizeof(res[0]));
        }
        else
        {
            const auto & regexp = Regexps::Regexp(Regexps::createRegexp<is_like, /*no_capture*/ true, case_insensitive>(needle));

            String required_substring;
            bool is_trivial;
            bool required_substring_is_prefix; /// for `anchored` execution of the regexp.

            regexp.getAnalyzeResult(required_substring, is_trivial, required_substring_is_prefix);

            if (required_substring.empty())
            {
                if (!regexp.getRE2()) /// An empty regexp. Always matches.
                {
                    if (haystack_size)
                        memset(res.data(), !negate, haystack_size * sizeof(res[0]));
                }
                else
                {
                    size_t offset = 0;
                    for (size_t i = 0; i < haystack_size; ++i)
                    {
                        const bool match = regexp.getRE2()->Match(
                                {reinterpret_cast<const char *>(&haystack[offset]), N},
                                0,
                                N,
                                re2_st::RE2::UNANCHORED,
                                nullptr,
                                0);
                        res[i] = negate ^ match;

                        offset += N;
                    }
                }
            }
            else
            {
                /// NOTE This almost matches with the case of likePatternIsSubstring.

                const UInt8 * const begin = haystack.data();
                const UInt8 * const end = haystack.data() + haystack.size();
                const UInt8 * pos = begin;

                size_t i = 0;
                const UInt8 * next_pos = begin;

                /// If required substring is larger than string size - it cannot be found.
                if (required_substring.size() <= N)
                {
                    Searcher searcher(required_substring.data(), required_substring.size(), end - pos);

                    /// We will search for the next occurrence in all rows at once.
                    while (pos < end && end != (pos = searcher.search(pos, end - pos)))
                    {
                        /// Let's determine which index it refers to.
                        while (next_pos + N <= pos)
                        {
                            res[i] = negate;
                            next_pos += N;
                            ++i;
                        }
                        next_pos += N;

                        if (pos + required_substring.size() <= next_pos)
                        {
                            /// And if it does not, if necessary, we check the regexp.

                            if (is_trivial)
                                res[i] = !negate;
                            else
                            {
                                const char * str_data = reinterpret_cast<const char *>(next_pos - N);

                                /** Even in the case of `required_substring_is_prefix` use UNANCHORED check for regexp,
                                *  so that it can match when `required_substring` occurs into the string several times,
                                *  and at the first occurrence, the regexp is not a match.
                                */
                                const size_t start_pos = (required_substring_is_prefix) ? (reinterpret_cast<const char *>(pos) - str_data) : 0;
                                const size_t end_pos = N;

                                const bool match = regexp.getRE2()->Match(
                                        {str_data, N},
                                        start_pos,
                                        end_pos,
                                        re2_st::RE2::UNANCHORED,
                                        nullptr,
                                        0);
                                res[i] = negate ^ match;
                            }
                        }
                        else
                            res[i] = negate;

                        pos = next_pos;
                        ++i;
                    }
                }

                /// Tail, in which there can be no substring.
                if (i < res.size())
                    memset(&res[i], negate, (res.size() - i) * sizeof(res[0]));
            }
        }
    }

    static void vectorVector(
        const ColumnString::Chars & haystack_data,
        const ColumnString::Offsets & haystack_offsets,
        const ColumnString::Chars & needle_data,
        const ColumnString::Offsets & needle_offset,
        [[maybe_unused]] const ColumnPtr & start_pos_,
        PaddedPODArray<UInt8> & res)
    {
        const size_t haystack_size = haystack_offsets.size();

        assert(haystack_size == needle_offset.size());
        assert(haystack_size == res.size());

        assert(start_pos_ == nullptr);

        if (haystack_offsets.empty())
            return;

        String required_substr;
        bool is_trivial;
        bool required_substring_is_prefix; /// for `anchored` execution of the regexp.

        size_t prev_haystack_offset = 0;
        size_t prev_needle_offset = 0;

        Regexps::LocalCacheTable cache;
        Regexps::RegexpPtr regexp;

        for (size_t i = 0; i < haystack_size; ++i)
        {
            const auto * const cur_haystack_data = &haystack_data[prev_haystack_offset];
            const size_t cur_haystack_length = haystack_offsets[i] - prev_haystack_offset - 1;

            const auto * const cur_needle_data = &needle_data[prev_needle_offset];
            const size_t cur_needle_length = needle_offset[i] - prev_needle_offset - 1;

            const auto & needle = String(
                    reinterpret_cast<const char *>(cur_needle_data),
                    cur_needle_length);

            if (is_like && impl::likePatternIsSubstring(needle, required_substr))
            {
                if (required_substr.size() > cur_haystack_length)
                    res[i] = negate;
                else
                {
                    Searcher searcher(required_substr.data(), required_substr.size(), cur_haystack_length);
                    const auto * match = searcher.search(cur_haystack_data, cur_haystack_length);
                    res[i] = negate ^ (match != cur_haystack_data + cur_haystack_length);
                }
            }
            else
            {
                regexp = cache.getOrSet<is_like, /*no_capture*/ true, case_insensitive>(needle);
                regexp->getAnalyzeResult(required_substr, is_trivial, required_substring_is_prefix);

                if (required_substr.empty())
                {
                    if (!regexp->getRE2()) /// An empty regexp. Always matches.
                    {
                        res[i] = !negate;
                    }
                    else
                    {
                        const bool match = regexp->getRE2()->Match(
                                {reinterpret_cast<const char *>(cur_haystack_data), cur_haystack_length},
                                0,
                                cur_haystack_length,
                                re2_st::RE2::UNANCHORED,
                                nullptr,
                                0);
                        res[i] = negate ^ match;
                    }
                }
                else
                {
                    Searcher searcher(required_substr.data(), required_substr.size(), cur_haystack_length);
                    const auto * match = searcher.search(cur_haystack_data, cur_haystack_length);

                    if (match == cur_haystack_data + cur_haystack_length)
                    {
                        res[i] = negate; // no match
                    }
                    else
                    {
                        if (is_trivial)
                        {
                            res[i] = !negate; // no wildcards in pattern
                        }
                        else
                        {
                            const size_t start_pos = (required_substring_is_prefix) ? (match - cur_haystack_data) : 0;
                            const size_t end_pos = cur_haystack_length;

                            const bool match2 = regexp->getRE2()->Match(
                                    {reinterpret_cast<const char *>(cur_haystack_data), cur_haystack_length},
                                    start_pos,
                                    end_pos,
                                    re2_st::RE2::UNANCHORED,
                                    nullptr,
                                    0);
                            res[i] = negate ^ match2;
                        }
                    }
                }
            }

            prev_haystack_offset = haystack_offsets[i];
            prev_needle_offset = needle_offset[i];
        }
    }

    static void vectorFixedVector(
        const ColumnString::Chars & haystack,
        size_t N,
        const ColumnString::Chars & needle_data,
        const ColumnString::Offsets & needle_offset,
        [[maybe_unused]] const ColumnPtr & start_pos_,
        PaddedPODArray<UInt8> & res)
    {
        const size_t haystack_size = haystack.size()/N;

        assert(haystack_size == needle_offset.size());
        assert(haystack_size == res.size());

        assert(start_pos_ == nullptr);

        if (haystack.empty())
            return;

        String required_substr;
        bool is_trivial;
        bool required_substring_is_prefix; // for `anchored` execution of the regexp.

        size_t prev_haystack_offset = 0;
        size_t prev_needle_offset = 0;

        Regexps::LocalCacheTable cache;
        Regexps::RegexpPtr regexp;

        for (size_t i = 0; i < haystack_size; ++i)
        {
            const auto * const cur_haystack_data = &haystack[prev_haystack_offset];
            const size_t cur_haystack_length = N;

            const auto * const cur_needle_data = &needle_data[prev_needle_offset];
            const size_t cur_needle_length = needle_offset[i] - prev_needle_offset - 1;

            const auto & needle = String(
                    reinterpret_cast<const char *>(cur_needle_data),
                    cur_needle_length);

            if (is_like && impl::likePatternIsSubstring(needle, required_substr))
            {
                if (required_substr.size() > cur_haystack_length)
                    res[i] = negate;
                else
                {
                    Searcher searcher(required_substr.data(), required_substr.size(), cur_haystack_length);
                    const auto * match = searcher.search(cur_haystack_data, cur_haystack_length);
                    res[i] = negate ^ (match != cur_haystack_data + cur_haystack_length);
                }
            }
            else
            {
                regexp = cache.getOrSet<is_like, /*no_capture*/ true, case_insensitive>(needle);
                regexp->getAnalyzeResult(required_substr, is_trivial, required_substring_is_prefix);

                if (required_substr.empty())
                {
                    if (!regexp->getRE2()) /// An empty regexp. Always matches.
                    {
                        res[i] = !negate;
                    }
                    else
                    {
                        const bool match = regexp->getRE2()->Match(
                                {reinterpret_cast<const char *>(cur_haystack_data), cur_haystack_length},
                                0,
                                cur_haystack_length,
                                re2_st::RE2::UNANCHORED,
                                nullptr,
                                0);
                        res[i] = negate ^ match;
                    }
                }
                else
                {
                    Searcher searcher(required_substr.data(), required_substr.size(), cur_haystack_length);
                    const auto * match = searcher.search(cur_haystack_data, cur_haystack_length);

                    if (match == cur_haystack_data + cur_haystack_length)
                    {
                        res[i] = negate; // no match
                    }
                    else
                    {
                        if (is_trivial)
                        {
                            res[i] = !negate; // no wildcards in pattern
                        }
                        else
                        {
                            const size_t start_pos = (required_substring_is_prefix) ? (match - cur_haystack_data) : 0;
                            const size_t end_pos = cur_haystack_length;

                            const bool match2 = regexp->getRE2()->Match(
                                    {reinterpret_cast<const char *>(cur_haystack_data), cur_haystack_length},
                                    start_pos,
                                    end_pos,
                                    re2_st::RE2::UNANCHORED,
                                    nullptr,
                                    0);
                            res[i] = negate ^ match2;
                        }
                    }
                }
            }
            prev_haystack_offset += N;
            prev_needle_offset = needle_offset[i];
        }
    }

    template <typename... Args>
    static void constantVector(Args &&...)
    {
        throw Exception(ErrorCodes::ILLEGAL_COLUMN, "Function '{}' doesn't support search with non-constant needles in constant haystack", name);
    }
};

}<|MERGE_RESOLUTION|>--- conflicted
+++ resolved
@@ -26,12 +26,7 @@
 /// Is the [I]LIKE expression equivalent to a substring search?
 inline bool likePatternIsSubstring(std::string_view pattern, String & res)
 {
-<<<<<<< HEAD
-    /// TODO: ignore multiple leading or trailing %
-    if (pattern.size() < 2 || !pattern.starts_with('%') || !pattern.ends_with('%'))
-=======
     if (pattern.size() < 2 || pattern.front() != '%' || pattern.back() != '%')
->>>>>>> c4cd9a64
         return false;
 
     res.clear();
