--- conflicted
+++ resolved
@@ -22,8 +22,6 @@
 {
     extern const int ILLEGAL_DIVISION;
     extern const int LOGICAL_ERROR;
-<<<<<<< HEAD
-=======
 }
 
 #if USE_EMBEDDED_COMPILER
@@ -55,7 +53,6 @@
         result_is_null = b.CreateOr(result_is_null, b.CreateExtractValue(right, {1}));
 
     return b.CreateInsertValue(nullable_result, result_is_null, {1});
->>>>>>> 523d3b4a
 }
 
 #endif
