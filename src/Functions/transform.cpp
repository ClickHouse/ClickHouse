--- conflicted
+++ resolved
@@ -117,11 +117,7 @@
                     + " has signature: transform(T, Array(T), Array(U), U) -> U; or transform(T, Array(T), Array(T)) -> T; where T and U are types.",
                     ErrorCodes::ILLEGAL_TYPE_OF_ARGUMENT};
 
-<<<<<<< HEAD
-            return getLeastSupertype({type_x, type_arr_to_nested});
-=======
             return getLeastSupertype(DataTypes{type_x, type_arr_to_nested});
->>>>>>> df57f8e3
         }
         else
         {
