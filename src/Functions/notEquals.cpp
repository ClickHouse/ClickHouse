--- conflicted
+++ resolved
@@ -17,11 +17,7 @@
     const ColumnsWithTypeAndName & x, const ColumnsWithTypeAndName & y, size_t tuple_size, size_t input_rows_count) const
 {
     FunctionOverloadResolverPtr func_builder_not_equals
-<<<<<<< HEAD
-        = std::make_unique<FunctionToOverloadResolverAdaptor>(std::make_shared<FunctionNotEquals>(params));
-=======
         = std::make_unique<FunctionToOverloadResolverAdaptor>(std::make_shared<FunctionNotEquals>(check_decimal_overflow));
->>>>>>> 8856dc38
 
     FunctionOverloadResolverPtr func_builder_or
         = std::make_unique<FunctionToOverloadResolverAdaptor>(std::make_shared<FunctionOr>());
