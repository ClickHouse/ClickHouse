--- conflicted
+++ resolved
@@ -544,23 +544,13 @@
         }
         else
         {
-<<<<<<< HEAD
-            if (!WhichDataType(arguments[0].type).isDateTimeOrDateTime64())
-                throw Exception(ErrorCodes::ILLEGAL_TYPE_OF_ARGUMENT, "Illegal type {} of first argument of function {}. "
-                    "Must be a DateTime/DateTime64", arguments[0].type->getName(), getName());
-
-            if (!WhichDataType(arguments[2].type).isString())
-                throw Exception(ErrorCodes::ILLEGAL_TYPE_OF_ARGUMENT, "Illegal type {} of third argument of function {}. "
-                                "The 3rd argument must be a constant string with a timezone name. "
-=======
-            if (!WhichDataType(arguments[0].type).isDateTime()
+            if (!(WhichDataType(arguments[0].type).isDateTime() || WhichDataType(arguments[0].type).isDateTime64())
                 || !WhichDataType(arguments[2].type).isString())
             {
                 throw Exception(ErrorCodes::ILLEGAL_TYPE_OF_ARGUMENT, "Function {} supports 2 or 3 arguments. "
                                 "The 1st argument must be of type Date or DateTime. "
                                 "The 2nd argument must be a number. "
                                 "The 3rd argument (optional) must be a constant string with timezone name. "
->>>>>>> 0e114166
                                 "The timezone argument is allowed only when the 1st argument has the type DateTime",
                                 getName());
             }
