--- conflicted
+++ resolved
@@ -730,10 +730,7 @@
         return time_zone.toNumYYYYMMDDhhmmss(time_zone.toDate(static_cast<DayNum>(d)));
     }
 
-<<<<<<< HEAD
-    using FactorTransform = DateTime::ZeroTransform;
-=======
-    using FactorTransform = ZeroTransform;
+    using FactorTransform = DateTime::ZeroTransform;
 };
 
 
@@ -782,7 +779,6 @@
                 ErrorCodes::ILLEGAL_COLUMN);
         }
     }
->>>>>>> dc3ffd3f
 };
 
 }