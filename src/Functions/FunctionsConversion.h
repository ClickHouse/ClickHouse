#pragma once

#include <ext/enumerate.h>
#include <ext/collection_cast.h>
#include <ext/range.h>
#include <type_traits>

#include <IO/WriteBufferFromVector.h>
#include <IO/ReadBufferFromMemory.h>
#include <IO/Operators.h>
#include <IO/parseDateTimeBestEffort.h>
#include <DataTypes/DataTypeFactory.h>
#include <DataTypes/DataTypesNumber.h>
#include <DataTypes/DataTypesDecimal.h>
#include <DataTypes/DataTypeString.h>
#include <DataTypes/DataTypeFixedString.h>
#include <DataTypes/DataTypeDate.h>
#include <DataTypes/DataTypeDateTime.h>
#include <DataTypes/DataTypeDateTime64.h>
#include <DataTypes/DataTypeEnum.h>
#include <DataTypes/DataTypeArray.h>
#include <DataTypes/DataTypeTuple.h>
#include <DataTypes/DataTypeNullable.h>
#include <DataTypes/DataTypeNothing.h>
#include <DataTypes/DataTypeUUID.h>
#include <DataTypes/DataTypeInterval.h>
#include <DataTypes/DataTypeAggregateFunction.h>
#include <Formats/FormatSettings.h>
#include <Columns/ColumnString.h>
#include <Columns/ColumnFixedString.h>
#include <Columns/ColumnConst.h>
#include <Columns/ColumnArray.h>
#include <Columns/ColumnNullable.h>
#include <Columns/ColumnTuple.h>
#include <Columns/ColumnsCommon.h>
#include <Common/FieldVisitors.h>
#include <Common/assert_cast.h>
#include <Common/quoteString.h>
#include <Functions/IFunctionAdaptors.h>
#include <Functions/FunctionsMiscellaneous.h>
#include <Functions/FunctionHelpers.h>
#include <Functions/DateTimeTransforms.h>
#include <DataTypes/DataTypeLowCardinality.h>
#include <Columns/ColumnLowCardinality.h>
#include <Functions/toFixedString.h>


namespace DB
{

namespace ErrorCodes
{
    extern const int ATTEMPT_TO_READ_AFTER_EOF;
    extern const int CANNOT_PARSE_NUMBER;
    extern const int CANNOT_READ_ARRAY_FROM_TEXT;
    extern const int CANNOT_PARSE_INPUT_ASSERTION_FAILED;
    extern const int CANNOT_PARSE_QUOTED_STRING;
    extern const int CANNOT_PARSE_ESCAPE_SEQUENCE;
    extern const int CANNOT_PARSE_DATE;
    extern const int CANNOT_PARSE_DATETIME;
    extern const int CANNOT_PARSE_TEXT;
    extern const int CANNOT_PARSE_UUID;
    extern const int TOO_FEW_ARGUMENTS_FOR_FUNCTION;
    extern const int LOGICAL_ERROR;
    extern const int TYPE_MISMATCH;
    extern const int CANNOT_CONVERT_TYPE;
    extern const int ILLEGAL_COLUMN;
    extern const int NUMBER_OF_ARGUMENTS_DOESNT_MATCH;
    extern const int ILLEGAL_TYPE_OF_ARGUMENT;
    extern const int NOT_IMPLEMENTED;
    extern const int CANNOT_INSERT_NULL_IN_ORDINARY_COLUMN;
}


/** Type conversion functions.
  * toType - conversion in "natural way";
  */

inline UInt32 extractToDecimalScale(const ColumnWithTypeAndName & named_column)
{
    const auto * arg_type = named_column.type.get();
    bool ok = checkAndGetDataType<DataTypeUInt64>(arg_type)
        || checkAndGetDataType<DataTypeUInt32>(arg_type)
        || checkAndGetDataType<DataTypeUInt16>(arg_type)
        || checkAndGetDataType<DataTypeUInt8>(arg_type);
    if (!ok)
        throw Exception("Illegal type of toDecimal() scale " + named_column.type->getName(), ErrorCodes::ILLEGAL_TYPE_OF_ARGUMENT);

    Field field;
    named_column.column->get(0, field);
    return field.get<UInt32>();
}



struct ConvertDefaultBehaviorTag {};
struct ConvertReturnNullOnErrorTag {};

/** Conversion of number types to each other, enums to numbers, dates and datetimes to numbers and back: done by straight assignment.
  *  (Date is represented internally as number of days from some day; DateTime - as unix timestamp)
  */
template <typename FromDataType, typename ToDataType, typename Name, typename SpecialTag = ConvertDefaultBehaviorTag>
struct ConvertImpl
{
    using FromFieldType = typename FromDataType::FieldType;
    using ToFieldType = typename ToDataType::FieldType;

    template <typename Additions = void *>
    static ColumnPtr NO_SANITIZE_UNDEFINED execute(
        const ColumnsWithTypeAndName & arguments, const DataTypePtr & /*result_type*/, size_t /*input_rows_count*/,
        Additions additions [[maybe_unused]] = Additions())
    {
        const ColumnWithTypeAndName & named_from = arguments[0];

        using ColVecFrom = typename FromDataType::ColumnType;
        using ColVecTo = typename ToDataType::ColumnType;

        if constexpr ((IsDataTypeDecimal<FromDataType> || IsDataTypeDecimal<ToDataType>)
            && !(std::is_same_v<DataTypeDateTime64, FromDataType> || std::is_same_v<DataTypeDateTime64, ToDataType>))
        {
            if constexpr (!IsDataTypeDecimalOrNumber<FromDataType> || !IsDataTypeDecimalOrNumber<ToDataType>)
            {
                throw Exception("Illegal column " + named_from.column->getName() + " of first argument of function " + Name::name,
                    ErrorCodes::ILLEGAL_COLUMN);
            }
        }

        if (const ColVecFrom * col_from = checkAndGetColumn<ColVecFrom>(named_from.column.get()))
        {
            typename ColVecTo::MutablePtr col_to = nullptr;
            if constexpr (IsDataTypeDecimal<ToDataType>)
            {
                UInt32 scale = additions;
                col_to = ColVecTo::create(0, scale);
            }
            else
                col_to = ColVecTo::create();

            const auto & vec_from = col_from->getData();
            auto & vec_to = col_to->getData();
            size_t size = vec_from.size();
            vec_to.resize(size);

            for (size_t i = 0; i < size; ++i)
            {
                if constexpr (IsDataTypeDecimal<FromDataType> || IsDataTypeDecimal<ToDataType>)
                {
                    if constexpr (IsDataTypeDecimal<FromDataType> && IsDataTypeDecimal<ToDataType>)
                        vec_to[i] = convertDecimals<FromDataType, ToDataType>(vec_from[i], vec_from.getScale(), vec_to.getScale());
                    else if constexpr (IsDataTypeDecimal<FromDataType> && IsDataTypeNumber<ToDataType>)
                        vec_to[i] = convertFromDecimal<FromDataType, ToDataType>(vec_from[i], vec_from.getScale());
                    else if constexpr (IsDataTypeNumber<FromDataType> && IsDataTypeDecimal<ToDataType>)
                        vec_to[i] = convertToDecimal<FromDataType, ToDataType>(vec_from[i], vec_to.getScale());
                    else
                        throw Exception("Unsupported data type in conversion function", ErrorCodes::CANNOT_CONVERT_TYPE);
                }
                else if constexpr (is_big_int_v<FromFieldType> || is_big_int_v<ToFieldType>)
                {
                    if constexpr (std::is_same_v<FromFieldType, UInt128> || std::is_same_v<ToFieldType, UInt128>)
                        throw Exception("Unexpected UInt128 to big int conversion", ErrorCodes::NOT_IMPLEMENTED);
                    /// If From Data is Nan or Inf, throw exception
                    else if (!isFinite(vec_from[i]))
                        throw Exception("Unexpected inf or nan to big int conversion", ErrorCodes::NOT_IMPLEMENTED);
                    else
                        vec_to[i] = bigint_cast<ToFieldType>(vec_from[i]);
                }
                else if constexpr (std::is_same_v<ToFieldType, UInt128> && sizeof(FromFieldType) <= sizeof(UInt64))
                    vec_to[i] = static_cast<ToFieldType>(static_cast<UInt64>(vec_from[i]));
                else
                    vec_to[i] = static_cast<ToFieldType>(vec_from[i]);
            }

            return col_to;
        }
        else
            throw Exception("Illegal column " + named_from.column->getName() + " of first argument of function " + Name::name,
                ErrorCodes::ILLEGAL_COLUMN);
    }
};

/** Conversion of DateTime to Date: throw off time component.
  */
template <typename Name> struct ConvertImpl<DataTypeDateTime, DataTypeDate, Name, ConvertDefaultBehaviorTag>
    : DateTimeTransformImpl<DataTypeDateTime, DataTypeDate, ToDateImpl> {};


/** Conversion of Date to DateTime: adding 00:00:00 time component.
  */
struct ToDateTimeImpl
{
    static constexpr auto name = "toDateTime";

    static inline UInt32 execute(UInt16 d, const DateLUTImpl & time_zone)
    {
        return time_zone.fromDayNum(DayNum(d));
    }

    // no-op conversion from DateTime to DateTime, used in DateTime64 to DateTime conversion.
    static inline UInt32 execute(UInt32 d, const DateLUTImpl & /*time_zone*/)
    {
        return d;
    }
};

template <typename Name> struct ConvertImpl<DataTypeDate, DataTypeDateTime, Name, ConvertDefaultBehaviorTag>
    : DateTimeTransformImpl<DataTypeDate, DataTypeDateTime, ToDateTimeImpl> {};

/// Implementation of toDate function.

template <typename FromType, typename ToType>
struct ToDateTransform32Or64
{
    static constexpr auto name = "toDate";

    static inline NO_SANITIZE_UNDEFINED ToType execute(const FromType & from, const DateLUTImpl & time_zone)
    {
        return (from < 0xFFFF)
            ? from
            : time_zone.toDayNum(std::min(time_t(from), time_t(0xFFFFFFFF)));
    }
};

template <typename FromType, typename ToType>
struct ToDateTransform32Or64Signed
{
    static constexpr auto name = "toDate";

    static inline NO_SANITIZE_UNDEFINED ToType execute(const FromType & from, const DateLUTImpl & time_zone)
    {
        /// The function should be monotonic (better for query optimizations), so we saturate instead of overflow.
        if (from < 0)
            return 0;
        return (from < 0xFFFF)
            ? from
            : time_zone.toDayNum(std::min(time_t(from), time_t(0xFFFFFFFF)));
    }
};

template <typename FromType, typename ToType>
struct ToDateTransform8Or16Signed
{
    static constexpr auto name = "toDate";

    static inline NO_SANITIZE_UNDEFINED ToType execute(const FromType & from, const DateLUTImpl &)
    {
        if (from < 0)
            return 0;
        return from;
    }
};

/** Special case of converting Int8, Int16, (U)Int32 or (U)Int64 (and also, for convenience,
  * Float32, Float64) to Date. If the number is negative, saturate it to unix epoch time. If the
  * number is less than 65536, then it is treated as DayNum, and if it's greater or equals to 65536,
  * then treated as unix timestamp. If the number exceeds UInt32, saturate to MAX_UINT32 then as DayNum.
  * It's a bit illogical, as we actually have two functions in one.
  * But allows to support frequent case,
  *  when user write toDate(UInt32), expecting conversion of unix timestamp to Date.
  *  (otherwise such usage would be frequent mistake).
  */
template <typename Name> struct ConvertImpl<DataTypeUInt32, DataTypeDate, Name, ConvertDefaultBehaviorTag>
    : DateTimeTransformImpl<DataTypeUInt32, DataTypeDate, ToDateTransform32Or64<UInt32, UInt16>> {};
template <typename Name> struct ConvertImpl<DataTypeUInt64, DataTypeDate, Name, ConvertDefaultBehaviorTag>
    : DateTimeTransformImpl<DataTypeUInt64, DataTypeDate, ToDateTransform32Or64<UInt64, UInt16>> {};
template <typename Name> struct ConvertImpl<DataTypeInt8, DataTypeDate, Name, ConvertDefaultBehaviorTag>
    : DateTimeTransformImpl<DataTypeInt8, DataTypeDate, ToDateTransform8Or16Signed<Int8, UInt16>> {};
template <typename Name> struct ConvertImpl<DataTypeInt16, DataTypeDate, Name, ConvertDefaultBehaviorTag>
    : DateTimeTransformImpl<DataTypeInt16, DataTypeDate, ToDateTransform8Or16Signed<Int16, UInt16>> {};
template <typename Name> struct ConvertImpl<DataTypeInt32, DataTypeDate, Name, ConvertDefaultBehaviorTag>
    : DateTimeTransformImpl<DataTypeInt32, DataTypeDate, ToDateTransform32Or64Signed<Int32, UInt16>> {};
template <typename Name> struct ConvertImpl<DataTypeInt64, DataTypeDate, Name, ConvertDefaultBehaviorTag>
    : DateTimeTransformImpl<DataTypeInt64, DataTypeDate, ToDateTransform32Or64Signed<Int64, UInt16>> {};
template <typename Name> struct ConvertImpl<DataTypeFloat32, DataTypeDate, Name, ConvertDefaultBehaviorTag>
    : DateTimeTransformImpl<DataTypeFloat32, DataTypeDate, ToDateTransform32Or64Signed<Float32, UInt16>> {};
template <typename Name> struct ConvertImpl<DataTypeFloat64, DataTypeDate, Name, ConvertDefaultBehaviorTag>
    : DateTimeTransformImpl<DataTypeFloat64, DataTypeDate, ToDateTransform32Or64Signed<Float64, UInt16>> {};


template <typename FromType, typename ToType>
struct ToDateTimeTransform64
{
    static constexpr auto name = "toDateTime";

    static inline NO_SANITIZE_UNDEFINED ToType execute(const FromType & from, const DateLUTImpl &)
    {
        return std::min(time_t(from), time_t(0xFFFFFFFF));
    }
};

template <typename FromType, typename ToType>
struct ToDateTimeTransformSigned
{
    static constexpr auto name = "toDateTime";

    static inline NO_SANITIZE_UNDEFINED ToType execute(const FromType & from, const DateLUTImpl &)
    {
        if (from < 0)
            return 0;
        return from;
    }
};

template <typename FromType, typename ToType>
struct ToDateTimeTransform64Signed
{
    static constexpr auto name = "toDateTime";

    static inline NO_SANITIZE_UNDEFINED ToType execute(const FromType & from, const DateLUTImpl &)
    {
        if (from < 0)
            return 0;
        return std::min(time_t(from), time_t(0xFFFFFFFF));
    }
};

/** Special case of converting Int8, Int16, Int32 or (U)Int64 (and also, for convenience, Float32,
  * Float64) to DateTime. If the number is negative, saturate it to unix epoch time. If the number
  * exceeds UInt32, saturate to MAX_UINT32.
  */
template <typename Name> struct ConvertImpl<DataTypeInt8, DataTypeDateTime, Name>
    : DateTimeTransformImpl<DataTypeInt8, DataTypeDateTime, ToDateTimeTransformSigned<Int8, UInt32>> {};
template <typename Name> struct ConvertImpl<DataTypeInt16, DataTypeDateTime, Name>
    : DateTimeTransformImpl<DataTypeInt16, DataTypeDateTime, ToDateTimeTransformSigned<Int16, UInt32>> {};
template <typename Name> struct ConvertImpl<DataTypeInt32, DataTypeDateTime, Name>
    : DateTimeTransformImpl<DataTypeInt32, DataTypeDateTime, ToDateTimeTransformSigned<Int32, UInt32>> {};
template <typename Name> struct ConvertImpl<DataTypeInt64, DataTypeDateTime, Name>
    : DateTimeTransformImpl<DataTypeInt64, DataTypeDateTime, ToDateTimeTransform64Signed<Int64, UInt32>> {};
template <typename Name> struct ConvertImpl<DataTypeUInt64, DataTypeDateTime, Name>
    : DateTimeTransformImpl<DataTypeUInt64, DataTypeDateTime, ToDateTimeTransform64<UInt64, UInt32>> {};
template <typename Name> struct ConvertImpl<DataTypeFloat32, DataTypeDateTime, Name>
    : DateTimeTransformImpl<DataTypeFloat32, DataTypeDateTime, ToDateTimeTransform64Signed<Float32, UInt32>> {};
template <typename Name> struct ConvertImpl<DataTypeFloat64, DataTypeDateTime, Name>
    : DateTimeTransformImpl<DataTypeFloat64, DataTypeDateTime, ToDateTimeTransform64Signed<Float64, UInt32>> {};


/** Conversion of Date or DateTime to DateTime64: add zero sub-second part.
  */
struct ToDateTime64Transform
{
    static constexpr auto name = "toDateTime64";

    const DateTime64::NativeType scale_multiplier = 1;

    ToDateTime64Transform(UInt32 scale = 0)
        : scale_multiplier(DecimalUtils::scaleMultiplier<DateTime64::NativeType>(scale))
    {}

    inline DateTime64::NativeType execute(UInt16 d, const DateLUTImpl & time_zone) const
    {
        const auto dt = ToDateTimeImpl::execute(d, time_zone);
        return execute(dt, time_zone);
    }

    inline DateTime64::NativeType execute(UInt32 dt, const DateLUTImpl & /*time_zone*/) const
    {
        return DecimalUtils::decimalFromComponentsWithMultiplier<DateTime64>(dt, 0, scale_multiplier);
    }
};

template <typename Name> struct ConvertImpl<DataTypeDate, DataTypeDateTime64, Name, ConvertDefaultBehaviorTag>
    : DateTimeTransformImpl<DataTypeDate, DataTypeDateTime64, ToDateTime64Transform> {};
template <typename Name> struct ConvertImpl<DataTypeDateTime, DataTypeDateTime64, Name, ConvertDefaultBehaviorTag>
    : DateTimeTransformImpl<DataTypeDateTime, DataTypeDateTime64, ToDateTime64Transform> {};

/** Conversion of DateTime64 to Date or DateTime: discards fractional part.
 */
template <typename Transform>
struct FromDateTime64Transform
{
    static constexpr auto name = Transform::name;

    const DateTime64::NativeType scale_multiplier = 1;

    FromDateTime64Transform(UInt32 scale)
        : scale_multiplier(DecimalUtils::scaleMultiplier<DateTime64::NativeType>(scale))
    {}

    inline auto execute(DateTime64::NativeType dt, const DateLUTImpl & time_zone) const
    {
        const auto c = DecimalUtils::splitWithScaleMultiplier(DateTime64(dt), scale_multiplier);
        return Transform::execute(static_cast<UInt32>(c.whole), time_zone);
    }
};

template <typename Name> struct ConvertImpl<DataTypeDateTime64, DataTypeDate, Name, ConvertDefaultBehaviorTag>
    : DateTimeTransformImpl<DataTypeDateTime64, DataTypeDate, FromDateTime64Transform<ToDateImpl>> {};
template <typename Name> struct ConvertImpl<DataTypeDateTime64, DataTypeDateTime, Name, ConvertDefaultBehaviorTag>
    : DateTimeTransformImpl<DataTypeDateTime64, DataTypeDateTime, FromDateTime64Transform<ToDateTimeImpl>> {};


/** Transformation of numbers, dates, datetimes to strings: through formatting.
  */
template <typename DataType>
struct FormatImpl
{
    static void execute(const typename DataType::FieldType x, WriteBuffer & wb, const DataType *, const DateLUTImpl *)
    {
        writeText(x, wb);
    }
};

template <>
struct FormatImpl<DataTypeDate>
{
    static void execute(const DataTypeDate::FieldType x, WriteBuffer & wb, const DataTypeDate *, const DateLUTImpl *)
    {
        writeDateText(DayNum(x), wb);
    }
};

template <>
struct FormatImpl<DataTypeDateTime>
{
    static void execute(const DataTypeDateTime::FieldType x, WriteBuffer & wb, const DataTypeDateTime *, const DateLUTImpl * time_zone)
    {
        writeDateTimeText(x, wb, *time_zone);
    }
};

template <>
struct FormatImpl<DataTypeDateTime64>
{
    static void execute(const DataTypeDateTime64::FieldType x, WriteBuffer & wb, const DataTypeDateTime64 * type, const DateLUTImpl * time_zone)
    {
        writeDateTimeText(DateTime64(x), type->getScale(), wb, *time_zone);
    }
};


template <typename FieldType>
struct FormatImpl<DataTypeEnum<FieldType>>
{
    static void execute(const FieldType x, WriteBuffer & wb, const DataTypeEnum<FieldType> * type, const DateLUTImpl *)
    {
        writeString(type->getNameForValue(x), wb);
    }
};

template <typename FieldType>
struct FormatImpl<DataTypeDecimal<FieldType>>
{
    static void execute(const FieldType x, WriteBuffer & wb, const DataTypeDecimal<FieldType> * type, const DateLUTImpl *)
    {
        writeText(x, type->getScale(), wb);
    }
};


/// DataTypeEnum<T> to DataType<T> free conversion
template <typename FieldType, typename Name>
struct ConvertImpl<DataTypeEnum<FieldType>, DataTypeNumber<FieldType>, Name, ConvertDefaultBehaviorTag>
{
    static ColumnPtr execute(const ColumnsWithTypeAndName & arguments, const DataTypePtr &, size_t /*input_rows_count*/)
    {
        return arguments[0].column;
    }
};


template <typename FromDataType, typename Name>
struct ConvertImpl<FromDataType, std::enable_if_t<!std::is_same_v<FromDataType, DataTypeString>, DataTypeString>, Name, ConvertDefaultBehaviorTag>
{
    using FromFieldType = typename FromDataType::FieldType;
    using ColVecType = std::conditional_t<IsDecimalNumber<FromFieldType>, ColumnDecimal<FromFieldType>, ColumnVector<FromFieldType>>;

    static ColumnPtr execute(const ColumnsWithTypeAndName & arguments, const DataTypePtr &, size_t /*input_rows_count*/)
    {
        const auto & col_with_type_and_name = arguments[0];
        const auto & type = static_cast<const FromDataType &>(*col_with_type_and_name.type);

        const DateLUTImpl * time_zone = nullptr;

        /// For argument of DateTime type, second argument with time zone could be specified.
        if constexpr (std::is_same_v<FromDataType, DataTypeDateTime> || std::is_same_v<FromDataType, DataTypeDateTime64>)
            time_zone = &extractTimeZoneFromFunctionArguments(arguments, 1, 0);

        if (const auto col_from = checkAndGetColumn<ColVecType>(col_with_type_and_name.column.get()))
        {
            auto col_to = ColumnString::create();

            const typename ColVecType::Container & vec_from = col_from->getData();
            ColumnString::Chars & data_to = col_to->getChars();
            ColumnString::Offsets & offsets_to = col_to->getOffsets();
            size_t size = vec_from.size();

            if constexpr (std::is_same_v<FromDataType, DataTypeDate>)
                data_to.resize(size * (strlen("YYYY-MM-DD") + 1));
            else if constexpr (std::is_same_v<FromDataType, DataTypeDateTime>)
                data_to.resize(size * (strlen("YYYY-MM-DD hh:mm:ss") + 1));
            else if constexpr (std::is_same_v<FromDataType, DataTypeDateTime64>)
                data_to.resize(size * (strlen("YYYY-MM-DD hh:mm:ss.") + vec_from.getScale() + 1));
            else
                data_to.resize(size * 3);   /// Arbitrary

            offsets_to.resize(size);

            WriteBufferFromVector<ColumnString::Chars> write_buffer(data_to);

            for (size_t i = 0; i < size; ++i)
            {
                FormatImpl<FromDataType>::execute(vec_from[i], write_buffer, &type, time_zone);
                writeChar(0, write_buffer);
                offsets_to[i] = write_buffer.count();
            }

            write_buffer.finalize();
            return col_to;
        }
        else
            throw Exception("Illegal column " + arguments[0].column->getName()
                    + " of first argument of function " + Name::name,
                ErrorCodes::ILLEGAL_COLUMN);
    }
};


/// Generic conversion of any type to String.
struct ConvertImplGenericToString
{
    static ColumnPtr execute(const ColumnsWithTypeAndName & arguments)
    {
        const auto & col_with_type_and_name = arguments[0];
        const IDataType & type = *col_with_type_and_name.type;
        const IColumn & col_from = *col_with_type_and_name.column;

        size_t size = col_from.size();

        auto col_to = ColumnString::create();

        ColumnString::Chars & data_to = col_to->getChars();
        ColumnString::Offsets & offsets_to = col_to->getOffsets();

        data_to.resize(size * 2); /// Using coefficient 2 for initial size is arbitrary.
        offsets_to.resize(size);

        WriteBufferFromVector<ColumnString::Chars> write_buffer(data_to);

        FormatSettings format_settings;
        for (size_t i = 0; i < size; ++i)
        {
            type.serializeAsText(col_from, i, write_buffer, format_settings);
            writeChar(0, write_buffer);
            offsets_to[i] = write_buffer.count();
        }

        write_buffer.finalize();
        return col_to;
    }
};


/** Conversion of strings to numbers, dates, datetimes: through parsing.
  */
template <typename DataType>
void parseImpl(typename DataType::FieldType & x, ReadBuffer & rb, const DateLUTImpl *)
{
    readText(x, rb);
}

template <>
inline void parseImpl<DataTypeDate>(DataTypeDate::FieldType & x, ReadBuffer & rb, const DateLUTImpl *)
{
    DayNum tmp(0);
    readDateText(tmp, rb);
    x = tmp;
}

template <>
inline void parseImpl<DataTypeDateTime>(DataTypeDateTime::FieldType & x, ReadBuffer & rb, const DateLUTImpl * time_zone)
{
    time_t tmp = 0;
    readDateTimeText(tmp, rb, *time_zone);
    x = tmp;
}

template <>
inline void parseImpl<DataTypeUUID>(DataTypeUUID::FieldType & x, ReadBuffer & rb, const DateLUTImpl *)
{
    UUID tmp;
    readUUIDText(tmp, rb);
    x = tmp;
}


template <typename DataType>
bool tryParseImpl(typename DataType::FieldType & x, ReadBuffer & rb, const DateLUTImpl *)
{
    if constexpr (std::is_floating_point_v<typename DataType::FieldType>)
        return tryReadFloatText(x, rb);
    else /*if constexpr (is_integer_v<typename DataType::FieldType>)*/
        return tryReadIntText(x, rb);
}

template <>
inline bool tryParseImpl<DataTypeDate>(DataTypeDate::FieldType & x, ReadBuffer & rb, const DateLUTImpl *)
{
    DayNum tmp(0);
    if (!tryReadDateText(tmp, rb))
        return false;
    x = tmp;
    return true;
}

template <>
inline bool tryParseImpl<DataTypeDateTime>(DataTypeDateTime::FieldType & x, ReadBuffer & rb, const DateLUTImpl * time_zone)
{
    time_t tmp = 0;
    if (!tryReadDateTimeText(tmp, rb, *time_zone))
        return false;
    x = tmp;
    return true;
}

template <>
inline bool tryParseImpl<DataTypeUUID>(DataTypeUUID::FieldType & x, ReadBuffer & rb, const DateLUTImpl *)
{
    UUID tmp;
    if (!tryReadUUIDText(tmp, rb))
        return false;

    x = tmp;
    return true;
}


/** Throw exception with verbose message when string value is not parsed completely.
  */
[[noreturn]] inline void throwExceptionForIncompletelyParsedValue(ReadBuffer & read_buffer, const DataTypePtr result_type)
{
    const IDataType & to_type = *result_type;

    WriteBufferFromOwnString message_buf;
    message_buf << "Cannot parse string " << quote << String(read_buffer.buffer().begin(), read_buffer.buffer().size())
                << " as " << to_type.getName()
                << ": syntax error";

    if (read_buffer.offset())
        message_buf << " at position " << read_buffer.offset()
                    << " (parsed just " << quote << String(read_buffer.buffer().begin(), read_buffer.offset()) << ")";
    else
        message_buf << " at begin of string";

    if (isNativeNumber(to_type))
        message_buf << ". Note: there are to" << to_type.getName() << "OrZero and to" << to_type.getName() << "OrNull functions, which returns zero/NULL instead of throwing exception.";

    throw Exception(message_buf.str(), ErrorCodes::CANNOT_PARSE_TEXT);
}


enum class ConvertFromStringExceptionMode
{
    Throw,  /// Throw exception if value cannot be parsed.
    Zero,   /// Fill with zero or default if value cannot be parsed.
    Null    /// Return ColumnNullable with NULLs when value cannot be parsed.
};

enum class ConvertFromStringParsingMode
{
    Normal,
    BestEffort,  /// Only applicable for DateTime. Will use sophisticated method, that is slower.
    BestEffortUS
};

template <typename FromDataType, typename ToDataType, typename Name,
    ConvertFromStringExceptionMode exception_mode, ConvertFromStringParsingMode parsing_mode>
struct ConvertThroughParsing
{
    static_assert(std::is_same_v<FromDataType, DataTypeString> || std::is_same_v<FromDataType, DataTypeFixedString>,
        "ConvertThroughParsing is only applicable for String or FixedString data types");

    static constexpr bool to_datetime64 = std::is_same_v<ToDataType, DataTypeDateTime64>;

    // using ToFieldType = typename ToDataType::FieldType;

    static bool isAllRead(ReadBuffer & in)
    {
        /// In case of FixedString, skip zero bytes at end.
        if constexpr (std::is_same_v<FromDataType, DataTypeFixedString>)
            while (!in.eof() && *in.position() == 0)
                ++in.position();

        if (in.eof())
            return true;

        /// Special case, that allows to parse string with DateTime as Date.
        if (std::is_same_v<ToDataType, DataTypeDate> && (in.buffer().size()) == strlen("YYYY-MM-DD hh:mm:ss"))
            return true;

        return false;
    }

    template <typename Additions = void *>
    static ColumnPtr execute(const ColumnsWithTypeAndName & arguments, const DataTypePtr & res_type, size_t input_rows_count,
                        Additions additions [[maybe_unused]] = Additions())
    {
        using ColVecTo = typename ToDataType::ColumnType;

        const DateLUTImpl * local_time_zone [[maybe_unused]] = nullptr;
        const DateLUTImpl * utc_time_zone [[maybe_unused]] = nullptr;

        /// For conversion to DateTime type, second argument with time zone could be specified.
        if constexpr (std::is_same_v<ToDataType, DataTypeDateTime> || to_datetime64)
        {
            const auto result_type = removeNullable(res_type);
            // Time zone is already figured out during result type resolution, no need to do it here.
            if (const auto dt_col = checkAndGetDataType<ToDataType>(result_type.get()))
                local_time_zone = &dt_col->getTimeZone();
            else
            {
                local_time_zone = &extractTimeZoneFromFunctionArguments(arguments, 1, 0);
            }

            if constexpr (parsing_mode == ConvertFromStringParsingMode::BestEffort || parsing_mode == ConvertFromStringParsingMode::BestEffortUS)
                utc_time_zone = &DateLUT::instance("UTC");
        }

        const IColumn * col_from = arguments[0].column.get();
        const ColumnString * col_from_string = checkAndGetColumn<ColumnString>(col_from);
        const ColumnFixedString * col_from_fixed_string = checkAndGetColumn<ColumnFixedString>(col_from);

        if (std::is_same_v<FromDataType, DataTypeString> && !col_from_string)
            throw Exception("Illegal column " + col_from->getName()
                + " of first argument of function " + Name::name,
                ErrorCodes::ILLEGAL_COLUMN);

        if (std::is_same_v<FromDataType, DataTypeFixedString> && !col_from_fixed_string)
            throw Exception("Illegal column " + col_from->getName()
                + " of first argument of function " + Name::name,
                ErrorCodes::ILLEGAL_COLUMN);

        size_t size = input_rows_count;
        typename ColVecTo::MutablePtr col_to = nullptr;

        if constexpr (IsDataTypeDecimal<ToDataType>)
        {
            UInt32 scale = additions;
            if constexpr (to_datetime64)
            {
                ToDataType check_bounds_in_ctor(scale, local_time_zone ? local_time_zone->getTimeZone() : String{});
            }
            else
            {
                ToDataType check_bounds_in_ctor(ToDataType::maxPrecision(), scale);
            }
            col_to = ColVecTo::create(size, scale);
        }
        else
            col_to = ColVecTo::create(size);

        typename ColVecTo::Container & vec_to = col_to->getData();

        ColumnUInt8::MutablePtr col_null_map_to;
        ColumnUInt8::Container * vec_null_map_to [[maybe_unused]] = nullptr;
        if constexpr (exception_mode == ConvertFromStringExceptionMode::Null)
        {
            col_null_map_to = ColumnUInt8::create(size);
            vec_null_map_to = &col_null_map_to->getData();
        }

        const ColumnString::Chars * chars = nullptr;
        const IColumn::Offsets * offsets = nullptr;
        size_t fixed_string_size = 0;

        if constexpr (std::is_same_v<FromDataType, DataTypeString>)
        {
            chars = &col_from_string->getChars();
            offsets = &col_from_string->getOffsets();
        }
        else
        {
            chars = &col_from_fixed_string->getChars();
            fixed_string_size = col_from_fixed_string->getN();
        }

        size_t current_offset = 0;

        for (size_t i = 0; i < size; ++i)
        {
            size_t next_offset = std::is_same_v<FromDataType, DataTypeString> ? (*offsets)[i] : (current_offset + fixed_string_size);
            size_t string_size = std::is_same_v<FromDataType, DataTypeString> ? next_offset - current_offset - 1 : fixed_string_size;

            ReadBufferFromMemory read_buffer(&(*chars)[current_offset], string_size);

            if constexpr (exception_mode == ConvertFromStringExceptionMode::Throw)
            {
                if constexpr (parsing_mode == ConvertFromStringParsingMode::BestEffort)
                {
                    if constexpr (to_datetime64)
                    {
                        DateTime64 res = 0;
                        parseDateTime64BestEffort(res, vec_to.getScale(), read_buffer, *local_time_zone, *utc_time_zone);
                        vec_to[i] = res;
                    }
                    else
                    {
                        time_t res;
                        parseDateTimeBestEffort(res, read_buffer, *local_time_zone, *utc_time_zone);
                        vec_to[i] = res;
                    }
                }
                else if constexpr (parsing_mode == ConvertFromStringParsingMode::BestEffortUS)
                {
                    time_t res;
                    parseDateTimeBestEffortUS(res, read_buffer, *local_time_zone, *utc_time_zone);
                    vec_to[i] = res;
                }
                else
                {
                    if constexpr (to_datetime64)
                    {
                        DateTime64 value = 0;
                        readDateTime64Text(value, vec_to.getScale(), read_buffer, *local_time_zone);
                        vec_to[i] = value;
                    }
                    else if constexpr (IsDataTypeDecimal<ToDataType>)
                        ToDataType::readText(vec_to[i], read_buffer, ToDataType::maxPrecision(), vec_to.getScale());
                    else
                        parseImpl<ToDataType>(vec_to[i], read_buffer, local_time_zone);
                }

                if (!isAllRead(read_buffer))
                    throwExceptionForIncompletelyParsedValue(read_buffer, res_type);
            }
            else
            {
                bool parsed;

                if constexpr (parsing_mode == ConvertFromStringParsingMode::BestEffort)
                {
                    if constexpr (to_datetime64)
                    {
                        DateTime64 res = 0;
                        parsed = tryParseDateTime64BestEffort(res, vec_to.getScale(), read_buffer, *local_time_zone, *utc_time_zone);
                        vec_to[i] = res;
                    }
                    else
                    {
                        time_t res;
                        parsed = tryParseDateTimeBestEffort(res, read_buffer, *local_time_zone, *utc_time_zone);
                        vec_to[i] = res;
                    }
                }
                else
                {
                    if constexpr (to_datetime64)
                    {
                        DateTime64 value = 0;
                        parsed = tryReadDateTime64Text(value, vec_to.getScale(), read_buffer, *local_time_zone);
                        vec_to[i] = value;
                    }
                    else if constexpr (IsDataTypeDecimal<ToDataType>)
                        parsed = ToDataType::tryReadText(vec_to[i], read_buffer, ToDataType::maxPrecision(), vec_to.getScale());
                    else
                        parsed = tryParseImpl<ToDataType>(vec_to[i], read_buffer, local_time_zone);
                }

                parsed = parsed && isAllRead(read_buffer);

                if (!parsed)
                    vec_to[i] = static_cast<typename ToDataType::FieldType>(0);

                if constexpr (exception_mode == ConvertFromStringExceptionMode::Null)
                    (*vec_null_map_to)[i] = !parsed;
            }

            current_offset = next_offset;
        }

        if constexpr (exception_mode == ConvertFromStringExceptionMode::Null)
            return ColumnNullable::create(std::move(col_to), std::move(col_null_map_to));
        else
            return col_to;
    }
};


template <typename ToDataType, typename Name>
struct ConvertImpl<std::enable_if_t<!std::is_same_v<ToDataType, DataTypeString>, DataTypeString>, ToDataType, Name, ConvertDefaultBehaviorTag>
    : ConvertThroughParsing<DataTypeString, ToDataType, Name, ConvertFromStringExceptionMode::Throw, ConvertFromStringParsingMode::Normal> {};

template <typename ToDataType, typename Name>
struct ConvertImpl<std::enable_if_t<!std::is_same_v<ToDataType, DataTypeFixedString>, DataTypeFixedString>, ToDataType, Name, ConvertDefaultBehaviorTag>
    : ConvertThroughParsing<DataTypeFixedString, ToDataType, Name, ConvertFromStringExceptionMode::Throw, ConvertFromStringParsingMode::Normal> {};

template <typename ToDataType, typename Name>
struct ConvertImpl<std::enable_if_t<!std::is_same_v<ToDataType, DataTypeString>, DataTypeString>, ToDataType, Name, ConvertReturnNullOnErrorTag>
    : ConvertThroughParsing<DataTypeString, ToDataType, Name, ConvertFromStringExceptionMode::Null, ConvertFromStringParsingMode::Normal> {};

template <typename ToDataType, typename Name>
struct ConvertImpl<std::enable_if_t<!std::is_same_v<ToDataType, DataTypeFixedString>, DataTypeFixedString>, ToDataType, Name, ConvertReturnNullOnErrorTag>
    : ConvertThroughParsing<DataTypeFixedString, ToDataType, Name, ConvertFromStringExceptionMode::Null, ConvertFromStringParsingMode::Normal> {};

/// Generic conversion of any type from String. Used for complex types: Array and Tuple.
struct ConvertImplGenericFromString
{
    static ColumnPtr execute(ColumnsWithTypeAndName & arguments, const DataTypePtr & result_type)
    {
        const IColumn & col_from = *arguments[0].column;
        size_t size = col_from.size();

        const IDataType & data_type_to = *result_type;

        if (const ColumnString * col_from_string = checkAndGetColumn<ColumnString>(&col_from))
        {
            auto res = data_type_to.createColumn();

            IColumn & column_to = *res;
            column_to.reserve(size);

            const ColumnString::Chars & chars = col_from_string->getChars();
            const IColumn::Offsets & offsets = col_from_string->getOffsets();

            size_t current_offset = 0;

            FormatSettings format_settings;
            for (size_t i = 0; i < size; ++i)
            {
                ReadBufferFromMemory read_buffer(&chars[current_offset], offsets[i] - current_offset - 1);

                data_type_to.deserializeAsWholeText(column_to, read_buffer, format_settings);

                if (!read_buffer.eof())
                    throwExceptionForIncompletelyParsedValue(read_buffer, result_type);

                current_offset = offsets[i];
            }

            return res;
        }
        else
            throw Exception("Illegal column " + arguments[0].column->getName()
                    + " of first argument of conversion function from string",
                ErrorCodes::ILLEGAL_COLUMN);
    }
};


/// Function toUnixTimestamp has exactly the same implementation as toDateTime of String type.
struct NameToUnixTimestamp { static constexpr auto name = "toUnixTimestamp"; };

template <>
struct ConvertImpl<DataTypeString, DataTypeUInt32, NameToUnixTimestamp, ConvertDefaultBehaviorTag>
    : ConvertImpl<DataTypeString, DataTypeDateTime, NameToUnixTimestamp, ConvertDefaultBehaviorTag> {};

template <>
struct ConvertImpl<DataTypeString, DataTypeUInt32, NameToUnixTimestamp, ConvertReturnNullOnErrorTag>
    : ConvertImpl<DataTypeString, DataTypeDateTime, NameToUnixTimestamp, ConvertReturnNullOnErrorTag> {};

/** If types are identical, just take reference to column.
  */
template <typename T, typename Name>
struct ConvertImpl<std::enable_if_t<!T::is_parametric, T>, T, Name, ConvertDefaultBehaviorTag>
{
    static ColumnPtr execute(const ColumnsWithTypeAndName & arguments, const DataTypePtr &, size_t /*input_rows_count*/)
    {
        return arguments[0].column;
    }
};


/** Conversion from FixedString to String.
  * Cutting sequences of zero bytes from end of strings.
  */
template <typename Name>
struct ConvertImpl<DataTypeFixedString, DataTypeString, Name, ConvertDefaultBehaviorTag>
{
    static ColumnPtr execute(const ColumnsWithTypeAndName & arguments, const DataTypePtr &, size_t /*input_rows_count*/)
    {
        if (const ColumnFixedString * col_from = checkAndGetColumn<ColumnFixedString>(arguments[0].column.get()))
        {
            auto col_to = ColumnString::create();

            const ColumnFixedString::Chars & data_from = col_from->getChars();
            ColumnString::Chars & data_to = col_to->getChars();
            ColumnString::Offsets & offsets_to = col_to->getOffsets();
            size_t size = col_from->size();
            size_t n = col_from->getN();
            data_to.resize(size * (n + 1)); /// + 1 - zero terminator
            offsets_to.resize(size);

            size_t offset_from = 0;
            size_t offset_to = 0;
            for (size_t i = 0; i < size; ++i)
            {
                size_t bytes_to_copy = n;
                while (bytes_to_copy > 0 && data_from[offset_from + bytes_to_copy - 1] == 0)
                    --bytes_to_copy;

                memcpy(&data_to[offset_to], &data_from[offset_from], bytes_to_copy);
                offset_from += n;
                offset_to += bytes_to_copy;
                data_to[offset_to] = 0;
                ++offset_to;
                offsets_to[i] = offset_to;
            }

            data_to.resize(offset_to);
            return col_to;
        }
        else
            throw Exception("Illegal column " + arguments[0].column->getName()
                    + " of first argument of function " + Name::name,
                ErrorCodes::ILLEGAL_COLUMN);
    }
};


/// Declared early because used below.
struct NameToDate { static constexpr auto name = "toDate"; };
struct NameToDateTime { static constexpr auto name = "toDateTime"; };
struct NameToDateTime32 { static constexpr auto name = "toDateTime32"; };
struct NameToDateTime64 { static constexpr auto name = "toDateTime64"; };
struct NameToString { static constexpr auto name = "toString"; };
struct NameToDecimal32 { static constexpr auto name = "toDecimal32"; };
struct NameToDecimal64 { static constexpr auto name = "toDecimal64"; };
struct NameToDecimal128 { static constexpr auto name = "toDecimal128"; };
struct NameToDecimal256 { static constexpr auto name = "toDecimal256"; };


#define DEFINE_NAME_TO_INTERVAL(INTERVAL_KIND) \
    struct NameToInterval ## INTERVAL_KIND \
    { \
        static constexpr auto name = "toInterval" #INTERVAL_KIND; \
        static constexpr auto kind = IntervalKind::INTERVAL_KIND; \
    };

DEFINE_NAME_TO_INTERVAL(Second)
DEFINE_NAME_TO_INTERVAL(Minute)
DEFINE_NAME_TO_INTERVAL(Hour)
DEFINE_NAME_TO_INTERVAL(Day)
DEFINE_NAME_TO_INTERVAL(Week)
DEFINE_NAME_TO_INTERVAL(Month)
DEFINE_NAME_TO_INTERVAL(Quarter)
DEFINE_NAME_TO_INTERVAL(Year)

#undef DEFINE_NAME_TO_INTERVAL

struct NameParseDateTimeBestEffort;
struct NameParseDateTimeBestEffortOrZero;
struct NameParseDateTimeBestEffortOrNull;

template<typename Name, typename ToDataType>
static inline bool isDateTime64(const ColumnsWithTypeAndName & arguments)
{
    if constexpr (std::is_same_v<ToDataType, DataTypeDateTime64>)
        return true;
    else if constexpr (std::is_same_v<Name, NameToDateTime> || std::is_same_v<Name, NameParseDateTimeBestEffort>
        || std::is_same_v<Name, NameParseDateTimeBestEffortOrZero> || std::is_same_v<Name, NameParseDateTimeBestEffortOrNull>)
    {
        return (arguments.size() == 2 && isUnsignedInteger(arguments[1].type)) || arguments.size() == 3;
    }

    return false;
}

template <typename ToDataType, typename Name, typename MonotonicityImpl>
class FunctionConvert : public IFunction
{
public:
    using Monotonic = MonotonicityImpl;

    static constexpr auto name = Name::name;
    static constexpr bool to_decimal =
        std::is_same_v<Name, NameToDecimal32> || std::is_same_v<Name, NameToDecimal64>
         || std::is_same_v<Name, NameToDecimal128> || std::is_same_v<Name, NameToDecimal256>;

    static constexpr bool to_datetime64 = std::is_same_v<ToDataType, DataTypeDateTime64>;

    static constexpr bool to_string_or_fixed_string = std::is_same_v<ToDataType, DataTypeFixedString> ||
                                                      std::is_same_v<ToDataType, DataTypeString>;

    static FunctionPtr create(const Context &) { return std::make_shared<FunctionConvert>(); }
    static FunctionPtr create() { return std::make_shared<FunctionConvert>(); }

    String getName() const override
    {
        return name;
    }

    bool isVariadic() const override { return true; }
    size_t getNumberOfArguments() const override { return 0; }
    bool isInjective(const ColumnsWithTypeAndName &) const override { return std::is_same_v<Name, NameToString>; }

    DataTypePtr getReturnTypeImpl(const ColumnsWithTypeAndName & arguments) const override
    {
        auto getter = [&] (const auto & args) { return getReturnTypeImplRemovedNullable(args); };
        auto res = FunctionOverloadResolverAdaptor::getReturnTypeDefaultImplementationForNulls(arguments, getter);
        to_nullable = res->isNullable();
        checked_return_type = true;
        return res;
    }

    DataTypePtr getReturnTypeImplRemovedNullable(const ColumnsWithTypeAndName & arguments) const
    {
        FunctionArgumentDescriptors mandatory_args = {{"Value", nullptr, nullptr, nullptr}};
        FunctionArgumentDescriptors optional_args;

        if constexpr (to_decimal)
        {
            mandatory_args.push_back({"scale", &isNativeInteger, &isColumnConst, "const Integer"});
        }

        if (!to_decimal && isDateTime64<Name, ToDataType>(arguments))
        {
            mandatory_args.push_back({"scale", &isNativeInteger, &isColumnConst, "const Integer"});
        }

        // toString(DateTime or DateTime64, [timezone: String])
        if ((std::is_same_v<Name, NameToString> && !arguments.empty() && (isDateTime64(arguments[0].type) || isDateTime(arguments[0].type)))
            // toUnixTimestamp(value[, timezone : String])
            || std::is_same_v<Name, NameToUnixTimestamp>
            // toDate(value[, timezone : String])
            || std::is_same_v<ToDataType, DataTypeDate> // TODO: shall we allow timestamp argument for toDate? DateTime knows nothing about timezones and this argument is ignored below.
            // toDateTime(value[, timezone: String])
            || std::is_same_v<ToDataType, DataTypeDateTime>
            // toDateTime64(value, scale : Integer[, timezone: String])
            || std::is_same_v<ToDataType, DataTypeDateTime64>)
        {
            optional_args.push_back({"timezone", &isString, &isColumnConst, "const String"});
        }

        validateFunctionArgumentTypes(*this, arguments, mandatory_args, optional_args);

        if constexpr (std::is_same_v<ToDataType, DataTypeInterval>)
        {
            return std::make_shared<DataTypeInterval>(Name::kind);
        }
        else if constexpr (to_decimal)
        {
            UInt64 scale = extractToDecimalScale(arguments[1]);

            if constexpr (std::is_same_v<Name, NameToDecimal32>)
                return createDecimalMaxPrecision<Decimal32>(scale);
            else if constexpr (std::is_same_v<Name, NameToDecimal64>)
                return createDecimalMaxPrecision<Decimal64>(scale);
            else if constexpr (std::is_same_v<Name, NameToDecimal128>)
                return createDecimalMaxPrecision<Decimal128>(scale);
            else if constexpr (std::is_same_v<Name, NameToDecimal256>)
                return createDecimalMaxPrecision<Decimal256>(scale);

            throw Exception("Something wrong with toDecimalNN()", ErrorCodes::LOGICAL_ERROR);
        }
        else
        {
            // Optional second argument with time zone for DateTime.
            UInt8 timezone_arg_position = 1;
            UInt32 scale [[maybe_unused]] = DataTypeDateTime64::default_scale;

            // DateTime64 requires more arguments: scale and timezone. Since timezone is optional, scale should be first.
            if (isDateTime64<Name, ToDataType>(arguments))
            {
                timezone_arg_position += 1;
                scale = static_cast<UInt32>(arguments[1].column->get64(0));

                if (to_datetime64 || scale != 0) /// toDateTime('xxxx-xx-xx xx:xx:xx', 0) return DateTime
                    return std::make_shared<DataTypeDateTime64>(scale,
                        extractTimeZoneNameFromFunctionArguments(arguments, timezone_arg_position, 0));

                return std::make_shared<DataTypeDateTime>(extractTimeZoneNameFromFunctionArguments(arguments, timezone_arg_position, 0));
            }

            if constexpr (std::is_same_v<ToDataType, DataTypeDateTime>)
                return std::make_shared<DataTypeDateTime>(extractTimeZoneNameFromFunctionArguments(arguments, timezone_arg_position, 0));
            else if constexpr (std::is_same_v<ToDataType, DataTypeDateTime64>)
                throw Exception("LOGICAL ERROR: It is a bug.", ErrorCodes::LOGICAL_ERROR);
            else
                return std::make_shared<ToDataType>();
        }
    }

    /// Function actually uses default implementation for nulls,
    /// but we need to know if return type is Nullable or not,
    /// so we use checked_return_type only to intercept the first call to getReturnTypeImpl(...).
    bool useDefaultImplementationForNulls() const override { return checked_return_type; }

    bool useDefaultImplementationForConstants() const override { return true; }
    ColumnNumbers getArgumentsThatAreAlwaysConstant() const override { return {1}; }
    bool canBeExecutedOnDefaultArguments() const override { return false; }

    ColumnPtr executeImpl(const ColumnsWithTypeAndName & arguments, const DataTypePtr & result_type, size_t input_rows_count) const override
    {
        try
        {
            return executeInternal(arguments, result_type, input_rows_count);
        }
        catch (Exception & e)
        {
            /// More convenient error message.
            if (e.code() == ErrorCodes::ATTEMPT_TO_READ_AFTER_EOF)
            {
                e.addMessage("Cannot parse "
                    + result_type->getName() + " from "
                    + arguments[0].type->getName()
                    + ", because value is too short");
            }
            else if (e.code() == ErrorCodes::CANNOT_PARSE_NUMBER
                || e.code() == ErrorCodes::CANNOT_READ_ARRAY_FROM_TEXT
                || e.code() == ErrorCodes::CANNOT_PARSE_INPUT_ASSERTION_FAILED
                || e.code() == ErrorCodes::CANNOT_PARSE_QUOTED_STRING
                || e.code() == ErrorCodes::CANNOT_PARSE_ESCAPE_SEQUENCE
                || e.code() == ErrorCodes::CANNOT_PARSE_DATE
                || e.code() == ErrorCodes::CANNOT_PARSE_DATETIME
                || e.code() == ErrorCodes::CANNOT_PARSE_UUID)
            {
                e.addMessage("Cannot parse "
                    + result_type->getName() + " from "
                    + arguments[0].type->getName());
            }

            throw;
        }
    }

    bool hasInformationAboutMonotonicity() const override
    {
        return Monotonic::has();
    }

    Monotonicity getMonotonicityForRange(const IDataType & type, const Field & left, const Field & right) const override
    {
        return Monotonic::get(type, left, right);
    }

private:
    mutable bool checked_return_type = false;
    mutable bool to_nullable = false;

    ColumnPtr executeInternal(const ColumnsWithTypeAndName & arguments, const DataTypePtr & result_type, size_t input_rows_count) const
    {
        if (arguments.empty())
            throw Exception{"Function " + getName() + " expects at least 1 arguments",
               ErrorCodes::TOO_FEW_ARGUMENTS_FOR_FUNCTION};

        const IDataType * from_type = arguments[0].type.get();
        ColumnPtr result_column;

        auto call = [&](const auto & types, const auto & tag) -> bool
        {
            using Types = std::decay_t<decltype(types)>;
            using LeftDataType = typename Types::LeftType;
            using RightDataType = typename Types::RightType;
            using SpecialTag = std::decay_t<decltype(tag)>;

            if constexpr (IsDataTypeDecimal<RightDataType>)
            {
                if constexpr (std::is_same_v<RightDataType, DataTypeDateTime64>)
                {
                    // account for optional timezone argument
                    if (arguments.size() != 2 && arguments.size() != 3)
                        throw Exception{"Function " + getName() + " expects 2 or 3 arguments for DataTypeDateTime64.",
                            ErrorCodes::TOO_FEW_ARGUMENTS_FOR_FUNCTION};
                }
                else if (arguments.size() != 2)
                {
                    throw Exception{"Function " + getName() + " expects 2 arguments for Decimal.",
                        ErrorCodes::TOO_FEW_ARGUMENTS_FOR_FUNCTION};
                }

                const ColumnWithTypeAndName & scale_column = arguments[1];
                UInt32 scale = extractToDecimalScale(scale_column);

                result_column = ConvertImpl<LeftDataType, RightDataType, Name, SpecialTag>::execute(arguments, result_type, input_rows_count, scale);
            }
            else if constexpr (IsDataTypeDateOrDateTime<RightDataType> && std::is_same_v<LeftDataType, DataTypeDateTime64>)
            {
                const auto * dt64 = assert_cast<const DataTypeDateTime64 *>(arguments[0].type.get());
                result_column = ConvertImpl<LeftDataType, RightDataType, Name, SpecialTag>::execute(arguments, result_type, input_rows_count, dt64->getScale());
            }
            else if constexpr (IsDataTypeDecimalOrNumber<LeftDataType> && IsDataTypeDecimalOrNumber<RightDataType>)
            {
                using LeftT = typename LeftDataType::FieldType;
                using RightT = typename RightDataType::FieldType;

                static constexpr bool bad_left =
                    IsDecimalNumber<LeftT> || std::is_floating_point_v<LeftT> || is_big_int_v<LeftT> || is_signed_v<LeftT>;
                static constexpr bool bad_right =
                    IsDecimalNumber<RightT> || std::is_floating_point_v<RightT> || is_big_int_v<RightT> || is_signed_v<RightT>;

                /// Disallow int vs UUID conversion (but support int vs UInt128 conversion)
                if constexpr ((bad_left && std::is_same_v<RightDataType, DataTypeUUID>) ||
                              (bad_right && std::is_same_v<LeftDataType, DataTypeUUID>))
                {
                    throw Exception("Wrong UUID conversion", ErrorCodes::CANNOT_CONVERT_TYPE);
                }
                else
                    result_column = ConvertImpl<LeftDataType, RightDataType, Name, SpecialTag>::execute(arguments, result_type, input_rows_count);
            }
            else
                result_column = ConvertImpl<LeftDataType, RightDataType, Name, SpecialTag>::execute(arguments, result_type, input_rows_count);

            return true;
        };

        if (isDateTime64<Name, ToDataType>(arguments))
        {
            /// For toDateTime('xxxx-xx-xx xx:xx:xx.00', 2[, 'timezone']) we need to it convert to DateTime64
            const ColumnWithTypeAndName & scale_column = arguments[1];
            UInt32 scale = extractToDecimalScale(scale_column);

            if (to_datetime64 || scale != 0) /// When scale = 0, the data type is DateTime otherwise the data type is DateTime64
            {
                if (!callOnIndexAndDataType<DataTypeDateTime64>(from_type->getTypeId(), call, ConvertDefaultBehaviorTag{}))
                    throw Exception("Illegal type " + arguments[0].type->getName() + " of argument of function " + getName(),
                                    ErrorCodes::ILLEGAL_TYPE_OF_ARGUMENT);

                return result_column;
            }
        }

        bool done;
        if constexpr (to_string_or_fixed_string)
        {
            done = callOnIndexAndDataType<ToDataType>(from_type->getTypeId(), call, ConvertDefaultBehaviorTag{});
        }
        else
        {
            /// We should use ConvertFromStringExceptionMode::Null mode when converting from String (or FixedString)
            /// to Nullable type, to avoid 'value is too short' error on attempt to parse empty string from NULL values.
            if (to_nullable && WhichDataType(from_type).isStringOrFixedString())
                done = callOnIndexAndDataType<ToDataType>(from_type->getTypeId(), call, ConvertReturnNullOnErrorTag{});
            else
                done = callOnIndexAndDataType<ToDataType>(from_type->getTypeId(), call, ConvertDefaultBehaviorTag{});
        }

        if (!done)
        {
            /// Generic conversion of any type to String.
            if (std::is_same_v<ToDataType, DataTypeString>)
            {
                return ConvertImplGenericToString::execute(arguments);
            }
            else
                throw Exception("Illegal type " + arguments[0].type->getName() + " of argument of function " + getName(),
                    ErrorCodes::ILLEGAL_TYPE_OF_ARGUMENT);
        }

        return result_column;
    }
};


/** Function toTOrZero (where T is number of date or datetime type):
  *  try to convert from String to type T through parsing,
  *  if cannot parse, return default value instead of throwing exception.
  * Function toTOrNull will return Nullable type with NULL when cannot parse.
  * NOTE Also need to implement tryToUnixTimestamp with timezone.
  */
template <typename ToDataType, typename Name,
    ConvertFromStringExceptionMode exception_mode,
    ConvertFromStringParsingMode parsing_mode = ConvertFromStringParsingMode::Normal>
class FunctionConvertFromString : public IFunction
{
public:
    static constexpr auto name = Name::name;
    static constexpr bool to_decimal =
        std::is_same_v<ToDataType, DataTypeDecimal<Decimal32>> ||
        std::is_same_v<ToDataType, DataTypeDecimal<Decimal64>> ||
        std::is_same_v<ToDataType, DataTypeDecimal<Decimal128>> ||
        std::is_same_v<ToDataType, DataTypeDecimal<Decimal256>>;

    static constexpr bool to_datetime64 = std::is_same_v<ToDataType, DataTypeDateTime64>;

    static FunctionPtr create(const Context &) { return std::make_shared<FunctionConvertFromString>(); }
    static FunctionPtr create() { return std::make_shared<FunctionConvertFromString>(); }

    String getName() const override
    {
        return name;
    }

    bool isVariadic() const override { return true; }
    size_t getNumberOfArguments() const override { return 0; }

    bool useDefaultImplementationForConstants() const override { return true; }
    ColumnNumbers getArgumentsThatAreAlwaysConstant() const override { return {1}; }

    DataTypePtr getReturnTypeImpl(const ColumnsWithTypeAndName & arguments) const override
    {
        DataTypePtr res;

        if (isDateTime64<Name, ToDataType>(arguments))
        {
            validateFunctionArgumentTypes(*this, arguments,
                FunctionArgumentDescriptors{{"string", isStringOrFixedString, nullptr, "String or FixedString"}},
                // optional
                FunctionArgumentDescriptors{
                    {"precision", isUInt8, isColumnConst, "const UInt8"},
                    {"timezone", isStringOrFixedString, isColumnConst, "const String or FixedString"},
                });

            UInt64 scale = to_datetime64 ? DataTypeDateTime64::default_scale : 0;
            if (arguments.size() > 1)
                scale = extractToDecimalScale(arguments[1]);
            const auto timezone = extractTimeZoneNameFromFunctionArguments(arguments, 2, 0);

            res = scale == 0 ? res = std::make_shared<DataTypeDateTime>(timezone) : std::make_shared<DataTypeDateTime64>(scale, timezone);
        }
        else
        {
            if ((arguments.size() != 1 && arguments.size() != 2) || (to_decimal && arguments.size() != 2))
                throw Exception("Number of arguments for function " + getName() + " doesn't match: passed " + toString(arguments.size()) +
                    ", should be 1 or 2. Second argument only make sense for DateTime (time zone, optional) and Decimal (scale).",
                    ErrorCodes::NUMBER_OF_ARGUMENTS_DOESNT_MATCH);

            if (!isStringOrFixedString(arguments[0].type))
            {
                if (this->getName().find("OrZero") != std::string::npos ||
                    this->getName().find("OrNull") != std::string::npos)
                    throw Exception("Illegal type " + arguments[0].type->getName() + " of first argument of function " + getName() +
                            ". Conversion functions with postfix 'OrZero' or 'OrNull'  should take String argument",
                            ErrorCodes::ILLEGAL_TYPE_OF_ARGUMENT);
                else
                    throw Exception("Illegal type " + arguments[0].type->getName() + " of first argument of function " + getName(),
                            ErrorCodes::ILLEGAL_TYPE_OF_ARGUMENT);
            }

            if (arguments.size() == 2)
            {
                if constexpr (std::is_same_v<ToDataType, DataTypeDateTime>)
                {
                    if (!isString(arguments[1].type))
                        throw Exception("Illegal type " + arguments[1].type->getName() + " of 2nd argument of function " + getName(),
                            ErrorCodes::ILLEGAL_TYPE_OF_ARGUMENT);
                }
                else if constexpr (to_decimal)
                {
                    if (!isInteger(arguments[1].type))
                        throw Exception("Illegal type " + arguments[1].type->getName() + " of 2nd argument of function " + getName(),
                            ErrorCodes::ILLEGAL_TYPE_OF_ARGUMENT);
                    if (!arguments[1].column)
                        throw Exception("Second argument for function " + getName() + " must be constant", ErrorCodes::ILLEGAL_COLUMN);
                }
                else
                {
                    throw Exception("Number of arguments for function " + getName() + " doesn't match: passed "
                        + toString(arguments.size()) + ", should be 1. Second argument makes sense only for DateTime and Decimal.",
                        ErrorCodes::NUMBER_OF_ARGUMENTS_DOESNT_MATCH);
                }
            }

            if constexpr (std::is_same_v<ToDataType, DataTypeDateTime>)
                res = std::make_shared<DataTypeDateTime>(extractTimeZoneNameFromFunctionArguments(arguments, 1, 0));
            else if constexpr (std::is_same_v<ToDataType, DataTypeDateTime64>)
                throw Exception("LOGICAL ERROR: It is a bug.", ErrorCodes::LOGICAL_ERROR);
            else if constexpr (to_decimal)
            {
                UInt64 scale = extractToDecimalScale(arguments[1]);
                res = createDecimalMaxPrecision<typename ToDataType::FieldType>(scale);
                if (!res)
                    throw Exception("Something wrong with toDecimalNNOrZero() or toDecimalNNOrNull()", ErrorCodes::LOGICAL_ERROR);
            }
            else
                res = std::make_shared<ToDataType>();
        }

        if constexpr (exception_mode == ConvertFromStringExceptionMode::Null)
            res = std::make_shared<DataTypeNullable>(res);

        return res;
    }

    template <typename ConvertToDataType>
    ColumnPtr executeInternal(const ColumnsWithTypeAndName & arguments, const DataTypePtr & result_type, size_t input_rows_count, UInt32 scale = 0) const
    {
        const IDataType * from_type = arguments[0].type.get();

        if (checkAndGetDataType<DataTypeString>(from_type))
        {
            return ConvertThroughParsing<DataTypeString, ConvertToDataType, Name, exception_mode, parsing_mode>::execute(
                arguments, result_type, input_rows_count, scale);
        }
        else if (checkAndGetDataType<DataTypeFixedString>(from_type))
        {
            return ConvertThroughParsing<DataTypeFixedString, ConvertToDataType, Name, exception_mode, parsing_mode>::execute(
                arguments, result_type, input_rows_count, scale);
        }

        return nullptr;
    }

    ColumnPtr executeImpl(const ColumnsWithTypeAndName & arguments, const DataTypePtr & result_type, size_t input_rows_count) const override
    {
        ColumnPtr result_column;

        if constexpr (to_decimal)
            result_column = executeInternal<ToDataType>(arguments, result_type, input_rows_count,
                assert_cast<const ToDataType &>(*removeNullable(result_type)).getScale());
        else
        {
            if (isDateTime64<Name, ToDataType>(arguments))
            {
                UInt64 scale = to_datetime64 ? DataTypeDateTime64::default_scale : 0;
                if (arguments.size() > 1)
                    scale = extractToDecimalScale(arguments[1]);

                if (scale == 0)
                    result_column = executeInternal<DataTypeDateTime>(arguments, result_type, input_rows_count);
                else
                {
                    result_column = executeInternal<DataTypeDateTime64>(arguments, result_type, input_rows_count, static_cast<UInt32>(scale));
                }
            }
            else
            {
                result_column = executeInternal<ToDataType>(arguments, result_type, input_rows_count);
            }
        }

        if (!result_column)
            throw Exception("Illegal type " + arguments[0].type->getName() + " of argument of function " + getName()
                + ". Only String or FixedString argument is accepted for try-conversion function."
                + " For other arguments, use function without 'orZero' or 'orNull'.",
                ErrorCodes::ILLEGAL_TYPE_OF_ARGUMENT);

        return result_column;
    }
};


/// Monotonicity.

struct PositiveMonotonicity
{
    static bool has() { return true; }
    static IFunction::Monotonicity get(const IDataType &, const Field &, const Field &)
    {
        return { true };
    }
};

struct UnknownMonotonicity
{
    static bool has() { return false; }
    static IFunction::Monotonicity get(const IDataType &, const Field &, const Field &)
    {
        return { false };
    }
};

template <typename T>
struct ToNumberMonotonicity
{
    static bool has() { return true; }

    static UInt64 divideByRangeOfType(UInt64 x)
    {
        if constexpr (sizeof(T) < sizeof(UInt64))
            return x >> (sizeof(T) * 8);
        else
            return 0;
    }

    static IFunction::Monotonicity get(const IDataType & type, const Field & left, const Field & right)
    {
        if (!type.isValueRepresentedByNumber())
            return {};

        /// If type is same, the conversion is always monotonic.
        /// (Enum has separate case, because it is different data type)
        if (checkAndGetDataType<DataTypeNumber<T>>(&type) ||
            checkAndGetDataType<DataTypeEnum<T>>(&type))
            return { true, true, true };

        /// Float cases.

        /// When converting to Float, the conversion is always monotonic.
        if (std::is_floating_point_v<T>)
            return {true, true, true};

        /// If converting from Float, for monotonicity, arguments must fit in range of result type.
        if (WhichDataType(type).isFloat())
        {
            if (left.isNull() || right.isNull())
                return {};

            Float64 left_float = left.get<Float64>();
            Float64 right_float = right.get<Float64>();

            if (left_float >= static_cast<Float64>(std::numeric_limits<T>::min())
                && left_float <= static_cast<Float64>(std::numeric_limits<T>::max())
                && right_float >= static_cast<Float64>(std::numeric_limits<T>::min())
                && right_float <= static_cast<Float64>(std::numeric_limits<T>::max()))
                return { true };

            return {};
        }

        /// Integer cases.

        const bool from_is_unsigned = type.isValueRepresentedByUnsignedInteger();
        const bool to_is_unsigned = is_unsigned_v<T>;

        const size_t size_of_from = type.getSizeOfValueInMemory();
        const size_t size_of_to = sizeof(T);

        const bool left_in_first_half = left.isNull()
            ? from_is_unsigned
            : (left.get<Int64>() >= 0);

        const bool right_in_first_half = right.isNull()
            ? !from_is_unsigned
            : (right.get<Int64>() >= 0);

        /// Size of type is the same.
        if (size_of_from == size_of_to)
        {
            if (from_is_unsigned == to_is_unsigned)
                return {true, true, true};

            if (left_in_first_half == right_in_first_half)
                return {true};

            return {};
        }

        /// Size of type is expanded.
        if (size_of_from < size_of_to)
        {
            if (from_is_unsigned == to_is_unsigned)
                return {true, true, true};

            if (!to_is_unsigned)
                return {true, true, true};

            /// signed -> unsigned. If arguments from the same half, then function is monotonic.
            if (left_in_first_half == right_in_first_half)
                return {true};

            return {};
        }

        /// Size of type is shrunk.
        if (size_of_from > size_of_to)
        {
            /// Function cannot be monotonic on unbounded ranges.
            if (left.isNull() || right.isNull())
                return {};

            /// Function cannot be monotonic when left and right are not on the same ranges.
            if (divideByRangeOfType(left.get<UInt64>()) != divideByRangeOfType(right.get<UInt64>()))
                return {};

            if (to_is_unsigned)
                return {true};
            else
                // If To is signed, it's possible that the signedness is different after conversion. So we check it explicitly.
                return {(T(left.get<UInt64>()) >= 0) == (T(right.get<UInt64>()) >= 0)};
        }

        __builtin_unreachable();
    }
};

struct ToDateMonotonicity
{
    static bool has() { return true; }

    static IFunction::Monotonicity get(const IDataType & type, const Field & left, const Field & right)
    {
        auto which = WhichDataType(type);
        if (which.isDateOrDateTime() || which.isInt8() || which.isInt16() || which.isUInt8() || which.isUInt16())
            return {true, true, true};
        else if (
            (which.isUInt() && ((left.isNull() || left.get<UInt64>() < 0xFFFF) && (right.isNull() || right.get<UInt64>() >= 0xFFFF)))
            || (which.isInt() && ((left.isNull() || left.get<Int64>() < 0xFFFF) && (right.isNull() || right.get<Int64>() >= 0xFFFF)))
            || (which.isFloat() && ((left.isNull() || left.get<Float64>() < 0xFFFF) && (right.isNull() || right.get<Float64>() >= 0xFFFF)))
            || !type.isValueRepresentedByNumber())
            return {};
        else
            return {true, true, true};
    }
};

struct ToDateTimeMonotonicity
{
    static bool has() { return true; }

    static IFunction::Monotonicity get(const IDataType & type, const Field &, const Field &)
    {
        if (type.isValueRepresentedByNumber())
            return {true, true, true};
        else
            return {};
    }
};

/** The monotonicity for the `toString` function is mainly determined for test purposes.
  * It is doubtful that anyone is looking to optimize queries with conditions `toString(CounterID) = 34`.
  */
struct ToStringMonotonicity
{
    static bool has() { return true; }

    static IFunction::Monotonicity get(const IDataType & type, const Field & left, const Field & right)
    {
        IFunction::Monotonicity positive(true, true);
        IFunction::Monotonicity not_monotonic;

        const auto * type_ptr = &type;
        if (const auto * low_cardinality_type = checkAndGetDataType<DataTypeLowCardinality>(type_ptr))
            type_ptr = low_cardinality_type->getDictionaryType().get();

        /// `toString` function is monotonous if the argument is Date or DateTime or String, or non-negative numbers with the same number of symbols.
        if (checkDataTypes<DataTypeDate, DataTypeDateTime, DataTypeString>(type_ptr))
            return positive;

        if (left.isNull() || right.isNull())
            return {};

        if (left.getType() == Field::Types::UInt64
            && right.getType() == Field::Types::UInt64)
        {
            return (left.get<Int64>() == 0 && right.get<Int64>() == 0)
                || (floor(log10(left.get<UInt64>())) == floor(log10(right.get<UInt64>())))
                ? positive : not_monotonic;
        }

        if (left.getType() == Field::Types::Int64
            && right.getType() == Field::Types::Int64)
        {
            return (left.get<Int64>() == 0 && right.get<Int64>() == 0)
                || (left.get<Int64>() > 0 && right.get<Int64>() > 0 && floor(log10(left.get<Int64>())) == floor(log10(right.get<Int64>())))
                ? positive : not_monotonic;
        }

        return not_monotonic;
    }
};


struct NameToUInt8 { static constexpr auto name = "toUInt8"; };
struct NameToUInt16 { static constexpr auto name = "toUInt16"; };
struct NameToUInt32 { static constexpr auto name = "toUInt32"; };
struct NameToUInt64 { static constexpr auto name = "toUInt64"; };
struct NameToUInt256 { static constexpr auto name = "toUInt256"; };
struct NameToInt8 { static constexpr auto name = "toInt8"; };
struct NameToInt16 { static constexpr auto name = "toInt16"; };
struct NameToInt32 { static constexpr auto name = "toInt32"; };
struct NameToInt64 { static constexpr auto name = "toInt64"; };
struct NameToInt128 { static constexpr auto name = "toInt128"; };
struct NameToInt256 { static constexpr auto name = "toInt256"; };
struct NameToFloat32 { static constexpr auto name = "toFloat32"; };
struct NameToFloat64 { static constexpr auto name = "toFloat64"; };
struct NameToUUID { static constexpr auto name = "toUUID"; };

using FunctionToUInt8 = FunctionConvert<DataTypeUInt8, NameToUInt8, ToNumberMonotonicity<UInt8>>;
using FunctionToUInt16 = FunctionConvert<DataTypeUInt16, NameToUInt16, ToNumberMonotonicity<UInt16>>;
using FunctionToUInt32 = FunctionConvert<DataTypeUInt32, NameToUInt32, ToNumberMonotonicity<UInt32>>;
using FunctionToUInt64 = FunctionConvert<DataTypeUInt64, NameToUInt64, ToNumberMonotonicity<UInt64>>;
using FunctionToUInt256 = FunctionConvert<DataTypeUInt256, NameToUInt256, ToNumberMonotonicity<UInt256>>;
using FunctionToInt8 = FunctionConvert<DataTypeInt8, NameToInt8, ToNumberMonotonicity<Int8>>;
using FunctionToInt16 = FunctionConvert<DataTypeInt16, NameToInt16, ToNumberMonotonicity<Int16>>;
using FunctionToInt32 = FunctionConvert<DataTypeInt32, NameToInt32, ToNumberMonotonicity<Int32>>;
using FunctionToInt64 = FunctionConvert<DataTypeInt64, NameToInt64, ToNumberMonotonicity<Int64>>;
using FunctionToInt128 = FunctionConvert<DataTypeInt128, NameToInt128, ToNumberMonotonicity<Int128>>;
using FunctionToInt256 = FunctionConvert<DataTypeInt256, NameToInt256, ToNumberMonotonicity<Int256>>;
using FunctionToFloat32 = FunctionConvert<DataTypeFloat32, NameToFloat32, ToNumberMonotonicity<Float32>>;
using FunctionToFloat64 = FunctionConvert<DataTypeFloat64, NameToFloat64, ToNumberMonotonicity<Float64>>;
using FunctionToDate = FunctionConvert<DataTypeDate, NameToDate, ToDateMonotonicity>;
using FunctionToDateTime = FunctionConvert<DataTypeDateTime, NameToDateTime, ToDateTimeMonotonicity>;
using FunctionToDateTime32 = FunctionConvert<DataTypeDateTime, NameToDateTime32, ToDateTimeMonotonicity>;
using FunctionToDateTime64 = FunctionConvert<DataTypeDateTime64, NameToDateTime64, UnknownMonotonicity>;
using FunctionToUUID = FunctionConvert<DataTypeUUID, NameToUUID, ToNumberMonotonicity<UInt128>>;
using FunctionToString = FunctionConvert<DataTypeString, NameToString, ToStringMonotonicity>;
using FunctionToUnixTimestamp = FunctionConvert<DataTypeUInt32, NameToUnixTimestamp, ToNumberMonotonicity<UInt32>>;
using FunctionToDecimal32 = FunctionConvert<DataTypeDecimal<Decimal32>, NameToDecimal32, UnknownMonotonicity>;
using FunctionToDecimal64 = FunctionConvert<DataTypeDecimal<Decimal64>, NameToDecimal64, UnknownMonotonicity>;
using FunctionToDecimal128 = FunctionConvert<DataTypeDecimal<Decimal128>, NameToDecimal128, UnknownMonotonicity>;
using FunctionToDecimal256 = FunctionConvert<DataTypeDecimal<Decimal256>, NameToDecimal256, UnknownMonotonicity>;


template <typename DataType> struct FunctionTo;

template <> struct FunctionTo<DataTypeUInt8> { using Type = FunctionToUInt8; };
template <> struct FunctionTo<DataTypeUInt16> { using Type = FunctionToUInt16; };
template <> struct FunctionTo<DataTypeUInt32> { using Type = FunctionToUInt32; };
template <> struct FunctionTo<DataTypeUInt64> { using Type = FunctionToUInt64; };
template <> struct FunctionTo<DataTypeUInt256> { using Type = FunctionToUInt256; };
template <> struct FunctionTo<DataTypeInt8> { using Type = FunctionToInt8; };
template <> struct FunctionTo<DataTypeInt16> { using Type = FunctionToInt16; };
template <> struct FunctionTo<DataTypeInt32> { using Type = FunctionToInt32; };
template <> struct FunctionTo<DataTypeInt64> { using Type = FunctionToInt64; };
template <> struct FunctionTo<DataTypeInt128> { using Type = FunctionToInt128; };
template <> struct FunctionTo<DataTypeInt256> { using Type = FunctionToInt256; };
template <> struct FunctionTo<DataTypeFloat32> { using Type = FunctionToFloat32; };
template <> struct FunctionTo<DataTypeFloat64> { using Type = FunctionToFloat64; };
template <> struct FunctionTo<DataTypeDate> { using Type = FunctionToDate; };
template <> struct FunctionTo<DataTypeDateTime> { using Type = FunctionToDateTime; };
template <> struct FunctionTo<DataTypeDateTime64> { using Type = FunctionToDateTime64; };
template <> struct FunctionTo<DataTypeUUID> { using Type = FunctionToUUID; };
template <> struct FunctionTo<DataTypeString> { using Type = FunctionToString; };
template <> struct FunctionTo<DataTypeFixedString> { using Type = FunctionToFixedString; };
template <> struct FunctionTo<DataTypeDecimal<Decimal32>> { using Type = FunctionToDecimal32; };
template <> struct FunctionTo<DataTypeDecimal<Decimal64>> { using Type = FunctionToDecimal64; };
template <> struct FunctionTo<DataTypeDecimal<Decimal128>> { using Type = FunctionToDecimal128; };
template <> struct FunctionTo<DataTypeDecimal<Decimal256>> { using Type = FunctionToDecimal256; };

template <typename FieldType> struct FunctionTo<DataTypeEnum<FieldType>>
    : FunctionTo<DataTypeNumber<FieldType>>
{
};

struct NameToUInt8OrZero { static constexpr auto name = "toUInt8OrZero"; };
struct NameToUInt16OrZero { static constexpr auto name = "toUInt16OrZero"; };
struct NameToUInt32OrZero { static constexpr auto name = "toUInt32OrZero"; };
struct NameToUInt64OrZero { static constexpr auto name = "toUInt64OrZero"; };
struct NameToUInt256OrZero { static constexpr auto name = "toUInt256OrZero"; };
struct NameToInt8OrZero { static constexpr auto name = "toInt8OrZero"; };
struct NameToInt16OrZero { static constexpr auto name = "toInt16OrZero"; };
struct NameToInt32OrZero { static constexpr auto name = "toInt32OrZero"; };
struct NameToInt64OrZero { static constexpr auto name = "toInt64OrZero"; };
struct NameToInt128OrZero { static constexpr auto name = "toInt128OrZero"; };
struct NameToInt256OrZero { static constexpr auto name = "toInt256OrZero"; };
struct NameToFloat32OrZero { static constexpr auto name = "toFloat32OrZero"; };
struct NameToFloat64OrZero { static constexpr auto name = "toFloat64OrZero"; };
struct NameToDateOrZero { static constexpr auto name = "toDateOrZero"; };
struct NameToDateTimeOrZero { static constexpr auto name = "toDateTimeOrZero"; };
struct NameToDateTime64OrZero { static constexpr auto name = "toDateTime64OrZero"; };
struct NameToDecimal32OrZero { static constexpr auto name = "toDecimal32OrZero"; };
struct NameToDecimal64OrZero { static constexpr auto name = "toDecimal64OrZero"; };
struct NameToDecimal128OrZero { static constexpr auto name = "toDecimal128OrZero"; };
struct NameToDecimal256OrZero { static constexpr auto name = "toDecimal256OrZero"; };
struct NameToUUIDOrZero { static constexpr auto name = "toUUIDOrZero"; };

using FunctionToUInt8OrZero = FunctionConvertFromString<DataTypeUInt8, NameToUInt8OrZero, ConvertFromStringExceptionMode::Zero>;
using FunctionToUInt16OrZero = FunctionConvertFromString<DataTypeUInt16, NameToUInt16OrZero, ConvertFromStringExceptionMode::Zero>;
using FunctionToUInt32OrZero = FunctionConvertFromString<DataTypeUInt32, NameToUInt32OrZero, ConvertFromStringExceptionMode::Zero>;
using FunctionToUInt64OrZero = FunctionConvertFromString<DataTypeUInt64, NameToUInt64OrZero, ConvertFromStringExceptionMode::Zero>;
using FunctionToUInt256OrZero = FunctionConvertFromString<DataTypeUInt256, NameToUInt256OrZero, ConvertFromStringExceptionMode::Zero>;
using FunctionToInt8OrZero = FunctionConvertFromString<DataTypeInt8, NameToInt8OrZero, ConvertFromStringExceptionMode::Zero>;
using FunctionToInt16OrZero = FunctionConvertFromString<DataTypeInt16, NameToInt16OrZero, ConvertFromStringExceptionMode::Zero>;
using FunctionToInt32OrZero = FunctionConvertFromString<DataTypeInt32, NameToInt32OrZero, ConvertFromStringExceptionMode::Zero>;
using FunctionToInt64OrZero = FunctionConvertFromString<DataTypeInt64, NameToInt64OrZero, ConvertFromStringExceptionMode::Zero>;
using FunctionToInt128OrZero = FunctionConvertFromString<DataTypeInt128, NameToInt128OrZero, ConvertFromStringExceptionMode::Zero>;
using FunctionToInt256OrZero = FunctionConvertFromString<DataTypeInt256, NameToInt256OrZero, ConvertFromStringExceptionMode::Zero>;
using FunctionToFloat32OrZero = FunctionConvertFromString<DataTypeFloat32, NameToFloat32OrZero, ConvertFromStringExceptionMode::Zero>;
using FunctionToFloat64OrZero = FunctionConvertFromString<DataTypeFloat64, NameToFloat64OrZero, ConvertFromStringExceptionMode::Zero>;
using FunctionToDateOrZero = FunctionConvertFromString<DataTypeDate, NameToDateOrZero, ConvertFromStringExceptionMode::Zero>;
using FunctionToDateTimeOrZero = FunctionConvertFromString<DataTypeDateTime, NameToDateTimeOrZero, ConvertFromStringExceptionMode::Zero>;
using FunctionToDateTime64OrZero = FunctionConvertFromString<DataTypeDateTime64, NameToDateTime64OrZero, ConvertFromStringExceptionMode::Zero>;
using FunctionToDecimal32OrZero = FunctionConvertFromString<DataTypeDecimal<Decimal32>, NameToDecimal32OrZero, ConvertFromStringExceptionMode::Zero>;
using FunctionToDecimal64OrZero = FunctionConvertFromString<DataTypeDecimal<Decimal64>, NameToDecimal64OrZero, ConvertFromStringExceptionMode::Zero>;
using FunctionToDecimal128OrZero = FunctionConvertFromString<DataTypeDecimal<Decimal128>, NameToDecimal128OrZero, ConvertFromStringExceptionMode::Zero>;
using FunctionToDecimal256OrZero = FunctionConvertFromString<DataTypeDecimal<Decimal256>, NameToDecimal256OrZero, ConvertFromStringExceptionMode::Zero>;
using FunctionToUUIDOrZero = FunctionConvertFromString<DataTypeUUID, NameToUUIDOrZero, ConvertFromStringExceptionMode::Zero>;

struct NameToUInt8OrNull { static constexpr auto name = "toUInt8OrNull"; };
struct NameToUInt16OrNull { static constexpr auto name = "toUInt16OrNull"; };
struct NameToUInt32OrNull { static constexpr auto name = "toUInt32OrNull"; };
struct NameToUInt64OrNull { static constexpr auto name = "toUInt64OrNull"; };
struct NameToUInt256OrNull { static constexpr auto name = "toUInt256OrNull"; };
struct NameToInt8OrNull { static constexpr auto name = "toInt8OrNull"; };
struct NameToInt16OrNull { static constexpr auto name = "toInt16OrNull"; };
struct NameToInt32OrNull { static constexpr auto name = "toInt32OrNull"; };
struct NameToInt64OrNull { static constexpr auto name = "toInt64OrNull"; };
struct NameToInt128OrNull { static constexpr auto name = "toInt128OrNull"; };
struct NameToInt256OrNull { static constexpr auto name = "toInt256OrNull"; };
struct NameToFloat32OrNull { static constexpr auto name = "toFloat32OrNull"; };
struct NameToFloat64OrNull { static constexpr auto name = "toFloat64OrNull"; };
struct NameToDateOrNull { static constexpr auto name = "toDateOrNull"; };
struct NameToDateTimeOrNull { static constexpr auto name = "toDateTimeOrNull"; };
struct NameToDateTime64OrNull { static constexpr auto name = "toDateTime64OrNull"; };
struct NameToDecimal32OrNull { static constexpr auto name = "toDecimal32OrNull"; };
struct NameToDecimal64OrNull { static constexpr auto name = "toDecimal64OrNull"; };
struct NameToDecimal128OrNull { static constexpr auto name = "toDecimal128OrNull"; };
struct NameToDecimal256OrNull { static constexpr auto name = "toDecimal256OrNull"; };
struct NameToUUIDOrNull { static constexpr auto name = "toUUIDOrNull"; };

using FunctionToUInt8OrNull = FunctionConvertFromString<DataTypeUInt8, NameToUInt8OrNull, ConvertFromStringExceptionMode::Null>;
using FunctionToUInt16OrNull = FunctionConvertFromString<DataTypeUInt16, NameToUInt16OrNull, ConvertFromStringExceptionMode::Null>;
using FunctionToUInt32OrNull = FunctionConvertFromString<DataTypeUInt32, NameToUInt32OrNull, ConvertFromStringExceptionMode::Null>;
using FunctionToUInt64OrNull = FunctionConvertFromString<DataTypeUInt64, NameToUInt64OrNull, ConvertFromStringExceptionMode::Null>;
using FunctionToUInt256OrNull = FunctionConvertFromString<DataTypeUInt256, NameToUInt256OrNull, ConvertFromStringExceptionMode::Null>;
using FunctionToInt8OrNull = FunctionConvertFromString<DataTypeInt8, NameToInt8OrNull, ConvertFromStringExceptionMode::Null>;
using FunctionToInt16OrNull = FunctionConvertFromString<DataTypeInt16, NameToInt16OrNull, ConvertFromStringExceptionMode::Null>;
using FunctionToInt32OrNull = FunctionConvertFromString<DataTypeInt32, NameToInt32OrNull, ConvertFromStringExceptionMode::Null>;
using FunctionToInt64OrNull = FunctionConvertFromString<DataTypeInt64, NameToInt64OrNull, ConvertFromStringExceptionMode::Null>;
using FunctionToInt128OrNull = FunctionConvertFromString<DataTypeInt128, NameToInt128OrNull, ConvertFromStringExceptionMode::Null>;
using FunctionToInt256OrNull = FunctionConvertFromString<DataTypeInt256, NameToInt256OrNull, ConvertFromStringExceptionMode::Null>;
using FunctionToFloat32OrNull = FunctionConvertFromString<DataTypeFloat32, NameToFloat32OrNull, ConvertFromStringExceptionMode::Null>;
using FunctionToFloat64OrNull = FunctionConvertFromString<DataTypeFloat64, NameToFloat64OrNull, ConvertFromStringExceptionMode::Null>;
using FunctionToDateOrNull = FunctionConvertFromString<DataTypeDate, NameToDateOrNull, ConvertFromStringExceptionMode::Null>;
using FunctionToDateTimeOrNull = FunctionConvertFromString<DataTypeDateTime, NameToDateTimeOrNull, ConvertFromStringExceptionMode::Null>;
using FunctionToDateTime64OrNull = FunctionConvertFromString<DataTypeDateTime64, NameToDateTime64OrNull, ConvertFromStringExceptionMode::Null>;
using FunctionToDecimal32OrNull = FunctionConvertFromString<DataTypeDecimal<Decimal32>, NameToDecimal32OrNull, ConvertFromStringExceptionMode::Null>;
using FunctionToDecimal64OrNull = FunctionConvertFromString<DataTypeDecimal<Decimal64>, NameToDecimal64OrNull, ConvertFromStringExceptionMode::Null>;
using FunctionToDecimal128OrNull = FunctionConvertFromString<DataTypeDecimal<Decimal128>, NameToDecimal128OrNull, ConvertFromStringExceptionMode::Null>;
using FunctionToDecimal256OrNull = FunctionConvertFromString<DataTypeDecimal<Decimal256>, NameToDecimal256OrNull, ConvertFromStringExceptionMode::Null>;
using FunctionToUUIDOrNull = FunctionConvertFromString<DataTypeUUID, NameToUUIDOrNull, ConvertFromStringExceptionMode::Null>;

struct NameParseDateTimeBestEffort { static constexpr auto name = "parseDateTimeBestEffort"; };
struct NameParseDateTimeBestEffortUS { static constexpr auto name = "parseDateTimeBestEffortUS"; };
struct NameParseDateTimeBestEffortOrZero { static constexpr auto name = "parseDateTimeBestEffortOrZero"; };
struct NameParseDateTimeBestEffortOrNull { static constexpr auto name = "parseDateTimeBestEffortOrNull"; };
struct NameParseDateTime32BestEffort { static constexpr auto name = "parseDateTime32BestEffort"; };
struct NameParseDateTime32BestEffortOrZero { static constexpr auto name = "parseDateTime32BestEffortOrZero"; };
struct NameParseDateTime32BestEffortOrNull { static constexpr auto name = "parseDateTime32BestEffortOrNull"; };
struct NameParseDateTime64BestEffort { static constexpr auto name = "parseDateTime64BestEffort"; };
struct NameParseDateTime64BestEffortOrZero { static constexpr auto name = "parseDateTime64BestEffortOrZero"; };
struct NameParseDateTime64BestEffortOrNull { static constexpr auto name = "parseDateTime64BestEffortOrNull"; };


using FunctionParseDateTimeBestEffort = FunctionConvertFromString<
    DataTypeDateTime, NameParseDateTimeBestEffort, ConvertFromStringExceptionMode::Throw, ConvertFromStringParsingMode::BestEffort>;
using FunctionParseDateTimeBestEffortUS = FunctionConvertFromString<
    DataTypeDateTime, NameParseDateTimeBestEffortUS, ConvertFromStringExceptionMode::Throw, ConvertFromStringParsingMode::BestEffortUS>;
using FunctionParseDateTimeBestEffortOrZero = FunctionConvertFromString<
    DataTypeDateTime, NameParseDateTimeBestEffortOrZero, ConvertFromStringExceptionMode::Zero, ConvertFromStringParsingMode::BestEffort>;
using FunctionParseDateTimeBestEffortOrNull = FunctionConvertFromString<
    DataTypeDateTime, NameParseDateTimeBestEffortOrNull, ConvertFromStringExceptionMode::Null, ConvertFromStringParsingMode::BestEffort>;

using FunctionParseDateTime32BestEffort = FunctionConvertFromString<
    DataTypeDateTime, NameParseDateTime32BestEffort, ConvertFromStringExceptionMode::Throw, ConvertFromStringParsingMode::BestEffort>;
using FunctionParseDateTime32BestEffortOrZero = FunctionConvertFromString<
    DataTypeDateTime, NameParseDateTime32BestEffortOrZero, ConvertFromStringExceptionMode::Zero, ConvertFromStringParsingMode::BestEffort>;
using FunctionParseDateTime32BestEffortOrNull = FunctionConvertFromString<
    DataTypeDateTime, NameParseDateTime32BestEffortOrNull, ConvertFromStringExceptionMode::Null, ConvertFromStringParsingMode::BestEffort>;

using FunctionParseDateTime64BestEffort = FunctionConvertFromString<
    DataTypeDateTime64, NameParseDateTime64BestEffort, ConvertFromStringExceptionMode::Throw, ConvertFromStringParsingMode::BestEffort>;
using FunctionParseDateTime64BestEffortOrZero = FunctionConvertFromString<
    DataTypeDateTime64, NameParseDateTime64BestEffortOrZero, ConvertFromStringExceptionMode::Zero, ConvertFromStringParsingMode::BestEffort>;
using FunctionParseDateTime64BestEffortOrNull = FunctionConvertFromString<
    DataTypeDateTime64, NameParseDateTime64BestEffortOrNull, ConvertFromStringExceptionMode::Null, ConvertFromStringParsingMode::BestEffort>;

class ExecutableFunctionCast : public IExecutableFunctionImpl
{
public:
    using WrapperType = std::function<ColumnPtr(ColumnsWithTypeAndName &, const DataTypePtr &, const ColumnNullable *, size_t)>;

    struct Diagnostic
    {
        std::string column_from;
        std::string column_to;
    };

    explicit ExecutableFunctionCast(
            WrapperType && wrapper_function_, const char * name_, std::optional<Diagnostic> diagnostic_)
            : wrapper_function(std::move(wrapper_function_)), name(name_), diagnostic(std::move(diagnostic_)) {}

    String getName() const override { return name; }

protected:
    ColumnPtr execute(const ColumnsWithTypeAndName & arguments, const DataTypePtr & result_type, size_t input_rows_count) const override
    {
        /// drop second argument, pass others
        ColumnsWithTypeAndName new_arguments{arguments.front()};
        if (arguments.size() > 2)
            new_arguments.insert(std::end(new_arguments), std::next(std::begin(arguments), 2), std::end(arguments));

        try
        {
            return wrapper_function(new_arguments, result_type, nullptr, input_rows_count);
        }
        catch (Exception & e)
        {
            if (diagnostic)
                e.addMessage("while converting source column " + backQuoteIfNeed(diagnostic->column_from) +
                             " to destination column " + backQuoteIfNeed(diagnostic->column_to));
            throw;
        }
    }

    bool useDefaultImplementationForNulls() const override { return false; }
    bool useDefaultImplementationForConstants() const override { return true; }
    bool useDefaultImplementationForLowCardinalityColumns() const override { return false; }
    ColumnNumbers getArgumentsThatAreAlwaysConstant() const override { return {1}; }

private:
    WrapperType wrapper_function;
    const char * name;
    std::optional<Diagnostic> diagnostic;
};


struct NameCast { static constexpr auto name = "CAST"; };

class FunctionCast final : public IFunctionBaseImpl
{
public:
    using WrapperType = std::function<ColumnPtr(ColumnsWithTypeAndName &, const DataTypePtr &, const ColumnNullable *, size_t)>;
    using MonotonicityForRange = std::function<Monotonicity(const IDataType &, const Field &, const Field &)>;
    using Diagnostic = ExecutableFunctionCast::Diagnostic;

    FunctionCast(const char * name_, MonotonicityForRange && monotonicity_for_range_
        , const DataTypes & argument_types_, const DataTypePtr & return_type_, std::optional<Diagnostic> diagnostic_)
        : name(name_), monotonicity_for_range(monotonicity_for_range_)
        , argument_types(argument_types_), return_type(return_type_), diagnostic(std::move(diagnostic_))
    {
    }

    const DataTypes & getArgumentTypes() const override { return argument_types; }
    const DataTypePtr & getResultType() const override { return return_type; }

    ExecutableFunctionImplPtr prepare(const ColumnsWithTypeAndName & /*sample_columns*/) const override
    {
        try
        {
            return std::make_unique<ExecutableFunctionCast>(
                    prepareUnpackDictionaries(getArgumentTypes()[0], getResultType()), name, diagnostic);
        }
        catch (Exception & e)
        {
            if (diagnostic)
                e.addMessage("while converting source column " + backQuoteIfNeed(diagnostic->column_from) +
                             " to destination column " + backQuoteIfNeed(diagnostic->column_to));
            throw;
        }
    }

    String getName() const override { return name; }

    bool isDeterministic() const override { return true; }
    bool isDeterministicInScopeOfQuery() const override { return true; }

    bool hasInformationAboutMonotonicity() const override
    {
        return static_cast<bool>(monotonicity_for_range);
    }

    Monotonicity getMonotonicityForRange(const IDataType & type, const Field & left, const Field & right) const override
    {
        return monotonicity_for_range(type, left, right);
    }

private:

    const char * name;
    MonotonicityForRange monotonicity_for_range;

    DataTypes argument_types;
    DataTypePtr return_type;

    std::optional<Diagnostic> diagnostic;

    template <typename DataType>
    WrapperType createWrapper(const DataTypePtr & from_type, const DataType * const, bool requested_result_is_nullable) const
    {
        FunctionPtr function;

        if (requested_result_is_nullable && checkAndGetDataType<DataTypeString>(from_type.get()))
        {
            /// In case when converting to Nullable type, we apply different parsing rule,
            /// that will not throw an exception but return NULL in case of malformed input.
            function = FunctionConvertFromString<DataType, NameCast, ConvertFromStringExceptionMode::Null>::create();
        }
        else
            function = FunctionTo<DataType>::Type::create();

        auto function_adaptor =
                FunctionOverloadResolverAdaptor(std::make_unique<DefaultOverloadResolver>(function))
                .build({ColumnWithTypeAndName{nullptr, from_type, ""}});

        return [function_adaptor] (ColumnsWithTypeAndName & arguments, const DataTypePtr & result_type, const ColumnNullable *, size_t input_rows_count)
        {
            return function_adaptor->execute(arguments, result_type, input_rows_count);
        };
    }

    static WrapperType createStringWrapper(const DataTypePtr & from_type)
    {
        FunctionPtr function = FunctionToString::create();

        auto function_adaptor =
                FunctionOverloadResolverAdaptor(std::make_unique<DefaultOverloadResolver>(function))
                .build({ColumnWithTypeAndName{nullptr, from_type, ""}});

        return [function_adaptor] (ColumnsWithTypeAndName & arguments, const DataTypePtr & result_type, const ColumnNullable *, size_t input_rows_count)
        {
            return function_adaptor->execute(arguments, result_type, input_rows_count);
        };
    }

    static WrapperType createFixedStringWrapper(const DataTypePtr & from_type, const size_t N)
    {
        if (!isStringOrFixedString(from_type))
            throw Exception{"CAST AS FixedString is only implemented for types String and FixedString", ErrorCodes::NOT_IMPLEMENTED};

        return [N] (ColumnsWithTypeAndName & arguments, const DataTypePtr &, const ColumnNullable *, size_t /*input_rows_count*/)
        {
            return FunctionToFixedString::executeForN(arguments, N);
        };
    }

    static WrapperType createUUIDWrapper(const DataTypePtr & from_type, const DataTypeUUID * const, bool requested_result_is_nullable)
    {
        if (requested_result_is_nullable)
            throw Exception{"CAST AS Nullable(UUID) is not implemented", ErrorCodes::NOT_IMPLEMENTED};

        FunctionPtr function = FunctionTo<DataTypeUUID>::Type::create();

        auto function_adaptor =
                FunctionOverloadResolverAdaptor(std::make_unique<DefaultOverloadResolver>(function))
                .build({ColumnWithTypeAndName{nullptr, from_type, ""}});

        return [function_adaptor] (ColumnsWithTypeAndName & arguments, const DataTypePtr & result_type, const ColumnNullable *, size_t input_rows_count)
        {
            return function_adaptor->execute(arguments, result_type, input_rows_count);
        };
    }

    template <typename ToDataType>
    std::enable_if_t<IsDataTypeDecimal<ToDataType>, WrapperType>
    createDecimalWrapper(const DataTypePtr & from_type, const ToDataType * to_type, bool requested_result_is_nullable) const
    {
        TypeIndex type_index = from_type->getTypeId();
        UInt32 scale = to_type->getScale();

        WhichDataType which(type_index);
        bool ok = which.isNativeInt() ||
            which.isNativeUInt() ||
            which.isDecimal() ||
            which.isFloat() ||
            which.isDateOrDateTime() ||
            which.isStringOrFixedString();
        if (!ok)
            throw Exception{"Conversion from " + from_type->getName() + " to " + to_type->getName() + " is not supported",
                ErrorCodes::CANNOT_CONVERT_TYPE};

<<<<<<< HEAD
        return [wrapper_cast_type, type_index, scale, to_type, requested_result_is_nullable]
            (ColumnsWithTypeAndName & arguments, const DataTypePtr & result_type, const ColumnNullable *column_nullable, size_t input_rows_count)
=======
        return [type_index, scale, to_type] (ColumnsWithTypeAndName & arguments, const DataTypePtr & result_type, const ColumnNullable *, size_t input_rows_count)
>>>>>>> 2de6c46b
        {
            ColumnPtr result_column;
            auto res = callOnIndexAndDataType<ToDataType>(type_index, [&](const auto & types) -> bool
            {
                using Types = std::decay_t<decltype(types)>;
                using LeftDataType = typename Types::LeftType;
                using RightDataType = typename Types::RightType;

<<<<<<< HEAD
                if constexpr (IsDataTypeDecimalOrNumber<LeftDataType> && IsDataTypeDecimalOrNumber<RightDataType>)
                {
                    if (wrapper_cast_type == CastType::accurate)
                    {
                        AccurateConvertStrategyAdditions additions;
                        additions.scale = scale;
                        result_column = ConvertImpl<LeftDataType, RightDataType, NameCast>::execute(
                            arguments, result_type, input_rows_count, additions);

                        return true;
                    }
                    else if (wrapper_cast_type == CastType::accurateOrNull)
                    {
                        AccurateOrNullConvertStrategyAdditions additions;
                        additions.scale = scale;
                        result_column = ConvertImpl<LeftDataType, RightDataType, NameCast>::execute(
                            arguments, result_type, input_rows_count, additions);

                        return true;
                    }
                }
                else if constexpr (std::is_same_v<LeftDataType, DataTypeString>)
                {
                    if (requested_result_is_nullable)
                    {
                        /// Consistent with CAST(Nullable(String) AS Nullable(Numbers))
                        /// In case when converting to Nullable type, we apply different parsing rule,
                        /// that will not throw an exception but return NULL in case of malformed input.
                        result_column = ConvertImpl<LeftDataType, RightDataType, NameCast, ConvertReturnNullOnErrorTag>::execute(
                            arguments, result_type, input_rows_count, scale);

                        return true;
                    }
                }

=======
>>>>>>> 2de6c46b
                result_column = ConvertImpl<LeftDataType, RightDataType, NameCast>::execute(arguments, result_type, input_rows_count, scale);
                return true;
            });

            /// Additionally check if callOnIndexAndDataType wasn't called at all.
            if (!res)
            {
                throw Exception{"Conversion from " + std::string(getTypeName(type_index)) + " to " + to_type->getName() +
                                " is not supported", ErrorCodes::CANNOT_CONVERT_TYPE};
            }

            return result_column;
        };
    }

    static WrapperType createAggregateFunctionWrapper(const DataTypePtr & from_type_untyped, const DataTypeAggregateFunction * to_type)
    {
        /// Conversion from String through parsing.
        if (checkAndGetDataType<DataTypeString>(from_type_untyped.get()))
        {
            return [] (ColumnsWithTypeAndName & arguments, const DataTypePtr & result_type, const ColumnNullable *, size_t /*input_rows_count*/)
            {
                return ConvertImplGenericFromString::execute(arguments, result_type);
            };
        }
        else
            throw Exception{"Conversion from " + from_type_untyped->getName() + " to " + to_type->getName() +
                " is not supported", ErrorCodes::CANNOT_CONVERT_TYPE};
    }

    WrapperType createArrayWrapper(const DataTypePtr & from_type_untyped, const DataTypeArray * to_type) const
    {
        /// Conversion from String through parsing.
        if (checkAndGetDataType<DataTypeString>(from_type_untyped.get()))
        {
            return [] (ColumnsWithTypeAndName & arguments, const DataTypePtr & result_type, const ColumnNullable *, size_t /*input_rows_count*/)
            {
                return ConvertImplGenericFromString::execute(arguments, result_type);
            };
        }

        DataTypePtr from_nested_type;
        DataTypePtr to_nested_type;
        const auto * from_type = checkAndGetDataType<DataTypeArray>(from_type_untyped.get());

        /// get the most nested type
        if (from_type && to_type)
        {
            from_nested_type = from_type->getNestedType();
            to_nested_type = to_type->getNestedType();

            from_type = checkAndGetDataType<DataTypeArray>(from_nested_type.get());
            to_type = checkAndGetDataType<DataTypeArray>(to_nested_type.get());
        }

        /// both from_type and to_type should be nullptr now is array types had same dimensions
        if ((from_type == nullptr) != (to_type == nullptr))
            throw Exception{"CAST AS Array can only be performed between same-dimensional array types or from String",
                ErrorCodes::TYPE_MISMATCH};

        /// Prepare nested type conversion
        const auto nested_function = prepareUnpackDictionaries(from_nested_type, to_nested_type);

        return [nested_function, from_nested_type, to_nested_type](
                ColumnsWithTypeAndName & arguments, const DataTypePtr &, const ColumnNullable * nullable_source, size_t /*input_rows_count*/) -> ColumnPtr
        {
            const auto & array_arg = arguments.front();

            if (const ColumnArray * col_array = checkAndGetColumn<ColumnArray>(array_arg.column.get()))
            {
                /// create columns for converting nested column containing original and result columns
                ColumnsWithTypeAndName nested_columns{{ col_array->getDataPtr(), from_nested_type, "" }};

                /// convert nested column
                auto result_column = nested_function(nested_columns, to_nested_type, nullable_source, nested_columns.front().column->size());

                /// set converted nested column to result
                return ColumnArray::create(result_column, col_array->getOffsetsPtr());
            }
            else
                throw Exception{"Illegal column " + array_arg.column->getName() + " for function CAST AS Array", ErrorCodes::LOGICAL_ERROR};
        };
    }

    WrapperType createTupleWrapper(const DataTypePtr & from_type_untyped, const DataTypeTuple * to_type) const
    {
        /// Conversion from String through parsing.
        if (checkAndGetDataType<DataTypeString>(from_type_untyped.get()))
        {
            return [] (ColumnsWithTypeAndName & arguments, const DataTypePtr & result_type, const ColumnNullable *, size_t /*input_rows_count*/)
            {
                return ConvertImplGenericFromString::execute(arguments, result_type);
            };
        }

        const auto * from_type = checkAndGetDataType<DataTypeTuple>(from_type_untyped.get());
        if (!from_type)
            throw Exception{"CAST AS Tuple can only be performed between tuple types or from String.\nLeft type: "
                + from_type_untyped->getName() + ", right type: " + to_type->getName(), ErrorCodes::TYPE_MISMATCH};

        if (from_type->getElements().size() != to_type->getElements().size())
            throw Exception{"CAST AS Tuple can only be performed between tuple types with the same number of elements or from String.\n"
                "Left type: " + from_type->getName() + ", right type: " + to_type->getName(), ErrorCodes::TYPE_MISMATCH};

        const auto & from_element_types = from_type->getElements();
        const auto & to_element_types = to_type->getElements();
        std::vector<WrapperType> element_wrappers;
        element_wrappers.reserve(from_element_types.size());

        /// Create conversion wrapper for each element in tuple
        for (const auto idx_type : ext::enumerate(from_type->getElements()))
            element_wrappers.push_back(prepareUnpackDictionaries(idx_type.second, to_element_types[idx_type.first]));

        return [element_wrappers, from_element_types, to_element_types]
            (ColumnsWithTypeAndName & arguments, const DataTypePtr &, const ColumnNullable * nullable_source, size_t input_rows_count) -> ColumnPtr
        {
            const auto * col = arguments.front().column.get();

            size_t tuple_size = from_element_types.size();
            const ColumnTuple & column_tuple = typeid_cast<const ColumnTuple &>(*col);

            Columns converted_columns(tuple_size);

            /// invoke conversion for each element
            for (size_t i = 0; i < tuple_size; ++i)
            {
                ColumnsWithTypeAndName element = {{column_tuple.getColumns()[i], from_element_types[i], "" }};
                converted_columns[i] = element_wrappers[i](element, to_element_types[i], nullable_source, input_rows_count);
            }

            return ColumnTuple::create(converted_columns);
        };
    }

    template <typename FieldType>
    WrapperType createEnumWrapper(const DataTypePtr & from_type, const DataTypeEnum<FieldType> * to_type) const
    {
        using EnumType = DataTypeEnum<FieldType>;
        using Function = typename FunctionTo<EnumType>::Type;

        if (const auto * from_enum8 = checkAndGetDataType<DataTypeEnum8>(from_type.get()))
            checkEnumToEnumConversion(from_enum8, to_type);
        else if (const auto * from_enum16 = checkAndGetDataType<DataTypeEnum16>(from_type.get()))
            checkEnumToEnumConversion(from_enum16, to_type);

        if (checkAndGetDataType<DataTypeString>(from_type.get()))
            return createStringToEnumWrapper<ColumnString, EnumType>();
        else if (checkAndGetDataType<DataTypeFixedString>(from_type.get()))
            return createStringToEnumWrapper<ColumnFixedString, EnumType>();
        else if (isNativeNumber(from_type) || isEnum(from_type))
        {
            auto function = Function::create();
            auto func_or_adaptor = FunctionOverloadResolverAdaptor(std::make_unique<DefaultOverloadResolver>(function))
                    .build(ColumnsWithTypeAndName{{nullptr, from_type, "" }});

            return [func_or_adaptor] (ColumnsWithTypeAndName & arguments, const DataTypePtr & result_type, const ColumnNullable *, size_t input_rows_count)
            {
                return func_or_adaptor->execute(arguments, result_type, input_rows_count);
            };
        }
        else
            throw Exception{"Conversion from " + from_type->getName() + " to " + to_type->getName() +
                " is not supported", ErrorCodes::CANNOT_CONVERT_TYPE};
    }

    template <typename EnumTypeFrom, typename EnumTypeTo>
    void checkEnumToEnumConversion(const EnumTypeFrom * from_type, const EnumTypeTo * to_type) const
    {
        const auto & from_values = from_type->getValues();
        const auto & to_values = to_type->getValues();

        using ValueType = std::common_type_t<typename EnumTypeFrom::FieldType, typename EnumTypeTo::FieldType>;
        using NameValuePair = std::pair<std::string, ValueType>;
        using EnumValues = std::vector<NameValuePair>;

        EnumValues name_intersection;
        std::set_intersection(std::begin(from_values), std::end(from_values),
            std::begin(to_values), std::end(to_values), std::back_inserter(name_intersection),
            [] (auto && from, auto && to) { return from.first < to.first; });

        for (const auto & name_value : name_intersection)
        {
            const auto & old_value = name_value.second;
            const auto & new_value = to_type->getValue(name_value.first);
            if (old_value != new_value)
                throw Exception{"Enum conversion changes value for element '" + name_value.first +
                    "' from " + toString(old_value) + " to " + toString(new_value), ErrorCodes::CANNOT_CONVERT_TYPE};
        }
    }

    template <typename ColumnStringType, typename EnumType>
    WrapperType createStringToEnumWrapper() const
    {
        const char * function_name = name;
        return [function_name] (
            ColumnsWithTypeAndName & arguments, const DataTypePtr & res_type, const ColumnNullable * nullable_col, size_t /*input_rows_count*/)
        {
            const auto & first_col = arguments.front().column.get();
            const auto & result_type = typeid_cast<const EnumType &>(*res_type);

            const ColumnStringType * col = typeid_cast<const ColumnStringType *>(first_col);

            if (col && nullable_col && nullable_col->size() != col->size())
                throw Exception("ColumnNullable is not compatible with original", ErrorCodes::LOGICAL_ERROR);

            if (col)
            {
                const auto size = col->size();

                auto res = result_type.createColumn();
                auto & out_data = static_cast<typename EnumType::ColumnType &>(*res).getData();
                out_data.resize(size);

                if (nullable_col)
                {
                    for (const auto i : ext::range(0, size))
                    {
                        if (!nullable_col->isNullAt(i))
                            out_data[i] = result_type.getValue(col->getDataAt(i));
                    }
                }
                else
                {
                    for (const auto i : ext::range(0, size))
                        out_data[i] = result_type.getValue(col->getDataAt(i));
                }

                return res;
            }
            else
                throw Exception{"Unexpected column " + first_col->getName() + " as first argument of function " + function_name,
                    ErrorCodes::LOGICAL_ERROR};
        };
    }

    static WrapperType createIdentityWrapper(const DataTypePtr &)
    {
        return [] (ColumnsWithTypeAndName & arguments, const DataTypePtr &, const ColumnNullable *, size_t /*input_rows_count*/)
        {
            return arguments.front().column;
        };
    }

    static WrapperType createNothingWrapper(const IDataType * to_type)
    {
        ColumnPtr res = to_type->createColumnConstWithDefaultValue(1);
        return [res] (ColumnsWithTypeAndName &, const DataTypePtr &, const ColumnNullable *, size_t input_rows_count)
        {
            /// Column of Nothing type is trivially convertible to any other column
            return res->cloneResized(input_rows_count)->convertToFullColumnIfConst();
        };
    }

    WrapperType prepareUnpackDictionaries(const DataTypePtr & from_type, const DataTypePtr & to_type) const
    {
        const auto * from_low_cardinality = typeid_cast<const DataTypeLowCardinality *>(from_type.get());
        const auto * to_low_cardinality = typeid_cast<const DataTypeLowCardinality *>(to_type.get());
        const auto & from_nested = from_low_cardinality ? from_low_cardinality->getDictionaryType() : from_type;
        const auto & to_nested = to_low_cardinality ? to_low_cardinality->getDictionaryType() : to_type;

        if (from_type->onlyNull())
        {
            if (!to_nested->isNullable())
                throw Exception{"Cannot convert NULL to a non-nullable type", ErrorCodes::CANNOT_CONVERT_TYPE};

            return [](ColumnsWithTypeAndName &, const DataTypePtr & result_type, const ColumnNullable *, size_t input_rows_count)
            {
                return result_type->createColumnConstWithDefaultValue(input_rows_count)->convertToFullColumnIfConst();
            };
        }

        bool skip_not_null_check = false;

        if (from_low_cardinality && from_nested->isNullable() && !to_nested->isNullable())
            /// Disable check for dictionary. Will check that column doesn't contain NULL in wrapper below.
            skip_not_null_check = true;

        auto wrapper = prepareRemoveNullable(from_nested, to_nested, skip_not_null_check);
        if (!from_low_cardinality && !to_low_cardinality)
            return wrapper;

        return [wrapper, from_low_cardinality, to_low_cardinality, skip_not_null_check]
                (ColumnsWithTypeAndName & arguments, const DataTypePtr & result_type, const ColumnNullable * nullable_source, size_t input_rows_count) -> ColumnPtr
        {
            ColumnsWithTypeAndName args = {arguments[0]};
            auto & arg = args.front();
            auto res_type = result_type;

            ColumnPtr converted_column;

            ColumnPtr res_indexes;
            /// For some types default can't be casted (for example, String to Int). In that case convert column to full.
            bool src_converted_to_full_column = false;

            {
                auto tmp_rows_count = input_rows_count;

                if (to_low_cardinality)
                    res_type = to_low_cardinality->getDictionaryType();

                if (from_low_cardinality)
                {
                    const auto * col_low_cardinality = typeid_cast<const ColumnLowCardinality *>(arguments[0].column.get());

                    if (skip_not_null_check && col_low_cardinality->containsNull())
                        throw Exception{"Cannot convert NULL value to non-Nullable type",
                                        ErrorCodes::CANNOT_INSERT_NULL_IN_ORDINARY_COLUMN};

                    arg.column = col_low_cardinality->getDictionary().getNestedColumn();
                    arg.type = from_low_cardinality->getDictionaryType();

                    /// TODO: Make map with defaults conversion.
                    src_converted_to_full_column = !removeNullable(arg.type)->equals(*removeNullable(res_type));
                    if (src_converted_to_full_column)
                        arg.column = arg.column->index(col_low_cardinality->getIndexes(), 0);
                    else
                        res_indexes = col_low_cardinality->getIndexesPtr();

                    tmp_rows_count = arg.column->size();
                }

                /// Perform the requested conversion.
                converted_column = wrapper(args, res_type, nullable_source, tmp_rows_count);
            }

            if (to_low_cardinality)
            {
                auto res_column = to_low_cardinality->createColumn();
                auto * col_low_cardinality = typeid_cast<ColumnLowCardinality *>(res_column.get());

                if (from_low_cardinality && !src_converted_to_full_column)
                {
                    col_low_cardinality->insertRangeFromDictionaryEncodedColumn(*converted_column, *res_indexes);
                }
                else
                    col_low_cardinality->insertRangeFromFullColumn(*converted_column, 0, converted_column->size());

                return res_column;
            }
            else if (!src_converted_to_full_column)
                return converted_column->index(*res_indexes, 0);
            else
                return converted_column;
        };
    }

    WrapperType prepareRemoveNullable(const DataTypePtr & from_type, const DataTypePtr & to_type, bool skip_not_null_check) const
    {
        /// Determine whether pre-processing and/or post-processing must take place during conversion.

        bool source_is_nullable = from_type->isNullable();
        bool result_is_nullable = to_type->isNullable();

        auto wrapper = prepareImpl(removeNullable(from_type), removeNullable(to_type), result_is_nullable);

        if (result_is_nullable)
        {
            return [wrapper, source_is_nullable]
                (ColumnsWithTypeAndName & arguments, const DataTypePtr & result_type, const ColumnNullable *, size_t input_rows_count) -> ColumnPtr
            {
                /// Create a temporary columns on which to perform the operation.
                const auto & nullable_type = static_cast<const DataTypeNullable &>(*result_type);
                const auto & nested_type = nullable_type.getNestedType();

                ColumnsWithTypeAndName tmp_args;
                if (source_is_nullable)
                    tmp_args = createBlockWithNestedColumns(arguments);
                else
                    tmp_args = arguments;

                const ColumnNullable * nullable_source = nullptr;

                /// Add original ColumnNullable for createStringToEnumWrapper()
                if (source_is_nullable)
                {
                    if (arguments.size() != 1)
                        throw Exception("Invalid number of arguments", ErrorCodes::LOGICAL_ERROR);
                    nullable_source = typeid_cast<const ColumnNullable *>(arguments.front().column.get());
                }

                /// Perform the requested conversion.
                auto tmp_res = wrapper(tmp_args, nested_type, nullable_source, input_rows_count);

                /// May happen in fuzzy tests. For debug purpose.
                if (!tmp_res)
                    throw Exception("Couldn't convert " + arguments[0].type->getName() + " to "
                                    + nested_type->getName() + " in " + " prepareRemoveNullable wrapper.", ErrorCodes::LOGICAL_ERROR);

                return wrapInNullable(tmp_res, arguments, nested_type, input_rows_count);
            };
        }
        else if (source_is_nullable)
        {
            /// Conversion from Nullable to non-Nullable.

            return [wrapper, skip_not_null_check]
                (ColumnsWithTypeAndName & arguments, const DataTypePtr & result_type, const ColumnNullable *, size_t input_rows_count) -> ColumnPtr
            {
                auto tmp_args = createBlockWithNestedColumns(arguments);
                auto nested_type = removeNullable(result_type);

                /// Check that all values are not-NULL.
                /// Check can be skipped in case if LowCardinality dictionary is transformed.
                /// In that case, correctness will be checked beforehand.
                if (!skip_not_null_check)
                {
                    const auto & col = arguments[0].column;
                    const auto & nullable_col = assert_cast<const ColumnNullable &>(*col);
                    const auto & null_map = nullable_col.getNullMapData();

                    if (!memoryIsZero(null_map.data(), null_map.size()))
                        throw Exception{"Cannot convert NULL value to non-Nullable type",
                                        ErrorCodes::CANNOT_INSERT_NULL_IN_ORDINARY_COLUMN};
                }
                const ColumnNullable * nullable_source = typeid_cast<const ColumnNullable *>(arguments.front().column.get());
                return wrapper(tmp_args, nested_type, nullable_source, input_rows_count);
            };
        }
        else
            return wrapper;
    }

    /// 'from_type' and 'to_type' are nested types in case of Nullable.
    /// 'requested_result_is_nullable' is true if CAST to Nullable type is requested.
    WrapperType prepareImpl(const DataTypePtr & from_type, const DataTypePtr & to_type, bool requested_result_is_nullable) const
    {
        if (from_type->equals(*to_type))
            return createIdentityWrapper(from_type);
        else if (WhichDataType(from_type).isNothing())
            return createNothingWrapper(to_type.get());

        WrapperType ret;

        auto make_default_wrapper = [&](const auto & types) -> bool
        {
            using Types = std::decay_t<decltype(types)>;
            using ToDataType = typename Types::LeftType;

            if constexpr (
                std::is_same_v<ToDataType, DataTypeUInt8> ||
                std::is_same_v<ToDataType, DataTypeUInt16> ||
                std::is_same_v<ToDataType, DataTypeUInt32> ||
                std::is_same_v<ToDataType, DataTypeUInt64> ||
                std::is_same_v<ToDataType, DataTypeUInt256> ||
                std::is_same_v<ToDataType, DataTypeInt8> ||
                std::is_same_v<ToDataType, DataTypeInt16> ||
                std::is_same_v<ToDataType, DataTypeInt32> ||
                std::is_same_v<ToDataType, DataTypeInt64> ||
                std::is_same_v<ToDataType, DataTypeInt128> ||
                std::is_same_v<ToDataType, DataTypeInt256> ||
                std::is_same_v<ToDataType, DataTypeFloat32> ||
                std::is_same_v<ToDataType, DataTypeFloat64> ||
                std::is_same_v<ToDataType, DataTypeDate> ||
                std::is_same_v<ToDataType, DataTypeDateTime>)
            {
                ret = createWrapper(from_type, checkAndGetDataType<ToDataType>(to_type.get()), requested_result_is_nullable);
                return true;
            }
            if constexpr (
                std::is_same_v<ToDataType, DataTypeEnum8> ||
                std::is_same_v<ToDataType, DataTypeEnum16>)
            {
                ret = createEnumWrapper(from_type, checkAndGetDataType<ToDataType>(to_type.get()));
                return true;
            }
            if constexpr (
                std::is_same_v<ToDataType, DataTypeDecimal<Decimal32>> ||
                std::is_same_v<ToDataType, DataTypeDecimal<Decimal64>> ||
                std::is_same_v<ToDataType, DataTypeDecimal<Decimal128>> ||
                std::is_same_v<ToDataType, DataTypeDecimal<Decimal256>> ||
                std::is_same_v<ToDataType, DataTypeDateTime64>)
            {
                ret = createDecimalWrapper(from_type, checkAndGetDataType<ToDataType>(to_type.get()), requested_result_is_nullable);
                return true;
            }
            if constexpr (std::is_same_v<ToDataType, DataTypeUUID>)
            {
                if (isStringOrFixedString(from_type))
                {
                    ret = createUUIDWrapper(from_type, checkAndGetDataType<ToDataType>(to_type.get()), requested_result_is_nullable);
                    return true;
                }
            }

            return false;
        };

        if (callOnIndexAndDataType<void>(to_type->getTypeId(), make_default_wrapper))
            return ret;

        switch (to_type->getTypeId())
        {
            case TypeIndex::String:
                return createStringWrapper(from_type);
            case TypeIndex::FixedString:
                return createFixedStringWrapper(from_type, checkAndGetDataType<DataTypeFixedString>(to_type.get())->getN());

            case TypeIndex::Array:
                return createArrayWrapper(from_type, checkAndGetDataType<DataTypeArray>(to_type.get()));
            case TypeIndex::Tuple:
                return createTupleWrapper(from_type, checkAndGetDataType<DataTypeTuple>(to_type.get()));

            case TypeIndex::AggregateFunction:
                return createAggregateFunctionWrapper(from_type, checkAndGetDataType<DataTypeAggregateFunction>(to_type.get()));
            default:
                break;
        }

        throw Exception{"Conversion from " + from_type->getName() + " to " + to_type->getName() + " is not supported",
            ErrorCodes::CANNOT_CONVERT_TYPE};
    }
};

class CastOverloadResolver : public IFunctionOverloadResolverImpl
{
public:
    using MonotonicityForRange = FunctionCast::MonotonicityForRange;
    using Diagnostic = FunctionCast::Diagnostic;

    static constexpr auto name = "CAST";

    static FunctionOverloadResolverImplPtr create(const Context & context);
    static FunctionOverloadResolverImplPtr createImpl(bool keep_nullable, std::optional<Diagnostic> diagnostic = {})
    {
        return std::make_unique<CastOverloadResolver>(keep_nullable, std::move(diagnostic));
    }


    explicit CastOverloadResolver(bool keep_nullable_, std::optional<Diagnostic> diagnostic_ = {})
        : keep_nullable(keep_nullable_), diagnostic(std::move(diagnostic_))
    {}

    String getName() const override { return name; }

    size_t getNumberOfArguments() const override { return 2; }

    ColumnNumbers getArgumentsThatAreAlwaysConstant() const override { return {1}; }

protected:

    FunctionBaseImplPtr build(const ColumnsWithTypeAndName & arguments, const DataTypePtr & return_type) const override
    {
        DataTypes data_types(arguments.size());

        for (size_t i = 0; i < arguments.size(); ++i)
            data_types[i] = arguments[i].type;

        auto monotonicity = getMonotonicityInformation(arguments.front().type, return_type.get());
        return std::make_unique<FunctionCast>(name, std::move(monotonicity), data_types, return_type, diagnostic);
    }

    DataTypePtr getReturnType(const ColumnsWithTypeAndName & arguments) const override
    {
        const auto & column = arguments.back().column;
        if (!column)
            throw Exception("Second argument to " + getName() + " must be a constant string describing type."
                " Instead there is non-constant column of type " + arguments.back().type->getName(),
                ErrorCodes::ILLEGAL_TYPE_OF_ARGUMENT);

        const auto * type_col = checkAndGetColumnConst<ColumnString>(column.get());
        if (!type_col)
            throw Exception("Second argument to " + getName() + " must be a constant string describing type."
                " Instead there is a column with the following structure: " + column->dumpStructure(),
                ErrorCodes::ILLEGAL_TYPE_OF_ARGUMENT);

        DataTypePtr type = DataTypeFactory::instance().get(type_col->getValue<String>());
        if (keep_nullable && arguments.front().type->isNullable())
            return makeNullable(type);
        return type;
    }

    bool useDefaultImplementationForNulls() const override { return false; }
    bool useDefaultImplementationForLowCardinalityColumns() const override { return false; }

private:
    bool keep_nullable;
    std::optional<Diagnostic> diagnostic;

    template <typename DataType>
    static auto monotonicityForType(const DataType * const)
    {
        return FunctionTo<DataType>::Type::Monotonic::get;
    }

    static MonotonicityForRange getMonotonicityInformation(const DataTypePtr & from_type, const IDataType * to_type)
    {
        if (const auto * type = checkAndGetDataType<DataTypeUInt8>(to_type))
            return monotonicityForType(type);
        if (const auto * type = checkAndGetDataType<DataTypeUInt16>(to_type))
            return monotonicityForType(type);
        if (const auto * type = checkAndGetDataType<DataTypeUInt32>(to_type))
            return monotonicityForType(type);
        if (const auto * type = checkAndGetDataType<DataTypeUInt64>(to_type))
            return monotonicityForType(type);
        if (const auto * type = checkAndGetDataType<DataTypeUInt256>(to_type))
            return monotonicityForType(type);
        if (const auto * type = checkAndGetDataType<DataTypeInt8>(to_type))
            return monotonicityForType(type);
        if (const auto * type = checkAndGetDataType<DataTypeInt16>(to_type))
            return monotonicityForType(type);
        if (const auto * type = checkAndGetDataType<DataTypeInt32>(to_type))
            return monotonicityForType(type);
        if (const auto * type = checkAndGetDataType<DataTypeInt64>(to_type))
            return monotonicityForType(type);
        if (const auto * type = checkAndGetDataType<DataTypeInt128>(to_type))
            return monotonicityForType(type);
        if (const auto * type = checkAndGetDataType<DataTypeInt256>(to_type))
            return monotonicityForType(type);
        if (const auto * type = checkAndGetDataType<DataTypeFloat32>(to_type))
            return monotonicityForType(type);
        if (const auto * type = checkAndGetDataType<DataTypeFloat64>(to_type))
            return monotonicityForType(type);
        if (const auto * type = checkAndGetDataType<DataTypeDate>(to_type))
            return monotonicityForType(type);
        if (const auto * type = checkAndGetDataType<DataTypeDateTime>(to_type))
            return monotonicityForType(type);
        if (const auto * type = checkAndGetDataType<DataTypeString>(to_type))
            return monotonicityForType(type);
        if (isEnum(from_type))
        {
            if (const auto * type = checkAndGetDataType<DataTypeEnum8>(to_type))
                return monotonicityForType(type);
            if (const auto * type = checkAndGetDataType<DataTypeEnum16>(to_type))
                return monotonicityForType(type);
        }
        /// other types like Null, FixedString, Array and Tuple have no monotonicity defined
        return {};
    }
};

}<|MERGE_RESOLUTION|>--- conflicted
+++ resolved
@@ -2117,12 +2117,7 @@
             throw Exception{"Conversion from " + from_type->getName() + " to " + to_type->getName() + " is not supported",
                 ErrorCodes::CANNOT_CONVERT_TYPE};
 
-<<<<<<< HEAD
-        return [wrapper_cast_type, type_index, scale, to_type, requested_result_is_nullable]
-            (ColumnsWithTypeAndName & arguments, const DataTypePtr & result_type, const ColumnNullable *column_nullable, size_t input_rows_count)
-=======
-        return [type_index, scale, to_type] (ColumnsWithTypeAndName & arguments, const DataTypePtr & result_type, const ColumnNullable *, size_t input_rows_count)
->>>>>>> 2de6c46b
+        return [type_index, scale, to_type, requested_result_is_nullable] (ColumnsWithTypeAndName & arguments, const DataTypePtr & result_type, const ColumnNullable *, size_t input_rows_count)
         {
             ColumnPtr result_column;
             auto res = callOnIndexAndDataType<ToDataType>(type_index, [&](const auto & types) -> bool
@@ -2131,29 +2126,7 @@
                 using LeftDataType = typename Types::LeftType;
                 using RightDataType = typename Types::RightType;
 
-<<<<<<< HEAD
-                if constexpr (IsDataTypeDecimalOrNumber<LeftDataType> && IsDataTypeDecimalOrNumber<RightDataType>)
-                {
-                    if (wrapper_cast_type == CastType::accurate)
-                    {
-                        AccurateConvertStrategyAdditions additions;
-                        additions.scale = scale;
-                        result_column = ConvertImpl<LeftDataType, RightDataType, NameCast>::execute(
-                            arguments, result_type, input_rows_count, additions);
-
-                        return true;
-                    }
-                    else if (wrapper_cast_type == CastType::accurateOrNull)
-                    {
-                        AccurateOrNullConvertStrategyAdditions additions;
-                        additions.scale = scale;
-                        result_column = ConvertImpl<LeftDataType, RightDataType, NameCast>::execute(
-                            arguments, result_type, input_rows_count, additions);
-
-                        return true;
-                    }
-                }
-                else if constexpr (std::is_same_v<LeftDataType, DataTypeString>)
+                if constexpr (std::is_same_v<LeftDataType, DataTypeString>)
                 {
                     if (requested_result_is_nullable)
                     {
@@ -2167,8 +2140,6 @@
                     }
                 }
 
-=======
->>>>>>> 2de6c46b
                 result_column = ConvertImpl<LeftDataType, RightDataType, NameCast>::execute(arguments, result_type, input_rows_count, scale);
                 return true;
             });
