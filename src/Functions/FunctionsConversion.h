#pragma once

#include <type_traits>

#include <AggregateFunctions/IAggregateFunction.h>
#include <Columns/ColumnAggregateFunction.h>
#include <Columns/ColumnArray.h>
#include <Columns/ColumnConst.h>
#include <Columns/ColumnFixedString.h>
#include <Columns/ColumnLowCardinality.h>
#include <Columns/ColumnMap.h>
#include <Columns/ColumnNullable.h>
#include <Columns/ColumnObject.h>
#include <Columns/ColumnQBit.h>
#include <Columns/ColumnString.h>
#include <Columns/ColumnStringHelpers.h>
#include <Columns/ColumnTuple.h>
#include <Columns/ColumnVariant.h>
#include <Columns/ColumnDynamic.h>
#include <Columns/ColumnsCommon.h>
#include <Core/AccurateComparison.h>
#include <Core/Settings.h>
#include <Core/Types.h>
#include <Core/callOnTypeIndex.h>
#include <Core/Block.h>
#include <DataTypes/DataTypeAggregateFunction.h>
#include <DataTypes/DataTypeArray.h>
#include <DataTypes/DataTypeDate.h>
#include <DataTypes/DataTypeDate32.h>
#include <DataTypes/DataTypeDateTime.h>
#include <DataTypes/DataTypeDateTime64.h>
#include <DataTypes/DataTypeTime.h>
#include <DataTypes/DataTypeTime64.h>
#include <DataTypes/DataTypeEnum.h>
#include <DataTypes/DataTypeFactory.h>
#include <DataTypes/DataTypeFixedString.h>
#include <DataTypes/DataTypeIPv4andIPv6.h>
#include <DataTypes/DataTypeInterval.h>
#include <DataTypes/DataTypeLowCardinality.h>
#include <DataTypes/DataTypeMap.h>
#include <DataTypes/DataTypeNested.h>
#include <DataTypes/DataTypeNothing.h>
#include <DataTypes/DataTypeNullable.h>
#include <DataTypes/DataTypeObject.h>
#include <DataTypes/DataTypeQBit.h>
#include <DataTypes/DataTypeString.h>
#include <DataTypes/DataTypeTuple.h>
#include <DataTypes/DataTypeUUID.h>
#include <DataTypes/DataTypeVariant.h>
#include <DataTypes/DataTypeDynamic.h>
#include <DataTypes/DataTypesDecimal.h>
#include <DataTypes/DataTypesNumber.h>
#include <DataTypes/DataTypesBinaryEncoding.h>
#include <DataTypes/Serializations/SerializationDecimal.h>
#include <DataTypes/Serializations/SerializationQBit.h>
#include <DataTypes/getLeastSupertype.h>
#include <Formats/FormatSettings.h>
#include <Formats/FormatFactory.h>
#include <Functions/CastOverloadResolver.h>
#include <Functions/DateTimeTransforms.h>
#include <Functions/FunctionFactory.h>
#include <Functions/FunctionHelpers.h>
#include <Functions/FunctionsCodingIP.h>
#include <Functions/IFunctionAdaptors.h>
#include <Functions/TransformDateTime64.h>
#include <Functions/TransformTime64.h>
#include <Functions/castTypeToEither.h>
#include <Functions/toFixedString.h>
#include <IO/Operators.h>
#include <IO/ReadBufferFromMemory.h>
#include <IO/WriteBufferFromVector.h>
#include <IO/parseDateTimeBestEffort.h>
#include <Interpreters/Context.h>
#include <Common/Concepts.h>
#include <Common/CurrentThread.h>
#include <Common/Exception.h>
#include <Common/HashTable/HashMap.h>
#include <Common/IPv6ToBinary.h>
#include <Common/assert_cast.h>
#include <Common/quoteString.h>


namespace DB
{

namespace Setting
{
    extern const SettingsBool cast_ipv4_ipv6_default_on_conversion_error;
    extern const SettingsBool cast_string_to_dynamic_use_inference;
    extern const SettingsBool cast_string_to_variant_use_inference;
    extern const SettingsDateTimeOverflowBehavior date_time_overflow_behavior;
    extern const SettingsBool input_format_ipv4_default_on_conversion_error;
    extern const SettingsBool input_format_ipv6_default_on_conversion_error;
    extern const SettingsBool precise_float_parsing;
    extern const SettingsBool date_time_64_output_format_cut_trailing_zeros_align_to_groups_of_thousands;
    extern const SettingsDateTimeInputFormat cast_string_to_date_time_mode;
    extern const SettingsBool date_time_saturate_on_overflow;
}

namespace ErrorCodes
{
    extern const int ATTEMPT_TO_READ_AFTER_EOF;
    extern const int CANNOT_PARSE_NUMBER;
    extern const int CANNOT_READ_ARRAY_FROM_TEXT;
    extern const int CANNOT_PARSE_INPUT_ASSERTION_FAILED;
    extern const int CANNOT_PARSE_QUOTED_STRING;
    extern const int CANNOT_PARSE_ESCAPE_SEQUENCE;
    extern const int CANNOT_PARSE_DATE;
    extern const int CANNOT_PARSE_DATETIME;
    extern const int CANNOT_PARSE_TEXT;
    extern const int CANNOT_PARSE_UUID;
    extern const int CANNOT_PARSE_IPV4;
    extern const int CANNOT_PARSE_IPV6;
    extern const int TOO_FEW_ARGUMENTS_FOR_FUNCTION;
    extern const int LOGICAL_ERROR;
    extern const int TYPE_MISMATCH;
    extern const int CANNOT_CONVERT_TYPE;
    extern const int ILLEGAL_COLUMN;
    extern const int NUMBER_OF_ARGUMENTS_DOESNT_MATCH;
    extern const int ILLEGAL_TYPE_OF_ARGUMENT;
    extern const int NOT_IMPLEMENTED;
    extern const int CANNOT_INSERT_NULL_IN_ORDINARY_COLUMN;
    extern const int SIZES_OF_ARRAYS_DONT_MATCH;
    extern const int VALUE_IS_OUT_OF_RANGE_OF_DATA_TYPE;
}

namespace detail
{

/** Type conversion functions.
  * toType - conversion in "natural way";
  */

UInt32 extractToDecimalScale(const ColumnWithTypeAndName & named_column);


/** Conversion of Date to DateTime: adding 00:00:00 time component.
  */
template <FormatSettings::DateTimeOverflowBehavior date_time_overflow_behavior = default_date_time_overflow_behavior>
struct ToDateTimeImpl
{
    static constexpr auto name = "toDateTime";

    static UInt32 execute(UInt16 d, const DateLUTImpl & time_zone)
    {
        if constexpr (date_time_overflow_behavior == FormatSettings::DateTimeOverflowBehavior::Throw)
        {
            if (d > MAX_DATETIME_DAY_NUM) [[unlikely]]
                throw Exception(ErrorCodes::VALUE_IS_OUT_OF_RANGE_OF_DATA_TYPE, "Day number {} is out of bounds of type DateTime", d);
        }
        else if constexpr (date_time_overflow_behavior == FormatSettings::DateTimeOverflowBehavior::Saturate)
        {
            d = std::min<time_t>(d, MAX_DATETIME_DAY_NUM);
        }
        return static_cast<UInt32>(time_zone.fromDayNum(DayNum(d)));
    }

    static UInt32 execute(Int32 d, const DateLUTImpl & time_zone)
    {
        if constexpr (date_time_overflow_behavior == FormatSettings::DateTimeOverflowBehavior::Saturate)
        {
            if (d < 0)
                return 0;
            else if (d > MAX_DATETIME_DAY_NUM)
                d = MAX_DATETIME_DAY_NUM;
        }
        else if constexpr (date_time_overflow_behavior == FormatSettings::DateTimeOverflowBehavior::Throw)
        {
            if (d < 0 || d > MAX_DATETIME_DAY_NUM) [[unlikely]]
                throw Exception(ErrorCodes::VALUE_IS_OUT_OF_RANGE_OF_DATA_TYPE, "Value {} is out of bounds of type DateTime", d);
        }
        return static_cast<UInt32>(time_zone.fromDayNum(ExtendedDayNum(d)));
    }

    static UInt32 execute(UInt32 dt, const DateLUTImpl & /*time_zone*/)
    {
        return dt;
    }

    static UInt32 execute(Int64 dt64, const DateLUTImpl & /*time_zone*/)
    {
        if constexpr (date_time_overflow_behavior == FormatSettings::DateTimeOverflowBehavior::Ignore)
            return static_cast<UInt32>(dt64);
        else
        {
            if (dt64 < 0 || dt64 >= MAX_DATETIME_TIMESTAMP)
            {
                if constexpr (date_time_overflow_behavior == FormatSettings::DateTimeOverflowBehavior::Saturate)
                    return dt64 < 0 ? 0 : std::numeric_limits<UInt32>::max();
                else
                    throw Exception(ErrorCodes::VALUE_IS_OUT_OF_RANGE_OF_DATA_TYPE, "Value {} is out of bounds of type DateTime", dt64);
            }
            else
                return static_cast<UInt32>(dt64);
        }
    }
};

/** Conversion of Date to Time: adding 00:00:00 time component.
  */
template <FormatSettings::DateTimeOverflowBehavior date_time_overflow_behavior = default_date_time_overflow_behavior>
struct ToTimeImpl
{
    static constexpr auto name = "toTime";

    static Int32 execute(UInt16 d, const DateLUTImpl & time_zone)
    {
        if constexpr (date_time_overflow_behavior == FormatSettings::DateTimeOverflowBehavior::Throw)
        {
            if (d > MAX_DATETIME_DAY_NUM) [[unlikely]]
                throw Exception(ErrorCodes::VALUE_IS_OUT_OF_RANGE_OF_DATA_TYPE, "Day number {} is out of bounds of type Time", d);
        }
        else if constexpr (date_time_overflow_behavior == FormatSettings::DateTimeOverflowBehavior::Saturate)
        {
            d = std::min<time_t>(d, MAX_DATETIME_DAY_NUM);
        }
        return static_cast<Int32>(time_zone.fromDayNum(DayNum(time_zone.toTime(d))));
    }

    static Int32 execute(Int32 d, const DateLUTImpl & time_zone)
    {
        if constexpr (date_time_overflow_behavior == FormatSettings::DateTimeOverflowBehavior::Saturate)
        {
            d = std::min<time_t>(d, MAX_DATETIME_DAY_NUM);
        }
        else if constexpr (date_time_overflow_behavior == FormatSettings::DateTimeOverflowBehavior::Throw)
        {
            if (d > MAX_DATETIME_DAY_NUM) [[unlikely]]
                throw Exception(ErrorCodes::VALUE_IS_OUT_OF_RANGE_OF_DATA_TYPE, "Value {} is out of bounds of type Time", d);
        }
        return static_cast<Int32>(time_zone.fromDayNum(ExtendedDayNum(time_zone.toTime(d))));
    }

    static Int32 execute(UInt32 dt, const DateLUTImpl & time_zone)
    {
        return static_cast<Int32>(time_zone.fromDayNum((ExtendedDayNum(time_zone.toTime(static_cast<Int32>(dt))))));
    }

    static Int32 execute(Int64 dt64, const DateLUTImpl & time_zone)
    {
        /// Compute local seconds-of-day using timezone offset (aligned with DateTime64 -> Time64)
        Int64 offset = time_zone.timezoneOffset(dt64);
        Int64 local_seconds = (dt64 + offset) % 86400;
        if (local_seconds < 0)
            local_seconds += 86400;

        if (local_seconds > MAX_TIME_TIMESTAMP) [[unlikely]]
        {
<<<<<<< HEAD
            if (dt64 > MAX_TIME_TIMESTAMP || dt64 < (-1 * MAX_TIME_TIMESTAMP))
        {
                if constexpr (date_time_overflow_behavior == FormatSettings::DateTimeOverflowBehavior::Saturate)
                    return MAX_TIME_TIMESTAMP;
                else
                throw Exception(ErrorCodes::VALUE_IS_OUT_OF_RANGE_OF_DATA_TYPE, "Value {} is out of bounds of type Time", dt64);
            }
            else
                return static_cast<Int32>(time_zone.toTime(dt64));
            }
        }
=======
            if constexpr (date_time_overflow_behavior == FormatSettings::DateTimeOverflowBehavior::Throw)
            {
                throw Exception(ErrorCodes::VALUE_IS_OUT_OF_RANGE_OF_DATA_TYPE, "Value {} is out of bounds of type Time", dt64);
            }
            else if constexpr (date_time_overflow_behavior == FormatSettings::DateTimeOverflowBehavior::Saturate)
            {
                return MAX_TIME_TIMESTAMP;
            }
        }

        return static_cast<Int32>(local_seconds);
    }
>>>>>>> d5ffe92d
};

/// Implementation of toDate function.

template <typename FromType, FormatSettings::DateTimeOverflowBehavior date_time_overflow_behavior>
requires is_arithmetic_v<FromType>
struct ToDateTransformFromSecondsOrDays
{
    static constexpr auto name = "toDate";

    static NO_SANITIZE_UNDEFINED UInt16 execute(const FromType & from, const DateLUTImpl & time_zone)
    {
        constexpr bool overflow_throw = date_time_overflow_behavior == FormatSettings::DateTimeOverflowBehavior::Throw;
        if constexpr (overflow_throw && std::numeric_limits<FromType>::max() > MAX_DATETIME_TIMESTAMP)
        {
            if (from > MAX_DATETIME_TIMESTAMP) [[unlikely]]
                throw Exception(ErrorCodes::VALUE_IS_OUT_OF_RANGE_OF_DATA_TYPE, "Value {} is out of bounds of type Date", static_cast<Int64>(from));
        }

        if constexpr (is_signed_v<FromType>)
            if (from < 0)
            {
                if constexpr (overflow_throw)
                    throw Exception(ErrorCodes::VALUE_IS_OUT_OF_RANGE_OF_DATA_TYPE, "Value {} is out of bounds of type Date", static_cast<Int64>(from));
                else
                    return 0;
            }

        /// if value is smaller (or equal) than maximum day value for Date, than treat it as day num,
        /// otherwise treat it as unix timestamp. This is a bit weird, but we leave this behavior.
        if constexpr (std::numeric_limits<FromType>::max() > DATE_LUT_MAX_DAY_NUM)
            if (from > DATE_LUT_MAX_DAY_NUM) [[unlikely]]
                return time_zone.toDayNum(std::min(time_t(from), time_t(MAX_DATETIME_TIMESTAMP)));

        return static_cast<UInt16>(from);
    }
};

/// Implementation of toDate32 function.

template <typename FromType, FormatSettings::DateTimeOverflowBehavior date_time_overflow_behavior>
requires is_arithmetic_v<FromType>
struct ToDate32TransformFromSecondsOrDays
{
    static constexpr auto name = "toDate32";

    static NO_SANITIZE_UNDEFINED Int32 execute(const FromType & from, const DateLUTImpl & time_zone)
    {
        constexpr bool overflow_throw = date_time_overflow_behavior == FormatSettings::DateTimeOverflowBehavior::Throw;
        constexpr Int32 daynum_min_offset = -static_cast<Int32>(DateLUTImpl::getDayNumOffsetEpoch());

        if constexpr (is_signed_v<FromType>)
        {
            bool is_nan = false;
            if constexpr (is_floating_point<FromType>)
                 is_nan = isNaN(from);
            if (is_nan || from < daynum_min_offset)
            {
                if constexpr (overflow_throw)
                    throw Exception(ErrorCodes::VALUE_IS_OUT_OF_RANGE_OF_DATA_TYPE, "Timestamp value {} is out of bounds of type Date32", static_cast<Int64>(from));
                return daynum_min_offset;
            }
        }

        if constexpr (overflow_throw && std::numeric_limits<FromType>::max() > MAX_DATETIME64_TIMESTAMP)
            if (from > MAX_DATETIME64_TIMESTAMP) [[unlikely]]
                throw Exception(ErrorCodes::VALUE_IS_OUT_OF_RANGE_OF_DATA_TYPE, "Timestamp value {} is out of bounds of type Date32", static_cast<Int64>(from));

        if constexpr (std::numeric_limits<FromType>::max() >= DATE_LUT_MAX_EXTEND_DAY_NUM)
            if (from >= DATE_LUT_MAX_EXTEND_DAY_NUM)
                return time_zone.toDayNum(std::min(time_t(Int64(from)), time_t(MAX_DATETIME64_TIMESTAMP)));

        return static_cast<Int32>(from);
    }
};

/// Implementation of toDateTime function.

template <typename FromType, typename ToType, FormatSettings::DateTimeOverflowBehavior date_time_overflow_behavior>
struct ToDateTimeTransform64
{
    static constexpr auto name = "toDateTime";

    static NO_SANITIZE_UNDEFINED ToType execute(const FromType & from, const DateLUTImpl &)
    {
        if constexpr (date_time_overflow_behavior == FormatSettings::DateTimeOverflowBehavior::Throw)
        {
            if (from > MAX_DATETIME_TIMESTAMP) [[unlikely]]
                throw Exception(ErrorCodes::VALUE_IS_OUT_OF_RANGE_OF_DATA_TYPE, "Timestamp value {} is out of bounds of type DateTime", from);
        }
        return static_cast<ToType>(std::min(time_t(from), time_t(MAX_DATETIME_TIMESTAMP)));
    }
};

template <typename FromType, typename ToType, FormatSettings::DateTimeOverflowBehavior date_time_overflow_behavior>
struct ToDateTimeTransformSigned
{
    static constexpr auto name = "toDateTime";

    static NO_SANITIZE_UNDEFINED ToType execute(const FromType & from, const DateLUTImpl &)
    {
        if (from < 0)
        {
            if constexpr (date_time_overflow_behavior == FormatSettings::DateTimeOverflowBehavior::Throw)
                throw Exception(ErrorCodes::VALUE_IS_OUT_OF_RANGE_OF_DATA_TYPE, "Timestamp value {} is out of bounds of type DateTime", from);
            else
                return 0;
        }
        return from;
    }
};

template <typename FromType, typename ToType, FormatSettings::DateTimeOverflowBehavior date_time_overflow_behavior>
struct ToDateTimeTransform64Signed
{
    static constexpr auto name = "toDateTime";

    static NO_SANITIZE_UNDEFINED ToType execute(const FromType & from, const DateLUTImpl &)
    {
        if constexpr (date_time_overflow_behavior == FormatSettings::DateTimeOverflowBehavior::Throw)
        {
            if (from < 0 || from > MAX_DATETIME_TIMESTAMP) [[unlikely]]
                throw Exception(ErrorCodes::VALUE_IS_OUT_OF_RANGE_OF_DATA_TYPE, "Timestamp value {} is out of bounds of type DateTime", from);
        }

        if (from < 0)
            return 0;
        return static_cast<ToType>(std::min(time_t(from), time_t(MAX_DATETIME_TIMESTAMP)));
    }
};

/** Conversion of numeric to Time
  */

template <typename FromType, typename ToType, FormatSettings::DateTimeOverflowBehavior date_time_overflow_behavior>
struct ToTimeTransformFromDateTime
{
    static constexpr auto name = "toTime";

    static NO_SANITIZE_UNDEFINED ToType execute(const FromType & from, const DateLUTImpl & time_zone)
    {
        auto utc_seconds = from;
        /// Compute local seconds-of-day using timezone offset (aligned with DateTime64 -> Time64)
        Int64 offset = time_zone.timezoneOffset(utc_seconds);
        /// compute local time-of-day in seconds
        Int64 local_seconds = (static_cast<Int64>(utc_seconds) + offset) % 86400;
        if (local_seconds < 0)
            local_seconds += 86400;

        if constexpr (date_time_overflow_behavior == FormatSettings::DateTimeOverflowBehavior::Throw)
        {
            if (local_seconds > MAX_TIME_TIMESTAMP) [[unlikely]]
                throw Exception(ErrorCodes::VALUE_IS_OUT_OF_RANGE_OF_DATA_TYPE, "Timestamp value {} is out of bounds of type Time", from);
        }

        return static_cast<ToType>(std::min(time_t(local_seconds), time_t(MAX_TIME_TIMESTAMP)));
    }
};

template <typename FromType, typename ToType, FormatSettings::DateTimeOverflowBehavior date_time_overflow_behavior>
struct ToTimeTransform64
{
    static constexpr auto name = "toTime";

    static NO_SANITIZE_UNDEFINED ToType execute(const FromType & from, const DateLUTImpl &)
    {
        if constexpr (date_time_overflow_behavior == FormatSettings::DateTimeOverflowBehavior::Throw)
        {
            if (from > MAX_TIME_TIMESTAMP || from < (-1 * MAX_TIME_TIMESTAMP)) [[unlikely]]
                throw Exception(ErrorCodes::VALUE_IS_OUT_OF_RANGE_OF_DATA_TYPE, "Timestamp value {} is out of bounds of type Time", from);
        }

        return static_cast<ToType>(std::min(time_t(from), time_t(MAX_TIME_TIMESTAMP)));
    }
};

template <typename FromType, typename ToType, FormatSettings::DateTimeOverflowBehavior date_time_overflow_behavior>
struct ToTimeTransformSigned
{
    static constexpr auto name = "toTime";

    static NO_SANITIZE_UNDEFINED ToType execute(const FromType & from, const DateLUTImpl &)
    {
        return static_cast<ToType>(from);
    }
};

template <typename FromType, typename ToType, FormatSettings::DateTimeOverflowBehavior date_time_overflow_behavior>
struct ToTimeTransform64Signed
{
    static constexpr auto name = "toTime";

    static NO_SANITIZE_UNDEFINED ToType execute(const FromType & from, const DateLUTImpl &)
    {
        if constexpr (date_time_overflow_behavior == FormatSettings::DateTimeOverflowBehavior::Throw)
        {
            if (from < (-1 * MAX_TIME_TIMESTAMP) || from > MAX_TIME_TIMESTAMP) [[unlikely]]
                throw Exception(ErrorCodes::VALUE_IS_OUT_OF_RANGE_OF_DATA_TYPE, "Timestamp value {} is out of bounds of type Time", from);
        }
        if (from > 0)
            return static_cast<ToType>(std::min(time_t(from), time_t(MAX_TIME_TIMESTAMP)));
        else
            return static_cast<ToType>(std::max(time_t(from), time_t(-1 * MAX_TIME_TIMESTAMP)));
    }
};

/** Conversion of numeric to DateTime64
  */

template <typename FromType, FormatSettings::DateTimeOverflowBehavior date_time_overflow_behavior>
struct ToDateTime64TransformUnsigned
{
    static constexpr auto name = "toDateTime64";

    const DateTime64::NativeType scale_multiplier;

    ToDateTime64TransformUnsigned(UInt32 scale) /// NOLINT
        : scale_multiplier(DecimalUtils::scaleMultiplier<DateTime64::NativeType>(scale))
    {}

    NO_SANITIZE_UNDEFINED DateTime64::NativeType execute(FromType from, const DateLUTImpl &) const
    {
        if constexpr (date_time_overflow_behavior == FormatSettings::DateTimeOverflowBehavior::Throw)
        {
            if (from > MAX_DATETIME64_TIMESTAMP) [[unlikely]]
                throw Exception(ErrorCodes::VALUE_IS_OUT_OF_RANGE_OF_DATA_TYPE, "Timestamp value {} is out of bounds of type DateTime64", from);
            else
                return DecimalUtils::decimalFromComponentsWithMultiplier<DateTime64>(from, 0, scale_multiplier);
        }
        else
            return DecimalUtils::decimalFromComponentsWithMultiplier<DateTime64>(std::min<time_t>(from, MAX_DATETIME64_TIMESTAMP), 0, scale_multiplier);
    }
};

template <typename FromType, FormatSettings::DateTimeOverflowBehavior date_time_overflow_behavior>
struct ToDateTime64TransformSigned
{
    static constexpr auto name = "toDateTime64";

    const DateTime64::NativeType scale_multiplier;

    ToDateTime64TransformSigned(UInt32 scale) /// NOLINT
        : scale_multiplier(DecimalUtils::scaleMultiplier<DateTime64::NativeType>(scale))
    {}

    NO_SANITIZE_UNDEFINED DateTime64::NativeType execute(FromType from, const DateLUTImpl &) const
    {
        if constexpr (date_time_overflow_behavior == FormatSettings::DateTimeOverflowBehavior::Throw)
        {
            if (from < MIN_DATETIME64_TIMESTAMP || from > MAX_DATETIME64_TIMESTAMP) [[unlikely]]
                throw Exception(ErrorCodes::VALUE_IS_OUT_OF_RANGE_OF_DATA_TYPE, "Timestamp value {} is out of bounds of type DateTime64", from);
        }
        from = static_cast<FromType>(std::max<time_t>(from, MIN_DATETIME64_TIMESTAMP));
        from = static_cast<FromType>(std::min<time_t>(from, MAX_DATETIME64_TIMESTAMP));

        return DecimalUtils::decimalFromComponentsWithMultiplier<DateTime64>(from, 0, scale_multiplier);
    }
};

template <typename FromDataType, typename FromType, FormatSettings::DateTimeOverflowBehavior date_time_overflow_behavior>
struct ToDateTime64TransformFloat
{
    static constexpr auto name = "toDateTime64";

    const UInt32 scale;

    ToDateTime64TransformFloat(UInt32 scale_) /// NOLINT
        : scale(scale_)
    {}

    NO_SANITIZE_UNDEFINED DateTime64::NativeType execute(FromType from, const DateLUTImpl &) const
    {
        if constexpr (date_time_overflow_behavior == FormatSettings::DateTimeOverflowBehavior::Throw)
        {
            if (from < MIN_DATETIME64_TIMESTAMP || from > MAX_DATETIME64_TIMESTAMP) [[unlikely]]
                throw Exception(ErrorCodes::VALUE_IS_OUT_OF_RANGE_OF_DATA_TYPE, "Timestamp value {} is out of bounds of type DateTime64", from);
        }

        from = std::max(from, static_cast<FromType>(MIN_DATETIME64_TIMESTAMP));
        from = std::min(from, static_cast<FromType>(MAX_DATETIME64_TIMESTAMP));
        return convertToDecimal<FromDataType, DataTypeDateTime64>(from, scale);
    }
};

struct ToDateTime64Transform
{
    static constexpr auto name = "toDateTime64";

    const DateTime64::NativeType scale_multiplier;

    ToDateTime64Transform(UInt32 scale) /// NOLINT
        : scale_multiplier(DecimalUtils::scaleMultiplier<DateTime64::NativeType>(scale))
    {}

    DateTime64::NativeType execute(UInt16 d, const DateLUTImpl & time_zone) const
    {
        /*
         * Previous implementation delegated to ToDateTimeImpl, which returns a
         * UInt32 unix timestamp and therefore saturates at 0xFFFFFFFF (2106-02-07).
         * This caused overflows when casting Date values beyond that day to
         * DateTime64.
         *
         * Compute the timestamp directly in 64-bit space from the day number so we
         * can represent the full range supported by DateTime64.
         */
        Int64 dt = static_cast<Int64>(time_zone.fromDayNum(DayNum(d)));
        return DecimalUtils::decimalFromComponentsWithMultiplier<DateTime64>(dt, 0, scale_multiplier);
    }

    DateTime64::NativeType execute(Int32 d, const DateLUTImpl & time_zone) const
    {
        Int64 dt = static_cast<Int64>(time_zone.fromDayNum(ExtendedDayNum(d)));
        return DecimalUtils::decimalFromComponentsWithMultiplier<DateTime64>(dt, 0, scale_multiplier);
    }

    DateTime64::NativeType execute(UInt32 dt, const DateLUTImpl & /*time_zone*/) const
    {
        return DecimalUtils::decimalFromComponentsWithMultiplier<DateTime64>(dt, 0, scale_multiplier);
    }
};

/** Conversion of numeric to Time64
  */

template <typename FromType, FormatSettings::DateTimeOverflowBehavior date_time_overflow_behavior>
struct ToTime64TransformUnsigned
{
    static constexpr auto name = "toTime64";

    const Time64::NativeType scale_multiplier;

    ToTime64TransformUnsigned(UInt32 scale) /// NOLINT
        : scale_multiplier(DecimalUtils::scaleMultiplier<Time64::NativeType>(scale))
    {}

    NO_SANITIZE_UNDEFINED Time64::NativeType execute(FromType from, const DateLUTImpl & time_zone) const
    {
        const auto converted = time_zone.toTime(from);
        if constexpr (date_time_overflow_behavior == FormatSettings::DateTimeOverflowBehavior::Throw)
        {
            if (converted > MAX_DATETIME64_TIMESTAMP) [[unlikely]]
                throw Exception(ErrorCodes::VALUE_IS_OUT_OF_RANGE_OF_DATA_TYPE, "Timestamp value {} is out of bounds of type Time64", from);
            else
                return DecimalUtils::decimalFromComponentsWithMultiplier<Time64>(converted, 0, scale_multiplier);
        }
        else
            return DecimalUtils::decimalFromComponentsWithMultiplier<Time64>(std::min<time_t>(converted, MAX_DATETIME64_TIMESTAMP), 0, scale_multiplier);
    }
};

template <typename FromType, FormatSettings::DateTimeOverflowBehavior date_time_overflow_behavior>
struct ToTime64TransformSigned
{
    static constexpr auto name = "toTime64";

    const Time64::NativeType scale_multiplier;

    ToTime64TransformSigned(UInt32 scale) /// NOLINT
        : scale_multiplier(DecimalUtils::scaleMultiplier<Time64::NativeType>(scale))
    {}

    NO_SANITIZE_UNDEFINED Time64::NativeType execute(FromType from, const DateLUTImpl & /*time_zone*/) const
    {
        if constexpr (date_time_overflow_behavior == FormatSettings::DateTimeOverflowBehavior::Throw)
        {
            if (from < (-1 * MAX_TIME_TIMESTAMP) || from > MAX_TIME_TIMESTAMP) [[unlikely]]
                throw Exception(ErrorCodes::VALUE_IS_OUT_OF_RANGE_OF_DATA_TYPE, "Timestamp value {} is out of bounds of type Time64", from);
        }

        return DecimalUtils::decimalFromComponentsWithMultiplier<Time64>(from, 0, scale_multiplier);
    }
};

template <typename FromDataType, typename FromType, FormatSettings::DateTimeOverflowBehavior date_time_overflow_behavior>
struct ToTime64TransformFloat
{
    static constexpr auto name = "toTime64";

    const UInt32 scale;

    ToTime64TransformFloat(UInt32 scale_) /// NOLINT
        : scale(scale_)
    {}

    NO_SANITIZE_UNDEFINED Time64::NativeType execute(FromType from, const DateLUTImpl &) const
    {
        if constexpr (date_time_overflow_behavior == FormatSettings::DateTimeOverflowBehavior::Throw)
        {
            if (from < MIN_DATETIME64_TIMESTAMP || from > MAX_DATETIME64_TIMESTAMP) [[unlikely]]
                throw Exception(ErrorCodes::VALUE_IS_OUT_OF_RANGE_OF_DATA_TYPE, "Timestamp value {} is out of bounds of type Time64", from);
        } // need to reconsider this

        from = std::max(from, static_cast<FromType>(MIN_DATETIME64_TIMESTAMP));
        from = std::min(from, static_cast<FromType>(MAX_DATETIME64_TIMESTAMP));
        return convertToDecimal<FromDataType, DataTypeTime64>(from, scale);
    }
};

struct ToTime64Transform
{
    static constexpr auto name = "toTime64";

    const Time64::NativeType scale_multiplier;

    ToTime64Transform(UInt32 scale) /// NOLINT
        : scale_multiplier(DecimalUtils::scaleMultiplier<Time64::NativeType>(scale))
    {}

    Time64::NativeType execute(UInt16 d, const DateLUTImpl & time_zone) const
    {
        const auto dt = ToTimeImpl<>::execute(d, time_zone);
        return execute(dt, time_zone);
    }

    Time64::NativeType execute(Int32 d, const DateLUTImpl & time_zone) const
    {
        Int32 dt = static_cast<Int32>(time_zone.fromDayNum(ExtendedDayNum(static_cast<int>(d))));
        return DecimalUtils::decimalFromComponentsWithMultiplier<Time64>(dt, 0, scale_multiplier);
    }

    Time64::NativeType execute(UInt32 dt, const DateLUTImpl & time_zone) const
    {
        /// Compute local seconds-of-day using timezone offset at this moment.
        Int64 offset = time_zone.timezoneOffset(dt);
        Int64 local_seconds = (static_cast<Int64>(dt) + offset) % 86400;
        if (local_seconds < 0)
            local_seconds += 86400;
        return DecimalUtils::decimalFromComponentsWithMultiplier<Time64>(local_seconds, 0, scale_multiplier);
    }
};

/** Transformation of numbers, dates, datetimes to strings: through formatting.
  */
template <typename DataType>
struct FormatImpl
{
    template <typename ReturnType = void>
    static ReturnType execute(const typename DataType::FieldType x, WriteBuffer & wb, const DataType *, const DateLUTImpl *)
    {
        writeText(x, wb);
        return ReturnType(true);
    }
};

template <>
struct FormatImpl<DataTypeDate>
{
    template <typename ReturnType = void>
    static ReturnType execute(const DataTypeDate::FieldType x, WriteBuffer & wb, const DataTypeDate *, const DateLUTImpl * time_zone)
    {
        writeDateText(DayNum(x), wb, *time_zone);
        return ReturnType(true);
    }
};

template <>
struct FormatImpl<DataTypeDate32>
{
    template <typename ReturnType = void>
    static ReturnType execute(const DataTypeDate32::FieldType x, WriteBuffer & wb, const DataTypeDate32 *, const DateLUTImpl * time_zone)
    {
        writeDateText(ExtendedDayNum(x), wb, *time_zone);
        return ReturnType(true);
    }
};

template <>
struct FormatImpl<DataTypeDateTime>
{
    template <typename ReturnType = void>
    static ReturnType execute(const DataTypeDateTime::FieldType x, WriteBuffer & wb, const DataTypeDateTime *, const DateLUTImpl * time_zone)
    {
        writeDateTimeText(x, wb, *time_zone);
        return ReturnType(true);
    }
};

template <>
struct FormatImpl<DataTypeDateTime64>
{
    template <typename ReturnType = void>
    static ReturnType execute(const DataTypeDateTime64::FieldType x, WriteBuffer & wb, const DataTypeDateTime64 * type, const DateLUTImpl * time_zone)
    {
        writeDateTimeText(DateTime64(x), type->getScale(), wb, *time_zone);
        return ReturnType(true);
    }
};

template <>
struct FormatImpl<DataTypeTime>
{
    template <typename ReturnType = void>
    static ReturnType execute(const DataTypeTime::FieldType x, WriteBuffer & wb, const DataTypeTime *, const DateLUTImpl * time_zone)
    {
        writeTimeText(x, wb, *time_zone);
        return ReturnType(true);
    }
};

template <>
struct FormatImpl<DataTypeTime64>
{
    template <typename ReturnType = void>
    static ReturnType execute(const DataTypeTime64::FieldType x, WriteBuffer & wb, const DataTypeTime64 * type, const DateLUTImpl *)
    {
        writeTime64Text(Time64(x), type->getScale(), wb);
        return ReturnType(true);
    }
};


template <typename FieldType>
struct FormatImpl<DataTypeEnum<FieldType>>
{
    template <typename ReturnType = void>
    static ReturnType execute(const FieldType x, WriteBuffer & wb, const DataTypeEnum<FieldType> * type, const DateLUTImpl *)
    {
        static constexpr bool throw_exception = std::is_same_v<ReturnType, void>;

        if constexpr (throw_exception)
        {
            writeString(type->getNameForValue(x), wb);
        }
        else
        {
            StringRef res;
            bool is_ok = type->getNameForValue(x, res);
            if (is_ok)
                writeString(res, wb);
            return ReturnType(is_ok);
        }
    }
};

template <typename FieldType>
struct FormatImpl<DataTypeDecimal<FieldType>>
{
    template <typename ReturnType = void>
    static ReturnType execute(const FieldType x, WriteBuffer & wb, const DataTypeDecimal<FieldType> * type, const DateLUTImpl *)
    {
        writeText(x, type->getScale(), wb, false);
        return ReturnType(true);
    }
};

ColumnUInt8::MutablePtr copyNullMap(ColumnPtr col);


/// Generic conversion of any type to String or FixedString via serialization to text.
template <typename StringColumnType>
struct ConvertImplGenericToString
{
    static ColumnPtr execute(const ColumnsWithTypeAndName & arguments, const DataTypePtr & result_type, size_t /*input_rows_count*/, const ContextPtr & context)
    {
        static_assert(std::is_same_v<StringColumnType, ColumnString> || std::is_same_v<StringColumnType, ColumnFixedString>,
                "Can be used only to serialize to ColumnString or ColumnFixedString");

        ColumnUInt8::MutablePtr null_map = copyNullMap(arguments[0].column);

        const auto & col_with_type_and_name = columnGetNested(arguments[0]);
        const IDataType & type = *col_with_type_and_name.type;
        const IColumn & col_from = *col_with_type_and_name.column;

        size_t size = col_from.size();
        auto col_to = removeNullable(result_type)->createColumn();

        {
            ColumnStringHelpers::WriteHelper<StringColumnType> write_helper(
                    assert_cast<StringColumnType &>(*col_to),
                    size);

            auto & write_buffer = write_helper.getWriteBuffer();

            FormatSettings format_settings = context ? getFormatSettings(context) : FormatSettings{};
            auto serialization = type.getDefaultSerialization();
            for (size_t row = 0; row < size; ++row)
            {
                serialization->serializeText(col_from, row, write_buffer, format_settings);
                write_helper.finishRow();
            }

            write_helper.finalize();
        }

        if (result_type->isNullable() && null_map)
            return ColumnNullable::create(std::move(col_to), std::move(null_map));
        return col_to;
    }
};

/** Conversion of time_t to UInt16, Int32, UInt32
  */
template <typename DataType>
void convertFromTime(typename DataType::FieldType & x, time_t & time)
{
    x = time;
}

template <>
inline void convertFromTime<DataTypeDateTime>(DataTypeDateTime::FieldType & x, time_t & time)
{
    if (unlikely(time < 0))
        x = 0;
    else if (unlikely(time > MAX_DATETIME_TIMESTAMP))
        x = MAX_DATETIME_TIMESTAMP;
    else
        x = static_cast<UInt32>(time);
}

template <>
inline void convertFromTime<DataTypeTime>(DataTypeTime::FieldType & x, time_t & time)
{
    if (unlikely(time > MAX_TIME_TIMESTAMP))
        x = MAX_TIME_TIMESTAMP;
    else
        x = static_cast<Int32>(time);
}

/** Conversion of strings to numbers, dates, datetimes: through parsing.
  */
template <typename DataType>
void parseImpl(typename DataType::FieldType & x, ReadBuffer & rb, const DateLUTImpl *, bool precise_float_parsing)
{
    if constexpr (is_floating_point<typename DataType::FieldType>)
    {
        if (precise_float_parsing)
            readFloatTextPrecise(x, rb);
        else
            readFloatTextFast(x, rb);
    }
    else
        readText(x, rb);
}

template <>
inline void parseImpl<DataTypeDate>(DataTypeDate::FieldType & x, ReadBuffer & rb, const DateLUTImpl * time_zone, bool)
{
    DayNum tmp(0);
    readDateText(tmp, rb, *time_zone);
    x = tmp;
}

template <>
inline void parseImpl<DataTypeDate32>(DataTypeDate32::FieldType & x, ReadBuffer & rb, const DateLUTImpl * time_zone, bool)
{
    ExtendedDayNum tmp(0);
    readDateText(tmp, rb, *time_zone);
    x = tmp;
}


// NOTE: no need of extra overload of DateTime64, since readDateTimeText64 has different signature and that case is explicitly handled in the calling code.
template <>
inline void parseImpl<DataTypeDateTime>(DataTypeDateTime::FieldType & x, ReadBuffer & rb, const DateLUTImpl * time_zone, bool)
{
    time_t time = 0;
    readDateTimeText(time, rb, *time_zone);
    convertFromTime<DataTypeDateTime>(x, time);
}

template <>
inline void parseImpl<DataTypeTime>(DataTypeTime::FieldType & x, ReadBuffer & rb, const DateLUTImpl * time_zone, bool)
{
    time_t time = 0;
    readTimeText(time, rb, *time_zone);
    convertFromTime<DataTypeTime>(x, time);
}

template <>
inline void parseImpl<DataTypeUUID>(DataTypeUUID::FieldType & x, ReadBuffer & rb, const DateLUTImpl *, bool)
{
    UUID tmp;
    readUUIDText(tmp, rb);
    x = tmp.toUnderType();
}

template <>
inline void parseImpl<DataTypeIPv4>(DataTypeIPv4::FieldType & x, ReadBuffer & rb, const DateLUTImpl *, bool)
{
    IPv4 tmp;
    readIPv4Text(tmp, rb);
    x = tmp.toUnderType();
}

template <>
inline void parseImpl<DataTypeIPv6>(DataTypeIPv6::FieldType & x, ReadBuffer & rb, const DateLUTImpl *, bool)
{
    IPv6 tmp;
    readIPv6Text(tmp, rb);
    x = tmp;
}

template <typename DataType>
bool tryParseImpl(typename DataType::FieldType & x, ReadBuffer & rb, const DateLUTImpl *, bool precise_float_parsing)
{
    if constexpr (is_floating_point<typename DataType::FieldType>)
    {
        if (precise_float_parsing)
            return tryReadFloatTextPrecise(x, rb);
        else
            return tryReadFloatTextFast(x, rb);
    }
    else /*if constexpr (is_integral_v<typename DataType::FieldType>)*/
        return tryReadIntText(x, rb);
}

template <>
inline bool tryParseImpl<DataTypeDate>(DataTypeDate::FieldType & x, ReadBuffer & rb, const DateLUTImpl * time_zone, bool)
{
    DayNum tmp(0);
    if (!tryReadDateText(tmp, rb, *time_zone))
        return false;
    x = tmp;
    return true;
}

template <>
inline bool tryParseImpl<DataTypeDate32>(DataTypeDate32::FieldType & x, ReadBuffer & rb, const DateLUTImpl * time_zone, bool)
{
    ExtendedDayNum tmp(0);
    if (!tryReadDateText(tmp, rb, *time_zone))
        return false;
    x = tmp;
    return true;
}

template <>
inline bool tryParseImpl<DataTypeDateTime>(DataTypeDateTime::FieldType & x, ReadBuffer & rb, const DateLUTImpl * time_zone, bool)
{
    time_t time = 0;
    if (!tryReadDateTimeText(time, rb, *time_zone))
        return false;
    convertFromTime<DataTypeDateTime>(x, time);
    return true;
}

template <>
[[maybe_unused]]inline bool tryParseImpl<DataTypeTime>(DataTypeTime::FieldType & x, ReadBuffer & rb, const DateLUTImpl * time_zone, bool)
{
    time_t time = 0;
    if (!tryReadTimeText(time, rb, *time_zone))
        return false;
    convertFromTime<DataTypeTime>(x, time);
    return true;
}

template <>
inline bool tryParseImpl<DataTypeUUID>(DataTypeUUID::FieldType & x, ReadBuffer & rb, const DateLUTImpl *, bool)
{
    UUID tmp;
    if (!tryReadUUIDText(tmp, rb))
        return false;

    x = tmp.toUnderType();
    return true;
}

template <>
inline bool tryParseImpl<DataTypeIPv4>(DataTypeIPv4::FieldType & x, ReadBuffer & rb, const DateLUTImpl *, bool)
{
    IPv4 tmp;
    if (!tryReadIPv4Text(tmp, rb))
        return false;

    x = tmp.toUnderType();
    return true;
}

template <>
inline bool tryParseImpl<DataTypeIPv6>(DataTypeIPv6::FieldType & x, ReadBuffer & rb, const DateLUTImpl *, bool)
{
    IPv6 tmp;
    if (!tryReadIPv6Text(tmp, rb))
        return false;

    x = tmp;
    return true;
}


/** Throw exception with verbose message when string value is not parsed completely.
  */
[[noreturn]] inline void throwExceptionForIncompletelyParsedValue(ReadBuffer & read_buffer, const IDataType & result_type)
{
    WriteBufferFromOwnString message_buf;
    message_buf << "Cannot parse string " << quote << String(read_buffer.buffer().begin(), read_buffer.buffer().size())
                << " as " << result_type.getName()
                << ": syntax error";

    if (read_buffer.offset())
        message_buf << " at position " << read_buffer.offset()
                    << " (parsed just " << quote << String(read_buffer.buffer().begin(), read_buffer.offset()) << ")";
    else
        message_buf << " at begin of string";

    // Currently there are no functions toIPv{4,6}Or{Null,Zero}
    if (isNativeNumber(result_type) && !(result_type.getName() == "IPv4" || result_type.getName() == "IPv6"))
        message_buf << ". Note: there are to" << result_type.getName() << "OrZero and to" << result_type.getName() << "OrNull functions, which returns zero/NULL instead of throwing exception.";

    throw Exception(PreformattedMessage{message_buf.str(), "Cannot parse string {} as {}: syntax error {}", {String(read_buffer.buffer().begin(), read_buffer.buffer().size()), result_type.getName()}}, ErrorCodes::CANNOT_PARSE_TEXT);
}


enum class ConvertFromStringExceptionMode : uint8_t
{
    Throw,  /// Throw exception if value cannot be parsed.
    Zero,   /// Fill with zero or default if value cannot be parsed.
    Null    /// Return ColumnNullable with NULLs when value cannot be parsed.
};

enum class ConvertFromStringParsingMode : uint8_t
{
    Basic,
    BestEffort,  /// Only applicable for DateTime. Will use sophisticated method, that is slower.
    BestEffortUS
};

struct AccurateConvertStrategyAdditions
{
    UInt32 scale { 0 };
};

struct AccurateOrNullConvertStrategyAdditions
{
    UInt32 scale { 0 };
};

struct FunctionCastName;

template <typename FromDataType, typename ToDataType, typename Name,
    ConvertFromStringExceptionMode exception_mode, ConvertFromStringParsingMode parsing_mode>
struct ConvertThroughParsing
{
    static_assert(std::is_same_v<FromDataType, DataTypeString> || std::is_same_v<FromDataType, DataTypeFixedString>,
        "ConvertThroughParsing is only applicable for String or FixedString data types");

    static constexpr bool to_datetime = std::is_same_v<ToDataType, DataTypeDateTime>;
    static constexpr bool to_datetime64 = std::is_same_v<ToDataType, DataTypeDateTime64>;
    static constexpr bool to_time64 = std::is_same_v<ToDataType, DataTypeTime64>;

    static bool isAllRead(ReadBuffer & in)
    {
        /// In case of FixedString, skip zero padding at the end.
        if constexpr (std::is_same_v<FromDataType, DataTypeFixedString>)
            while (!in.eof() && *in.position() == 0)
                ++in.position();

        if (in.eof())
            return true;

        /// Special case, that allows to parse string with DateTime or DateTime64 as Date or Date32.
        if constexpr (std::is_same_v<ToDataType, DataTypeDate> || std::is_same_v<ToDataType, DataTypeDate32>)
        {
            if (!in.eof() && (*in.position() == ' ' || *in.position() == 'T'))
            {
                if (in.buffer().size() == strlen("YYYY-MM-DD hh:mm:ss"))
                    return true;

                if (in.buffer().size() >= strlen("YYYY-MM-DD hh:mm:ss.x")
                    && in.buffer().begin()[19] == '.')
                {
                    in.position() = in.buffer().begin() + 20;

                    while (!in.eof() && isNumericASCII(*in.position()))
                        ++in.position();

                    if (in.eof())
                        return true;
                }
            }
        }

        return false;
    }

    template <typename Additions = void *>
    static ColumnPtr execute(const ColumnsWithTypeAndName & arguments, const DataTypePtr & res_type, size_t input_rows_count, const ContextPtr & context,
                        Additions additions [[maybe_unused]] = Additions())
    {
        using ColVecTo = typename ToDataType::ColumnType;

        const DateLUTImpl * local_time_zone [[maybe_unused]] = nullptr;
        const DateLUTImpl * utc_time_zone [[maybe_unused]] = nullptr;

        /// For conversion to Date/Time or DateTime type, second argument with time zone could be specified.
        if constexpr (to_datetime || std::is_same_v<ToDataType, DataTypeTime> || to_datetime64 || to_time64)
        {
            const auto result_type = removeNullable(res_type);
            // Time zone is already figured out during result type resolution, no need to do it here.
            if (const auto dt_col = checkAndGetDataType<ToDataType>(result_type.get()))
                local_time_zone = &dt_col->getTimeZone();
            else
                local_time_zone = &extractTimeZoneFromFunctionArguments(arguments, 1, 0);

            if constexpr (parsing_mode == ConvertFromStringParsingMode::BestEffort || parsing_mode == ConvertFromStringParsingMode::BestEffortUS)
                utc_time_zone = &DateLUT::instance("UTC");
        }
        else if constexpr (std::is_same_v<ToDataType, DataTypeDate> || std::is_same_v<ToDataType, DataTypeDate32>)
        {
            // Timezone is more or less dummy when parsing Date/Date32 from string.
            local_time_zone = &DateLUT::instance();
            utc_time_zone = &DateLUT::instance("UTC");
        }

        const IColumn * col_from = arguments[0].column.get();
        const ColumnString * col_from_string = checkAndGetColumn<ColumnString>(col_from);
        const ColumnFixedString * col_from_fixed_string = checkAndGetColumn<ColumnFixedString>(col_from);

        if (std::is_same_v<FromDataType, DataTypeString> && !col_from_string)
            throw Exception(ErrorCodes::ILLEGAL_COLUMN, "Illegal column {} of first argument of function {}",
                col_from->getName(), Name::name);

        if (std::is_same_v<FromDataType, DataTypeFixedString> && !col_from_fixed_string)
            throw Exception(ErrorCodes::ILLEGAL_COLUMN, "Illegal column {} of first argument of function {}",
                col_from->getName(), Name::name);

        size_t size = input_rows_count;
        typename ColVecTo::MutablePtr col_to = nullptr;

        if constexpr (IsDataTypeDecimal<ToDataType>)
        {
            UInt32 scale = additions;
            if constexpr (to_datetime64)
            {
                ToDataType check_bounds_in_ctor(scale, local_time_zone ? local_time_zone->getTimeZone() : String{});
            }
            else if constexpr (to_time64)
            {
                ToDataType check_bounds_in_ctor(scale);
            }
            else
            {
                ToDataType check_bounds_in_ctor(ToDataType::maxPrecision(), scale);
            }
            col_to = ColVecTo::create(size, scale);
        }
        else
            col_to = ColVecTo::create(size);

        typename ColVecTo::Container & vec_to = col_to->getData();

        ColumnUInt8::MutablePtr col_null_map_to;
        ColumnUInt8::Container * vec_null_map_to [[maybe_unused]] = nullptr;
        if constexpr (exception_mode == ConvertFromStringExceptionMode::Null)
        {
            col_null_map_to = ColumnUInt8::create(size);
            vec_null_map_to = &col_null_map_to->getData();
        }

        const ColumnString::Chars * chars = nullptr;
        const IColumn::Offsets * offsets = nullptr;
        size_t fixed_string_size = 0;

        if constexpr (std::is_same_v<FromDataType, DataTypeString>)
        {
            chars = &col_from_string->getChars();
            offsets = &col_from_string->getOffsets();
        }
        else
        {
            chars = &col_from_fixed_string->getChars();
            fixed_string_size = col_from_fixed_string->getN();
        }

        size_t current_offset = 0;

        bool precise_float_parsing = false;
        if (context)
            precise_float_parsing = context->getSettingsRef()[Setting::precise_float_parsing];

        constexpr bool from_cast = std::is_same_v<Name, FunctionCastName>;
        const bool saturate_flag = from_cast ? false : (context ? bool(context->getSettingsRef()[Setting::date_time_saturate_on_overflow]) : true);

        for (size_t i = 0; i < size; ++i)
        {
            size_t next_offset = std::is_same_v<FromDataType, DataTypeString> ? (*offsets)[i] : (current_offset + fixed_string_size);
            size_t string_size = std::is_same_v<FromDataType, DataTypeString> ? next_offset - current_offset : fixed_string_size;

            ReadBufferFromMemory read_buffer(chars->data() + current_offset, string_size);

            if constexpr (exception_mode == ConvertFromStringExceptionMode::Throw)
            {
                if constexpr (parsing_mode == ConvertFromStringParsingMode::BestEffort && (to_datetime || to_datetime64))
                {
                    if constexpr (to_datetime64)
                    {
                        DateTime64 res = 0;
                        parseDateTime64BestEffort(res, col_to->getScale(), read_buffer, *local_time_zone, *utc_time_zone);
                        vec_to[i] = res;
                    }
                    else if constexpr (to_time64)
                    {
                        Time64 res = 0;
                        parseTime64BestEffort(res, col_to->getScale(), read_buffer, *local_time_zone, *utc_time_zone);
                        vec_to[i] = res;
                    }
                    else if constexpr (std::is_same_v<ToDataType, DataTypeTime>)
                    {
                        time_t res;
                        parseTimeBestEffort(res, read_buffer, *local_time_zone, *utc_time_zone);
                        convertFromTime<ToDataType>(vec_to[i], res);
                    }
                    else
                    {
                        time_t res;
                        parseDateTimeBestEffort(res, read_buffer, *local_time_zone, *utc_time_zone);
                        convertFromTime<ToDataType>(vec_to[i], res);
                    }
                }
                else if constexpr (parsing_mode == ConvertFromStringParsingMode::BestEffortUS && (to_datetime || to_datetime64))
                {
                    if constexpr (to_datetime64)
                    {
                        DateTime64 res = 0;
                        parseDateTime64BestEffortUS(res, col_to->getScale(), read_buffer, *local_time_zone, *utc_time_zone);
                        vec_to[i] = res;
                    }
                    else if constexpr (to_time64)
                    {
                        Time64 res = 0;
                        parseTime64BestEffortUS(res, col_to->getScale(), read_buffer, *local_time_zone, *utc_time_zone);
                        vec_to[i] = res;
                    }
                    else if constexpr (std::is_same_v<ToDataType, DataTypeTime>)
                    {
                        time_t res;
                        parseTimeBestEffortUS(res, read_buffer, *local_time_zone, *utc_time_zone);
                        convertFromTime<ToDataType>(vec_to[i], res);
                    }
                    else
                    {
                        time_t res;
                        parseDateTimeBestEffortUS(res, read_buffer, *local_time_zone, *utc_time_zone);
                        convertFromTime<ToDataType>(vec_to[i], res);
                    }
                }
                else
                {
                    if constexpr (to_datetime64)
                    {
                        DateTime64 value = 0;
                        readDateTime64Text(value, col_to->getScale(), read_buffer, *local_time_zone);
                        vec_to[i] = value;
                    }
                    else if constexpr (to_time64)
                    {
                        Time64 value = 0;
                        readTime64Text(value, col_to->getScale(), read_buffer, *local_time_zone);
                        vec_to[i] = value;
                    }
                    else if constexpr (IsDataTypeDecimal<ToDataType>)
                    {
                        SerializationDecimal<typename ToDataType::FieldType>::readText(
                            vec_to[i], read_buffer, ToDataType::maxPrecision(), col_to->getScale());
                    }
                    else
                    {
                        /// we want to utilize constexpr condition here, which is not mixable with value comparison
                        do
                        {
                            if constexpr (std::is_same_v<FromDataType, DataTypeFixedString> && std::is_same_v<ToDataType, DataTypeIPv6>)
                            {
                                if (fixed_string_size == IPV6_BINARY_LENGTH)
                                {
                                    readBinary(vec_to[i], read_buffer);
                                    break;
                                }
                            }
                            if constexpr (std::is_same_v<FromDataType, DataTypeFixedString> && std::is_same_v<ToDataType, DataTypeUUID>)
                            {
                                if (fixed_string_size == UUID_BINARY_LENGTH)
                                {
                                    readBinary(vec_to[i], read_buffer);
                                    break;
                                }
                            }
                            if constexpr (std::is_same_v<Additions, AccurateConvertStrategyAdditions>)
                            {
                                if (!tryParseImpl<ToDataType>(vec_to[i], read_buffer, local_time_zone, precise_float_parsing))
                                    throw Exception(ErrorCodes::CANNOT_PARSE_TEXT, "Cannot parse string to type {}", TypeName<typename ToDataType::FieldType>);
                            }
                            else
                                parseImpl<ToDataType>(vec_to[i], read_buffer, local_time_zone, precise_float_parsing);
                        } while (false);
                    }
                }

                if (!isAllRead(read_buffer))
                    throwExceptionForIncompletelyParsedValue(read_buffer, *res_type);
            }
            else
            {
                bool parsed;

                if constexpr (parsing_mode == ConvertFromStringParsingMode::BestEffort && (to_datetime || to_datetime64))
                {
                    if constexpr (to_datetime64)
                    {
                        DateTime64 res = 0;
                        parsed = tryParseDateTime64BestEffort(res, col_to->getScale(), read_buffer, *local_time_zone, *utc_time_zone);
                        vec_to[i] = res;
                        if constexpr (from_cast)
                        {
                            if (res < 0)
                                parsed = false;
                        }
                    }
                    else if constexpr (to_time64)
                    {
                        Time64 res = 0;
                        parsed = tryParseTime64BestEffort(res, col_to->getScale(), read_buffer, *local_time_zone, *utc_time_zone);
                        vec_to[i] = res;
                    }
                    else if constexpr (std::is_same_v<ToDataType, DataTypeTime>)
                    {
                        time_t res;
                        parsed = tryParseTimeBestEffort(res, read_buffer, *local_time_zone, *utc_time_zone);
                        if (parsed)
                            convertFromTime<ToDataType>(vec_to[i],res);
                    }
                    else
                    {
                        time_t res;
                        parsed = tryParseDateTimeBestEffort(res, read_buffer, *local_time_zone, *utc_time_zone);
                        if constexpr (from_cast)
                        {
                            if (parsed && res < 0)
                                parsed = false;
                        }
                        if (parsed)
                            convertFromTime<ToDataType>(vec_to[i],res);
                    }
                }
                else if constexpr (parsing_mode == ConvertFromStringParsingMode::BestEffortUS && (to_datetime || to_datetime64))
                {
                    if constexpr (to_datetime64)
                    {
                        DateTime64 res = 0;
                        parsed = tryParseDateTime64BestEffortUS(res, col_to->getScale(), read_buffer, *local_time_zone, *utc_time_zone);
                        vec_to[i] = res;
                        if constexpr (from_cast)
                        {
                            if (res < 0)
                                parsed = false;
                        }
                    }
                    else if constexpr (to_time64)
                    {
                        Time64 res = 0;
                        parsed = tryParseTime64BestEffortUS(res, col_to->getScale(), read_buffer, *local_time_zone, *utc_time_zone);
                        vec_to[i] = res;
                    }
                    else if constexpr (std::is_same_v<ToDataType, DataTypeTime>)
                    {
                        time_t res;
                        parsed = tryParseTimeBestEffortUS(res, read_buffer, *local_time_zone, *utc_time_zone);
                        if (parsed)
                            convertFromTime<ToDataType>(vec_to[i],res);
                    }
                    else
                    {
                        time_t res;
                        parsed = tryParseDateTimeBestEffortUS(res, read_buffer, *local_time_zone, *utc_time_zone);
                        if constexpr (from_cast)
                        {
                            if (parsed && res < 0)
                                parsed = false;
                        }
                        if (parsed)
                            convertFromTime<ToDataType>(vec_to[i],res);
                    }
                }
                else
                {
                    if constexpr (to_datetime64)
                    {
                        DateTime64 value = 0;
<<<<<<< HEAD
                        parsed = tryReadDateTime64Text(value, col_to->getScale(), read_buffer, *local_time_zone, nullptr, nullptr, saturate_flag);
=======
                        parsed = tryReadDateTime64Text(value, col_to->getScale(), read_buffer, *local_time_zone, nullptr, nullptr, context ? bool(context->getSettingsRef()[Setting::date_time_saturate_on_overflow]) : true);
>>>>>>> d5ffe92d
                        vec_to[i] = value;
                    }
                    else if constexpr (to_time64)
                    {
                        Time64 value = 0;
                        parsed = tryReadTime64Text(value, col_to->getScale(), read_buffer, *local_time_zone);
                        vec_to[i] = value;
                    }
                    else if constexpr (std::is_same_v<ToDataType, DataTypeDateTime>)
                    {
                        time_t value = 0;
                        parsed = tryReadDateTimeText(value, read_buffer, *local_time_zone, nullptr, nullptr, saturate_flag);
                        if (parsed)
                            convertFromTime<ToDataType>(vec_to[i], value);
                    }
                    else if constexpr (IsDataTypeDecimal<ToDataType>)
                    {
                        parsed = SerializationDecimal<typename ToDataType::FieldType>::tryReadText(
                            vec_to[i], read_buffer, ToDataType::maxPrecision(), col_to->getScale());
                    }
                    else if (
                        std::is_same_v<FromDataType, DataTypeFixedString>
                        && ((std::is_same_v<ToDataType, DataTypeIPv6> && fixed_string_size == IPV6_BINARY_LENGTH)
                            || (std::is_same_v<ToDataType, DataTypeUUID> && fixed_string_size == UUID_BINARY_LENGTH)))
                    {
                        readBinary(vec_to[i], read_buffer);
                        parsed = true;
                    }
                    else
                    {
                        parsed = tryParseImpl<ToDataType>(vec_to[i], read_buffer, local_time_zone, precise_float_parsing);
                    }
                }

                if (!isAllRead(read_buffer))
                    parsed = false;

                if (!parsed)
                {
                    if constexpr (std::is_same_v<ToDataType, DataTypeDate32>)
                    {
                        vec_to[i] = -static_cast<Int32>(DateLUT::instance().getDayNumOffsetEpoch()); /// NOLINT(readability-static-accessed-through-instance)
                    }
                    else
                    {
                        vec_to[i] = static_cast<typename ToDataType::FieldType>(0);
                    }
                }

                if constexpr (exception_mode == ConvertFromStringExceptionMode::Null)
                    (*vec_null_map_to)[i] = !parsed;
            }

            current_offset = next_offset;
        }

        if constexpr (exception_mode == ConvertFromStringExceptionMode::Null)
            return ColumnNullable::create(std::move(col_to), std::move(col_null_map_to));
        else
            return col_to;
    }
};


/// Function toUnixTimestamp has exactly the same implementation as toDateTime of String type.
struct NameToUnixTimestamp { static constexpr auto name = "toUnixTimestamp"; };

enum class BehaviourOnErrorFromString : uint8_t
{
    ConvertDefaultBehaviorTag,
    ConvertReturnNullOnErrorTag,
    ConvertReturnZeroOnErrorTag
};

/** Conversion of number types to each other, enums to numbers, dates and datetimes to numbers and back: done by straight assignment.
  *  (Date is represented internally as number of days from some day; DateTime - as unix timestamp)
  */
template <typename FromDataType, typename ToDataType, typename Name,
    FormatSettings::DateTimeOverflowBehavior date_time_overflow_behavior = default_date_time_overflow_behavior>
struct ConvertImpl
{
    template <typename Additions = void *>
    static ColumnPtr NO_SANITIZE_UNDEFINED execute(
        const ColumnsWithTypeAndName & arguments, const DataTypePtr & result_type [[maybe_unused]], size_t input_rows_count,
        BehaviourOnErrorFromString from_string_tag [[maybe_unused]], const ContextPtr & context, Additions additions = Additions())
    {
        const ColumnWithTypeAndName & named_from = arguments[0];

        if constexpr ((std::is_same_v<FromDataType, ToDataType> && !FromDataType::is_parametric)
            || (std::is_same_v<FromDataType, DataTypeEnum8> && std::is_same_v<ToDataType, DataTypeInt8>)
            || (std::is_same_v<FromDataType, DataTypeEnum16> && std::is_same_v<ToDataType, DataTypeInt16>))
        {
            /// If types are the same, reuse the columns.
            /// Conversions between Enum and the underlying type are also free.
            return named_from.column;
        }
        else if constexpr ((std::is_same_v<FromDataType, DataTypeDateTime> || std::is_same_v<FromDataType, DataTypeDate32>)
            && std::is_same_v<ToDataType, DataTypeDate>)
        {
            /// Conversion of DateTime to Date: throw off time component.
            /// Conversion of Date32 to Date.
            return DateTimeTransformImpl<FromDataType, ToDataType, ToDateImpl<date_time_overflow_behavior>, false>::template execute<Additions>(
                arguments, result_type, input_rows_count);
        }
        else if constexpr (std::is_same_v<FromDataType, DataTypeDateTime> && std::is_same_v<ToDataType, DataTypeDate32>)
        {
            /// Conversion of DateTime to Date: throw off time component.
            return DateTimeTransformImpl<FromDataType, ToDataType, ToDate32Impl, false>::template execute<Additions>(
                arguments, result_type, input_rows_count);
        }
        else if constexpr ((std::is_same_v<FromDataType, DataTypeDate> || std::is_same_v<FromDataType, DataTypeDate32>)
            && std::is_same_v<ToDataType, DataTypeDateTime>)
        {
            /// Conversion from Date/Date32 to DateTime.
            return DateTimeTransformImpl<FromDataType, ToDataType, ToDateTimeImpl<date_time_overflow_behavior>, false>::template execute<Additions>(
                arguments, result_type, input_rows_count);
        }
        else if constexpr (std::is_same_v<FromDataType, DataTypeDateTime64> && std::is_same_v<ToDataType, DataTypeDate32>)
        {
            return DateTimeTransformImpl<DataTypeDateTime64, DataTypeDate32, TransformDateTime64<ToDate32Impl>, false>::template execute<Additions>(
                arguments, result_type, input_rows_count, additions);
        }
        /** Special case of converting Int8, Int16, (U)Int32, (U)Int64, (U)Int128 or (U)Int256 (and also, for convenience,
          * Float32, Float64, BFloat16) to Date. If the
          * number is less than 65536, then it is treated as DayNum, and if it's greater or equals to 65536,
          * then treated as unix timestamp. If the number exceeds UInt32, saturate to MAX_UINT32 then as DayNum.
          * It's a bit illogical, as we actually have two functions in one.
          * But allows to support frequent case,
          *  when user write toDate(UInt32), expecting conversion of unix timestamp to Date.
          *  (otherwise such usage would be frequent mistake).
          *
          * Same for converting to Date32, but the threshold is 120530 (DATE_LUT_MAX_EXTEND_DAY_NUM)
          * instead of 65536.
          */
        else if constexpr ((
            std::is_same_v<FromDataType, DataTypeUInt16>
            || std::is_same_v<FromDataType, DataTypeUInt32>
            || std::is_same_v<FromDataType, DataTypeUInt64>
            || std::is_same_v<FromDataType, DataTypeUInt128>
            || std::is_same_v<FromDataType, DataTypeUInt256>
            || std::is_same_v<FromDataType, DataTypeInt8>
            || std::is_same_v<FromDataType, DataTypeInt16>
            || std::is_same_v<FromDataType, DataTypeInt32>
            || std::is_same_v<FromDataType, DataTypeInt64>
            || std::is_same_v<FromDataType, DataTypeInt128>
            || std::is_same_v<FromDataType, DataTypeInt256>
            || std::is_same_v<FromDataType, DataTypeFloat32>
            || std::is_same_v<FromDataType, DataTypeFloat64>
            || std::is_same_v<FromDataType, DataTypeBFloat16>
            ) && std::is_same_v<ToDataType, DataTypeDate>)
        {
            return DateTimeTransformImpl<FromDataType, ToDataType, ToDateTransformFromSecondsOrDays<typename FromDataType::FieldType, default_date_time_overflow_behavior>, false>::template execute<Additions>(
                arguments, result_type, input_rows_count);
        }
        else if constexpr ((
            std::is_same_v<FromDataType, DataTypeUInt16>
            || std::is_same_v<FromDataType, DataTypeUInt32>
            || std::is_same_v<FromDataType, DataTypeUInt64>
            || std::is_same_v<FromDataType, DataTypeUInt128>
            || std::is_same_v<FromDataType, DataTypeUInt256>
            || std::is_same_v<FromDataType, DataTypeInt16>
            || std::is_same_v<FromDataType, DataTypeInt32>
            || std::is_same_v<FromDataType, DataTypeInt64>
            || std::is_same_v<FromDataType, DataTypeInt128>
            || std::is_same_v<FromDataType, DataTypeInt256>
            || std::is_same_v<FromDataType, DataTypeFloat32>
            || std::is_same_v<FromDataType, DataTypeFloat64>
            || std::is_same_v<FromDataType, DataTypeBFloat16>
            ) && std::is_same_v<ToDataType, DataTypeDate32>)
        {
            return DateTimeTransformImpl<FromDataType, ToDataType, ToDate32TransformFromSecondsOrDays<typename FromDataType::FieldType, default_date_time_overflow_behavior>, false>::template execute<Additions>(
                arguments, result_type, input_rows_count);
        }
        else if constexpr (std::is_same_v<FromDataType, DataTypeDateTime> && std::is_same_v<ToDataType, DataTypeTime>)
        {
            return DateTimeTransformImpl<FromDataType, ToDataType, ToTimeTransformFromDateTime<typename FromDataType::FieldType, Int32, default_date_time_overflow_behavior>, false>::template execute<Additions>(
                    arguments, result_type, input_rows_count);
        }
        /// Special case of converting Int8, Int16, Int32 or (U)Int64 (and also, for convenience, Float32, Float64) to DateTime.
        else if constexpr ((
                std::is_same_v<FromDataType, DataTypeInt8>
                || std::is_same_v<FromDataType, DataTypeInt16>
                || std::is_same_v<FromDataType, DataTypeInt32>)
            && (std::is_same_v<ToDataType, DataTypeDateTime> || std::is_same_v<ToDataType, DataTypeTime>))
        {
            if constexpr (std::is_same_v<ToDataType, DataTypeDateTime>)
                return DateTimeTransformImpl<FromDataType, ToDataType, ToDateTimeTransformSigned<typename FromDataType::FieldType, UInt32, default_date_time_overflow_behavior>, false>::template execute<Additions>(
                    arguments, result_type, input_rows_count);
            else
                return DateTimeTransformImpl<FromDataType, ToDataType, ToTimeTransformSigned<typename FromDataType::FieldType, Int32, default_date_time_overflow_behavior>, false>::template execute<Additions>(
                    arguments, result_type, input_rows_count);
        }
        else if constexpr (std::is_same_v<FromDataType, DataTypeUInt64>
            && (std::is_same_v<ToDataType, DataTypeDateTime> || std::is_same_v<ToDataType, DataTypeTime>))
        {
            if constexpr (std::is_same_v<ToDataType, DataTypeDateTime>)
                return DateTimeTransformImpl<FromDataType, ToDataType, ToDateTimeTransform64<typename FromDataType::FieldType, UInt32, default_date_time_overflow_behavior>, false>::template execute<Additions>(
                    arguments, result_type, input_rows_count);
            else
                return DateTimeTransformImpl<FromDataType, ToDataType, ToTimeTransform64<typename FromDataType::FieldType, Int32, default_date_time_overflow_behavior>, false>::template execute<Additions>(
                    arguments, result_type, input_rows_count);
        }
        else if constexpr ((
                std::is_same_v<FromDataType, DataTypeInt64>
                || std::is_same_v<FromDataType, DataTypeFloat32>
                || std::is_same_v<FromDataType, DataTypeFloat64>)
            && (std::is_same_v<ToDataType, DataTypeDateTime> || std::is_same_v<ToDataType, DataTypeTime>))
        {
            if constexpr (std::is_same_v<ToDataType, DataTypeDateTime>)
                return DateTimeTransformImpl<FromDataType, ToDataType, ToDateTimeTransform64Signed<typename FromDataType::FieldType, UInt32, default_date_time_overflow_behavior>, false>::template execute<Additions>(
                    arguments, result_type, input_rows_count);
            else
                return DateTimeTransformImpl<FromDataType, ToDataType, ToTimeTransform64Signed<typename FromDataType::FieldType, Int32, default_date_time_overflow_behavior>, false>::template execute<Additions>(
                    arguments, result_type, input_rows_count);
        }
        else if constexpr ((
                std::is_same_v<FromDataType, DataTypeInt8>
                || std::is_same_v<FromDataType, DataTypeInt16>
                || std::is_same_v<FromDataType, DataTypeInt32>
                || std::is_same_v<FromDataType, DataTypeInt64>)
            && (std::is_same_v<ToDataType, DataTypeDateTime64> || std::is_same_v<ToDataType, DataTypeTime64>))
        {
            if constexpr (std::is_same_v<ToDataType, DataTypeDateTime64>)
                return DateTimeTransformImpl<FromDataType, ToDataType, ToDateTime64TransformSigned<typename FromDataType::FieldType, default_date_time_overflow_behavior>, false>::template execute<Additions>(
                    arguments, result_type, input_rows_count, additions);
            else
                return DateTimeTransformImpl<FromDataType, ToDataType, ToTime64TransformSigned<typename FromDataType::FieldType, default_date_time_overflow_behavior>, false>::template execute<Additions>(
                    arguments, result_type, input_rows_count, additions);
        }
        else if constexpr (std::is_same_v<FromDataType, DataTypeUInt64>
            && (std::is_same_v<ToDataType, DataTypeDateTime64> || std::is_same_v<ToDataType, DataTypeTime64>))
        {
            if constexpr (std::is_same_v<ToDataType, DataTypeDateTime64>)
                return DateTimeTransformImpl<FromDataType, ToDataType, ToDateTime64TransformUnsigned<UInt64, default_date_time_overflow_behavior>, false>::template execute<Additions>(
                    arguments, result_type, input_rows_count, additions);
            else
                return DateTimeTransformImpl<FromDataType, ToDataType, ToTime64TransformUnsigned<UInt64, default_date_time_overflow_behavior>, false>::template execute<Additions>(
                    arguments, result_type, input_rows_count, additions);
        }
        else if constexpr ((
                std::is_same_v<FromDataType, DataTypeFloat32>
                || std::is_same_v<FromDataType, DataTypeFloat64>)
            && (std::is_same_v<ToDataType, DataTypeDateTime64> || std::is_same_v<ToDataType, DataTypeTime64>))
        {
            if constexpr (std::is_same_v<ToDataType, DataTypeDateTime64>)
                return DateTimeTransformImpl<FromDataType, ToDataType, ToDateTime64TransformFloat<FromDataType, typename FromDataType::FieldType, default_date_time_overflow_behavior>, false>::template execute<Additions>(
                    arguments, result_type, input_rows_count, additions);
            else
                return DateTimeTransformImpl<FromDataType, ToDataType, ToTime64TransformFloat<FromDataType, typename FromDataType::FieldType, default_date_time_overflow_behavior>, false>::template execute<Additions>(
                    arguments, result_type, input_rows_count, additions);
        }
        /// Conversion of DateTime64 to Date or DateTime: discards fractional part.
        else if constexpr (std::is_same_v<FromDataType, DataTypeDateTime64>
            && std::is_same_v<ToDataType, DataTypeDate>)
        {
            return DateTimeTransformImpl<FromDataType, ToDataType, TransformDateTime64<ToDateImpl<date_time_overflow_behavior>>, false>::template execute<Additions>(
                arguments, result_type, input_rows_count, additions);
        }
        else if constexpr (std::is_same_v<FromDataType, DataTypeDateTime64>
            && std::is_same_v<ToDataType, DataTypeDateTime>)
        {
            return DateTimeTransformImpl<FromDataType, ToDataType, TransformDateTime64<ToDateTimeImpl<date_time_overflow_behavior>>, false>::template execute<Additions>(
                arguments, result_type, input_rows_count, additions);
        }
        else if constexpr (std::is_same_v<FromDataType, DataTypeDateTime64>
            && std::is_same_v<ToDataType, DataTypeTime>)
        {
            return DateTimeTransformImpl<FromDataType, ToDataType, TransformDateTime64<ToTimeImpl<date_time_overflow_behavior>>, false>::template execute<Additions>(
                arguments, result_type, input_rows_count, additions);
        }
        /// Conversion of Date or DateTime to DateTime64: add zero sub-second part.
        else if constexpr ((
                std::is_same_v<FromDataType, DataTypeDate>
                || std::is_same_v<FromDataType, DataTypeDate32>
                || std::is_same_v<FromDataType, DataTypeDateTime>)
            && std::is_same_v<ToDataType, DataTypeDateTime64>)
        {
            return DateTimeTransformImpl<FromDataType, ToDataType, ToDateTime64Transform, false>::template execute<Additions>(
                arguments, result_type, input_rows_count, additions);
        }
        else if constexpr ((std::is_same_v<FromDataType, DataTypeDateTime> || std::is_same_v<FromDataType, DataTypeTime>)
                            && std::is_same_v<ToDataType, DataTypeTime64>)
        {
            return DateTimeTransformImpl<FromDataType, ToDataType, ToTime64Transform, false>::template execute<Additions>(
                arguments, result_type, input_rows_count, additions);
        }
        else if constexpr (std::is_same_v<FromDataType, DataTypeDateTime64>
                        && std::is_same_v<ToDataType, DataTypeTime64>)
        {
            using ToFieldType = typename ToDataType::FieldType;
            using ColVecFrom = typename FromDataType::ColumnType;
            using ColVecTo = typename ToDataType::ColumnType;

            const ColVecFrom * col_from = checkAndGetColumn<ColVecFrom>(named_from.column.get());
            typename ColVecTo::MutablePtr col_to = nullptr;

            const DateLUTImpl * time_zone = nullptr;

            UInt32 scale;

            if constexpr (std::is_same_v<Additions, AccurateConvertStrategyAdditions>
                        || std::is_same_v<Additions, AccurateOrNullConvertStrategyAdditions>)
                scale = additions.scale;
            else
                scale = additions;

            col_to = ColVecTo::create(0, scale);
            const auto & vec_from = col_from->getData();
            auto & vec_to = col_to->getData();
            vec_to.resize(input_rows_count);

            ColumnUInt8::MutablePtr col_null_map_to;
            ColumnUInt8::Container * vec_null_map_to = nullptr;
            if constexpr (std::is_same_v<Additions, AccurateOrNullConvertStrategyAdditions>)
            {
                col_null_map_to = ColumnUInt8::create(input_rows_count, false);
                vec_null_map_to = &col_null_map_to->getData();
            }

            // Prefer the source DateTime64's timezone so Time64 reflects the same wall-clock time
            const auto & from_type = static_cast<const DataTypeDateTime64 &>(*arguments[0].type);
            time_zone = &from_type.getTimeZone();

            for (size_t i = 0; i < input_rows_count; ++i)
            {
                if (arguments.size() > 2 && !arguments[2].column.get()->getDataAt(i).toString().empty())
                    time_zone = &DateLUT::instance(arguments[2].column.get()->getDataAt(i).toString());

                if constexpr (std::is_same_v<Additions, AccurateOrNullConvertStrategyAdditions>)
                {
                    ToFieldType result;
                    bool convert_result = false;

                    convert_result = tryConvertDecimals<FromDataType, ToDataType>(vec_from[i], col_from->getScale(), col_to->getScale(), result);

                    if (convert_result)
                        vec_to[i] = result;
                    else
                    {
                        vec_to[i] = static_cast<ToFieldType>(0);
                        (*vec_null_map_to)[i] = true;
                    }
                }
                else
                {
                    vec_to[i] = convertDecimals<FromDataType, ToDataType>(vec_from[i], col_from->getScale(), col_to->getScale());
                }

                auto scale_mult = DecimalUtils::scaleMultiplier<Time64>(col_to->getScale());

                // Get the UTC seconds (the integer part) from the input value
                auto utc_seconds = vec_to[i] / scale_mult;
                auto fraction = vec_to[i] % scale_mult;

                /// Compute local seconds-of-day using timezone offset (aligned with other toTime/toTime64 conversions)
                Int64 offset = time_zone->timezoneOffset(utc_seconds);
                Int64 local_seconds = (static_cast<Int64>(utc_seconds) + offset) % 86400;
                if (local_seconds < 0)
                    local_seconds += 86400;

                // Reassemble the result
                vec_to[i] = local_seconds * scale_mult + fraction;
            }

            if constexpr (std::is_same_v<Additions, AccurateOrNullConvertStrategyAdditions>)
                return ColumnNullable::create(std::move(col_to), std::move(col_null_map_to));
            else
                return col_to;
        }
        else if constexpr (IsDataTypeDateOrDateTimeOrTime<FromDataType>
            && std::is_same_v<ToDataType, DataTypeString>)
        {
            /// Date or DateTime to String

            using FromFieldType = typename FromDataType::FieldType;
            using ColVecType = ColumnVectorOrDecimal<FromFieldType>;

            auto datetime_arg = arguments[0];

            const DateLUTImpl * time_zone = nullptr;
            const ColumnConst * time_zone_column = nullptr;

            if (arguments.size() == 1)
            {
                auto non_null_args = createBlockWithNestedColumns(arguments);
                time_zone = &extractTimeZoneFromFunctionArguments(non_null_args, 1, 0);
            }
            else /// When we have a column for timezone
            {
                datetime_arg.column = datetime_arg.column->convertToFullColumnIfConst();

                if constexpr (std::is_same_v<FromDataType, DataTypeDate> || std::is_same_v<FromDataType, DataTypeDate32>)
                    time_zone = &DateLUT::instance();
                /// For argument of Date or DateTime type, second argument with time zone could be specified.
                if constexpr (std::is_same_v<FromDataType, DataTypeDateTime> || std::is_same_v<FromDataType, DataTypeDateTime64>)
                {
                    if ((time_zone_column = checkAndGetColumnConst<ColumnString>(arguments[1].column.get())))
                    {
                        auto non_null_args = createBlockWithNestedColumns(arguments);
                        time_zone = &extractTimeZoneFromFunctionArguments(non_null_args, 1, 0);
                    }
                }
            }
            const auto & col_with_type_and_name = columnGetNested(datetime_arg);

            if (const auto col_from = checkAndGetColumn<ColVecType>(col_with_type_and_name.column.get()))
            {
                auto col_to = ColumnString::create();

                const typename ColVecType::Container & vec_from = col_from->getData();
                ColumnString::Chars & data_to = col_to->getChars();
                ColumnString::Offsets & offsets_to = col_to->getOffsets();
                size_t size = vec_from.size();

                if constexpr (std::is_same_v<FromDataType, DataTypeDate>)
                    data_to.resize(size * strlen("YYYY-MM-DD"));
                else if constexpr (std::is_same_v<FromDataType, DataTypeDate32>)
                    data_to.resize(size * strlen("YYYY-MM-DD"));
                else if constexpr (std::is_same_v<FromDataType, DataTypeTime>)
                    data_to.resize(size * strlen("hhh:mm:ss"));
                else if constexpr (std::is_same_v<FromDataType, DataTypeTime64>)
                    data_to.resize(size * (strlen("hhh:mm:ss.") + col_from->getScale()));
                else if constexpr (std::is_same_v<FromDataType, DataTypeDateTime>)
                    data_to.resize(size * strlen("YYYY-MM-DD hh:mm:ss"));
                else if constexpr (std::is_same_v<FromDataType, DataTypeDateTime64>)
                    data_to.resize(size * (strlen("YYYY-MM-DD hh:mm:ss.") + col_from->getScale()));
                else
                    data_to.resize(size * 3);   /// Arbitrary

                offsets_to.resize(size);

                WriteBufferFromVector<ColumnString::Chars> write_buffer(data_to);
                const FromDataType & type = static_cast<const FromDataType &>(*col_with_type_and_name.type);

                ColumnUInt8::MutablePtr null_map = copyNullMap(datetime_arg.column);

                bool cut_trailing_zeros_align_to_groups_of_thousands = false;
                if (context)
                    cut_trailing_zeros_align_to_groups_of_thousands = context->getSettingsRef()[Setting::date_time_64_output_format_cut_trailing_zeros_align_to_groups_of_thousands];

                if (!null_map && arguments.size() > 1)
                    null_map = copyNullMap(arguments[1].column->convertToFullColumnIfConst());

                if (null_map)
                {
                    for (size_t i = 0; i < size; ++i)
                    {
                        if (!time_zone_column && arguments.size() > 1)
                        {
                            if (!arguments[1].column.get()->getDataAt(i).toString().empty())
                                time_zone = &DateLUT::instance(arguments[1].column.get()->getDataAt(i).toString());
                            else
                                throw Exception(ErrorCodes::ILLEGAL_TYPE_OF_ARGUMENT, "Provided time zone must be non-empty");
                        }
                        bool is_ok = true;
                        if constexpr (std::is_same_v<FromDataType, DataTypeDateTime64>)
                        {
                            if (cut_trailing_zeros_align_to_groups_of_thousands)
                                writeDateTimeTextCutTrailingZerosAlignToGroupOfThousands(DateTime64(vec_from[i]), type.getScale(), write_buffer, *time_zone);
                            else
                                is_ok = FormatImpl<FromDataType>::template execute<bool>(vec_from[i], write_buffer, &type, time_zone);
                        }
                        else if constexpr (std::is_same_v<FromDataType, DataTypeTime64>)
                        {
                            if (cut_trailing_zeros_align_to_groups_of_thousands)
                                writeTime64TextCutTrailingZerosAlignToGroupOfThousands(Time64(vec_from[i]), type.getScale(), write_buffer);
                            else
                                is_ok = FormatImpl<FromDataType>::template execute<bool>(vec_from[i], write_buffer, &type, time_zone);
                        }
                        else
                        {
                            is_ok = FormatImpl<FromDataType>::template execute<bool>(vec_from[i], write_buffer, &type, time_zone);
                        }
                        null_map->getData()[i] |= !is_ok;
                        offsets_to[i] = write_buffer.count();
                    }
                }
                else
                {
                    for (size_t i = 0; i < size; ++i)
                    {
                        if (!time_zone_column && arguments.size() > 1)
                        {
                            if (!arguments[1].column.get()->getDataAt(i).toString().empty())
                                time_zone = &DateLUT::instance(arguments[1].column.get()->getDataAt(i).toString());
                            else
                                throw Exception(ErrorCodes::ILLEGAL_TYPE_OF_ARGUMENT, "Provided time zone must be non-empty");
                        }
                        if constexpr (std::is_same_v<FromDataType, DataTypeDateTime64>)
                        {
                            if (cut_trailing_zeros_align_to_groups_of_thousands)
                                writeDateTimeTextCutTrailingZerosAlignToGroupOfThousands(DateTime64(vec_from[i]), type.getScale(), write_buffer, *time_zone);
                            else
                                FormatImpl<FromDataType>::template execute<bool>(vec_from[i], write_buffer, &type, time_zone);
                        }
                        else if constexpr (std::is_same_v<FromDataType, DataTypeTime64>)
                        {
                            if (cut_trailing_zeros_align_to_groups_of_thousands)
                                writeTime64TextCutTrailingZerosAlignToGroupOfThousands(Time64(vec_from[i]), type.getScale(), write_buffer);
                            else
                                FormatImpl<FromDataType>::template execute<bool>(vec_from[i], write_buffer, &type, time_zone);
                        }
                        else
                        {
                            FormatImpl<FromDataType>::template execute<bool>(vec_from[i], write_buffer, &type, time_zone);
                        }
                        offsets_to[i] = write_buffer.count();
                    }
                }

                write_buffer.finalize();

                if (null_map)
                    return ColumnNullable::create(std::move(col_to), std::move(null_map));
                return col_to;
            }
            else
                throw Exception(ErrorCodes::ILLEGAL_COLUMN, "Illegal column {} of first argument of function {}",
                        arguments[0].column->getName(), Name::name);
        }
        /// Conversion from FixedString to String.
        /// Cutting sequences of zero bytes from end of strings.
        else if constexpr (std::is_same_v<ToDataType, DataTypeString>
            && std::is_same_v<FromDataType, DataTypeFixedString>)
        {
            ColumnUInt8::MutablePtr null_map = copyNullMap(arguments[0].column);
            const auto & nested =  columnGetNested(arguments[0]);
            if (const ColumnFixedString * col_from = checkAndGetColumn<ColumnFixedString>(nested.column.get()))
            {
                auto col_to = ColumnString::create();

                const ColumnFixedString::Chars & data_from = col_from->getChars();
                ColumnString::Chars & data_to = col_to->getChars();
                ColumnString::Offsets & offsets_to = col_to->getOffsets();
                size_t size = col_from->size();
                size_t n = col_from->getN();
                data_to.resize(size * n);
                offsets_to.resize(size);

                size_t offset_from = 0;
                size_t offset_to = 0;
                for (size_t i = 0; i < size; ++i)
                {
                    if (!null_map || !null_map->getData()[i])
                    {
                        size_t bytes_to_copy = n;
                        while (bytes_to_copy > 0 && data_from[offset_from + bytes_to_copy - 1] == 0)
                            --bytes_to_copy;

                        memcpy(&data_to[offset_to], &data_from[offset_from], bytes_to_copy);
                        offset_to += bytes_to_copy;
                    }
                    offsets_to[i] = offset_to;
                    offset_from += n;
                }

                data_to.resize(offset_to);
                if (result_type->isNullable() && null_map)
                    return ColumnNullable::create(std::move(col_to), std::move(null_map));
                return col_to;
            }
            else
                throw Exception(ErrorCodes::ILLEGAL_COLUMN, "Illegal column {} of first argument of function {}",
                        arguments[0].column->getName(), Name::name);
        }
        else if constexpr (std::is_same_v<ToDataType, DataTypeString>)
        {
            /// Anything else to String.

            using FromFieldType = typename FromDataType::FieldType;
            using ColVecType = ColumnVectorOrDecimal<FromFieldType>;

            ColumnUInt8::MutablePtr null_map = copyNullMap(arguments[0].column);

            const auto & col_with_type_and_name = columnGetNested(arguments[0]);
            const auto & type = static_cast<const FromDataType &>(*col_with_type_and_name.type);

            if (const auto col_from = checkAndGetColumn<ColVecType>(col_with_type_and_name.column.get()))
            {
                auto col_to = ColumnString::create();

                const typename ColVecType::Container & vec_from = col_from->getData();
                ColumnString::Chars & data_to = col_to->getChars();
                ColumnString::Offsets & offsets_to = col_to->getOffsets();
                size_t size = vec_from.size();

                data_to.resize(size * 3); /// A guess (arbitrary).
                offsets_to.resize(size);

                WriteBufferFromVector<ColumnString::Chars> write_buffer(data_to);

                if (null_map)
                {
                    for (size_t i = 0; i < size; ++i)
                    {
                        bool is_ok = FormatImpl<FromDataType>::template execute<bool>(vec_from[i], write_buffer, &type, nullptr);
                        /// We don't use timezones in this branch
                        null_map->getData()[i] |= !is_ok;
                        offsets_to[i] = write_buffer.count();
                    }
                }
                else
                {
                    for (size_t i = 0; i < size; ++i)
                    {
                        FormatImpl<FromDataType>::template execute<void>(vec_from[i], write_buffer, &type, nullptr);
                        offsets_to[i] = write_buffer.count();
                    }
                }

                write_buffer.finalize();

                if (null_map)
                    return ColumnNullable::create(std::move(col_to), std::move(null_map));
                return col_to;
            }
            else
                throw Exception(ErrorCodes::ILLEGAL_COLUMN, "Illegal column {} of first argument of function {}",
                        arguments[0].column->getName(), Name::name);
        }
        else if constexpr (std::is_same_v<Name, NameToUnixTimestamp>
            && std::is_same_v<FromDataType, DataTypeString>
            && std::is_same_v<ToDataType, DataTypeUInt32>)
        {
            return ConvertImpl<FromDataType, DataTypeDateTime, Name, date_time_overflow_behavior>::template execute<Additions>(
                arguments, result_type, input_rows_count, from_string_tag, context);
        }
        else if constexpr ((std::is_same_v<FromDataType, DataTypeString> || std::is_same_v<FromDataType, DataTypeFixedString>))
        {
            auto parsing_mode = FormatSettings::DateTimeInputFormat::Basic;
            if (context)
                parsing_mode = context->getSettingsRef()[Setting::cast_string_to_date_time_mode];

#define GENERATE_PARSING_MODE_CASE(PARSING_MODE, EXCEPTION_MODE) \
    case FormatSettings::DateTimeInputFormat::PARSING_MODE: \
    { \
        return ConvertThroughParsing<FromDataType, \
                                     ToDataType, \
                                     Name, \
                                     ConvertFromStringExceptionMode::EXCEPTION_MODE, \
                                     ConvertFromStringParsingMode::PARSING_MODE>::execute(arguments, result_type, input_rows_count, context, additions); \
    }

            switch (from_string_tag)
            {
                case BehaviourOnErrorFromString::ConvertDefaultBehaviorTag:
                {
                    switch (parsing_mode)
                    {
                        GENERATE_PARSING_MODE_CASE(Basic, Throw)
                        GENERATE_PARSING_MODE_CASE(BestEffort, Throw)
                        GENERATE_PARSING_MODE_CASE(BestEffortUS, Throw)
                    }
                }
                case BehaviourOnErrorFromString::ConvertReturnNullOnErrorTag:
                {
                    switch (parsing_mode)
                    {
                        GENERATE_PARSING_MODE_CASE(Basic, Null)
                        GENERATE_PARSING_MODE_CASE(BestEffort, Null)
                        GENERATE_PARSING_MODE_CASE(BestEffortUS, Null)
                    }
                }
                case BehaviourOnErrorFromString::ConvertReturnZeroOnErrorTag:
                {
                    switch (parsing_mode)
                    {
                        GENERATE_PARSING_MODE_CASE(Basic, Zero)
                        GENERATE_PARSING_MODE_CASE(BestEffort, Zero)
                        GENERATE_PARSING_MODE_CASE(BestEffortUS, Zero)
                    }
                }
            }

#undef GENERATE_PARSING_MODE_CASE
        }
        else if constexpr (std::is_same_v<FromDataType, DataTypeInterval> && std::is_same_v<ToDataType, DataTypeInterval>)
        {
            IntervalKind to = typeid_cast<const DataTypeInterval *>(result_type.get())->getKind();
            IntervalKind from = typeid_cast<const DataTypeInterval *>(arguments[0].type.get())->getKind();

            if (from == to || arguments[0].column->empty())
                return arguments[0].column;

            Int64 conversion_factor = 1;
            Int64 result_value;

            int from_position = static_cast<int>(from.kind);
            int to_position = static_cast<int>(to.kind); /// Positions of each interval according to granularity map

            if (from_position < to_position)
            {
                for (int i = from_position; i < to_position; ++i)
                    conversion_factor *= interval_conversions[i];
                result_value = arguments[0].column->getInt(0) / conversion_factor;
            }
            else
            {
                for (int i = from_position; i > to_position; --i)
                    conversion_factor *= interval_conversions[i];
                result_value = arguments[0].column->getInt(0) * conversion_factor;
            }

            return ColumnConst::create(ColumnInt64::create(1, result_value), input_rows_count);
        }
        else
        {
            using FromFieldType = typename FromDataType::FieldType;
            using ToFieldType = typename ToDataType::FieldType;
            using ColVecFrom = typename FromDataType::ColumnType;
            using ColVecTo = typename ToDataType::ColumnType;

            if constexpr ((IsDataTypeDecimal<FromDataType> || IsDataTypeDecimal<ToDataType>)
                && !(std::is_same_v<DataTypeDateTime64, FromDataType> || std::is_same_v<DataTypeDateTime64, ToDataType>)
                && !(std::is_same_v<DataTypeTime64, FromDataType> || std::is_same_v<DataTypeTime64, ToDataType>)
                && (!IsDataTypeDecimalOrNumber<FromDataType> || !IsDataTypeDecimalOrNumber<ToDataType>))
            {
                throw Exception(ErrorCodes::ILLEGAL_COLUMN, "Illegal column {}/{} of first argument of function {}",
                    named_from.column->getName(), typeid(FromDataType).name(), Name::name);
            }

            const ColVecFrom * col_from = checkAndGetColumn<ColVecFrom>(named_from.column.get());
            if (!col_from)
                throw Exception(ErrorCodes::ILLEGAL_COLUMN, "Illegal column {} of first argument of function {}",
                    named_from.column->getName(), Name::name);

            typename ColVecTo::MutablePtr col_to = nullptr;

            if constexpr (IsDataTypeDecimal<ToDataType>)
            {
                UInt32 scale;

                if constexpr (std::is_same_v<Additions, AccurateConvertStrategyAdditions>
                    || std::is_same_v<Additions, AccurateOrNullConvertStrategyAdditions>)
                {
                    scale = additions.scale;
                }
                else
                {
                    scale = additions;
                }

                col_to = ColVecTo::create(0, scale);
            }
            else
                col_to = ColVecTo::create();

            const auto & vec_from = col_from->getData();
            auto & vec_to = col_to->getData();
            vec_to.resize(input_rows_count);

            ColumnUInt8::MutablePtr col_null_map_to;
            ColumnUInt8::Container * vec_null_map_to [[maybe_unused]] = nullptr;
            if constexpr (std::is_same_v<Additions, AccurateOrNullConvertStrategyAdditions>)
            {
                col_null_map_to = ColumnUInt8::create(input_rows_count, false);
                vec_null_map_to = &col_null_map_to->getData();
            }

            bool result_is_bool = isBool(result_type);
            for (size_t i = 0; i < input_rows_count; ++i)
            {
                if constexpr (std::is_same_v<ToDataType, DataTypeUInt8>)
                {
                    if (result_is_bool)
                    {
                        vec_to[i] = vec_from[i] != FromFieldType(0);
                        continue;
                    }
                }

                if constexpr (std::is_same_v<FromDataType, DataTypeUUID> && std::is_same_v<ToDataType, DataTypeUInt128>)
                {
                    static_assert(
                        std::is_same_v<DataTypeUInt128::FieldType, DataTypeUUID::FieldType::UnderlyingType>,
                        "UInt128 and UUID types must be same");

                    vec_to[i].items[1] = vec_from[i].toUnderType().items[0];
                    vec_to[i].items[0] = vec_from[i].toUnderType().items[1];
                }
                else if constexpr (std::is_same_v<FromDataType, DataTypeIPv6> && std::is_same_v<ToDataType, DataTypeUInt128>)
                {
                    static_assert(
                        std::is_same_v<DataTypeUInt128::FieldType, DataTypeIPv6::FieldType::UnderlyingType>,
                        "UInt128 and IPv6 types must be same");

                    vec_to[i].items[1] = std::byteswap(vec_from[i].toUnderType().items[0]);
                    vec_to[i].items[0] = std::byteswap(vec_from[i].toUnderType().items[1]);
                }
                else if constexpr (std::is_same_v<FromDataType, DataTypeUInt128> && std::is_same_v<ToDataType, DataTypeIPv6>)
                {
                    static_assert(
                        std::is_same_v<DataTypeUInt128::FieldType, DataTypeIPv6::FieldType::UnderlyingType>,
                        "IPv6 and UInt128 types must be same");

                    vec_to[i].toUnderType().items[1] = std::byteswap(vec_from[i].items[0]);
                    vec_to[i].toUnderType().items[0] = std::byteswap(vec_from[i].items[1]);
                }
                else if constexpr (std::is_same_v<FromDataType, DataTypeUUID> != std::is_same_v<ToDataType, DataTypeUUID>)
                {
                    throw Exception(ErrorCodes::NOT_IMPLEMENTED,
                                    "Conversion between numeric types and UUID is not supported. "
                                    "Probably the passed UUID is unquoted");
                }
                else if constexpr (
                    (std::is_same_v<FromDataType, DataTypeIPv4> != std::is_same_v<ToDataType, DataTypeIPv4>)
                    && !(is_any_of<FromDataType, DataTypeUInt8, DataTypeUInt16, DataTypeUInt32, DataTypeUInt64, DataTypeIPv6>
                        || is_any_of<ToDataType, DataTypeUInt32, DataTypeUInt64, DataTypeUInt128, DataTypeUInt256, DataTypeIPv6>))
                {
                    throw Exception(ErrorCodes::NOT_IMPLEMENTED, "Conversion from {} to {} is not supported",
                                    TypeName<typename FromDataType::FieldType>, TypeName<typename ToDataType::FieldType>);
                }
                else if constexpr (std::is_same_v<FromDataType, DataTypeIPv6> != std::is_same_v<ToDataType, DataTypeIPv6>
                    && !(std::is_same_v<ToDataType, DataTypeIPv4> || std::is_same_v<FromDataType, DataTypeIPv4>))
                {
                    throw Exception(ErrorCodes::NOT_IMPLEMENTED,
                                    "Conversion between numeric types and IPv6 is not supported. "
                                    "Probably the passed IPv6 is unquoted");
                }
                else if constexpr (
                    ((std::is_same_v<FromDataType, DataTypeDate> || std::is_same_v<FromDataType, DataTypeDate32>)
                        && (std::is_same_v<ToDataType, DataTypeTime> || std::is_same_v<ToDataType, DataTypeTime64>))
                    || ((std::is_same_v<ToDataType, DataTypeDate> || std::is_same_v<ToDataType, DataTypeDate32>)
                        && (std::is_same_v<FromDataType, DataTypeTime> || std::is_same_v<FromDataType, DataTypeTime64>)))
                {
                    vec_to[i] = static_cast<ToFieldType>(0); // when we convert date toTime, we should have 000:00:00 as a result, and conversely
                }
                /// Time64->Time64 scale conversion is handled by the generic decimal conversion logic below.
                else if constexpr (IsDataTypeDecimal<FromDataType> || IsDataTypeDecimal<ToDataType>)
                {
                    if constexpr (std::is_same_v<Additions, AccurateOrNullConvertStrategyAdditions>)
                    {
                        ToFieldType result;
                        bool convert_result = false;

                        if constexpr (IsDataTypeDecimal<FromDataType> && IsDataTypeDecimal<ToDataType>)
                            convert_result = tryConvertDecimals<FromDataType, ToDataType>(vec_from[i], col_from->getScale(), col_to->getScale(), result);
                        else if constexpr (IsDataTypeDecimal<FromDataType> && IsDataTypeNumber<ToDataType>)
                            convert_result = tryConvertFromDecimal<FromDataType, ToDataType>(vec_from[i], col_from->getScale(), result);
                        else if constexpr (IsDataTypeNumber<FromDataType> && IsDataTypeDecimal<ToDataType>)
                            convert_result = tryConvertToDecimal<FromDataType, ToDataType>(vec_from[i], col_to->getScale(), result);

                        if (convert_result)
                            vec_to[i] = result;
                        else
                        {
                            vec_to[i] = static_cast<ToFieldType>(0);
                            (*vec_null_map_to)[i] = true;
                        }
                    }
                    else
                    {
                        if constexpr (IsDataTypeDecimal<FromDataType> && IsDataTypeDecimal<ToDataType>)
                            vec_to[i] = convertDecimals<FromDataType, ToDataType>(vec_from[i], col_from->getScale(), col_to->getScale());
                        else if constexpr (IsDataTypeDecimal<FromDataType> && IsDataTypeNumber<ToDataType>)
                            vec_to[i] = convertFromDecimal<FromDataType, ToDataType>(vec_from[i], col_from->getScale());
                        else if constexpr (IsDataTypeNumber<FromDataType> && IsDataTypeDecimal<ToDataType>)
                            vec_to[i] = convertToDecimal<FromDataType, ToDataType>(vec_from[i], col_to->getScale());
                        else
                            throw Exception(ErrorCodes::CANNOT_CONVERT_TYPE, "Unsupported data type in conversion function");
                    }
                }
                else if constexpr (std::is_same_v<ToDataType, DataTypeIPv4> && std::is_same_v<FromDataType, DataTypeIPv6>)
                {
                    const uint8_t ip4_cidr[] {0x00, 0x00, 0x00, 0x00, 0x00, 0x00, 0x00, 0x00, 0x00, 0x00, 0xff, 0xff, 0x00, 0x00, 0x00, 0x00};
                    const uint8_t * src = reinterpret_cast<const uint8_t *>(&vec_from[i].toUnderType());
                    if (!matchIPv6Subnet(src, ip4_cidr, 96))
                    {
                        char addr[IPV6_MAX_TEXT_LENGTH + 1] {};
                        char * paddr = addr;
                        formatIPv6(src, paddr);

                        throw Exception(ErrorCodes::CANNOT_CONVERT_TYPE, "IPv6 {} in column {} is not in IPv4 mapping block", addr, named_from.column->getName());
                    }

                    uint8_t * dst = reinterpret_cast<uint8_t *>(&vec_to[i].toUnderType());
                    if constexpr (std::endian::native == std::endian::little)
                    {
                        dst[0] = src[15];
                        dst[1] = src[14];
                        dst[2] = src[13];
                        dst[3] = src[12];
                    }
                    else
                    {
                        dst[0] = src[12];
                        dst[1] = src[13];
                        dst[2] = src[14];
                        dst[3] = src[15];
                    }
                }
                else if constexpr (std::is_same_v<ToDataType, DataTypeIPv6> && std::is_same_v<FromDataType, DataTypeIPv4>)
                {
                    const uint8_t * src = reinterpret_cast<const uint8_t *>(&vec_from[i].toUnderType());
                    uint8_t * dst = reinterpret_cast<uint8_t *>(&vec_to[i].toUnderType());
                    std::memset(dst, '\0', IPV6_BINARY_LENGTH);
                    dst[10] = dst[11] = 0xff;

                    if constexpr (std::endian::native == std::endian::little)
                    {
                        dst[12] = src[3];
                        dst[13] = src[2];
                        dst[14] = src[1];
                        dst[15] = src[0];
                    }
                    else
                    {
                        dst[12] = src[0];
                        dst[13] = src[1];
                        dst[14] = src[2];
                        dst[15] = src[3];
                    }
                }
                else if constexpr (std::is_same_v<ToDataType, DataTypeIPv4> && std::is_same_v<FromDataType, DataTypeUInt64>)
                {
                    vec_to[i] = static_cast<ToFieldType>(static_cast<IPv4::UnderlyingType>(vec_from[i]));
                }
                else if constexpr (std::is_same_v<Name, NameToUnixTimestamp>
                    && (std::is_same_v<FromDataType, DataTypeDate> || std::is_same_v<FromDataType, DataTypeDate32>))
                {
                    vec_to[i] = static_cast<ToFieldType>(vec_from[i] * DATE_SECONDS_PER_DAY);
                }
                else
                {
                    /// If From Data is Nan or Inf and we convert to integer type, throw exception
                    if constexpr (is_floating_point<FromFieldType> && !is_floating_point<ToFieldType>)
                    {
                        if (!isFinite(vec_from[i]))
                        {
                            if constexpr (std::is_same_v<Additions, AccurateOrNullConvertStrategyAdditions>)
                            {
                                vec_to[i] = 0;
                                (*vec_null_map_to)[i] = true;
                                continue;
                            }
                            else
                                throw Exception(ErrorCodes::CANNOT_CONVERT_TYPE, "Unexpected inf or nan to integer conversion");
                        }
                    }

                    if constexpr (std::is_same_v<Additions, AccurateOrNullConvertStrategyAdditions>
                            || std::is_same_v<Additions, AccurateConvertStrategyAdditions>)
                    {
                        bool convert_result = accurate::convertNumeric(vec_from[i], vec_to[i]);

                        if (!convert_result)
                        {
                            if (std::is_same_v<Additions, AccurateOrNullConvertStrategyAdditions>)
                            {
                                vec_to[i] = 0;
                                (*vec_null_map_to)[i] = true;
                            }
                            else
                            {
                                throw Exception(ErrorCodes::CANNOT_CONVERT_TYPE, "Value in column {} cannot be safely converted into type {}",
                                    named_from.column->getName(), result_type->getName());
                            }
                        }
                    }
                    else
                    {
                        vec_to[i] = static_cast<ToFieldType>(vec_from[i]);
                    }
                }
            }

            if constexpr (std::is_same_v<Additions, AccurateOrNullConvertStrategyAdditions>)
                return ColumnNullable::create(std::move(col_to), std::move(col_null_map_to));
            else
                return col_to;
        }
    }
};


/// Generic conversion of any type from String. Used for complex types: Array and Tuple or types with custom serialization.
template <bool throw_on_error>
struct ConvertImplGenericFromString
{
    static ColumnPtr execute(ColumnsWithTypeAndName & arguments, const DataTypePtr & result_type, const ColumnNullable * column_nullable, size_t input_rows_count, const ContextPtr & context)
    {
        const IColumn & column_from = *arguments[0].column;
        const IDataType & data_type_to = *result_type;
        auto res = data_type_to.createColumn();
        auto serialization = data_type_to.getDefaultSerialization();
        const auto * null_map = column_nullable ? &column_nullable->getNullMapData() : nullptr;

        executeImpl(column_from, *res, *serialization, input_rows_count, null_map, result_type.get(), context);
        return res;
    }

    static void executeImpl(
        const IColumn & column_from,
        IColumn & column_to,
        const ISerialization & serialization_from,
        size_t input_rows_count,
        const PaddedPODArray<UInt8> * null_map,
        const IDataType * result_type,
        const ContextPtr & context)
    {
        column_to.reserve(input_rows_count);

        FormatSettings format_settings = context ? getFormatSettings(context) : FormatSettings{};
        for (size_t i = 0; i < input_rows_count; ++i)
        {
            if (null_map && (*null_map)[i])
            {
                column_to.insertDefault();
                continue;
            }

            const auto & val = column_from.getDataAt(i);
            ReadBufferFromMemory read_buffer(val.data, val.size);
            try
            {
                serialization_from.deserializeWholeText(column_to, read_buffer, format_settings);
            }
            catch (const Exception &)
            {
                if constexpr (throw_on_error)
                    throw;
                /// Check if exception happened after we inserted the value
                /// (deserializeWholeText should not do it, but let's check anyway).
                if (column_to.size() > i)
                    column_to.popBack(column_to.size() - i);
                column_to.insertDefault();
            }

            /// Usually deserializeWholeText checks for eof after parsing, but let's check one more time just in case.
            if (!read_buffer.eof())
            {
                if constexpr (throw_on_error)
                {
                    if (result_type)
                        throwExceptionForIncompletelyParsedValue(read_buffer, *result_type);
                    else
                        throw Exception(
                            ErrorCodes::CANNOT_PARSE_TEXT, "Cannot parse string to column {}. Expected eof", column_to.getName());
                }
                else
                {
                    if (column_to.size() > i)
                        column_to.popBack(column_to.size() - i);
                    column_to.insertDefault();
                }
            }
        }
    }
};

struct ConvertImplFromDynamicToColumn
{
    static ColumnPtr execute(
        const ColumnsWithTypeAndName & arguments,
        const DataTypePtr & result_type,
        size_t input_rows_count,
        const std::function<ColumnPtr(ColumnsWithTypeAndName &, const DataTypePtr)> & nested_convert)
    {
        /// When casting Dynamic to regular column we should cast all variants from current Dynamic column
        /// and construct the result based on discriminators.
        const auto & column_dynamic = assert_cast<const ColumnDynamic &>(*arguments.front().column.get());
        const auto & variant_column = column_dynamic.getVariantColumn();
        const auto & variant_info = column_dynamic.getVariantInfo();

        /// First, cast usual variants to result type.
        const auto & variant_types = assert_cast<const DataTypeVariant &>(*variant_info.variant_type).getVariants();
        std::vector<ColumnPtr> cast_variant_columns(variant_types.size());
        std::vector<bool> cast_variant_columns_is_const(variant_types.size(), false);
        for (size_t i = 0; i != variant_types.size(); ++i)
        {
            /// Skip shared variant, it will be processed later.
            if (i == column_dynamic.getSharedVariantDiscriminator())
                continue;

            ColumnsWithTypeAndName new_args = arguments;
            new_args[0] = {variant_column.getVariantPtrByGlobalDiscriminator(i), variant_types[i], ""};
            cast_variant_columns[i] = nested_convert(new_args, result_type);
            if (cast_variant_columns[i] && isColumnConst(*cast_variant_columns[i]))
            {
                cast_variant_columns[i] = assert_cast<const ColumnConst &>(*cast_variant_columns[i]).getDataColumnPtr();
                cast_variant_columns_is_const[i] = true;
            }
        }

        /// Second, collect all variants stored in shared variant and cast them to result type.
        std::vector<MutableColumnPtr> variant_columns_from_shared_variant;
        DataTypes variant_types_from_shared_variant;
        /// We will need to know what variant to use when we see discriminator of a shared variant.
        /// To do it, we remember what variant was extracted from each row and what was it's offset.
        PaddedPODArray<UInt64> shared_variant_indexes;
        PaddedPODArray<UInt64> shared_variant_offsets;
        std::unordered_map<String, UInt64> shared_variant_to_index;
        const auto & shared_variant = column_dynamic.getSharedVariant();
        const auto shared_variant_discr = column_dynamic.getSharedVariantDiscriminator();
        const auto & local_discriminators = variant_column.getLocalDiscriminators();
        const auto & offsets = variant_column.getOffsets();
        if (!shared_variant.empty())
        {
            shared_variant_indexes.reserve(input_rows_count);
            shared_variant_offsets.reserve(input_rows_count);
            FormatSettings format_settings;
            const auto shared_variant_local_discr = variant_column.localDiscriminatorByGlobal(shared_variant_discr);
            for (size_t i = 0; i != input_rows_count; ++i)
            {
                if (local_discriminators[i] == shared_variant_local_discr)
                {
                    auto value = shared_variant.getDataAt(offsets[i]);
                    ReadBufferFromMemory buf(value.data, value.size);
                    auto type = decodeDataType(buf);
                    auto type_name = type->getName();
                    auto it = shared_variant_to_index.find(type_name);
                    /// Check if we didn't create column for this variant yet.
                    if (it == shared_variant_to_index.end())
                    {
                        it = shared_variant_to_index.emplace(type_name, variant_columns_from_shared_variant.size()).first;
                        variant_columns_from_shared_variant.push_back(type->createColumn());
                        variant_types_from_shared_variant.push_back(type);
                    }

                    shared_variant_indexes.push_back(it->second);
                    shared_variant_offsets.push_back(variant_columns_from_shared_variant[it->second]->size());
                    type->getDefaultSerialization()->deserializeBinary(*variant_columns_from_shared_variant[it->second], buf, format_settings);
                }
                else
                {
                    shared_variant_indexes.emplace_back();
                    shared_variant_offsets.emplace_back();
                }
            }
        }

        /// Cast all extracted variants into result type.
        std::vector<ColumnPtr> cast_shared_variant_columns(variant_types_from_shared_variant.size());
        std::vector<bool> cast_shared_variant_columns_is_const(variant_types_from_shared_variant.size(), false);
        for (size_t i = 0; i != variant_types_from_shared_variant.size(); ++i)
        {
            ColumnsWithTypeAndName new_args = arguments;
            new_args[0] = {variant_columns_from_shared_variant[i]->getPtr(), variant_types_from_shared_variant[i], ""};
            cast_shared_variant_columns[i] = nested_convert(new_args, result_type);
            if (cast_shared_variant_columns[i] && isColumnConst(*cast_shared_variant_columns[i]))
            {
                cast_shared_variant_columns[i] = assert_cast<const ColumnConst &>(*cast_shared_variant_columns[i]).getDataColumnPtr();
                cast_shared_variant_columns_is_const[i] = true;
            }
        }

        /// Construct result column from all cast variants.
        auto res = result_type->createColumn();
        res->reserve(input_rows_count);
        for (size_t i = 0; i != input_rows_count; ++i)
        {
            auto global_discr = variant_column.globalDiscriminatorByLocal(local_discriminators[i]);
            if (global_discr == ColumnVariant::NULL_DISCRIMINATOR)
            {
                res->insertDefault();
            }
            else if (global_discr == shared_variant_discr)
            {
                if (cast_shared_variant_columns[shared_variant_indexes[i]])
                {
                    size_t offset = cast_shared_variant_columns_is_const[shared_variant_indexes[i]] ? 0 : shared_variant_offsets[i];
                    res->insertFrom(*cast_shared_variant_columns[shared_variant_indexes[i]], offset);
                }
                else
                {
                    res->insertDefault();
                }
            }
            else
            {
                if (cast_variant_columns[global_discr])
                {
                    size_t offset = cast_variant_columns_is_const[global_discr] ? 0 : offsets[i];
                    res->insertFrom(*cast_variant_columns[global_discr], offset);
                }
                else
                {
                    res->insertDefault();
                }
            }
        }

        return res;
    }
};

/// Declared early because used below.
struct NameToDate { static constexpr auto name = "toDate"; };
struct NameToDate32 { static constexpr auto name = "toDate32"; };
struct NameToDateTime { static constexpr auto name = "toDateTime"; };
struct NameToTime { static constexpr auto name = "toTime"; };
struct NameToTime64 { static constexpr auto name = "toTime64"; };
struct NameToDateTime32 { static constexpr auto name = "toDateTime32"; };
struct NameToDateTime64 { static constexpr auto name = "toDateTime64"; };
struct NameToString { static constexpr auto name = "toString"; };
struct NameToDecimal32 { static constexpr auto name = "toDecimal32"; };
struct NameToDecimal64 { static constexpr auto name = "toDecimal64"; };
struct NameToDecimal128 { static constexpr auto name = "toDecimal128"; };
struct NameToDecimal256 { static constexpr auto name = "toDecimal256"; };


#define DEFINE_NAME_TO_INTERVAL(INTERVAL_KIND) \
    struct NameToInterval ## INTERVAL_KIND \
    { \
        static constexpr auto name = "toInterval" #INTERVAL_KIND; \
        static constexpr auto kind = IntervalKind::Kind::INTERVAL_KIND; \
    };

DEFINE_NAME_TO_INTERVAL(Nanosecond)
DEFINE_NAME_TO_INTERVAL(Microsecond)
DEFINE_NAME_TO_INTERVAL(Millisecond)
DEFINE_NAME_TO_INTERVAL(Second)
DEFINE_NAME_TO_INTERVAL(Minute)
DEFINE_NAME_TO_INTERVAL(Hour)
DEFINE_NAME_TO_INTERVAL(Day)
DEFINE_NAME_TO_INTERVAL(Week)
DEFINE_NAME_TO_INTERVAL(Month)
DEFINE_NAME_TO_INTERVAL(Quarter)
DEFINE_NAME_TO_INTERVAL(Year)

#undef DEFINE_NAME_TO_INTERVAL

struct NameParseDateTimeBestEffort;
struct NameParseDateTimeBestEffortOrZero;
struct NameParseDateTimeBestEffortOrNull;

template <typename Name, typename ToDataType>
constexpr bool mightBeDateTime()
{
    if constexpr (std::is_same_v<ToDataType, DataTypeDateTime64>)
        return true;
    else if constexpr (
        std::is_same_v<Name, NameToDateTime> || std::is_same_v<Name, NameParseDateTimeBestEffort>
        || std::is_same_v<Name, NameParseDateTimeBestEffortOrZero> || std::is_same_v<Name, NameParseDateTimeBestEffortOrNull>)
        return true;

    return false;
}

template <typename Name, typename ToDataType>
constexpr bool mightBeTime()
{
    if constexpr (std::is_same_v<ToDataType, DataTypeTime64>)
        return true;
    else if constexpr (
        std::is_same_v<Name, NameToTime> || std::is_same_v<Name, NameParseDateTimeBestEffort>
        || std::is_same_v<Name, NameParseDateTimeBestEffortOrZero> || std::is_same_v<Name, NameParseDateTimeBestEffortOrNull>)
        return true;

    return false;
}

template<typename Name, typename ToDataType>
inline bool isDateTime64(const ColumnsWithTypeAndName & arguments)
{
    if constexpr (std::is_same_v<ToDataType, DataTypeDateTime64>)
        return true;
    else if constexpr (std::is_same_v<Name, NameToDateTime> || std::is_same_v<Name, NameParseDateTimeBestEffort>
        || std::is_same_v<Name, NameParseDateTimeBestEffortOrZero> || std::is_same_v<Name, NameParseDateTimeBestEffortOrNull>)
    {
        return (arguments.size() == 2 && isUInt(arguments[1].type)) || arguments.size() == 3;
    }

    return false;
}

template<typename Name, typename ToDataType>
inline bool isTime64(const ColumnsWithTypeAndName & arguments)
{
    if constexpr (std::is_same_v<ToDataType, DataTypeTime64>)
        return true;
    else if constexpr (std::is_same_v<Name, NameToTime>)
    {
        return (arguments.size() == 2 && isUInt(arguments[1].type)) || arguments.size() == 3;
    }

    return false;
}

template <typename ToDataType, typename Name, typename MonotonicityImpl>
class FunctionConvert : public IFunction
{
public:
    using Monotonic = MonotonicityImpl;

    static constexpr auto name = Name::name;
    static constexpr bool to_datetime64 = std::is_same_v<ToDataType, DataTypeDateTime64>;
    static constexpr bool to_time64 = std::is_same_v<ToDataType, DataTypeTime64>;
    static constexpr bool to_decimal = IsDataTypeDecimal<ToDataType> && !(to_datetime64 || to_time64);

    static FunctionPtr create(ContextPtr context)
    {
        return std::make_shared<FunctionConvert>(context, default_date_time_overflow_behavior);
    }

    static FunctionPtr createWithOverflow(ContextPtr context, FormatSettings::DateTimeOverflowBehavior _datetime_overflow_behavior)
    {
        return std::make_shared<FunctionConvert>(context, _datetime_overflow_behavior);
    }

    explicit FunctionConvert(ContextPtr context_, FormatSettings::DateTimeOverflowBehavior _datetime_overflow_behavior)
        : context(context_)
        , datetime_overflow_behavior(_datetime_overflow_behavior)
    {
    }

    String getName() const override
    {
        return name;
    }

    bool isVariadic() const override { return true; }
    size_t getNumberOfArguments() const override { return 0; }
    bool isInjective(const ColumnsWithTypeAndName &) const override { return std::is_same_v<Name, NameToString>; }
    bool isSuitableForShortCircuitArgumentsExecution(const DataTypesWithConstInfo & arguments) const override
    {
        return !(IsDataTypeDateOrDateTime<ToDataType> && isNumber(*arguments[0].type));
    }

    using DefaultReturnTypeGetter = std::function<DataTypePtr(const ColumnsWithTypeAndName &)>;
    static DataTypePtr getReturnTypeDefaultImplementationForNulls(const ColumnsWithTypeAndName & arguments, const DefaultReturnTypeGetter & getter)
    {
        NullPresence null_presence = getNullPresense(arguments);

        if (null_presence.has_null_constant)
        {
            return makeNullable(std::make_shared<DataTypeNothing>());
        }
        if (null_presence.has_nullable)
        {
            auto nested_columns = Block(createBlockWithNestedColumns(arguments));
            auto return_type = getter(ColumnsWithTypeAndName(nested_columns.begin(), nested_columns.end()));
            return makeNullable(return_type);
        }

        return getter(arguments);
    }

    DataTypePtr getReturnTypeImpl(const ColumnsWithTypeAndName & arguments) const override
    {
        auto getter = [&] (const auto & args) { return getReturnTypeImplRemovedNullable(args); };
        auto res = getReturnTypeDefaultImplementationForNulls(arguments, getter);
        to_nullable = res->isNullable();
        checked_return_type = true;
        return res;
    }

    DataTypePtr getReturnTypeImplRemovedNullable(const ColumnsWithTypeAndName & arguments) const
    {
        FunctionArgumentDescriptors mandatory_args = {{"Value", nullptr, nullptr, "any type"}};
        FunctionArgumentDescriptors optional_args;

        if constexpr (to_decimal)
        {
            mandatory_args.push_back({"scale", static_cast<FunctionArgumentDescriptor::TypeValidator>(&isNativeInteger), &isColumnConst, "const Integer"});
        }

        if (!to_decimal && (isDateTime64<Name, ToDataType>(arguments) || isTime64<Name, ToDataType>(arguments)))
        {
            mandatory_args.push_back({"scale", static_cast<FunctionArgumentDescriptor::TypeValidator>(&isNativeInteger), &isColumnConst, "const Integer"});
        }

        // toString(DateTime or DateTime64, [timezone: String])
        if ((std::is_same_v<Name, NameToString> && !arguments.empty() && (isDateTime64(arguments[0].type) || isDateTime(arguments[0].type)))
            // toUnixTimestamp(value[, timezone : String])
            || std::is_same_v<Name, NameToUnixTimestamp>
            // toDate(value[, timezone : String])
            || std::is_same_v<ToDataType, DataTypeDate> // TODO: shall we allow timestamp argument for toDate? DateTime knows nothing about timezones and this argument is ignored below.
            // toDate32(value[, timezone : String])
            || std::is_same_v<ToDataType, DataTypeDate32>
            // toDateTime(value[, timezone: String])
            || std::is_same_v<ToDataType, DataTypeDateTime>
            // toDateTime64(value, scale : Integer[, timezone: String])
            || std::is_same_v<ToDataType, DataTypeDateTime64>)
        {
            optional_args.push_back({"timezone", static_cast<FunctionArgumentDescriptor::TypeValidator>(&isString), nullptr, "String"});
        }

            validateFunctionArguments(*this, arguments, mandatory_args, optional_args);

        if constexpr (std::is_same_v<ToDataType, DataTypeInterval>)
        {
            return std::make_shared<DataTypeInterval>(Name::kind);
        }
        else if constexpr (to_decimal)
        {
            UInt64 scale = extractToDecimalScale(arguments[1]);

            if constexpr (std::is_same_v<Name, NameToDecimal32>)
                return createDecimalMaxPrecision<Decimal32>(scale);
            else if constexpr (std::is_same_v<Name, NameToDecimal64>)
                return createDecimalMaxPrecision<Decimal64>(scale);
            else if constexpr (std::is_same_v<Name, NameToDecimal128>)
                return createDecimalMaxPrecision<Decimal128>(scale);
            else if constexpr (std::is_same_v<Name, NameToDecimal256>)
                return createDecimalMaxPrecision<Decimal256>(scale);

            throw Exception(ErrorCodes::LOGICAL_ERROR, "Unexpected branch in code of conversion function: it is a bug.");
        }
        else
        {
            // Optional second argument with time zone for DateTime.
            UInt8 timezone_arg_position = 1;
            UInt32 scale [[maybe_unused]] = DataTypeDateTime64::default_scale;

            // DateTime64 requires more arguments: scale and timezone. Since timezone is optional, scale should be first.
            if (isDateTime64<Name, ToDataType>(arguments))
            {
                timezone_arg_position += 1;
                scale = static_cast<UInt32>(arguments[1].column->get64(0));

                if (to_datetime64 || scale != 0) /// toDateTime('xxxx-xx-xx xx:xx:xx', 0) return DateTime
                    return std::make_shared<DataTypeDateTime64>(scale,
                        extractTimeZoneNameFromFunctionArguments(arguments, timezone_arg_position, 0, false));

                return std::make_shared<DataTypeDateTime>(extractTimeZoneNameFromFunctionArguments(arguments, timezone_arg_position, 0, false));
            }
            else if (isTime64<Name, ToDataType>(arguments))
            {
                timezone_arg_position += 1;
                scale = static_cast<UInt32>(arguments[1].column->get64(0));

                if (to_time64 || scale != 0) /// toTime('xxx:xx:xx', 0) return Time
                    return std::make_shared<DataTypeTime64>(scale);

                return std::make_shared<DataTypeTime>();
            }

            if constexpr (std::is_same_v<ToDataType, DataTypeDateTime>)
                return std::make_shared<DataTypeDateTime>(extractTimeZoneNameFromFunctionArguments(arguments, timezone_arg_position, 0, false));
            else if constexpr (std::is_same_v<ToDataType, DataTypeTime>)
                return std::make_shared<DataTypeTime>();
            else if constexpr (std::is_same_v<ToDataType, DataTypeDateTime64> || std::is_same_v<ToDataType, DataTypeTime64>)
                throw Exception(ErrorCodes::LOGICAL_ERROR, "Unexpected branch in code of conversion function: it is a bug.");
            else
                return std::make_shared<ToDataType>();
        }
    }

    /// Function actually uses default implementation for nulls,
    /// but we need to know if return type is Nullable or not,
    /// so we use checked_return_type only to intercept the first call to getReturnTypeImpl(...).
    bool useDefaultImplementationForNulls() const override
    {
        bool to_nullable_string = to_nullable && std::is_same_v<ToDataType, DataTypeString>;
        return checked_return_type && !to_nullable_string;
    }

    bool useDefaultImplementationForConstants() const override { return true; }
    ColumnNumbers getArgumentsThatAreAlwaysConstant() const override
    {
        if constexpr (std::is_same_v<ToDataType, DataTypeString>)
            return {};
        else if constexpr (std::is_same_v<ToDataType, DataTypeDateTime64>)
            return {2};
        return {1};
    }
    bool canBeExecutedOnDefaultArguments() const override { return false; }

    ColumnPtr executeImpl(const ColumnsWithTypeAndName & arguments, const DataTypePtr & result_type, size_t input_rows_count) const override
    {
        try
        {
            return executeInternal(arguments, result_type, input_rows_count);
        }
        catch (Exception & e)
        {
            /// More convenient error message.
            if (e.code() == ErrorCodes::ATTEMPT_TO_READ_AFTER_EOF)
            {
                e.addMessage("Cannot parse "
                    + result_type->getName() + " from "
                    + arguments[0].type->getName()
                    + ", because value is too short");
            }
            else if (e.code() == ErrorCodes::CANNOT_PARSE_NUMBER
                || e.code() == ErrorCodes::CANNOT_READ_ARRAY_FROM_TEXT
                || e.code() == ErrorCodes::CANNOT_PARSE_INPUT_ASSERTION_FAILED
                || e.code() == ErrorCodes::CANNOT_PARSE_QUOTED_STRING
                || e.code() == ErrorCodes::CANNOT_PARSE_ESCAPE_SEQUENCE
                || e.code() == ErrorCodes::CANNOT_PARSE_DATE
                || e.code() == ErrorCodes::CANNOT_PARSE_DATETIME
                || e.code() == ErrorCodes::CANNOT_PARSE_UUID
                || e.code() == ErrorCodes::CANNOT_PARSE_IPV4
                || e.code() == ErrorCodes::CANNOT_PARSE_IPV6)
            {
                e.addMessage("Cannot parse "
                    + result_type->getName() + " from "
                    + arguments[0].type->getName());
            }

            throw;
        }
    }

    bool hasInformationAboutMonotonicity() const override
    {
        return Monotonic::has();
    }

    Monotonicity getMonotonicityForRange(const IDataType & type, const Field & left, const Field & right) const override
    {
        return Monotonic::get(type, left, right);
    }

private:
    ContextPtr context;
    FormatSettings::DateTimeOverflowBehavior datetime_overflow_behavior;
    mutable bool checked_return_type = false;
    mutable bool to_nullable = false;

    ColumnPtr executeInternal(const ColumnsWithTypeAndName & arguments, const DataTypePtr & result_type, size_t input_rows_count) const
    {
        if (arguments.empty())
            throw Exception(ErrorCodes::TOO_FEW_ARGUMENTS_FOR_FUNCTION, "Function {} expects at least 1 argument", getName());

        if (result_type->onlyNull())
            return result_type->createColumnConstWithDefaultValue(input_rows_count);

        const DataTypePtr from_type = removeNullable(arguments[0].type);
        ColumnPtr result_column;

        FormatSettings::DateTimeOverflowBehavior context_datetime_overflow_behavior = datetime_overflow_behavior;

        /// Only use context settings if the overflow behavior was not explicitly set via createWithOverflow
        if (context && datetime_overflow_behavior == default_date_time_overflow_behavior)
            context_datetime_overflow_behavior = context->getSettingsRef()[Setting::date_time_overflow_behavior].value;

        if (isDynamic(from_type))
        {
            auto nested_convert = [this](ColumnsWithTypeAndName & args, const DataTypePtr & to_type) -> ColumnPtr
            {
                return executeInternal(args, to_type, args[0].column->size());
            };

            return ConvertImplFromDynamicToColumn::execute(arguments, result_type, input_rows_count, nested_convert);
        }

        auto call = [&](const auto & types, BehaviourOnErrorFromString from_string_tag) -> bool
        {
            using Types = std::decay_t<decltype(types)>;
            using LeftDataType = typename Types::LeftType;
            using RightDataType = typename Types::RightType;

            if constexpr (IsDataTypeDecimal<RightDataType>)
            {
                if constexpr (std::is_same_v<RightDataType, DataTypeDateTime64> || std::is_same_v<RightDataType, DataTypeTime64>)
                {
                    /// Account for optional timezone argument.
                    if (arguments.size() != 2 && arguments.size() != 3)
                        throw Exception(ErrorCodes::TOO_FEW_ARGUMENTS_FOR_FUNCTION, "Function {} expects 2 or 3 arguments for DataTypeDateTime64.", getName());
                }
                else if (arguments.size() != 2)
                {
                    throw Exception(ErrorCodes::TOO_FEW_ARGUMENTS_FOR_FUNCTION, "Function {} expects 2 arguments for Decimal.", getName());
                }

                const ColumnWithTypeAndName & scale_column = arguments[1];
                UInt32 scale = extractToDecimalScale(scale_column);

                switch (context_datetime_overflow_behavior)
                {
                    case FormatSettings::DateTimeOverflowBehavior::Throw:
                        result_column = ConvertImpl<LeftDataType, RightDataType, Name, FormatSettings::DateTimeOverflowBehavior::Throw>::execute(arguments, result_type, input_rows_count, from_string_tag, context, scale);
                        break;
                    case FormatSettings::DateTimeOverflowBehavior::Ignore:
                        result_column = ConvertImpl<LeftDataType, RightDataType, Name, FormatSettings::DateTimeOverflowBehavior::Ignore>::execute(arguments, result_type, input_rows_count, from_string_tag, context, scale);
                        break;
                    case FormatSettings::DateTimeOverflowBehavior::Saturate:
                        result_column = ConvertImpl<LeftDataType, RightDataType, Name, FormatSettings::DateTimeOverflowBehavior::Saturate>::execute(arguments, result_type, input_rows_count, from_string_tag, context, scale);
                        break;
                }
            }
            else if constexpr (IsDataTypeDateOrDateTimeOrTime<RightDataType> && std::is_same_v<LeftDataType, DataTypeDateTime64>)
            {
                const auto * dt64 = assert_cast<const DataTypeDateTime64 *>(arguments[0].type.get());
                switch (context_datetime_overflow_behavior)
                {
                    case FormatSettings::DateTimeOverflowBehavior::Throw:
                        result_column = ConvertImpl<LeftDataType, RightDataType, Name, FormatSettings::DateTimeOverflowBehavior::Throw>::execute(arguments, result_type, input_rows_count, from_string_tag, context, dt64->getScale());
                        break;
                    case FormatSettings::DateTimeOverflowBehavior::Ignore:
                        result_column = ConvertImpl<LeftDataType, RightDataType, Name, FormatSettings::DateTimeOverflowBehavior::Ignore>::execute(arguments, result_type, input_rows_count, from_string_tag, context, dt64->getScale());
                        break;
                    case FormatSettings::DateTimeOverflowBehavior::Saturate:
                        result_column = ConvertImpl<LeftDataType, RightDataType, Name, FormatSettings::DateTimeOverflowBehavior::Saturate>::execute(arguments, result_type, input_rows_count, from_string_tag, context, dt64->getScale());
                        break;
                }
            }
            else if constexpr ((IsDataTypeNumber<LeftDataType>
                                || IsDataTypeDateOrDateTimeOrTime<LeftDataType>)&&IsDataTypeDateOrDateTimeOrTime<RightDataType>)
            {
#define GENERATE_OVERFLOW_MODE_CASE(OVERFLOW_MODE) \
    case FormatSettings::DateTimeOverflowBehavior::OVERFLOW_MODE: \
        result_column = ConvertImpl<LeftDataType, RightDataType, Name, FormatSettings::DateTimeOverflowBehavior::OVERFLOW_MODE>::execute( \
            arguments, result_type, input_rows_count, from_string_tag, context); \
        break;
                switch (context_datetime_overflow_behavior)
                {
                    GENERATE_OVERFLOW_MODE_CASE(Throw)
                    GENERATE_OVERFLOW_MODE_CASE(Ignore)
                    GENERATE_OVERFLOW_MODE_CASE(Saturate)
                }

#undef GENERATE_OVERFLOW_MODE_CASE
            }
            else if constexpr (IsDataTypeDecimalOrNumber<LeftDataType> && IsDataTypeDecimalOrNumber<RightDataType>)
            {
                using LeftT = typename LeftDataType::FieldType;
                using RightT = typename RightDataType::FieldType;

                static constexpr bool bad_left =
                    is_decimal<LeftT> || is_floating_point<LeftT> || is_big_int_v<LeftT> || is_signed_v<LeftT>;
                static constexpr bool bad_right =
                    is_decimal<RightT> || is_floating_point<RightT> || is_big_int_v<RightT> || is_signed_v<RightT>;

                /// Disallow int vs UUID conversion (but support int vs UInt128 conversion)
                if constexpr ((bad_left && std::is_same_v<RightDataType, DataTypeUUID>) ||
                              (bad_right && std::is_same_v<LeftDataType, DataTypeUUID>))
                {
                    throw Exception(ErrorCodes::CANNOT_CONVERT_TYPE, "Wrong UUID conversion");
                }
                else
                {
                    result_column = ConvertImpl<LeftDataType, RightDataType, Name>::execute(
                        arguments, result_type, input_rows_count, from_string_tag, context);
                }
            }
            else
                result_column = ConvertImpl<LeftDataType, RightDataType, Name>::execute(arguments, result_type, input_rows_count, from_string_tag, context);

            return true;
        };

        if constexpr (mightBeDateTime<Name, ToDataType>())
        {
            if (isDateTime64<Name, ToDataType>(arguments))
            {
                /// For toDateTime('xxxx-xx-xx xx:xx:xx.00', 2[, 'timezone']) we need to it convert to DateTime64
                const ColumnWithTypeAndName & scale_column = arguments[1];
                UInt32 scale = extractToDecimalScale(scale_column);

                if (to_datetime64 || scale != 0) /// When scale = 0, the data type is DateTime otherwise the data type is DateTime64
                {
                    if (!callOnIndexAndDataType<DataTypeDateTime64>(
                            from_type->getTypeId(), call, BehaviourOnErrorFromString::ConvertDefaultBehaviorTag))
                        throw Exception(
                            ErrorCodes::ILLEGAL_TYPE_OF_ARGUMENT,
                            "Illegal type {} of argument of function {}",
                            arguments[0].type->getName(),
                            getName());

                    return result_column;
                }
            }
        }

        if  constexpr (mightBeTime<Name, ToDataType>())
        {
            if (isTime64<Name, ToDataType>(arguments))
            {
                const ColumnWithTypeAndName & scale_column = arguments[1];
                UInt32 scale = extractToDecimalScale(scale_column);

                if (to_time64 || scale != 0) /// When scale = 0, the data type is Time otherwise the data type is Time64
                {
                    if (!callOnIndexAndDataType<DataTypeTime64>(
                            from_type->getTypeId(), call, BehaviourOnErrorFromString::ConvertDefaultBehaviorTag))
                        throw Exception(
                            ErrorCodes::ILLEGAL_TYPE_OF_ARGUMENT,
                            "Illegal type {} of argument of function {}",
                            arguments[0].type->getName(),
                            getName());

                    return result_column;
                }
            }
        }

        if constexpr (std::is_same_v<ToDataType, DataTypeString>)
        {
            if (from_type->getCustomSerialization())
                return ConvertImplGenericToString<ColumnString>::execute(arguments, result_type, input_rows_count, context);
        }

        bool done = false;
        if constexpr (is_any_of<ToDataType, DataTypeString, DataTypeFixedString>)
        {
            done = callOnIndexAndDataType<ToDataType>(from_type->getTypeId(), call, BehaviourOnErrorFromString::ConvertDefaultBehaviorTag);
        }
        else
        {
            bool cast_ipv4_ipv6_default_on_conversion_error = false;
            if constexpr (is_any_of<ToDataType, DataTypeIPv4, DataTypeIPv6>)
            {
                if (context && (cast_ipv4_ipv6_default_on_conversion_error = context->getSettingsRef()[Setting::cast_ipv4_ipv6_default_on_conversion_error]))
                    done = callOnIndexAndDataType<ToDataType>(from_type->getTypeId(), call, BehaviourOnErrorFromString::ConvertReturnZeroOnErrorTag);
            }

            if (!cast_ipv4_ipv6_default_on_conversion_error)
            {
                /// We should use ConvertFromStringExceptionMode::Null mode when converting from String (or FixedString)
                /// to Nullable type, to avoid 'value is too short' error on attempt to parse empty string from NULL values.
                if (to_nullable && WhichDataType(from_type).isStringOrFixedString())
                        done = callOnIndexAndDataType<ToDataType>(from_type->getTypeId(), call, BehaviourOnErrorFromString::ConvertReturnNullOnErrorTag);
                    else
                        done = callOnIndexAndDataType<ToDataType>(from_type->getTypeId(), call, BehaviourOnErrorFromString::ConvertDefaultBehaviorTag);
            }

            if constexpr (std::is_same_v<ToDataType, DataTypeInterval>)
                if (WhichDataType(from_type).isInterval())
                    done = callOnIndexAndDataType<ToDataType>(from_type->getTypeId(), call, BehaviourOnErrorFromString::ConvertDefaultBehaviorTag);
        }

        if (!done)
        {
            /// Generic conversion of any type to String.
            if (std::is_same_v<ToDataType, DataTypeString>)
            {
                return ConvertImplGenericToString<ColumnString>::execute(arguments, result_type, input_rows_count, context);
            }
            else
                throw Exception(ErrorCodes::ILLEGAL_TYPE_OF_ARGUMENT, "Illegal type {} of argument of function {}",
                    arguments[0].type->getName(), getName());
        }

        return result_column;
    }
};


/** Function toTOrZero (where T is number of date or datetime type):
  *  try to convert from String to type T through parsing,
  *  if cannot parse, return default value instead of throwing exception.
  * Function toTOrNull will return Nullable type with NULL when cannot parse.
  * NOTE Also need to implement tryToUnixTimestamp with timezone.
  */
template <typename ToDataType, typename Name,
    ConvertFromStringExceptionMode exception_mode,
    ConvertFromStringParsingMode parsing_mode = ConvertFromStringParsingMode::Basic>
class FunctionConvertFromString : public IFunction
{
public:
    static constexpr auto name = Name::name;
    static constexpr bool to_datetime64 = std::is_same_v<ToDataType, DataTypeDateTime64>;
    static constexpr bool to_time64 = std::is_same_v<ToDataType, DataTypeTime64>;
    static constexpr bool to_decimal = IsDataTypeDecimal<ToDataType> && !(to_datetime64 || to_time64);

    static FunctionPtr create(ContextPtr context) { return std::make_shared<FunctionConvertFromString>(context); }

    explicit FunctionConvertFromString(ContextPtr context_) : context(std::move(context_)) {}

    String getName() const override
    {
        return name;
    }

    bool isVariadic() const override { return true; }
    bool isSuitableForShortCircuitArgumentsExecution(const DataTypesWithConstInfo & /*arguments*/) const override { return true; }
    size_t getNumberOfArguments() const override { return 0; }

    bool useDefaultImplementationForConstants() const override { return true; }
    bool canBeExecutedOnDefaultArguments() const override { return false; }

    ColumnNumbers getArgumentsThatAreAlwaysConstant() const override { return {1}; }

    DataTypePtr getReturnTypeImpl(const ColumnsWithTypeAndName & arguments) const override
    {
        DataTypePtr res;

        if (isDateTime64<Name, ToDataType>(arguments) || isTime64<Name, ToDataType>(arguments))
        {
            const auto required = FunctionArgumentDescriptors{
                {"string", static_cast<FunctionArgumentDescriptor::TypeValidator>(&isStringOrFixedString), nullptr, "String or FixedString"}
            };
            const auto precision_opt = FunctionArgumentDescriptors{
                {"precision", static_cast<FunctionArgumentDescriptor::TypeValidator>(&isUInt8), isColumnConst, "const UInt8"}
            };
            const auto precision_with_timezone_opt = FunctionArgumentDescriptors{
                {"precision", static_cast<FunctionArgumentDescriptor::TypeValidator>(&isUInt8), isColumnConst, "const UInt8"},
                {"timezone", static_cast<FunctionArgumentDescriptor::TypeValidator>(&isStringOrFixedString), isColumnConst, "const String or FixedString"}
            };

            if (isTime64<Name, ToDataType>(arguments))
                validateFunctionArguments(*this, arguments, required, precision_opt);
            else
                validateFunctionArguments(*this, arguments, required, precision_with_timezone_opt);

            UInt64 scale = (to_datetime64 || to_time64) ? DataTypeDateTime64::default_scale : 0;
            if (arguments.size() > 1)
                scale = extractToDecimalScale(arguments[1]);

            const auto timezone = extractTimeZoneNameFromFunctionArguments(arguments, 2, 0, false);

            if (isTime64<Name, ToDataType>(arguments))
                res = scale == 0 ? res = std::make_shared<DataTypeTime>() : std::make_shared<DataTypeTime64>(scale);
            else
                res = scale == 0 ? res = std::make_shared<DataTypeDateTime>(timezone) : std::make_shared<DataTypeDateTime64>(scale, timezone);
        }
        else
        {
            if ((arguments.size() != 1 && arguments.size() != 2) || (to_decimal && arguments.size() != 2))
                throw Exception(ErrorCodes::NUMBER_OF_ARGUMENTS_DOESNT_MATCH,
                    "Number of arguments for function {} doesn't match: passed {}, should be 1 or 2. "
                    "Second argument only make sense for DateTime (time zone, optional) and Decimal (scale).",
                    getName(), arguments.size());

            if (!isStringOrFixedString(arguments[0].type))
            {
                if (this->getName().contains("OrZero") || this->getName().contains("OrNull"))
                    throw Exception(ErrorCodes::ILLEGAL_TYPE_OF_ARGUMENT, "Illegal type {} of first argument of function {}. "
                            "Conversion functions with postfix 'OrZero' or 'OrNull' should take String argument",
                            arguments[0].type->getName(), getName());
                else
                    throw Exception(ErrorCodes::ILLEGAL_TYPE_OF_ARGUMENT, "Illegal type {} of first argument of function {}",
                            arguments[0].type->getName(), getName());
            }

            if (arguments.size() == 2)
            {
                if constexpr (std::is_same_v<ToDataType, DataTypeDateTime>)
                {
                    if (!isString(arguments[1].type))
                        throw Exception(ErrorCodes::ILLEGAL_TYPE_OF_ARGUMENT, "Illegal type {} of 2nd argument of function {}",
                            arguments[1].type->getName(), getName());
                }
                else if constexpr (to_decimal)
                {
                    if (!isInteger(arguments[1].type))
                        throw Exception(ErrorCodes::ILLEGAL_TYPE_OF_ARGUMENT, "Illegal type {} of 2nd argument of function {}",
                            arguments[1].type->getName(), getName());
                    if (!arguments[1].column)
                        throw Exception(ErrorCodes::ILLEGAL_COLUMN, "Second argument for function {} must be constant", getName());
                }
                else
                {
                    throw Exception(ErrorCodes::NUMBER_OF_ARGUMENTS_DOESNT_MATCH,
                        "Number of arguments for function {} doesn't match: passed {}, should be 1. "
                        "Second argument makes sense only for DateTime and Decimal.",
                        getName(), arguments.size());
                }
            }

            if constexpr (std::is_same_v<ToDataType, DataTypeDateTime>)
                res = std::make_shared<DataTypeDateTime>(extractTimeZoneNameFromFunctionArguments(arguments, 1, 0, false));
            else if constexpr (std::is_same_v<ToDataType, DataTypeDateTime64>)
                throw Exception(ErrorCodes::LOGICAL_ERROR, "Unexpected behavior for function {}: DataTypeDateTime64 is not expected here.", getName());
            else if constexpr (to_decimal)
            {
                UInt64 scale = extractToDecimalScale(arguments[1]);
                res = createDecimalMaxPrecision<typename ToDataType::FieldType>(scale);
                if (!res)
                    throw Exception(ErrorCodes::LOGICAL_ERROR, "Unexpected behavior for function {}: createDecimalMaxPrecision didn't return any value.", getName());
            }
            else
                res = std::make_shared<ToDataType>();
        }

        if constexpr (exception_mode == ConvertFromStringExceptionMode::Null)
            res = std::make_shared<DataTypeNullable>(res);

        return res;
    }

    template <typename ConvertToDataType>
    ColumnPtr executeInternal(const ColumnsWithTypeAndName & arguments, const DataTypePtr & result_type, size_t input_rows_count, UInt32 scale) const
    {
        const IDataType * from_type = arguments[0].type.get();

        if (checkAndGetDataType<DataTypeString>(from_type))
        {
            return ConvertThroughParsing<DataTypeString, ConvertToDataType, Name, exception_mode, parsing_mode>::execute(
                arguments, result_type, input_rows_count, context, scale);
        }
        else if (checkAndGetDataType<DataTypeFixedString>(from_type))
        {
            return ConvertThroughParsing<DataTypeFixedString, ConvertToDataType, Name, exception_mode, parsing_mode>::execute(
                arguments, result_type, input_rows_count, context, scale);
        }

        return nullptr;
    }

    ColumnPtr executeImpl(const ColumnsWithTypeAndName & arguments, const DataTypePtr & result_type, size_t input_rows_count) const override
    {
        ColumnPtr result_column;

        if constexpr (to_decimal)
        {
            result_column = executeInternal<ToDataType>(arguments, result_type, input_rows_count,
                assert_cast<const ToDataType &>(*removeNullable(result_type)).getScale());
        }
        else if constexpr (mightBeDateTime<Name, ToDataType>())
        {
            if (isDateTime64<Name, ToDataType>(arguments))
            {
                UInt64 scale = to_datetime64 ? DataTypeDateTime64::default_scale : 0;
                if (arguments.size() > 1)
                    scale = extractToDecimalScale(arguments[1]);

                if (scale == 0)
                {
                    result_column = executeInternal<DataTypeDateTime>(arguments, result_type, input_rows_count, 0);
                }
                else
                {
                    result_column
                        = executeInternal<DataTypeDateTime64>(arguments, result_type, input_rows_count, static_cast<UInt32>(scale));
                }
            }
            else
            {
                result_column = executeInternal<ToDataType>(arguments, result_type, input_rows_count, 0);
            }
        }
        else if constexpr (mightBeTime<Name, ToDataType>())
        {
            if (isTime64<Name, ToDataType>(arguments))
            {
                UInt64 scale = to_time64 ? DataTypeTime64::default_scale : 0;
                if (arguments.size() > 1)
                    scale = extractToDecimalScale(arguments[1]);

                if (scale == 0)
                {
                    result_column = executeInternal<DataTypeTime>(arguments, result_type, input_rows_count, 0);
                }
                else
                {
                    result_column
                        = executeInternal<DataTypeTime64>(arguments, result_type, input_rows_count, static_cast<UInt32>(scale));
                }
            }
            else
            {
                result_column = executeInternal<ToDataType>(arguments, result_type, input_rows_count, 0);
            }
        }
        else
        {
            result_column = executeInternal<ToDataType>(arguments, result_type, input_rows_count, 0);
        }

        if (!result_column)
            throw Exception(ErrorCodes::ILLEGAL_TYPE_OF_ARGUMENT, "Illegal type {} of argument of function {}. "
                "Only String or FixedString argument is accepted for try-conversion function. For other arguments, "
                "use function without 'orZero' or 'orNull'.", arguments[0].type->getName(), getName());

        return result_column;
    }

private:
    ContextPtr context;
};


/// Monotonicity.

struct PositiveMonotonicity
{
    static bool has() { return true; }
    static IFunction::Monotonicity get(const IDataType &, const Field &, const Field &)
    {
        return { .is_monotonic = true };
    }
};

struct UnknownMonotonicity
{
    static bool has() { return false; }
    static IFunction::Monotonicity get(const IDataType &, const Field &, const Field &)
    {
        return { };
    }
};

template <typename T>
struct ToNumberMonotonicity
{
    static bool has() { return true; }

    static UInt64 divideByRangeOfType(UInt64 x)
    {
        if constexpr (sizeof(T) < sizeof(UInt64))
            return x >> (sizeof(T) * 8);
        else
            return 0;
    }

    static IFunction::Monotonicity get(const IDataType & type, const Field & left, const Field & right)
    {
        if (!type.isValueRepresentedByNumber())
            return {};

        /// If type is same, the conversion is always monotonic.
        /// (Enum has separate case, because it is different data type)
        if (checkAndGetDataType<DataTypeNumber<T>>(&type) ||
            checkAndGetDataType<DataTypeEnum<T>>(&type))
            return { .is_monotonic = true, .is_always_monotonic = true, .is_strict = true };

        /// Float cases.

        const auto * low_cardinality = typeid_cast<const DataTypeLowCardinality *>(&type);
        const IDataType * low_cardinality_dictionary_type = nullptr;
        if (low_cardinality)
            low_cardinality_dictionary_type = low_cardinality->getDictionaryType().get();

        WhichDataType which_type(type);
        WhichDataType which_inner_type = low_cardinality
            ? WhichDataType(low_cardinality_dictionary_type)
            : WhichDataType(type);

        /// When converting to Float, the conversion is always monotonic.
        if constexpr (is_floating_point<T>)
        {
            if (std::is_same_v<T, BFloat16> && (which_inner_type.isInt8() || which_inner_type.isUInt8()))
                return {.is_monotonic = true, .is_always_monotonic = true, .is_strict = true};

            if (std::is_same_v<T, Float32> && (which_inner_type.isBFloat16() || which_inner_type.isInt8() || which_inner_type.isInt16()
                || which_inner_type.isUInt8() || which_inner_type.isUInt16()))
                return {.is_monotonic = true, .is_always_monotonic = true, .is_strict = true};

            if (std::is_same_v<T, Float64> && (which_inner_type.isBFloat16() || which_inner_type.isFloat32()
                || which_inner_type.isInt8() || which_inner_type.isInt16() || which_inner_type.isInt32()
                || which_inner_type.isUInt8() || which_inner_type.isUInt16() || which_inner_type.isUInt32()))
                return {.is_monotonic = true, .is_always_monotonic = true, .is_strict = true};

            return { .is_monotonic = true, .is_always_monotonic = true };
        }

        /// If converting from Float, for monotonicity, arguments must fit in range of result type.
        if (which_inner_type.isFloat())
        {
            if (left.isNull() || right.isNull())
                return {};

            Float64 left_float = left.safeGet<Float64>();
            Float64 right_float = right.safeGet<Float64>();

            if (left_float >= static_cast<Float64>(std::numeric_limits<T>::min())
                && left_float <= static_cast<Float64>(std::numeric_limits<T>::max())
                && right_float >= static_cast<Float64>(std::numeric_limits<T>::min())
                && right_float <= static_cast<Float64>(std::numeric_limits<T>::max()))
                return { .is_monotonic = true };

            return {};
        }

        /// Integer cases.

        /// Only support types represented by native integers.
        /// It can be extended to big integers, decimals and DateTime64 later.
        /// By the way, NULLs are representing unbounded ranges.
        /// For null Field, check if the type is valid.
        /// See : https://github.com/ClickHouse/ClickHouse/issues/80742
        auto is_valid_uint64_or_int64_or_null = [&](const Field & f)
        {
            /// allow NULL only when inner type is a nativeInteger/enum/date/date32/datetime
            if (f.isNull())
                return which_inner_type.isNativeInteger() || which_inner_type.isEnum() || which_inner_type.isDateOrDate32()
                    || which_inner_type.isDateTime();

            /// otherwise must be one of the two 64-bit types
            auto t = f.getType();
            return t == Field::Types::UInt64
                || t == Field::Types::Int64;
        };

        if (!is_valid_uint64_or_int64_or_null(left)
            || !is_valid_uint64_or_int64_or_null(right))
            return {};

        const bool from_is_unsigned = type.isValueRepresentedByUnsignedInteger();
        const bool to_is_unsigned = is_unsigned_v<T>;

        const size_t size_of_from = type.getSizeOfValueInMemory();
        const size_t size_of_to = sizeof(T);

        const bool left_in_first_half = left.isNull()
            ? from_is_unsigned
            : (left.safeGet<Int64>() >= 0);

        const bool right_in_first_half = right.isNull()
            ? !from_is_unsigned
            : (right.safeGet<Int64>() >= 0);

        /// Size of type is the same.
        if (size_of_from == size_of_to)
        {
            if (from_is_unsigned == to_is_unsigned)
                return { .is_monotonic = true, .is_always_monotonic = true, .is_strict = true };

            if (left_in_first_half == right_in_first_half)
                return { .is_monotonic = true };

            return {};
        }

        /// Size of type is expanded.
        if (size_of_from < size_of_to)
        {
            if (from_is_unsigned == to_is_unsigned)
                return { .is_monotonic = true, .is_always_monotonic = true, .is_strict = true };

            if (!to_is_unsigned)
                return { .is_monotonic = true, .is_always_monotonic = true, .is_strict = true };

            /// signed -> unsigned. If arguments from the same half, then function is monotonic.
            if (left_in_first_half == right_in_first_half)
                return { .is_monotonic = true };

            return {};
        }

        /// Size of type is shrunk.
        if (size_of_from > size_of_to)
        {
            /// Function cannot be monotonic on unbounded ranges.
            if (left.isNull() || right.isNull())
                return {};

            /// Function cannot be monotonic when left and right are not on the same ranges.
            if (divideByRangeOfType(left.safeGet<UInt64>()) != divideByRangeOfType(right.safeGet<UInt64>()))
                return {};

            if (to_is_unsigned)
                return { .is_monotonic = true };
            else
            {
                // If To is signed, it's possible that the signedness is different after conversion. So we check it explicitly.
                const bool is_monotonic = (T(left.safeGet<UInt64>()) >= 0) == (T(right.safeGet<UInt64>()) >= 0);

                return { .is_monotonic = is_monotonic };
            }
        }

        UNREACHABLE();
    }
};

template <typename T>
struct ToDateMonotonicity
{
    static bool has() { return true; }

    static IFunction::Monotonicity get(const IDataType & type, const Field & left, const Field & right)
    {
        auto which = WhichDataType(type);
        if (which.isDateOrDate32() || which.isTime() || which.isTime64() || which.isDateTime() || which.isDateTime64() || which.isInt8() || which.isInt16() || which.isUInt8()
            || which.isUInt16())
        {
            if (std::is_same_v<T, DataTypeDate> && (which.isDate() || which.isInt8() || which.isUInt8() || which.isUInt16()))
                return {.is_monotonic = true, .is_always_monotonic = true, .is_strict = true};

            if (std::is_same_v<T, DataTypeDate32> && (which.isDateOrDate32() || which.isInt8() || which.isInt16() || which.isUInt8()
                || which.isUInt16()))
                return {.is_monotonic = true, .is_always_monotonic = true, .is_strict = true};

            return {.is_monotonic = true, .is_always_monotonic = true};
        }
        else if (
            ((left.getType() == Field::Types::UInt64 || left.isNull()) && (right.getType() == Field::Types::UInt64 || right.isNull())
             && ((left.isNull() || left.safeGet<UInt64>() < 0xFFFF) && (right.isNull() || right.safeGet<UInt64>() >= 0xFFFF)))
            || ((left.getType() == Field::Types::Int64 || left.isNull()) && (right.getType() == Field::Types::Int64 || right.isNull())
                && ((left.isNull() || left.safeGet<Int64>() < 0xFFFF) && (right.isNull() || right.safeGet<Int64>() >= 0xFFFF)))
            || ((
                (left.getType() == Field::Types::Float64 || left.isNull())
                && (right.getType() == Field::Types::Float64 || right.isNull())
                && ((left.isNull() || left.safeGet<Float64>() < 0xFFFF) && (right.isNull() || right.safeGet<Float64>() >= 0xFFFF))))
            || !isNativeNumber(type))
        {
            return {};
        }
        else
        {
            return {.is_monotonic = true, .is_always_monotonic = true};
        }
    }
};

template <typename T>
struct ToDateTimeMonotonicity
{
    static bool has() { return true; }

    static IFunction::Monotonicity get(const IDataType & type, const Field &, const Field &)
    {
        if (type.isValueRepresentedByNumber())
        {
            auto which = WhichDataType(type);
            if (std::is_same_v<T, DataTypeDateTime> && (which.isDateTime() || which.isDate() || which.isUInt8() || which.isUInt16()
                || which.isUInt32()))
                return {.is_monotonic = true, .is_always_monotonic = true, .is_strict = true};

            if (std::is_same_v<T, DataTypeDateTime64> && (which.isDateOrDate32OrDateTimeOrDateTime64() || which.isNativeInteger()))
                return {.is_monotonic = true, .is_always_monotonic = true, .is_strict = true};

            return {.is_monotonic = true, .is_always_monotonic = true};
        }
        else
            return {};
    }
};

/** The monotonicity for the `toString` function is mainly determined for test purposes.
  * It is doubtful that anyone is looking to optimize queries with conditions `toString(CounterID) = 34`.
  */
struct ToStringMonotonicity
{
    static bool has() { return true; }

    static IFunction::Monotonicity get(const IDataType & type, const Field & left, const Field & right)
    {
        IFunction::Monotonicity positive{ .is_monotonic = true };
        IFunction::Monotonicity not_monotonic;

        const auto * type_ptr = &type;
        if (const auto * low_cardinality_type = checkAndGetDataType<DataTypeLowCardinality>(type_ptr))
            type_ptr = low_cardinality_type->getDictionaryType().get();

        /// Order on enum values (which is the order on integers) is completely arbitrary in respect to the order on strings.
        if (WhichDataType(type).isEnum())
            return not_monotonic;

        /// `toString` function is monotonous if the argument is Date or Date32 or DateTime or String, or non-negative numbers with the same number of symbols.
        if (checkDataTypes<DataTypeDate, DataTypeDate32, DataTypeDateTime, DataTypeTime, DataTypeString>(type_ptr))
            return positive;

        if (left.isNull() || right.isNull())
            return {};

        if (left.getType() == Field::Types::UInt64
            && right.getType() == Field::Types::UInt64)
        {
            return (left.safeGet<Int64>() == 0 && right.safeGet<Int64>() == 0)
                || (floor(log10(left.safeGet<UInt64>())) == floor(log10(right.safeGet<UInt64>())))
                ? positive : not_monotonic;
        }

        if (left.getType() == Field::Types::Int64
            && right.getType() == Field::Types::Int64)
        {
            return (left.safeGet<Int64>() == 0 && right.safeGet<Int64>() == 0)
                || (left.safeGet<Int64>() > 0 && right.safeGet<Int64>() > 0 && floor(log10(left.safeGet<Int64>())) == floor(log10(right.safeGet<Int64>())))
                ? positive : not_monotonic;
        }

        return not_monotonic;
    }
};


struct NameToUInt8 { static constexpr auto name = "toUInt8"; };
struct NameToUInt16 { static constexpr auto name = "toUInt16"; };
struct NameToUInt32 { static constexpr auto name = "toUInt32"; };
struct NameToUInt64 { static constexpr auto name = "toUInt64"; };
struct NameToUInt128 { static constexpr auto name = "toUInt128"; };
struct NameToUInt256 { static constexpr auto name = "toUInt256"; };
struct NameToInt8 { static constexpr auto name = "toInt8"; };
struct NameToInt16 { static constexpr auto name = "toInt16"; };
struct NameToInt32 { static constexpr auto name = "toInt32"; };
struct NameToInt64 { static constexpr auto name = "toInt64"; };
struct NameToInt128 { static constexpr auto name = "toInt128"; };
struct NameToInt256 { static constexpr auto name = "toInt256"; };
struct NameToBFloat16 { static constexpr auto name = "toBFloat16"; };
struct NameToFloat32 { static constexpr auto name = "toFloat32"; };
struct NameToFloat64 { static constexpr auto name = "toFloat64"; };
struct NameToUUID { static constexpr auto name = "toUUID"; };
struct NameToIPv4 { static constexpr auto name = "toIPv4"; };
struct NameToIPv6 { static constexpr auto name = "toIPv6"; };

extern template class FunctionConvert<DataTypeUInt8, NameToUInt8, ToNumberMonotonicity<UInt8>>;
extern template class FunctionConvert<DataTypeUInt16, NameToUInt16, ToNumberMonotonicity<UInt16>>;
extern template class FunctionConvert<DataTypeUInt32, NameToUInt32, ToNumberMonotonicity<UInt32>>;
extern template class FunctionConvert<DataTypeUInt64, NameToUInt64, ToNumberMonotonicity<UInt64>>;
extern template class FunctionConvert<DataTypeUInt128, NameToUInt128, ToNumberMonotonicity<UInt128>>;
extern template class FunctionConvert<DataTypeUInt256, NameToUInt256, ToNumberMonotonicity<UInt256>>;
extern template class FunctionConvert<DataTypeInt8, NameToInt8, ToNumberMonotonicity<Int8>>;
extern template class FunctionConvert<DataTypeInt16, NameToInt16, ToNumberMonotonicity<Int16>>;
extern template class FunctionConvert<DataTypeInt32, NameToInt32, ToNumberMonotonicity<Int32>>;
extern template class FunctionConvert<DataTypeInt64, NameToInt64, ToNumberMonotonicity<Int64>>;
extern template class FunctionConvert<DataTypeInt128, NameToInt128, ToNumberMonotonicity<Int128>>;
extern template class FunctionConvert<DataTypeInt256, NameToInt256, ToNumberMonotonicity<Int256>>;
extern template class FunctionConvert<DataTypeBFloat16, NameToBFloat16, ToNumberMonotonicity<BFloat16>>;
extern template class FunctionConvert<DataTypeFloat32, NameToFloat32, ToNumberMonotonicity<Float32>>;
extern template class FunctionConvert<DataTypeFloat64, NameToFloat64, ToNumberMonotonicity<Float64>>;

extern template class FunctionConvert<DataTypeDate, NameToDate, ToDateMonotonicity<DataTypeDate>>;

extern template class FunctionConvert<DataTypeDate32, NameToDate32, ToDateMonotonicity<DataTypeDate32>>;

extern template class FunctionConvert<DataTypeTime, NameToTime, ToDateTimeMonotonicity<DataTypeTime>>;

extern template class FunctionConvert<DataTypeTime64, NameToTime64, ToDateTimeMonotonicity<DataTypeTime64>>;

extern template class FunctionConvert<DataTypeDateTime, NameToDateTime, ToDateTimeMonotonicity<DataTypeDateTime>>;

extern template class FunctionConvert<DataTypeDateTime, NameToDateTime32, ToDateTimeMonotonicity<DataTypeDateTime>>;

extern template class FunctionConvert<DataTypeDateTime64, NameToDateTime64, ToDateTimeMonotonicity<DataTypeDateTime64>>;

extern template class FunctionConvert<DataTypeUUID, NameToUUID, ToNumberMonotonicity<UInt128>>;
extern template class FunctionConvert<DataTypeIPv4, NameToIPv4, ToNumberMonotonicity<UInt32>>;
extern template class FunctionConvert<DataTypeIPv6, NameToIPv6, ToNumberMonotonicity<UInt128>>;
extern template class FunctionConvert<DataTypeString, NameToString, ToStringMonotonicity>;
extern template class FunctionConvert<DataTypeUInt32, NameToUnixTimestamp, ToNumberMonotonicity<UInt32>>;
extern template class FunctionConvert<DataTypeDecimal<Decimal32>, NameToDecimal32, UnknownMonotonicity>;
extern template class FunctionConvert<DataTypeDecimal<Decimal64>, NameToDecimal64, UnknownMonotonicity>;
extern template class FunctionConvert<DataTypeDecimal<Decimal128>, NameToDecimal128, UnknownMonotonicity>;
extern template class FunctionConvert<DataTypeDecimal<Decimal256>, NameToDecimal256, UnknownMonotonicity>;

using FunctionToUInt8 = FunctionConvert<DataTypeUInt8, NameToUInt8, ToNumberMonotonicity<UInt8>>;
using FunctionToUInt16 = FunctionConvert<DataTypeUInt16, NameToUInt16, ToNumberMonotonicity<UInt16>>;
using FunctionToUInt32 = FunctionConvert<DataTypeUInt32, NameToUInt32, ToNumberMonotonicity<UInt32>>;
using FunctionToUInt64 = FunctionConvert<DataTypeUInt64, NameToUInt64, ToNumberMonotonicity<UInt64>>;
using FunctionToUInt128 = FunctionConvert<DataTypeUInt128, NameToUInt128, ToNumberMonotonicity<UInt128>>;
using FunctionToUInt256 = FunctionConvert<DataTypeUInt256, NameToUInt256, ToNumberMonotonicity<UInt256>>;

using FunctionToInt8 = FunctionConvert<DataTypeInt8, NameToInt8, ToNumberMonotonicity<Int8>>;
using FunctionToInt16 = FunctionConvert<DataTypeInt16, NameToInt16, ToNumberMonotonicity<Int16>>;
using FunctionToInt32 = FunctionConvert<DataTypeInt32, NameToInt32, ToNumberMonotonicity<Int32>>;
using FunctionToInt64 = FunctionConvert<DataTypeInt64, NameToInt64, ToNumberMonotonicity<Int64>>;
using FunctionToInt128 = FunctionConvert<DataTypeInt128, NameToInt128, ToNumberMonotonicity<Int128>>;
using FunctionToInt256 = FunctionConvert<DataTypeInt256, NameToInt256, ToNumberMonotonicity<Int256>>;
using FunctionToBFloat16 = FunctionConvert<DataTypeBFloat16, NameToBFloat16, ToNumberMonotonicity<BFloat16>>;
using FunctionToFloat32 = FunctionConvert<DataTypeFloat32, NameToFloat32, ToNumberMonotonicity<Float32>>;
using FunctionToFloat64 = FunctionConvert<DataTypeFloat64, NameToFloat64, ToNumberMonotonicity<Float64>>;

using FunctionToDate = FunctionConvert<DataTypeDate, NameToDate, ToDateMonotonicity<DataTypeDate>>;

using FunctionToDate32 = FunctionConvert<DataTypeDate32, NameToDate32, ToDateMonotonicity<DataTypeDate32>>;

using FunctionToTime = FunctionConvert<DataTypeTime, NameToTime, ToDateTimeMonotonicity<DataTypeTime>>;

using FunctionToTime64 = FunctionConvert<DataTypeTime64, NameToTime64, ToDateTimeMonotonicity<DataTypeTime64>>;

using FunctionToDateTime = FunctionConvert<DataTypeDateTime, NameToDateTime, ToDateTimeMonotonicity<DataTypeDateTime>>;

using FunctionToDateTime32 = FunctionConvert<DataTypeDateTime, NameToDateTime32, ToDateTimeMonotonicity<DataTypeDateTime>>;

using FunctionToDateTime64 = FunctionConvert<DataTypeDateTime64, NameToDateTime64, ToDateTimeMonotonicity<DataTypeDateTime64>>;

using FunctionToUUID = FunctionConvert<DataTypeUUID, NameToUUID, ToNumberMonotonicity<UInt128>>;
using FunctionToIPv4 = FunctionConvert<DataTypeIPv4, NameToIPv4, ToNumberMonotonicity<UInt32>>;
using FunctionToIPv6 = FunctionConvert<DataTypeIPv6, NameToIPv6, ToNumberMonotonicity<UInt128>>;
using FunctionToString = FunctionConvert<DataTypeString, NameToString, ToStringMonotonicity>;
using FunctionToUnixTimestamp = FunctionConvert<DataTypeUInt32, NameToUnixTimestamp, ToNumberMonotonicity<UInt32>>;
using FunctionToDecimal32 = FunctionConvert<DataTypeDecimal<Decimal32>, NameToDecimal32, UnknownMonotonicity>;
using FunctionToDecimal64 = FunctionConvert<DataTypeDecimal<Decimal64>, NameToDecimal64, UnknownMonotonicity>;
using FunctionToDecimal128 = FunctionConvert<DataTypeDecimal<Decimal128>, NameToDecimal128, UnknownMonotonicity>;
using FunctionToDecimal256 = FunctionConvert<DataTypeDecimal<Decimal256>, NameToDecimal256, UnknownMonotonicity>;

template <typename DataType, FormatSettings::DateTimeOverflowBehavior date_time_overflow_behavior = default_date_time_overflow_behavior> struct FunctionTo;

template <> struct FunctionTo<DataTypeUInt8> { using Type = FunctionToUInt8; };
template <> struct FunctionTo<DataTypeUInt16> { using Type = FunctionToUInt16; };
template <> struct FunctionTo<DataTypeUInt32> { using Type = FunctionToUInt32; };
template <> struct FunctionTo<DataTypeUInt64> { using Type = FunctionToUInt64; };
template <> struct FunctionTo<DataTypeUInt128> { using Type = FunctionToUInt128; };
template <> struct FunctionTo<DataTypeUInt256> { using Type = FunctionToUInt256; };
template <> struct FunctionTo<DataTypeInt8> { using Type = FunctionToInt8; };
template <> struct FunctionTo<DataTypeInt16> { using Type = FunctionToInt16; };
template <> struct FunctionTo<DataTypeInt32> { using Type = FunctionToInt32; };
template <> struct FunctionTo<DataTypeInt64> { using Type = FunctionToInt64; };
template <> struct FunctionTo<DataTypeInt128> { using Type = FunctionToInt128; };
template <> struct FunctionTo<DataTypeInt256> { using Type = FunctionToInt256; };
template <> struct FunctionTo<DataTypeBFloat16> { using Type = FunctionToBFloat16; };
template <> struct FunctionTo<DataTypeFloat32> { using Type = FunctionToFloat32; };
template <> struct FunctionTo<DataTypeFloat64> { using Type = FunctionToFloat64; };

template <> struct FunctionTo<DataTypeDate> { using Type = FunctionToDate; };
template <> struct FunctionTo<DataTypeDate32> { using Type = FunctionToDate32; };
template <> struct FunctionTo<DataTypeTime> { using Type = FunctionToTime; };
template <> struct FunctionTo<DataTypeTime64> { using Type = FunctionToTime64; };
template <> struct FunctionTo<DataTypeDateTime> { using Type = FunctionToDateTime; };
template <> struct FunctionTo<DataTypeDateTime64> { using Type = FunctionToDateTime64; };

template <> struct FunctionTo<DataTypeUUID> { using Type = FunctionToUUID; };
template <> struct FunctionTo<DataTypeIPv4> { using Type = FunctionToIPv4; };
template <> struct FunctionTo<DataTypeIPv6> { using Type = FunctionToIPv6; };
template <> struct FunctionTo<DataTypeString> { using Type = FunctionToString; };
template <> struct FunctionTo<DataTypeFixedString> { using Type = FunctionToFixedString; };
template <> struct FunctionTo<DataTypeDecimal<Decimal32>> { using Type = FunctionToDecimal32; };
template <> struct FunctionTo<DataTypeDecimal<Decimal64>> { using Type = FunctionToDecimal64; };
template <> struct FunctionTo<DataTypeDecimal<Decimal128>> { using Type = FunctionToDecimal128; };
template <> struct FunctionTo<DataTypeDecimal<Decimal256>> { using Type = FunctionToDecimal256; };

template <typename FieldType> struct FunctionTo<DataTypeEnum<FieldType>>
    : FunctionTo<DataTypeNumber<FieldType>>
{
};

struct NameToUInt8OrZero { static constexpr auto name = "toUInt8OrZero"; };
struct NameToUInt16OrZero { static constexpr auto name = "toUInt16OrZero"; };
struct NameToUInt32OrZero { static constexpr auto name = "toUInt32OrZero"; };
struct NameToUInt64OrZero { static constexpr auto name = "toUInt64OrZero"; };
struct NameToUInt128OrZero { static constexpr auto name = "toUInt128OrZero"; };
struct NameToUInt256OrZero { static constexpr auto name = "toUInt256OrZero"; };
struct NameToInt8OrZero { static constexpr auto name = "toInt8OrZero"; };
struct NameToInt16OrZero { static constexpr auto name = "toInt16OrZero"; };
struct NameToInt32OrZero { static constexpr auto name = "toInt32OrZero"; };
struct NameToInt64OrZero { static constexpr auto name = "toInt64OrZero"; };
struct NameToInt128OrZero { static constexpr auto name = "toInt128OrZero"; };
struct NameToInt256OrZero { static constexpr auto name = "toInt256OrZero"; };
struct NameToBFloat16OrZero { static constexpr auto name = "toBFloat16OrZero"; };
struct NameToFloat32OrZero { static constexpr auto name = "toFloat32OrZero"; };
struct NameToFloat64OrZero { static constexpr auto name = "toFloat64OrZero"; };
struct NameToDateOrZero { static constexpr auto name = "toDateOrZero"; };
struct NameToDate32OrZero { static constexpr auto name = "toDate32OrZero"; };
struct NameToTimeOrZero { static constexpr auto name = "toTimeOrZero"; };
struct NameToTime64OrZero { static constexpr auto name = "toTime64OrZero"; };
struct NameToDateTimeOrZero { static constexpr auto name = "toDateTimeOrZero"; };
struct NameToDateTime64OrZero { static constexpr auto name = "toDateTime64OrZero"; };
struct NameToDecimal32OrZero { static constexpr auto name = "toDecimal32OrZero"; };
struct NameToDecimal64OrZero { static constexpr auto name = "toDecimal64OrZero"; };
struct NameToDecimal128OrZero { static constexpr auto name = "toDecimal128OrZero"; };
struct NameToDecimal256OrZero { static constexpr auto name = "toDecimal256OrZero"; };
struct NameToUUIDOrZero { static constexpr auto name = "toUUIDOrZero"; };
struct NameToIPv4OrZero { static constexpr auto name = "toIPv4OrZero"; };
struct NameToIPv6OrZero { static constexpr auto name = "toIPv6OrZero"; };

extern template class FunctionConvertFromString<DataTypeUInt8, NameToUInt8OrZero, ConvertFromStringExceptionMode::Zero>;
extern template class FunctionConvertFromString<DataTypeUInt16, NameToUInt16OrZero, ConvertFromStringExceptionMode::Zero>;
extern template class FunctionConvertFromString<DataTypeUInt32, NameToUInt32OrZero, ConvertFromStringExceptionMode::Zero>;
extern template class FunctionConvertFromString<DataTypeUInt64, NameToUInt64OrZero, ConvertFromStringExceptionMode::Zero>;
extern template class FunctionConvertFromString<DataTypeUInt128, NameToUInt128OrZero, ConvertFromStringExceptionMode::Zero>;
extern template class FunctionConvertFromString<DataTypeUInt256, NameToUInt256OrZero, ConvertFromStringExceptionMode::Zero>;
extern template class FunctionConvertFromString<DataTypeInt8, NameToInt8OrZero, ConvertFromStringExceptionMode::Zero>;
extern template class FunctionConvertFromString<DataTypeInt16, NameToInt16OrZero, ConvertFromStringExceptionMode::Zero>;
extern template class FunctionConvertFromString<DataTypeInt32, NameToInt32OrZero, ConvertFromStringExceptionMode::Zero>;
extern template class FunctionConvertFromString<DataTypeInt64, NameToInt64OrZero, ConvertFromStringExceptionMode::Zero>;
extern template class FunctionConvertFromString<DataTypeInt128, NameToInt128OrZero, ConvertFromStringExceptionMode::Zero>;
extern template class FunctionConvertFromString<DataTypeInt256, NameToInt256OrZero, ConvertFromStringExceptionMode::Zero>;
extern template class FunctionConvertFromString<DataTypeBFloat16, NameToBFloat16OrZero, ConvertFromStringExceptionMode::Zero>;
extern template class FunctionConvertFromString<DataTypeFloat32, NameToFloat32OrZero, ConvertFromStringExceptionMode::Zero>;
extern template class FunctionConvertFromString<DataTypeFloat64, NameToFloat64OrZero, ConvertFromStringExceptionMode::Zero>;
extern template class FunctionConvertFromString<DataTypeDate, NameToDateOrZero, ConvertFromStringExceptionMode::Zero>;
extern template class FunctionConvertFromString<DataTypeDate32, NameToDate32OrZero, ConvertFromStringExceptionMode::Zero>;
extern template class FunctionConvertFromString<DataTypeTime, NameToTimeOrZero, ConvertFromStringExceptionMode::Zero>;
extern template class FunctionConvertFromString<DataTypeTime64, NameToTime64OrZero, ConvertFromStringExceptionMode::Zero>;
extern template class FunctionConvertFromString<DataTypeDateTime, NameToDateTimeOrZero, ConvertFromStringExceptionMode::Zero>;
extern template class FunctionConvertFromString<DataTypeDateTime64, NameToDateTime64OrZero, ConvertFromStringExceptionMode::Zero>;
extern template class FunctionConvertFromString<DataTypeDecimal<Decimal32>, NameToDecimal32OrZero, ConvertFromStringExceptionMode::Zero>;
extern template class FunctionConvertFromString<DataTypeDecimal<Decimal64>, NameToDecimal64OrZero, ConvertFromStringExceptionMode::Zero>;
extern template class FunctionConvertFromString<DataTypeDecimal<Decimal128>, NameToDecimal128OrZero, ConvertFromStringExceptionMode::Zero>;
extern template class FunctionConvertFromString<DataTypeDecimal<Decimal256>, NameToDecimal256OrZero, ConvertFromStringExceptionMode::Zero>;
extern template class FunctionConvertFromString<DataTypeUUID, NameToUUIDOrZero, ConvertFromStringExceptionMode::Zero>;
extern template class FunctionConvertFromString<DataTypeIPv4, NameToIPv4OrZero, ConvertFromStringExceptionMode::Zero>;
extern template class FunctionConvertFromString<DataTypeIPv6, NameToIPv6OrZero, ConvertFromStringExceptionMode::Zero>;

using FunctionToUInt8OrZero = FunctionConvertFromString<DataTypeUInt8, NameToUInt8OrZero, ConvertFromStringExceptionMode::Zero>;
using FunctionToUInt16OrZero = FunctionConvertFromString<DataTypeUInt16, NameToUInt16OrZero, ConvertFromStringExceptionMode::Zero>;
using FunctionToUInt32OrZero = FunctionConvertFromString<DataTypeUInt32, NameToUInt32OrZero, ConvertFromStringExceptionMode::Zero>;
using FunctionToUInt64OrZero = FunctionConvertFromString<DataTypeUInt64, NameToUInt64OrZero, ConvertFromStringExceptionMode::Zero>;
using FunctionToUInt128OrZero = FunctionConvertFromString<DataTypeUInt128, NameToUInt128OrZero, ConvertFromStringExceptionMode::Zero>;
using FunctionToUInt256OrZero = FunctionConvertFromString<DataTypeUInt256, NameToUInt256OrZero, ConvertFromStringExceptionMode::Zero>;
using FunctionToInt8OrZero = FunctionConvertFromString<DataTypeInt8, NameToInt8OrZero, ConvertFromStringExceptionMode::Zero>;
using FunctionToInt16OrZero = FunctionConvertFromString<DataTypeInt16, NameToInt16OrZero, ConvertFromStringExceptionMode::Zero>;
using FunctionToInt32OrZero = FunctionConvertFromString<DataTypeInt32, NameToInt32OrZero, ConvertFromStringExceptionMode::Zero>;
using FunctionToInt64OrZero = FunctionConvertFromString<DataTypeInt64, NameToInt64OrZero, ConvertFromStringExceptionMode::Zero>;
using FunctionToInt128OrZero = FunctionConvertFromString<DataTypeInt128, NameToInt128OrZero, ConvertFromStringExceptionMode::Zero>;
using FunctionToInt256OrZero = FunctionConvertFromString<DataTypeInt256, NameToInt256OrZero, ConvertFromStringExceptionMode::Zero>;
using FunctionToBFloat16OrZero = FunctionConvertFromString<DataTypeBFloat16, NameToBFloat16OrZero, ConvertFromStringExceptionMode::Zero>;
using FunctionToFloat32OrZero = FunctionConvertFromString<DataTypeFloat32, NameToFloat32OrZero, ConvertFromStringExceptionMode::Zero>;
using FunctionToFloat64OrZero = FunctionConvertFromString<DataTypeFloat64, NameToFloat64OrZero, ConvertFromStringExceptionMode::Zero>;
using FunctionToDateOrZero = FunctionConvertFromString<DataTypeDate, NameToDateOrZero, ConvertFromStringExceptionMode::Zero>;
using FunctionToDate32OrZero = FunctionConvertFromString<DataTypeDate32, NameToDate32OrZero, ConvertFromStringExceptionMode::Zero>;
using FunctionToTimeOrZero = FunctionConvertFromString<DataTypeTime, NameToTimeOrZero, ConvertFromStringExceptionMode::Zero>;
using FunctionToTime64OrZero = FunctionConvertFromString<DataTypeTime64, NameToTime64OrZero, ConvertFromStringExceptionMode::Zero>;
using FunctionToDateTimeOrZero = FunctionConvertFromString<DataTypeDateTime, NameToDateTimeOrZero, ConvertFromStringExceptionMode::Zero>;
using FunctionToDateTime64OrZero = FunctionConvertFromString<DataTypeDateTime64, NameToDateTime64OrZero, ConvertFromStringExceptionMode::Zero>;
using FunctionToDecimal32OrZero = FunctionConvertFromString<DataTypeDecimal<Decimal32>, NameToDecimal32OrZero, ConvertFromStringExceptionMode::Zero>;
using FunctionToDecimal64OrZero = FunctionConvertFromString<DataTypeDecimal<Decimal64>, NameToDecimal64OrZero, ConvertFromStringExceptionMode::Zero>;
using FunctionToDecimal128OrZero = FunctionConvertFromString<DataTypeDecimal<Decimal128>, NameToDecimal128OrZero, ConvertFromStringExceptionMode::Zero>;
using FunctionToDecimal256OrZero = FunctionConvertFromString<DataTypeDecimal<Decimal256>, NameToDecimal256OrZero, ConvertFromStringExceptionMode::Zero>;
using FunctionToUUIDOrZero = FunctionConvertFromString<DataTypeUUID, NameToUUIDOrZero, ConvertFromStringExceptionMode::Zero>;
using FunctionToIPv4OrZero = FunctionConvertFromString<DataTypeIPv4, NameToIPv4OrZero, ConvertFromStringExceptionMode::Zero>;
using FunctionToIPv6OrZero = FunctionConvertFromString<DataTypeIPv6, NameToIPv6OrZero, ConvertFromStringExceptionMode::Zero>;

struct NameToUInt8OrNull { static constexpr auto name = "toUInt8OrNull"; };
struct NameToUInt16OrNull { static constexpr auto name = "toUInt16OrNull"; };
struct NameToUInt32OrNull { static constexpr auto name = "toUInt32OrNull"; };
struct NameToUInt64OrNull { static constexpr auto name = "toUInt64OrNull"; };
struct NameToUInt128OrNull { static constexpr auto name = "toUInt128OrNull"; };
struct NameToUInt256OrNull { static constexpr auto name = "toUInt256OrNull"; };
struct NameToInt8OrNull { static constexpr auto name = "toInt8OrNull"; };
struct NameToInt16OrNull { static constexpr auto name = "toInt16OrNull"; };
struct NameToInt32OrNull { static constexpr auto name = "toInt32OrNull"; };
struct NameToInt64OrNull { static constexpr auto name = "toInt64OrNull"; };
struct NameToInt128OrNull { static constexpr auto name = "toInt128OrNull"; };
struct NameToInt256OrNull { static constexpr auto name = "toInt256OrNull"; };
struct NameToBFloat16OrNull { static constexpr auto name = "toBFloat16OrNull"; };
struct NameToFloat32OrNull { static constexpr auto name = "toFloat32OrNull"; };
struct NameToFloat64OrNull { static constexpr auto name = "toFloat64OrNull"; };
struct NameToDateOrNull { static constexpr auto name = "toDateOrNull"; };
struct NameToDate32OrNull { static constexpr auto name = "toDate32OrNull"; };
struct NameToTimeOrNull { static constexpr auto name = "toTimeOrNull"; };
struct NameToTime64OrNull { static constexpr auto name = "toTime64OrNull"; };
struct NameToDateTimeOrNull { static constexpr auto name = "toDateTimeOrNull"; };
struct NameToDateTime64OrNull { static constexpr auto name = "toDateTime64OrNull"; };
struct NameToDecimal32OrNull { static constexpr auto name = "toDecimal32OrNull"; };
struct NameToDecimal64OrNull { static constexpr auto name = "toDecimal64OrNull"; };
struct NameToDecimal128OrNull { static constexpr auto name = "toDecimal128OrNull"; };
struct NameToDecimal256OrNull { static constexpr auto name = "toDecimal256OrNull"; };
struct NameToUUIDOrNull { static constexpr auto name = "toUUIDOrNull"; };
struct NameToIPv4OrNull { static constexpr auto name = "toIPv4OrNull"; };
struct NameToIPv6OrNull { static constexpr auto name = "toIPv6OrNull"; };

extern template class FunctionConvertFromString<DataTypeUInt8, NameToUInt8OrNull, ConvertFromStringExceptionMode::Null>;
extern template class FunctionConvertFromString<DataTypeUInt16, NameToUInt16OrNull, ConvertFromStringExceptionMode::Null>;
extern template class FunctionConvertFromString<DataTypeUInt32, NameToUInt32OrNull, ConvertFromStringExceptionMode::Null>;
extern template class FunctionConvertFromString<DataTypeUInt64, NameToUInt64OrNull, ConvertFromStringExceptionMode::Null>;
extern template class FunctionConvertFromString<DataTypeUInt128, NameToUInt128OrNull, ConvertFromStringExceptionMode::Null>;
extern template class FunctionConvertFromString<DataTypeUInt256, NameToUInt256OrNull, ConvertFromStringExceptionMode::Null>;
extern template class FunctionConvertFromString<DataTypeInt8, NameToInt8OrNull, ConvertFromStringExceptionMode::Null>;
extern template class FunctionConvertFromString<DataTypeInt16, NameToInt16OrNull, ConvertFromStringExceptionMode::Null>;
extern template class FunctionConvertFromString<DataTypeInt32, NameToInt32OrNull, ConvertFromStringExceptionMode::Null>;
extern template class FunctionConvertFromString<DataTypeInt64, NameToInt64OrNull, ConvertFromStringExceptionMode::Null>;
extern template class FunctionConvertFromString<DataTypeInt128, NameToInt128OrNull, ConvertFromStringExceptionMode::Null>;
extern template class FunctionConvertFromString<DataTypeInt256, NameToInt256OrNull, ConvertFromStringExceptionMode::Null>;
extern template class FunctionConvertFromString<DataTypeBFloat16, NameToBFloat16OrNull, ConvertFromStringExceptionMode::Null>;
extern template class FunctionConvertFromString<DataTypeFloat32, NameToFloat32OrNull, ConvertFromStringExceptionMode::Null>;
extern template class FunctionConvertFromString<DataTypeFloat64, NameToFloat64OrNull, ConvertFromStringExceptionMode::Null>;
extern template class FunctionConvertFromString<DataTypeDate, NameToDateOrNull, ConvertFromStringExceptionMode::Null>;
extern template class FunctionConvertFromString<DataTypeDate32, NameToDate32OrNull, ConvertFromStringExceptionMode::Null>;
extern template class FunctionConvertFromString<DataTypeTime, NameToTimeOrNull, ConvertFromStringExceptionMode::Null>;
extern template class FunctionConvertFromString<DataTypeTime64, NameToTime64OrNull, ConvertFromStringExceptionMode::Null>;
extern template class FunctionConvertFromString<DataTypeDateTime, NameToDateTimeOrNull, ConvertFromStringExceptionMode::Null>;
extern template class FunctionConvertFromString<DataTypeDateTime64, NameToDateTime64OrNull, ConvertFromStringExceptionMode::Null>;
extern template class FunctionConvertFromString<DataTypeDecimal<Decimal32>, NameToDecimal32OrNull, ConvertFromStringExceptionMode::Null>;
extern template class FunctionConvertFromString<DataTypeDecimal<Decimal64>, NameToDecimal64OrNull, ConvertFromStringExceptionMode::Null>;
extern template class FunctionConvertFromString<DataTypeDecimal<Decimal128>, NameToDecimal128OrNull, ConvertFromStringExceptionMode::Null>;
extern template class FunctionConvertFromString<DataTypeDecimal<Decimal256>, NameToDecimal256OrNull, ConvertFromStringExceptionMode::Null>;
extern template class FunctionConvertFromString<DataTypeUUID, NameToUUIDOrNull, ConvertFromStringExceptionMode::Null>;
extern template class FunctionConvertFromString<DataTypeIPv4, NameToIPv4OrNull, ConvertFromStringExceptionMode::Null>;
extern template class FunctionConvertFromString<DataTypeIPv6, NameToIPv6OrNull, ConvertFromStringExceptionMode::Null>;

using FunctionToUInt8OrNull = FunctionConvertFromString<DataTypeUInt8, NameToUInt8OrNull, ConvertFromStringExceptionMode::Null>;
using FunctionToUInt16OrNull = FunctionConvertFromString<DataTypeUInt16, NameToUInt16OrNull, ConvertFromStringExceptionMode::Null>;
using FunctionToUInt32OrNull = FunctionConvertFromString<DataTypeUInt32, NameToUInt32OrNull, ConvertFromStringExceptionMode::Null>;
using FunctionToUInt64OrNull = FunctionConvertFromString<DataTypeUInt64, NameToUInt64OrNull, ConvertFromStringExceptionMode::Null>;
using FunctionToUInt128OrNull = FunctionConvertFromString<DataTypeUInt128, NameToUInt128OrNull, ConvertFromStringExceptionMode::Null>;
using FunctionToUInt256OrNull = FunctionConvertFromString<DataTypeUInt256, NameToUInt256OrNull, ConvertFromStringExceptionMode::Null>;
using FunctionToInt8OrNull = FunctionConvertFromString<DataTypeInt8, NameToInt8OrNull, ConvertFromStringExceptionMode::Null>;
using FunctionToInt16OrNull = FunctionConvertFromString<DataTypeInt16, NameToInt16OrNull, ConvertFromStringExceptionMode::Null>;
using FunctionToInt32OrNull = FunctionConvertFromString<DataTypeInt32, NameToInt32OrNull, ConvertFromStringExceptionMode::Null>;
using FunctionToInt64OrNull = FunctionConvertFromString<DataTypeInt64, NameToInt64OrNull, ConvertFromStringExceptionMode::Null>;
using FunctionToInt128OrNull = FunctionConvertFromString<DataTypeInt128, NameToInt128OrNull, ConvertFromStringExceptionMode::Null>;
using FunctionToInt256OrNull = FunctionConvertFromString<DataTypeInt256, NameToInt256OrNull, ConvertFromStringExceptionMode::Null>;
using FunctionToBFloat16OrNull = FunctionConvertFromString<DataTypeBFloat16, NameToBFloat16OrNull, ConvertFromStringExceptionMode::Null>;
using FunctionToFloat32OrNull = FunctionConvertFromString<DataTypeFloat32, NameToFloat32OrNull, ConvertFromStringExceptionMode::Null>;
using FunctionToFloat64OrNull = FunctionConvertFromString<DataTypeFloat64, NameToFloat64OrNull, ConvertFromStringExceptionMode::Null>;
using FunctionToDateOrNull = FunctionConvertFromString<DataTypeDate, NameToDateOrNull, ConvertFromStringExceptionMode::Null>;
using FunctionToDate32OrNull = FunctionConvertFromString<DataTypeDate32, NameToDate32OrNull, ConvertFromStringExceptionMode::Null>;
using FunctionToTimeOrNull = FunctionConvertFromString<DataTypeTime, NameToTimeOrNull, ConvertFromStringExceptionMode::Null>;
using FunctionToTime64OrNull = FunctionConvertFromString<DataTypeTime64, NameToTime64OrNull, ConvertFromStringExceptionMode::Null>;
using FunctionToDateTimeOrNull = FunctionConvertFromString<DataTypeDateTime, NameToDateTimeOrNull, ConvertFromStringExceptionMode::Null>;
using FunctionToDateTime64OrNull = FunctionConvertFromString<DataTypeDateTime64, NameToDateTime64OrNull, ConvertFromStringExceptionMode::Null>;
using FunctionToDecimal32OrNull = FunctionConvertFromString<DataTypeDecimal<Decimal32>, NameToDecimal32OrNull, ConvertFromStringExceptionMode::Null>;
using FunctionToDecimal64OrNull = FunctionConvertFromString<DataTypeDecimal<Decimal64>, NameToDecimal64OrNull, ConvertFromStringExceptionMode::Null>;
using FunctionToDecimal128OrNull = FunctionConvertFromString<DataTypeDecimal<Decimal128>, NameToDecimal128OrNull, ConvertFromStringExceptionMode::Null>;
using FunctionToDecimal256OrNull = FunctionConvertFromString<DataTypeDecimal<Decimal256>, NameToDecimal256OrNull, ConvertFromStringExceptionMode::Null>;
using FunctionToUUIDOrNull = FunctionConvertFromString<DataTypeUUID, NameToUUIDOrNull, ConvertFromStringExceptionMode::Null>;
using FunctionToIPv4OrNull = FunctionConvertFromString<DataTypeIPv4, NameToIPv4OrNull, ConvertFromStringExceptionMode::Null>;
using FunctionToIPv6OrNull = FunctionConvertFromString<DataTypeIPv6, NameToIPv6OrNull, ConvertFromStringExceptionMode::Null>;

struct NameParseDateTimeBestEffort { static constexpr auto name = "parseDateTimeBestEffort"; };
struct NameParseDateTimeBestEffortOrZero { static constexpr auto name = "parseDateTimeBestEffortOrZero"; };
struct NameParseDateTimeBestEffortOrNull { static constexpr auto name = "parseDateTimeBestEffortOrNull"; };
struct NameParseDateTimeBestEffortUS { static constexpr auto name = "parseDateTimeBestEffortUS"; };
struct NameParseDateTimeBestEffortUSOrZero { static constexpr auto name = "parseDateTimeBestEffortUSOrZero"; };
struct NameParseDateTimeBestEffortUSOrNull { static constexpr auto name = "parseDateTimeBestEffortUSOrNull"; };
struct NameParseDateTime32BestEffort { static constexpr auto name = "parseDateTime32BestEffort"; };
struct NameParseDateTime32BestEffortOrZero { static constexpr auto name = "parseDateTime32BestEffortOrZero"; };
struct NameParseDateTime32BestEffortOrNull { static constexpr auto name = "parseDateTime32BestEffortOrNull"; };
struct NameParseDateTime64BestEffort { static constexpr auto name = "parseDateTime64BestEffort"; };
struct NameParseDateTime64BestEffortOrZero { static constexpr auto name = "parseDateTime64BestEffortOrZero"; };
struct NameParseDateTime64BestEffortOrNull { static constexpr auto name = "parseDateTime64BestEffortOrNull"; };
struct NameParseDateTime64BestEffortUS { static constexpr auto name = "parseDateTime64BestEffortUS"; };
struct NameParseDateTime64BestEffortUSOrZero { static constexpr auto name = "parseDateTime64BestEffortUSOrZero"; };
struct NameParseDateTime64BestEffortUSOrNull { static constexpr auto name = "parseDateTime64BestEffortUSOrNull"; };

extern template class FunctionConvertFromString<
    DataTypeDateTime, NameParseDateTimeBestEffort, ConvertFromStringExceptionMode::Throw, ConvertFromStringParsingMode::BestEffort>;
extern template class FunctionConvertFromString<
    DataTypeDateTime, NameParseDateTimeBestEffortOrZero, ConvertFromStringExceptionMode::Zero, ConvertFromStringParsingMode::BestEffort>;
extern template class FunctionConvertFromString<
    DataTypeDateTime, NameParseDateTimeBestEffortOrNull, ConvertFromStringExceptionMode::Null, ConvertFromStringParsingMode::BestEffort>;

extern template class FunctionConvertFromString<
    DataTypeDateTime, NameParseDateTimeBestEffortUS, ConvertFromStringExceptionMode::Throw, ConvertFromStringParsingMode::BestEffortUS>;
extern template class FunctionConvertFromString<
    DataTypeDateTime, NameParseDateTimeBestEffortUSOrZero, ConvertFromStringExceptionMode::Zero, ConvertFromStringParsingMode::BestEffortUS>;
extern template class FunctionConvertFromString<
    DataTypeDateTime, NameParseDateTimeBestEffortUSOrNull, ConvertFromStringExceptionMode::Null, ConvertFromStringParsingMode::BestEffortUS>;

extern template class FunctionConvertFromString<
    DataTypeDateTime, NameParseDateTime32BestEffort, ConvertFromStringExceptionMode::Throw, ConvertFromStringParsingMode::BestEffort>;
extern template class FunctionConvertFromString<
    DataTypeDateTime, NameParseDateTime32BestEffortOrZero, ConvertFromStringExceptionMode::Zero, ConvertFromStringParsingMode::BestEffort>;
extern template class FunctionConvertFromString<
    DataTypeDateTime, NameParseDateTime32BestEffortOrNull, ConvertFromStringExceptionMode::Null, ConvertFromStringParsingMode::BestEffort>;

extern template class FunctionConvertFromString<
    DataTypeDateTime64, NameParseDateTime64BestEffort, ConvertFromStringExceptionMode::Throw, ConvertFromStringParsingMode::BestEffort>;
extern template class FunctionConvertFromString<
    DataTypeDateTime64, NameParseDateTime64BestEffortOrZero, ConvertFromStringExceptionMode::Zero, ConvertFromStringParsingMode::BestEffort>;
extern template class FunctionConvertFromString<
    DataTypeDateTime64, NameParseDateTime64BestEffortOrNull, ConvertFromStringExceptionMode::Null, ConvertFromStringParsingMode::BestEffort>;

extern template class FunctionConvertFromString<
    DataTypeDateTime64, NameParseDateTime64BestEffortUS, ConvertFromStringExceptionMode::Throw, ConvertFromStringParsingMode::BestEffortUS>;
extern template class FunctionConvertFromString<
    DataTypeDateTime64, NameParseDateTime64BestEffortUSOrZero, ConvertFromStringExceptionMode::Zero, ConvertFromStringParsingMode::BestEffortUS>;
extern template class FunctionConvertFromString<
    DataTypeDateTime64, NameParseDateTime64BestEffortUSOrNull, ConvertFromStringExceptionMode::Null, ConvertFromStringParsingMode::BestEffortUS>;

using FunctionParseDateTimeBestEffort = FunctionConvertFromString<
    DataTypeDateTime, NameParseDateTimeBestEffort, ConvertFromStringExceptionMode::Throw, ConvertFromStringParsingMode::BestEffort>;
using FunctionParseDateTimeBestEffortOrZero = FunctionConvertFromString<
    DataTypeDateTime, NameParseDateTimeBestEffortOrZero, ConvertFromStringExceptionMode::Zero, ConvertFromStringParsingMode::BestEffort>;
using FunctionParseDateTimeBestEffortOrNull = FunctionConvertFromString<
    DataTypeDateTime, NameParseDateTimeBestEffortOrNull, ConvertFromStringExceptionMode::Null, ConvertFromStringParsingMode::BestEffort>;

using FunctionParseDateTimeBestEffortUS = FunctionConvertFromString<
    DataTypeDateTime, NameParseDateTimeBestEffortUS, ConvertFromStringExceptionMode::Throw, ConvertFromStringParsingMode::BestEffortUS>;
using FunctionParseDateTimeBestEffortUSOrZero = FunctionConvertFromString<
    DataTypeDateTime, NameParseDateTimeBestEffortUSOrZero, ConvertFromStringExceptionMode::Zero, ConvertFromStringParsingMode::BestEffortUS>;
using FunctionParseDateTimeBestEffortUSOrNull = FunctionConvertFromString<
    DataTypeDateTime, NameParseDateTimeBestEffortUSOrNull, ConvertFromStringExceptionMode::Null, ConvertFromStringParsingMode::BestEffortUS>;

using FunctionParseDateTime32BestEffort = FunctionConvertFromString<
    DataTypeDateTime, NameParseDateTime32BestEffort, ConvertFromStringExceptionMode::Throw, ConvertFromStringParsingMode::BestEffort>;
using FunctionParseDateTime32BestEffortOrZero = FunctionConvertFromString<
    DataTypeDateTime, NameParseDateTime32BestEffortOrZero, ConvertFromStringExceptionMode::Zero, ConvertFromStringParsingMode::BestEffort>;
using FunctionParseDateTime32BestEffortOrNull = FunctionConvertFromString<
    DataTypeDateTime, NameParseDateTime32BestEffortOrNull, ConvertFromStringExceptionMode::Null, ConvertFromStringParsingMode::BestEffort>;

using FunctionParseDateTime64BestEffort = FunctionConvertFromString<
    DataTypeDateTime64, NameParseDateTime64BestEffort, ConvertFromStringExceptionMode::Throw, ConvertFromStringParsingMode::BestEffort>;
using FunctionParseDateTime64BestEffortOrZero = FunctionConvertFromString<
    DataTypeDateTime64, NameParseDateTime64BestEffortOrZero, ConvertFromStringExceptionMode::Zero, ConvertFromStringParsingMode::BestEffort>;
using FunctionParseDateTime64BestEffortOrNull = FunctionConvertFromString<
    DataTypeDateTime64, NameParseDateTime64BestEffortOrNull, ConvertFromStringExceptionMode::Null, ConvertFromStringParsingMode::BestEffort>;

using FunctionParseDateTime64BestEffortUS = FunctionConvertFromString<
    DataTypeDateTime64, NameParseDateTime64BestEffortUS, ConvertFromStringExceptionMode::Throw, ConvertFromStringParsingMode::BestEffortUS>;
using FunctionParseDateTime64BestEffortUSOrZero = FunctionConvertFromString<
    DataTypeDateTime64, NameParseDateTime64BestEffortUSOrZero, ConvertFromStringExceptionMode::Zero, ConvertFromStringParsingMode::BestEffortUS>;
using FunctionParseDateTime64BestEffortUSOrNull = FunctionConvertFromString<
    DataTypeDateTime64, NameParseDateTime64BestEffortUSOrNull, ConvertFromStringExceptionMode::Null, ConvertFromStringParsingMode::BestEffortUS>;


class ExecutableFunctionCast : public IExecutableFunction
{
public:
    using WrapperType = std::function<ColumnPtr(ColumnsWithTypeAndName &, const DataTypePtr &, const ColumnNullable *, size_t)>;

    explicit ExecutableFunctionCast(
            WrapperType && wrapper_function_, const char * name_, std::optional<CastDiagnostic> diagnostic_)
            : wrapper_function(std::move(wrapper_function_)), name(name_), diagnostic(std::move(diagnostic_)) {}

    String getName() const override { return name; }

protected:
    ColumnPtr executeImpl(const ColumnsWithTypeAndName & arguments, const DataTypePtr & result_type, size_t input_rows_count) const override
    {
        /// drop second argument, pass others
        ColumnsWithTypeAndName new_arguments{arguments.front()};
        if (arguments.size() > 2)
            new_arguments.insert(std::end(new_arguments), std::next(std::begin(arguments), 2), std::end(arguments));

        try
        {
            return wrapper_function(new_arguments, result_type, nullptr, input_rows_count);
        }
        catch (Exception & e)
        {
            if (diagnostic)
                e.addMessage("while converting source column " + backQuoteIfNeed(diagnostic->column_from) +
                             " to destination column " + backQuoteIfNeed(diagnostic->column_to));
            throw;
        }
    }

    bool useDefaultImplementationForNulls() const override { return false; }
    /// CAST(Nothing, T) -> T
    bool useDefaultImplementationForNothing() const override { return false; }
    bool useDefaultImplementationForConstants() const override { return true; }
    bool useDefaultImplementationForLowCardinalityColumns() const override { return false; }
    ColumnNumbers getArgumentsThatAreAlwaysConstant() const override { return {1}; }

private:
    WrapperType wrapper_function;
    const char * name;
    std::optional<CastDiagnostic> diagnostic;
};


struct FunctionCastName
{
    static constexpr auto name = "CAST";
};

class FunctionCast final : public IFunctionBase
{
public:
    using MonotonicityForRange = std::function<Monotonicity(const IDataType &, const Field &, const Field &)>;
    using WrapperType = std::function<ColumnPtr(ColumnsWithTypeAndName &, const DataTypePtr &, const ColumnNullable *, size_t)>;

    FunctionCast(ContextPtr context_
            , const char * cast_name_
            , MonotonicityForRange && monotonicity_for_range_
            , const DataTypes & argument_types_
            , const DataTypePtr & return_type_
            , std::optional<CastDiagnostic> diagnostic_
            , CastType cast_type_
            , FormatSettings::DateTimeOverflowBehavior date_time_overflow_behavior)
        : cast_name(cast_name_), monotonicity_for_range(std::move(monotonicity_for_range_))
        , argument_types(argument_types_), return_type(return_type_), diagnostic(std::move(diagnostic_))
        , cast_type(cast_type_)
        , context(context_)
        , function_date_time_overflow_behavior(date_time_overflow_behavior)
    {
    }

    const DataTypes & getArgumentTypes() const override { return argument_types; }
    const DataTypePtr & getResultType() const override { return return_type; }

    ExecutableFunctionPtr prepare(const ColumnsWithTypeAndName & /*sample_columns*/) const override
    {
        try
        {
            return std::make_unique<ExecutableFunctionCast>(
                prepareUnpackDictionaries(getArgumentTypes()[0], getResultType()), cast_name, diagnostic);
        }
        catch (Exception & e)
        {
            if (diagnostic)
                e.addMessage("while converting source column " + backQuoteIfNeed(diagnostic->column_from) +
                             " to destination column " + backQuoteIfNeed(diagnostic->column_to));
            throw;
        }
    }

    String getName() const override { return cast_name; }

    bool isSuitableForShortCircuitArgumentsExecution(const DataTypesWithConstInfo & /*arguments*/) const override { return true; }

    bool hasInformationAboutMonotonicity() const override
    {
        return static_cast<bool>(monotonicity_for_range);
    }

    Monotonicity getMonotonicityForRange(const IDataType & type, const Field & left, const Field & right) const override
    {
        return monotonicity_for_range(type, left, right);
    }

private:
    const char * cast_name;
    MonotonicityForRange monotonicity_for_range;

    DataTypes argument_types;
    DataTypePtr return_type;

    std::optional<CastDiagnostic> diagnostic;
    CastType cast_type;
    ContextPtr context;
    FormatSettings::DateTimeOverflowBehavior function_date_time_overflow_behavior;

    static WrapperType createFunctionAdaptor(FunctionPtr function, const DataTypePtr & from_type)
    {
        auto function_adaptor = std::make_unique<FunctionToOverloadResolverAdaptor>(function)->build({ColumnWithTypeAndName{nullptr, from_type, ""}});

        return [function_adaptor](
                   ColumnsWithTypeAndName & arguments, const DataTypePtr & result_type, const ColumnNullable *, size_t input_rows_count)
        { return function_adaptor->execute(arguments, result_type, input_rows_count, /* dry_run = */ false); };
    }

    static WrapperType createToNullableColumnWrapper()
    {
        return [] (ColumnsWithTypeAndName &, const DataTypePtr & result_type, const ColumnNullable *, size_t input_rows_count)
        {
            ColumnPtr res = result_type->createColumn();
            ColumnUInt8::Ptr col_null_map_to = ColumnUInt8::create(input_rows_count, true);
            return ColumnNullable::create(res->cloneResized(input_rows_count), std::move(col_null_map_to));
        };
    }

    template <typename ToDataType>
    WrapperType createWrapper(const DataTypePtr & from_type, const ToDataType * const to_type, bool requested_result_is_nullable) const
    {
        TypeIndex from_type_index = from_type->getTypeId();
        WhichDataType which(from_type_index);
        TypeIndex to_type_index = to_type->getTypeId();
        WhichDataType to(to_type_index);
        bool can_apply_accurate_cast = (cast_type == CastType::accurate || cast_type == CastType::accurateOrNull)
            && (which.isInt() || which.isUInt() || which.isFloat());
        can_apply_accurate_cast |= cast_type == CastType::accurate && which.isStringOrFixedString() && to.isNativeInteger();

        FormatSettings::DateTimeOverflowBehavior date_time_overflow_behavior = function_date_time_overflow_behavior;
        /// Only use context settings if the overflow behavior was not explicitly set via createFunctionBaseCast
        if (context && function_date_time_overflow_behavior == default_date_time_overflow_behavior)
            date_time_overflow_behavior = context->getSettingsRef()[Setting::date_time_overflow_behavior];

        if (requested_result_is_nullable && checkAndGetDataType<DataTypeString>(from_type.get()))
        {
            /// In case when converting to Nullable type, we apply different parsing rule,
            /// that will not throw an exception but return NULL in case of malformed input.
            FunctionPtr function = FunctionConvertFromString<ToDataType, FunctionCastName, ConvertFromStringExceptionMode::Null>::create(context);
            return createFunctionAdaptor(function, from_type);
        }
        else if (!can_apply_accurate_cast)
        {
            if constexpr (std::is_same_v<ToDataType, DataTypeDateTime>)
            {
                FunctionPtr function = FunctionTo<DataTypeDateTime>::Type::createWithOverflow(context, date_time_overflow_behavior);
                return createFunctionAdaptor(function, from_type);
            }
            else
            {
                FunctionPtr function = FunctionTo<ToDataType>::Type::create(context);
                return createFunctionAdaptor(function, from_type);
            }
        }

        return [ctx = this->context, wrapper_cast_type = cast_type, from_type_index, to_type, date_time_overflow_behavior]
            (ColumnsWithTypeAndName & arguments, const DataTypePtr & result_type, const ColumnNullable * column_nullable, size_t input_rows_count)
        {
            ColumnPtr result_column;
            auto res = callOnIndexAndDataType<ToDataType>(from_type_index, [&](const auto & types) -> bool
            {
                using Types = std::decay_t<decltype(types)>;
                using LeftDataType = typename Types::LeftType;
                using RightDataType = typename Types::RightType;

                if constexpr (IsDataTypeNumber<LeftDataType>)
                {
                    if constexpr (IsDataTypeDateOrDateTimeOrTime<RightDataType>)
                    {
#define GENERATE_OVERFLOW_MODE_CASE(OVERFLOW_MODE, ADDITIONS) \
    case FormatSettings::DateTimeOverflowBehavior::OVERFLOW_MODE: \
        result_column \
            = ConvertImpl<LeftDataType, RightDataType, FunctionCastName, FormatSettings::DateTimeOverflowBehavior::OVERFLOW_MODE>:: \
                execute(arguments, result_type, input_rows_count, BehaviourOnErrorFromString::ConvertDefaultBehaviorTag, ctx, ADDITIONS()); \
        break;
                        if (wrapper_cast_type == CastType::accurate)
                        {
                            switch (date_time_overflow_behavior)
                            {
                                GENERATE_OVERFLOW_MODE_CASE(Throw, DateTimeAccurateConvertStrategyAdditions)
                                GENERATE_OVERFLOW_MODE_CASE(Ignore, DateTimeAccurateConvertStrategyAdditions)
                                GENERATE_OVERFLOW_MODE_CASE(Saturate, DateTimeAccurateConvertStrategyAdditions)
                            }
                        }
                        else
                        {
                            switch (date_time_overflow_behavior)
                            {
                                GENERATE_OVERFLOW_MODE_CASE(Throw, DateTimeAccurateOrNullConvertStrategyAdditions)
                                GENERATE_OVERFLOW_MODE_CASE(Ignore, DateTimeAccurateOrNullConvertStrategyAdditions)
                                GENERATE_OVERFLOW_MODE_CASE(Saturate, DateTimeAccurateOrNullConvertStrategyAdditions)
                            }
                        }
#undef GENERATE_OVERFLOW_MODE_CASE

                        return true;
                    }
                    else if constexpr (IsDataTypeNumber<RightDataType>)
                    {
                        if (wrapper_cast_type == CastType::accurate)
                        {
                            result_column = ConvertImpl<LeftDataType, RightDataType, FunctionCastName>::execute(
                                arguments,
                                result_type,
                                input_rows_count,
                                BehaviourOnErrorFromString::ConvertDefaultBehaviorTag,
                                ctx,
                                AccurateConvertStrategyAdditions());
                        }
                        else
                        {
                            result_column = ConvertImpl<LeftDataType, RightDataType, FunctionCastName>::execute(
                                arguments,
                                result_type,
                                input_rows_count,
                                BehaviourOnErrorFromString::ConvertDefaultBehaviorTag,
                                ctx,
                                AccurateOrNullConvertStrategyAdditions());
                        }

                        return true;
                    }
                }
                else if constexpr (IsDataTypeStringOrFixedString<LeftDataType>)
                {
                    if constexpr (IsDataTypeNumber<RightDataType>)
                    {
                        chassert(wrapper_cast_type == CastType::accurate);
                        result_column = ConvertImpl<LeftDataType, RightDataType, FunctionCastName>::execute(
                            arguments,
                            result_type,
                            input_rows_count,
                            BehaviourOnErrorFromString::ConvertDefaultBehaviorTag,
                            ctx,
                            AccurateConvertStrategyAdditions());
                    }
                    return true;
                }

                return false;
            });

            /// Additionally check if callOnIndexAndDataType wasn't called at all.
            if (!res)
            {
                if (wrapper_cast_type == CastType::accurateOrNull)
                {
                    auto nullable_column_wrapper = FunctionCast::createToNullableColumnWrapper();
                    return nullable_column_wrapper(arguments, result_type, column_nullable, input_rows_count);
                }
                else
                {
                    throw Exception(ErrorCodes::CANNOT_CONVERT_TYPE,
                        "Conversion from {} to {} is not supported",
                        from_type_index, to_type->getName());
                }
            }

            return result_column;
        };
    }

    template <typename ToDataType>
    WrapperType createBoolWrapper(const DataTypePtr & from_type, const ToDataType * const to_type, bool requested_result_is_nullable) const
    {
        if (checkAndGetDataType<DataTypeString>(from_type.get()))
        {
            if (cast_type == CastType::accurateOrNull)
            {
                return [this](ColumnsWithTypeAndName & arguments, const DataTypePtr & result_type, const ColumnNullable * column_nullable, size_t input_rows_count) -> ColumnPtr
                {
                    return ConvertImplGenericFromString<false>::execute(arguments, result_type, column_nullable, input_rows_count, context);
                };
            }

            return [this](ColumnsWithTypeAndName & arguments, const DataTypePtr & result_type, const ColumnNullable * column_nullable, size_t input_rows_count) -> ColumnPtr
            {
                return ConvertImplGenericFromString<true>::execute(arguments, result_type, column_nullable, input_rows_count, context);
            };
        }

        return createWrapper<ToDataType>(from_type, to_type, requested_result_is_nullable);
    }

    WrapperType createUInt8ToBoolWrapper(const DataTypePtr from_type, const DataTypePtr to_type) const
    {
        return [from_type, to_type] (ColumnsWithTypeAndName & arguments, const DataTypePtr &, const ColumnNullable *, size_t /*input_rows_count*/) -> ColumnPtr
        {
            /// Special case when we convert UInt8 column to Bool column.
            /// both columns have type UInt8, but we shouldn't use identity wrapper,
            /// because Bool column can contain only 0 and 1.
            auto res_column = to_type->createColumn();
            const auto & data_from = checkAndGetColumn<ColumnUInt8>(*arguments[0].column).getData();
            auto & data_to = assert_cast<ColumnUInt8 *>(res_column.get())->getData();
            data_to.resize(data_from.size());
            for (size_t i = 0; i != data_from.size(); ++i)
                data_to[i] = static_cast<bool>(data_from[i]);
            return res_column;
        };
    }

    WrapperType createStringWrapper(const DataTypePtr & from_type) const
    {
        FunctionPtr function = FunctionToString::create(context);
        return createFunctionAdaptor(function, from_type);
    }

    WrapperType createFixedStringWrapper(const DataTypePtr & from_type, const size_t N) const
    {
        if (!isStringOrFixedString(from_type))
            throw Exception(ErrorCodes::NOT_IMPLEMENTED, "CAST AS FixedString is only implemented for types String and FixedString");

        bool exception_mode_null = cast_type == CastType::accurateOrNull;
        return [exception_mode_null, N] (ColumnsWithTypeAndName & arguments, const DataTypePtr &, const ColumnNullable *, size_t /*input_rows_count*/)
        {
            if (exception_mode_null)
                return FunctionToFixedString::executeForN<ConvertToFixedStringExceptionMode::Null>(arguments, N);
            else
                return FunctionToFixedString::executeForN<ConvertToFixedStringExceptionMode::Throw>(arguments, N);
        };
    }

#define GENERATE_INTERVAL_CASE(INTERVAL_KIND) \
            case IntervalKind::Kind::INTERVAL_KIND: \
                return createFunctionAdaptor(FunctionConvert<DataTypeInterval, NameToInterval##INTERVAL_KIND, PositiveMonotonicity>::createWithOverflow(context, function_date_time_overflow_behavior), from_type);

    WrapperType createIntervalWrapper(const DataTypePtr & from_type, IntervalKind kind) const
    {
        switch (kind.kind)
        {
            GENERATE_INTERVAL_CASE(Nanosecond)
            GENERATE_INTERVAL_CASE(Microsecond)
            GENERATE_INTERVAL_CASE(Millisecond)
            GENERATE_INTERVAL_CASE(Second)
            GENERATE_INTERVAL_CASE(Minute)
            GENERATE_INTERVAL_CASE(Hour)
            GENERATE_INTERVAL_CASE(Day)
            GENERATE_INTERVAL_CASE(Week)
            GENERATE_INTERVAL_CASE(Month)
            GENERATE_INTERVAL_CASE(Quarter)
            GENERATE_INTERVAL_CASE(Year)
        }
        throw Exception{ErrorCodes::CANNOT_CONVERT_TYPE, "Conversion to unexpected IntervalKind: {}", kind.toString()};
    }

#undef GENERATE_INTERVAL_CASE

    template <typename ToDataType>
    requires IsDataTypeDecimal<ToDataType>
    WrapperType createDecimalWrapper(const DataTypePtr & from_type, const ToDataType * to_type, bool requested_result_is_nullable) const
    {
        TypeIndex type_index = from_type->getTypeId();
        UInt32 scale = to_type->getScale();

        WhichDataType which(type_index);
        bool ok = which.isNativeInt() || which.isNativeUInt() || which.isDecimal() || which.isFloat() || which.isDateOrDate32() || which.isDateTime() || which.isDateTime64()
            || which.isTime() || which.isTime64() || which.isStringOrFixedString();
        if (!ok)
        {
            if (cast_type == CastType::accurateOrNull)
                return createToNullableColumnWrapper();
            else
                throw Exception(ErrorCodes::CANNOT_CONVERT_TYPE, "Conversion from {} to {} is not supported",
                    from_type->getName(), to_type->getName());
        }

        auto wrapper_cast_type = cast_type;

        return [ctx = this->context, wrapper_cast_type, type_index, scale, to_type, requested_result_is_nullable]
            (ColumnsWithTypeAndName & arguments, const DataTypePtr & result_type, const ColumnNullable *column_nullable, size_t input_rows_count)
        {
            ColumnPtr result_column;
            auto res = callOnIndexAndDataType<ToDataType>(type_index, [&](const auto & types) -> bool
            {
                using Types = std::decay_t<decltype(types)>;
                using LeftDataType = typename Types::LeftType;
                using RightDataType = typename Types::RightType;

                if constexpr (IsDataTypeDecimalOrNumber<LeftDataType> && IsDataTypeDecimalOrNumber<RightDataType> && !(std::is_same_v<DataTypeDateTime64, RightDataType> || std::is_same_v<DataTypeTime64, RightDataType>))
                {
                    if (wrapper_cast_type == CastType::accurate)
                    {
                        AccurateConvertStrategyAdditions additions;
                        additions.scale = scale;
                        result_column = ConvertImpl<LeftDataType, RightDataType, FunctionCastName>::execute(
                            arguments, result_type, input_rows_count, BehaviourOnErrorFromString::ConvertDefaultBehaviorTag, ctx, additions);

                        return true;
                    }
                    else if (wrapper_cast_type == CastType::accurateOrNull)
                    {
                        AccurateOrNullConvertStrategyAdditions additions;
                        additions.scale = scale;
                        result_column = ConvertImpl<LeftDataType, RightDataType, FunctionCastName>::execute(
                            arguments, result_type, input_rows_count, BehaviourOnErrorFromString::ConvertDefaultBehaviorTag, ctx, additions);

                        return true;
                    }
                }
                else if constexpr (std::is_same_v<LeftDataType, DataTypeString>)
                {
                    if (requested_result_is_nullable)
                    {
                        /// Consistent with CAST(Nullable(String) AS Nullable(Numbers))
                        /// In case when converting to Nullable type, we apply different parsing rule,
                        /// that will not throw an exception but return NULL in case of malformed input.
                        result_column = ConvertImpl<LeftDataType, RightDataType, FunctionCastName>::execute(
                            arguments, result_type, input_rows_count, BehaviourOnErrorFromString::ConvertReturnNullOnErrorTag, ctx, scale);

                        return true;
                    }
                }

                result_column = ConvertImpl<LeftDataType, RightDataType, FunctionCastName>::execute(arguments, result_type, input_rows_count, BehaviourOnErrorFromString::ConvertDefaultBehaviorTag, ctx, scale);

                return true;
            });

            /// Additionally check if callOnIndexAndDataType wasn't called at all.
            if (!res)
            {
                if (wrapper_cast_type == CastType::accurateOrNull)
                {
                    auto nullable_column_wrapper = FunctionCast::createToNullableColumnWrapper();
                    return nullable_column_wrapper(arguments, result_type, column_nullable, input_rows_count);
                }
                else
                    throw Exception(ErrorCodes::CANNOT_CONVERT_TYPE,
                        "Conversion from {} to {} is not supported",
                        type_index, to_type->getName());
            }

            return result_column;
        };
    }

    WrapperType createAggregateFunctionWrapper(const DataTypePtr & from_type_untyped, const DataTypeAggregateFunction * to_type) const
    {
        /// Conversion from String through parsing.
        if (checkAndGetDataType<DataTypeString>(from_type_untyped.get()))
        {
            return [this](ColumnsWithTypeAndName & arguments, const DataTypePtr & result_type, const ColumnNullable * column_nullable, size_t input_rows_count) -> ColumnPtr
            {
                return ConvertImplGenericFromString<true>::execute(arguments, result_type, column_nullable, input_rows_count, context);
            };
        }
        else if (const auto * agg_type = checkAndGetDataType<DataTypeAggregateFunction>(from_type_untyped.get()))
        {
            if (agg_type->getFunction()->haveSameStateRepresentation(*to_type->getFunction()))
            {
                return [function = to_type->getFunction()](
                           ColumnsWithTypeAndName & arguments,
                           const DataTypePtr & /* result_type */,
                           const ColumnNullable * /* nullable_source */,
                           size_t /*input_rows_count*/) -> ColumnPtr
                {
                    const auto & argument_column = arguments.front();
                    const auto * col_agg = checkAndGetColumn<ColumnAggregateFunction>(argument_column.column.get());
                    if (col_agg)
                    {
                        auto new_col_agg = ColumnAggregateFunction::create(*col_agg);
                        new_col_agg->set(function);
                        return new_col_agg;
                    }
                    else
                    {
                        throw Exception(
                            ErrorCodes::LOGICAL_ERROR,
                            "Illegal column {} for function CAST AS AggregateFunction",
                            argument_column.column->getName());
                    }
                };
            }
        }

        if (cast_type == CastType::accurateOrNull)
            return createToNullableColumnWrapper();
        else
            throw Exception(ErrorCodes::CANNOT_CONVERT_TYPE, "Conversion from {} to {} is not supported",
                from_type_untyped->getName(), to_type->getName());
    }

    WrapperType createArrayWrapper(const DataTypePtr & from_type_untyped, const DataTypeArray & to_type) const
    {
        /// Conversion from String through parsing.
        if (checkAndGetDataType<DataTypeString>(from_type_untyped.get()))
        {
            return [this](ColumnsWithTypeAndName & arguments, const DataTypePtr & result_type, const ColumnNullable * column_nullable, size_t input_rows_count) -> ColumnPtr
            {
                return ConvertImplGenericFromString<true>::execute(arguments, result_type, column_nullable, input_rows_count, context);
            };
        }

        DataTypePtr from_type_holder;
        const auto * from_type = checkAndGetDataType<DataTypeArray>(from_type_untyped.get());
        const auto * from_type_map = checkAndGetDataType<DataTypeMap>(from_type_untyped.get());

        /// Convert from Map
        if (from_type_map)
        {
            /// Recreate array of unnamed tuples because otherwise it may work
            /// unexpectedly while converting to array of named tuples.
            from_type_holder = from_type_map->getNestedTypeWithUnnamedTuple();
            from_type = assert_cast<const DataTypeArray *>(from_type_holder.get());
        }

        if (!from_type)
        {
            throw Exception(ErrorCodes::TYPE_MISMATCH,
                "CAST AS Array can only be performed between same-dimensional Array, Map or String types");
        }

        DataTypePtr from_nested_type = from_type->getNestedType();

        /// In query SELECT CAST([] AS Array(Array(String))) from type is Array(Nothing)
        bool from_empty_array = isNothing(from_nested_type);

        if (from_type->getNumberOfDimensions() != to_type.getNumberOfDimensions() && !from_empty_array)
            throw Exception(ErrorCodes::TYPE_MISMATCH,
                "CAST AS Array can only be performed between same-dimensional array types");

        const DataTypePtr & to_nested_type = to_type.getNestedType();

        /// Prepare nested type conversion
        const auto nested_function = prepareUnpackDictionaries(from_nested_type, to_nested_type);

        return [nested_function, from_nested_type, to_nested_type](
                ColumnsWithTypeAndName & arguments, const DataTypePtr &, const ColumnNullable * nullable_source, size_t /*input_rows_count*/) -> ColumnPtr
        {
            const auto & argument_column = arguments.front();

            const ColumnArray * col_array = nullptr;

            if (const ColumnMap * col_map = checkAndGetColumn<ColumnMap>(argument_column.column.get()))
                col_array = &col_map->getNestedColumn();
            else
                col_array = checkAndGetColumn<ColumnArray>(argument_column.column.get());

            if (col_array)
            {
                /// create columns for converting nested column containing original and result columns
                ColumnsWithTypeAndName nested_columns{{ col_array->getDataPtr(), from_nested_type, "" }};

                /// convert nested column
                auto result_column = nested_function(nested_columns, to_nested_type, nullable_source, nested_columns.front().column->size());

                /// set converted nested column to result
                return ColumnArray::create(result_column, col_array->getOffsetsPtr());
            }
            else
            {
                throw Exception(ErrorCodes::LOGICAL_ERROR,
                    "Illegal column {} for function CAST AS Array",
                    argument_column.column->getName());
            }
        };
    }

    using ElementWrappers = std::vector<WrapperType>;

    ElementWrappers getElementWrappers(const DataTypes & from_element_types, const DataTypes & to_element_types) const
    {
        ElementWrappers element_wrappers;
        element_wrappers.reserve(from_element_types.size());

        /// Create conversion wrapper for each element in tuple
        for (size_t i = 0; i < from_element_types.size(); ++i)
        {
            const DataTypePtr & from_element_type = from_element_types[i];
            const DataTypePtr & to_element_type = to_element_types[i];
            element_wrappers.push_back(prepareUnpackDictionaries(from_element_type, to_element_type));
        }

        return element_wrappers;
    }

    WrapperType createTupleWrapper(const DataTypePtr & from_type_untyped, const DataTypeTuple * to_type) const
    {
        /// Conversion from String through parsing.
        if (checkAndGetDataType<DataTypeString>(from_type_untyped.get()))
        {
            return [this](ColumnsWithTypeAndName & arguments, const DataTypePtr & result_type, const ColumnNullable * column_nullable, size_t input_rows_count) -> ColumnPtr
            {
                return ConvertImplGenericFromString<true>::execute(arguments, result_type, column_nullable, input_rows_count, context);
            };
        }

        const auto * from_type = checkAndGetDataType<DataTypeTuple>(from_type_untyped.get());
        if (!from_type)
            throw Exception(ErrorCodes::TYPE_MISMATCH, "CAST AS Tuple can only be performed between tuple types or from String.\n"
                            "Left type: {}, right type: {}", from_type_untyped->getName(), to_type->getName());

        const auto & from_element_types = from_type->getElements();
        const auto & to_element_types = to_type->getElements();

        std::vector<WrapperType> element_wrappers;
        std::vector<std::optional<size_t>> to_reverse_index;

        /// For named tuples allow conversions for tuples with
        /// different sets of elements. If element exists in @to_type
        /// and doesn't exist in @to_type it will be filled by default values.
        if (from_type->hasExplicitNames() && to_type->hasExplicitNames())
        {
            const auto & from_names = from_type->getElementNames();
            std::unordered_map<String, size_t> from_positions;
            from_positions.reserve(from_names.size());
            for (size_t i = 0; i < from_names.size(); ++i)
                from_positions[from_names[i]] = i;

            const auto & to_names = to_type->getElementNames();
            element_wrappers.reserve(to_names.size());
            to_reverse_index.reserve(from_names.size());

            for (size_t i = 0; i < to_names.size(); ++i)
            {
                auto it = from_positions.find(to_names[i]);
                if (it != from_positions.end())
                {
                    element_wrappers.emplace_back(prepareUnpackDictionaries(from_element_types[it->second], to_element_types[i]));
                    to_reverse_index.emplace_back(it->second);
                }
                else
                {
                    element_wrappers.emplace_back();
                    to_reverse_index.emplace_back();
                }
            }
        }
        else
        {
            if (from_element_types.size() != to_element_types.size())
                throw Exception(ErrorCodes::TYPE_MISMATCH, "CAST AS Tuple can only be performed between tuple types "
                                "with the same number of elements or from String.\nLeft type: {}, right type: {}",
                                from_type->getName(), to_type->getName());

            element_wrappers = getElementWrappers(from_element_types, to_element_types);
            to_reverse_index.reserve(to_element_types.size());
            for (size_t i = 0; i < to_element_types.size(); ++i)
                to_reverse_index.emplace_back(i);
        }

        return [element_wrappers, from_element_types, to_element_types, to_reverse_index]
            (ColumnsWithTypeAndName & arguments, const DataTypePtr &, const ColumnNullable * nullable_source, size_t input_rows_count) -> ColumnPtr
        {
            const auto * col = arguments.front().column.get();

            size_t tuple_size = to_element_types.size();

            if (tuple_size == 0)
            {
                /// Preserve the number of rows for empty tuple columns
                return ColumnTuple::create(col->size());
            }

            const ColumnTuple & column_tuple = typeid_cast<const ColumnTuple &>(*col);

            Columns converted_columns(tuple_size);

            /// invoke conversion for each element
            for (size_t i = 0; i < tuple_size; ++i)
            {
                if (to_reverse_index[i])
                {
                    size_t from_idx = *to_reverse_index[i];
                    ColumnsWithTypeAndName element = {{column_tuple.getColumns()[from_idx], from_element_types[from_idx], "" }};
                    converted_columns[i] = element_wrappers[i](element, to_element_types[i], nullable_source, input_rows_count);
                }
                else
                {
                    converted_columns[i] = to_element_types[i]->createColumn()->cloneResized(input_rows_count);
                }
            }

            return ColumnTuple::create(converted_columns);
        };
    }

    WrapperType createQBitWrapper(const DataTypePtr & from_type_untyped, const DataTypeQBit & to_type) const
    {
        /// Conversion from String through parsing.
        if (checkAndGetDataType<DataTypeString>(from_type_untyped.get()))
        {
            return [this](ColumnsWithTypeAndName & arguments, const DataTypePtr & result_type, const ColumnNullable * column_nullable, size_t input_rows_count) -> ColumnPtr
            {
                return ConvertImplGenericFromString<true>::execute(arguments, result_type, column_nullable, input_rows_count, context);
            };
        }

        const auto * from_qbit_type = checkAndGetDataType<DataTypeQBit>(from_type_untyped.get());
        const auto * from_array_type = checkAndGetDataType<DataTypeArray>(from_type_untyped.get());

        /// TODO: possible to add from Map to QBit too
        /// From another QBit
        if (from_qbit_type)
        {
            if (from_qbit_type->getDimension() != to_type.getDimension())
                throw Exception(
                    ErrorCodes::TYPE_MISMATCH,
                    "CAST AS between two QBits can only be performed if they have the same number of elements. From: {}, To: {}",
                    from_qbit_type->getName(),
                    to_type.getName());
            else if (!from_qbit_type->getElementType()->equals(*to_type.getElementType()))
                throw Exception(ErrorCodes::NOT_IMPLEMENTED,
                    "CAST AS between two QBits containing different types isn't implemented. From: {}, To: {}",
                    from_qbit_type->getName(),
                    to_type.getName());
            /// For identical types we create createIdentityWrapper in prepareImpl, so this is unreachable
            UNREACHABLE();
        }

        /// From Array to QBit
        if (from_array_type)
        {
            switch (to_type.getElementSize())
            {
                case 16:
                    return createArrayToQBitWrapper<BFloat16>(*from_array_type, to_type);
                case 32:
                    return createArrayToQBitWrapper<Float32>(*from_array_type, to_type);
                case 64:
                    return createArrayToQBitWrapper<Float64>(*from_array_type, to_type);
                default:
                    UNREACHABLE();
            }
        }

        throw Exception(
            ErrorCodes::TYPE_MISMATCH,
            "CAST AS QBit can only be performed from String, Array or another QBit. Left type: {}, right type: {}",
            from_type_untyped->getName(),
            to_type.getName());
    }

    template <typename FloatType>
    static ColumnPtr convertArrayToQBit(
        ColumnsWithTypeAndName & arguments, const DataTypePtr &, const ColumnNullable * nullable_source, size_t n, size_t size)
    {
        using Word = std::conditional_t<sizeof(FloatType) == 2, UInt16, std::conditional_t<sizeof(FloatType) == 4, UInt32, UInt64>>;

        ColumnPtr src_col = arguments.front().column;

        if (nullable_source)
            src_col = nullable_source->getNestedColumnPtr();

        const auto * col_array = checkAndGetColumn<ColumnArray>(src_col.get());

        if (!col_array)
            throw Exception(
                ErrorCodes::LOGICAL_ERROR, "Unexpected column type {} for Array source when converting to QBit", src_col->getName());

        const auto & offsets = col_array->getOffsets();
        const auto & data = typeid_cast<const ColumnVector<FloatType> &>(col_array->getData()).getData();
        const size_t arrays_count = offsets.size();
        const size_t bytes_per_fixedstring = DataTypeQBit::bitsToBytes(n);
        const size_t padded_dimension = bytes_per_fixedstring * 8;

        /// Verify array size matches expected QBit size
        size_t prev_offset = 0;
        for (auto off : offsets)
        {
            size_t array_size = off - prev_offset;
            if (array_size != n)
                throw Exception(
                    ErrorCodes::SIZES_OF_ARRAYS_DONT_MATCH, "Array arguments must have size {} for QBit conversion, got {}", n, array_size);
            prev_offset = off;
        }

        /// Handle empty input column
        if (arrays_count == 0)
        {
            MutableColumns empty_tuple_columns(size);

            for (size_t i = 0; i < size; ++i)
                empty_tuple_columns[i] = ColumnFixedString::create(bytes_per_fixedstring);

            ColumnPtr tuple = ColumnTuple::create(std::move(empty_tuple_columns));
            return ColumnQBit::create(tuple, n);
        }

        MutableColumns tuple_columns(size);
        for (size_t i = 0; i < size; ++i)
        {
            auto column = ColumnFixedString::create(bytes_per_fixedstring);
            column->reserve(arrays_count);
            tuple_columns[i] = std::move(column);
        }

        prev_offset = 0;
        for (auto off : offsets)
        {
            /// Insert default values for each FixedString column and keep pointers to them
            std::vector<char *> row_ptrs(size);
            for (size_t j = 0; j < size; ++j)
            {
                auto & fixed_string_column = assert_cast<ColumnFixedString &>(*tuple_columns[j]);
                fixed_string_column.insertDefault();
                auto & chars = fixed_string_column.getChars();
                row_ptrs[j] = reinterpret_cast<char *>(&chars[chars.size() - bytes_per_fixedstring]);
            }

            /// Transpose bits right inside the FixedStrings
            for (size_t i = 0; i < n; ++i)
            {
                Word w = 0;

                FloatType v = data[prev_offset + i];
                std::memcpy(&w, &v, sizeof(Word));

                SerializationQBit::transposeBits<Word>(w, i, padded_dimension, row_ptrs.data());
            }

            prev_offset = off;
        }

        ColumnPtr tuple = ColumnTuple::create(std::move(tuple_columns));
        return ColumnQBit::create(tuple, n);
    }

    template <typename T>
    WrapperType createArrayToQBitWrapper(const DataTypeArray & from_array_type, const DataTypeQBit & to_qbit_type) const
    {
        const DataTypePtr & nested_type = from_array_type.getNestedType();

        if (!nested_type->equals(*to_qbit_type.getElementType()))
            throw Exception(
                ErrorCodes::TYPE_MISMATCH,
                "Cannot convert from Array({}) to QBit({}, {})",
                nested_type->getName(),
                to_qbit_type.getElementType()->getName(),
                to_qbit_type.getDimension());

        /// Number of elements in the vector and width (in bits) of each element
        size_t n = to_qbit_type.getDimension();
        size_t size = to_qbit_type.getElementSize();

        return [n, size](
                   ColumnsWithTypeAndName & arguments,
                   const DataTypePtr & result_type,
                   const ColumnNullable * nullable_source,
                   size_t /* input_rows_count */) -> ColumnPtr
        { return convertArrayToQBit<T>(arguments, result_type, nullable_source, n, size); };
    }

    /// The case of: tuple([key1, key2, ..., key_n], [value1, value2, ..., value_n])
    WrapperType createTupleToMapWrapper(const DataTypes & from_kv_types, const DataTypes & to_kv_types) const
    {
        return [element_wrappers = getElementWrappers(from_kv_types, to_kv_types), from_kv_types, to_kv_types]
            (ColumnsWithTypeAndName & arguments, const DataTypePtr &, const ColumnNullable * nullable_source, size_t /*input_rows_count*/) -> ColumnPtr
        {
            const auto * col = arguments.front().column.get();
            const auto & column_tuple = assert_cast<const ColumnTuple &>(*col);

            Columns offsets(2);
            Columns converted_columns(2);
            for (size_t i = 0; i < 2; ++i)
            {
                const auto & column_array = assert_cast<const ColumnArray &>(column_tuple.getColumn(i));
                ColumnsWithTypeAndName element = {{column_array.getDataPtr(), from_kv_types[i], ""}};
                converted_columns[i] = element_wrappers[i](element, to_kv_types[i], nullable_source, (element[0].column)->size());
                offsets[i] = column_array.getOffsetsPtr();
            }

            const auto & keys_offsets = assert_cast<const ColumnArray::ColumnOffsets &>(*offsets[0]).getData();
            const auto & values_offsets = assert_cast<const ColumnArray::ColumnOffsets &>(*offsets[1]).getData();
            if (keys_offsets != values_offsets)
                throw Exception(ErrorCodes::TYPE_MISMATCH,
                    "CAST AS Map can only be performed from tuple of arrays with equal sizes.");

            return ColumnMap::create(converted_columns[0], converted_columns[1], offsets[0]);
        };
    }

    WrapperType createMapToMapWrapper(const DataTypes & from_kv_types, const DataTypes & to_kv_types) const
    {
        return [element_wrappers = getElementWrappers(from_kv_types, to_kv_types), from_kv_types, to_kv_types]
            (ColumnsWithTypeAndName & arguments, const DataTypePtr &, const ColumnNullable * nullable_source, size_t /*input_rows_count*/) -> ColumnPtr
        {
            const auto * col = arguments.front().column.get();
            const auto & column_map = typeid_cast<const ColumnMap &>(*col);
            const auto & nested_data = column_map.getNestedData();

            Columns converted_columns(2);
            for (size_t i = 0; i < 2; ++i)
            {
                ColumnsWithTypeAndName element = {{nested_data.getColumnPtr(i), from_kv_types[i], ""}};
                converted_columns[i] = element_wrappers[i](element, to_kv_types[i], nullable_source, (element[0].column)->size());
            }

            return ColumnMap::create(converted_columns[0], converted_columns[1], column_map.getNestedColumn().getOffsetsPtr());
        };
    }

    /// The case of: [(key1, value1), (key2, value2), ...]
    WrapperType createArrayToMapWrapper(const DataTypes & from_kv_types, const DataTypes & to_kv_types) const
    {
        return [element_wrappers = getElementWrappers(from_kv_types, to_kv_types), from_kv_types, to_kv_types]
            (ColumnsWithTypeAndName & arguments, const DataTypePtr &, const ColumnNullable * nullable_source, size_t /*input_rows_count*/) -> ColumnPtr
        {
            const auto * col = arguments.front().column.get();
            const auto & column_array = typeid_cast<const ColumnArray &>(*col);
            const auto & nested_data = typeid_cast<const ColumnTuple &>(column_array.getData());

            Columns converted_columns(2);
            for (size_t i = 0; i < 2; ++i)
            {
                ColumnsWithTypeAndName element = {{nested_data.getColumnPtr(i), from_kv_types[i], ""}};
                converted_columns[i] = element_wrappers[i](element, to_kv_types[i], nullable_source, (element[0].column)->size());
            }

            return ColumnMap::create(converted_columns[0], converted_columns[1], column_array.getOffsetsPtr());
        };
    }

    WrapperType createMapWrapper(const DataTypePtr & from_type_untyped, const DataTypeMap * to_type) const
    {
        if (const auto * from_tuple = checkAndGetDataType<DataTypeTuple>(from_type_untyped.get()))
        {
            if (from_tuple->getElements().size() != 2)
                throw Exception(
                    ErrorCodes::TYPE_MISMATCH,
                    "CAST AS Map from tuple requires 2 elements. "
                    "Left type: {}, right type: {}",
                    from_tuple->getName(),
                    to_type->getName());

            DataTypes from_kv_types;
            const auto & to_kv_types = to_type->getKeyValueTypes();

            for (const auto & elem : from_tuple->getElements())
            {
                const auto * type_array = checkAndGetDataType<DataTypeArray>(elem.get());
                if (!type_array)
                    throw Exception(ErrorCodes::TYPE_MISMATCH,
                        "CAST AS Map can only be performed from tuples of array. Got: {}", from_tuple->getName());

                from_kv_types.push_back(type_array->getNestedType());
            }

            return createTupleToMapWrapper(from_kv_types, to_kv_types);
        }
        else if (const auto * from_array = typeid_cast<const DataTypeArray *>(from_type_untyped.get()))
        {
            if (typeid_cast<const DataTypeNothing *>(from_array->getNestedType().get()))
                return [nested = to_type->getNestedType()](ColumnsWithTypeAndName &, const DataTypePtr &, const ColumnNullable *, size_t size)
                {
                    return ColumnMap::create(nested->createColumnConstWithDefaultValue(size)->convertToFullColumnIfConst());
                };

            const auto * nested_tuple = typeid_cast<const DataTypeTuple *>(from_array->getNestedType().get());
            if (!nested_tuple || nested_tuple->getElements().size() != 2)
                throw Exception(
                    ErrorCodes::TYPE_MISMATCH,
                    "CAST AS Map from array requires nested tuple of 2 elements. "
                    "Left type: {}, right type: {}",
                    from_array->getName(),
                    to_type->getName());

            return createArrayToMapWrapper(nested_tuple->getElements(), to_type->getKeyValueTypes());
        }
        else if (const auto * from_type = checkAndGetDataType<DataTypeMap>(from_type_untyped.get()))
        {
            return createMapToMapWrapper(from_type->getKeyValueTypes(), to_type->getKeyValueTypes());
        }
        else
        {
            throw Exception(ErrorCodes::TYPE_MISMATCH, "Unsupported types to CAST AS Map. "
                "Left type: {}, right type: {}", from_type_untyped->getName(), to_type->getName());
        }
    }

    WrapperType createObjectWrapper(const DataTypePtr & from_type, const DataTypeObject * to_object, bool requested_result_is_nullable) const
    {
        if (checkAndGetDataType<DataTypeString>(from_type.get()))
        {
            return [this, requested_result_is_nullable](ColumnsWithTypeAndName & arguments, const DataTypePtr & result_type, const ColumnNullable * nullable_source, size_t input_rows_count)
            {
                if (requested_result_is_nullable && cast_type == CastType::accurateOrNull)
                    return ConvertImplGenericFromString<false>::execute(arguments, makeNullable(result_type), nullable_source, input_rows_count, context);

                return ConvertImplGenericFromString<true>::execute(arguments, result_type, nullable_source, input_rows_count, context);
            };
        }

        /// Cast Tuple/Object/Map/JSON to JSON type through serializing into JSON string and parsing back into JSON column.
        /// Potentially we can do smarter conversion Tuple -> JSON with type preservation, but it's questionable how exactly Tuple should be
        /// converted to JSON (for example, should we recursively convert nested Array(Tuple) to Array(JSON) or not, should we infer types from String fields, etc).
        /// Proper implementation of a conversion between 2 different JSON types is really complex, because different JSON types
        /// can have different parameters:
        /// - set of typed paths
        /// - set of skip rules
        /// - max_dynamic_paths/max_dynamic_types parameters
        /// Also max_dynamic_paths/max_dynamic_types parameters of nested JSON types depend on current max_dynamic_paths/max_dynamic_types,
        /// so if these parameters are changed, we have to recursively find all nested JSON types and change their parameters as well.
        /// It's all complicates the implementation and last attempt to implement it led to several bugs.
        /// So for now let's perform this conversion through cast to String and parsing new JSON back from it.
        /// It's not effective, but 100% accurate.
        if (checkAndGetDataType<DataTypeTuple>(from_type.get())
            || checkAndGetDataType<DataTypeMap>(from_type.get()) || checkAndGetDataType<DataTypeObject>(from_type.get()))
        {
            return [this](ColumnsWithTypeAndName & arguments, const DataTypePtr & result_type, const ColumnNullable * nullable_source, size_t input_rows_count)
            {
                auto json_string = ColumnString::create();
                ColumnStringHelpers::WriteHelper<ColumnString> write_helper(assert_cast<ColumnString &>(*json_string), input_rows_count);
                auto & write_buffer = write_helper.getWriteBuffer();
                FormatSettings format_settings = context ? getFormatSettings(context) : FormatSettings{};
                auto serialization = arguments[0].type->getDefaultSerialization();
                format_settings.json.quote_64bit_integers = false;
                for (size_t i = 0; i < input_rows_count; ++i)
                {
                    serialization->serializeTextJSON(*arguments[0].column, i, write_buffer, format_settings);
                    write_helper.finishRow();
                }
                write_helper.finalize();

                ColumnsWithTypeAndName args_with_json_string = {ColumnWithTypeAndName(json_string->getPtr(), std::make_shared<DataTypeString>(), "")};
                return ConvertImplGenericFromString<true>::execute(args_with_json_string, result_type, nullable_source, input_rows_count, context);
            };
        }

        throw Exception(ErrorCodes::TYPE_MISMATCH, "Cast to {} can be performed only from String/Map/Object/Tuple/JSON. Got: {}", magic_enum::enum_name(to_object->getSchemaFormat()), from_type->getName());
    }

    WrapperType createVariantToVariantWrapper(const DataTypeVariant & from_variant, const DataTypeVariant & to_variant) const
    {
        /// We support only extension of variant type, so, only new types can be added.
        /// For example: Variant(T1, T2) -> Variant(T1, T2, T3) is supported, but Variant(T1, T2) -> Variant(T1, T3) is not supported.
        /// We want to extend Variant type for free without rewriting the data, but we sort data types inside Variant during type creation
        /// (we do it because we want Variant(T1, T2) to be the same as Variant(T2, T1)), but after extension the order of variant types
        /// (and so their discriminators) can be different. For example: Variant(T1, T3) -> Variant(T1, T2, T3).
        /// To avoid full rewrite of discriminators column, ColumnVariant supports it's local order of variant columns (and so local
        /// discriminators) and stores mapping global order -> local order.
        /// So, to extend Variant with new types for free, we should keep old local order for old variants, append new variants and change
        /// mapping global order -> local order according to the new global order.

        /// Create map (new variant type) -> (it's global discriminator in new order).
        const auto & new_variants = to_variant.getVariants();
        std::unordered_map<String, ColumnVariant::Discriminator> new_variant_types_to_new_global_discriminator;
        new_variant_types_to_new_global_discriminator.reserve(new_variants.size());
        for (size_t i = 0; i != new_variants.size(); ++i)
            new_variant_types_to_new_global_discriminator[new_variants[i]->getName()] = i;

        /// Create set of old variant types.
        const auto & old_variants = from_variant.getVariants();
        std::unordered_map<String, ColumnVariant::Discriminator> old_variant_types_to_old_global_discriminator;
        old_variant_types_to_old_global_discriminator.reserve(old_variants.size());
        for (size_t i = 0; i != old_variants.size(); ++i)
            old_variant_types_to_old_global_discriminator[old_variants[i]->getName()] = i;

        /// Check that the set of old variants types is a subset of new variant types and collect new global discriminator for each old global discriminator.
        std::unordered_map<ColumnVariant::Discriminator, ColumnVariant::Discriminator> old_global_discriminator_to_new;
        old_global_discriminator_to_new.reserve(old_variants.size());
        for (const auto & [old_variant_type, old_discriminator] : old_variant_types_to_old_global_discriminator)
        {
            auto it = new_variant_types_to_new_global_discriminator.find(old_variant_type);
            if (it == new_variant_types_to_new_global_discriminator.end())
                throw Exception(
                    ErrorCodes::CANNOT_CONVERT_TYPE,
                    "Cannot convert type {} to {}. Conversion between Variant types is allowed only when new Variant type is an extension "
                    "of an initial one", from_variant.getName(), to_variant.getName());
            old_global_discriminator_to_new[old_discriminator] = it->second;
        }

        /// Collect variant types and their global discriminators that should be added to the old Variant to get the new Variant.
        std::vector<std::pair<DataTypePtr, ColumnVariant::Discriminator>> variant_types_and_discriminators_to_add;
        variant_types_and_discriminators_to_add.reserve(new_variants.size() - old_variants.size());
        for (size_t i = 0; i != new_variants.size(); ++i)
        {
            if (!old_variant_types_to_old_global_discriminator.contains(new_variants[i]->getName()))
                variant_types_and_discriminators_to_add.emplace_back(new_variants[i], i);
        }

        return [old_global_discriminator_to_new, variant_types_and_discriminators_to_add]
               (ColumnsWithTypeAndName & arguments, const DataTypePtr &, const ColumnNullable *, size_t) -> ColumnPtr
        {
            const auto & column_variant = assert_cast<const ColumnVariant &>(*arguments.front().column.get());
            size_t num_old_variants = column_variant.getNumVariants();
            Columns new_variant_columns;
            new_variant_columns.reserve(num_old_variants + variant_types_and_discriminators_to_add.size());
            std::vector<ColumnVariant::Discriminator> new_local_to_global_discriminators;
            new_local_to_global_discriminators.reserve(num_old_variants + variant_types_and_discriminators_to_add.size());
            for (size_t i = 0; i != num_old_variants; ++i)
            {
                new_variant_columns.push_back(column_variant.getVariantPtrByLocalDiscriminator(i));
                new_local_to_global_discriminators.push_back(old_global_discriminator_to_new.at(column_variant.globalDiscriminatorByLocal(i)));
            }

            for (const auto & [new_variant_type, new_global_discriminator] : variant_types_and_discriminators_to_add)
            {
                new_variant_columns.push_back(new_variant_type->createColumn());
                new_local_to_global_discriminators.push_back(new_global_discriminator);
            }

            return ColumnVariant::create(column_variant.getLocalDiscriminatorsPtr(), column_variant.getOffsetsPtr(), new_variant_columns, new_local_to_global_discriminators);
        };
    }

    /// Create wrapper only if we support this conversion.
    WrapperType createWrapperIfCanConvert(const DataTypePtr & from, const DataTypePtr & to) const
    {
        try
        {
            /// We can avoid try/catch here if we will implement check that 2 types can be cast, but it
            /// requires quite a lot of work. By now let's simply use try/catch.
            /// First, check that we can create a wrapper.
            WrapperType wrapper = prepareUnpackDictionaries(from, to);
            /// Second, check if we can perform a conversion on column with default value.
            /// (we cannot just check empty column as we do some checks only during iteration over rows).
            auto test_col = from->createColumn();
            test_col->insertDefault();
            ColumnsWithTypeAndName column_from = {{test_col->getPtr(), from, "" }};
            wrapper(column_from, to, nullptr, 1);
            return wrapper;
        }
        catch (const Exception &)
        {
            return {};
        }
    }

    WrapperType createVariantToColumnWrapper(const DataTypeVariant & from_variant, const DataTypePtr & to_type) const
    {
        const auto & variant_types = from_variant.getVariants();
        std::vector<WrapperType> variant_wrappers;
        variant_wrappers.reserve(variant_types.size());

        /// Create conversion wrapper for each variant.
        for (const auto & variant_type : variant_types)
        {
            WrapperType wrapper;
            if (cast_type == CastType::accurateOrNull)
            {
                /// Create wrapper only if we support conversion from variant to the resulting type.
                wrapper = createWrapperIfCanConvert(variant_type, to_type);
            }
            else
            {
                wrapper = prepareUnpackDictionaries(variant_type, to_type);
            }
            variant_wrappers.push_back(wrapper);
        }

        return [variant_wrappers, variant_types, to_type]
               (ColumnsWithTypeAndName & arguments, const DataTypePtr & result_type, const ColumnNullable *, size_t input_rows_count) -> ColumnPtr
        {
            const auto & column_variant = assert_cast<const ColumnVariant &>(*arguments.front().column.get());

            /// First, cast each variant to the result type.
            std::vector<ColumnPtr> cast_variant_columns;
            cast_variant_columns.reserve(variant_types.size());
            for (size_t i = 0; i != variant_types.size(); ++i)
            {
                auto variant_col = column_variant.getVariantPtrByGlobalDiscriminator(i);
                ColumnsWithTypeAndName variant = {{variant_col, variant_types[i], "" }};
                const auto & variant_wrapper = variant_wrappers[i];
                ColumnPtr cast_variant;
                /// Check if we have wrapper for this variant.
                if (variant_wrapper)
                    cast_variant = variant_wrapper(variant, result_type, nullptr, variant_col->size());
                cast_variant_columns.push_back(std::move(cast_variant));
            }

            /// Second, construct resulting column from cast variant columns according to discriminators.
            const auto & local_discriminators = column_variant.getLocalDiscriminators();
            auto res = result_type->createColumn();
            res->reserve(input_rows_count);
            for (size_t i = 0; i != input_rows_count; ++i)
            {
                auto global_discr = column_variant.globalDiscriminatorByLocal(local_discriminators[i]);
                if (global_discr == ColumnVariant::NULL_DISCRIMINATOR || !cast_variant_columns[global_discr])
                    res->insertDefault();
                else
                    res->insertFrom(*cast_variant_columns[global_discr], column_variant.offsetAt(i));
            }

            return res;
        };
    }

    static ColumnPtr createVariantFromDescriptorsAndOneNonEmptyVariant(const DataTypes & variant_types, const ColumnPtr & discriminators, const ColumnPtr & variant, ColumnVariant::Discriminator variant_discr)
    {
        Columns variants;
        variants.reserve(variant_types.size());
        for (size_t i = 0; i != variant_types.size(); ++i)
        {
            if (i == variant_discr)
                variants.emplace_back(variant);
            else
                variants.push_back(variant_types[i]->createColumn());
        }

        return ColumnVariant::create(discriminators, variants);
    }

    WrapperType createStringToVariantWrapper() const
    {
        return [&](ColumnsWithTypeAndName & arguments, const DataTypePtr & result_type, const ColumnNullable *, size_t input_rows_count) -> ColumnPtr
        {
            auto column = arguments[0].column->convertToFullColumnIfLowCardinality();
            auto args = arguments;
            args[0].column = column;

            const ColumnNullable * column_nullable = nullptr;
            if (isColumnNullable(*args[0].column))
            {
                column_nullable = assert_cast<const ColumnNullable *>(args[0].column.get());
                args[0].column = column_nullable->getNestedColumnPtr();
            }

            args[0].type = removeNullable(removeLowCardinality(args[0].type));

            if (cast_type == CastType::accurateOrNull)
                return ConvertImplGenericFromString<false>::execute(args, result_type, column_nullable, input_rows_count, context);
            return ConvertImplGenericFromString<true>::execute(args, result_type, column_nullable, input_rows_count, context);
        };
    }

    WrapperType createColumnToVariantWrapper(const DataTypePtr & from_type, const DataTypeVariant & to_variant) const
    {
        /// We allow converting NULL to Variant(...) as Variant can store NULLs.
        if (from_type->onlyNull())
        {
            return [](ColumnsWithTypeAndName &, const DataTypePtr & result_type, const ColumnNullable *, size_t input_rows_count) -> ColumnPtr
            {
                auto result_column = result_type->createColumn();
                result_column->insertManyDefaults(input_rows_count);
                return result_column;
            };
        }

        auto variant_discr_opt = to_variant.tryGetVariantDiscriminator(removeNullableOrLowCardinalityNullable(from_type)->getName());
        /// Cast String to Variant through parsing if it's not Variant(String).
        if (context && context->getSettingsRef()[Setting::cast_string_to_variant_use_inference] && isStringOrFixedString(removeNullable(removeLowCardinality(from_type))) && (!variant_discr_opt || to_variant.getVariants().size() > 1))
            return createStringToVariantWrapper();

        if (!variant_discr_opt)
            throw Exception(ErrorCodes::CANNOT_CONVERT_TYPE, "Cannot convert type {} to {}. Conversion to Variant allowed only for types from this Variant", from_type->getName(), to_variant.getName());

        return [variant_discr = *variant_discr_opt]
               (ColumnsWithTypeAndName & arguments, const DataTypePtr & result_type, const ColumnNullable *, size_t) -> ColumnPtr
        {
            const auto & result_variant_type = assert_cast<const DataTypeVariant &>(*result_type);
            const auto & variant_types = result_variant_type.getVariants();
            if (const ColumnNullable * col_nullable = typeid_cast<const ColumnNullable *>(arguments.front().column.get()))
            {
                const auto & column = col_nullable->getNestedColumnPtr();
                const auto & null_map = col_nullable->getNullMapData();
                IColumn::Filter filter;
                filter.reserve(column->size());
                auto discriminators = ColumnVariant::ColumnDiscriminators::create();
                auto & discriminators_data = discriminators->getData();
                discriminators_data.reserve(column->size());
                size_t variant_size_hint = 0;
                for (size_t i = 0; i != column->size(); ++i)
                {
                    if (null_map[i])
                    {
                        discriminators_data.push_back(ColumnVariant::NULL_DISCRIMINATOR);
                        filter.push_back(0);
                    }
                    else
                    {
                        discriminators_data.push_back(variant_discr);
                        filter.push_back(1);
                        ++variant_size_hint;
                    }
                }

                ColumnPtr variant_column;
                /// If there were no NULLs, just use the column.
                if (variant_size_hint == column->size())
                    variant_column = column;
                /// Otherwise we should use filtered column.
                else
                    variant_column = column->filter(filter, variant_size_hint);
                return createVariantFromDescriptorsAndOneNonEmptyVariant(variant_types, std::move(discriminators), variant_column, variant_discr);
            }
            else if (isColumnLowCardinalityNullable(*arguments.front().column))
            {
                const auto & column = arguments.front().column;

                /// Variant column cannot have LowCardinality(Nullable(...)) variant, as Variant column stores NULLs itself.
                /// We should create a null-map, insert NULL_DISCRIMINATOR on NULL values and filter initial column.
                const auto & col_lc = assert_cast<const ColumnLowCardinality &>(*column);
                const auto & indexes = col_lc.getIndexes();
                auto null_index = col_lc.getDictionary().getNullValueIndex();
                IColumn::Filter filter;
                filter.reserve(col_lc.size());
                auto discriminators = ColumnVariant::ColumnDiscriminators::create();
                auto & discriminators_data = discriminators->getData();
                discriminators_data.reserve(col_lc.size());
                size_t variant_size_hint = 0;
                for (size_t i = 0; i != col_lc.size(); ++i)
                {
                    if (indexes.getUInt(i) == null_index)
                    {
                        discriminators_data.push_back(ColumnVariant::NULL_DISCRIMINATOR);
                        filter.push_back(0);
                    }
                    else
                    {
                        discriminators_data.push_back(variant_discr);
                        filter.push_back(1);
                        ++variant_size_hint;
                    }
                }

                ColumnPtr variant_column;
                /// If there were no NULLs, we can just clone the column.
                /// We use cloneWithDefaultOnNull to make the dictionary not-nullable in the result column.
                if (variant_size_hint == col_lc.size())
                    variant_column = col_lc.cloneWithDefaultOnNull();
                /// Otherwise we should filter column.
                else
                    variant_column = assert_cast<const ColumnLowCardinality &>(*column->filter(filter, variant_size_hint)).cloneWithDefaultOnNull();

                return createVariantFromDescriptorsAndOneNonEmptyVariant(variant_types, std::move(discriminators), variant_column, variant_discr);
            }
            else
            {
                const auto & column = arguments.front().column;
                auto discriminators = ColumnVariant::ColumnDiscriminators::create();
                discriminators->getData().resize_fill(column->size(), variant_discr);
                return createVariantFromDescriptorsAndOneNonEmptyVariant(variant_types, std::move(discriminators), column, variant_discr);
            }
        };
    }

    /// Wrapper for conversion to/from Variant type
    WrapperType createVariantWrapper(const DataTypePtr & from_type, const DataTypePtr & to_type) const
    {
        if (const auto * from_variant = checkAndGetDataType<DataTypeVariant>(from_type.get()))
        {
            if (const auto * to_variant = checkAndGetDataType<DataTypeVariant>(to_type.get()))
                return createVariantToVariantWrapper(*from_variant, *to_variant);

            return createVariantToColumnWrapper(*from_variant, to_type);
        }

        return createColumnToVariantWrapper(from_type, assert_cast<const DataTypeVariant &>(*to_type));
    }

    WrapperType createDynamicToColumnWrapper(const DataTypePtr &) const
    {
        auto nested_convert = [this](ColumnsWithTypeAndName & args, const DataTypePtr & result_type) -> ColumnPtr
        {
            WrapperType wrapper;
            if (cast_type == CastType::accurateOrNull)
            {
                /// Create wrapper only if we support conversion from variant to the resulting type.
                wrapper = createWrapperIfCanConvert(args[0].type, result_type);
                if (!wrapper)
                    return nullptr;
            }
            else
            {
                wrapper = prepareUnpackDictionaries(args[0].type, result_type);
            }

            return wrapper(args, result_type, nullptr, args[0].column->size());
        };

        return [nested_convert]
               (ColumnsWithTypeAndName & arguments, const DataTypePtr & result_type, const ColumnNullable *, size_t input_rows_count) -> ColumnPtr
        {
            return ConvertImplFromDynamicToColumn::execute(arguments, result_type, input_rows_count, nested_convert);
        };
    }

    WrapperType createStringToDynamicThroughParsingWrapper() const
    {
        return [&](ColumnsWithTypeAndName & arguments, const DataTypePtr & result_type, const ColumnNullable *, size_t input_rows_count) -> ColumnPtr
        {
            auto column = arguments[0].column->convertToFullColumnIfLowCardinality();
            auto args = arguments;
            args[0].column = column;

            const ColumnNullable * column_nullable = nullptr;
            if (isColumnNullable(*args[0].column))
            {
                column_nullable = assert_cast<const ColumnNullable *>(args[0].column.get());
                args[0].column = column_nullable->getNestedColumnPtr();
            }

            args[0].type = removeNullable(removeLowCardinality(args[0].type));

            if (cast_type == CastType::accurateOrNull)
                return ConvertImplGenericFromString<false>::execute(args, result_type, column_nullable, input_rows_count, context);
            return ConvertImplGenericFromString<true>::execute(args, result_type, column_nullable, input_rows_count, context);
        };
    }

    WrapperType createVariantToDynamicWrapper(const DataTypeVariant & from_variant_type, const DataTypeDynamic & dynamic_type) const
    {
        /// First create extended Variant with shared variant type and cast this Variant to it.
        auto variants_for_dynamic = from_variant_type.getVariants();
        size_t number_of_variants = variants_for_dynamic.size();
        variants_for_dynamic.push_back(ColumnDynamic::getSharedVariantDataType());
        const auto & variant_type_for_dynamic = std::make_shared<DataTypeVariant>(variants_for_dynamic);
        auto old_to_new_variant_wrapper = createVariantToVariantWrapper(from_variant_type, *variant_type_for_dynamic);
        auto max_dynamic_types = dynamic_type.getMaxDynamicTypes();
        return [old_to_new_variant_wrapper, variant_type_for_dynamic, number_of_variants, max_dynamic_types]
               (ColumnsWithTypeAndName & arguments, const DataTypePtr & result_type, const ColumnNullable * col_nullable, size_t input_rows_count) -> ColumnPtr
        {
            auto variant_column_for_dynamic = old_to_new_variant_wrapper(arguments, result_type, col_nullable, input_rows_count);
            /// If resulting Dynamic column can contain all variants from this Variant column, just create Dynamic column from it.
            if (max_dynamic_types >= number_of_variants)
                return ColumnDynamic::create(variant_column_for_dynamic, variant_type_for_dynamic, max_dynamic_types, max_dynamic_types);

            /// Otherwise some variants should go to the shared variant. Create temporary Dynamic column from this Variant and insert
            /// all data to the resulting Dynamic column, this insertion will do all the logic with shared variant.
            auto tmp_dynamic_column = ColumnDynamic::create(variant_column_for_dynamic, variant_type_for_dynamic, number_of_variants, number_of_variants);
            auto result_dynamic_column = ColumnDynamic::create(max_dynamic_types);
            result_dynamic_column->insertRangeFrom(*tmp_dynamic_column, 0, tmp_dynamic_column->size());
            return result_dynamic_column;
        };
    }

    WrapperType createColumnToDynamicWrapper(const DataTypePtr & from_type, const DataTypeDynamic & dynamic_type) const
    {
        if (const auto * variant_type = typeid_cast<const DataTypeVariant *>(from_type.get()))
            return createVariantToDynamicWrapper(*variant_type, dynamic_type);

        if (from_type->onlyNull())
            return [](ColumnsWithTypeAndName &, const DataTypePtr & result_type, const ColumnNullable *, size_t input_rows_count) -> ColumnPtr
            {
                auto result = result_type->createColumn();
                result->insertManyDefaults(input_rows_count);
                return result;
            };

        if (context && context->getSettingsRef()[Setting::cast_string_to_dynamic_use_inference] && isStringOrFixedString(removeNullable(removeLowCardinality(from_type))))
            return createStringToDynamicThroughParsingWrapper();

        /// First, cast column to Variant with 2 variants - the type of the column we cast and shared variant type.
        auto variant_type = std::make_shared<DataTypeVariant>(DataTypes{removeNullableOrLowCardinalityNullable(from_type)});
        auto column_to_variant_wrapper = createColumnToVariantWrapper(from_type, *variant_type);
        /// Second, cast this Variant to Dynamic.
        auto variant_to_dynamic_wrapper = createVariantToDynamicWrapper(*variant_type, dynamic_type);
        return [column_to_variant_wrapper, variant_to_dynamic_wrapper, variant_type]
               (ColumnsWithTypeAndName & arguments, const DataTypePtr & result_type, const ColumnNullable * col_nullable, size_t input_rows_count) -> ColumnPtr
        {
            auto variant_res = column_to_variant_wrapper(arguments, variant_type, col_nullable, input_rows_count);
            ColumnsWithTypeAndName args = {{variant_res, variant_type, ""}};
            return variant_to_dynamic_wrapper(args, result_type, nullptr, input_rows_count);
        };
    }

    WrapperType createDynamicToDynamicWrapper(const DataTypeDynamic & from_dynamic, const DataTypeDynamic & to_dynamic) const
    {
        size_t from_max_types = from_dynamic.getMaxDynamicTypes();
        size_t to_max_types = to_dynamic.getMaxDynamicTypes();
        if (from_max_types == to_max_types)
            return createIdentityWrapper(from_dynamic.getPtr());

        if (to_max_types > from_max_types)
        {
            return [to_max_types]
                   (ColumnsWithTypeAndName & arguments, const DataTypePtr &, const ColumnNullable *, size_t) -> ColumnPtr
            {
                const auto & dynamic_column = assert_cast<const ColumnDynamic &>(*arguments[0].column);
                /// We should use the same limit as already used in column and change only global limit.
                /// It's needed because shared variant should contain values only when limit is exceeded,
                /// so if there are already some data, we cannot increase the limit.
                return ColumnDynamic::create(dynamic_column.getVariantColumnPtr(), dynamic_column.getVariantInfo(), dynamic_column.getMaxDynamicTypes(), to_max_types);
            };
        }

        return [to_max_types]
               (ColumnsWithTypeAndName & arguments, const DataTypePtr &, const ColumnNullable *, size_t) -> ColumnPtr
        {
            const auto & dynamic_column = assert_cast<const ColumnDynamic &>(*arguments[0].column);
            /// If real limit in the column is not greater than desired, just use the same variant column.
            if (dynamic_column.getMaxDynamicTypes() <= to_max_types)
                return ColumnDynamic::create(dynamic_column.getVariantColumnPtr(), dynamic_column.getVariantInfo(), dynamic_column.getMaxDynamicTypes(), to_max_types);

            /// Otherwise some variants should go to the shared variant. We try to keep the most frequent variants.
            const auto & variant_info = dynamic_column.getVariantInfo();
            const auto & variants = assert_cast<const DataTypeVariant &>(*variant_info.variant_type).getVariants();
            const auto & statistics = dynamic_column.getStatistics();
            const auto & variant_column = dynamic_column.getVariantColumn();
            auto shared_variant_discr = dynamic_column.getSharedVariantDiscriminator();
            std::vector<std::tuple<size_t, String, DataTypePtr>> variants_with_sizes;
            variants_with_sizes.reserve(variant_info.variant_names.size());
            for (const auto & [name, discr] : variant_info.variant_name_to_discriminator)
            {
                /// Don't include shared variant.
                if (discr == shared_variant_discr)
                    continue;

                size_t size = variant_column.getVariantByGlobalDiscriminator(discr).size();
                /// If column has statistics from the data part, use size from it for consistency.
                /// It's important to keep the same dynamic structure of the result column during ALTER.
                if (statistics)
                {
                    auto statistics_it = statistics->variants_statistics.find(name);
                    if (statistics_it != statistics->variants_statistics.end())
                        size = statistics_it->second;
                }
                variants_with_sizes.emplace_back(size, name, variants[discr]);
            }

            std::sort(variants_with_sizes.begin(), variants_with_sizes.end(), std::greater());
            DataTypes result_variants;
            result_variants.reserve(to_max_types + 1); /// +1 for shared variant.
            /// Add new variants from sorted list until we reach to_max_types.
            for (const auto & [size, name, type] : variants_with_sizes)
            {
                if (result_variants.size() < to_max_types)
                    result_variants.push_back(type);
                else
                    break;
            }

            /// Add shared variant.
            result_variants.push_back(ColumnDynamic::getSharedVariantDataType());
            /// Create resulting Variant type and Dynamic column.
            auto result_variant_type = std::make_shared<DataTypeVariant>(result_variants);
            auto result_dynamic_column = ColumnDynamic::create(result_variant_type->createColumn(), result_variant_type, to_max_types, to_max_types);
            const auto & result_variant_info = result_dynamic_column->getVariantInfo();
            auto & result_variant_column = result_dynamic_column->getVariantColumn();
            auto result_shared_variant_discr = result_dynamic_column->getSharedVariantDiscriminator();
            /// Create mapping from old discriminators to the new ones.
            std::vector<ColumnVariant::Discriminator> old_to_new_discriminators;
            old_to_new_discriminators.resize(variant_info.variant_name_to_discriminator.size(), result_shared_variant_discr);
            for (const auto & [name, discr] : result_variant_info.variant_name_to_discriminator)
            {
                auto old_discr = variant_info.variant_name_to_discriminator.at(name);
                old_to_new_discriminators[old_discr] = discr;
                /// Reuse old variant column if it's not shared variant.
                if (discr != result_shared_variant_discr)
                    result_variant_column.getVariantPtrByGlobalDiscriminator(discr) = variant_column.getVariantPtrByGlobalDiscriminator(old_discr);
            }

            const auto & local_discriminators = variant_column.getLocalDiscriminators();
            const auto & offsets = variant_column.getOffsets();
            const auto & shared_variant = dynamic_column.getSharedVariant();
            auto & result_local_discriminators = result_variant_column.getLocalDiscriminators();
            result_local_discriminators.reserve(local_discriminators.size());
            auto & result_offsets = result_variant_column.getOffsets();
            result_offsets.reserve(offsets.size());
            auto & result_shared_variant = result_dynamic_column->getSharedVariant();
            for (size_t i = 0; i != local_discriminators.size(); ++i)
            {
                auto global_discr = variant_column.globalDiscriminatorByLocal(local_discriminators[i]);
                if (global_discr == ColumnVariant::NULL_DISCRIMINATOR)
                {
                    result_local_discriminators.push_back(ColumnVariant::NULL_DISCRIMINATOR);
                    result_offsets.emplace_back();
                }
                else if (global_discr == shared_variant_discr)
                {
                    result_local_discriminators.push_back(result_variant_column.localDiscriminatorByGlobal(result_shared_variant_discr));
                    result_offsets.push_back(result_shared_variant.size());
                    result_shared_variant.insertFrom(shared_variant, offsets[i]);
                }
                else
                {
                    auto result_global_discr = old_to_new_discriminators[global_discr];
                    if (result_global_discr == result_shared_variant_discr)
                    {
                        result_local_discriminators.push_back(result_variant_column.localDiscriminatorByGlobal(result_shared_variant_discr));
                        result_offsets.push_back(result_shared_variant.size());
                        ColumnDynamic::serializeValueIntoSharedVariant(
                            result_shared_variant,
                            variant_column.getVariantByGlobalDiscriminator(global_discr),
                            variants[global_discr],
                            variants[global_discr]->getDefaultSerialization(),
                            offsets[i]);
                    }
                    else
                    {
                        result_local_discriminators.push_back(result_variant_column.localDiscriminatorByGlobal(result_global_discr));
                        result_offsets.push_back(offsets[i]);
                    }
                }
            }

            return result_dynamic_column;
        };
    }

    /// Wrapper for conversion to/from Dynamic type
    WrapperType createDynamicWrapper(const DataTypePtr & from_type, const DataTypePtr & to_type) const
    {
        if (const auto * from_dynamic = checkAndGetDataType<DataTypeDynamic>(from_type.get()))
        {
            if (const auto * to_dynamic = checkAndGetDataType<DataTypeDynamic>(to_type.get()))
                return createDynamicToDynamicWrapper(*from_dynamic, *to_dynamic);

            return createDynamicToColumnWrapper(to_type);
        }

        return createColumnToDynamicWrapper(from_type, *checkAndGetDataType<DataTypeDynamic>(to_type.get()));
    }

    template <typename FieldType>
    WrapperType createEnumWrapper(const DataTypePtr & from_type, const DataTypeEnum<FieldType> * to_type) const
    {
        using EnumType = DataTypeEnum<FieldType>;
        using Function = typename FunctionTo<EnumType>::Type;

        if (const auto * from_enum8 = checkAndGetDataType<DataTypeEnum8>(from_type.get()))
            checkEnumToEnumConversion(from_enum8, to_type);
        else if (const auto * from_enum16 = checkAndGetDataType<DataTypeEnum16>(from_type.get()))
            checkEnumToEnumConversion(from_enum16, to_type);

        if (checkAndGetDataType<DataTypeString>(from_type.get()))
            return createStringToEnumWrapper<ColumnString, EnumType>();
        else if (checkAndGetDataType<DataTypeFixedString>(from_type.get()))
            return createStringToEnumWrapper<ColumnFixedString, EnumType>();
        else if (isNativeNumber(from_type) || isEnum(from_type))
        {
            auto function = Function::create(context);
            return createFunctionAdaptor(function, from_type);
        }
        else
        {
            if (cast_type == CastType::accurateOrNull)
                return createToNullableColumnWrapper();
            else
                throw Exception(ErrorCodes::CANNOT_CONVERT_TYPE, "Conversion from {} to {} is not supported",
                    from_type->getName(), to_type->getName());
        }
    }

    template <typename EnumTypeFrom, typename EnumTypeTo>
    void checkEnumToEnumConversion(const EnumTypeFrom * from_type, const EnumTypeTo * to_type) const
    {
        const auto & from_values = from_type->getValues();
        const auto & to_values = to_type->getValues();

        using ValueType = std::common_type_t<typename EnumTypeFrom::FieldType, typename EnumTypeTo::FieldType>;
        using NameValuePair = std::pair<std::string, ValueType>;
        using EnumValues = std::vector<NameValuePair>;

        EnumValues name_intersection;
        std::set_intersection(std::begin(from_values), std::end(from_values),
            std::begin(to_values), std::end(to_values), std::back_inserter(name_intersection),
            [] (auto && from, auto && to) { return from.first < to.first; });

        for (const auto & name_value : name_intersection)
        {
            const auto & old_value = name_value.second;
            const auto & new_value = to_type->getValue(name_value.first);
            if (old_value != new_value)
                throw Exception(ErrorCodes::CANNOT_CONVERT_TYPE, "Enum conversion changes value for element '{}' from {} to {}",
                    name_value.first, toString(old_value), toString(new_value));
        }
    }

    template <typename ColumnStringType, typename EnumType>
    WrapperType createStringToEnumWrapper() const
    {
        const char * function_name = cast_name;
        return [function_name] (
            ColumnsWithTypeAndName & arguments, const DataTypePtr & res_type, const ColumnNullable * nullable_col, size_t /*input_rows_count*/)
        {
            const auto & first_col = arguments.front().column.get();
            const auto & result_type = typeid_cast<const EnumType &>(*res_type);

            const ColumnStringType * col = typeid_cast<const ColumnStringType *>(first_col);

            if (col && nullable_col && nullable_col->size() != col->size())
                throw Exception(ErrorCodes::LOGICAL_ERROR, "ColumnNullable is not compatible with original");

            if (col)
            {
                const auto size = col->size();

                auto res = result_type.createColumn();
                auto & out_data = static_cast<typename EnumType::ColumnType &>(*res).getData();
                out_data.resize(size);

                auto default_enum_value = result_type.getValues().front().second;

                if (nullable_col)
                {
                    for (size_t i = 0; i < size; ++i)
                    {
                        if (!nullable_col->isNullAt(i))
                            out_data[i] = result_type.getValue(col->getDataAt(i));
                        else
                            out_data[i] = default_enum_value;
                    }
                }
                else
                {
                    for (size_t i = 0; i < size; ++i)
                        out_data[i] = result_type.getValue(col->getDataAt(i));
                }

                return res;
            }
            else
                throw Exception(ErrorCodes::LOGICAL_ERROR, "Unexpected column {} as first argument of function {}",
                    first_col->getName(), function_name);
        };
    }

    template <typename EnumType>
    WrapperType createEnumToStringWrapper() const
    {
        const char * function_name = cast_name;
        return [function_name] (
            ColumnsWithTypeAndName & arguments, const DataTypePtr & res_type, const ColumnNullable * nullable_col, size_t /*input_rows_count*/)
        {
            using ColumnEnumType = typename EnumType::ColumnType;

            const auto & first_col = arguments.front().column.get();
            const auto & first_type = arguments.front().type.get();

            const ColumnEnumType * enum_col = typeid_cast<const ColumnEnumType *>(first_col);
            const EnumType * enum_type = typeid_cast<const EnumType *>(first_type);

            if (enum_col && nullable_col && nullable_col->size() != enum_col->size())
                throw Exception(ErrorCodes::LOGICAL_ERROR, "ColumnNullable is not compatible with original");

            if (enum_col && enum_type)
            {
                const auto size = enum_col->size();
                const auto & enum_data = enum_col->getData();

                auto res = res_type->createColumn();

                if (nullable_col)
                {
                    for (size_t i = 0; i < size; ++i)
                    {
                        if (!nullable_col->isNullAt(i))
                        {
                            const auto & value = enum_type->getNameForValue(enum_data[i]);
                            res->insertData(value.data, value.size);
                        }
                        else
                            res->insertDefault();
                    }
                }
                else
                {
                    for (size_t i = 0; i < size; ++i)
                    {
                        const auto & value = enum_type->getNameForValue(enum_data[i]);
                        res->insertData(value.data, value.size);
                    }
                }

                return res;
            }
            else
                throw Exception(ErrorCodes::LOGICAL_ERROR, "Unexpected column {} as first argument of function {}",
                    first_col->getName(), function_name);
        };
    }

    static WrapperType createIdentityWrapper(const DataTypePtr &)
    {
        return [] (ColumnsWithTypeAndName & arguments, const DataTypePtr &, const ColumnNullable *, size_t /*input_rows_count*/)
        {
            return arguments.front().column;
        };
    }

    static WrapperType createNothingWrapper(const IDataType * to_type)
    {
        ColumnPtr res = to_type->createColumnConstWithDefaultValue(1);
        return [res] (ColumnsWithTypeAndName &, const DataTypePtr &, const ColumnNullable *, size_t input_rows_count)
        {
            /// Column of Nothing type is trivially convertible to any other column
            return res->cloneResized(input_rows_count)->convertToFullColumnIfConst();
        };
    }

    WrapperType prepareUnpackDictionaries(const DataTypePtr & from_type, const DataTypePtr & to_type) const
    {
        /// Conversion from/to Variant/Dynamic data type is processed in a special way.
        /// We don't need to remove LowCardinality/Nullable.
        if (isDynamic(to_type) || isDynamic(from_type))
            return createDynamicWrapper(from_type, to_type);

        if (isVariant(to_type) || isVariant(from_type))
            return createVariantWrapper(from_type, to_type);

        const auto * from_low_cardinality = typeid_cast<const DataTypeLowCardinality *>(from_type.get());
        const auto * to_low_cardinality = typeid_cast<const DataTypeLowCardinality *>(to_type.get());
        const auto & from_nested = from_low_cardinality ? from_low_cardinality->getDictionaryType() : from_type;
        const auto & to_nested = to_low_cardinality ? to_low_cardinality->getDictionaryType() : to_type;

        if (from_type->onlyNull())
        {
            if (!to_nested->isNullable() && !isVariant(to_type))
            {
                if (cast_type == CastType::accurateOrNull)
                {
                    return createToNullableColumnWrapper();
                }
                else
                {
                    throw Exception(ErrorCodes::CANNOT_CONVERT_TYPE, "Cannot convert NULL to a non-nullable type");
                }
            }

            return [](ColumnsWithTypeAndName &, const DataTypePtr & result_type, const ColumnNullable *, size_t input_rows_count)
            {
                return result_type->createColumnConstWithDefaultValue(input_rows_count)->convertToFullColumnIfConst();
            };
        }

        bool skip_not_null_check = false;

        if (from_low_cardinality && from_nested->isNullable() && !to_nested->isNullable())
            /// Disable check for dictionary. Will check that column doesn't contain NULL in wrapper below.
            skip_not_null_check = true;

        auto wrapper = prepareRemoveNullable(from_nested, to_nested, skip_not_null_check);
        if (!from_low_cardinality && !to_low_cardinality)
            return wrapper;

        return [wrapper, from_low_cardinality, to_low_cardinality, skip_not_null_check]
                (ColumnsWithTypeAndName & arguments, const DataTypePtr & result_type, const ColumnNullable * nullable_source, size_t input_rows_count) -> ColumnPtr
        {
            ColumnsWithTypeAndName args = {arguments[0]};
            auto & arg = args.front();
            auto res_type = result_type;

            ColumnPtr converted_column;

            ColumnPtr res_indexes;
            /// For some types default can't be cast (for example, String to Int). In that case convert column to full.
            bool src_converted_to_full_column = false;

            {
                auto tmp_rows_count = input_rows_count;

                if (to_low_cardinality)
                    res_type = to_low_cardinality->getDictionaryType();

                if (from_low_cardinality)
                {
                    const auto & col_low_cardinality = typeid_cast<const ColumnLowCardinality &>(*arguments[0].column);

                    if (skip_not_null_check && col_low_cardinality.containsNull())
                        throw Exception(ErrorCodes::CANNOT_INSERT_NULL_IN_ORDINARY_COLUMN, "Cannot convert NULL value to non-Nullable type");

                    arg.column = col_low_cardinality.getDictionary().getNestedColumn();
                    arg.type = from_low_cardinality->getDictionaryType();

                    /// TODO: Make map with defaults conversion.
                    src_converted_to_full_column = !removeNullable(arg.type)->equals(*removeNullable(res_type));
                    if (src_converted_to_full_column)
                        arg.column = arg.column->index(col_low_cardinality.getIndexes(), 0);
                    else
                        res_indexes = col_low_cardinality.getIndexesPtr();

                    tmp_rows_count = arg.column->size();
                }

                /// Perform the requested conversion.
                converted_column = wrapper(args, res_type, nullable_source, tmp_rows_count);
            }

            if (to_low_cardinality)
            {
                auto res_column = to_low_cardinality->createColumn();
                auto & col_low_cardinality = typeid_cast<ColumnLowCardinality &>(*res_column);

                if (from_low_cardinality && !src_converted_to_full_column)
                    col_low_cardinality.insertRangeFromDictionaryEncodedColumn(*converted_column, *res_indexes);
                else
                    col_low_cardinality.insertRangeFromFullColumn(*converted_column, 0, converted_column->size());

                return res_column;
            }
            else if (!src_converted_to_full_column)
                return converted_column->index(*res_indexes, 0);
            else
                return converted_column;
        };
    }

    WrapperType prepareRemoveNullable(const DataTypePtr & from_type, const DataTypePtr & to_type, bool skip_not_null_check) const
    {
        /// Determine whether pre-processing and/or post-processing must take place during conversion.

        bool source_is_nullable = from_type->isNullable();
        bool result_is_nullable = to_type->isNullable();

        auto wrapper = prepareImpl(removeNullable(from_type), removeNullable(to_type), result_is_nullable);

        if (result_is_nullable)
        {
            return [wrapper, source_is_nullable]
                (ColumnsWithTypeAndName & arguments, const DataTypePtr & result_type, const ColumnNullable *, size_t input_rows_count) -> ColumnPtr
            {
                /// Create a temporary columns on which to perform the operation.
                const auto & nullable_type = static_cast<const DataTypeNullable &>(*result_type);
                const auto & nested_type = nullable_type.getNestedType();

                ColumnsWithTypeAndName tmp_args;
                if (source_is_nullable)
                    tmp_args = createBlockWithNestedColumns(arguments);
                else
                    tmp_args = arguments;

                const ColumnNullable * nullable_source = nullptr;

                /// Add original ColumnNullable for createStringToEnumWrapper()
                if (source_is_nullable)
                {
                    if (arguments.size() != 1)
                        throw Exception(ErrorCodes::LOGICAL_ERROR, "Invalid number of arguments");
                    nullable_source = typeid_cast<const ColumnNullable *>(arguments.front().column.get());
                }

                /// Perform the requested conversion.
                auto tmp_res = wrapper(tmp_args, nested_type, nullable_source, input_rows_count);

                /// May happen in fuzzy tests. For debug purpose.
                if (!tmp_res)
                    throw Exception(ErrorCodes::LOGICAL_ERROR, "Couldn't convert {} to {} in prepareRemoveNullable wrapper.",
                                    arguments[0].type->getName(), nested_type->getName());

                return wrapInNullable(tmp_res, arguments, nested_type, input_rows_count);
            };
        }
        else if (source_is_nullable)
        {
            /// Conversion from Nullable to non-Nullable.

            return [wrapper, skip_not_null_check]
                (ColumnsWithTypeAndName & arguments, const DataTypePtr & result_type, const ColumnNullable *, size_t input_rows_count) -> ColumnPtr
            {
                auto tmp_args = createBlockWithNestedColumns(arguments);
                auto nested_type = removeNullable(result_type);

                /// Check that all values are not-NULL.
                /// Check can be skipped in case if LowCardinality dictionary is transformed.
                /// In that case, correctness will be checked beforehand.
                if (!skip_not_null_check)
                {
                    const auto & col = arguments[0].column;
                    const auto & nullable_col = assert_cast<const ColumnNullable &>(*col);
                    const auto & null_map = nullable_col.getNullMapData();

                    if (!memoryIsZero(null_map.data(), 0, null_map.size()))
                        throw Exception(ErrorCodes::CANNOT_INSERT_NULL_IN_ORDINARY_COLUMN, "Cannot convert NULL value to non-Nullable type");
                }
                const ColumnNullable * nullable_source = typeid_cast<const ColumnNullable *>(arguments.front().column.get());
                return wrapper(tmp_args, nested_type, nullable_source, input_rows_count);
            };
        }
        else
            return wrapper;
    }

    /// 'from_type' and 'to_type' are nested types in case of Nullable.
    /// 'requested_result_is_nullable' is true if CAST to Nullable type is requested.
    WrapperType prepareImpl(const DataTypePtr & from_type, const DataTypePtr & to_type, bool requested_result_is_nullable) const
    {
        if (isUInt8(from_type) && isBool(to_type))
            return createUInt8ToBoolWrapper(from_type, to_type);

        /// We can cast IPv6 into IPv6, IPv4 into IPv4, but we should not allow to cast FixedString(16) into IPv6 as part of identity cast
        bool safe_convert_custom_types = true;

        if (const auto * to_type_custom_name = to_type->getCustomName())
            safe_convert_custom_types = from_type->getCustomName() && from_type->getCustomName()->getName() == to_type_custom_name->getName();
        else if (const auto * from_type_custom_name = from_type->getCustomName())
            safe_convert_custom_types = to_type->getCustomName() && from_type_custom_name->getName() == to_type->getCustomName()->getName();

        if (from_type->equals(*to_type) && safe_convert_custom_types)
        {
            /// We can only use identity conversion for DataTypeAggregateFunction when they are strictly equivalent.
            if (typeid_cast<const DataTypeAggregateFunction *>(from_type.get()))
            {
                if (DataTypeAggregateFunction::strictEquals(from_type, to_type))
                    return createIdentityWrapper(from_type);
            }
            else
                return createIdentityWrapper(from_type);
        }
        else if (WhichDataType(from_type).isNothing())
            return createNothingWrapper(to_type.get());

        WrapperType ret;

        auto make_default_wrapper = [&](const auto & types) -> bool
        {
            using Types = std::decay_t<decltype(types)>;
            using ToDataType = typename Types::LeftType;

            if constexpr (is_any_of<ToDataType,
                DataTypeUInt16, DataTypeUInt32, DataTypeUInt64, DataTypeUInt128, DataTypeUInt256,
                DataTypeInt8, DataTypeInt16, DataTypeInt32, DataTypeInt64, DataTypeInt128, DataTypeInt256,
                DataTypeBFloat16, DataTypeFloat32, DataTypeFloat64,
                DataTypeDate, DataTypeDate32, DataTypeDateTime, DataTypeTime,
                DataTypeUUID, DataTypeIPv4, DataTypeIPv6>)
            {
                ret = createWrapper(from_type, checkAndGetDataType<ToDataType>(to_type.get()), requested_result_is_nullable);
                return true;
            }
            if constexpr (std::is_same_v<ToDataType, DataTypeUInt8>)
            {
                if (isBool(to_type))
                    ret = createBoolWrapper<ToDataType>(from_type, checkAndGetDataType<ToDataType>(to_type.get()), requested_result_is_nullable);
                else
                    ret = createWrapper(from_type, checkAndGetDataType<ToDataType>(to_type.get()), requested_result_is_nullable);
                return true;
            }
            if constexpr (
                std::is_same_v<ToDataType, DataTypeEnum8> ||
                std::is_same_v<ToDataType, DataTypeEnum16>)
            {
                ret = createEnumWrapper(from_type, checkAndGetDataType<ToDataType>(to_type.get()));
                return true;
            }
            if constexpr (is_any_of<ToDataType,
                DataTypeDecimal<Decimal32>, DataTypeDecimal<Decimal64>,
                DataTypeDecimal<Decimal128>, DataTypeDecimal<Decimal256>,
                DataTypeDateTime64, DataTypeTime64>)
            {
                ret = createDecimalWrapper(from_type, checkAndGetDataType<ToDataType>(to_type.get()), requested_result_is_nullable);
                return true;
            }

            return false;
        };

        bool cast_ipv4_ipv6_default_on_conversion_error_value = context && context->getSettingsRef()[Setting::cast_ipv4_ipv6_default_on_conversion_error];
        bool input_format_ipv4_default_on_conversion_error_value = context && context->getSettingsRef()[Setting::input_format_ipv4_default_on_conversion_error];
        bool input_format_ipv6_default_on_conversion_error_value = context && context->getSettingsRef()[Setting::input_format_ipv6_default_on_conversion_error];

        auto make_custom_serialization_wrapper = [&, cast_ipv4_ipv6_default_on_conversion_error_value, input_format_ipv4_default_on_conversion_error_value, input_format_ipv6_default_on_conversion_error_value](const auto & types) -> bool
        {
            using Types = std::decay_t<decltype(types)>;
            using ToDataType = typename Types::RightType;
            using FromDataType = typename Types::LeftType;

            if constexpr (WhichDataType(FromDataType::type_id).isStringOrFixedString())
            {
                if constexpr (std::is_same_v<ToDataType, DataTypeIPv4>)
                {
                    ret = [cast_ipv4_ipv6_default_on_conversion_error_value,
                           input_format_ipv4_default_on_conversion_error_value,
                           requested_result_is_nullable](
                              ColumnsWithTypeAndName & arguments,
                              const DataTypePtr & result_type,
                              const ColumnNullable * column_nullable,
                              size_t) -> ColumnPtr
                    {
                        if (!WhichDataType(result_type).isIPv4())
                            throw Exception(ErrorCodes::TYPE_MISMATCH, "Wrong result type {}. Expected IPv4", result_type->getName());

                        const auto * null_map = column_nullable ? &column_nullable->getNullMapData() : nullptr;
                        if (requested_result_is_nullable)
                            return convertToIPv4<IPStringToNumExceptionMode::Null>(arguments[0].column, null_map);
                        else if (cast_ipv4_ipv6_default_on_conversion_error_value || input_format_ipv4_default_on_conversion_error_value)
                            return convertToIPv4<IPStringToNumExceptionMode::Default>(arguments[0].column, null_map);
                        else
                            return convertToIPv4<IPStringToNumExceptionMode::Throw>(arguments[0].column, null_map);
                    };

                    return true;
                }

                if constexpr (std::is_same_v<ToDataType, DataTypeIPv6>)
                {
                    ret = [cast_ipv4_ipv6_default_on_conversion_error_value,
                           input_format_ipv6_default_on_conversion_error_value,
                           requested_result_is_nullable](
                              ColumnsWithTypeAndName & arguments,
                              const DataTypePtr & result_type,
                              const ColumnNullable * column_nullable,
                              size_t) -> ColumnPtr
                    {
                        if (!WhichDataType(result_type).isIPv6())
                            throw Exception(
                                ErrorCodes::TYPE_MISMATCH, "Wrong result type {}. Expected IPv6", result_type->getName());

                        const auto * null_map = column_nullable ? &column_nullable->getNullMapData() : nullptr;
                        if (requested_result_is_nullable)
                            return convertToIPv6<IPStringToNumExceptionMode::Null>(arguments[0].column, null_map);
                        else if (cast_ipv4_ipv6_default_on_conversion_error_value || input_format_ipv6_default_on_conversion_error_value)
                            return convertToIPv6<IPStringToNumExceptionMode::Default>(arguments[0].column, null_map);
                        else
                            return convertToIPv6<IPStringToNumExceptionMode::Throw>(arguments[0].column, null_map);
                    };

                    return true;
                }

                if (to_type->getCustomSerialization() && to_type->getCustomName())
                {
                    ret = [requested_result_is_nullable, this](
                              ColumnsWithTypeAndName & arguments,
                              const DataTypePtr & result_type,
                              const ColumnNullable * column_nullable,
                              size_t input_rows_count) -> ColumnPtr
                    {
                        auto wrapped_result_type = result_type;
                        if (requested_result_is_nullable)
                            wrapped_result_type = makeNullable(result_type);
                        if (this->cast_type == CastType::accurateOrNull)
                            return ConvertImplGenericFromString<false>::execute(
                                arguments, wrapped_result_type, column_nullable, input_rows_count, context);
                        return ConvertImplGenericFromString<true>::execute(
                            arguments, wrapped_result_type, column_nullable, input_rows_count, context);
                    };
                    return true;
                }
            }
            else if constexpr (WhichDataType(FromDataType::type_id).isIPv6() && WhichDataType(ToDataType::type_id).isIPv4())
            {
                ret = [cast_ipv4_ipv6_default_on_conversion_error_value, requested_result_is_nullable](
                                ColumnsWithTypeAndName & arguments, const DataTypePtr & result_type, const ColumnNullable * column_nullable, size_t)
                        -> ColumnPtr
                {
                    if (!WhichDataType(result_type).isIPv4())
                        throw Exception(
                            ErrorCodes::TYPE_MISMATCH, "Wrong result type {}. Expected IPv4", result_type->getName());

                    const auto * null_map = column_nullable ? &column_nullable->getNullMapData() : nullptr;
                    if (requested_result_is_nullable)
                        return convertIPv6ToIPv4<IPStringToNumExceptionMode::Null>(arguments[0].column, null_map);
                    else if (cast_ipv4_ipv6_default_on_conversion_error_value)
                        return convertIPv6ToIPv4<IPStringToNumExceptionMode::Default>(arguments[0].column, null_map);
                    else
                        return convertIPv6ToIPv4<IPStringToNumExceptionMode::Throw>(arguments[0].column, null_map);
                };

                return true;
            }

            if constexpr (WhichDataType(ToDataType::type_id).isStringOrFixedString())
            {
                if constexpr (WhichDataType(FromDataType::type_id).isEnum())
                {
                    ret = createEnumToStringWrapper<FromDataType>();
                    return true;
                }
                else if (from_type->getCustomSerialization())
                {
                    ret = [this](ColumnsWithTypeAndName & arguments, const DataTypePtr & result_type, const ColumnNullable *, size_t input_rows_count) -> ColumnPtr
                    {
                        return ConvertImplGenericToString<typename ToDataType::ColumnType>::execute(arguments, result_type, input_rows_count, context);
                    };
                    return true;
                }
            }

            return false;
        };

        if (callOnTwoTypeIndexes(from_type->getTypeId(), to_type->getTypeId(), make_custom_serialization_wrapper))
            return ret;

        if (callOnIndexAndDataType<void>(to_type->getTypeId(), make_default_wrapper))
            return ret;

        switch (to_type->getTypeId())
        {
            case TypeIndex::String:
                return createStringWrapper(from_type);
            case TypeIndex::FixedString:
                return createFixedStringWrapper(from_type, checkAndGetDataType<DataTypeFixedString>(to_type.get())->getN());
            case TypeIndex::Array:
                return createArrayWrapper(from_type, static_cast<const DataTypeArray &>(*to_type));
            case TypeIndex::Tuple:
                return createTupleWrapper(from_type, checkAndGetDataType<DataTypeTuple>(to_type.get()));
            case TypeIndex::QBit:
                return createQBitWrapper(from_type, static_cast<const DataTypeQBit &>(*to_type));
            case TypeIndex::Map:
                return createMapWrapper(from_type, checkAndGetDataType<DataTypeMap>(to_type.get()));
            case TypeIndex::Object:
                return createObjectWrapper(from_type, checkAndGetDataType<DataTypeObject>(to_type.get()), requested_result_is_nullable);
            case TypeIndex::AggregateFunction:
                return createAggregateFunctionWrapper(from_type, checkAndGetDataType<DataTypeAggregateFunction>(to_type.get()));
            case TypeIndex::Interval:
                return createIntervalWrapper(from_type, checkAndGetDataType<DataTypeInterval>(to_type.get())->getKind());
            default:
                break;
        }

        if (cast_type == CastType::accurateOrNull)
            return createToNullableColumnWrapper();
        else
            throw Exception(ErrorCodes::CANNOT_CONVERT_TYPE, "Conversion from {} to {} is not supported",
                from_type->getName(), to_type->getName());
    }
};

}


FunctionBasePtr createFunctionBaseCast(
    ContextPtr context,
    const char * name,
    const ColumnsWithTypeAndName & arguments,
    const DataTypePtr & return_type,
    std::optional<CastDiagnostic> diagnostic,
    CastType cast_type);

}<|MERGE_RESOLUTION|>--- conflicted
+++ resolved
@@ -246,23 +246,10 @@
 
         if (local_seconds > MAX_TIME_TIMESTAMP) [[unlikely]]
         {
-<<<<<<< HEAD
-            if (dt64 > MAX_TIME_TIMESTAMP || dt64 < (-1 * MAX_TIME_TIMESTAMP))
-        {
-                if constexpr (date_time_overflow_behavior == FormatSettings::DateTimeOverflowBehavior::Saturate)
-                    return MAX_TIME_TIMESTAMP;
-                else
+            if constexpr (date_time_overflow_behavior == FormatSettings::DateTimeOverflowBehavior::Throw)
+            {
                 throw Exception(ErrorCodes::VALUE_IS_OUT_OF_RANGE_OF_DATA_TYPE, "Value {} is out of bounds of type Time", dt64);
             }
-            else
-                return static_cast<Int32>(time_zone.toTime(dt64));
-            }
-        }
-=======
-            if constexpr (date_time_overflow_behavior == FormatSettings::DateTimeOverflowBehavior::Throw)
-            {
-                throw Exception(ErrorCodes::VALUE_IS_OUT_OF_RANGE_OF_DATA_TYPE, "Value {} is out of bounds of type Time", dt64);
-            }
             else if constexpr (date_time_overflow_behavior == FormatSettings::DateTimeOverflowBehavior::Saturate)
             {
                 return MAX_TIME_TIMESTAMP;
@@ -271,7 +258,6 @@
 
         return static_cast<Int32>(local_seconds);
     }
->>>>>>> d5ffe92d
 };
 
 /// Implementation of toDate function.
@@ -1449,11 +1435,7 @@
                     if constexpr (to_datetime64)
                     {
                         DateTime64 value = 0;
-<<<<<<< HEAD
                         parsed = tryReadDateTime64Text(value, col_to->getScale(), read_buffer, *local_time_zone, nullptr, nullptr, saturate_flag);
-=======
-                        parsed = tryReadDateTime64Text(value, col_to->getScale(), read_buffer, *local_time_zone, nullptr, nullptr, context ? bool(context->getSettingsRef()[Setting::date_time_saturate_on_overflow]) : true);
->>>>>>> d5ffe92d
                         vec_to[i] = value;
                     }
                     else if constexpr (to_time64)
