--- conflicted
+++ resolved
@@ -1118,11 +1118,7 @@
     if (isNativeNumber(result_type) && !(result_type.getName() == "IPv4" || result_type.getName() == "IPv6"))
         message_buf << ". Note: there are to" << result_type.getName() << "OrZero and to" << result_type.getName() << "OrNull functions, which returns zero/NULL instead of throwing exception.";
 
-<<<<<<< HEAD
-    throw Exception(PreformattedMessage{message_buf.str(), "Cannot parse string {} as {}: syntax error"}, ErrorCodes::CANNOT_PARSE_TEXT);
-=======
     throw Exception(PreformattedMessage{message_buf.str(), "Cannot parse string {} as {}: syntax error {}"}, ErrorCodes::CANNOT_PARSE_TEXT);
->>>>>>> 910d6dc0
 }
 
 
