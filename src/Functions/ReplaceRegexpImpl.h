#pragma once

#include <base/types.h>
#include <Common/Volnitsky.h>
#include <Columns/ColumnString.h>
#include <IO/WriteHelpers.h>

#include "config_functions.h"
#include <Common/config.h>
#include <re2_st/re2.h>


namespace DB
{

namespace ErrorCodes
{
    extern const int BAD_ARGUMENTS;
}


/** Replace all matches of regexp 'needle' to string 'replacement'. 'needle' and 'replacement' are constants.
  * 'replacement' could contain substitutions, for example: '\2-\3-\1'
  */
template <bool replace_one = false>
struct ReplaceRegexpImpl
{
    /// Sequence of instructions, describing how to get resulting string.
    struct Instruction
    {
        /// If not negative - perform substitution of n-th subpattern from the regexp match.
        int substitution_num = -1;
        /// Otherwise - paste this string verbatim.
        std::string literal;

        Instruction(int substitution_num_) : substitution_num(substitution_num_) {} /// NOLINT
        Instruction(std::string literal_) : literal(std::move(literal_)) {} /// NOLINT
    };

    using Instructions = std::vector<Instruction>;

    static const size_t max_captures = 10;


    static Instructions createInstructions(const std::string & s, int num_captures)
    {
        Instructions instructions;

        String now;
        for (size_t i = 0; i < s.size(); ++i)
        {
            if (s[i] == '\\' && i + 1 < s.size())
            {
                if (isNumericASCII(s[i + 1])) /// Substitution
                {
                    if (!now.empty())
                    {
                        instructions.emplace_back(now);
                        now = "";
                    }
                    instructions.emplace_back(s[i + 1] - '0');
                }
                else
                    now += s[i + 1]; /// Escaping
                ++i;
            }
            else
                now += s[i]; /// Plain character
        }

        if (!now.empty())
        {
            instructions.emplace_back(now);
            now = "";
        }

        for (const auto & it : instructions)
            if (it.substitution_num >= num_captures)
                throw Exception(ErrorCodes::BAD_ARGUMENTS,
                    "Invalid replace instruction in replacement string. Id: {}, but regexp has only {} subpatterns",
                    it.substitution_num, num_captures - 1);

        return instructions;
    }


    static void processString(
        const re2_st::StringPiece & input,
        ColumnString::Chars & res_data,
        ColumnString::Offset & res_offset,
        re2_st::RE2 & searcher,
        int num_captures,
        const Instructions & instructions)
    {
        re2_st::StringPiece matches[max_captures];

<<<<<<< HEAD
        size_t start_pos = 0;
        bool is_first_match = true;
        bool is_start_pos_added_one = false;

        while (start_pos < static_cast<size_t>(input.length()))
=======
        size_t copy_pos = 0;
        size_t match_pos = 0;

        while (match_pos < static_cast<size_t>(input.length()))
>>>>>>> df57f8e3
        {
            /// If no more replacements possible for current string
            bool can_finish_current_string = false;

            if (searcher.Match(input, match_pos, input.length(), re2_st::RE2::Anchor::UNANCHORED, matches, num_captures))
            {
                if (is_start_pos_added_one)
                    start_pos -= 1;

                const auto & match = matches[0];
                size_t bytes_to_copy = (match.data() - input.data()) - copy_pos;

                /// Copy prefix before matched regexp without modification
                res_data.resize(res_data.size() + bytes_to_copy);
                memcpySmallAllowReadWriteOverflow15(&res_data[res_offset], input.data() + copy_pos, bytes_to_copy);
                res_offset += bytes_to_copy;
                copy_pos += bytes_to_copy + match.length();
                match_pos = copy_pos;

                /// To avoid infinite loop.
                if (is_first_match && match.length() == 0 && !replace_one && input.length() > 1)
                {
                    start_pos += 1;
                    is_start_pos_added_one = true;
                }

                /// Do substitution instructions
                for (const auto & it : instructions)
                {
                    if (it.substitution_num >= 0)
                    {
                        const auto & substitution = matches[it.substitution_num];

                        res_data.resize(res_data.size() + substitution.length());
                        memcpy(&res_data[res_offset], substitution.data(), substitution.length());
                        res_offset += substitution.length();
                    }
                    else
                    {
                        const auto & literal = it.literal;

                        res_data.resize(res_data.size() + literal.size());
                        memcpy(&res_data[res_offset], literal.data(), literal.size());
                        res_offset += literal.size();
                    }
                }

<<<<<<< HEAD
                if (replace_one || (!is_first_match && match.length() == 0))
                    can_finish_current_string = true;
                is_first_match = false;
=======
                if (replace_one)
                    can_finish_current_string = true;

                if (match.length() == 0)
                {
                    /// Step one character to avoid infinite loop
                    ++match_pos;
                    if (match_pos >= static_cast<size_t>(input.length()))
                        can_finish_current_string = true;
                }
>>>>>>> df57f8e3
            }
            else
                can_finish_current_string = true;

            /// If ready, append suffix after match to end of string.
            if (can_finish_current_string)
            {
                res_data.resize(res_data.size() + input.length() - copy_pos);
                memcpySmallAllowReadWriteOverflow15(&res_data[res_offset], input.data() + copy_pos, input.length() - copy_pos);
                res_offset += input.length() - copy_pos;
                copy_pos = input.length();
                match_pos = copy_pos;
            }
        }

        res_data.resize(res_data.size() + 1);
        res_data[res_offset] = 0;
        ++res_offset;
    }


    static void vector(
        const ColumnString::Chars & data,
        const ColumnString::Offsets & offsets,
        const std::string & needle,
        const std::string & replacement,
        ColumnString::Chars & res_data,
        ColumnString::Offsets & res_offsets)
    {
        ColumnString::Offset res_offset = 0;
        res_data.reserve(data.size());
        size_t size = offsets.size();
        res_offsets.resize(size);

        typename re2_st::RE2::Options regexp_options;
        /// Never write error messages to stderr. It's ignorant to do it from library code.
        regexp_options.set_log_errors(false);
        re2_st::RE2 searcher(needle, regexp_options);
        int num_captures = std::min(searcher.NumberOfCapturingGroups() + 1, static_cast<int>(max_captures));

        Instructions instructions = createInstructions(replacement, num_captures);

        /// Cannot perform search for whole columns. Will process each string separately.
        for (size_t i = 0; i < size; ++i)
        {
            int from = i > 0 ? offsets[i - 1] : 0;
            re2_st::StringPiece input(reinterpret_cast<const char *>(data.data() + from), offsets[i] - from - 1);

            processString(input, res_data, res_offset, searcher, num_captures, instructions);
            res_offsets[i] = res_offset;
        }
    }

    static void vectorFixed(
        const ColumnString::Chars & data,
        size_t n,
        const std::string & needle,
        const std::string & replacement,
        ColumnString::Chars & res_data,
        ColumnString::Offsets & res_offsets)
    {
        ColumnString::Offset res_offset = 0;
        size_t size = data.size() / n;
        res_data.reserve(data.size());
        res_offsets.resize(size);

        typename re2_st::RE2::Options regexp_options;
        /// Never write error messages to stderr. It's ignorant to do it from library code.
        regexp_options.set_log_errors(false);
        re2_st::RE2 searcher(needle, regexp_options);
        int num_captures = std::min(searcher.NumberOfCapturingGroups() + 1, static_cast<int>(max_captures));

        Instructions instructions = createInstructions(replacement, num_captures);

        for (size_t i = 0; i < size; ++i)
        {
            int from = i * n;
            re2_st::StringPiece input(reinterpret_cast<const char *>(data.data() + from), n);

            processString(input, res_data, res_offset, searcher, num_captures, instructions);
            res_offsets[i] = res_offset;
        }
    }
};

}<|MERGE_RESOLUTION|>--- conflicted
+++ resolved
@@ -94,27 +94,16 @@
     {
         re2_st::StringPiece matches[max_captures];
 
-<<<<<<< HEAD
-        size_t start_pos = 0;
-        bool is_first_match = true;
-        bool is_start_pos_added_one = false;
-
-        while (start_pos < static_cast<size_t>(input.length()))
-=======
         size_t copy_pos = 0;
         size_t match_pos = 0;
 
         while (match_pos < static_cast<size_t>(input.length()))
->>>>>>> df57f8e3
         {
             /// If no more replacements possible for current string
             bool can_finish_current_string = false;
 
             if (searcher.Match(input, match_pos, input.length(), re2_st::RE2::Anchor::UNANCHORED, matches, num_captures))
             {
-                if (is_start_pos_added_one)
-                    start_pos -= 1;
-
                 const auto & match = matches[0];
                 size_t bytes_to_copy = (match.data() - input.data()) - copy_pos;
 
@@ -124,13 +113,6 @@
                 res_offset += bytes_to_copy;
                 copy_pos += bytes_to_copy + match.length();
                 match_pos = copy_pos;
-
-                /// To avoid infinite loop.
-                if (is_first_match && match.length() == 0 && !replace_one && input.length() > 1)
-                {
-                    start_pos += 1;
-                    is_start_pos_added_one = true;
-                }
 
                 /// Do substitution instructions
                 for (const auto & it : instructions)
@@ -153,11 +135,6 @@
                     }
                 }
 
-<<<<<<< HEAD
-                if (replace_one || (!is_first_match && match.length() == 0))
-                    can_finish_current_string = true;
-                is_first_match = false;
-=======
                 if (replace_one)
                     can_finish_current_string = true;
 
@@ -168,7 +145,6 @@
                     if (match_pos >= static_cast<size_t>(input.length()))
                         can_finish_current_string = true;
                 }
->>>>>>> df57f8e3
             }
             else
                 can_finish_current_string = true;
