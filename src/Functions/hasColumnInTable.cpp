#include <Functions/IFunctionImpl.h>
#include <Functions/FunctionFactory.h>
#include <Functions/FunctionHelpers.h>
#include <Columns/ColumnString.h>
#include <Columns/ColumnConst.h>
#include <DataTypes/DataTypesNumber.h>
#include <Storages/IStorage.h>
#include <Interpreters/Cluster.h>
#include <Interpreters/Context.h>
#include <Storages/getStructureOfRemoteTable.h>


namespace DB
{

namespace ErrorCodes
{
    extern const int NUMBER_OF_ARGUMENTS_DOESNT_MATCH;
    extern const int ILLEGAL_TYPE_OF_ARGUMENT;
    extern const int UNKNOWN_TABLE;
}


/** Usage:
 *  hasColumnInTable(['hostname'[, 'username'[, 'password']],] 'database', 'table', 'column')
 */
class FunctionHasColumnInTable : public IFunction
{
public:
    static constexpr auto name = "hasColumnInTable";
    static FunctionPtr create(const Context & context)
    {
        return std::make_shared<FunctionHasColumnInTable>(context.getGlobalContext());
    }

    explicit FunctionHasColumnInTable(const Context & global_context_) : global_context(global_context_)
    {
    }

    bool isVariadic() const override
    {
        return true;
    }
    size_t getNumberOfArguments() const override
    {
        return 0;
    }

    String getName() const override
    {
        return name;
    }

    DataTypePtr getReturnTypeImpl(const ColumnsWithTypeAndName & arguments) const override;

    bool isDeterministic() const override { return false; }

    void executeImpl(Block & block, const ColumnNumbers & arguments, size_t result, size_t input_rows_count) override;

private:
    const Context & global_context;
};


DataTypePtr FunctionHasColumnInTable::getReturnTypeImpl(const ColumnsWithTypeAndName & arguments) const
{
    if (arguments.size() < 3 || arguments.size() > 6)
        throw Exception{"Invalid number of arguments for function " + getName(),
            ErrorCodes::NUMBER_OF_ARGUMENTS_DOESNT_MATCH};

    static const std::string arg_pos_description[] = {"First", "Second", "Third", "Fourth", "Fifth", "Sixth"};
    for (size_t i = 0; i < arguments.size(); ++i)
    {
        const ColumnWithTypeAndName & argument = arguments[i];

        if (!checkColumnConst<ColumnString>(argument.column.get()))
        {
            throw Exception(arg_pos_description[i] + " argument for function " + getName() + " must be const String.",
                ErrorCodes::ILLEGAL_TYPE_OF_ARGUMENT);
        }
    }

    return std::make_shared<DataTypeUInt8>();
}


void FunctionHasColumnInTable::executeImpl(Block & block, const ColumnNumbers & arguments, size_t result, size_t input_rows_count)
{
    auto get_string_from_block = [&](size_t column_pos) -> String
    {
        ColumnPtr column = block.getByPosition(column_pos).column;
        const ColumnConst * const_column = checkAndGetColumnConst<ColumnString>(column.get());
        return const_column->getValue<String>();
    };

    size_t arg = 0;
    String host_name;
    String user_name;
    String password;

    if (arguments.size() > 3)
        host_name = get_string_from_block(arguments[arg++]);

    if (arguments.size() > 4)
        user_name = get_string_from_block(arguments[arg++]);

    if (arguments.size() > 5)
        password = get_string_from_block(arguments[arg++]);

    String database_name = get_string_from_block(arguments[arg++]);
    String table_name = get_string_from_block(arguments[arg++]);
    String column_name = get_string_from_block(arguments[arg++]);

    if (table_name.empty())
        throw Exception("Table name is empty", ErrorCodes::UNKNOWN_TABLE);

    bool has_column;
    if (host_name.empty())
    {
<<<<<<< HEAD
        const StoragePtr & table = DatabaseCatalog::instance().getTable({database_name, table_name});
        has_column = table->hasColumn(column_name);
=======
        const StoragePtr & table = DatabaseCatalog::instance().getTable({database_name, table_name}, global_context);
        auto table_metadata = table->getInMemoryMetadataPtr();
        has_column = table_metadata->getColumns().hasPhysical(column_name);
>>>>>>> 811d124a
    }
    else
    {
        std::vector<std::vector<String>> host_names = {{ host_name }};

        auto cluster = std::make_shared<Cluster>(
            global_context.getSettings(),
            host_names,
            !user_name.empty() ? user_name : "default",
            password,
            global_context.getTCPPort(),
            false);

        auto remote_columns = getStructureOfRemoteTable(*cluster, {database_name, table_name}, global_context);
        has_column = remote_columns.hasPhysical(column_name);
    }

    block.getByPosition(result).column = DataTypeUInt8().createColumnConst(input_rows_count, Field(has_column));
}


void registerFunctionHasColumnInTable(FunctionFactory & factory)
{
    factory.registerFunction<FunctionHasColumnInTable>();
}

}<|MERGE_RESOLUTION|>--- conflicted
+++ resolved
@@ -117,14 +117,9 @@
     bool has_column;
     if (host_name.empty())
     {
-<<<<<<< HEAD
-        const StoragePtr & table = DatabaseCatalog::instance().getTable({database_name, table_name});
-        has_column = table->hasColumn(column_name);
-=======
         const StoragePtr & table = DatabaseCatalog::instance().getTable({database_name, table_name}, global_context);
         auto table_metadata = table->getInMemoryMetadataPtr();
         has_column = table_metadata->getColumns().hasPhysical(column_name);
->>>>>>> 811d124a
     }
     else
     {
