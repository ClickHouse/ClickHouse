#include "config_core.h"

#include <Functions/FunctionFactory.h>


namespace DB
{
void registerFunctionsArithmetic(FunctionFactory &);
void registerFunctionsArray(FunctionFactory &);
void registerFunctionsTuple(FunctionFactory &);
void registerFunctionsMakeDate(FunctionFactory &);
void registerFunctionsMap(FunctionFactory &);
void registerFunctionsBitmap(FunctionFactory &);
void registerFunctionsBinaryRepr(FunctionFactory &);
void registerFunctionsCoding(FunctionFactory &);
void registerFunctionsCodingUUID(FunctionFactory &);
void registerFunctionChar(FunctionFactory &);
void registerFunctionsComparison(FunctionFactory &);
void registerFunctionsConditional(FunctionFactory &);
void registerFunctionsConversion(FunctionFactory &);
void registerFunctionCastOrDefault(FunctionFactory &);
void registerFunctionsDateTime(FunctionFactory &);
void registerFunctionsEmbeddedDictionaries(FunctionFactory &);
void registerFunctionsExternalDictionaries(FunctionFactory &);
void registerFunctionsExternalModels(FunctionFactory &);
void registerFunctionsFormatting(FunctionFactory &);
void registerFunctionHashID(FunctionFactory &);
void registerFunctionsHashing(FunctionFactory &);
void registerFunctionsHigherOrder(FunctionFactory &);
void registerFunctionsLogical(FunctionFactory &);
void registerFunctionsMiscellaneous(FunctionFactory &);
void registerFunctionsRandom(FunctionFactory &);
void registerFunctionsReinterpret(FunctionFactory &);
void registerFunctionsRound(FunctionFactory &);
void registerFunctionsString(FunctionFactory &);
void registerFunctionsStringArray(FunctionFactory &);
void registerFunctionsStringSearch(FunctionFactory &);
void registerFunctionsStringRegexp(FunctionFactory &);
void registerFunctionsStringSimilarity(FunctionFactory &);
void registerFunctionsStringTokenExtractor(FunctionFactory &);
void registerFunctionsURL(FunctionFactory &);
void registerFunctionsVisitParam(FunctionFactory &);
void registerFunctionsMath(FunctionFactory &);
void registerFunctionsGeo(FunctionFactory &);
void registerFunctionsIntrospection(FunctionFactory &);
void registerFunctionsNull(FunctionFactory &);
void registerFunctionsJSON(FunctionFactory &);
void registerFunctionsSQLJSON(FunctionFactory &);
void registerFunctionToJSONString(FunctionFactory &);
void registerFunctionsConsistentHashing(FunctionFactory & factory);
void registerFunctionsUnixTimestamp64(FunctionFactory & factory);
void registerFunctionBitHammingDistance(FunctionFactory & factory);
void registerFunctionTupleHammingDistance(FunctionFactory & factory);
void registerFunctionsStringHash(FunctionFactory & factory);
void registerFunctionValidateNestedArraySizes(FunctionFactory & factory);
void registerFunctionsSnowflake(FunctionFactory & factory);
void registerFunctionTid(FunctionFactory & factory);
void registerFunctionLogTrace(FunctionFactory & factory);
void registerFunctionsTimeWindow(FunctionFactory &);
void registerFunctionToBool(FunctionFactory &);
void registerFunctionMinSampleSize(FunctionFactory &);

// meilisearch
void registerFunctionMeiliMatch(FunctionFactory & factory);

#if USE_SSL
void registerFunctionEncrypt(FunctionFactory & factory);
void registerFunctionDecrypt(FunctionFactory & factory);
void registerFunctionAESEncryptMysql(FunctionFactory & factory);
void registerFunctionAESDecryptMysql(FunctionFactory & factory);

#endif

void registerFunctionASCII(FunctionFactory & factory);
void registerFunctionFormatBytes(FunctionFactory &factory);
void registerFunctionBitLength(FunctionFactory &factory);
void registerFunctionSpace(FunctionFactory &factory);
void registerFunctionConcatWs(FunctionFactory &factory);
void registerFunctionConv(FunctionFactory &factory);
void registerFunctionInstr(FunctionFactory & factory);
void registerFunctionOrd(FunctionFactory & factory);
void registerFunctionElt(FunctionFactory & factory);

void registerFunctions()
{
    auto & factory = FunctionFactory::instance();

    registerFunctionsArithmetic(factory);
    registerFunctionsArray(factory);
    registerFunctionsTuple(factory);
    registerFunctionsMakeDate(factory);
    registerFunctionsMap(factory);
    registerFunctionsBitmap(factory);
    registerFunctionsBinaryRepr(factory);
    registerFunctionsCoding(factory);
    registerFunctionsCodingUUID(factory);
    registerFunctionChar(factory);
    registerFunctionsComparison(factory);
    registerFunctionsConditional(factory);
    registerFunctionsConversion(factory);
    registerFunctionCastOrDefault(factory);
    registerFunctionsDateTime(factory);
    registerFunctionsEmbeddedDictionaries(factory);
    registerFunctionsExternalDictionaries(factory);
    registerFunctionsExternalModels(factory);
    registerFunctionsFormatting(factory);
    registerFunctionsHashing(factory);
    registerFunctionsHigherOrder(factory);
    registerFunctionsLogical(factory);
    registerFunctionsMiscellaneous(factory);
    registerFunctionsRandom(factory);
    registerFunctionsReinterpret(factory);
    registerFunctionsRound(factory);
    registerFunctionsString(factory);
    registerFunctionsStringArray(factory);
    registerFunctionsStringSearch(factory);
    registerFunctionsStringRegexp(factory);
    registerFunctionsStringSimilarity(factory);
    registerFunctionsStringTokenExtractor(factory);
    registerFunctionsURL(factory);
    registerFunctionsVisitParam(factory);
    registerFunctionsMath(factory);
    registerFunctionsGeo(factory);
    registerFunctionsNull(factory);
    registerFunctionsJSON(factory);
    registerFunctionsSQLJSON(factory);
    registerFunctionToJSONString(factory);
    registerFunctionsIntrospection(factory);
    registerFunctionsConsistentHashing(factory);
    registerFunctionsUnixTimestamp64(factory);
    registerFunctionBitHammingDistance(factory);
    registerFunctionTupleHammingDistance(factory);
    registerFunctionsStringHash(factory);
    registerFunctionValidateNestedArraySizes(factory);
    registerFunctionsSnowflake(factory);
    registerFunctionsTimeWindow(factory);
    registerFunctionToBool(factory);
    registerFunctionMinSampleSize(factory);

    //meilisearch
    registerFunctionMeiliMatch(factory);

#if USE_SSL
    registerFunctionEncrypt(factory);
    registerFunctionDecrypt(factory);
    registerFunctionAESEncryptMysql(factory);
    registerFunctionAESDecryptMysql(factory);
#endif
    registerFunctionTid(factory);
    registerFunctionLogTrace(factory);
<<<<<<< HEAD
    registerFunctionASCII(factory);
    registerFunctionSpace(factory);
    registerFunctionBitLength(factory);
    registerFunctionConcatWs(factory);
    registerFunctionConv(factory);
    registerFunctionFormatBytes(factory);
    registerFunctionInstr(factory);
    registerFunctionOrd(factory);
    registerFunctionElt(factory);
=======
    registerFunctionHashID(factory);
>>>>>>> 0eaf22b3
}

}<|MERGE_RESOLUTION|>--- conflicted
+++ resolved
@@ -148,7 +148,7 @@
 #endif
     registerFunctionTid(factory);
     registerFunctionLogTrace(factory);
-<<<<<<< HEAD
+    registerFunctionHashID(factory);
     registerFunctionASCII(factory);
     registerFunctionSpace(factory);
     registerFunctionBitLength(factory);
@@ -158,9 +158,6 @@
     registerFunctionInstr(factory);
     registerFunctionOrd(factory);
     registerFunctionElt(factory);
-=======
-    registerFunctionHashID(factory);
->>>>>>> 0eaf22b3
 }
 
 }