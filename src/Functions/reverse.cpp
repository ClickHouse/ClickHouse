--- conflicted
+++ resolved
@@ -71,7 +71,6 @@
             ReverseImpl::vectorFixed(col_fixed->getChars(), col_fixed->getN(), col_res->getChars(), input_rows_count);
             return col_res;
         }
-<<<<<<< HEAD
         if (const ColumnTuple * col_tuple = checkAndGetColumn<ColumnTuple>(column.get()))
         {
             size_t tuple_size = col_tuple->tupleSize();
@@ -89,8 +88,6 @@
             }
             return ColumnTuple::create(tuple_columns);
         }
-=======
->>>>>>> e716c69f
         throw Exception(
             ErrorCodes::ILLEGAL_COLUMN, "Illegal column {} of argument of function {}", arguments[0].column->getName(), getName());
     }
