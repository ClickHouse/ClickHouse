--- conflicted
+++ resolved
@@ -248,15 +248,7 @@
                                         : columns_without_low_cardinality.front().column->size();
 
             auto res = executeWithoutLowCardinalityColumns(columns_without_low_cardinality, dictionary_type, new_input_rows_count, dry_run);
-<<<<<<< HEAD
-            bool res_is_constant = isColumnConst(*res);
-
-            auto keys = res_is_constant
-                ? res->cloneResized(1)->convertToFullColumnIfConst()
-                : res;
-=======
             auto keys = res->convertToFullColumnIfConst();
->>>>>>> c4e00dd0
 
             auto res_mut_dictionary = DataTypeLowCardinality::createColumnUnique(*res_low_cardinality_type->getDictionaryType());
             ColumnPtr res_indexes = res_mut_dictionary->uniqueInsertRangeFrom(*keys, 0, keys->size());
