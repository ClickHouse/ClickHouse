--- conflicted
+++ resolved
@@ -41,13 +41,8 @@
     }
     };
     FunctionDocumentation::IntroducedIn introduced_in = {1, 1};
-<<<<<<< HEAD
-    FunctionDocumentation::Category category = FunctionDocumentation::Category::String;
+    FunctionDocumentation::Category category = FunctionDocumentation::Category::StringReplacement;
     FunctionDocumentation documentation = {description, syntax, arguments, {}, returned_value, examples, introduced_in, category};
-=======
-    FunctionDocumentation::Category category = FunctionDocumentation::Category::StringReplacement;
-    FunctionDocumentation documentation = {description, syntax, arguments, returned_value, examples, introduced_in, category};
->>>>>>> be90faa4
 
     factory.registerFunction<FunctionReplaceOne>(documentation);
 }
