#include <Functions/FunctionFactory.h>
#include <Functions/FunctionBinaryArithmetic.h>

namespace DB
{
namespace ErrorCodes
{
    extern const int NOT_IMPLEMENTED;
    extern const int LOGICAL_ERROR;
}

template <typename A, typename B>
struct BitShiftLeftImpl
{
    using ResultType = typename NumberTraits::ResultOfBit<A, B>::Type;
    static const constexpr bool allow_fixed_string = false;

    template <typename Result = ResultType>
    static inline NO_SANITIZE_UNDEFINED Result apply(A a [[maybe_unused]], B b [[maybe_unused]])
    {
<<<<<<< HEAD
        if constexpr (is_big_int_v<A> || is_big_int_v<B>)
            throw Exception("BitShiftLeftImpl is not implemented for big integers as second argument", ErrorCodes::NOT_IMPLEMENTED);
=======
        if constexpr (is_big_int_v<B>)
            throw Exception("BitShiftLeftImpl is not implemented for big integers as second argument", ErrorCodes::NOT_IMPLEMENTED);
        else if constexpr (is_big_int_v<A>)
            return static_cast<Result>(a) << bigint_cast<UInt32>(b);
>>>>>>> d304d522
        else
            return bigint_cast<Result>(a) << static_cast<Result>(b);
    }

#if USE_EMBEDDED_COMPILER
    static constexpr bool compilable = true;

    static inline llvm::Value * compile(llvm::IRBuilder<> & b, llvm::Value * left, llvm::Value * right, bool)
    {
        if (!left->getType()->isIntegerTy())
            throw Exception("BitShiftLeftImpl expected an integral type", ErrorCodes::LOGICAL_ERROR);
        return b.CreateShl(left, right);
    }
#endif
};

struct NameBitShiftLeft { static constexpr auto name = "bitShiftLeft"; };
using FunctionBitShiftLeft = FunctionBinaryArithmetic<BitShiftLeftImpl, NameBitShiftLeft>;

void registerFunctionBitShiftLeft(FunctionFactory & factory)
{
    factory.registerFunction<FunctionBitShiftLeft>();
}

}<|MERGE_RESOLUTION|>--- conflicted
+++ resolved
@@ -18,15 +18,10 @@
     template <typename Result = ResultType>
     static inline NO_SANITIZE_UNDEFINED Result apply(A a [[maybe_unused]], B b [[maybe_unused]])
     {
-<<<<<<< HEAD
-        if constexpr (is_big_int_v<A> || is_big_int_v<B>)
-            throw Exception("BitShiftLeftImpl is not implemented for big integers as second argument", ErrorCodes::NOT_IMPLEMENTED);
-=======
         if constexpr (is_big_int_v<B>)
-            throw Exception("BitShiftLeftImpl is not implemented for big integers as second argument", ErrorCodes::NOT_IMPLEMENTED);
+            throw Exception("BitShiftLeft is not implemented for big integers as second argument", ErrorCodes::NOT_IMPLEMENTED);
         else if constexpr (is_big_int_v<A>)
             return static_cast<Result>(a) << bigint_cast<UInt32>(b);
->>>>>>> d304d522
         else
             return bigint_cast<Result>(a) << static_cast<Result>(b);
     }
