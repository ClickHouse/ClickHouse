--- conflicted
+++ resolved
@@ -433,7 +433,7 @@
             )"}};
         FunctionDocumentation::IntroducedIn introduced_in = {25, 7};
         FunctionDocumentation::Category category = FunctionDocumentation::Category::NumericIndexedVector;
-        FunctionDocumentation documentation = {description, syntax, arguments, returned_value, examples, introduced_in, category};
+        FunctionDocumentation documentation = {description, syntax, arguments, {}, returned_value, examples, introduced_in, category};
         factory.registerFunction<FunctionNumericIndexedVectorGetValueImpl>(documentation);
     }
     /// numericIndexedVectorGetMaxValue
@@ -485,13 +485,8 @@
             )"}};
         FunctionDocumentation::IntroducedIn introduced_in = {25, 11};
         FunctionDocumentation::Category category = FunctionDocumentation::Category::NumericIndexedVector;
-<<<<<<< HEAD
-        FunctionDocumentation documentation = {description, syntax, arguments, {}, returned_value, examples, introduced_in, category};
-        factory.registerFunction<FunctionNumericIndexedVectorGetValueImpl>(documentation);
-=======
         FunctionDocumentation documentation = {description, syntax, arguments, returned_value, examples, introduced_in, category};
         factory.registerFunction<FunctionNumericIndexedVectorGetMinValue>(documentation);
->>>>>>> ab7a223d
     }
     /// numericIndexedVectorCardinality
     {
