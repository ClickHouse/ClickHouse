#include <Functions/UserDefined/UserDefinedSQLFunctionFactory.h>

#include <AggregateFunctions/AggregateFunctionFactory.h>
#include <Backups/RestorerFromBackup.h>
#include <Core/Settings.h>
#include <Functions/FunctionFactory.h>
#include <Functions/UserDefined/IUserDefinedSQLObjectsStorage.h>
#include <Functions/UserDefined/UserDefinedDriverFunctionFactory.h>
#include <Functions/UserDefined/UserDefinedExecutableFunctionFactory.h>
#include <Functions/UserDefined/UserDefinedSQLObjectType.h>
#include <Functions/UserDefined/UserDefinedSQLObjectsBackup.h>
#include <Interpreters/Context.h>
#include <Interpreters/FunctionNameNormalizer.h>
#include <Interpreters/NormalizeSelectWithUnionQueryVisitor.h>
#include <Parsers/ASTCreateFunctionQuery.h>
#include <Parsers/ASTFunction.h>
#include <Parsers/ASTIdentifier.h>
#include <Common/quoteString.h>


namespace DB
{
namespace Setting
{
    extern const SettingsSetOperationMode union_default_mode;
    extern const SettingsBool log_queries;
}

namespace ErrorCodes
{
    extern const int FUNCTION_ALREADY_EXISTS;
    extern const int CANNOT_DROP_FUNCTION;
    extern const int CANNOT_CREATE_RECURSIVE_FUNCTION;
    extern const int BAD_ARGUMENTS;
}


namespace
{
    void validateFunctionRecursiveness(const IAST & node, const String & function_to_create)
    {
        for (const auto & child : node.children)
        {
            auto function_name_opt = tryGetFunctionName(child);
            if (function_name_opt && function_name_opt.value() == function_to_create)
                throw Exception(ErrorCodes::CANNOT_CREATE_RECURSIVE_FUNCTION, "You cannot create recursive function");

            validateFunctionRecursiveness(*child, function_to_create);
        }
    }

    void validateFunction(ASTPtr function, const String & name)
    {
        ASTFunction * lambda_function = function->as<ASTFunction>();

        if (!lambda_function)
            throw Exception(ErrorCodes::BAD_ARGUMENTS, "Expected function, got: {}", function->formatForErrorMessage());

        auto & lambda_function_expression_list = lambda_function->arguments->children;

        if (lambda_function_expression_list.size() != 2)
            throw Exception(ErrorCodes::BAD_ARGUMENTS, "Lambda must have arguments and body");

        const ASTFunction * tuple_function_arguments = lambda_function_expression_list[0]->as<ASTFunction>();

        if (!tuple_function_arguments || !tuple_function_arguments->arguments || tuple_function_arguments->name != "tuple")
            throw Exception(ErrorCodes::BAD_ARGUMENTS, "Lambda must have valid arguments");

        std::unordered_set<String> arguments;

        for (const auto & argument : tuple_function_arguments->arguments->children)
        {
            const auto * argument_identifier = argument->as<ASTIdentifier>();

            if (!argument_identifier)
                throw Exception(ErrorCodes::BAD_ARGUMENTS, "Lambda argument must be identifier");

            const auto & argument_name = argument_identifier->name();
            auto [_, inserted] = arguments.insert(argument_name);
            if (!inserted)
                throw Exception(ErrorCodes::BAD_ARGUMENTS, "Identifier {} already used as function parameter", argument_name);
        }

        ASTPtr function_body = lambda_function_expression_list[1];
        if (!function_body)
            throw Exception(ErrorCodes::BAD_ARGUMENTS, "Lambda must have valid function body");

        validateFunctionRecursiveness(*function_body, name);
    }

    ASTPtr normalizeCreateFunctionQuery(const IAST & create_function_query, const ContextPtr & context)
    {
        auto ptr = create_function_query.clone();
        auto & res = typeid_cast<ASTCreateFunctionQuery &>(*ptr);
        res.if_not_exists = false;
        res.or_replace = false;
        FunctionNameNormalizer::visit(res.function_core.get());
        NormalizeSelectWithUnionQueryVisitor::Data data{context->getSettingsRef()[Setting::union_default_mode]};
        NormalizeSelectWithUnionQueryVisitor{data}.visit(res.function_core);
        return ptr;
    }
}


UserDefinedSQLFunctionFactory & UserDefinedSQLFunctionFactory::instance()
{
    static UserDefinedSQLFunctionFactory result;
    return result;
}

UserDefinedSQLFunctionFactory::UserDefinedSQLFunctionFactory()
    : global_context(Context::getGlobalContextInstance())
{}

void UserDefinedSQLFunctionFactory::checkCanBeRegistered(const ContextPtr & context, const String & function_name, const IAST & create_function_query)
{
    if (FunctionFactory::instance().hasNameOrAlias(function_name))
        throw Exception(ErrorCodes::FUNCTION_ALREADY_EXISTS, "The function '{}' already exists", function_name);

    if (AggregateFunctionFactory::instance().hasNameOrAlias(function_name))
        throw Exception(ErrorCodes::FUNCTION_ALREADY_EXISTS, "The aggregate function '{}' already exists", function_name);

    if (UserDefinedDriverFunctionFactory::instance().has(function_name))
        throw Exception(ErrorCodes::FUNCTION_ALREADY_EXISTS, "User defined driver function '{}' already exists", function_name);

    if (UserDefinedExecutableFunctionFactory::instance().has(function_name, context)) /// NOLINT(readability-static-accessed-through-instance)
        throw Exception(ErrorCodes::FUNCTION_ALREADY_EXISTS, "User defined executable function '{}' already exists", function_name);

    validateFunction(assert_cast<const ASTCreateFunctionQuery &>(create_function_query).function_core, function_name);
}

void UserDefinedSQLFunctionFactory::checkCanBeUnregistered(const ContextPtr & context, const String & function_name)
{
    if (FunctionFactory::instance().hasNameOrAlias(function_name) ||
        AggregateFunctionFactory::instance().hasNameOrAlias(function_name))
        throw Exception(ErrorCodes::CANNOT_DROP_FUNCTION, "Cannot drop system function '{}'", function_name);

    if (UserDefinedDriverFunctionFactory::instance().has(function_name))
        throw Exception(ErrorCodes::CANNOT_DROP_FUNCTION, "Cannot drop user defined driver function '{}'", function_name);

    if (UserDefinedExecutableFunctionFactory::instance().has(function_name, context)) /// NOLINT(readability-static-accessed-through-instance)
        throw Exception(ErrorCodes::CANNOT_DROP_FUNCTION, "Cannot drop user defined executable function '{}'", function_name);
}

bool UserDefinedSQLFunctionFactory::registerFunction(const ContextMutablePtr & context, const String & function_name, ASTPtr create_function_query, bool throw_if_exists, bool replace_if_exists)
{
    checkCanBeRegistered(context, function_name, *create_function_query);
    create_function_query = normalizeCreateFunctionQuery(*create_function_query, context);

    try
    {
        auto & loader = context->getUserDefinedSQLObjectsStorage();
        bool stored = loader.storeObject(
            context,
            UserDefinedSQLObjectType::SQLFunction,
            function_name,
            create_function_query,
            throw_if_exists,
            replace_if_exists,
            context->getSettingsRef());
        if (!stored)
            return false;
    }
    catch (Exception & exception)
    {
        exception.addMessage(fmt::format("while storing user defined function {}", backQuote(function_name)));
        throw;
    }

    return true;
}

bool UserDefinedSQLFunctionFactory::unregisterFunction(const ContextMutablePtr & context, const String & function_name, bool throw_if_not_exists)
{
    checkCanBeUnregistered(context, function_name);

    try
    {
        auto & storage = context->getUserDefinedSQLObjectsStorage();
        bool removed = storage.removeObject(
            context,
            UserDefinedSQLObjectType::SQLFunction,
            function_name,
            throw_if_not_exists);
        if (!removed)
            return false;
    }
    catch (Exception & exception)
    {
        exception.addMessage(fmt::format("while removing user defined function {}", backQuote(function_name)));
        throw;
    }

    return true;
}

ASTPtr UserDefinedSQLFunctionFactory::get(const String & function_name) const
{
<<<<<<< HEAD
    return global_context->getUserDefinedSQLObjectsStorage().get(function_name, UserDefinedSQLObjectType::SQLFunction);
=======
    ASTPtr ast = global_context->getUserDefinedSQLObjectsStorage().get(function_name);

    if (ast && CurrentThread::isInitialized())
    {
        auto query_context = CurrentThread::get().getQueryContext();
        if (query_context && query_context->getSettingsRef()[Setting::log_queries])
            query_context->addQueryFactoriesInfo(Context::QueryLogFactories::SQLUserDefinedFunction, function_name);
    }

    return ast;
>>>>>>> 52f497e0
}

ASTPtr UserDefinedSQLFunctionFactory::tryGet(const std::string & function_name) const
{
<<<<<<< HEAD
    return global_context->getUserDefinedSQLObjectsStorage().tryGet(function_name, UserDefinedSQLObjectType::SQLFunction);
=======
    ASTPtr ast = global_context->getUserDefinedSQLObjectsStorage().tryGet(function_name);

    if (ast && CurrentThread::isInitialized())
    {
        auto query_context = CurrentThread::get().getQueryContext();
        if (query_context && query_context->getSettingsRef()[Setting::log_queries])
            query_context->addQueryFactoriesInfo(Context::QueryLogFactories::SQLUserDefinedFunction, function_name);
    }

    return ast;
>>>>>>> 52f497e0
}

bool UserDefinedSQLFunctionFactory::has(const String & function_name) const
{
    return global_context->getUserDefinedSQLObjectsStorage().has(function_name, UserDefinedSQLObjectType::SQLFunction);
}

std::vector<std::string> UserDefinedSQLFunctionFactory::getAllRegisteredNames() const
{
    return global_context->getUserDefinedSQLObjectsStorage().getAllObjectNames(UserDefinedSQLObjectType::SQLFunction);
}

bool UserDefinedSQLFunctionFactory::empty() const
{
    return global_context->getUserDefinedSQLObjectsStorage().empty(UserDefinedSQLObjectType::SQLFunction);
}

void UserDefinedSQLFunctionFactory::backup(BackupEntriesCollector & backup_entries_collector, const String & data_path_in_backup) const
{
    backupUserDefinedSQLObjects(
        backup_entries_collector,
        data_path_in_backup,
        UserDefinedSQLObjectType::SQLFunction,
        global_context->getUserDefinedSQLObjectsStorage().getAllObjects(UserDefinedSQLObjectType::SQLFunction));
}

void UserDefinedSQLFunctionFactory::restore(RestorerFromBackup & restorer, const String & data_path_in_backup)
{
    auto restored_functions = restoreUserDefinedSQLObjects(restorer, data_path_in_backup, UserDefinedSQLObjectType::SQLFunction);
    const auto & restore_settings = restorer.getRestoreSettings();
    bool throw_if_exists = (restore_settings.create_function == RestoreUDFCreationMode::kCreate);
    bool replace_if_exists = (restore_settings.create_function == RestoreUDFCreationMode::kReplace);
    auto context = restorer.getContext();
    for (const auto & [function_name, create_function_query] : restored_functions)
        registerFunction(context, function_name, create_function_query, throw_if_exists, replace_if_exists);
}

}<|MERGE_RESOLUTION|>--- conflicted
+++ resolved
@@ -196,10 +196,7 @@
 
 ASTPtr UserDefinedSQLFunctionFactory::get(const String & function_name) const
 {
-<<<<<<< HEAD
-    return global_context->getUserDefinedSQLObjectsStorage().get(function_name, UserDefinedSQLObjectType::SQLFunction);
-=======
-    ASTPtr ast = global_context->getUserDefinedSQLObjectsStorage().get(function_name);
+    ASTPtr ast = global_context->getUserDefinedSQLObjectsStorage().get(function_name, UserDefinedSQLObjectType::SQLFunction);
 
     if (ast && CurrentThread::isInitialized())
     {
@@ -209,15 +206,11 @@
     }
 
     return ast;
->>>>>>> 52f497e0
 }
 
 ASTPtr UserDefinedSQLFunctionFactory::tryGet(const std::string & function_name) const
 {
-<<<<<<< HEAD
-    return global_context->getUserDefinedSQLObjectsStorage().tryGet(function_name, UserDefinedSQLObjectType::SQLFunction);
-=======
-    ASTPtr ast = global_context->getUserDefinedSQLObjectsStorage().tryGet(function_name);
+    ASTPtr ast = global_context->getUserDefinedSQLObjectsStorage().tryGet(function_name, UserDefinedSQLObjectType::SQLFunction);
 
     if (ast && CurrentThread::isInitialized())
     {
@@ -227,7 +220,6 @@
     }
 
     return ast;
->>>>>>> 52f497e0
 }
 
 bool UserDefinedSQLFunctionFactory::has(const String & function_name) const
