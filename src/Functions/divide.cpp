#include <Functions/FunctionFactory.h>
#include <Functions/FunctionBinaryArithmetic.h>
#include <Functions/DivisionUtils.h>

namespace DB
{
<<<<<<< HEAD
=======
namespace ErrorCodes
{
    extern const int LOGICAL_ERROR;
}

template <typename A, typename B>
struct DivideFloatingImpl
{
    using ResultType = typename NumberTraits::ResultOfFloatingPointDivision<A, B>::Type;
    static const constexpr bool allow_fixed_string = false;
    static const constexpr bool allow_string_integer = false;

    template <typename Result = ResultType>
    static NO_SANITIZE_UNDEFINED Result apply(A a [[maybe_unused]], B b [[maybe_unused]])
    {
        return static_cast<Result>(a) / static_cast<Result>(b);
    }

#if USE_EMBEDDED_COMPILER
    static constexpr bool compilable = true;
>>>>>>> 0fd19677


struct NameDivide { static constexpr auto name = "divide"; };
using FunctionDivide = BinaryArithmeticOverloadResolver<DivideFloatingImpl, NameDivide>;

REGISTER_FUNCTION(Divide)
{
    factory.registerFunction<FunctionDivide>();
}

}<|MERGE_RESOLUTION|>--- conflicted
+++ resolved
@@ -4,30 +4,6 @@
 
 namespace DB
 {
-<<<<<<< HEAD
-=======
-namespace ErrorCodes
-{
-    extern const int LOGICAL_ERROR;
-}
-
-template <typename A, typename B>
-struct DivideFloatingImpl
-{
-    using ResultType = typename NumberTraits::ResultOfFloatingPointDivision<A, B>::Type;
-    static const constexpr bool allow_fixed_string = false;
-    static const constexpr bool allow_string_integer = false;
-
-    template <typename Result = ResultType>
-    static NO_SANITIZE_UNDEFINED Result apply(A a [[maybe_unused]], B b [[maybe_unused]])
-    {
-        return static_cast<Result>(a) / static_cast<Result>(b);
-    }
-
-#if USE_EMBEDDED_COMPILER
-    static constexpr bool compilable = true;
->>>>>>> 0fd19677
-
 
 struct NameDivide { static constexpr auto name = "divide"; };
 using FunctionDivide = BinaryArithmeticOverloadResolver<DivideFloatingImpl, NameDivide>;
