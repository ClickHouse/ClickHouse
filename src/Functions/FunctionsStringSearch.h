--- conflicted
+++ resolved
@@ -176,7 +176,6 @@
         return std::make_shared<DataTypeNumber<typename Impl::ResultType>>();
     }
 
-<<<<<<< HEAD
     template <typename EnumType, typename ColumnType>
     static void processEnumColumn(const ColumnType * enum_col, const EnumType * enum_type, ColumnString & res, std::unordered_map<Int32, Int32> & enum_to_string_map, bool & need_transform)
     {
@@ -236,15 +235,13 @@
         return res;
     }
 
-=======
->>>>>>> 428a1494
     ColumnPtr executeImpl(const ColumnsWithTypeAndName & arguments, const DataTypePtr & result_type, size_t input_rows_count) const override
     {
         auto & haystack_argument = (argument_order == ArgumentOrder::HaystackNeedle) ? arguments[0] : arguments[1];
         ColumnPtr column_haystack = haystack_argument.column;
         const ColumnPtr & column_needle = (argument_order == ArgumentOrder::HaystackNeedle) ? arguments[1].column : arguments[0].column;
 
-<<<<<<< HEAD
+
         size_t origin_input_rows_count = input_rows_count;
         bool need_transform = false;
         std::unordered_map<Int32, Int32> enum_to_string_map{};
@@ -253,10 +250,6 @@
 
         if (isEnum16(haystack_argument.type))
             column_haystack = genStringColumnFromEnumColumn<DataTypeEnum16>(haystack_argument, need_transform, enum_to_string_map);
-=======
-        if (isEnum(haystack_argument.type))
-            column_haystack = castColumn(haystack_argument, std::make_shared<DataTypeString>());
->>>>>>> 428a1494
 
         ColumnPtr column_start_pos = nullptr;
         if (arguments.size() >= 3)
