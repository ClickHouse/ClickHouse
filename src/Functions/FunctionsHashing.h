--- conflicted
+++ resolved
@@ -1371,7 +1371,7 @@
     }
 };
 
-<<<<<<< HEAD
+
 extern "C" uint32_t farsh (const void *data, size_t bytes, uint64_t seed);
 struct ImplFarshHash32
 {
@@ -1391,7 +1391,11 @@
         };
         u64 = (static_cast<UInt64>(h1) << 32) + h2;
         return apply(chars, 8);
-=======
+    }
+
+    static constexpr bool use_int_hash_for_pods = false;
+};
+
 struct ImplWyHash64
 {
     static constexpr auto name = "wyHash64";
@@ -1411,7 +1415,7 @@
         u64[0] = h1;
         u64[1] = h2;
         return apply(chars, 16);
->>>>>>> 7700c260
+
     }
 
     static constexpr bool use_int_hash_for_pods = false;
