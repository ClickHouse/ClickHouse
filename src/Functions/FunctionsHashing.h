--- conflicted
+++ resolved
@@ -1085,29 +1085,16 @@
             const typename ColVecType::Container & vec_from = col_from->getData();
             size_t size = vec_from.size();
             for (size_t i = 0; i < size; ++i)
-            {
-<<<<<<< HEAD
+            {       
                 // Take a copy to maintain column representation as is.
                 auto value = vec_from[i];
-                transformEndianness<std::endian::little>(value);
-
+                to_little_endian(value);
+                
                 if constexpr (std::is_same_v<FromType, UUID>)
                     UUIDHelpers::toLegacyFormat(value);
 
                 const auto hash = apply(key, reinterpret_cast<const char *>(&value), sizeof(value));
 
-=======
-                ToType hash;
-                if constexpr (std::endian::native == std::endian::little)
-                    hash = apply(key, reinterpret_cast<const char *>(&vec_from[i]), sizeof(vec_from[i]));
-                else
-                {
-                    auto value = vec_from[i];
-                    to_little_endian(value);
-
-                    hash = apply(key, reinterpret_cast<const char *>(&value), sizeof(value));
-                }
->>>>>>> 3d15f633
                 if constexpr (first)
                     vec_to[i] = hash;
                 else
@@ -1117,21 +1104,13 @@
         else if (auto col_from_const = checkAndGetColumnConst<ColVecType>(column))
         {
             auto value = col_from_const->template getValue<FromType>();
-<<<<<<< HEAD
-            transformEndianness<std::endian::little>(value);
-
+            to_little_endian(value);
+            
             if constexpr (std::is_same_v<FromType, UUID>)
                 UUIDHelpers::toLegacyFormat(value);
-
-            const auto hash = apply(key, reinterpret_cast<const char *>(&value), sizeof(value));
-
-            size_t size = vec_to.size();
-=======
-            to_little_endian(value);
-
+                
             const auto hash = apply(key, reinterpret_cast<const char *>(&value), sizeof(value));
             const size_t size = vec_to.size();
->>>>>>> 3d15f633
             if constexpr (first)
                 vec_to.assign(size, hash);
             else
