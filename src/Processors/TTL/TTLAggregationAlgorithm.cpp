--- conflicted
+++ resolved
@@ -22,11 +22,7 @@
     extern const SettingsUInt64 min_count_to_compile_aggregate_expression;
     extern const SettingsUInt64 min_free_disk_space_for_temporary_data;
     extern const SettingsBool optimize_group_by_constant_keys;
-<<<<<<< HEAD
-    extern const SettingsBool enable_producing_buckets_out_of_order_in_aggregation;
     extern const SettingsBool serialize_string_in_memory_with_zero_byte;
-=======
->>>>>>> 867d7877
 }
 
 TTLAggregationAlgorithm::TTLAggregationAlgorithm(
@@ -70,13 +66,7 @@
         /*only_merge=*/false,
         settings[Setting::optimize_group_by_constant_keys],
         settings[Setting::min_chunk_bytes_for_parallel_parsing],
-<<<<<<< HEAD
-        /*stats_collecting_params_=*/{},
-        settings[Setting::enable_producing_buckets_out_of_order_in_aggregation],
         settings[Setting::serialize_string_in_memory_with_zero_byte]);
-=======
-        /*stats_collecting_params_=*/{});
->>>>>>> 867d7877
 
     aggregator = std::make_unique<Aggregator>(header, params);
 
