--- conflicted
+++ resolved
@@ -109,18 +109,14 @@
 
     {
         std::lock_guard guard(processors_mutex);
-<<<<<<< HEAD
         /// Do not add new processors to existing list, since the query was already cancelled.
         if (cancelled)
         {
             for (auto & processor : new_processors)
-                processor->cancel();
+                processor.cancel();
             return false;
         }
-        processors->insert(processors->end(), new_processors.begin(), new_processors.end());
-=======
-        processors.insert(processors.end(), new_processors.begin(), new_processors.end());
->>>>>>> 039d1f6e
+        processors.insert(processors->end(), new_processors.begin(), new_processors.end());
     }
 
     uint64_t num_processors = processors.size();
