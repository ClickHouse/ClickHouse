--- conflicted
+++ resolved
@@ -71,8 +71,6 @@
 
 bool ExecutionThreadContext::executeTask()
 {
-<<<<<<< HEAD
-=======
     std::unique_ptr<OpenTelemetry::SpanHolder> span;
 
     if (trace_processors)
@@ -80,7 +78,6 @@
         span = std::make_unique<OpenTelemetry::SpanHolder>(node->processor->getName());
         span->addAttribute("thread_number", thread_number);
     }
->>>>>>> 826c820e
     std::optional<Stopwatch> execution_time_watch;
 
 #ifndef NDEBUG
