--- conflicted
+++ resolved
@@ -211,7 +211,7 @@
     if (view == nullptr)
     {
         LOG_WARNING(
-            &Poco::Logger::get("PushingToViews"), "Trying to access table {} but it doesn't exist", view_id.getFullTableName());
+            getLogger("PushingToViews"), "Trying to access table {} but it doesn't exist", view_id.getFullTableName());
         return std::nullopt;
     }
 
@@ -223,7 +223,33 @@
 
     // Do not deduplicate insertions into MV if the main insertion is Ok
     if (disable_deduplication_for_children)
+    {
         insert_context->setSetting("insert_deduplicate", Field{false});
+    }
+    else if (insert_settings.update_insert_deduplication_token_in_dependent_materialized_views &&
+        !insert_settings.insert_deduplication_token.value.empty())
+    {
+        /** Update deduplication token passed to dependent MV with current table id. So it is possible to properly handle
+          * deduplication in complex INSERT flows.
+          *
+          * Example:
+          *
+          * landing -┬--> mv_1_1 ---> ds_1_1 ---> mv_2_1 --┬-> ds_2_1 ---> mv_3_1 ---> ds_3_1
+          *          |                                     |
+          *          └--> mv_1_2 ---> ds_1_2 ---> mv_2_2 --┘
+          *
+          * Here we want to avoid deduplication for two different blocks generated from `mv_2_1` and `mv_2_2` that will
+          * be inserted into `ds_2_1`.
+          */
+        auto insert_deduplication_token = insert_settings.insert_deduplication_token.value;
+
+        if (views_data->source_storage_id.hasUUID())
+            insert_deduplication_token += "_" + toString(views_data->source_storage_id.uuid);
+        else
+            insert_deduplication_token += "_" + views_data->source_storage_id.getFullNameNotQuoted();
+
+        insert_context->setSetting("insert_deduplication_token", insert_deduplication_token);
+    }
 
     // Processing of blocks for MVs is done block by block, and there will
     // be no parallel reading after (plus it is not a costless operation)
@@ -272,7 +298,7 @@
             // In case the materialized view is dropped/detached at this point, we register a warning and ignore it
             assert(materialized_view->is_dropped || materialized_view->is_detached);
             LOG_WARNING(
-                &Poco::Logger::get("PushingToViews"), "Trying to access table {} but it doesn't exist", view_id.getFullTableName());
+                getLogger("PushingToViews"), "Trying to access table {} but it doesn't exist", view_id.getFullTableName());
             return std::nullopt;
         }
 
@@ -303,7 +329,7 @@
             /// It may happen if materialize view query was changed and it doesn't depend on this source table anymore.
             /// See setting `allow_experimental_alter_materialized_view_structure`
             LOG_DEBUG(
-                &Poco::Logger::get("PushingToViews"), "Table '{}' is not a source for view '{}' anymore, current source is '{}'",
+                getLogger("PushingToViews"), "Table '{}' is not a source for view '{}' anymore, current source is '{}'",
                 select_query.select_table_id.getFullTableName(), view_id.getFullTableName(), views_data->source_storage_id);
             return std::nullopt;
         }
@@ -420,121 +446,21 @@
     ViewsDataPtr views_data;
     if (!views.empty())
     {
-<<<<<<< HEAD
         auto process_context = Context::createCopy(context);  /// This context will be used in `process` function
         views_data = std::make_shared<ViewsData>(thread_status_holder, process_context, table_id, metadata_snapshot, storage);
-=======
-        select_context = Context::createCopy(context);
-        insert_context = Context::createCopy(context);
-
-        const auto & insert_settings = insert_context->getSettingsRef();
-
-        // Do not deduplicate insertions into MV if the main insertion is Ok
-        if (disable_deduplication_for_children)
-        {
-            insert_context->setSetting("insert_deduplicate", Field{false});
-        }
-        else if (insert_settings.update_insert_deduplication_token_in_dependent_materialized_views &&
-            !insert_settings.insert_deduplication_token.value.empty())
-        {
-            /** Update deduplication token passed to dependent MV with current table id. So it is possible to properly handle
-              * deduplication in complex INSERT flows.
-              *
-              * Example:
-              *
-              * landing -┬--> mv_1_1 ---> ds_1_1 ---> mv_2_1 --┬-> ds_2_1 ---> mv_3_1 ---> ds_3_1
-              *          |                                     |
-              *          └--> mv_1_2 ---> ds_1_2 ---> mv_2_2 --┘
-              *
-              * Here we want to avoid deduplication for two different blocks generated from `mv_2_1` and `mv_2_2` that will
-              * be inserted into `ds_2_1`.
-              */
-            auto insert_deduplication_token = insert_settings.insert_deduplication_token.value;
-
-            if (table_id.hasUUID())
-                insert_deduplication_token += "_" + toString(table_id.uuid);
-            else
-                insert_deduplication_token += "_" + table_id.getFullNameNotQuoted();
-
-            insert_context->setSetting("insert_deduplication_token", insert_deduplication_token);
-        }
-
-        // Processing of blocks for MVs is done block by block, and there will
-        // be no parallel reading after (plus it is not a costless operation)
-        select_context->setSetting("parallelize_output_from_storages", Field{false});
-
-        // Separate min_insert_block_size_rows/min_insert_block_size_bytes for children
-        if (insert_settings.min_insert_block_size_rows_for_materialized_views)
-            insert_context->setSetting("min_insert_block_size_rows", insert_settings.min_insert_block_size_rows_for_materialized_views.value);
-        if (insert_settings.min_insert_block_size_bytes_for_materialized_views)
-            insert_context->setSetting("min_insert_block_size_bytes", insert_settings.min_insert_block_size_bytes_for_materialized_views.value);
-
-        views_data = std::make_shared<ViewsData>(thread_status_holder, select_context, table_id, metadata_snapshot, storage);
->>>>>>> 3fcfcd46
     }
 
     std::vector<Chain> chains;
 
     for (const auto & view_id : views)
     {
-<<<<<<< HEAD
         try
-=======
-        auto view = DatabaseCatalog::instance().tryGetTable(view_id, context);
-        if (view == nullptr)
-        {
-            LOG_WARNING(
-                getLogger("PushingToViews"), "Trying to access table {} but it doesn't exist", view_id.getFullTableName());
-            continue;
-        }
-
-        auto view_metadata_snapshot = view->getInMemoryMetadataPtr();
-
-        ASTPtr query;
-        Chain out;
-
-        /// We are creating a ThreadStatus per view to store its metrics individually
-        /// Since calling ThreadStatus() changes current_thread we save it and restore it after the calls
-        /// Later on, before doing any task related to a view, we'll switch to its ThreadStatus, do the work,
-        /// and switch back to the original thread_status.
-        auto * original_thread = current_thread;
-        SCOPE_EXIT({ current_thread = original_thread; });
-        current_thread = nullptr;
-        std::unique_ptr<ThreadStatus> view_thread_status_ptr = std::make_unique<ThreadStatus>(/*check_current_thread_on_destruction=*/ false);
-        /// Copy of a ThreadStatus should be internal.
-        view_thread_status_ptr->setInternalThread();
-        view_thread_status_ptr->attachToGroup(running_group);
-
-        auto * view_thread_status = view_thread_status_ptr.get();
-        views_data->thread_status_holder->thread_statuses.push_front(std::move(view_thread_status_ptr));
-
-        auto runtime_stats = std::make_unique<QueryViewsLogElement::ViewRuntimeStats>();
-        runtime_stats->target_name = view_id.getFullTableName();
-        runtime_stats->thread_status = view_thread_status;
-        runtime_stats->event_time = std::chrono::system_clock::now();
-        runtime_stats->event_status = QueryViewsLogElement::ViewStatus::EXCEPTION_BEFORE_START;
-
-        auto & type = runtime_stats->type;
-        auto & target_name = runtime_stats->target_name;
-        auto * view_counter_ms = &runtime_stats->elapsed_ms;
-
-        if (auto * materialized_view = dynamic_cast<StorageMaterializedView *>(view.get()))
->>>>>>> 3fcfcd46
         {
             auto out = generateViewChain(
                 context, view_id, running_group, result_chain,
                 views_data, thread_status_holder, async_insert, storage_header, disable_deduplication_for_children);
 
-<<<<<<< HEAD
             if (!out.has_value())
-=======
-            if (lock == nullptr)
-            {
-                // In case the materialized view is dropped/detached at this point, we register a warning and ignore it
-                assert(materialized_view->is_dropped || materialized_view->is_detached);
-                LOG_WARNING(
-                    getLogger("PushingToViews"), "Trying to access table {} but it doesn't exist", view_id.getFullTableName());
->>>>>>> 3fcfcd46
                 continue;
 
             chains.emplace_back(std::move(*out));
@@ -548,22 +474,7 @@
                     views_data->views.back().runtime_stats->target_name,
                     /*column_names=*/ {});
 
-<<<<<<< HEAD
                 context->getQueryContext()->addViewAccessInfo(view_id.getFullTableName());
-=======
-            auto inner_table_id = inner_table->getStorageID();
-            auto inner_metadata_snapshot = inner_table->getInMemoryMetadataPtr();
-
-            const auto & select_query = view_metadata_snapshot->getSelectQuery();
-            if (select_query.select_table_id != table_id)
-            {
-                /// It may happen if materialize view query was changed and it doesn't depend on this source table anymore.
-                /// See setting `allow_experimental_alter_materialized_view_structure`
-                LOG_DEBUG(
-                    getLogger("PushingToViews"), "Table '{}' is not a source for view '{}' anymore, current source is '{}'",
-                        select_query.select_table_id.getFullTableName(), view_id.getFullTableName(), table_id);
-                continue;
->>>>>>> 3fcfcd46
             }
         }
         catch (const Exception & e)
