#include <Processors/Transforms/FilterTransform.h>

#include <Columns/ColumnsCommon.h>
#include <Core/Field.h>
#include <DataTypes/DataTypeLowCardinality.h>
#include <DataTypes/DataTypeNullable.h>
#include <Interpreters/Cache/QueryConditionCache.h>
#include <Interpreters/Context.h>
#include <Interpreters/ExpressionActions.h>
#include <Processors/Chunk.h>
#include <Storages/MergeTree/MarkRange.h>
#include <Processors/Merges/Algorithms/ReplacingSortedAlgorithm.h>
#include <Processors/Merges/Algorithms/MergeTreeReadInfo.h>
#include <Interpreters/ActionsDAG.h>
#include <Functions/IFunction.h>

namespace ProfileEvents
{
    extern const Event FilterTransformPassedRows;
    extern const Event FilterTransformPassedBytes;
}

namespace DB
{

namespace ErrorCodes
{
    extern const int ILLEGAL_TYPE_OF_COLUMN_FOR_FILTER;
}

bool FilterTransform::canUseType(const DataTypePtr & filter_type)
{
    return filter_type->onlyNull() || isUInt8(removeLowCardinalityAndNullable(filter_type));
}

auto incrementProfileEvents = [](size_t num_rows, const Columns & columns)
{
    ProfileEvents::increment(ProfileEvents::FilterTransformPassedRows, num_rows);

    size_t num_bytes = 0;
    for (const auto & column : columns)
    {
        if (column)
            num_bytes += column->byteSize();
    }
    ProfileEvents::increment(ProfileEvents::FilterTransformPassedBytes, num_bytes);
};

Block FilterTransform::transformHeader(
    const Block & header, const ActionsDAG * expression, const String & filter_column_name, bool remove_filter_column)
{
    Block result = expression ? expression->updateHeader(header) : header;

    auto filter_type = result.getByName(filter_column_name).type;
    if (!canUseType(filter_type))
        throw Exception(ErrorCodes::ILLEGAL_TYPE_OF_COLUMN_FOR_FILTER,
            "Illegal type {} of column {} for filter. Must be UInt8 or Nullable(UInt8).",
            filter_type->getName(), filter_column_name);

    if (remove_filter_column)
        result.erase(filter_column_name);

    return result;
}

FilterTransform::FilterTransform(
    SharedHeader header_,
    ExpressionActionsPtr expression_,
    String filter_column_name_,
    bool remove_filter_column_,
    bool on_totals_,
    std::shared_ptr<std::atomic<size_t>> rows_filtered_,
    QueryConditionCacheWriterPtr query_condition_cache_writer_)
    : ISimpleTransform(
            header_,
            std::make_shared<const Block>(transformHeader(*header_, expression_ ? &expression_->getActionsDAG() : nullptr, filter_column_name_, remove_filter_column_)),
            true)
    , expression(std::move(expression_))
    , filter_column_name(std::move(filter_column_name_))
    , remove_filter_column(remove_filter_column_)
    , on_totals(on_totals_)
    , rows_filtered(rows_filtered_)
    , query_condition_cache_writer(query_condition_cache_writer_)
{
    transformed_header = getInputPort().getHeader();
    if (expression)
    {
        expression->execute(transformed_header);

        /// Special check to stop queries like "WHERE ignore(...)"
        {
            const auto * node = &expression->getActionsDAG().findInOutputs(filter_column_name);
            while (node->type == ActionsDAG::ActionType::ALIAS)
                node = node->children[0];

            if (node->type == ActionsDAG::ActionType::FUNCTION && node->function_base->getName() == "ignore")
                always_false = true;
        }
    }
    filter_column_position = transformed_header.getPositionByName(filter_column_name);

    auto & column = transformed_header.getByPosition(filter_column_position).column;
    if (column)
<<<<<<< HEAD
        constant_filter_description = ConstantFilterDescription(*column);
=======
        always_false = always_false || ConstantFilterDescription(*column).always_false;

    if (condition.has_value())
        query_condition_cache = Context::getGlobalContextInstance()->getQueryConditionCache();
>>>>>>> 859ddb91
}

IProcessor::Status FilterTransform::prepare()
{
    if (!on_totals
        && (always_false
            /// Optimization for `WHERE column in (empty set)`.
            /// The result will not change after set was created, so we can skip this check.
            /// It is implemented in prepare() stop pipeline before reading from input port.
            || (!are_prepared_sets_initialized && expression && expression->checkColumnIsAlwaysFalse(filter_column_name))))
    {
        input.close();
        output.finish();
        return Status::Finished;
    }

    auto status = ISimpleTransform::prepare();

    /// Until prepared sets are initialized, output port will be unneeded, and prepare will return PortFull.
    if (status != IProcessor::Status::PortFull)
        are_prepared_sets_initialized = true;

    if (status == IProcessor::Status::Finished)
        writeIntoQueryConditionCache({});

    return status;
}


void FilterTransform::removeFilterIfNeed(Columns & columns) const
{
    if (remove_filter_column)
        columns.erase(columns.begin() + filter_column_position);
}

void FilterTransform::transform(Chunk & chunk)
{
    auto chunk_rows_before = chunk.getNumRows();
    doTransform(chunk);
    if (rows_filtered)
        *rows_filtered += chunk_rows_before - chunk.getNumRows();
}

void FilterTransform::doTransform(Chunk & chunk)
{
    size_t num_rows_before_filtration = chunk.getNumRows();
    auto columns = chunk.detachColumns();
    DataTypes types;

    {
        Block block = getInputPort().getHeader().cloneWithColumns(columns);
        columns.clear();

        if (expression)
            expression->execute(block, num_rows_before_filtration);

        columns = block.getColumns();
        types = block.getDataTypes();
    }

    size_t num_columns = columns.size();
    ColumnPtr filter_column = columns[filter_column_position];
    ConstantFilterDescription constant_filter_description(*filter_column);

    if (constant_filter_description.always_true || on_totals || isVirtualRow(chunk))
    {
        incrementProfileEvents(num_rows_before_filtration, columns);
        removeFilterIfNeed(columns);
        chunk.setColumns(std::move(columns), num_rows_before_filtration);
        return;
    }

    if (constant_filter_description.always_false)
    {
        writeIntoQueryConditionCache(chunk.getChunkInfos().get<MarkRangesInfo>());
        incrementProfileEvents(0, {});
        return;
    }

    std::unique_ptr<IFilterDescription> filter_description;

    if (isColumnConst(*filter_column))
        filter_column = filter_column->convertToFullColumnIfConst();

    if (filter_column->isSparse())
        filter_description = std::make_unique<SparseFilterDescription>(*filter_column);
    else
        filter_description = std::make_unique<FilterDescription>(*filter_column);

    /** Let's find out how many rows will be in result.
      * To do this, we filter out the first non-constant column
      *  or calculate number of set bytes in the filter.
      */
    size_t first_non_constant_column = num_columns;
    size_t min_size_in_memory = std::numeric_limits<size_t>::max();
    for (size_t i = 0; i < num_columns; ++i)
    {
        DataTypePtr type_not_null = removeNullableOrLowCardinalityNullable(types[i]);
        if (i != filter_column_position && !isColumnConst(*columns[i]) && type_not_null->isValueRepresentedByNumber())
        {
            size_t size_in_memory = type_not_null->getSizeOfValueInMemory() + (isNullableOrLowCardinalityNullable(types[i]) ? 1 : 0);
            if (size_in_memory < min_size_in_memory)
            {
                min_size_in_memory = size_in_memory;
                first_non_constant_column = i;
            }
        }
    }
    (void)min_size_in_memory; /// Suppress error of clang-analyzer-deadcode.DeadStores

    size_t num_filtered_rows = 0;
    if (first_non_constant_column != num_columns)
    {
        columns[first_non_constant_column] = filter_description->filter(*columns[first_non_constant_column], -1);
        num_filtered_rows = columns[first_non_constant_column]->size();
    }
    else
        num_filtered_rows = filter_description->countBytesInFilter();

    incrementProfileEvents(num_filtered_rows, columns);

    /// If the current block is completely filtered out, let's move on to the next one.
    if (num_filtered_rows == 0)
    {
        writeIntoQueryConditionCache(chunk.getChunkInfos().get<MarkRangesInfo>());
        /// SimpleTransform will skip it.
        return;
    }

    /// If all the rows pass through the filter.
    if (num_filtered_rows == num_rows_before_filtration)
    {
        /// No need to touch the rest of the columns.
        removeFilterIfNeed(columns);
        chunk.setColumns(std::move(columns), num_rows_before_filtration);
        return;
    }

    /// Filter the rest of the columns.
    for (size_t i = 0; i < num_columns; ++i)
    {
        auto & current_column = columns[i];

        if (i == filter_column_position && remove_filter_column)
            continue;

        if (i == first_non_constant_column)
            continue;

        if (isColumnConst(*current_column))
            current_column = current_column->cut(0, num_filtered_rows);
        else
            current_column = filter_description->filter(*current_column, num_filtered_rows);
    }

    removeFilterIfNeed(columns);
    chunk.setColumns(std::move(columns), num_filtered_rows);
}

void FilterTransform::writeIntoQueryConditionCache(const MarkRangesInfoPtr & mark_ranges_info)
{
    if (!query_condition_cache_writer)
        return;

    if (!mark_ranges_info)
    {
        /// FilterTransform has finished, we need to flush to the query result cache.

        if (!buffered_mark_ranges_info)
            return;

        query_condition_cache_writer->addRanges(
            buffered_mark_ranges_info->table_uuid,
            buffered_mark_ranges_info->part_name,
            buffered_mark_ranges_info->mark_ranges,
            buffered_mark_ranges_info->marks_count,
            buffered_mark_ranges_info->has_final_mark);

        buffered_mark_ranges_info = nullptr;

        return;
    }

    if (!buffered_mark_ranges_info)
    {
        buffered_mark_ranges_info = std::static_pointer_cast<MarkRangesInfo>(mark_ranges_info->clone());
    }
    else
    {
        /// If the current and the buffer mark range info are from the same table/part, append to the buffer.
        /// Otherwise write to the query condition cache and reset the buffer.

        if (buffered_mark_ranges_info->table_uuid != mark_ranges_info->table_uuid || buffered_mark_ranges_info->part_name != mark_ranges_info->part_name)
        {
            query_condition_cache_writer->addRanges(
                buffered_mark_ranges_info->table_uuid,
                buffered_mark_ranges_info->part_name,
                buffered_mark_ranges_info->mark_ranges,
                buffered_mark_ranges_info->marks_count,
                buffered_mark_ranges_info->has_final_mark);

            buffered_mark_ranges_info = std::static_pointer_cast<MarkRangesInfo>(mark_ranges_info->clone());
        }
        else
        {
            buffered_mark_ranges_info->appendMarkRanges(mark_ranges_info->mark_ranges);
        }
    }
}

}<|MERGE_RESOLUTION|>--- conflicted
+++ resolved
@@ -101,14 +101,10 @@
 
     auto & column = transformed_header.getByPosition(filter_column_position).column;
     if (column)
-<<<<<<< HEAD
-        constant_filter_description = ConstantFilterDescription(*column);
-=======
         always_false = always_false || ConstantFilterDescription(*column).always_false;
 
     if (condition.has_value())
         query_condition_cache = Context::getGlobalContextInstance()->getQueryConditionCache();
->>>>>>> 859ddb91
 }
 
 IProcessor::Status FilterTransform::prepare()
