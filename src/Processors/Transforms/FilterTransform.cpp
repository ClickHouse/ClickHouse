--- conflicted
+++ resolved
@@ -320,32 +320,7 @@
     if (!filter_description->has_one)
         return;
 
-<<<<<<< HEAD
-=======
-    /** Let's find out how many rows will be in result.
-      * To do this, we filter out the first non-constant column
-      *  or calculate number of set bytes in the filter.
-      */
-    size_t first_non_constant_column = num_columns;
-    size_t min_size_in_memory = std::numeric_limits<size_t>::max();
-    for (size_t i = 0; i < num_columns; ++i)
-    {
-        DataTypePtr type_not_null = removeNullableOrLowCardinalityNullable(types[i]);
-        if (i != filter_column_position && !isColumnConst(*columns[i]) && type_not_null->isValueRepresentedByNumber())
-        {
-            size_t size_in_memory = type_not_null->getSizeOfValueInMemory() + (isNullableOrLowCardinalityNullable(types[i]) ? 1 : 0);
-            if (size_in_memory < min_size_in_memory)
-            {
-                min_size_in_memory = size_in_memory;
-                first_non_constant_column = i;
-            }
-        }
-    }
-    (void)min_size_in_memory; /// Suppress error of clang-analyzer-deadcode.DeadStores
-
->>>>>>> 0d1751fd
-    size_t num_filtered_rows = 0;
-    num_filtered_rows = filter_description->countBytesInFilter();
+    size_t num_filtered_rows = filter_description->countBytesInFilter();
 
     /// If the current block is completely filtered out, let's move on to the next one.
     if (num_filtered_rows == 0)
