#include <Processors/Transforms/MergingAggregatedTransform.h>
#include <Processors/Transforms/AggregatingTransform.h>
#include <Processors/Transforms/AggregatingInOrderTransform.h>
#include <Processors/QueryPlan/AggregatingStep.h>
#include <Common/logger_useful.h>
#include <Interpreters/ExpressionActions.h>
#include <DataTypes/DataTypesNumber.h>

namespace DB
{
namespace ErrorCodes
{
    extern const int LOGICAL_ERROR;
}

Block MergingAggregatedTransform::appendGroupingIfNeeded(const Block & in_header, Block out_header)
{
    /// __grouping_set is neither GROUP BY key nor an aggregate function.
    /// It behaves like a GROUP BY key, but we cannot append it to keys
    /// because it changes hashing method and buckets for two level aggregation.
    /// Now, this column is processed "manually" by merging each group separately.
    if (in_header.has("__grouping_set"))
        out_header.insert(0, in_header.getByName("__grouping_set"));

    return out_header;
}

/// We should keep the order for GROUPING SET keys.
/// Initiator creates a separate Aggregator for every group, so should we do here.
/// Otherwise, two-level aggregation will split the data into different buckets,
/// and the result may have duplicating rows.
static ActionsDAG makeReorderingActions(const Block & in_header, const GroupingSetsParams & params)
{
    ActionsDAG reordering(in_header.getColumnsWithTypeAndName());
    auto & outputs = reordering.getOutputs();
    ActionsDAG::NodeRawConstPtrs new_outputs;
    new_outputs.reserve(in_header.columns() + params.used_keys.size() - params.used_keys.size());

    std::unordered_map<std::string_view, size_t> index;
    for (size_t pos = 0; pos < outputs.size(); ++pos)
        index.emplace(outputs[pos]->result_name, pos);

    for (const auto & used_name : params.used_keys)
    {
        auto & idx = index[used_name];
        new_outputs.push_back(outputs[idx]);
    }

    for (const auto & used_name : params.used_keys)
        index[used_name] = outputs.size();
    for (const auto & missing_name : params.missing_keys)
        index[missing_name] = outputs.size();

    for (const auto * output : outputs)
    {
        if (index[output->result_name] != outputs.size())
            new_outputs.push_back(output);
    }

    outputs.swap(new_outputs);
    return reordering;
}

MergingAggregatedTransform::~MergingAggregatedTransform() = default;

MergingAggregatedTransform::MergingAggregatedTransform(
    Block header_, Aggregator::Params params, bool final, GroupingSetsParamsList grouping_sets_params)
    : IAccumulatingTransform(header_, appendGroupingIfNeeded(header_, params.getHeader(header_, final)))
<<<<<<< HEAD
    , log(getLogger("MergingAggregatedTransform"))
    , max_threads(max_threads_)
=======
>>>>>>> ab8a207f
{
    if (!grouping_sets_params.empty())
    {
        if (!header_.has("__grouping_set"))
            throw Exception(ErrorCodes::LOGICAL_ERROR,
                "Cannot find __grouping_set column in header of MergingAggregatedTransform with grouping sets."
                "Header {}", header_.dumpStructure());

        auto in_header = header_;
        in_header.erase(header_.getPositionByName("__grouping_set"));
        auto out_header = params.getHeader(header_, final);

        grouping_sets.reserve(grouping_sets_params.size());
        for (const auto & grouping_set_params : grouping_sets_params)
        {
            size_t group = grouping_sets.size();

            auto reordering = makeReorderingActions(in_header, grouping_set_params);

            Aggregator::Params set_params(grouping_set_params.used_keys,
                params.aggregates,
                params.overflow_row,
                params.max_threads,
                params.max_block_size,
                params.min_hit_rate_to_use_consecutive_keys_optimization);

            auto transform_params = std::make_shared<AggregatingTransformParams>(reordering.updateHeader(in_header), std::move(set_params), final);

            auto creating = AggregatingStep::makeCreatingMissingKeysForGroupingSetDAG(
                transform_params->getHeader(),
                out_header,
                grouping_sets_params, group, false);

            auto & groupiung_set = grouping_sets.emplace_back();
            groupiung_set.reordering_key_columns_actions = std::make_shared<ExpressionActions>(std::move(reordering));
            groupiung_set.creating_missing_keys_actions = std::make_shared<ExpressionActions>(std::move(creating));
            groupiung_set.params = std::move(transform_params);
        }
    }
    else
    {
        auto & groupiung_set = grouping_sets.emplace_back();
        groupiung_set.params = std::make_shared<AggregatingTransformParams>(header_, std::move(params), final);
    }
}

void MergingAggregatedTransform::addBlock(Block block)
{
    if (grouping_sets.size() == 1)
    {
        auto bucket = block.info.bucket_num;
        if (grouping_sets[0].reordering_key_columns_actions)
            grouping_sets[0].reordering_key_columns_actions->execute(block);
        grouping_sets[0].bucket_to_blocks[bucket].emplace_back(std::move(block));
        return;
    }

    auto grouping_position = block.getPositionByName("__grouping_set");
    auto grouping_column = block.getByPosition(grouping_position).column;
    block.erase(grouping_position);

    /// Split a block by __grouping_set values.

    const auto * grouping_column_typed = typeid_cast<const ColumnUInt64 *>(grouping_column.get());
    if (!grouping_column_typed)
        throw Exception(ErrorCodes::LOGICAL_ERROR, "Expected UInt64 column for __grouping_set, got {}", grouping_column->getName());

    IColumn::Selector selector;

    const auto & grouping_data = grouping_column_typed->getData();
    size_t num_rows = grouping_data.size();
    UInt64 last_group = grouping_data[0];
    UInt64 max_group = last_group;
    for (size_t row = 1; row < num_rows; ++row)
    {
        auto group = grouping_data[row];

        /// Optimization for equal ranges.
        if (last_group == group)
            continue;

        /// Optimization for single group.
        if (selector.empty())
            selector.reserve(num_rows);

        /// Fill the last equal range.
        selector.resize_fill(row, last_group);
        last_group = group;
        max_group = std::max(last_group, max_group);
    }

    if (max_group >= grouping_sets.size())
        throw Exception(ErrorCodes::LOGICAL_ERROR,
            "Invalid group number {}. Number of groups {}.", last_group, grouping_sets.size());

    /// Optimization for single group.
    if (selector.empty())
    {
        auto bucket = block.info.bucket_num;
        grouping_sets[last_group].reordering_key_columns_actions->execute(block);
        grouping_sets[last_group].bucket_to_blocks[bucket].emplace_back(std::move(block));
        return;
    }

    /// Fill the last equal range.
    selector.resize_fill(num_rows, last_group);

    const size_t num_groups = max_group + 1;
    Blocks split_blocks(num_groups);

    for (size_t group_id = 0; group_id < num_groups; ++group_id)
        split_blocks[group_id] = block.cloneEmpty();

    size_t columns_in_block = block.columns();
    for (size_t col_idx_in_block = 0; col_idx_in_block < columns_in_block; ++col_idx_in_block)
    {
        MutableColumns split_columns = block.getByPosition(col_idx_in_block).column->scatter(num_groups, selector);
        for (size_t group_id = 0; group_id < num_groups; ++group_id)
            split_blocks[group_id].getByPosition(col_idx_in_block).column = std::move(split_columns[group_id]);
    }

    for (size_t group = 0; group < num_groups; ++group)
    {
        auto & split_block = split_blocks[group];
        split_block.info = block.info;
        grouping_sets[group].reordering_key_columns_actions->execute(split_block);
        grouping_sets[group].bucket_to_blocks[block.info.bucket_num].emplace_back(std::move(split_block));
    }
}

void MergingAggregatedTransform::consume(Chunk chunk)
{
    if (!consume_started)
    {
        consume_started = true;
        LOG_TRACE(log, "Reading blocks of partially aggregated data.");
    }

    size_t input_rows = chunk.getNumRows();
    if (!input_rows)
        return;

    total_input_rows += input_rows;
    ++total_input_blocks;

    if (chunk.getChunkInfos().empty())
        throw Exception(ErrorCodes::LOGICAL_ERROR, "Chunk info was not set for chunk in MergingAggregatedTransform.");

    if (auto agg_info = chunk.getChunkInfos().get<AggregatedChunkInfo>())
    {
        /** If the remote servers used a two-level aggregation method,
          * then blocks will contain information about the number of the bucket.
          * Then the calculations can be parallelized by buckets.
          * We decompose the blocks to the bucket numbers indicated in them.
          */
        auto block = getInputPort().getHeader().cloneWithColumns(chunk.getColumns());
        block.info.is_overflows = agg_info->is_overflows;
        block.info.bucket_num = agg_info->bucket_num;

        addBlock(std::move(block));
    }
    else if (chunk.getChunkInfos().get<ChunkInfoWithAllocatedBytes>())
    {
        auto block = getInputPort().getHeader().cloneWithColumns(chunk.getColumns());
        block.info.is_overflows = false;
        block.info.bucket_num = -1;

        addBlock(std::move(block));
    }
    else
        throw Exception(ErrorCodes::LOGICAL_ERROR, "Chunk should have AggregatedChunkInfo in MergingAggregatedTransform.");
}

Chunk MergingAggregatedTransform::generate()
{
    if (!generate_started)
    {
        generate_started = true;
        LOG_DEBUG(log, "Read {} blocks of partially aggregated data, total {} rows.", total_input_blocks, total_input_rows);

        /// Exception safety. Make iterator valid in case any method below throws.
        next_block = blocks.begin();

        for (auto & grouping_set : grouping_sets)
        {
            auto & params = grouping_set.params;
            auto & bucket_to_blocks = grouping_set.bucket_to_blocks;
            AggregatedDataVariants data_variants;

            /// TODO: this operation can be made async. Add async for IAccumulatingTransform.
            params->aggregator.mergeBlocks(std::move(bucket_to_blocks), data_variants, is_cancelled);
            auto merged_blocks = params->aggregator.convertToBlocks(data_variants, params->final);

            if (grouping_set.creating_missing_keys_actions)
                for (auto & block : merged_blocks)
                    grouping_set.creating_missing_keys_actions->execute(block);

            blocks.splice(blocks.end(), std::move(merged_blocks));
        }

        next_block = blocks.begin();
    }

    if (next_block == blocks.end())
        return {};

    auto block = std::move(*next_block);
    ++next_block;

    auto info = std::make_shared<AggregatedChunkInfo>();
    info->bucket_num = block.info.bucket_num;
    info->is_overflows = block.info.is_overflows;

    UInt64 num_rows = block.rows();
    Chunk chunk(block.getColumns(), num_rows);

    chunk.getChunkInfos().add(std::move(info));

    return chunk;
}

}<|MERGE_RESOLUTION|>--- conflicted
+++ resolved
@@ -66,11 +66,7 @@
 MergingAggregatedTransform::MergingAggregatedTransform(
     Block header_, Aggregator::Params params, bool final, GroupingSetsParamsList grouping_sets_params)
     : IAccumulatingTransform(header_, appendGroupingIfNeeded(header_, params.getHeader(header_, final)))
-<<<<<<< HEAD
     , log(getLogger("MergingAggregatedTransform"))
-    , max_threads(max_threads_)
-=======
->>>>>>> ab8a207f
 {
     if (!grouping_sets_params.empty())
     {
