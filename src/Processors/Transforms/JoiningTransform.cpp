--- conflicted
+++ resolved
@@ -2,11 +2,7 @@
 #include <Interpreters/ExpressionAnalyzer.h>
 #include <Interpreters/join_common.h>
 
-<<<<<<< HEAD
-#include <common/logger_useful.h>
-=======
 #include <base/logger_useful.h>
->>>>>>> df57f8e3
 
 namespace DB
 {
@@ -21,7 +17,6 @@
     LOG_DEBUG(&Poco::Logger::get("JoiningTransform"), "Before join block: '{}'", header.dumpStructure());
     join->checkTypesOfKeys(header);
     ExtraBlockPtr tmp;
-    LOG_DEBUG(&Poco::Logger::get("JoiningTransform"), "Before join block: '{}'", header.dumpStructure());
     join->joinBlock(header, tmp);
     LOG_DEBUG(&Poco::Logger::get("JoiningTransform"), "After join block: '{}'", header.dumpStructure());
     return header;
