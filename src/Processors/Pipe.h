--- conflicted
+++ resolved
@@ -61,12 +61,7 @@
     size_t maxParallelStreams() const { return max_parallel_streams; }
 
     /// Do not allow to change the table while the processors of pipe are alive.
-<<<<<<< HEAD
-    void addTableLock(TableLockHolder lock) { holder.table_locks.emplace_back(std::move(lock)); }
-=======
-    /// TODO: move it to pipeline.
-    void addTableLock(const TableLockHolder & lock) { table_locks.push_back(lock); }
->>>>>>> 43ba9200
+    void addTableLock(TableLockHolder lock) { table_locks.emplace_back(std::move(lock)); }
     /// This methods are from QueryPipeline. Needed to make conversion from pipeline to pipe possible.
     void addInterpreterContext(std::shared_ptr<Context> context) { interpreter_context.emplace_back(std::move(context)); }
     void addStorageHolder(StoragePtr storage) { storage_holders.emplace_back(std::move(storage)); }
