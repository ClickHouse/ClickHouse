#include <Processors/QueryPlan/ReadFromSystemNumbersStep.h>

#include <Core/ColumnWithTypeAndName.h>
#include <DataTypes/DataTypesNumber.h>
#include <Interpreters/InterpreterSelectQuery.h>
#include <Parsers/ASTSelectQuery.h>
#include <Processors/LimitTransform.h>
#include <Processors/Sources/NullSource.h>
#include <QueryPipeline/QueryPipelineBuilder.h>
#include <Storages/MergeTree/KeyCondition.h>
#include <Storages/System/StorageSystemNumbers.h>
#include <Common/typeid_cast.h>

namespace DB
{

namespace ErrorCodes
{
extern const int TOO_MANY_ROWS;
}

namespace
{

class NumbersSource : public ISource
{
public:
    NumbersSource(UInt64 block_size_, UInt64 offset_, std::optional<UInt64> limit_, UInt64 step_)
        : ISource(createHeader()), block_size(block_size_), next(offset_), step(step_)
    {
        if (limit_.has_value())
            end = limit_.value() + offset_;
    }

    String getName() const override { return "Numbers"; }

    static Block createHeader() { return {ColumnWithTypeAndName(ColumnUInt64::create(), std::make_shared<DataTypeUInt64>(), "number")}; }

protected:
    Chunk generate() override
    {
        UInt64 real_block_size = block_size;
        if (end.has_value())
        {
            if (end.value() <= next)
                return {};
            real_block_size = std::min(block_size, end.value() - next);
        }
        auto column = ColumnUInt64::create(real_block_size);
        ColumnUInt64::Container & vec = column->getData();

        size_t curr = next; /// The local variable for some reason works faster (>20%) than member of class.
        UInt64 * pos = vec.data(); /// This also accelerates the code.
<<<<<<< HEAD
        UInt64 * end_ = &vec[real_block_size];
        iota(pos, static_cast<size_t>(end_ - pos), curr);
=======
        UInt64 * end = &vec[block_size];
        while (pos < end)
            *pos++ = curr++;
>>>>>>> 7879dc12

        next += step;

        progress(column->size(), column->byteSize());

        return {Columns{std::move(column)}, real_block_size};
    }

private:
    UInt64 block_size;
    UInt64 next;
    std::optional<UInt64> end; /// not included
    UInt64 step;
};


UInt128 sizeOfRange(const Range & r)
{
    UInt128 size;
    if (r.right.isPositiveInfinity())
        return static_cast<UInt128>(std::numeric_limits<uint64_t>::max()) - r.left.get<UInt64>() + r.left_included;

    size = static_cast<UInt128>(r.right.get<UInt64>()) - r.left.get<UInt64>() + 1;

    if (!r.left_included)
        size--;

    if (!r.right_included)
        size--;
    assert(size >= 0);
    return size;
};

auto sizeOfRanges(const Ranges & rs)
{
    UInt128 total_size{};
    for (const Range & r : rs)
    {
        /// total_size will never overflow
        total_size += sizeOfRange(r);
    }
    return total_size;
};

/// Generate numbers according to ranges.
/// Numbers generated is ordered in one stream.
/// Notice that we will not generate additional numbers out of ranges.
class NumbersRangedSource : public ISource
{
public:
    /// Represent a position in Ranges list.
    struct RangesPos
    {
        size_t offset_in_ranges;
        UInt128 offset_in_range;
    };

    struct RangesState
    {
        RangesPos pos;
        mutable std::mutex mutex;
    };

    using RangesStatePtr = std::shared_ptr<RangesState>;

    NumbersRangedSource(const Ranges & ranges_, RangesStatePtr & ranges_state_, UInt64 base_block_size_)
        : ISource(NumbersSource::createHeader()), ranges(ranges_), ranges_state(ranges_state_), base_block_size(base_block_size_)
    {
    }

    String getName() const override { return "NumbersRange"; }

protected:
    /// Find the data range in ranges and return how many item found.
    /// If no data left in ranges return 0.
    UInt64 findRanges(RangesPos & start, RangesPos & end, UInt64 base_block_size_)
    {
        std::lock_guard lock(ranges_state->mutex);

        UInt64 need = base_block_size_;
        UInt64 size = 0; /// how many item found.

        /// find start
        start = ranges_state->pos;
        end = start;

        /// find end
        while (need != 0)
        {
            UInt128 can_provide = end.offset_in_ranges == ranges.size() ? static_cast<UInt128>(0)
                                                                        : sizeOfRange(ranges[end.offset_in_ranges]) - end.offset_in_range;
            if (can_provide == 0)
                break;

            if (can_provide > need)
            {
                end.offset_in_range += need;
                size += need;
                need = 0;
            }
            else if (can_provide == need)
            {
                end.offset_in_ranges++;
                end.offset_in_range = 0;
                size += need;
                need = 0;
            }
            else
            {
                end.offset_in_ranges++;
                end.offset_in_range = 0;
                size += static_cast<UInt64>(can_provide);
                need -= static_cast<UInt64>(can_provide);
            }
        }

        ranges_state->pos = end;
        return size;
    }

    Chunk generate() override
    {
        if (ranges.empty())
            return {};

        auto first_value = [](const Range & r) { return r.left.get<UInt64>() + (r.left_included ? 0 : 1); };

        auto last_value = [](const Range & r) { return r.right.get<UInt64>() - (r.right_included ? 0 : 1); };

        /// Find the data range.
        /// If data left is small, shrink block size.
        RangesPos start, end;
        auto block_size = findRanges(start, end, base_block_size);

        if (!block_size)
            return {};

        auto column = ColumnUInt64::create(block_size);
        ColumnUInt64::Container & vec = column->getData();

        /// This will accelerates the code.
        UInt64 * pos = vec.data();

        UInt64 provided = 0;
        RangesPos cursor = start;

        while (block_size - provided != 0)
        {
            UInt64 need = block_size - provided;
            auto & range = ranges[cursor.offset_in_ranges];

            UInt128 can_provide = cursor.offset_in_ranges == end.offset_in_ranges
                ? end.offset_in_range - cursor.offset_in_range
                : static_cast<UInt128>(last_value(range)) - first_value(range) + 1 - cursor.offset_in_range;

            /// set value to block
            auto set_value = [&pos](UInt128 & start_value, UInt128 & end_value)
            {
                if (end_value > std::numeric_limits<UInt64>::max())
                {
                    while (start_value < end_value)
                        *(pos++) = start_value++;
                }
                else
                {
                    auto start_value_64 = static_cast<UInt64>(start_value);
                    auto end_value_64 = static_cast<UInt64>(end_value);
                    while (start_value_64 < end_value_64)
                        *(pos++) = start_value_64++;
                }
            };

            if (can_provide > need)
            {
                UInt64 start_value = first_value(range) + cursor.offset_in_range;
                UInt64 end_value = start_value + need; /// end_value will never overflow
                while (start_value < end_value)
                    *(pos++) = start_value++;

                provided += need;
                cursor.offset_in_range += need;
            }
            else if (can_provide == need)
            {
                /// to avoid UInt64 overflow
                UInt128 start_value = static_cast<UInt128>(first_value(range)) + cursor.offset_in_range;
                UInt128 end_value = start_value + need;
                set_value(start_value, end_value);

                provided += need;
                cursor.offset_in_ranges++;
                cursor.offset_in_range = 0;
            }
            else
            {
                /// to avoid UInt64 overflow
                UInt128 start_value = static_cast<UInt128>(first_value(range)) + cursor.offset_in_range;
                UInt128 end_value = start_value + can_provide;
                set_value(start_value, end_value);

                provided += static_cast<UInt64>(can_provide);
                cursor.offset_in_ranges++;
                cursor.offset_in_range = 0;
            }
        }

        chassert(block_size == UInt64(pos - vec.begin()));
        progress(column->size(), column->byteSize());

        return {Columns{std::move(column)}, block_size};
    }

private:
    /// The ranges is shared between all streams.
    Ranges ranges;

    /// Ranges state shared between all streams, actually is the start of the ranges.
    RangesStatePtr ranges_state;

    /// Base block size, will shrink when data left is not enough.
    UInt64 base_block_size;
};

}

namespace
{
/// Whether we should push limit down to scan.
bool shouldPushdownLimit(SelectQueryInfo & query_info, UInt64 limit_length)
{
    const auto & query = query_info.query->as<ASTSelectQuery &>();
    /// Just ignore some minor cases, such as:
    ///     select * from system.numbers order by number asc limit 10
    return !query.distinct && !query.limitBy() && !query_info.has_order_by
        && !query_info.need_aggregate
        /// For new analyzer, window will be delete from AST, so we should not use query.window()
        && !query_info.has_window && !query_info.additional_filter_ast && (limit_length > 0 && !query.limit_with_ties);
}

/// Shrink ranges to size.
///     For example: ranges: [1, 5], [8, 100]; size: 7, we will get [1, 5], [8, 9]
void shrinkRanges(Ranges & ranges, size_t size)
{
    size_t last_range_idx = 0;
    for (size_t i = 0; i < ranges.size(); i++)
    {
        auto range_size = sizeOfRange(ranges[i]);
        if (range_size < size)
        {
            size -= static_cast<UInt64>(range_size);
            continue;
        }
        else if (range_size == size)
        {
            last_range_idx = i;
            break;
        }
        else
        {
            auto & range = ranges[i];
            UInt64 right = range.left.get<UInt64>() + static_cast<UInt64>(size);
            range.right = Field(right);
            range.right_included = !range.left_included;
            last_range_idx = i;
            break;
        }
    }

    /// delete the additional ranges
    ranges.erase(ranges.begin() + (last_range_idx + 1), ranges.end());
}

}

ReadFromSystemNumbersStep::ReadFromSystemNumbersStep(
    const Names & column_names_,
    StoragePtr storage_,
    const StorageSnapshotPtr & storage_snapshot_,
    SelectQueryInfo & query_info,
    ContextPtr context_,
    size_t max_block_size_,
    size_t num_streams_)
    : SourceStepWithFilter{DataStream{.header = storage_snapshot_->getSampleBlockForColumns(column_names_)}}
    , column_names{column_names_}
    , storage{std::move(storage_)}
    , storage_snapshot{storage_snapshot_}
    , context{std::move(context_)}
    , key_expression{KeyDescription::parse(column_names[0], storage_snapshot->getMetadataForQuery()->columns, context).expression}
    , max_block_size{max_block_size_}
    , num_streams{num_streams_}
    , limit_length_and_offset(InterpreterSelectQuery::getLimitLengthAndOffset(query_info.query->as<ASTSelectQuery&>(), context))
    , should_pushdown_limit(shouldPushdownLimit(query_info, limit_length_and_offset.first))
    , limit(query_info.limit)
    , storage_limits(query_info.storage_limits)
{
    storage_snapshot->check(column_names);
    chassert(column_names.size() == 1);
    chassert(storage->as<StorageSystemNumbers>() != nullptr);
}


void ReadFromSystemNumbersStep::initializePipeline(QueryPipelineBuilder & pipeline, const BuildQueryPipelineSettings &)
{
    auto pipe = makePipe();

    if (pipe.empty())
    {
        assert(output_stream != std::nullopt);
        pipe = Pipe(std::make_shared<NullSource>(output_stream->header));
    }

    /// Add storage limits.
    for (const auto & processor : pipe.getProcessors())
        processor->setStorageLimits(storage_limits);

    /// Add to processors to get processor info through explain pipeline statement.
    for (const auto & processor : pipe.getProcessors())
        processors.emplace_back(processor);

    pipeline.init(std::move(pipe));
}

Pipe ReadFromSystemNumbersStep::makePipe()
{
    auto & numbers_storage = storage->as<StorageSystemNumbers &>();

    if (!numbers_storage.multithreaded)
        num_streams = 1;

    /// Build rpn of query filters
    KeyCondition condition(buildFilterDAG(), context, column_names, key_expression, NameSet{});

    Pipe pipe;
    Ranges ranges;

    if (condition.extractPlainRanges(ranges))
    {
        /// Intersect ranges with table range
        std::optional<Range> table_range;
        std::optional<Range> overflowed_table_range;

        if (numbers_storage.limit.has_value())
        {
            if (std::numeric_limits<UInt64>::max() - numbers_storage.offset >= *(numbers_storage.limit))
            {
                table_range.emplace(FieldRef(numbers_storage.offset), true, FieldRef(numbers_storage.offset + *(numbers_storage.limit)), false);
            }
            /// UInt64 overflow, for example: SELECT number FROM numbers(18446744073709551614, 5)
            else
            {
                table_range.emplace(FieldRef(numbers_storage.offset), true, std::numeric_limits<UInt64>::max(), true);
                auto overflow_end = UInt128(numbers_storage.offset) + UInt128(*numbers_storage.limit);
                overflowed_table_range.emplace(
                    FieldRef(UInt64(0)), true, FieldRef(UInt64(overflow_end - std::numeric_limits<UInt64>::max() - 1)), false);
            }
        }
        else
        {
            table_range.emplace(FieldRef(numbers_storage.offset), true, FieldRef(std::numeric_limits<UInt64>::max()), true);
        }

        Ranges intersected_ranges;
        for (auto & r : ranges)
        {
            auto intersected_range = table_range->intersectWith(r);
            if (intersected_range)
                intersected_ranges.push_back(*intersected_range);
        }
        /// intersection with overflowed_table_range goes back.
        if (overflowed_table_range.has_value())
        {
            for (auto & r : ranges)
            {
                auto intersected_range = overflowed_table_range->intersectWith(r);
                if (intersected_range)
                    intersected_ranges.push_back(*overflowed_table_range);
            }
        }

        /// ranges is blank, return a source who has no data
        if (intersected_ranges.empty())
        {
            pipe.addSource(std::make_shared<NullSource>(NumbersSource::createHeader()));
            return pipe;
        }
        const auto & limit_length = limit_length_and_offset.first;
        const auto & limit_offset = limit_length_and_offset.second;

        /// If intersected ranges is limited or we can pushdown limit.
        if (!intersected_ranges.rbegin()->right.isPositiveInfinity() || should_pushdown_limit)
        {
            UInt128 total_size = sizeOfRanges(intersected_ranges);
            UInt128 query_limit = limit_length + limit_offset;

            /// limit total_size by query_limit
            if (should_pushdown_limit && query_limit < total_size)
            {
                total_size = query_limit;
                /// We should shrink intersected_ranges for case:
                ///     intersected_ranges: [1, 4], [7, 100]; query_limit: 2
                shrinkRanges(intersected_ranges, total_size);
            }

            checkLimits(size_t(total_size));

            if (total_size / max_block_size < num_streams)
                num_streams = static_cast<size_t>(total_size / max_block_size);

            if (num_streams == 0)
                num_streams = 1;

            /// Ranges state, all streams will share the state.
            auto ranges_state = std::make_shared<NumbersRangedSource::RangesState>();
            for (size_t i = 0; i < num_streams; ++i)
            {
                auto source = std::make_shared<NumbersRangedSource>(intersected_ranges, ranges_state, max_block_size);

                if (i == 0)
                    source->addTotalRowsApprox(total_size);

                pipe.addSource(std::move(source));
            }
            return pipe;
        }
    }

    /// Fall back to NumbersSource
    for (size_t i = 0; i < num_streams; ++i)
    {
        auto source
            = std::make_shared<NumbersSource>(max_block_size, numbers_storage.offset + i * max_block_size, numbers_storage.limit, num_streams * max_block_size);

        if (numbers_storage.limit && i == 0)
        {
            auto rows_appr = *(numbers_storage.limit);
            if (limit > 0 && limit < rows_appr)
                rows_appr = limit;
            source->addTotalRowsApprox(rows_appr);
        }

        pipe.addSource(std::move(source));
    }

    if (numbers_storage.limit)
    {
        size_t i = 0;
        auto storage_limit = *(numbers_storage.limit);
        /// This formula is how to split 'limit' elements to 'num_streams' chunks almost uniformly.
        pipe.addSimpleTransform(
            [&](const Block & header)
            {
                ++i;
                return std::make_shared<LimitTransform>(header, storage_limit * i / num_streams - storage_limit * (i - 1) / num_streams, 0);
            });
    }

    return pipe;
}

ActionsDAGPtr ReadFromSystemNumbersStep::buildFilterDAG()
{
    std::unordered_map<std::string, ColumnWithTypeAndName> node_name_to_input_node_column;
    return ActionsDAG::buildFilterActionsDAG(filter_nodes.nodes, node_name_to_input_node_column, context);
}

void ReadFromSystemNumbersStep::checkLimits(size_t rows)
{
    const auto & settings = context->getSettingsRef();

    if (settings.read_overflow_mode == OverflowMode::THROW && settings.max_rows_to_read)
    {
        const auto limits = SizeLimits(settings.max_rows_to_read, 0, settings.read_overflow_mode);
        limits.check(rows, 0, "rows (controlled by 'max_rows_to_read' setting)", ErrorCodes::TOO_MANY_ROWS);
    }

    if (settings.read_overflow_mode_leaf == OverflowMode::THROW && settings.max_rows_to_read_leaf)
    {
        const auto leaf_limits = SizeLimits(settings.max_rows_to_read_leaf, 0, settings.read_overflow_mode_leaf);
        leaf_limits.check(rows, 0, "rows (controlled by 'max_rows_to_read_leaf' setting)", ErrorCodes::TOO_MANY_ROWS);
    }
}

}<|MERGE_RESOLUTION|>--- conflicted
+++ resolved
@@ -51,14 +51,10 @@
 
         size_t curr = next; /// The local variable for some reason works faster (>20%) than member of class.
         UInt64 * pos = vec.data(); /// This also accelerates the code.
-<<<<<<< HEAD
-        UInt64 * end_ = &vec[real_block_size];
-        iota(pos, static_cast<size_t>(end_ - pos), curr);
-=======
-        UInt64 * end = &vec[block_size];
+
+        UInt64 * end = &vec[real_block_size];
         while (pos < end)
             *pos++ = curr++;
->>>>>>> 7879dc12
 
         next += step;
 
