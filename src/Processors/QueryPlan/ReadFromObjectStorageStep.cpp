--- conflicted
+++ resolved
@@ -84,18 +84,12 @@
 
     auto parser_shared_resources = std::make_shared<FormatParserSharedResources>(context->getSettingsRef(), num_streams);
 
-<<<<<<< HEAD
     auto format_filter_info = std::make_shared<FormatFilterInfo>(
         filter_actions_dag,
         context,
         configuration->getColumnMapperForCurrentSchema(storage_snapshot->metadata, context),
         query_info.row_level_filter,
         query_info.prewhere_info);
-=======
-    auto format_filter_info
-        = std::make_shared<FormatFilterInfo>(filter_actions_dag, context, configuration->getColumnMapperForCurrentSchema());
-    format_filter_info->prewhere_info = prewhere_info;
->>>>>>> 02d3362a
 
     for (size_t i = 0; i < num_streams; ++i)
     {
