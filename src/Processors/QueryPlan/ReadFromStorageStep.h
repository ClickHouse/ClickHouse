#include <Processors/QueryPlan/IQueryPlanStep.h>
#include <Core/QueryProcessingStage.h>
#include <Storages/TableLockHolder.h>
#include <Interpreters/SelectQueryOptions.h>

namespace DB
{

class IStorage;
using StoragePtr = std::shared_ptr<IStorage>;

struct StorageInMemoryMetadata;
using StorageMetadataPtr = std::shared_ptr<const StorageInMemoryMetadata>;

struct SelectQueryInfo;

struct PrewhereInfo;

/// Reads from storage.
class ReadFromStorageStep : public IQueryPlanStep
{
public:
    ReadFromStorageStep(
        TableLockHolder table_lock,
        StorageMetadataPtr & metadata_snapshot,
        SelectQueryOptions options,
        StoragePtr storage,
        const Names & required_columns,
        const SelectQueryInfo & query_info,
        std::shared_ptr<Context> context,
        QueryProcessingStage::Enum processing_stage,
        size_t max_block_size,
        size_t max_streams);

    ~ReadFromStorageStep() override;

    String getName() const override { return "ReadFromStorage"; }

    QueryPipelinePtr updatePipeline(QueryPipelines) override;

    void describePipeline(FormatSettings & settings) const override;

private:
<<<<<<< HEAD
=======
    TableLockHolder table_lock;
    StorageMetadataPtr metadata_snapshot;
    SelectQueryOptions options;

    StoragePtr storage;
    const Names & required_columns;
    const SelectQueryInfo & query_info;
    std::shared_ptr<Context> context;
    QueryProcessingStage::Enum processing_stage;
    size_t max_block_size;
    size_t max_streams;

>>>>>>> 43ba9200
    QueryPipelinePtr pipeline;
    Processors processors;
};

}<|MERGE_RESOLUTION|>--- conflicted
+++ resolved
@@ -41,21 +41,6 @@
     void describePipeline(FormatSettings & settings) const override;
 
 private:
-<<<<<<< HEAD
-=======
-    TableLockHolder table_lock;
-    StorageMetadataPtr metadata_snapshot;
-    SelectQueryOptions options;
-
-    StoragePtr storage;
-    const Names & required_columns;
-    const SelectQueryInfo & query_info;
-    std::shared_ptr<Context> context;
-    QueryProcessingStage::Enum processing_stage;
-    size_t max_block_size;
-    size_t max_streams;
-
->>>>>>> 43ba9200
     QueryPipelinePtr pipeline;
     Processors processors;
 };
