--- conflicted
+++ resolved
@@ -13,11 +13,7 @@
 #define QUERY_PLAN_SERIALIZATION_SETTINGS_SUPPORTED_TYPES(CLASS_NAME, M) \
     M(CLASS_NAME, Bool) \
     M(CLASS_NAME, Float) \
-<<<<<<< HEAD
     M(CLASS_NAME, Double) \
-    M(CLASS_NAME, JoinAlgorithm) \
-=======
->>>>>>> 1cf6fcb0
     M(CLASS_NAME, NonZeroUInt64) \
     M(CLASS_NAME, OverflowMode) \
     M(CLASS_NAME, OverflowModeGroupBy) \
