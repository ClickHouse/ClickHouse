#pragma once

#include <Core/Block_fwd.h>
#include <Interpreters/Context_fwd.h>
#include <Columns/IColumn_fwd.h>
#include <QueryPipeline/QueryPlanResourceHolder.h>
#include <Parsers/IAST_fwd.h>

#include <list>
#include <memory>
#include <optional>
#include <vector>

namespace DB
{

class IQueryPlanStep;
using QueryPlanStepPtr = std::unique_ptr<IQueryPlanStep>;

class QueryPipelineBuilder;
using QueryPipelineBuilderPtr = std::unique_ptr<QueryPipelineBuilder>;

class ReadBuffer;
class WriteBuffer;

class QueryPlan;
using QueryPlanPtr = std::unique_ptr<QueryPlan>;

class Pipe;

struct QueryPlanOptimizationSettings;
struct BuildQueryPipelineSettings;

class ColumnSet;
namespace JSONBuilder
{
    class IItem;
    using ItemPtr = std::unique_ptr<IItem>;
}

struct QueryPlanAndSets;
struct SerializedSetsRegistry;
struct DeserializedSetsRegistry;

class SettingsChanges;

/// Options from EXPLAIN PLAN query.
struct ExplainPlanOptions
{
    /// Add output header to step.
    bool header = false;
    /// Add description of step.
    bool description = true;
    /// Add detailed information about step actions.
    bool actions = false;
    /// Add information about indexes actions.
    bool indexes = false;
    /// Add information about projections.
    bool projections = false;
    /// Add information about sorting
    bool sorting = false;
    /// Show remote plans for distributed query.
    bool distributed = false;
<<<<<<< HEAD
    /// Show estimates
    bool estimates = false;
=======
    /// Add input headers to step.
    bool input_headers = false;
>>>>>>> 00976d66

    SettingsChanges toSettingsChanges() const;
};

struct CostEstimationInfo
{
    Float64 cost = 0.0;
    Float64 rows = 0.0;
};

/// A tree of query steps.
/// The goal of QueryPlan is to build QueryPipeline.
/// QueryPlan let delay pipeline creation which is helpful for pipeline-level optimizations.
class QueryPlan
{
public:
    QueryPlan();
    ~QueryPlan();
    QueryPlan(QueryPlan &&) noexcept;
    QueryPlan & operator=(QueryPlan &&) noexcept;

    void unitePlans(QueryPlanStepPtr step, std::vector<QueryPlanPtr> plans);
    void addStep(QueryPlanStepPtr step);

    bool isInitialized() const { return root != nullptr; } /// Tree is not empty
    bool isCompleted() const; /// Tree is not empty and root hasOutputStream()
    const SharedHeader & getCurrentHeader() const; /// Checks that (isInitialized() && !isCompleted())

    void serialize(WriteBuffer & out, size_t max_supported_version) const;
    static QueryPlanAndSets deserialize(ReadBuffer & in, const ContextPtr & context);
    static QueryPlan makeSets(QueryPlanAndSets plan_and_sets, const ContextPtr & context);

    void resolveStorages(const ContextPtr & context);

    void optimize(const QueryPlanOptimizationSettings & optimization_settings);

    QueryPipelineBuilderPtr buildQueryPipeline(
        const QueryPlanOptimizationSettings & optimization_settings,
        const BuildQueryPipelineSettings & build_pipeline_settings,
        bool do_optimize=true);

    struct ExplainPipelineOptions
    {
        /// Show header of output ports.
        bool header = false;
    };

    JSONBuilder::ItemPtr explainPlan(const ExplainPlanOptions & options) const;
    void explainPlan(WriteBuffer & buffer, const ExplainPlanOptions & options, size_t indent = 0, size_t max_description_lengs = 0) const;
    void explainPipeline(WriteBuffer & buffer, const ExplainPipelineOptions & options) const;
    void explainEstimate(MutableColumns & columns) const;

    /// Do not allow to change the table while the pipeline alive.
    void addTableLock(TableLockHolder lock) { resources.table_locks.emplace_back(std::move(lock)); }
    void addInterpreterContext(std::shared_ptr<const Context> context) { resources.interpreter_context.emplace_back(std::move(context)); }
    auto getInterpretersContexts() const { return resources.interpreter_context; }
    void addStorageHolder(StoragePtr storage) { resources.storage_holders.emplace_back(std::move(storage)); }

    void addResources(QueryPlanResourceHolder resources_) { resources = std::move(resources_); }

    /// Set upper limit for the recommend number of threads. Will be applied to the newly-created pipelines.
    /// TODO: make it in a better way.
    void setMaxThreads(size_t max_threads_) { max_threads = max_threads_; }
    size_t getMaxThreads() const { return max_threads; }

    void setConcurrencyControl(bool concurrency_control_) { concurrency_control = concurrency_control_; }
    bool getConcurrencyControl() const { return concurrency_control; }

    /// Tree node. Step and it's children.
    struct Node
    {
        QueryPlanStepPtr step;
        std::vector<Node *> children = {};
        std::optional<CostEstimationInfo> cost_estimation = std::nullopt;
    };

    using Nodes = std::list<Node>;

    /// Extract subplan from plan from the root node.
    /// The root node and all the children will be removed from the nodes.
    static QueryPlan extractSubplan(Node * root, Nodes & nodes);

    Node * getRootNode() const { return root; }
    static std::pair<Nodes, QueryPlanResourceHolder> detachNodesAndResources(QueryPlan && plan);
    void replaceNodeWithPlan(Node * node, QueryPlanPtr plan);

    QueryPlan extractSubplan(Node * subplan_root);
    void cloneInplace(Node * node_to_replace, Node * subplan_root);
    QueryPlan clone() const;

    static void cloneSubplanAndReplace(Node * node_to_replace, Node * subplan_root, Nodes & nodes);

private:
    struct SerializationFlags;

    void serialize(WriteBuffer & out, const SerializationFlags & flags) const;
    static QueryPlanAndSets deserialize(ReadBuffer & in, const ContextPtr & context, const SerializationFlags & flags);

    static void serializeSets(SerializedSetsRegistry & registry, WriteBuffer & out, const QueryPlan::SerializationFlags & flags);
    static QueryPlanAndSets deserializeSets(QueryPlan plan, DeserializedSetsRegistry & registry, ReadBuffer & in, const SerializationFlags & flags, const ContextPtr & context);

    QueryPlanResourceHolder resources;
    Nodes nodes;
    Node * root = nullptr;

    void checkInitialized() const;
    void checkNotCompleted() const;

    /// Those fields are passed to QueryPipeline.
    size_t max_threads = 0;
    bool concurrency_control = false;
};

/// This is a structure which contains a query plan and a list of sets.
/// The reason is that StorageSet is specified by name,
/// and we do not want to resolve the storage name while deserializing.
/// Now, it allows to deserialize the plan without the context.
/// Potentially, it may help to get the atomic snapshot for all the storages.
///
/// Use QueryPlan::makeSets to get an ordinary plan.
struct QueryPlanAndSets
{
    QueryPlanAndSets();
    ~QueryPlanAndSets();
    QueryPlanAndSets(QueryPlanAndSets &&) noexcept;

    struct Set;
    struct SetFromStorage;
    struct SetFromTuple;
    struct SetFromSubquery;

    QueryPlan plan;
    std::list<SetFromStorage> sets_from_storage;
    std::list<SetFromTuple> sets_from_tuple;
    std::list<SetFromSubquery> sets_from_subquery;
};

std::string debugExplainStep(const IQueryPlanStep & step);

}<|MERGE_RESOLUTION|>--- conflicted
+++ resolved
@@ -61,13 +61,10 @@
     bool sorting = false;
     /// Show remote plans for distributed query.
     bool distributed = false;
-<<<<<<< HEAD
     /// Show estimates
     bool estimates = false;
-=======
     /// Add input headers to step.
     bool input_headers = false;
->>>>>>> 00976d66
 
     SettingsChanges toSettingsChanges() const;
 };
