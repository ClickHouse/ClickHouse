--- conflicted
+++ resolved
@@ -135,18 +135,17 @@
     map.add("Functions", std::move(functions_array));
 }
 
-<<<<<<< HEAD
 void WindowStep::updateOutputStream()
 {
     output_stream = createOutputStream(
         input_streams.front(), addWindowFunctionResultColumns(input_streams.front().header, window_functions), getDataStreamTraits());
 
     window_description.checkValid();
-=======
+}
+
 const WindowDescription & WindowStep::getWindowDescription() const
 {
     return window_description;
->>>>>>> 41ba0118
 }
 
 }