#include <Core/BaseSettings.h>
#include <Core/BaseSettingsFwdMacrosImpl.h>
#include <Processors/QueryPlan/QueryPlanSerializationSettings.h>

namespace DB
{

// clang-format off

#define PLAN_SERIALIZATION_SETTINGS(DECLARE, ALIAS) \
    DECLARE(UInt64, max_block_size, DEFAULT_BLOCK_SIZE, "Maximum block size in rows for reading", 0) \
    \
    DECLARE(UInt64, max_rows_in_distinct, 0, "Maximum number of elements during execution of DISTINCT.", 0) \
    DECLARE(UInt64, max_bytes_in_distinct, 0, "Maximum total size of state (in uncompressed bytes) in memory for the execution of DISTINCT.", 0) \
    DECLARE(OverflowMode, distinct_overflow_mode, OverflowMode::THROW, "What to do when the limit is exceeded.", 0) \
    \
    DECLARE(UInt64, max_rows_to_sort, 0, "If more than the specified amount of records have to be processed for ORDER BY operation, the behavior will be determined by the 'sort_overflow_mode' which by default is - throw an exception", 0) \
    DECLARE(UInt64, max_bytes_to_sort, 0, "If more than the specified amount of (uncompressed) bytes have to be processed for ORDER BY operation, the behavior will be determined by the 'sort_overflow_mode' which by default is - throw an exception", 0) \
    DECLARE(OverflowMode, sort_overflow_mode, OverflowMode::THROW, "What to do when the limit is exceeded.", 0) \
    \
    DECLARE(UInt64, prefer_external_sort_block_bytes, DEFAULT_BLOCK_SIZE * 256, "Prefer maximum block bytes for external sort, reduce the memory usage during merging.", 0) \
    DECLARE(UInt64, max_bytes_before_external_sort, 0, "If memory usage during ORDER BY operation is exceeding this threshold in bytes, activate the 'external sorting' mode (spill data to disk). Recommended value is half of available system memory.", 0) \
    DECLARE(Double, max_bytes_ratio_before_external_sort, 0.5, "The ratio of available memory that is allowed for `ORDER BY`. Once reached, external sort is used.", 0) \
    DECLARE(UInt64, max_bytes_before_remerge_sort, 1000000000, "In case of ORDER BY with LIMIT, when memory usage is higher than specified threshold, perform additional steps of merging blocks before final merge to keep just top LIMIT rows.", 0) \
    DECLARE(Float, remerge_sort_lowered_memory_bytes_ratio, 2., "If memory usage after remerge does not reduced by this ratio, remerge will be disabled.", 0) \
    DECLARE(UInt64, min_free_disk_space_for_temporary_data, 0, "The minimum disk space to keep while writing temporary data used in external sorting and aggregation.", 0) \
    \
    DECLARE(UInt64, aggregation_in_order_max_block_bytes, 50000000, "Maximal size of block in bytes accumulated during aggregation in order of primary key. Lower block size allows to parallelize more final merge stage of aggregation.", 0) \
    DECLARE(Bool, aggregation_in_order_memory_bound_merging, true, "Enable memory bound merging strategy when in-order is applied.", 0) \
    DECLARE(Bool, aggregation_sort_result_by_bucket_number, true, "Send intermediate aggregation result in order of bucket number.", 0) \
    \
    DECLARE(UInt64, max_rows_to_group_by, 0, "If aggregation during GROUP BY is generating more than the specified number of rows (unique GROUP BY keys), the behavior will be determined by the 'group_by_overflow_mode' which by default is - throw an exception, but can be also switched to an approximate GROUP BY mode.", 0) \
    DECLARE(OverflowModeGroupBy, group_by_overflow_mode, OverflowMode::THROW, "What to do when the limit is exceeded.", 0) \
    DECLARE(UInt64, group_by_two_level_threshold, 100000, "From what number of keys, a two-level aggregation starts. 0 - the threshold is not set.", 0) \
    DECLARE(UInt64, group_by_two_level_threshold_bytes, 50000000, "From what size of the aggregation state in bytes, a two-level aggregation begins to be used. 0 - the threshold is not set. Two-level aggregation is used when at least one of the thresholds is triggered.", 0) \
    DECLARE(UInt64, max_bytes_before_external_group_by, 0, "If memory usage during GROUP BY operation is exceeding this threshold in bytes, activate the 'external aggregation' mode (spill data to disk). Recommended value is half of available system memory.", 0) \
    DECLARE(Bool, empty_result_for_aggregation_by_empty_set, false, "Return empty result when aggregating without keys on empty set.", 0) \
    DECLARE(Bool, compile_aggregate_expressions, true, "Compile aggregate functions to native code.", 0) \
    DECLARE(UInt64, min_count_to_compile_aggregate_expression, 3, "The number of identical aggregate expressions before they are JIT-compiled", 0) \
    DECLARE(Bool, enable_software_prefetch_in_aggregation, true, "Enable use of software prefetch in aggregation", 0) \
    DECLARE(Bool, optimize_group_by_constant_keys, true, "Optimize GROUP BY when all keys in block are constant", 0) \
    DECLARE(Float, min_hit_rate_to_use_consecutive_keys_optimization, 0.5, "Minimal hit rate of a cache which is used for consecutive keys optimization in aggregation to keep it enabled", 0) \
    DECLARE(Bool, collect_hash_table_stats_during_aggregation, true, "Enable collecting hash table statistics to optimize memory allocation", 0) \
    DECLARE(UInt64, max_entries_for_hash_table_stats, 10'000, "How many entries hash table statistics collected during aggregation is allowed to have", 0) \
    DECLARE(UInt64, max_size_to_preallocate_for_aggregation, 100'000'000, "For how many elements it is allowed to preallocate space in all hash tables in total before aggregation", 0) \
    DECLARE(Bool, enable_producing_buckets_out_of_order_in_aggregation, true, "Allow aggregation to produce buckets out of order.", 0) \
    DECLARE(Bool, distributed_aggregation_memory_efficient, true, "Is the memory-saving mode of distributed aggregation enabled", 0) \
    \
    DECLARE(TotalsMode, totals_mode, TotalsMode::AFTER_HAVING_EXCLUSIVE, "How to calculate TOTALS when HAVING is present, as well as when max_rows_to_group_by and group_by_overflow_mode = 'any' are present.", IMPORTANT) \
    DECLARE(Float, totals_auto_threshold, 0.5, "The threshold for totals_mode = 'auto'.", 0) \
    \
    DECLARE(JoinAlgorithm, join_algorithm, "direct,parallel_hash,hash", "Specifies which JOIN algorithm is used.", 0) \
    \
    DECLARE(UInt64, max_rows_in_join, 0, "Maximum size of the hash table for JOIN (in number of rows).", 0) \
    DECLARE(UInt64, max_bytes_in_join, 0, "Maximum size of the hash table for JOIN (in number of bytes in memory).", 0) \
    DECLARE(UInt64, default_max_bytes_in_join, 1000000000, "Maximum size of right-side table if limit is required but max_bytes_in_join is not set.", 0) \
    DECLARE(UInt64, max_joined_block_size_rows, DEFAULT_BLOCK_SIZE, "Maximum block size for JOIN result (if join algorithm supports it). 0 means unlimited.", 0) \
    DECLARE(UInt64, max_joined_block_size_bytes, 4 * 1024 * 1024, "Maximum block size in bytes for JOIN result (if join algorithm supports it). 0 means unlimited.", 0) \
    DECLARE(UInt64, min_joined_block_size_rows, DEFAULT_BLOCK_SIZE, "Minimum block size in rows for JOIN input and output blocks (if join algorithm supports it). Small blocks will be squashed. 0 means unlimited.", 0) \
    DECLARE(UInt64, min_joined_block_size_bytes, 524288, "Minimum block size in bytes for JOIN input and output blocks (if join algorithm supports it). Small blocks will be squashed. 0 means unlimited.)", 0) \
    \
    DECLARE(OverflowMode, join_overflow_mode, OverflowMode::THROW, "What to do when the limit is exceeded.", 0) \
    DECLARE(Bool, join_any_take_last_row, false, "Changes the behaviour of join operations with `ANY` strictness.", 0) \
    \
    DECLARE(UInt64, cross_join_min_rows_to_compress, 10000000, "Minimal count of rows to compress block in CROSS JOIN. Zero value means - disable this threshold. This block is compressed when any of the two thresholds (by rows or by bytes) are reached.", 0) \
    DECLARE(UInt64, cross_join_min_bytes_to_compress, 1_GiB, "Minimal size of block to compress in CROSS JOIN. Zero value means - disable this threshold. This block is compressed when any of the two thresholds (by rows or by bytes) are reached.", 0) \
    \
    DECLARE(UInt64, partial_merge_join_left_table_buffer_bytes, 0, "If not 0 group left table blocks in bigger ones for left-side table in partial merge join. It uses up to 2x of specified memory per joining thread.", 0) \
    DECLARE(UInt64, partial_merge_join_rows_in_right_blocks, 65536, "Limits sizes of right-hand join data blocks in partial merge join algorithm for [JOIN](../../sql-reference/statements/select/join.md) queries.", 0) \
    DECLARE(UInt64, join_on_disk_max_files_to_merge, 64, "Limits the number of files allowed for parallel sorting in MergeJoin operations when they are executed on disk.", 0) \
    \
    DECLARE(NonZeroUInt64, grace_hash_join_initial_buckets, 1, "Initial number of grace hash join buckets", 0) \
    DECLARE(NonZeroUInt64, grace_hash_join_max_buckets, 1024, "Limit on the number of grace hash join buckets", 0) \
    \
    DECLARE(UInt64, max_rows_in_set_to_optimize_join, 0, "Maximal size of the set to filter joined tables by each other's row sets before joining.", 0) \
    DECLARE(String, temporary_files_codec, "LZ4", "Sets compression codec for temporary files used in sorting and joining operations on disk.", 0) \
    \
    DECLARE(Bool, collect_hash_table_stats_during_joins, true, "Enable collecting hash table statistics to optimize memory allocation", 0) \
    DECLARE(UInt64, max_size_to_preallocate_for_joins, 1'000'000'000'000, "For how many elements it is allowed to preallocate space in all hash tables in total before join", 0) \
    DECLARE(UInt64, parallel_hash_join_threshold, 100'000, "When hash-based join algorithm is applied, this threshold helps to decide between using `hash` and `parallel_hash` (only if estimation of the right table size is available). The former is used when we know that the right table size is below the threshold.", 0) \
    DECLARE(UInt64, join_output_by_rowlist_perkey_rows_threshold, 5, "The lower limit of per-key average rows in the right table to determine whether to output by row list in hash join.", 0) \
    DECLARE(Bool, allow_experimental_join_right_table_sorting, false, "If it is set to true, and the conditions of `join_to_sort_minimum_perkey_rows` and `join_to_sort_maximum_table_rows` are met, rerange the right table by key to improve the performance in left or inner hash join.", 0) \
    DECLARE(UInt64, join_to_sort_minimum_perkey_rows, 40, "The lower limit of per-key average rows in the right table to determine whether to rerange the right table by key in left or inner join. This setting ensures that the optimization is not applied for sparse table keys", 0) \
<<<<<<< HEAD
    DECLARE(UInt64, join_to_sort_maximum_table_rows, 10000, "The maximum number of rows in the right table to determine whether to rerange the right table by key in left or inner join.", 0) \
    \
    DECLARE(UInt64, join_runtime_filter_exact_values_limit, 10000, "Maximum number of elements in runtime filter that are stored as is in a set, when this threshold is exceeded if switches to bloom filter.", 0) \
    DECLARE(UInt64, join_runtime_bloom_filter_bytes, 512 * 1024, "Size in bytes of a bloom filter used as JOIN runtime filter.", 0) \
    DECLARE(UInt64, join_runtime_bloom_filter_hash_functions, 3, "Number of hash functions in a bloom filter used as JOIN runtime filter.", 0) \
    DECLARE(Bool, enable_lazy_columns_replication, false, "When enabled, replication of columns data during ARRAY JOIN and JOIN is performed lazily", 0) \
    DECLARE(Bool, serialize_string_in_memory_with_zero_byte, true, "Serialize String values during aggregation with zero byte at the end. Enable to keep compatibility when querying cluster of incompatible versions.", 0) \
=======
    DECLARE(UInt64, join_to_sort_maximum_table_rows, 10000, "The maximum number of rows in the right table to determine whether to rerange the right table by key in left or inner join.", 0)
>>>>>>> ec77540d


// clang-format on

DECLARE_SETTINGS_TRAITS(QueryPlanSerializationSettingsTraits, PLAN_SERIALIZATION_SETTINGS)
IMPLEMENT_SETTINGS_TRAITS(QueryPlanSerializationSettingsTraits, PLAN_SERIALIZATION_SETTINGS)

struct QueryPlanSerializationSettingsImpl : public BaseSettings<QueryPlanSerializationSettingsTraits>
{
};


#define INITIALIZE_SETTING_EXTERN(TYPE, NAME, DEFAULT, DESCRIPTION, FLAGS, ...) QueryPlanSerializationSettings##TYPE NAME = &QueryPlanSerializationSettingsImpl ::NAME;

namespace QueryPlanSerializationSetting
{
PLAN_SERIALIZATION_SETTINGS(INITIALIZE_SETTING_EXTERN, INITIALIZE_SETTING_EXTERN)
}

#undef INITIALIZE_SETTING_EXTERN


QueryPlanSerializationSettings::QueryPlanSerializationSettings() : impl(std::make_unique<QueryPlanSerializationSettingsImpl>())
{
}

QueryPlanSerializationSettings::QueryPlanSerializationSettings(const QueryPlanSerializationSettings & settings) : impl(std::make_unique<QueryPlanSerializationSettingsImpl>(*settings.impl))
{
}

QueryPlanSerializationSettings::~QueryPlanSerializationSettings() = default;

void QueryPlanSerializationSettings::writeChangedBinary(WriteBuffer & out) const
{
    impl->writeChangedBinary(out);
}
void QueryPlanSerializationSettings::readBinary(ReadBuffer & in)
{
    impl->readBinary(in);
}

QUERY_PLAN_SERIALIZATION_SETTINGS_SUPPORTED_TYPES(QueryPlanSerializationSettings, IMPLEMENT_SETTING_SUBSCRIPT_OPERATOR)

}<|MERGE_RESOLUTION|>--- conflicted
+++ resolved
@@ -81,17 +81,9 @@
     DECLARE(UInt64, join_output_by_rowlist_perkey_rows_threshold, 5, "The lower limit of per-key average rows in the right table to determine whether to output by row list in hash join.", 0) \
     DECLARE(Bool, allow_experimental_join_right_table_sorting, false, "If it is set to true, and the conditions of `join_to_sort_minimum_perkey_rows` and `join_to_sort_maximum_table_rows` are met, rerange the right table by key to improve the performance in left or inner hash join.", 0) \
     DECLARE(UInt64, join_to_sort_minimum_perkey_rows, 40, "The lower limit of per-key average rows in the right table to determine whether to rerange the right table by key in left or inner join. This setting ensures that the optimization is not applied for sparse table keys", 0) \
-<<<<<<< HEAD
     DECLARE(UInt64, join_to_sort_maximum_table_rows, 10000, "The maximum number of rows in the right table to determine whether to rerange the right table by key in left or inner join.", 0) \
     \
-    DECLARE(UInt64, join_runtime_filter_exact_values_limit, 10000, "Maximum number of elements in runtime filter that are stored as is in a set, when this threshold is exceeded if switches to bloom filter.", 0) \
-    DECLARE(UInt64, join_runtime_bloom_filter_bytes, 512 * 1024, "Size in bytes of a bloom filter used as JOIN runtime filter.", 0) \
-    DECLARE(UInt64, join_runtime_bloom_filter_hash_functions, 3, "Number of hash functions in a bloom filter used as JOIN runtime filter.", 0) \
-    DECLARE(Bool, enable_lazy_columns_replication, false, "When enabled, replication of columns data during ARRAY JOIN and JOIN is performed lazily", 0) \
     DECLARE(Bool, serialize_string_in_memory_with_zero_byte, true, "Serialize String values during aggregation with zero byte at the end. Enable to keep compatibility when querying cluster of incompatible versions.", 0) \
-=======
-    DECLARE(UInt64, join_to_sort_maximum_table_rows, 10000, "The maximum number of rows in the right table to determine whether to rerange the right table by key in left or inner join.", 0)
->>>>>>> ec77540d
 
 
 // clang-format on
