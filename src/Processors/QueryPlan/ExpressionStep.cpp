--- conflicted
+++ resolved
@@ -43,7 +43,6 @@
     updateDistinctColumns(output_stream->header, output_stream->distinct_columns);
 }
 
-<<<<<<< HEAD
 // // !!!!!  deleted?
 // void ExpressionStep::updateInputStream(DataStream input_stream, bool keep_header)
 // {
@@ -54,17 +53,9 @@
 //             input_stream,
 //             std::move(out_header),
 //             getDataStreamTraits());
-=======
-void ExpressionStep::updateInputStream(DataStream input_stream, bool keep_header)
-{
-    Block out_header = keep_header ? std::move(output_stream->header)
-                                   : ExpressionTransform::transformHeader(input_stream.header, *actions_dag);
-    LOG_TRACE(&Poco::Logger::get("ExpressionStep"), "updateInputStream keep_header {}, out_header structure {}", keep_header, out_header.dumpStructure());
-    output_stream = createOutputStream(
-            input_stream,
-            std::move(out_header),
-            getDataStreamTraits());
->>>>>>> e238b68f
+
+
+
 
 //     input_streams.clear();
 //     input_streams.emplace_back(std::move(input_stream));
