--- conflicted
+++ resolved
@@ -155,13 +155,11 @@
     std::string_view getDummyStats() const { return dummy_stats; }
     void setDummyStats(String dummy_stats_) { dummy_stats = std::move(dummy_stats_); }
 
-<<<<<<< HEAD
+    bool isDisjunctionsOptimizationApplied() const { return disjunctions_optimization_applied; }
+    void setDisjunctionsOptimizationApplied(bool v) { disjunctions_optimization_applied = v; }
+
     /// Swap left and right sides
     void swapInputs();
-=======
-    bool isDisjunctionsOptimizationApplied() const { return disjunctions_optimization_applied; }
-    void setDisjunctionsOptimizationApplied(bool v) { disjunctions_optimization_applied = v; }
->>>>>>> 4368c53d
 
 protected:
     void updateOutputHeader() override;
