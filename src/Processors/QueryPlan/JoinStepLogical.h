--- conflicted
+++ resolved
@@ -88,7 +88,6 @@
     const JoinSettings & getSettings() const { return join_settings; }
     bool useNulls() const { return use_nulls; }
 
-<<<<<<< HEAD
     void appendRequiredOutputsToActions(JoinActionRef & post_filter);
 
     struct HashTableKeyHashes
@@ -97,8 +96,6 @@
         UInt64 key_hash_right;
     };
 
-=======
->>>>>>> b09fab50
     void setHashTableCacheKeys(UInt64 left_key_hash, UInt64 right_key_hash)
     {
         hash_table_key_hashes.emplace(left_key_hash, right_key_hash);
