#pragma once
#include <Processors/QueryPlan/ISourceStep.h>
#include <Core/QueryProcessingStage.h>
#include <Client/IConnections.h>
#include <Storages/IStorage_fwd.h>
#include <Interpreters/StorageID.h>
#include <Interpreters/ClusterProxy/SelectStreamFactory.h>
#include <Storages/MergeTree/ParallelReplicasReadingCoordinator.h>
#include "Core/UUID.h"

namespace DB
{

class ConnectionPoolWithFailover;
using ConnectionPoolWithFailoverPtr = std::shared_ptr<ConnectionPoolWithFailover>;

class Throttler;
using ThrottlerPtr = std::shared_ptr<Throttler>;

/// Reading step from remote servers.
/// Unite query results from several shards.
class ReadFromRemote final : public ISourceStep
{
public:
    ReadFromRemote(
        ClusterProxy::SelectStreamFactory::Shards shards_,
        Block header_,
        QueryProcessingStage::Enum stage_,
        StorageID main_table_,
        ASTPtr table_func_ptr_,
        ContextMutablePtr context_,
        ThrottlerPtr throttler_,
        Scalars scalars_,
        Tables external_tables_,
        Poco::Logger * log_,
        UInt32 shard_count_,
        std::shared_ptr<const StorageLimitsList> storage_limits_);

    String getName() const override { return "ReadFromRemote"; }

    void initializePipeline(QueryPipelineBuilder & pipeline, const BuildQueryPipelineSettings &) override;

<<<<<<< HEAD
    void updateEstimate(MutableColumns &) const override { }

private:
    enum class Mode
    {
        PerReplica,
        PerShard
    };
=======
    void enforceSorting(SortDescription output_sort_description);
    void enforceAggregationInOrder();
>>>>>>> 9a676167

private:
    ClusterProxy::SelectStreamFactory::Shards shards;
    QueryProcessingStage::Enum stage;
    StorageID main_table;
    ASTPtr table_func_ptr;
    ContextMutablePtr context;
    ThrottlerPtr throttler;
    Scalars scalars;
    Tables external_tables;
    std::shared_ptr<const StorageLimitsList> storage_limits;
    Poco::Logger * log;

    UInt32 shard_count;
    void addLazyPipe(Pipes & pipes, const ClusterProxy::SelectStreamFactory::Shard & shard);
    void addPipe(Pipes & pipes, const ClusterProxy::SelectStreamFactory::Shard & shard);
};


class ReadFromParallelRemoteReplicasStep : public ISourceStep
{
public:
    ReadFromParallelRemoteReplicasStep(
        ASTPtr query_ast_,
        ClusterPtr cluster_,
        ParallelReplicasReadingCoordinatorPtr coordinator_,
        Block header_,
        QueryProcessingStage::Enum stage_,
        StorageID main_table_,
        ASTPtr table_func_ptr_,
        ContextMutablePtr context_,
        ThrottlerPtr throttler_,
        Scalars scalars_,
        Tables external_tables_,
        Poco::Logger * log_,
        std::shared_ptr<const StorageLimitsList> storage_limits_);

    String getName() const override { return "ReadFromRemoteParallelReplicas"; }

    void initializePipeline(QueryPipelineBuilder & pipeline, const BuildQueryPipelineSettings &) override;

    void enforceSorting(SortDescription output_sort_description);
    void enforceAggregationInOrder();

private:

    void addPipeForSingeReplica(Pipes & pipes, std::shared_ptr<ConnectionPoolWithFailover> pool, IConnections::ReplicaInfo replica_info);

    ClusterPtr cluster;
    ASTPtr query_ast;
    ParallelReplicasReadingCoordinatorPtr coordinator;
    QueryProcessingStage::Enum stage;
    StorageID main_table;
    ASTPtr table_func_ptr;
    ContextMutablePtr context;
    ThrottlerPtr throttler;
    Scalars scalars;
    Tables external_tables;
    std::shared_ptr<const StorageLimitsList> storage_limits;
    Poco::Logger * log;
};

}<|MERGE_RESOLUTION|>--- conflicted
+++ resolved
@@ -40,19 +40,10 @@
 
     void initializePipeline(QueryPipelineBuilder & pipeline, const BuildQueryPipelineSettings &) override;
 
-<<<<<<< HEAD
     void updateEstimate(MutableColumns &) const override { }
 
-private:
-    enum class Mode
-    {
-        PerReplica,
-        PerShard
-    };
-=======
     void enforceSorting(SortDescription output_sort_description);
     void enforceAggregationInOrder();
->>>>>>> 9a676167
 
 private:
     ClusterProxy::SelectStreamFactory::Shards shards;
@@ -94,6 +85,8 @@
 
     void initializePipeline(QueryPipelineBuilder & pipeline, const BuildQueryPipelineSettings &) override;
 
+    void updateEstimate(MutableColumns &) const override { }
+
     void enforceSorting(SortDescription output_sort_description);
     void enforceAggregationInOrder();
 
