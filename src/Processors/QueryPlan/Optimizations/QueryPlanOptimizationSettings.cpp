--- conflicted
+++ resolved
@@ -72,13 +72,10 @@
     force_projection_name = optimize_projection ? from[Setting::force_optimize_projection_name].value : "";
 
     max_limit_for_ann_queries = from[Setting::max_limit_for_ann_queries].value;
-<<<<<<< HEAD
     optimize_join_read_by_layers = from[Setting::query_plan_optimize_join_read_by_layers].value;
-=======
 
     /// This comes from EXPLAIN settings not query settings and outside of the scope of this class
     keep_logical_steps = false;
->>>>>>> cad38007
 }
 
 QueryPlanOptimizationSettings::QueryPlanOptimizationSettings(ContextPtr from)
