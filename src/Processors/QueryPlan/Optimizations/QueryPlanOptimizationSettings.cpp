--- conflicted
+++ resolved
@@ -9,6 +9,7 @@
 {
     extern const SettingsBool allow_aggregate_partitions_independently;
     extern const SettingsBool allow_experimental_analyzer;
+    extern const SettingsBool collect_hash_table_stats_during_joins;
     extern const SettingsBool force_optimize_projection;
     extern const SettingsBool optimize_aggregation_in_order;
     extern const SettingsBool optimize_distinct_in_order;
@@ -16,16 +17,20 @@
     extern const SettingsBool optimize_sorting_by_input_stream_properties;
     extern const SettingsBool optimize_use_implicit_projections;
     extern const SettingsBool optimize_use_projections;
+    extern const SettingsBool query_condition_cache_store_conditions_as_plaintext;
     extern const SettingsBool query_plan_aggregation_in_order;
+    extern const SettingsBool query_plan_convert_join_to_in;
     extern const SettingsBool query_plan_convert_outer_join_to_inner_join;
-    extern const SettingsBool query_plan_merge_filter_into_join_condition;
     extern const SettingsBool query_plan_enable_optimizations;
     extern const SettingsBool query_plan_execute_functions_after_sorting;
     extern const SettingsBool query_plan_filter_push_down;
+    extern const SettingsBool query_plan_join_shard_by_pk_ranges;
     extern const SettingsBool query_plan_lift_up_array_join;
     extern const SettingsBool query_plan_lift_up_union;
     extern const SettingsBool query_plan_merge_expressions;
+    extern const SettingsBool query_plan_merge_filter_into_join_condition;
     extern const SettingsBool query_plan_merge_filters;
+    extern const SettingsBool query_plan_optimize_lazy_materialization;
     extern const SettingsBool query_plan_optimize_prewhere;
     extern const SettingsBool query_plan_push_down_limit;
     extern const SettingsBool query_plan_read_in_order;
@@ -34,12 +39,8 @@
     extern const SettingsBool query_plan_reuse_storage_ordering_for_window_functions;
     extern const SettingsBool query_plan_split_filter;
     extern const SettingsBool query_plan_try_use_vector_search;
-    extern const SettingsBool query_plan_convert_join_to_in;
     extern const SettingsBool use_query_condition_cache;
-    extern const SettingsBool query_condition_cache_store_conditions_as_plaintext;
-    extern const SettingsBool collect_hash_table_stats_during_joins;
-    extern const SettingsBool query_plan_join_shard_by_pk_ranges;
-    extern const SettingsBool query_plan_optimize_lazy_materialization;
+    extern const SettingsBool vector_search_with_rescoring;
     extern const SettingsBoolAuto query_plan_join_swap_table;
     extern const SettingsMaxThreads max_threads;
     extern const SettingsOverflowMode transfer_overflow_mode;
@@ -49,15 +50,10 @@
     extern const SettingsUInt64 max_limit_for_vector_search_queries;
     extern const SettingsUInt64 max_rows_to_transfer;
     extern const SettingsUInt64 max_size_to_preallocate_for_joins;
-<<<<<<< HEAD
-    extern const SettingsBool collect_hash_table_stats_during_joins;
-    extern const SettingsBool vector_search_with_rescoring;
-=======
     extern const SettingsUInt64 query_plan_max_limit_for_lazy_materialization;
     extern const SettingsUInt64 query_plan_max_optimizations_to_apply;
     extern const SettingsUInt64 use_index_for_in_with_subqueries_max_values;
     extern const SettingsVectorSearchFilterStrategy vector_search_filter_strategy;
->>>>>>> 06fab1d9
 }
 
 namespace ServerSetting
