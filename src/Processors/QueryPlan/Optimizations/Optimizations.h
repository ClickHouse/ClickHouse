--- conflicted
+++ resolved
@@ -107,11 +107,7 @@
 
 inline const auto & getOptimizations()
 {
-<<<<<<< HEAD
-    static const std::array<Optimization, 14> optimizations = {{
-=======
-    static const std::array<Optimization, 15> optimizations = {{
->>>>>>> 2abd8218
+    static const std::array<Optimization, 16> optimizations = {{
         {tryLiftUpArrayJoin, "liftUpArrayJoin", &QueryPlanOptimizationSettings::lift_up_array_join},
         {tryPushDownLimit, "pushDownLimit", &QueryPlanOptimizationSettings::push_down_limit},
         {trySplitFilter, "splitFilter", &QueryPlanOptimizationSettings::split_filter},
@@ -125,12 +121,9 @@
         {tryAggregatePartitionsIndependently, "aggregatePartitionsIndependently", &QueryPlanOptimizationSettings::aggregate_partitions_independently},
         {tryRemoveRedundantDistinct, "removeRedundantDistinct", &QueryPlanOptimizationSettings::remove_redundant_distinct},
         {tryUseVectorSearch, "useVectorSearch", &QueryPlanOptimizationSettings::try_use_vector_search},
-<<<<<<< HEAD
-        {tryRemoveUnusedColumns, "removeUnusedColumns", &QueryPlanOptimizationSettings::remove_unused_columns},
-=======
         {tryConvertJoinToIn, "convertJoinToIn", &QueryPlanOptimizationSettings::convert_join_to_in},
         {tryMergeFilterIntoJoinCondition, "mergeFilterIntoJoinCondition", &QueryPlanOptimizationSettings::merge_filter_into_join_condition},
->>>>>>> 2abd8218
+        {tryRemoveUnusedColumns, "removeUnusedColumns", &QueryPlanOptimizationSettings::remove_unused_columns},
     }};
 
     return optimizations;
