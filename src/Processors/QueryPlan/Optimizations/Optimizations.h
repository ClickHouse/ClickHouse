#pragma once
#include <Processors/QueryPlan/QueryPlan.h>
#include <Processors/QueryPlan/Optimizations/QueryPlanOptimizationSettings.h>
#include <array>

class SipHash;

namespace DB
{

namespace QueryPlanOptimizations
{

/// Main functions which optimize QueryPlan tree.
/// First pass (ideally) apply local idempotent operations on top of Plan.
void optimizeTreeFirstPass(const QueryPlanOptimizationSettings & optimization_settings, QueryPlan::Node & root, QueryPlan::Nodes & nodes);
/// Second pass is used to apply read-in-order and attach a predicate to PK.
void optimizeTreeSecondPass(const QueryPlanOptimizationSettings & optimization_settings, QueryPlan::Node & root, QueryPlan::Nodes & nodes, QueryPlan & query_plan);
/// Third pass is used to apply filters such as key conditions and skip indexes to the storages that support them.
/// After that it add CreateSetsStep for the subqueries that has not be used in the filters.
void addStepsToBuildSets(const QueryPlanOptimizationSettings & optimization_settings, QueryPlan & plan, QueryPlan::Node & root, QueryPlan::Nodes & nodes);

/// Optimization (first pass) is a function applied to QueryPlan::Node.
/// It can read and update subtree of specified node.
/// It return the number of updated layers of subtree if some change happened.
/// It must guarantee that the structure of tree is correct.
///
/// New nodes should be added to QueryPlan::Nodes list.
/// It is not needed to remove old nodes from the list.
struct Optimization
{
    struct ExtraSettings
    {
<<<<<<< HEAD
        bool allow_experimental_text_index_pipeline;
=======
        /// Vector-search-related settings
>>>>>>> 101bd4c3
        size_t max_limit_for_vector_search_queries;
        bool vector_search_with_rescoring;
        VectorSearchFilterStrategy vector_search_filter_strategy;

        /// Other settings
        size_t use_index_for_in_with_subqueries_max_values;
        SizeLimits network_transfer_limits;
    };

    using Function = size_t (*)(QueryPlan::Node *, QueryPlan::Nodes &, const ExtraSettings &);
    const Function apply = nullptr;
    const char * name = "";
    const bool QueryPlanOptimizationSettings::* const is_enabled{};
};

/// Move ARRAY JOIN up if possible
size_t tryLiftUpArrayJoin(QueryPlan::Node * parent_node, QueryPlan::Nodes & nodes, const Optimization::ExtraSettings &);

/// Move LimitStep down if possible
size_t tryPushDownLimit(QueryPlan::Node * parent_node, QueryPlan::Nodes &, const Optimization::ExtraSettings &);

/// Split FilterStep into chain `ExpressionStep -> FilterStep`, where FilterStep contains minimal number of nodes.
size_t trySplitFilter(QueryPlan::Node * node, QueryPlan::Nodes & nodes, const Optimization::ExtraSettings &);

/// Replace chain `ExpressionStep -> ExpressionStep` to single ExpressionStep
/// Replace chain `FilterStep -> ExpressionStep` to single FilterStep
size_t tryMergeExpressions(QueryPlan::Node * parent_node, QueryPlan::Nodes &, const Optimization::ExtraSettings &);

/// Replace chain `FilterStep -> FilterStep` to single FilterStep
/// Note: this breaks short-circuit logic, so it is disabled for now.
size_t tryMergeFilters(QueryPlan::Node * parent_node, QueryPlan::Nodes &, const Optimization::ExtraSettings &);

/// Move FilterStep down if possible.
/// May split FilterStep and push down only part of it.
size_t tryPushDownFilter(QueryPlan::Node * parent_node, QueryPlan::Nodes & nodes, const Optimization::ExtraSettings &);

/// Convert OUTER JOIN to INNER JOIN if filter after JOIN always filters default values
size_t tryConvertOuterJoinToInnerJoin(QueryPlan::Node * parent_node, QueryPlan::Nodes & nodes, const Optimization::ExtraSettings &);

/// Merge filter into JOIN step and convert CROSS JOIN to INNER.
size_t tryMergeFilterIntoJoinCondition(QueryPlan::Node * parent_node, QueryPlan::Nodes & nodes, const Optimization::ExtraSettings &);

/// Move ExpressionStep after SortingStep if possible.
/// May split ExpressionStep and lift up only a part of it.
size_t tryExecuteFunctionsAfterSorting(QueryPlan::Node * parent_node, QueryPlan::Nodes & nodes, const Optimization::ExtraSettings &);

/// Utilize storage sorting when sorting for window functions.
/// Update information about prefix sort description in SortingStep.
size_t tryReuseStorageOrderingForWindowFunctions(QueryPlan::Node * parent_node, QueryPlan::Nodes & nodes, const Optimization::ExtraSettings &);

/// Remove redundant sorting
void tryRemoveRedundantSorting(QueryPlan::Node * root);

/// Remove redundant distinct steps
size_t tryRemoveRedundantDistinct(QueryPlan::Node * parent_node, QueryPlan::Nodes & nodes, const Optimization::ExtraSettings &);

/// Extract limit and reference vector for vector similarity index
size_t tryUseVectorSearch(QueryPlan::Node * parent_node, QueryPlan::Nodes & nodes, const Optimization::ExtraSettings &);

/// Convert join to subquery with IN if output columns tied to only one table
size_t tryConvertJoinToIn(QueryPlan::Node * parent_node, QueryPlan::Nodes & nodes, const Optimization::ExtraSettings &);

/// Extract tokens and reference column for full text search
size_t tryUseTextSearch(QueryPlan::Node * parent_node, QueryPlan::Nodes & /*nodes*/, const Optimization::ExtraSettings & settings);

/// Put some steps under union, so that plan optimization could be applied to union parts separately.
/// For example, the plan can be rewritten like:
///                      - Something -                    - Expression - Something -
/// - Expression - Union - Something -     =>     - Union - Expression - Something -
///                      - Something -                    - Expression - Something -
size_t tryLiftUpUnion(QueryPlan::Node * parent_node, QueryPlan::Nodes & nodes, const Optimization::ExtraSettings &);

size_t tryAggregatePartitionsIndependently(QueryPlan::Node * node, QueryPlan::Nodes &, const Optimization::ExtraSettings &);

inline const auto & getOptimizations()
{
    static const std::array<Optimization, 16> optimizations = {{
        {tryLiftUpArrayJoin, "liftUpArrayJoin", &QueryPlanOptimizationSettings::lift_up_array_join},
        {tryPushDownLimit, "pushDownLimit", &QueryPlanOptimizationSettings::push_down_limit},
        {trySplitFilter, "splitFilter", &QueryPlanOptimizationSettings::split_filter},
        {tryMergeExpressions, "mergeExpressions", &QueryPlanOptimizationSettings::merge_expressions},
        {tryMergeFilters, "mergeFilters", &QueryPlanOptimizationSettings::merge_filters},
        {tryPushDownFilter, "pushDownFilter", &QueryPlanOptimizationSettings::filter_push_down},
        {tryConvertOuterJoinToInnerJoin, "convertOuterJoinToInnerJoin", &QueryPlanOptimizationSettings::convert_outer_join_to_inner_join},
        {tryExecuteFunctionsAfterSorting, "liftUpFunctions", &QueryPlanOptimizationSettings::execute_functions_after_sorting},
        {tryReuseStorageOrderingForWindowFunctions, "reuseStorageOrderingForWindowFunctions", &QueryPlanOptimizationSettings::reuse_storage_ordering_for_window_functions},
        {tryLiftUpUnion, "liftUpUnion", &QueryPlanOptimizationSettings::lift_up_union},
        {tryAggregatePartitionsIndependently, "aggregatePartitionsIndependently", &QueryPlanOptimizationSettings::aggregate_partitions_independently},
        {tryRemoveRedundantDistinct, "removeRedundantDistinct", &QueryPlanOptimizationSettings::remove_redundant_distinct},
        {tryUseVectorSearch, "useVectorSearch", &QueryPlanOptimizationSettings::try_use_vector_search},
        {tryUseTextSearch, "tryUseTextSearch", &QueryPlanOptimizationSettings::allow_experimental_text_index_pipeline},
        {tryConvertJoinToIn, "convertJoinToIn", &QueryPlanOptimizationSettings::convert_join_to_in},
        {tryMergeFilterIntoJoinCondition, "mergeFilterIntoJoinCondition", &QueryPlanOptimizationSettings::merge_filter_into_join_condition},
    }};

    return optimizations;
}

struct Frame
{
    QueryPlan::Node * node = nullptr;
    size_t next_child = 0;
};

using Stack = std::vector<Frame>;

/// Second pass optimizations
void optimizePrimaryKeyConditionAndLimit(const Stack & stack);
void optimizePrewhere(Stack & stack, QueryPlan::Nodes & nodes);
void optimizeReadInOrder(QueryPlan::Node & node, QueryPlan::Nodes & nodes);
void optimizeAggregationInOrder(QueryPlan::Node & node, QueryPlan::Nodes &);
bool optimizeLazyMaterialization(QueryPlan::Node & root, Stack & stack, QueryPlan::Nodes & nodes, size_t max_limit_for_lazy_materialization);
bool optimizeJoinLegacy(QueryPlan::Node & node, QueryPlan::Nodes &, const QueryPlanOptimizationSettings &);
void optimizeJoinByShards(QueryPlan::Node & root);
void optimizeDistinctInOrder(QueryPlan::Node & node, QueryPlan::Nodes &);
void updateQueryConditionCache(const Stack & stack, const QueryPlanOptimizationSettings & optimization_settings);
bool optimizeVectorSearchSecondPass(QueryPlan::Node & root, Stack & stack, QueryPlan::Nodes & nodes, const Optimization::ExtraSettings &);

// Should be called once the query plan tree structure is finalized, i.e. no nodes addition, deletion or pushing down should happen after that call.
// Since those hashes are used for join optimization, the calculation performed before join optimization.
void calculateHashTableCacheKeys(QueryPlan::Node & root);

bool convertLogicalJoinToPhysical(
    QueryPlan::Node & node,
    QueryPlan::Nodes &,
    const QueryPlanOptimizationSettings & optimization_settings,
    std::optional<UInt64> rhs_size_estimation);

std::optional<UInt64> optimizeJoinLogical(QueryPlan::Node & node, QueryPlan::Nodes &, const QueryPlanOptimizationSettings &);

/// A separate tree traverse to apply sorting properties after *InOrder optimizations.
void applyOrder(const QueryPlanOptimizationSettings & optimization_settings, QueryPlan::Node & root);

/// Returns the name of used projection or nullopt if no projection is used.
std::optional<String> optimizeUseAggregateProjections(QueryPlan::Node & node, QueryPlan::Nodes & nodes, bool allow_implicit_projections);
std::optional<String> optimizeUseNormalProjections(Stack & stack, QueryPlan::Nodes & nodes);

bool addPlansForSets(const QueryPlanOptimizationSettings & optimization_settings, QueryPlan & plan, QueryPlan::Node & node, QueryPlan::Nodes & nodes);

/// Enable memory bound merging of aggregation states for remote queries
/// in case it was enabled for local plan
void enableMemoryBoundMerging(QueryPlan::Node & node);

}

}<|MERGE_RESOLUTION|>--- conflicted
+++ resolved
@@ -31,11 +31,10 @@
 {
     struct ExtraSettings
     {
-<<<<<<< HEAD
+        /// Full text search related settings
         bool allow_experimental_text_index_pipeline;
-=======
+
         /// Vector-search-related settings
->>>>>>> 101bd4c3
         size_t max_limit_for_vector_search_queries;
         bool vector_search_with_rescoring;
         VectorSearchFilterStrategy vector_search_filter_strategy;
