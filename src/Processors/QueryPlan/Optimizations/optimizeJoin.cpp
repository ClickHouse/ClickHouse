--- conflicted
+++ resolved
@@ -13,14 +13,12 @@
 #include <Processors/QueryPlan/ReadFromMergeTree.h>
 #include <Processors/QueryPlan/SortingStep.h>
 #include <Storages/StorageMemory.h>
-<<<<<<< HEAD
+
 #include <Processors/QueryPlan/ReadFromMemoryStorageStep.h>
 #include <Processors/QueryPlan/LimitStep.h>
 #include <Core/Settings.h>
 #include <Interpreters/IJoin.h>
 #include <Interpreters/HashJoin/HashJoin.h>
-=======
->>>>>>> ed779e69
 
 #include <Processors/QueryPlan/JoinStepLogical.h>
 #include <Processors/QueryPlan/ReadFromPreparedSource.h>
@@ -779,7 +777,6 @@
             auto * right_child_node = nodeStack.top();
             nodeStack.pop();
 
-<<<<<<< HEAD
             auto join_operator = std::move(entry->join_operator);
             auto left_rels = entry->left->relations;
             auto right_rels = entry->right->relations;
@@ -1012,22 +1009,6 @@
         join_step->setOptimized();
         return;
     }
-=======
-    /// fixme: USING clause handled specially in join algorithm, so swap breaks it
-    /// fixme: Swapping for SEMI and ANTI joins should be alright, need to try to enable it and test
-    const auto & join_info = join_step->getJoinInfo();
-    /// At the time of writing, we're not able to swap inputs for ANY partial merge join, because it only supports ANY inner or left joins, but not right.
-    const bool partial_merge_join_can_be_selected = std::ranges::any_of(
-        join_step->getJoinSettings().join_algorithms,
-        [](JoinAlgorithm alg)
-        { return alg == JoinAlgorithm::PARTIAL_MERGE || alg == JoinAlgorithm::PREFER_PARTIAL_MERGE || alg == JoinAlgorithm::AUTO; });
-    const bool should_worry_about_partial_merge_join = partial_merge_join_can_be_selected
-        && (!MergeJoin::isSupported(join_info.kind, join_info.strictness)
-            || !MergeJoin::isSupported(reverseJoinKind(join_info.kind), join_info.strictness));
-    const bool suitable_any_join = join_info.strictness == JoinStrictness::Any && !should_worry_about_partial_merge_join;
-    if (join_info.expression.is_using || (join_info.strictness != JoinStrictness::All && !suitable_any_join))
-        return rhs_estimation;
->>>>>>> ed779e69
 
     QueryGraphBuilder query_graph_builder(optimization_settings, node, join_step->getJoinSettings(), join_step->getSortingSettings());
 
