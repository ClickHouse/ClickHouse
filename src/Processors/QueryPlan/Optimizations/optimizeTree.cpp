--- conflicted
+++ resolved
@@ -203,22 +203,12 @@
         stack.pop_back();
     }
 
-<<<<<<< HEAD
-    calculateHashTableCacheKeys(root);
-
     if (optimization_settings.enable_cascades_optimizer)
     {
         CascadesOptimizer cascades_optimizer(query_plan);
         cascades_optimizer.optimize();
     }
 
-    stack.push_back({.node = &root});
-    while (!stack.empty())
-    {
-        auto & frame = stack.back();
-
-        if (frame.next_child == 0)
-=======
     traverseQueryPlan(stack, root,
         [&](auto & frame_node)
         {
@@ -226,7 +216,6 @@
             optimizeJoinLegacy(frame_node, nodes, optimization_settings);
         },
         [&](auto & frame_node)
->>>>>>> ab40e9ab
         {
             convertLogicalJoinToPhysical(frame_node, nodes, optimization_settings);
         });
