--- conflicted
+++ resolved
@@ -1882,7 +1882,6 @@
                 = merged.emplace(Key{index_helper->index.type, index_helper->getGranularity()}, skip_indexes.merged_indices.size());
             if (inserted)
             {
-<<<<<<< HEAD
                 auto [it, inserted] = merged.emplace(Key{index_helper->index.type, index_helper->getGranularity()}, skip_indexes.merged_indices.size());
                 if (inserted)
                 {
@@ -1891,10 +1890,6 @@
                 }
 
                 skip_indexes.merged_indices[it->second].addIndex(index_helper);
-=======
-                skip_indexes.merged_indices.emplace_back();
-                skip_indexes.merged_indices.back().condition = index_helper->createIndexMergedCondition(query_info, metadata_snapshot);
->>>>>>> 018cdee8
             }
 
             skip_indexes.merged_indices[it->second].addIndex(index_helper);
