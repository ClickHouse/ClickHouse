#include <Processors/QueryPlan/ReadFromMergeTree.h>

#include <Core/Settings.h>
#include <IO/Operators.h>
#include <Interpreters/Cluster.h>
#include <Interpreters/Context.h>
#include <Interpreters/ExpressionAnalyzer.h>
#include <Interpreters/ExpressionActions.h>
#include <Interpreters/InterpreterSelectQuery.h>
#include <Interpreters/TreeRewriter.h>
#include <Interpreters/Cache/QueryConditionCache.h>
#include <Parsers/ASTFunction.h>
#include <Parsers/ASTIdentifier.h>
#include <Parsers/ASTLiteral.h>
#include <Parsers/ASTSelectQuery.h>
#include <Parsers/ExpressionListParsers.h>
#include <Parsers/parseIdentifierOrStringLiteral.h>
#include <Processors/ConcatProcessor.h>
#include <Processors/Merges/AggregatingSortedTransform.h>
#include <Processors/Merges/CoalescingSortedTransform.h>
#include <Processors/Merges/CollapsingSortedTransform.h>
#include <Processors/Merges/GraphiteRollupSortedTransform.h>
#include <Processors/Merges/MergingSortedTransform.h>
#include <Processors/Merges/ReplacingSortedTransform.h>
#include <Processors/Merges/SummingSortedTransform.h>
#include <Processors/Merges/VersionedCollapsingTransform.h>
#include <Processors/QueryPlan/IQueryPlanStep.h>
#include <Processors/QueryPlan/PartsSplitter.h>
#include <Processors/Sources/NullSource.h>
#include <Processors/Transforms/ExpressionTransform.h>
#include <Processors/Transforms/FilterTransform.h>
#include <Processors/Transforms/ReverseTransform.h>
#include <Processors/Transforms/SelectByIndicesTransform.h>
#include <Processors/Transforms/VirtualRowTransform.h>
#include <QueryPipeline/QueryPipelineBuilder.h>
#include <Storages/LazilyReadInfo.h>
#include <Storages/MergeTree/MergeTreeDataSelectExecutor.h>
#include <Storages/MergeTree/MergeTreeIndexMinMax.h>
#include <Storages/MergeTree/MergeTreeIndexVectorSimilarity.h>
#include <Storages/MergeTree/MergeTreePrefetchedReadPool.h>
#include <Storages/MergeTree/MergeTreeReadPool.h>
#include <Storages/MergeTree/MergeTreeReadPoolInOrder.h>
#include <Storages/MergeTree/MergeTreeReadPoolParallelReplicas.h>
#include <Storages/MergeTree/MergeTreeReadPoolParallelReplicasInOrder.h>
#include <Storages/MergeTree/LoadedMergeTreeDataPartInfoForReader.h>
#include <Storages/MergeTree/MergeTreeSettings.h>
#include <Storages/MergeTree/MergeTreeSource.h>
#include <Storages/MergeTree/RangesInDataPart.h>
#include <Storages/MergeTree/RequestResponse.h>
#include <Poco/Logger.h>
#include <Common/JSONBuilder.h>
#include <Common/logger_useful.h>
#include <Common/thread_local_rng.h>

#include <algorithm>
#include <iterator>
#include <memory>
#include <unordered_map>

#include <fmt/ranges.h>

#include "config.h"

using namespace DB;

namespace
{
template <typename Container, typename Getter>
size_t countPartitions(const Container & parts, Getter get_partition_id)
{
    if (parts.empty())
        return 0;

    String cur_partition_id = get_partition_id(parts[0]);
    size_t unique_partitions = 1;
    for (size_t i = 1; i < parts.size(); ++i)
    {
        if (get_partition_id(parts[i]) != cur_partition_id)
        {
            ++unique_partitions;
            cur_partition_id = get_partition_id(parts[i]);
        }
    }
    return unique_partitions;
}

size_t countPartitions(const RangesInDataParts & parts_with_ranges)
{
    auto get_partition_id = [](const RangesInDataPart & rng) { return rng.data_part->info.getPartitionId(); };
    return countPartitions(parts_with_ranges, get_partition_id);
}

bool restoreDAGInputs(ActionsDAG & dag, const NameSet & inputs)
{
    std::unordered_set<const ActionsDAG::Node *> outputs(dag.getOutputs().begin(), dag.getOutputs().end());
    bool added = false;
    for (const auto * input : dag.getInputs())
    {
        if (inputs.contains(input->result_name) && !outputs.contains(input))
        {
            dag.getOutputs().push_back(input);
            added = true;
        }
    }

    return added;
}

bool restorePrewhereInputs(PrewhereInfo & info, const NameSet & inputs)
{
    bool added = false;
    if (info.row_level_filter)
        added = added || restoreDAGInputs(*info.row_level_filter, inputs);

    added = added || restoreDAGInputs(info.prewhere_actions, inputs);

    return added;
}

}

namespace ProfileEvents
{
    extern const Event SelectedParts;
    extern const Event SelectedPartsTotal;
    extern const Event SelectedRanges;
    extern const Event SelectedMarks;
    extern const Event SelectedMarksTotal;
    extern const Event SelectQueriesWithPrimaryKeyUsage;
}

namespace DB
{

namespace Setting
{
    extern const SettingsBool allow_asynchronous_read_from_io_pool_for_merge_tree;
    extern const SettingsBool allow_prefetched_read_pool_for_local_filesystem;
    extern const SettingsBool allow_prefetched_read_pool_for_remote_filesystem;
    extern const SettingsBool compile_sort_description;
    extern const SettingsBool do_not_merge_across_partitions_select_final;
    extern const SettingsBool enable_vertical_final;
    extern const SettingsBool force_aggregate_partitions_independently;
    extern const SettingsBool force_primary_key;
    extern const SettingsString ignore_data_skipping_indices;
    extern const SettingsUInt64 max_number_of_partitions_for_independent_aggregation;
    extern const SettingsUInt64 max_rows_to_read;
    extern const SettingsUInt64 max_rows_to_read_leaf;
    extern const SettingsMaxThreads max_final_threads;
    extern const SettingsUInt64 max_parser_backtracks;
    extern const SettingsUInt64 max_parser_depth;
    extern const SettingsUInt64 max_query_size;
    extern const SettingsUInt64 max_streams_for_merge_tree_reading;
    extern const SettingsMaxThreads max_threads;
    extern const SettingsUInt64 merge_tree_max_bytes_to_use_cache;
    extern const SettingsUInt64 merge_tree_max_rows_to_use_cache;
    extern const SettingsUInt64 merge_tree_min_bytes_for_concurrent_read_for_remote_filesystem;
    extern const SettingsUInt64 merge_tree_min_rows_for_concurrent_read_for_remote_filesystem;
    extern const SettingsUInt64 merge_tree_min_bytes_for_concurrent_read;
    extern const SettingsUInt64 merge_tree_min_rows_for_concurrent_read;
    extern const SettingsFloat merge_tree_read_split_ranges_into_intersecting_and_non_intersecting_injection_probability;
    extern const SettingsBool merge_tree_use_const_size_tasks_for_remote_reading;
    extern const SettingsUInt64 min_count_to_compile_sort_description;
    extern const SettingsOverflowMode read_overflow_mode;
    extern const SettingsOverflowMode read_overflow_mode_leaf;
    extern const SettingsUInt64 parallel_replicas_count;
    extern const SettingsBool parallel_replicas_local_plan;
    extern const SettingsUInt64 preferred_block_size_bytes;
    extern const SettingsUInt64 preferred_max_column_in_block_size_bytes;
    extern const SettingsUInt64 read_in_order_two_level_merge_threshold;
    extern const SettingsBool split_parts_ranges_into_intersecting_and_non_intersecting_final;
    extern const SettingsBool split_intersecting_parts_ranges_into_layers_final;
    extern const SettingsBool use_skip_indexes;
    extern const SettingsBool use_skip_indexes_if_final;
    extern const SettingsBool use_uncompressed_cache;
    extern const SettingsUInt64 merge_tree_min_read_task_size;
    extern const SettingsBool read_in_order_use_virtual_row;
    extern const SettingsBool use_skip_indexes_if_final_exact_mode;
    extern const SettingsBool use_query_condition_cache;
    extern const SettingsNonZeroUInt64 max_parallel_replicas;
    extern const SettingsBool enable_shared_storage_snapshot_in_query;
}

namespace MergeTreeSetting
{
    extern const MergeTreeSettingsUInt64 index_granularity;
    extern const MergeTreeSettingsUInt64 index_granularity_bytes;
}

namespace ErrorCodes
{
    extern const int INDEX_NOT_USED;
    extern const int LOGICAL_ERROR;
    extern const int TOO_MANY_ROWS;
    extern const int CANNOT_PARSE_TEXT;
}

static bool checkAllPartsOnRemoteFS(const RangesInDataParts & parts)
{
    for (const auto & part : parts)
    {
        if (!part.data_part->isStoredOnRemoteDisk())
            return false;
    }
    return true;
}

/// build sort description for output stream
static SortDescription getSortDescriptionForOutputHeader(
    const SharedHeader & output_header,
    const Names & sorting_key_columns,
    const std::vector<bool> & reverse_flags,
    const int sort_direction,
    InputOrderInfoPtr input_order_info,
    PrewhereInfoPtr prewhere_info,
    bool enable_vertical_final)
{
    /// Updating sort description can be done after PREWHERE actions are applied to the header.
    /// After PREWHERE actions are applied, column names in header can differ from storage column names due to aliases
    /// To mitigate it, we're trying to build original header and use it to deduce sorting description
    /// TODO: this approach is fragile, it'd be more robust to update sorting description for the whole plan during plan optimization
    Block original_header = output_header->cloneEmpty();
    if (prewhere_info)
    {
        {
            FindOriginalNodeForOutputName original_column_finder(prewhere_info->prewhere_actions);
            for (auto & column : original_header)
            {
                const auto * original_node = original_column_finder.find(column.name);
                if (original_node)
                    column.name = original_node->result_name;
            }
        }

        if (prewhere_info->row_level_filter)
        {
            FindOriginalNodeForOutputName original_column_finder(*prewhere_info->row_level_filter);
            for (auto & column : original_header)
            {
                const auto * original_node = original_column_finder.find(column.name);
                if (original_node)
                    column.name = original_node->result_name;
            }
        }
    }

    SortDescription sort_description;
    const Block & header = *output_header;
    size_t sort_columns_size = sorting_key_columns.size();
    sort_description.reserve(sort_columns_size);
    for (size_t i = 0; i < sort_columns_size; ++i)
    {
        const auto & sorting_key = sorting_key_columns[i];
        const auto it = std::find_if(
            original_header.begin(), original_header.end(), [&sorting_key](const auto & column) { return column.name == sorting_key; });
        if (it == original_header.end())
            break;

        const size_t column_pos = std::distance(original_header.begin(), it);
        if (!reverse_flags.empty() && reverse_flags[i])
            sort_description.emplace_back((header.begin() + column_pos)->name, sort_direction * -1);
        else
            sort_description.emplace_back((header.begin() + column_pos)->name, sort_direction);
    }

    if (input_order_info && !enable_vertical_final)
    {
        // output_stream.sort_scope = DataStream::SortScope::Stream;
        const size_t used_prefix_of_sorting_key_size = input_order_info->used_prefix_of_sorting_key_size;
        if (sort_description.size() > used_prefix_of_sorting_key_size)
            sort_description.resize(used_prefix_of_sorting_key_size);

        return sort_description;
    }

    return {};
}

void ReadFromMergeTree::AnalysisResult::checkLimits(const Settings & settings, const SelectQueryInfo & query_info_) const
{

    /// Do not check number of read rows if we have reading
    /// in order of sorting key with limit.
    /// In general case, when there exists WHERE clause
    /// it's impossible to estimate number of rows precisely,
    /// because we can stop reading at any time.

    SizeLimits limits;
    if (settings[Setting::read_overflow_mode] == OverflowMode::THROW && settings[Setting::max_rows_to_read] && !query_info_.input_order_info)
        limits = SizeLimits(settings[Setting::max_rows_to_read], 0, settings[Setting::read_overflow_mode]);

    SizeLimits leaf_limits;
    if (settings[Setting::read_overflow_mode_leaf] == OverflowMode::THROW && settings[Setting::max_rows_to_read_leaf] && !query_info_.input_order_info)
        leaf_limits = SizeLimits(settings[Setting::max_rows_to_read_leaf], 0, settings[Setting::read_overflow_mode_leaf]);

    if (limits.max_rows || leaf_limits.max_rows)
    {
        /// Fail fast if estimated number of rows to read exceeds the limit
        size_t total_rows_estimate = selected_rows;
        if (query_info_.trivial_limit > 0 && total_rows_estimate > query_info_.trivial_limit)
        {
            total_rows_estimate = query_info_.trivial_limit;
        }
        limits.check(total_rows_estimate, 0, "rows (controlled by 'max_rows_to_read' setting)", ErrorCodes::TOO_MANY_ROWS);
        leaf_limits.check(
            total_rows_estimate, 0, "rows (controlled by 'max_rows_to_read_leaf' setting)", ErrorCodes::TOO_MANY_ROWS);
    }
}

ReadFromMergeTree::ReadFromMergeTree(
    RangesInDataParts parts_,
    MergeTreeData::MutationsSnapshotPtr mutations_,
    Names all_column_names_,
    const MergeTreeData & data_,
    const SelectQueryInfo & query_info_,
    const StorageSnapshotPtr & storage_snapshot_,
    const ContextPtr & context_,
    size_t max_block_size_,
    size_t num_streams_,
    PartitionIdToMaxBlockPtr max_block_numbers_to_read_,
    LoggerPtr log_,
    AnalysisResultPtr analyzed_result_ptr_,
    bool enable_parallel_reading_,
    std::optional<MergeTreeAllRangesCallback> all_ranges_callback_,
    std::optional<MergeTreeReadTaskCallback> read_task_callback_,
    std::optional<size_t> number_of_current_replica_)
    : SourceStepWithFilter(std::make_shared<const Block>(MergeTreeSelectProcessor::transformHeader(
        storage_snapshot_->getSampleBlockForColumns(all_column_names_),
        {},
        query_info_.prewhere_info)), all_column_names_, query_info_, storage_snapshot_, context_)
    , reader_settings(MergeTreeReaderSettings::create(context_, query_info_))
    , prepared_parts(std::move(parts_))
    , mutations_snapshot(std::move(mutations_))
    , all_column_names(std::move(all_column_names_))
    , data(data_)
    , actions_settings(ExpressionActionsSettings(context_))
    , block_size{
        .max_block_size_rows = max_block_size_,
        .preferred_block_size_bytes = context->getSettingsRef()[Setting::preferred_block_size_bytes],
        .preferred_max_column_in_block_size_bytes = context->getSettingsRef()[Setting::preferred_max_column_in_block_size_bytes]}
    , requested_num_streams(num_streams_)
    , max_block_numbers_to_read(std::move(max_block_numbers_to_read_))
    , log(std::move(log_))
    , analyzed_result_ptr(analyzed_result_ptr_)
    , is_parallel_reading_from_replicas(enable_parallel_reading_)
    , enable_remove_parts_from_snapshot_optimization(!context->getSettingsRef()[Setting::enable_shared_storage_snapshot_in_query] && query_info_.merge_tree_enable_remove_parts_from_snapshot_optimization)
    , number_of_current_replica(number_of_current_replica_)
{
    if (is_parallel_reading_from_replicas)
    {
        if (all_ranges_callback_.has_value())
            all_ranges_callback = all_ranges_callback_.value();
        else
            all_ranges_callback = context->getMergeTreeAllRangesCallback();

        if (read_task_callback_.has_value())
            read_task_callback = read_task_callback_.value();
        else
            read_task_callback = context->getMergeTreeReadTaskCallback();
    }

    const auto & settings = context->getSettingsRef();
    if (settings[Setting::max_streams_for_merge_tree_reading])
    {
        if (settings[Setting::allow_asynchronous_read_from_io_pool_for_merge_tree])
        {
            /// When async reading is enabled, allow to read using more streams.
            /// Will add resize to output_streams_limit to reduce memory usage.
            output_streams_limit = std::min<size_t>(requested_num_streams, settings[Setting::max_streams_for_merge_tree_reading]);
            /// We intentionally set `max_streams` to 1 in InterpreterSelectQuery in case of small limit.
            /// Changing it here to `max_streams_for_merge_tree_reading` proven itself as a threat for performance.
            if (requested_num_streams != 1)
                requested_num_streams = std::max<size_t>(requested_num_streams, settings[Setting::max_streams_for_merge_tree_reading]);
        }
        else
            /// Just limit requested_num_streams otherwise.
            requested_num_streams = std::min<size_t>(requested_num_streams, settings[Setting::max_streams_for_merge_tree_reading]);
    }

    /// Add explicit description.
    setStepDescription(data.getStorageID().getFullNameNotQuoted());
    enable_vertical_final = query_info.isFinal() && context->getSettingsRef()[Setting::enable_vertical_final]
        && data.merging_params.mode == MergeTreeData::MergingParams::Replacing;
}

std::unique_ptr<ReadFromMergeTree> ReadFromMergeTree::createLocalParallelReplicasReadingStep(
    ContextPtr & context_,
    AnalysisResultPtr analyzed_result_ptr_,
    MergeTreeAllRangesCallback all_ranges_callback_,
    MergeTreeReadTaskCallback read_task_callback_,
    size_t replica_number)
{
    const bool enable_parallel_reading = true;
    return std::make_unique<ReadFromMergeTree>(
        getParts(),
        mutations_snapshot,
        all_column_names,
        data,
        getQueryInfo(),
        getStorageSnapshot(),
        context_,
        block_size.max_block_size_rows,
        requested_num_streams,
        max_block_numbers_to_read,
        log,
        std::move(analyzed_result_ptr_),
        enable_parallel_reading,
        all_ranges_callback_,
        read_task_callback_,
        replica_number);
}

Pipe ReadFromMergeTree::readFromPoolParallelReplicas(RangesInDataParts parts_with_range, Names required_columns, PoolSettings pool_settings)
{
    const auto & client_info = context->getClientInfo();

    auto extension = ParallelReadingExtension{
        all_ranges_callback.value(),
        read_task_callback.value(),
        number_of_current_replica.value_or(client_info.number_of_current_replica),
        context->getClusterForParallelReplicas()->getShardsInfo().at(0).getAllNodeCount()};

    auto pool = std::make_shared<MergeTreeReadPoolParallelReplicas>(
        std::move(extension),
        std::move(parts_with_range),
        mutations_snapshot,
        shared_virtual_fields,
        storage_snapshot,
        prewhere_info,
        actions_settings,
        reader_settings,
        required_columns,
        pool_settings,
        block_size,
        context);

    Pipes pipes;

    for (size_t i = 0; i < pool_settings.threads; ++i)
    {
        auto algorithm = std::make_unique<MergeTreeThreadSelectAlgorithm>(i);

        auto processor = std::make_unique<MergeTreeSelectProcessor>(
            pool, std::move(algorithm), prewhere_info, lazily_read_info, actions_settings, reader_settings);

        auto source = std::make_shared<MergeTreeSource>(std::move(processor), data.getLogName());
        pipes.emplace_back(std::move(source));
    }

    return Pipe::unitePipes(std::move(pipes));
}


Pipe ReadFromMergeTree::readFromPool(
    RangesInDataParts parts_with_range,
    Names required_columns,
    PoolSettings pool_settings)
{
    size_t total_rows = parts_with_range.getRowsCountAllParts();

    if (query_info.trivial_limit > 0 && query_info.trivial_limit < total_rows)
        total_rows = query_info.trivial_limit;

    const auto & settings = context->getSettingsRef();

    /// round min_marks_to_read up to nearest multiple of block_size expressed in marks
    /// If granularity is adaptive it doesn't make sense
    /// Maybe it will make sense to add settings `max_block_size_bytes`
    if (block_size.max_block_size_rows && !data.canUseAdaptiveGranularity())
    {
        size_t fixed_index_granularity = (*data.getSettings())[MergeTreeSetting::index_granularity];
        pool_settings.min_marks_for_concurrent_read = (pool_settings.min_marks_for_concurrent_read * fixed_index_granularity + block_size.max_block_size_rows - 1)
            / block_size.max_block_size_rows * block_size.max_block_size_rows / fixed_index_granularity;
    }

    bool all_parts_are_remote = true;
    bool all_parts_are_local = true;
    for (const auto & part : parts_with_range)
    {
        const bool is_remote = part.data_part->isStoredOnRemoteDisk();
        all_parts_are_local &= !is_remote;
        all_parts_are_remote &= is_remote;
    }

    MergeTreeReadPoolPtr pool;

    bool allow_prefetched_remote = all_parts_are_remote && settings[Setting::allow_prefetched_read_pool_for_remote_filesystem]
        && MergeTreePrefetchedReadPool::checkReadMethodAllowed(reader_settings.read_settings.remote_fs_method);

    bool allow_prefetched_local = all_parts_are_local && settings[Setting::allow_prefetched_read_pool_for_local_filesystem]
        && MergeTreePrefetchedReadPool::checkReadMethodAllowed(reader_settings.read_settings.local_fs_method);

    /** Do not use prefetched read pool if query is trivial limit query.
      * Because time spend during filling per thread tasks can be greater than whole query
      * execution for big tables with small limit.
      */
    bool use_prefetched_read_pool = query_info.trivial_limit == 0 && (allow_prefetched_remote || allow_prefetched_local);

    if (use_prefetched_read_pool)
    {
        pool = std::make_shared<MergeTreePrefetchedReadPool>(
            std::move(parts_with_range),
            mutations_snapshot,
            shared_virtual_fields,
            storage_snapshot,
            prewhere_info,
            actions_settings,
            reader_settings,
            required_columns,
            pool_settings,
            block_size,
            context);
    }
    else
    {
        pool = std::make_shared<MergeTreeReadPool>(
            std::move(parts_with_range),
            mutations_snapshot,
            shared_virtual_fields,
            storage_snapshot,
            prewhere_info,
            actions_settings,
            reader_settings,
            required_columns,
            pool_settings,
            block_size,
            context);
    }

    LOG_DEBUG(log, "Reading approx. {} rows with {} streams", total_rows, pool_settings.threads);

    Pipes pipes;
    for (size_t i = 0; i < pool_settings.threads; ++i)
    {
        auto algorithm = std::make_unique<MergeTreeThreadSelectAlgorithm>(i);

        auto processor
            = std::make_unique<MergeTreeSelectProcessor>(pool, std::move(algorithm), prewhere_info, lazily_read_info, actions_settings, reader_settings);

        auto source = std::make_shared<MergeTreeSource>(std::move(processor), data.getLogName());

        if (i == 0)
            source->addTotalRowsApprox(total_rows);

        pipes.emplace_back(std::move(source));
    }

    auto pipe = Pipe::unitePipes(std::move(pipes));
    if (output_streams_limit && output_streams_limit < pipe.numOutputPorts())
        pipe.resize(output_streams_limit);
    return pipe;
}

Pipe ReadFromMergeTree::readInOrder(
    RangesInDataParts parts_with_ranges,
    Names required_columns,
    PoolSettings pool_settings,
    ReadType read_type,
    UInt64 read_limit)
{
    /// For reading in order it makes sense to read only
    /// one range per task to reduce number of read rows.
    bool has_limit_below_one_block = read_type != ReadType::Default && read_limit && read_limit < block_size.max_block_size_rows;
    MergeTreeReadPoolPtr pool;

    if (is_parallel_reading_from_replicas)
    {
        const auto & client_info = context->getClientInfo();
        ParallelReadingExtension extension{
            all_ranges_callback.value(),
            read_task_callback.value(),
            number_of_current_replica.value_or(client_info.number_of_current_replica), context->getClusterForParallelReplicas()->getShardsInfo().at(0).getAllNodeCount()};

        CoordinationMode mode = read_type == ReadType::InOrder
            ? CoordinationMode::WithOrder
            : CoordinationMode::ReverseOrder;

        pool = std::make_shared<MergeTreeReadPoolParallelReplicasInOrder>(
            std::move(extension),
            mode,
            parts_with_ranges,
            mutations_snapshot,
            shared_virtual_fields,
            has_limit_below_one_block,
            storage_snapshot,
            prewhere_info,
            actions_settings,
            reader_settings,
            required_columns,
            pool_settings,
            block_size,
            context);
    }
    else
    {
        pool = std::make_shared<MergeTreeReadPoolInOrder>(
            has_limit_below_one_block,
            read_type,
            parts_with_ranges,
            mutations_snapshot,
            shared_virtual_fields,
            storage_snapshot,
            prewhere_info,
            actions_settings,
            reader_settings,
            required_columns,
            pool_settings,
            block_size,
            context);
    }

    /// If parallel replicas enabled, set total rows in progress here only on initiator with local plan
    /// Otherwise rows will counted multiple times
    const UInt64 in_order_limit = query_info.input_order_info ? query_info.input_order_info->limit : 0;
    const bool set_total_rows_approx = !is_parallel_reading_from_replicas || isParallelReplicasLocalPlanForInitiator();

    Pipes pipes;
    for (size_t i = 0; i < parts_with_ranges.size(); ++i)
    {
        const auto & part_with_ranges = parts_with_ranges[i];

        UInt64 total_rows = part_with_ranges.getRowsCount();
        if (query_info.trivial_limit > 0 && query_info.trivial_limit < total_rows)
            total_rows = query_info.trivial_limit;
        else if (in_order_limit > 0 && in_order_limit < total_rows)
            total_rows = in_order_limit;

        LOG_TRACE(log, "Reading {} ranges in{}order from part {}, approx. {} rows starting from {}",
            part_with_ranges.ranges.size(),
            read_type == ReadType::InReverseOrder ? " reverse " : " ",
            part_with_ranges.data_part->name, total_rows,
            part_with_ranges.data_part->index_granularity->getMarkStartingRow(part_with_ranges.ranges.front().begin));

        MergeTreeSelectAlgorithmPtr algorithm;
        if (read_type == ReadType::InReverseOrder)
            algorithm = std::make_unique<MergeTreeInReverseOrderSelectAlgorithm>(i);
        else
            algorithm = std::make_unique<MergeTreeInOrderSelectAlgorithm>(i);

        auto processor = std::make_unique<MergeTreeSelectProcessor>(
            pool, std::move(algorithm), prewhere_info, lazily_read_info, actions_settings, reader_settings);

        processor->addPartLevelToChunk(isQueryWithFinal());

        auto source = std::make_shared<MergeTreeSource>(std::move(processor), data.getLogName());
        if (set_total_rows_approx)
            source->addTotalRowsApprox(total_rows);

        Pipe pipe(source);

        if (virtual_row_conversion && (read_type == ReadType::InOrder))
        {
            const auto & index = part_with_ranges.data_part->getIndex();
            const auto & primary_key = storage_snapshot->metadata->primary_key;
            size_t mark_range_begin = part_with_ranges.ranges.front().begin;

            ColumnsWithTypeAndName pk_columns;
            size_t num_columns = virtual_row_conversion->getRequiredColumnsWithTypes().size();
            pk_columns.reserve(num_columns);

            for (size_t j = 0; j < num_columns; ++j)
            {
                auto column = primary_key.data_types[j]->createColumn()->cloneEmpty();
                column->insert((*(*index)[j])[mark_range_begin]);
                pk_columns.push_back({std::move(column), primary_key.data_types[j], primary_key.column_names[j]});
            }

            Block pk_block(std::move(pk_columns));

            pipe.addSimpleTransform([&](const SharedHeader & header)
            {
                return std::make_shared<VirtualRowTransform>(header, pk_block, virtual_row_conversion);
            });
        }

        pipes.emplace_back(std::move(pipe));
    }

    auto pipe = Pipe::unitePipes(std::move(pipes));

    if (read_type == ReadType::InReverseOrder)
    {
        pipe.addSimpleTransform([&](const SharedHeader & header)
        {
            return std::make_shared<ReverseTransform>(header);
        });
    }

    return pipe;
}

Pipe ReadFromMergeTree::read(
    RangesInDataParts parts_with_range,
    Names required_columns,
    ReadType read_type,
    size_t max_streams,
    size_t min_marks_for_concurrent_read,
    bool use_uncompressed_cache)
{
    const auto & settings = context->getSettingsRef();
    size_t sum_marks = parts_with_range.getMarksCountAllParts();

    const size_t total_query_nodes = is_parallel_reading_from_replicas
        ? std::min<size_t>(
              context->getClusterForParallelReplicas()->getShardsInfo().at(0).getAllNodeCount(),
              context->getSettingsRef()[Setting::max_parallel_replicas])
        : 1;

    PoolSettings pool_settings{
        .threads = max_streams,
        .sum_marks = sum_marks,
        .min_marks_for_concurrent_read = min_marks_for_concurrent_read,
        .preferred_block_size_bytes = settings[Setting::preferred_block_size_bytes],
        .use_uncompressed_cache = use_uncompressed_cache,
        .use_const_size_tasks_for_remote_reading = settings[Setting::merge_tree_use_const_size_tasks_for_remote_reading],
        .total_query_nodes = total_query_nodes,
    };

    if (read_type == ReadType::ParallelReplicas)
        return readFromPoolParallelReplicas(std::move(parts_with_range), std::move(required_columns), std::move(pool_settings));

    /// Reading from default thread pool is beneficial for remote storage because of new prefetches.
    if (read_type == ReadType::Default && (max_streams > 1 || checkAllPartsOnRemoteFS(parts_with_range)))
        return readFromPool(std::move(parts_with_range), std::move(required_columns), std::move(pool_settings));

    auto pipe = readInOrder(parts_with_range, required_columns, pool_settings, read_type, /*limit=*/ 0);

    /// Use ConcatProcessor to concat sources together.
    /// It is needed to read in parts order (and so in PK order) if single thread is used.
    if (read_type == ReadType::Default && pipe.numOutputPorts() > 1)
        pipe.addTransform(std::make_shared<ConcatProcessor>(pipe.getSharedHeader(), pipe.numOutputPorts()));

    return pipe;
}

namespace
{

struct PartRangesReadInfo
{
    std::vector<size_t> sum_marks_in_parts;

    size_t sum_marks = 0;
    size_t total_rows = 0;
    size_t adaptive_parts = 0;
    size_t index_granularity_bytes = 0;
    size_t max_marks_to_use_cache = 0;
    size_t min_marks_for_concurrent_read = 0;
    bool use_uncompressed_cache = false;

    PartRangesReadInfo(
        const RangesInDataParts & parts,
        const Settings & settings,
        const MergeTreeSettings & data_settings)
    {
        /// Count marks for each part.
        sum_marks_in_parts.resize(parts.size());

        for (size_t i = 0; i < parts.size(); ++i)
        {
            total_rows += parts[i].getRowsCount();
            sum_marks_in_parts[i] = parts[i].getMarksCount();
            sum_marks += sum_marks_in_parts[i];

            if (parts[i].data_part->index_granularity_info.mark_type.adaptive)
                ++adaptive_parts;
        }

        if (adaptive_parts > parts.size() / 2)
            index_granularity_bytes = data_settings[MergeTreeSetting::index_granularity_bytes];

        max_marks_to_use_cache = MergeTreeDataSelectExecutor::roundRowsOrBytesToMarks(
            settings[Setting::merge_tree_max_rows_to_use_cache],
            settings[Setting::merge_tree_max_bytes_to_use_cache],
            data_settings[MergeTreeSetting::index_granularity],
            index_granularity_bytes);

        auto all_parts_on_remote_disk = checkAllPartsOnRemoteFS(parts);

        size_t min_rows_for_concurrent_read;
        size_t min_bytes_for_concurrent_read;
        if (all_parts_on_remote_disk)
        {
            min_rows_for_concurrent_read = settings[Setting::merge_tree_min_rows_for_concurrent_read_for_remote_filesystem];
            min_bytes_for_concurrent_read = settings[Setting::merge_tree_min_bytes_for_concurrent_read_for_remote_filesystem];
        }
        else
        {
            min_rows_for_concurrent_read = settings[Setting::merge_tree_min_rows_for_concurrent_read];
            min_bytes_for_concurrent_read = settings[Setting::merge_tree_min_bytes_for_concurrent_read];
        }

        min_marks_for_concurrent_read = MergeTreeDataSelectExecutor::minMarksForConcurrentRead(
            min_rows_for_concurrent_read, min_bytes_for_concurrent_read,
            data_settings[MergeTreeSetting::index_granularity], index_granularity_bytes, settings[Setting::merge_tree_min_read_task_size], sum_marks);

        use_uncompressed_cache = settings[Setting::use_uncompressed_cache];
        if (sum_marks > max_marks_to_use_cache)
            use_uncompressed_cache = false;
    }
};

}

Pipe ReadFromMergeTree::readByLayers(const RangesInDataParts & parts_with_ranges, SplitPartsByRanges split_parts, const Names & column_names, const InputOrderInfoPtr & input_order_info)
{
    const auto & settings = context->getSettingsRef();
    const auto data_settings = data.getSettings();

    LOG_TRACE(log, "Spreading mark ranges among streams (reading by layers)");

    PartRangesReadInfo info(parts_with_ranges, settings, *data_settings);
    if (0 == info.sum_marks)
        return {};

    ReadingInOrderStepGetter reading_step_getter;
    Names in_order_column_names_to_read;
    SortDescription sort_description;

    if (reader_settings.read_in_order)
    {
        NameSet column_names_set(column_names.begin(), column_names.end());
        in_order_column_names_to_read = column_names;

        /// Add columns needed to calculate the sorting expression
        for (const auto & column_name : storage_snapshot->metadata->getColumnsRequiredForSortingKey())
        {
            if (column_names_set.contains(column_name))
                continue;

            in_order_column_names_to_read.push_back(column_name);
            column_names_set.insert(column_name);
        }
        auto sorting_expr = storage_snapshot->metadata->getSortingKey().expression;
        const auto & sorting_columns = storage_snapshot->metadata->getSortingKey().column_names;
        std::vector<bool> reverse_flags = storage_snapshot->metadata->getSortingKeyReverseFlags();

        sort_description.compile_sort_description = settings[Setting::compile_sort_description];
        sort_description.min_count_to_compile_sort_description = settings[Setting::min_count_to_compile_sort_description];

        sort_description.reserve(input_order_info->used_prefix_of_sorting_key_size);
        for (size_t i = 0; i < input_order_info->used_prefix_of_sorting_key_size; ++i)
        {
            if (!reverse_flags.empty() && reverse_flags[i])
                sort_description.emplace_back(sorting_columns[i], input_order_info->direction * -1);
            else
                sort_description.emplace_back(sorting_columns[i], input_order_info->direction);
        }

        reading_step_getter = [this, &in_order_column_names_to_read, &info, sorting_expr, &sort_description](auto parts)
        {
            auto pipe = this->read(
                std::move(parts),
                in_order_column_names_to_read,
                ReadType::InOrder,
                1 /* num_streams */,
                0 /* min_marks_for_concurrent_read */,
                info.use_uncompressed_cache);

            if (pipe.empty())
            {
                auto header = std::make_shared<const Block>(MergeTreeSelectProcessor::transformHeader(
                    storage_snapshot->getSampleBlockForColumns(in_order_column_names_to_read),
                    lazily_read_info,
                    query_info.prewhere_info));
                pipe = Pipe(std::make_shared<NullSource>(header));
            }

            pipe.addSimpleTransform([sorting_expr](const SharedHeader & header)
            {
                return std::make_shared<ExpressionTransform>(header, sorting_expr);
            });

            if (pipe.numOutputPorts() != 1)
            {
                auto transform = std::make_shared<MergingSortedTransform>(
                    pipe.getSharedHeader(),
                    pipe.numOutputPorts(),
                    sort_description,
                    block_size.max_block_size_rows,
                    /*max_block_size_bytes=*/0,
                    SortingQueueStrategy::Batch,
                    0,
                    false,
                    nullptr,
                    false,
                    /*apply_virtual_row_conversions*/ false);

                pipe.addTransform(std::move(transform));
            }

            return pipe;
        };
    }
    else
    {
        reading_step_getter = [this, &column_names, &info](auto parts)
        {
            return this->read(
                std::move(parts),
                column_names,
                ReadType::Default,
                1 /* num_streams */,
                info.min_marks_for_concurrent_read,
                info.use_uncompressed_cache);
        };
    }

    auto pipes = ::readByLayers(std::move(split_parts), storage_snapshot->metadata->getPrimaryKey(), std::move(reading_step_getter), false, context);
    return Pipe::unitePipes(std::move(pipes));
}

Pipe ReadFromMergeTree::spreadMarkRangesAmongStreams(RangesInDataParts && parts_with_ranges, size_t num_streams, const Names & column_names)
{
    const auto & settings = context->getSettingsRef();
    const auto data_settings = data.getSettings();

    LOG_TRACE(log, "Spreading mark ranges among streams (default reading)");

    PartRangesReadInfo info(parts_with_ranges, settings, *data_settings);
    Names tmp_column_names(column_names.begin(), column_names.end());

    if (0 == info.sum_marks)
        return {};

    if (num_streams > 1)
    {
        /// Reduce the number of num_streams if the data is small.
        if (info.sum_marks < num_streams * info.min_marks_for_concurrent_read && parts_with_ranges.size() < num_streams)
        {
            /*
            If the data is fragmented, then allocate the size of parts to num_streams. If the data is not fragmented, besides the sum_marks and
            min_marks_for_concurrent_read, involve the system cores to get the num_streams. Increase the num_streams and decrease the min_marks_for_concurrent_read
            if the data is small but system has plentiful cores. It helps to improve the parallel performance of `MergeTreeRead` significantly.
            Make sure the new num_streams `num_streams * increase_num_streams_ratio` will not exceed the previous calculated prev_num_streams.
            The new info.min_marks_for_concurrent_read `info.min_marks_for_concurrent_read / increase_num_streams_ratio` should be larger than 8.
            https://github.com/ClickHouse/ClickHouse/pull/53867
            */
            if ((info.sum_marks + info.min_marks_for_concurrent_read - 1) / info.min_marks_for_concurrent_read > parts_with_ranges.size())
            {
                const size_t prev_num_streams = num_streams;
                num_streams = (info.sum_marks + info.min_marks_for_concurrent_read - 1) / info.min_marks_for_concurrent_read;
                const size_t increase_num_streams_ratio = std::min(prev_num_streams / num_streams, info.min_marks_for_concurrent_read / 8);
                if (increase_num_streams_ratio > 1)
                {
                    num_streams = num_streams * increase_num_streams_ratio;
                    info.min_marks_for_concurrent_read = (info.sum_marks + num_streams - 1) / num_streams;
                }
            }
            else
                num_streams = parts_with_ranges.size();
        }
    }

    auto read_type = is_parallel_reading_from_replicas ? ReadType::ParallelReplicas : ReadType::Default;

    double read_split_ranges_into_intersecting_and_non_intersecting_injection_probability
        = settings[Setting::merge_tree_read_split_ranges_into_intersecting_and_non_intersecting_injection_probability];
    std::bernoulli_distribution fault(read_split_ranges_into_intersecting_and_non_intersecting_injection_probability);

    if (read_type != ReadType::ParallelReplicas &&
        num_streams > 1 &&
        read_split_ranges_into_intersecting_and_non_intersecting_injection_probability > 0.0 &&
        fault(thread_local_rng) &&
        !isQueryWithFinal() &&
        data.merging_params.is_deleted_column.empty() &&
        !prewhere_info &&
        !lazily_read_info &&
        !reader_settings.use_query_condition_cache && /// the query condition cache produces incorrect results with intersecting ranges
        !isVectorColumnReplaced()) /// Vector search optimization needs ranges & offsets to be stable
    {
        NameSet column_names_set(column_names.begin(), column_names.end());
        Names in_order_column_names_to_read(column_names);

        /// Add columns needed to calculate the sorting expression
        for (const auto & column_name : storage_snapshot->metadata->getColumnsRequiredForSortingKey())
        {
            if (column_names_set.contains(column_name))
                continue;

            in_order_column_names_to_read.push_back(column_name);
            column_names_set.insert(column_name);
        }

        auto in_order_reading_step_getter = [this, &in_order_column_names_to_read, &info](auto parts)
        {
            return this->read(
                std::move(parts),
                in_order_column_names_to_read,
                ReadType::InOrder,
                1 /* num_streams */,
                0 /* min_marks_for_concurrent_read */,
                info.use_uncompressed_cache);
        };

        auto sorting_expr = storage_snapshot->metadata->getSortingKey().expression;

        SplitPartsWithRangesByPrimaryKeyResult split_ranges_result = splitPartsWithRangesByPrimaryKey(
            storage_snapshot->metadata->getPrimaryKey(),
            storage_snapshot->metadata->getSortingKey(),
            std::move(sorting_expr),
            std::move(parts_with_ranges),
            num_streams,
            context,
            std::move(in_order_reading_step_getter),
            true /*split_parts_ranges_into_intersecting_and_non_intersecting_final*/,
            true /*split_intersecting_parts_ranges_into_layers*/);

        auto merging_pipes = std::move(split_ranges_result.merging_pipes);
        auto non_intersecting_parts_ranges_read_pipe = read(std::move(split_ranges_result.non_intersecting_parts_ranges),
            tmp_column_names,
            read_type,
            num_streams,
            info.min_marks_for_concurrent_read,
            info.use_uncompressed_cache);

        if (merging_pipes.empty())
            return non_intersecting_parts_ranges_read_pipe;

        Pipes pipes;
        pipes.resize(2);
        pipes[0] = Pipe::unitePipes(std::move(merging_pipes));
        pipes[1] = std::move(non_intersecting_parts_ranges_read_pipe);

        auto conversion_action = ActionsDAG::makeConvertingActions(
            pipes[0].getHeader().getColumnsWithTypeAndName(),
            pipes[1].getHeader().getColumnsWithTypeAndName(),
            ActionsDAG::MatchColumnsMode::Name);
        auto converting_expr = std::make_shared<ExpressionActions>(std::move(conversion_action));
        pipes[0].addSimpleTransform(
            [converting_expr](const SharedHeader & header)
            {
                return std::make_shared<ExpressionTransform>(header, converting_expr);
            });
        return Pipe::unitePipes(std::move(pipes));
    }

    return read(std::move(parts_with_ranges),
        tmp_column_names,
        read_type,
        num_streams,
        info.min_marks_for_concurrent_read,
        info.use_uncompressed_cache);
}

static ActionsDAG createProjection(const Block & header)
{
    return ActionsDAG(header.getNamesAndTypesList());
}

Pipe ReadFromMergeTree::spreadMarkRangesAmongStreamsWithOrder(
    RangesInDataParts && parts_with_ranges,
    size_t num_streams,
    const Names & column_names,
    std::optional<ActionsDAG> & out_projection,
    const InputOrderInfoPtr & input_order_info)
{
    const auto & settings = context->getSettingsRef();
    const auto data_settings = data.getSettings();

    LOG_TRACE(log, "Spreading ranges among streams with order");

    PartRangesReadInfo info(parts_with_ranges, settings, *data_settings);

    Pipes res;

    if (info.sum_marks == 0)
        return {};

    /// PREWHERE actions can remove some input columns (which are needed only for prewhere condition).
    /// In case of read-in-order, PREWHERE is executed before sorting. But removed columns could be needed for sorting key.
    /// To fix this, we prohibit removing any input in prewhere actions. Instead, projection actions will be added after sorting.
    /// See 02354_read_in_order_prewhere.sql as an example.
    bool have_input_columns_removed_after_prewhere = false;
    if (prewhere_info)
    {
        NameSet sorting_columns;
        for (const auto & column : storage_snapshot->metadata->getSortingKey().expression->getRequiredColumnsWithTypes())
            sorting_columns.insert(column.name);

        have_input_columns_removed_after_prewhere = restorePrewhereInputs(*prewhere_info, sorting_columns);
    }

    /// Let's split ranges to avoid reading much data.
    auto split_ranges
        = [rows_granularity = (*data_settings)[MergeTreeSetting::index_granularity], my_max_block_size = block_size.max_block_size_rows]
        (const auto & ranges, int direction)
    {
        MarkRanges new_ranges;
        const size_t max_marks_in_range = (my_max_block_size + rows_granularity - 1) / rows_granularity;
        size_t marks_in_range = 1;

        if (direction == 1)
        {
            /// Split first few ranges to avoid reading much data.
            bool split = false;
            for (auto range : ranges)
            {
                while (!split && range.begin + marks_in_range < range.end)
                {
                    new_ranges.emplace_back(range.begin, range.begin + marks_in_range);
                    range.begin += marks_in_range;
                    marks_in_range *= 2;

                    if (marks_in_range > max_marks_in_range)
                        split = true;
                }
                new_ranges.emplace_back(range.begin, range.end);
            }
        }
        else
        {
            /// Split all ranges to avoid reading much data, because we have to
            ///  store whole range in memory to reverse it.
            for (auto it = ranges.rbegin(); it != ranges.rend(); ++it)
            {
                auto range = *it;
                while (range.begin + marks_in_range < range.end)
                {
                    new_ranges.emplace_front(range.end - marks_in_range, range.end);
                    range.end -= marks_in_range;
                    marks_in_range = std::min(marks_in_range * 2, max_marks_in_range);
                }
                new_ranges.emplace_front(range.begin, range.end);
            }
        }

        return new_ranges;
    };

    if (num_streams > 1)
    {
        /// Reduce num_streams if requested value is unnecessarily large.
        ///
        /// Additional increase of streams number in case of skewed parts, like it's
        /// done in `spreadMarkRangesAmongStreams` won't affect overall performance
        /// due to the single downstream `MergingSortedTransform`.
        if (info.sum_marks < num_streams * info.min_marks_for_concurrent_read && parts_with_ranges.size() < num_streams)
        {
            num_streams = std::max(
                (info.sum_marks + info.min_marks_for_concurrent_read - 1) / info.min_marks_for_concurrent_read, parts_with_ranges.size());
        }
    }

    const bool need_preliminary_merge = (parts_with_ranges.size() > settings[Setting::read_in_order_two_level_merge_threshold]);

    const auto read_type = input_order_info->direction == 1 ? ReadType::InOrder : ReadType::InReverseOrder;

    const size_t total_query_nodes = is_parallel_reading_from_replicas
        ? std::min<size_t>(
              context->getClusterForParallelReplicas()->getShardsInfo().at(0).getAllNodeCount(),
              context->getSettingsRef()[Setting::max_parallel_replicas])
        : 1;

    PoolSettings pool_settings{
        .threads = num_streams,
        .sum_marks = parts_with_ranges.getMarksCountAllParts(),
        .min_marks_for_concurrent_read = info.min_marks_for_concurrent_read,
        .preferred_block_size_bytes = settings[Setting::preferred_block_size_bytes],
        .use_uncompressed_cache = info.use_uncompressed_cache,
        .total_query_nodes = total_query_nodes,
    };

    Pipes pipes;
    /// For parallel replicas the split will be performed on the initiator side.
    if (is_parallel_reading_from_replicas)
    {
        pipes.emplace_back(readInOrder(std::move(parts_with_ranges), column_names, pool_settings, read_type, input_order_info->limit));
    }
    else
    {
        const size_t min_marks_per_stream = (info.sum_marks - 1) / num_streams + 1;

        std::vector<RangesInDataParts> split_parts_and_ranges;
        split_parts_and_ranges.reserve(num_streams);

        for (size_t i = 0; i < num_streams && !parts_with_ranges.empty(); ++i)
        {
            size_t need_marks = min_marks_per_stream;
            RangesInDataParts new_parts;

            /// Loop over parts.
            /// We will iteratively take part or some subrange of a part from the back
            ///  and assign a stream to read from it.
            while (need_marks > 0 && !parts_with_ranges.empty())
            {
                RangesInDataPart part = parts_with_ranges.back();
                parts_with_ranges.pop_back();
                size_t & marks_in_part = info.sum_marks_in_parts.back();

                /// We will not take too few rows from a part.
                if (marks_in_part >= info.min_marks_for_concurrent_read && need_marks < info.min_marks_for_concurrent_read)
                    need_marks = info.min_marks_for_concurrent_read;

                /// Do not leave too few rows in the part.
                if (marks_in_part > need_marks && marks_in_part - need_marks < info.min_marks_for_concurrent_read)
                    need_marks = marks_in_part;

                MarkRanges ranges_to_get_from_part;

                /// We take full part if it contains enough marks or
                /// if we know limit and part contains less than 'limit' rows.
                bool take_full_part = marks_in_part <= need_marks || (input_order_info->limit && input_order_info->limit < part.getRowsCount());

                /// We take the whole part if it is small enough.
                if (take_full_part)
                {
                    ranges_to_get_from_part = part.ranges;

                    need_marks -= marks_in_part;
                    info.sum_marks_in_parts.pop_back();
                }
                else
                {
                    /// Loop through ranges in part. Take enough ranges to cover "need_marks".
                    while (need_marks > 0)
                    {
                        if (part.ranges.empty())
                            throw Exception(ErrorCodes::LOGICAL_ERROR, "Unexpected end of ranges while spreading marks among streams");

                        MarkRange & range = part.ranges.front();

                        const size_t marks_in_range = range.end - range.begin;
                        const size_t marks_to_get_from_range = std::min(marks_in_range, need_marks);

                        ranges_to_get_from_part.emplace_back(range.begin, range.begin + marks_to_get_from_range);
                        range.begin += marks_to_get_from_range;
                        marks_in_part -= marks_to_get_from_range;
                        need_marks -= marks_to_get_from_range;
                        if (range.begin == range.end)
                            part.ranges.pop_front();
                    }
                    parts_with_ranges.emplace_back(part);
                }

                ranges_to_get_from_part = split_ranges(ranges_to_get_from_part, input_order_info->direction);
                new_parts.emplace_back(
                    part.data_part,
                    part.parent_part,
                    part.part_index_in_query,
                    part.part_starting_offset_in_query,
                    std::move(ranges_to_get_from_part));
            }

            split_parts_and_ranges.emplace_back(std::move(new_parts));
        }

        for (auto && item : split_parts_and_ranges)
            pipes.emplace_back(readInOrder(std::move(item), column_names, pool_settings, read_type, input_order_info->limit));
    }

    Block pipe_header;
    if (!pipes.empty())
        pipe_header = pipes.front().getHeader();

    if (need_preliminary_merge || output_each_partition_through_separate_port)
    {
        size_t prefix_size = input_order_info->used_prefix_of_sorting_key_size;
        auto order_key_prefix_ast = storage_snapshot->metadata->getSortingKey().expression_list_ast->clone();
        order_key_prefix_ast->children.resize(prefix_size);

        auto syntax_result = TreeRewriter(context).analyze(order_key_prefix_ast, storage_snapshot->metadata->getColumns().get(GetColumnsOptions(GetColumnsOptions::AllPhysical).withSubcolumns()));
        auto sorting_key_prefix_expr = ExpressionAnalyzer(order_key_prefix_ast, syntax_result, context).getActionsDAG(false);
        const auto & sorting_columns = storage_snapshot->metadata->getSortingKey().column_names;
        std::vector<bool> reverse_flags = storage_snapshot->metadata->getSortingKeyReverseFlags();

        SortDescription sort_description;
        sort_description.compile_sort_description = settings[Setting::compile_sort_description];
        sort_description.min_count_to_compile_sort_description = settings[Setting::min_count_to_compile_sort_description];

        sort_description.reserve(prefix_size);
        for (size_t i = 0; i < prefix_size; ++i)
        {
            if (!reverse_flags.empty() && reverse_flags[i])
                sort_description.emplace_back(sorting_columns[i], input_order_info->direction * -1);
            else
                sort_description.emplace_back(sorting_columns[i], input_order_info->direction);
        }

        auto sorting_key_expr = std::make_shared<ExpressionActions>(std::move(sorting_key_prefix_expr));

        auto merge_streams = [&](Pipe & pipe)
        {
            pipe.addSimpleTransform([sorting_key_expr](const SharedHeader & header)
                                    { return std::make_shared<ExpressionTransform>(header, sorting_key_expr); });

            if (pipe.numOutputPorts() > 1)
            {
                auto transform = std::make_shared<MergingSortedTransform>(
                    pipe.getSharedHeader(),
                    pipe.numOutputPorts(),
                    sort_description,
                    block_size.max_block_size_rows,
                    /*max_block_size_bytes=*/0,
                    SortingQueueStrategy::Batch,
                    0,
                    false,
                    nullptr,
                    false,
                    /*apply_virtual_row_conversions*/ false);

                pipe.addTransform(std::move(transform));
            }
        };

        if (!pipes.empty() && output_each_partition_through_separate_port)
        {
            /// In contrast with usual aggregation in order that allocates separate AggregatingTransform for each data part,
            /// aggregation of partitioned data uses the same AggregatingTransform for all parts of the same partition.
            /// Thus we need to merge all partition parts into a single sorted stream.
            Pipe pipe = Pipe::unitePipes(std::move(pipes));
            merge_streams(pipe);
            return pipe;
        }

        for (auto & pipe : pipes)
            merge_streams(pipe);
    }

    if (!pipes.empty() && (need_preliminary_merge || have_input_columns_removed_after_prewhere))
        /// Drop temporary columns, added by 'sorting_key_prefix_expr'
        out_projection = createProjection(pipe_header);

    return Pipe::unitePipes(std::move(pipes));
}

static void addMergingFinal(
    Pipe & pipe,
    const SortDescription & sort_description,
    MergeTreeData::MergingParams merging_params,
    const StorageMetadataPtr & metadata_snapshot,
    size_t max_block_size_rows,
    bool enable_vertical_final)
{
    auto header = pipe.getSharedHeader();
    size_t num_outputs = pipe.numOutputPorts();

    auto now = time(nullptr);

    auto get_merging_processor = [&]() -> MergingTransformPtr
    {
        switch (merging_params.mode)
        {
            case MergeTreeData::MergingParams::Ordinary:
                return std::make_shared<MergingSortedTransform>(header, num_outputs,
                            sort_description, max_block_size_rows, /*max_block_size_bytes=*/0, SortingQueueStrategy::Batch);

            case MergeTreeData::MergingParams::Collapsing:
                return std::make_shared<CollapsingSortedTransform>(header, num_outputs,
                            sort_description, merging_params.sign_column, true, max_block_size_rows, /*max_block_size_bytes=*/0);

            case MergeTreeData::MergingParams::Summing: {
                auto required_columns = metadata_snapshot->getPartitionKey().expression->getRequiredColumns();
                required_columns.append_range(metadata_snapshot->getSortingKey().expression->getRequiredColumns());
                return std::make_shared<SummingSortedTransform>(header, num_outputs,
                            sort_description, merging_params.columns_to_sum, required_columns, max_block_size_rows, /*max_block_size_bytes=*/0);
            }

            case MergeTreeData::MergingParams::Aggregating:
                return std::make_shared<AggregatingSortedTransform>(header, num_outputs,
                            sort_description, max_block_size_rows, /*max_block_size_bytes=*/0);

            case MergeTreeData::MergingParams::Replacing:
                return std::make_shared<ReplacingSortedTransform>(header, num_outputs,
                            sort_description, merging_params.is_deleted_column, merging_params.version_column, max_block_size_rows, /*max_block_size_bytes=*/0, /*out_row_sources_buf_*/ nullptr, /*use_average_block_sizes*/ false, /*cleanup*/ !merging_params.is_deleted_column.empty(), enable_vertical_final);


            case MergeTreeData::MergingParams::VersionedCollapsing:
                return std::make_shared<VersionedCollapsingTransform>(header, num_outputs,
                            sort_description, merging_params.sign_column, max_block_size_rows, /*max_block_size_bytes=*/0);

            case MergeTreeData::MergingParams::Graphite:
                return std::make_shared<GraphiteRollupSortedTransform>(header, num_outputs,
                            sort_description, max_block_size_rows, /*max_block_size_bytes=*/0, merging_params.graphite_params, now);

            case MergeTreeData::MergingParams::Coalescing:
            {
                auto required_columns = metadata_snapshot->getPartitionKey().expression->getRequiredColumns();
                required_columns.append_range(metadata_snapshot->getSortingKey().expression->getRequiredColumns());
                return std::make_shared<CoalescingSortedTransform>(header, num_outputs,
                            sort_description, merging_params.columns_to_sum, required_columns, max_block_size_rows, /*max_block_size_bytes=*/0);
            }
        }
    };

    pipe.addTransform(get_merging_processor());
    if (enable_vertical_final)
        pipe.addSimpleTransform([](const SharedHeader & header_)
                                { return std::make_shared<SelectByIndicesTransform>(header_); });
}

static std::pair<std::shared_ptr<ExpressionActions>, String> createExpressionForPositiveSign(const String & sign_column_name, const Block & header, const ContextPtr & context)
{
    ASTPtr sign_indentifier = std::make_shared<ASTIdentifier>(sign_column_name);
    ASTPtr sign_filter = makeASTFunction("equals", sign_indentifier, std::make_shared<ASTLiteral>(Field(static_cast<Int8>(1))));
    const auto & sign_column = header.getByName(sign_column_name);

    auto syntax_result = TreeRewriter(context).analyze(sign_filter, {{sign_column.name, sign_column.type}});
    auto actions = ExpressionAnalyzer(sign_filter, syntax_result, context).getActionsDAG(false);
    return {std::make_shared<ExpressionActions>(std::move(actions)), sign_filter->getColumnName()};
}

bool ReadFromMergeTree::doNotMergePartsAcrossPartitionsFinal() const
{
    const auto & settings = context->getSettingsRef();

    /// If setting do_not_merge_across_partitions_select_final is set always prefer it
    if (settings[Setting::do_not_merge_across_partitions_select_final].changed)
        return settings[Setting::do_not_merge_across_partitions_select_final];

    if (!storage_snapshot->metadata->hasPrimaryKey() || !storage_snapshot->metadata->hasPartitionKey())
        return false;

    /** To avoid merging parts across partitions we want result of partition key expression for
      * rows with same primary key to be the same.
      *
      * If partition key expression is deterministic, and contains only columns that are included
      * in primary key, then for same primary key column values, result of partition key expression
      * will be the same.
      */
    const auto & partition_key_expression = storage_snapshot->metadata->getPartitionKey().expression;
    if (partition_key_expression->getActionsDAG().hasNonDeterministic())
        return false;

    const auto & primary_key_columns = storage_snapshot->metadata->getPrimaryKey().column_names;
    NameSet primary_key_columns_set(primary_key_columns.begin(), primary_key_columns.end());

    const auto & partition_key_required_columns = partition_key_expression->getRequiredColumns();
    for (const auto & partition_key_required_column : partition_key_required_columns)
        if (!primary_key_columns_set.contains(partition_key_required_column))
            return false;

    return true;
}

Pipe ReadFromMergeTree::spreadMarkRangesAmongStreamsFinal(
    RangesInDataParts && parts_with_ranges, size_t num_streams, const Names & origin_column_names, const Names & column_names, std::optional<ActionsDAG> & out_projection)
{
    const auto & settings = context->getSettingsRef();
    const auto & data_settings = data.getSettings();
    PartRangesReadInfo info(parts_with_ranges, settings, *data_settings);

    assert(num_streams == requested_num_streams);
    num_streams = std::min<size_t>(num_streams, settings[Setting::max_final_threads]);

    /// If setting do_not_merge_across_partitions_select_final is true than we won't merge parts from different partitions.
    /// We have all parts in parts vector, where parts with same partition are nearby.
    /// So we will store iterators pointed to the beginning of each partition range (and parts.end()),
    /// then we will create a pipe for each partition that will run selecting processor and merging processor
    /// for the parts with this partition. In the end we will unite all the pipes.
    std::vector<RangesInDataParts::iterator> parts_to_merge_ranges;
    auto it = parts_with_ranges.begin();
    parts_to_merge_ranges.push_back(it);

    bool do_not_merge_across_partitions_select_final = doNotMergePartsAcrossPartitionsFinal();
    if (do_not_merge_across_partitions_select_final)
    {
        while (it != parts_with_ranges.end())
        {
            it = std::find_if(
                it, parts_with_ranges.end(), [&it](auto & part) { return it->data_part->info.getPartitionId() != part.data_part->info.getPartitionId(); });
            parts_to_merge_ranges.push_back(it);
        }
    }
    else
    {
        /// If do_not_merge_across_partitions_select_final is false we just merge all the parts.
        parts_to_merge_ranges.push_back(parts_with_ranges.end());
    }

    Pipes merging_pipes;
    Pipes no_merging_pipes;

    /// If do_not_merge_across_partitions_select_final is true and num_streams > 1
    /// we will store lonely parts with level > 0 to use parallel select on them.
    RangesInDataParts non_intersecting_parts_by_primary_key;

    auto sorting_expr = storage_snapshot->metadata->getSortingKey().expression;

    if (prewhere_info)
    {
        NameSet sorting_columns;
        for (const auto & column : storage_snapshot->metadata->getSortingKey().expression->getRequiredColumnsWithTypes())
            sorting_columns.insert(column.name);
        restorePrewhereInputs(*prewhere_info, sorting_columns);
    }

    for (size_t range_index = 0; range_index < parts_to_merge_ranges.size() - 1; ++range_index)
    {
        /// If do_not_merge_across_partitions_select_final is true and there is only one part in partition
        /// with level > 0 then we won't post-process this part, and if num_streams > 1 we
        /// can use parallel select on such parts.
        bool no_merging_final = do_not_merge_across_partitions_select_final &&
            std::distance(parts_to_merge_ranges[range_index], parts_to_merge_ranges[range_index + 1]) == 1 &&
            parts_to_merge_ranges[range_index]->data_part->info.level > 0 &&
            data.merging_params.is_deleted_column.empty() && !reader_settings.read_in_order;

        if (no_merging_final)
        {
            non_intersecting_parts_by_primary_key.push_back(std::move(*parts_to_merge_ranges[range_index]));
            continue;
        }

        Pipes pipes;
        {
            RangesInDataParts new_parts;

            for (auto part_it = parts_to_merge_ranges[range_index]; part_it != parts_to_merge_ranges[range_index + 1]; ++part_it)
            {
                new_parts.emplace_back(
                    part_it->data_part,
                    part_it->parent_part,
                    part_it->part_index_in_query,
                    part_it->part_starting_offset_in_query,
                    part_it->ranges);
            }

            if (new_parts.empty())
                continue;

            if (num_streams > 1 && storage_snapshot->metadata->hasPrimaryKey())
            {
                // Let's split parts into non intersecting parts ranges and layers to ensure data parallelism of FINAL.
                auto in_order_reading_step_getter = [this, &column_names, &info](auto parts)
                {
                    return this->read(
                        std::move(parts),
                        column_names,
                        ReadType::InOrder,
                        1 /* num_streams */,
                        0 /* min_marks_for_concurrent_read */,
                        info.use_uncompressed_cache);
                };

                /// Parts of non-zero level still may contain duplicate PK values to merge on FINAL if there's is_deleted column,
                /// so we have to process all ranges. It would be more optimal to remove this flag and add an extra filtering step.
                bool split_parts_ranges_into_intersecting_and_non_intersecting_final
                    = settings[Setting::split_parts_ranges_into_intersecting_and_non_intersecting_final]
                    && data.merging_params.is_deleted_column.empty() && !reader_settings.read_in_order;

                SplitPartsWithRangesByPrimaryKeyResult split_ranges_result = splitPartsWithRangesByPrimaryKey(
                    storage_snapshot->metadata->getPrimaryKey(),
                    storage_snapshot->metadata->getSortingKey(),
                    sorting_expr,
                    std::move(new_parts),
                    num_streams,
                    context,
                    std::move(in_order_reading_step_getter),
                    split_parts_ranges_into_intersecting_and_non_intersecting_final,
                    settings[Setting::split_intersecting_parts_ranges_into_layers_final]);

                for (auto && non_intersecting_parts_range : split_ranges_result.non_intersecting_parts_ranges)
                    non_intersecting_parts_by_primary_key.push_back(std::move(non_intersecting_parts_range));

                for (auto && merging_pipe : split_ranges_result.merging_pipes)
                    pipes.push_back(std::move(merging_pipe));
            }
            else
            {
                pipes.emplace_back(read(
                    std::move(new_parts), column_names, ReadType::InOrder, num_streams, 0, info.use_uncompressed_cache));

                pipes.back().addSimpleTransform([sorting_expr](const SharedHeader & header)
                                                { return std::make_shared<ExpressionTransform>(header, sorting_expr); });
            }

            /// Drop temporary columns, added by 'sorting_key_expr'
            if (!out_projection && !pipes.empty())
                out_projection = createProjection(pipes.front().getHeader());
        }

        if (pipes.empty())
            continue;

        Names sort_columns = storage_snapshot->metadata->getSortingKeyColumns();
        std::vector<bool> reverse_flags = storage_snapshot->metadata->getSortingKeyReverseFlags();
        SortDescription sort_description;
        sort_description.compile_sort_description = settings[Setting::compile_sort_description];
        sort_description.min_count_to_compile_sort_description = settings[Setting::min_count_to_compile_sort_description];

        size_t sort_columns_size = sort_columns.size();
        sort_description.reserve(sort_columns_size);

        for (size_t i = 0; i < sort_columns_size; ++i)
        {
            if (!reverse_flags.empty() && reverse_flags[i])
                sort_description.emplace_back(sort_columns[i], -1);
            else
                sort_description.emplace_back(sort_columns[i], 1);
        }

        for (auto & pipe : pipes)
            addMergingFinal(
                pipe,
                sort_description,
                data.merging_params,
                storage_snapshot->metadata,
                block_size.max_block_size_rows,
                enable_vertical_final);

        merging_pipes.emplace_back(Pipe::unitePipes(std::move(pipes)));
    }

    if (!non_intersecting_parts_by_primary_key.empty())
    {
        Pipe pipe;

        /// Collapsing algorithm doesn't expose non-matched rows with a negative sign in queries with FINAL.
        /// To support this logic without merging data, add a filtering by sign column for non-intersecting ranges.
        if (data.merging_params.mode == MergeTreeData::MergingParams::Collapsing)
        {
            auto columns_with_sign = origin_column_names;
            if (std::ranges::find(columns_with_sign, data.merging_params.sign_column) == columns_with_sign.end())
                columns_with_sign.push_back(data.merging_params.sign_column);

            pipe = spreadMarkRangesAmongStreams(std::move(non_intersecting_parts_by_primary_key), num_streams, columns_with_sign);
            auto [expression, filter_name] = createExpressionForPositiveSign(data.merging_params.sign_column, pipe.getHeader(), context);

            pipe.addSimpleTransform([&](const SharedHeader & header)
            {
                return std::make_shared<FilterTransform>(header, expression, filter_name, true);
            });
        }
        else
        {
            pipe = spreadMarkRangesAmongStreams(std::move(non_intersecting_parts_by_primary_key), num_streams, origin_column_names);
        }

        no_merging_pipes.emplace_back(std::move(pipe));
    }

    if (!merging_pipes.empty() && !no_merging_pipes.empty())
    {
        out_projection = {}; /// We do projection here
        Pipes pipes;
        pipes.resize(2);
        pipes[0] = Pipe::unitePipes(std::move(merging_pipes));
        pipes[1] = Pipe::unitePipes(std::move(no_merging_pipes));
        auto conversion_action = ActionsDAG::makeConvertingActions(
            pipes[0].getHeader().getColumnsWithTypeAndName(),
            pipes[1].getHeader().getColumnsWithTypeAndName(),
            ActionsDAG::MatchColumnsMode::Name);
        auto converting_expr = std::make_shared<ExpressionActions>(std::move(conversion_action));
        pipes[0].addSimpleTransform(
            [converting_expr](const SharedHeader & header)
            {
                return std::make_shared<ExpressionTransform>(header, converting_expr);
            });
        return Pipe::unitePipes(std::move(pipes));
    }
    return merging_pipes.empty() ? Pipe::unitePipes(std::move(no_merging_pipes)) : Pipe::unitePipes(std::move(merging_pipes));
}

ReadFromMergeTree::AnalysisResultPtr ReadFromMergeTree::selectRangesToRead(bool find_exact_ranges) const
{
    analyzed_result_ptr = selectRangesToRead(
        getParts(),
        mutations_snapshot,
        vector_search_parameters,
        storage_snapshot->metadata,
        query_info,
        context,
        requested_num_streams,
        max_block_numbers_to_read,
        data,
        all_column_names,
        log,
        indexes,
        find_exact_ranges);
    return analyzed_result_ptr;
}

static void buildIndexes(
    std::optional<ReadFromMergeTree::Indexes> & indexes,
    const ActionsDAG * filter_actions_dag,
    const MergeTreeData & data,
    const RangesInDataParts & parts,
    [[maybe_unused]] const std::optional<VectorSearchParameters> & vector_search_parameters,
    const ContextPtr & context,
    const SelectQueryInfo & query_info,
    const StorageMetadataPtr & metadata_snapshot)
{
    indexes.reset();

    // Build and check if primary key is used when necessary
    const auto & primary_key = metadata_snapshot->getPrimaryKey();
    const Names & primary_key_column_names = primary_key.column_names;

    const auto & settings = context->getSettingsRef();

    ActionsDAGWithInversionPushDown filter_dag((filter_actions_dag ? filter_actions_dag->getOutputs().front() : nullptr), context);

    indexes.emplace(
        ReadFromMergeTree::Indexes{KeyCondition{filter_dag, context, primary_key_column_names, primary_key.expression}});

    if (metadata_snapshot->hasPartitionKey())
    {
        const auto & partition_key = metadata_snapshot->getPartitionKey();
        auto minmax_columns_names = MergeTreeData::getMinMaxColumnsNames(partition_key);
        auto minmax_expression_actions = MergeTreeData::getMinMaxExpr(partition_key, ExpressionActionsSettings(context));

        indexes->minmax_idx_condition.emplace(filter_dag, context, minmax_columns_names, minmax_expression_actions);
        indexes->partition_pruner.emplace(metadata_snapshot, filter_dag, context, false /* strict */);
    }

    indexes->part_values
        = MergeTreeDataSelectExecutor::filterPartsByVirtualColumns(metadata_snapshot, data, parts, filter_dag.predicate, context);

    /// Perform virtual column key analysis only when no corresponding physical columns exist.
    const auto & columns = metadata_snapshot->getColumns();
    if (!columns.has("_part_offset") && !columns.has("_part"))
        MergeTreeDataSelectExecutor::buildKeyConditionFromPartOffset(indexes->part_offset_condition, filter_dag.predicate, context);
    if (!columns.has("_part_offset") && !columns.has("_part_starting_offset"))
        MergeTreeDataSelectExecutor::buildKeyConditionFromTotalOffset(indexes->total_offset_condition, filter_dag.predicate, context);

    indexes->use_skip_indexes = settings[Setting::use_skip_indexes];
    if (query_info.isFinal() && !settings[Setting::use_skip_indexes_if_final])
        indexes->use_skip_indexes = false;

    if (!indexes->use_skip_indexes)
        return;

    const auto & all_indexes = metadata_snapshot->getSecondaryIndices();

    if (all_indexes.empty())
        return;

    std::unordered_set<std::string> ignored_index_names;

    if (settings[Setting::ignore_data_skipping_indices].changed)
    {
        const auto & indices = settings[Setting::ignore_data_skipping_indices].toString();
        Tokens tokens(indices.data(), indices.data() + indices.size(), settings[Setting::max_query_size]);
        IParser::Pos pos(tokens, static_cast<unsigned>(settings[Setting::max_parser_depth]), static_cast<unsigned>(settings[Setting::max_parser_backtracks]));
        Expected expected;

        /// Use an unordered list rather than string vector
        auto parse_single_id_or_literal = [&]
        {
            String str;
            if (!parseIdentifierOrStringLiteral(pos, expected, str))
                return false;

            ignored_index_names.insert(std::move(str));
            return true;
        };

        if (!ParserList::parseUtil(pos, expected, parse_single_id_or_literal, false))
            throw Exception(ErrorCodes::CANNOT_PARSE_TEXT, "Cannot parse ignore_data_skipping_indices ('{}')", indices);
    }

    std::shared_ptr<UsefulSkipIndexes> skip_indexes = std::make_shared<UsefulSkipIndexes>();
    using Key = std::pair<String, size_t>;
    std::map<Key, size_t> merged;

    for (const auto & index : all_indexes)
    {
        if (ignored_index_names.contains(index.name))
            continue;

        auto index_helper = MergeTreeIndexFactory::instance().get(index);

        if (index_helper->isMergeable())
        {
            auto [it, inserted] = merged.emplace(Key{index_helper->index.type, index_helper->getGranularity()}, skip_indexes->merged_indices.size());
            if (inserted)
            {
                skip_indexes->merged_indices.emplace_back();
                skip_indexes->merged_indices.back().condition = index_helper->createIndexMergedCondition(query_info, metadata_snapshot);
            }

            skip_indexes->merged_indices[it->second].addIndex(index_helper);
            continue;
        }

        MergeTreeIndexConditionPtr condition;
        if (index_helper->isVectorSimilarityIndex())
        {
#if USE_USEARCH
            if (const auto * vector_similarity_index = typeid_cast<const MergeTreeIndexVectorSimilarity *>(index_helper.get()))
                condition = vector_similarity_index->createIndexCondition(filter_dag.predicate, context, vector_search_parameters);
#endif
            if (!condition)
                throw Exception(ErrorCodes::LOGICAL_ERROR, "Unknown vector search index {}", index_helper->index.name);
        }
        else
        {
            if (!filter_dag.predicate)
                continue;

            condition = index_helper->createIndexCondition(filter_dag.predicate, context);
        }

        if (!condition->alwaysUnknownOrTrue())
            skip_indexes->useful_indices.emplace_back(index_helper, condition);
    }

    {
        std::vector<size_t> index_sizes;
        index_sizes.reserve(skip_indexes->useful_indices.size());
        for (const auto& part : parts)
        {
            auto &index_order = skip_indexes->per_part_index_orders.emplace_back();
            index_order.resize(skip_indexes->useful_indices.size());
            std::iota(index_order.begin(), index_order.end(), 0);

            index_sizes.clear();

            for (const auto &idx : skip_indexes->useful_indices)
            {
                const auto *extension = idx.index->getDeserializedFormat(part.data_part->getDataPartStorage(), idx.index->getFileName()).extension;
                auto sz = part.data_part->getFileSizeOrZero(idx.index->getFileName() + extension);
                index_sizes.emplace_back(sz);
            }
            // Move minmax indices to first positions, so they will be applied first as cheapest ones
            std::stable_sort(index_order.begin(), index_order.end(),
                [ &idx_sizes = std::as_const(index_sizes), &useful_indices = std::as_const(skip_indexes->useful_indices)](const auto & l, const auto & r)
            {
                const auto l_index = useful_indices[l].index;
                const auto r_index = useful_indices[r].index;

                const bool l_is_minmax = typeid_cast<const MergeTreeIndexMinMax *>(l_index.get());
                const bool r_is_minmax = typeid_cast<const MergeTreeIndexMinMax *>(r_index.get());

                auto l_index_priority = l_is_minmax ? 1 : 2;
                auto r_index_priority = r_is_minmax ? 1 : 2;

#if USE_USEARCH
                // A vector similarity index (if present) is the most selective, hence move it to front
                bool l_is_vectorsimilarity = typeid_cast<const MergeTreeIndexVectorSimilarity *>(l_index.get());
                bool r_is_vectorsimilarity = typeid_cast<const MergeTreeIndexVectorSimilarity *>(r_index.get());
                if (l_is_vectorsimilarity)
                    l_index_priority = 0;
                if (r_is_vectorsimilarity)
                    r_index_priority = 0;
#endif
                // negated since we want to prioritize coarser indexes
                const auto neg_l_granularity = -l_index->getGranularity();
                const auto neg_r_granularity = -r_index->getGranularity();

                const auto l_size = idx_sizes[l];
                const auto r_size = idx_sizes[r];

                return std::tie(l_index_priority, neg_l_granularity, l_size) < std::tie(r_index_priority, neg_r_granularity, r_size);

            });

        }
    }

    indexes->skip_indexes = skip_indexes;
}

void ReadFromMergeTree::applyFilters(ActionDAGNodes added_filter_nodes)
{
    if (!indexes)
    {
        auto dag = ActionsDAG::buildFilterActionsDAG(added_filter_nodes.nodes, query_info.buildNodeNameToInputNodeColumn());
        filter_actions_dag = dag ? std::make_shared<const ActionsDAG>(std::move(*dag)) : nullptr;

        /// NOTE: Currently we store two DAGs for analysis:
        /// (1) SourceStepWithFilter::filter_nodes, (2) query_info.filter_actions_dag. Make sure they are consistent.
        /// TODO: Get rid of filter_actions_dag in query_info after we move analysis of
        /// parallel replicas and unused shards into optimization, similar to projection analysis.
        if (filter_actions_dag)
            query_info.filter_actions_dag = filter_actions_dag;

        buildIndexes(
            indexes,
            query_info.filter_actions_dag.get(),
            data,
            getParts(),
            vector_search_parameters,
            context,
            query_info,
            storage_snapshot->metadata);
    }
}

ReadFromMergeTree::AnalysisResultPtr ReadFromMergeTree::selectRangesToRead(
    RangesInDataParts parts,
    MergeTreeData::MutationsSnapshotPtr mutations_snapshot,
    const std::optional<VectorSearchParameters> & vector_search_parameters,
    const StorageMetadataPtr & metadata_snapshot,
    const SelectQueryInfo & query_info_,
    ContextPtr context_,
    size_t num_streams,
    PartitionIdToMaxBlockPtr max_block_numbers_to_read,
    const MergeTreeData & data,
    const Names & all_column_names,
    LoggerPtr log,
    std::optional<Indexes> & indexes,
    bool find_exact_ranges)
{
    AnalysisResult result;
    const auto & settings = context_->getSettingsRef();

    size_t total_parts = parts.size();

    result.column_names_to_read = all_column_names;

    /// If there are only virtual columns in the query, you must request at least one non-virtual one.
    if (result.column_names_to_read.empty())
    {
        NamesAndTypesList available_real_columns = metadata_snapshot->getColumns().getAllPhysical();
        result.column_names_to_read.push_back(ExpressionActions::getSmallestColumn(available_real_columns).name);
    }

    // Build and check if primary key is used when necessary
    const auto & primary_key = metadata_snapshot->getPrimaryKey();
    const Names & primary_key_column_names = primary_key.column_names;

    if (!indexes)
        buildIndexes(
            indexes,
            query_info_.filter_actions_dag.get(),
            data,
            parts,
            vector_search_parameters,
            context_,
            query_info_,
            metadata_snapshot);

    if (indexes->part_values && indexes->part_values->empty())
        return std::make_shared<AnalysisResult>(std::move(result));

    if (indexes->key_condition.alwaysUnknownOrTrue())
    {
        if (settings[Setting::force_primary_key])
        {
            throw Exception(ErrorCodes::INDEX_NOT_USED,
                "Primary key ({}) is not used and setting 'force_primary_key' is set",
                fmt::join(primary_key_column_names, ", "));
        }
    } else
    {
        ProfileEvents::increment(ProfileEvents::SelectQueriesWithPrimaryKeyUsage);
    }

    LOG_DEBUG(log, "Key condition: {}", indexes->key_condition.toString());

    if (indexes->part_offset_condition)
        LOG_DEBUG(log, "Part offset condition: {}", indexes->part_offset_condition->toString());

    if (indexes->total_offset_condition)
        LOG_DEBUG(log, "Total offset condition: {}", indexes->total_offset_condition->toString());

    if (indexes->key_condition.alwaysFalse())
        return std::make_shared<AnalysisResult>(std::move(result));

    size_t total_marks_pk = 0;
    size_t parts_before_pk = 0;
    bool add_index_stat_row_for_pk_expand = false;

    {
        MergeTreeDataSelectExecutor::filterPartsByPartition(
            parts,
            indexes->partition_pruner,
            indexes->minmax_idx_condition,
            indexes->part_values,
            metadata_snapshot,
            data,
            context_,
            max_block_numbers_to_read.get(),
            log,
            result.index_stats);

        result.sampling = MergeTreeDataSelectExecutor::getSampling(
            query_info_,
            metadata_snapshot->getColumns().getAllPhysical(),
            parts,
            indexes->key_condition,
            data,
            metadata_snapshot,
            context_,
            log);

        if (result.sampling.read_nothing)
            return std::make_shared<AnalysisResult>(std::move(result));

        for (const auto & part : parts)
            total_marks_pk += part.data_part->index_granularity->getMarksCountWithoutFinal();
        parts_before_pk = parts.size();

        auto reader_settings = MergeTreeReaderSettings::create(context_, query_info_);
        result.parts_with_ranges = MergeTreeDataSelectExecutor::filterPartsByPrimaryKeyAndSkipIndexes(
            std::move(parts),
            metadata_snapshot,
            mutations_snapshot,
            context_,
            indexes->key_condition,
            indexes->part_offset_condition,
            indexes->total_offset_condition,
            indexes->skip_indexes,
            reader_settings,
            log,
            num_streams,
            result.index_stats,
            indexes->use_skip_indexes,
            find_exact_ranges,
            query_info_.isFinal());

        MergeTreeDataSelectExecutor::filterPartsByQueryConditionCache(result.parts_with_ranges, query_info_, vector_search_parameters, context_, log);

        if (indexes->use_skip_indexes && !indexes->skip_indexes->useful_indices.empty() && query_info_.isFinal()
            && settings[Setting::use_skip_indexes_if_final_exact_mode])
        {
            result.parts_with_ranges
                = findPKRangesForFinalAfterSkipIndex(primary_key, metadata_snapshot->getSortingKey(), result.parts_with_ranges, log);
            add_index_stat_row_for_pk_expand = true;
        }
    }

    size_t sum_marks_pk = total_marks_pk;
    for (const auto & stat : result.index_stats)
        if (stat.type == IndexType::PrimaryKey)
            sum_marks_pk = stat.num_granules_after;

    size_t sum_marks = 0;
    size_t sum_ranges = 0;
    size_t sum_rows = 0;

    for (const auto & part : result.parts_with_ranges)
    {
        sum_ranges += part.ranges.size();
        sum_marks += part.getMarksCount();
        sum_rows += part.getRowsCount();
    }


    if (add_index_stat_row_for_pk_expand)
    {
        result.index_stats.emplace_back(ReadFromMergeTree::IndexStat{
            .type = ReadFromMergeTree::IndexType::PrimaryKeyExpand,
            .description = "Selects all granules that intersect by PK values with the previous skip indexes selection",
            .num_parts_after = result.parts_with_ranges.size(),
            .num_granules_after = sum_marks});
    }

    result.total_parts = total_parts;
    result.parts_before_pk = parts_before_pk;
    result.selected_parts = result.parts_with_ranges.size();
    result.selected_ranges = sum_ranges;
    result.selected_marks = sum_marks;
    result.selected_marks_pk = sum_marks_pk;
    result.total_marks_pk = total_marks_pk;
    result.selected_rows = sum_rows;
    result.has_exact_ranges = result.selected_parts == 0 || find_exact_ranges;

    if (query_info_.input_order_info)
        result.read_type = (query_info_.input_order_info->direction > 0)
            ? ReadType::InOrder
            : ReadType::InReverseOrder;

    return std::make_shared<AnalysisResult>(std::move(result));
}

int ReadFromMergeTree::getSortDirection() const
{
    if (query_info.input_order_info)
        return query_info.input_order_info->direction;

    return 1;
}

void ReadFromMergeTree::updateSortDescription()
{
    result_sort_description = getSortDescriptionForOutputHeader(
        output_header,
        storage_snapshot->metadata->getSortingKeyColumns(),
        storage_snapshot->metadata->getSortingKeyReverseFlags(),
        getSortDirection(),
        query_info.input_order_info,
        prewhere_info,
        enable_vertical_final);
}

bool ReadFromMergeTree::isParallelReplicasLocalPlanForInitiator() const
{
    return is_parallel_reading_from_replicas && context->getSettingsRef()[Setting::parallel_replicas_local_plan]
        && context->canUseParallelReplicasOnInitiator();
}

bool ReadFromMergeTree::requestReadingInOrder(size_t prefix_size, int direction, size_t read_limit, std::optional<ActionsDAG> virtual_row_conversion_)
{
    /// if dirction is not set, use current one
    if (!direction)
        direction = getSortDirection();

    /// Disable read-in-order optimization for reverse order with final.
    /// Otherwise, it can lead to incorrect final behavior because the implementation may rely on the reading in direct order).
    if (direction != 1 && query_info.isFinal())
        return false;

    query_info.input_order_info = std::make_shared<InputOrderInfo>(SortDescription{}, prefix_size, direction, read_limit);
    reader_settings.read_in_order = true;

    /// In case or read-in-order, don't create too many reading streams.
    /// Almost always we are reading from a single stream at a time because of merge sort.
    if (output_streams_limit)
        requested_num_streams = output_streams_limit;

    /// All *InOrder optimization rely on an assumption that output stream is sorted, but vertical FINAL breaks this rule
    /// Let prefer in-order optimization over vertical FINAL for now
    enable_vertical_final = false;

    /// Disable virtual row for FINAL.
    if (virtual_row_conversion_ && !isQueryWithFinal() && context->getSettingsRef()[Setting::read_in_order_use_virtual_row])
        virtual_row_conversion = std::make_shared<ExpressionActions>(std::move(*virtual_row_conversion_));

    updateSortDescription();

    return true;
}

bool ReadFromMergeTree::readsInOrder() const
{
    return reader_settings.read_in_order;
}

void ReadFromMergeTree::updatePrewhereInfo(const PrewhereInfoPtr & prewhere_info_value)
{
    query_info.prewhere_info = prewhere_info_value;
    prewhere_info = prewhere_info_value;

    output_header = std::make_shared<const Block>(MergeTreeSelectProcessor::transformHeader(
        storage_snapshot->getSampleBlockForColumns(all_column_names),
        lazily_read_info,
        prewhere_info_value));

    updateSortDescription();
}

void ReadFromMergeTree::updateLazilyReadInfo(const LazilyReadInfoPtr & lazily_read_info_value)
{
    lazily_read_info = lazily_read_info_value;

    NameSet names_set;

    for (const auto & column : lazily_read_info->lazily_read_columns)
    {
        names_set.insert(column.name);
    }
    std::erase_if(all_column_names, [&names_set] (const String & column_name)
    {
        return names_set.contains(column_name);
    });

    if (std::find_if(all_column_names.begin(), all_column_names.end(), [] (const String & column_name)
        { return column_name == "_part_offset"; }) == all_column_names.end())
    {
        lazily_read_info->remove_part_offset_column = true;
        all_column_names.emplace_back("_part_offset");
    }

    output_header = std::make_shared<const Block>(MergeTreeSelectProcessor::transformHeader(
        storage_snapshot->getSampleBlockForColumns(all_column_names),
        lazily_read_info,
        prewhere_info));

    /// if analysis has already been done (like in optimization for projections),
    /// then update columns to read in analysis result
    if (analyzed_result_ptr)
        analyzed_result_ptr->column_names_to_read = all_column_names;
}

void ReadFromMergeTree::replaceVectorColumnWithDistanceColumn(const String & vector_column)
{
    if (isVectorColumnReplaced())
        throw Exception(ErrorCodes::LOGICAL_ERROR, "Vector column unexpectedly already replaced.");
    std::erase(all_column_names, vector_column);
    all_column_names.emplace_back("_distance");
    output_header = std::make_shared<const Block>(MergeTreeSelectProcessor::transformHeader(
        storage_snapshot->getSampleBlockForColumns(all_column_names),
        lazily_read_info,
        prewhere_info));

    /// if analysis has already been done (like in optimization for projections),
    /// then update columns to read in analysis result
    if (analyzed_result_ptr)
        analyzed_result_ptr->column_names_to_read = all_column_names;
}

bool ReadFromMergeTree::isVectorColumnReplaced() const
{
    return std::ranges::find(all_column_names, "_distance") != all_column_names.end();
}

bool ReadFromMergeTree::requestOutputEachPartitionThroughSeparatePort()
{
    if (isQueryWithFinal())
        return false;

    /// With parallel replicas we have to have only a single instance of `MergeTreeReadPoolParallelReplicas` per replica.
    /// With aggregation-by-partitions optimisation we might create a separate pool for each partition.
    if (is_parallel_reading_from_replicas)
        return false;

    const auto & settings = context->getSettingsRef();

    const auto partitions_cnt = countPartitions(getParts());
    if (!settings[Setting::force_aggregate_partitions_independently]
        && (partitions_cnt == 1 || partitions_cnt < settings[Setting::max_threads] / 2))
    {
        LOG_TRACE(
            log,
            "Independent aggregation by partitions won't be used because there are too few of them: {}. You can set "
            "force_aggregate_partitions_independently to suppress this check",
            partitions_cnt);
        return false;
    }

    if (!settings[Setting::force_aggregate_partitions_independently]
        && (partitions_cnt > settings[Setting::max_number_of_partitions_for_independent_aggregation]))
    {
        LOG_TRACE(
            log,
            "Independent aggregation by partitions won't be used because there are too many of them: {}. You can increase "
            "max_number_of_partitions_for_independent_aggregation (current value is {}) or set "
            "force_aggregate_partitions_independently to suppress this check",
            partitions_cnt,
            settings[Setting::max_number_of_partitions_for_independent_aggregation].value);
        return false;
    }

    if (!settings[Setting::force_aggregate_partitions_independently])
    {
        std::unordered_map<String, size_t> partition_rows;
        for (const auto & part : getParts())
            partition_rows[part.data_part->info.getPartitionId()] += part.data_part->rows_count;
        size_t sum_rows = 0;
        size_t max_rows = 0;
        for (const auto & [_, rows] : partition_rows)
        {
            sum_rows += rows;
            max_rows = std::max(max_rows, rows);
        }

        /// Merging shouldn't take more time than preaggregation in normal cases. And exec time is proportional to the amount of data.
        /// We assume that exec time of independent aggr is proportional to the maximum of sizes and
        /// exec time of ordinary aggr is proportional to sum of sizes divided by number of threads and multiplied by two (preaggregation + merging).
        const size_t avg_rows_in_partition = sum_rows / settings[Setting::max_threads];
        if (max_rows > avg_rows_in_partition * 2)
        {
            LOG_TRACE(
                log,
                "Independent aggregation by partitions won't be used because there are too big skew in the number of rows between "
                "partitions. You can set force_aggregate_partitions_independently to suppress this check");
            return false;
        }
    }

    return output_each_partition_through_separate_port = true;
}

ReadFromMergeTree::AnalysisResult & ReadFromMergeTree::getAnalysisResultImpl() const
{
    if (!analyzed_result_ptr)
        analyzed_result_ptr = selectRangesToRead();

    return *analyzed_result_ptr;
}

bool ReadFromMergeTree::isQueryWithSampling() const
{
    if (context->getSettingsRef()[Setting::parallel_replicas_count] > 1 && data.supportsSampling())
        return true;

    if (query_info.table_expression_modifiers)
        return query_info.table_expression_modifiers->getSampleSizeRatio() != std::nullopt;

    const auto & select = query_info.query->as<ASTSelectQuery &>();
    return select.sampleSize() != nullptr;
}

Pipe ReadFromMergeTree::spreadMarkRanges(
    RangesInDataParts && parts_with_ranges, size_t num_streams, AnalysisResult & result, std::optional<ActionsDAG> & result_projection)
{
    const bool final = isQueryWithFinal();
    Names column_names_to_read = result.column_names_to_read;
    NameSet names(column_names_to_read.begin(), column_names_to_read.end());

    if (result.sampling.use_sampling)
    {
        NameSet sampling_columns;

        /// Add columns needed for `sample_by_ast` to `column_names_to_read`.
        for (const auto & column : result.sampling.filter_expression->getRequiredColumns().getNames())
        {
            if (names.emplace(column).second)
                column_names_to_read.push_back(column);

            sampling_columns.insert(column);
        }

        if (prewhere_info)
            restorePrewhereInputs(*prewhere_info, sampling_columns);
    }

    if (final)
    {
        chassert(!is_parallel_reading_from_replicas);

        if (output_each_partition_through_separate_port)
            throw Exception(ErrorCodes::LOGICAL_ERROR, "Optimization isn't supposed to be used for queries with final");

        auto original_column_names = column_names_to_read;

        /// Add columns needed to calculate the sorting expression and the sign.
        for (const auto & column : storage_snapshot->metadata->getColumnsRequiredForSortingKey())
        {
            if (names.emplace(column).second)
                column_names_to_read.push_back(column);
        }

        if (!data.merging_params.is_deleted_column.empty() && names.emplace(data.merging_params.is_deleted_column).second)
            column_names_to_read.push_back(data.merging_params.is_deleted_column);
        if (!data.merging_params.sign_column.empty() && names.emplace(data.merging_params.sign_column).second)
            column_names_to_read.push_back(data.merging_params.sign_column);
        if (!data.merging_params.version_column.empty() && names.emplace(data.merging_params.version_column).second)
            column_names_to_read.push_back(data.merging_params.version_column);

        return spreadMarkRangesAmongStreamsFinal(std::move(parts_with_ranges), num_streams, original_column_names, column_names_to_read, result_projection);
    }

    if (!result.split_parts.layers.empty())
        return readByLayers(result.parts_with_ranges, std::move(result.split_parts), column_names_to_read, query_info.input_order_info);

    if (query_info.input_order_info)
    {
        return spreadMarkRangesAmongStreamsWithOrder(
            std::move(parts_with_ranges), num_streams, column_names_to_read, result_projection, query_info.input_order_info);
    }

    return spreadMarkRangesAmongStreams(std::move(parts_with_ranges), num_streams, column_names_to_read);
}

Pipe ReadFromMergeTree::groupStreamsByPartition(AnalysisResult & result, std::optional<ActionsDAG> & result_projection)
{
    auto && parts_with_ranges = std::move(result.parts_with_ranges);

    if (parts_with_ranges.empty())
        return {};

    const size_t partitions_cnt = std::max<size_t>(countPartitions(parts_with_ranges), 1);
    const size_t partitions_per_stream = std::max<size_t>(1, partitions_cnt / requested_num_streams);
    const size_t num_streams = std::max<size_t>(1, requested_num_streams / partitions_cnt);

    Pipes pipes;
    for (auto begin = parts_with_ranges.begin(), end = begin; end != parts_with_ranges.end(); begin = end)
    {
        for (size_t i = 0; i < partitions_per_stream; ++i)
            end = std::find_if(
                end,
                parts_with_ranges.end(),
                [&end](const auto & part) { return end->data_part->info.getPartitionId() != part.data_part->info.getPartitionId(); });

        RangesInDataParts partition_parts{std::make_move_iterator(begin), std::make_move_iterator(end)};

        pipes.emplace_back(spreadMarkRanges(std::move(partition_parts), num_streams, result, result_projection));
        if (!pipes.back().empty())
            pipes.back().resize(1);
    }

    return Pipe::unitePipes(std::move(pipes));
}

QueryPlanStepPtr ReadFromMergeTree::clone() const
{
    return std::make_unique<ReadFromMergeTree>(*this);
}

void ReadFromMergeTree::initializePipeline(QueryPipelineBuilder & pipeline, const BuildQueryPipelineSettings &)
{
    auto & result = getAnalysisResult();

    if (enable_remove_parts_from_snapshot_optimization)
    {
        /// Do not keep data parts in snapshot.
        /// They are stored separately, and some could be released after PK analysis.
        storage_snapshot->data = std::make_unique<MergeTreeData::SnapshotData>();
    }

    result.checkLimits(context->getSettingsRef(), query_info);
    shared_virtual_fields.emplace("_sample_factor", result.sampling.used_sample_factor);

    LOG_DEBUG(
        log,
        "Selected {}/{} parts by partition key, {} parts by primary key, {}/{} marks by primary key, {} marks to read from {} ranges",
        result.parts_before_pk,
        result.total_parts,
        result.selected_parts,
        result.selected_marks_pk,
        result.total_marks_pk,
        result.selected_marks,
        result.selected_ranges);

    // Adding partition info to QueryAccessInfo.
    if (context->hasQueryContext() && !query_info.is_internal)
    {
        Names partition_names;
        for (const auto & part : result.parts_with_ranges)
        {
            partition_names.emplace_back(
                fmt::format("{}.{}", data.getStorageID().getFullNameNotQuoted(), part.data_part->info.getPartitionId()));
        }
        context->getQueryContext()->addQueryAccessInfo(partition_names);
    }

    ProfileEvents::increment(ProfileEvents::SelectedParts, result.selected_parts);
    ProfileEvents::increment(ProfileEvents::SelectedPartsTotal, result.total_parts);
    ProfileEvents::increment(ProfileEvents::SelectedRanges, result.selected_ranges);
    ProfileEvents::increment(ProfileEvents::SelectedMarks, result.selected_marks);
    ProfileEvents::increment(ProfileEvents::SelectedMarksTotal, result.total_marks_pk);

    auto query_id_holder = MergeTreeDataSelectExecutor::checkLimits(data, result, context);

    /// If we have neither a WHERE nor a PREWHERE condition, the query condition cache doesn't save anything --> disable it.
    if (reader_settings.use_query_condition_cache && !query_info.prewhere_info && !query_info.filter_actions_dag)
        reader_settings.use_query_condition_cache = false;

    /// Initializing parallel replicas coordinator with empty ranges to read in case of
    /// local plan for initiator to prevent coordinator initialization by other replicas
    /// (which may skip index analysis).
    if (result.parts_with_ranges.empty() && isParallelReplicasLocalPlanForInitiator())
    {
        const auto & client_info = context->getClientInfo();

        auto extension = ParallelReadingExtension{
            all_ranges_callback.value(),
            read_task_callback.value(),
            number_of_current_replica.value_or(client_info.number_of_current_replica),
            context->getClusterForParallelReplicas()->getShardsInfo().at(0).getAllNodeCount()};

        extension.sendInitialRequest(CoordinationMode::Default, result.parts_with_ranges, /*mark_segment_size=*/1);
    }

    if (result.parts_with_ranges.empty())
    {
        pipeline.init(Pipe(std::make_shared<NullSource>(getOutputHeader())));
        return;
    }

    selected_marks = result.selected_marks;
    selected_rows = result.selected_rows;
    selected_parts = result.selected_parts;
    /// Projection, that needed to drop columns, which have appeared by execution
    /// of some extra expressions, and to allow execute the same expressions later.
    /// NOTE: It may lead to double computation of expressions.
    std::optional<ActionsDAG> result_projection;

    if (lazily_read_info)
    {
        for (const auto & ranges_in_data_part : result.parts_with_ranges)
        {
            auto alter_conversions = MergeTreeData::getAlterConversionsForPart(ranges_in_data_part.data_part, mutations_snapshot, getContext());
            auto part_info = std::make_shared<LoadedMergeTreeDataPartInfoForReader>(ranges_in_data_part.data_part, std::move(alter_conversions));
            lazily_read_info->data_part_infos->emplace(ranges_in_data_part.part_index_in_query, std::move(part_info));
        }
    }

    Pipe pipe = output_each_partition_through_separate_port
        ? groupStreamsByPartition(result, result_projection)
        : spreadMarkRanges(std::move(result.parts_with_ranges), requested_num_streams, result, result_projection);

    for (const auto & processor : pipe.getProcessors())
        processor->setStorageLimits(query_info.storage_limits);

    if (pipe.empty())
    {
        pipeline.init(Pipe(std::make_shared<NullSource>(getOutputHeader())));
        return;
    }

    if (result.sampling.use_sampling)
    {
        auto sampling_actions = std::make_shared<ExpressionActions>(result.sampling.filter_expression->clone());
        pipe.addSimpleTransform([&](const SharedHeader & header)
        {
            return std::make_shared<FilterTransform>(
                header,
                sampling_actions,
                result.sampling.filter_function->getColumnName(),
                false);
        });
    }

    Block cur_header = pipe.getHeader();

    auto append_actions = [&result_projection](ActionsDAG actions)
    {
        if (!result_projection)
            result_projection = std::move(actions);
        else
            result_projection = ActionsDAG::merge(std::move(*result_projection), std::move(actions));
    };

    if (result_projection)
        cur_header = result_projection->updateHeader(cur_header);

    /// Extra columns may be returned (for example, if sampling is used).
    /// Convert pipe to step header structure.
    if (!isCompatibleHeader(cur_header, *getOutputHeader()))
    {
        auto converting = ActionsDAG::makeConvertingActions(
            cur_header.getColumnsWithTypeAndName(),
            getOutputHeader()->getColumnsWithTypeAndName(),
            ActionsDAG::MatchColumnsMode::Name);

        append_actions(std::move(converting));
    }

    if (result_projection)
    {
        auto projection_actions = std::make_shared<ExpressionActions>(std::move(*result_projection));
        pipe.addSimpleTransform([&](const SharedHeader & header)
        {
            return std::make_shared<ExpressionTransform>(header, projection_actions);
        });
    }

    /// Some extra columns could be added by sample/final/in-order/etc
    /// Remove them from header if not needed.
    if (!blocksHaveEqualStructure(pipe.getHeader(), *getOutputHeader()))
    {
        auto convert_actions_dag = ActionsDAG::makeConvertingActions(
            pipe.getHeader().getColumnsWithTypeAndName(),
            getOutputHeader()->getColumnsWithTypeAndName(),
            ActionsDAG::MatchColumnsMode::Name,
            true);

        auto converting_dag_expr = std::make_shared<ExpressionActions>(std::move(convert_actions_dag));

        pipe.addSimpleTransform([&](const SharedHeader & header)
        {
            return std::make_shared<ExpressionTransform>(header, converting_dag_expr);
        });
    }

    for (const auto & processor : pipe.getProcessors())
        processors.emplace_back(processor);

    pipeline.init(std::move(pipe));
    pipeline.addContext(context);
    // Attach QueryIdHolder if needed
    if (query_id_holder)
        pipeline.setQueryIdHolder(std::move(query_id_holder));
}

static const char * indexTypeToString(ReadFromMergeTree::IndexType type)
{
    switch (type)
    {
        case ReadFromMergeTree::IndexType::None:
            return "None";
        case ReadFromMergeTree::IndexType::MinMax:
            return "MinMax";
        case ReadFromMergeTree::IndexType::Partition:
            return "Partition";
        case ReadFromMergeTree::IndexType::PrimaryKey:
            return "PrimaryKey";
        case ReadFromMergeTree::IndexType::Skip:
            return "Skip";
        case ReadFromMergeTree::IndexType::PrimaryKeyExpand:
            return "PrimaryKeyExpand";
    }
}

static const char * readTypeToString(ReadFromMergeTree::ReadType type)
{
    switch (type)
    {
        case ReadFromMergeTree::ReadType::Default:
            return "Default";
        case ReadFromMergeTree::ReadType::InOrder:
            return "InOrder";
        case ReadFromMergeTree::ReadType::InReverseOrder:
            return "InReverseOrder";
        case ReadFromMergeTree::ReadType::ParallelReplicas:
            return "Parallel";
    }
}

void ReadFromMergeTree::describeActions(FormatSettings & format_settings) const
{
    const auto & result = getAnalysisResult();
    std::string prefix(format_settings.offset, format_settings.indent_char);
    format_settings.out << prefix << "ReadType: " << readTypeToString(result.read_type) << '\n';

    if (!result.index_stats.empty())
    {
        format_settings.out << prefix << "Parts: " << result.index_stats.back().num_parts_after << '\n';
        format_settings.out << prefix << "Granules: " << result.index_stats.back().num_granules_after << '\n';
    }

    if (prewhere_info)
    {
        format_settings.out << prefix << "Prewhere info" << '\n';
        format_settings.out << prefix << "Need filter: " << prewhere_info->need_filter << '\n';

        prefix.push_back(format_settings.indent_char);
        prefix.push_back(format_settings.indent_char);

        {
            format_settings.out << prefix << "Prewhere filter" << '\n';
            format_settings.out << prefix << "Prewhere filter column: " << prewhere_info->prewhere_column_name;
            if (prewhere_info->remove_prewhere_column)
               format_settings.out << " (removed)";
            format_settings.out << '\n';

            auto expression = std::make_shared<ExpressionActions>(prewhere_info->prewhere_actions.clone());
            expression->describeActions(format_settings.out, prefix);
        }

        if (prewhere_info->row_level_filter)
        {
            format_settings.out << prefix << "Row level filter" << '\n';
            format_settings.out << prefix << "Row level filter column: " << prewhere_info->row_level_column_name << '\n';

            auto expression = std::make_shared<ExpressionActions>(prewhere_info->row_level_filter->clone());
            expression->describeActions(format_settings.out, prefix);
        }
    }

    if (virtual_row_conversion)
    {
        format_settings.out << prefix << "Virtual row conversions" << '\n';
        virtual_row_conversion->describeActions(format_settings.out, prefix);
    }
}

void ReadFromMergeTree::describeActions(JSONBuilder::JSONMap & map) const
{
    const auto & result = getAnalysisResult();
    map.add("Read Type", readTypeToString(result.read_type));
    if (!result.index_stats.empty())
    {
        map.add("Parts", result.index_stats.back().num_parts_after);
        map.add("Granules", result.index_stats.back().num_granules_after);
    }

    if (prewhere_info)
    {
        std::unique_ptr<JSONBuilder::JSONMap> prewhere_info_map = std::make_unique<JSONBuilder::JSONMap>();
        prewhere_info_map->add("Need filter", prewhere_info->need_filter);

        {
            std::unique_ptr<JSONBuilder::JSONMap> prewhere_filter_map = std::make_unique<JSONBuilder::JSONMap>();
            prewhere_filter_map->add("Prewhere filter column", prewhere_info->prewhere_column_name);
            prewhere_filter_map->add("Prewhere filter remove filter column", prewhere_info->remove_prewhere_column);
            auto expression = std::make_shared<ExpressionActions>(prewhere_info->prewhere_actions.clone());
            prewhere_filter_map->add("Prewhere filter expression", expression->toTree());

            prewhere_info_map->add("Prewhere filter", std::move(prewhere_filter_map));
        }

        if (prewhere_info->row_level_filter)
        {
            std::unique_ptr<JSONBuilder::JSONMap> row_level_filter_map = std::make_unique<JSONBuilder::JSONMap>();
            row_level_filter_map->add("Row level filter column", prewhere_info->row_level_column_name);
            auto expression = std::make_shared<ExpressionActions>(prewhere_info->row_level_filter->clone());
            row_level_filter_map->add("Row level filter expression", expression->toTree());

            prewhere_info_map->add("Row level filter", std::move(row_level_filter_map));
        }

        map.add("Prewhere info", std::move(prewhere_info_map));
    }

    if (virtual_row_conversion)
        map.add("Virtual row conversions", virtual_row_conversion->toTree());
}

namespace
{
    std::string_view searchAlgorithmToString(const MarkRanges::SearchAlgorithm search_algorithm)
    {
        switch (search_algorithm)
        {
        case MarkRanges::SearchAlgorithm::BinarySearch:
            return "binary search";
        case MarkRanges::SearchAlgorithm::GenericExclusionSearch:
            return "generic exclusion search";
        default:
            return "";
        }
    };
}

void ReadFromMergeTree::describeIndexes(FormatSettings & format_settings) const
{
    const auto & result = getAnalysisResult();
    const auto & index_stats = result.index_stats;

    std::string prefix(format_settings.offset, format_settings.indent_char);
    if (!index_stats.empty())
    {
        /// Do not print anything if no indexes is applied.
        if (index_stats.size() == 1 && index_stats.front().type == IndexType::None)
            return;

        std::string indent(format_settings.indent, format_settings.indent_char);
        format_settings.out << prefix << "Indexes:\n";

        for (size_t i = 0; i < index_stats.size(); ++i)
        {
            const auto & stat = index_stats[i];
            if (stat.type == IndexType::None)
                continue;

            format_settings.out << prefix << indent << indexTypeToString(stat.type) << '\n';

            if (!stat.name.empty())
                format_settings.out << prefix << indent << indent << "Name: " << stat.name << '\n';

            if (!stat.description.empty())
                format_settings.out << prefix << indent << indent << "Description: " << stat.description << '\n';

            if (!stat.used_keys.empty())
            {
                format_settings.out << prefix << indent << indent << "Keys:" << '\n';
                for (const auto & used_key : stat.used_keys)
                    format_settings.out << prefix << indent << indent << indent << used_key << '\n';
            }

            if (!stat.condition.empty())
                format_settings.out << prefix << indent << indent << "Condition: " << stat.condition << '\n';

            format_settings.out << prefix << indent << indent << "Parts: " << stat.num_parts_after;
            if (i)
                format_settings.out << '/' << index_stats[i - 1].num_parts_after;
            format_settings.out << '\n';

            format_settings.out << prefix << indent << indent << "Granules: " << stat.num_granules_after;
            if (i)
                format_settings.out << '/' << index_stats[i - 1].num_granules_after;
            format_settings.out << '\n';

            auto search_algorithm = searchAlgorithmToString(stat.search_algorithm);
            if (!search_algorithm.empty())
                format_settings.out << prefix << indent << indent << "Search Algorithm: " << search_algorithm << "\n";
        }

        format_settings.out << prefix << indent << indent << "Ranges: " << result.selected_ranges << '\n';
    }
}

void ReadFromMergeTree::describeIndexes(JSONBuilder::JSONMap & map) const
{
    const auto & result = getAnalysisResult();
    const auto & index_stats = result.index_stats;

    if (!index_stats.empty())
    {
        /// Do not print anything if no indexes is applied.
        if (index_stats.size() == 1 && index_stats.front().type == IndexType::None)
            return;

        auto indexes_array = std::make_unique<JSONBuilder::JSONArray>();

        for (size_t i = 0; i < index_stats.size(); ++i)
        {
            const auto & stat = index_stats[i];
            if (stat.type == IndexType::None)
                continue;

            auto index_map = std::make_unique<JSONBuilder::JSONMap>();

            index_map->add("Type", indexTypeToString(stat.type));

            if (!stat.name.empty())
                index_map->add("Name", stat.name);

            if (!stat.description.empty())
                index_map->add("Description", stat.description);

            if (!stat.used_keys.empty())
            {
                auto keys_array = std::make_unique<JSONBuilder::JSONArray>();

                for (const auto & used_key : stat.used_keys)
                    keys_array->add(used_key);

                index_map->add("Keys", std::move(keys_array));
            }

            if (!stat.condition.empty())
                index_map->add("Condition", stat.condition);

            auto search_algorithm = searchAlgorithmToString(stat.search_algorithm);
            if (!search_algorithm.empty())
                index_map->add("Search Algorithm", search_algorithm);

            if (i)
                index_map->add("Initial Parts", index_stats[i - 1].num_parts_after);
            index_map->add("Selected Parts", stat.num_parts_after);

            if (i)
                index_map->add("Initial Granules", index_stats[i - 1].num_granules_after);
            index_map->add("Selected Granules", stat.num_granules_after);

            indexes_array->add(std::move(index_map));
        }

        map.add("Indexes", std::move(indexes_array));
    }
}

void ReadFromMergeTree::describeProjections(FormatSettings & format_settings) const
{
    const auto & result = getAnalysisResult();
    const auto & projection_stats = result.projection_stats;

    std::string prefix(format_settings.offset, format_settings.indent_char);
    if (!projection_stats.empty())
    {
        std::string indent(format_settings.indent, format_settings.indent_char);
        format_settings.out << prefix << "Projections:\n";

        for (const auto & stat : projection_stats)
        {
            format_settings.out << prefix << indent << "Name: " << stat.name << '\n';

            if (!stat.description.empty())
                format_settings.out << prefix << indent << indent << "Description: " << stat.description << '\n';

            if (!stat.condition.empty())
                format_settings.out << prefix << indent << indent << "Condition: " << stat.condition << '\n';

            auto search_algorithm = searchAlgorithmToString(stat.search_algorithm);
            if (!search_algorithm.empty())
                format_settings.out << prefix << indent << indent << "Search Algorithm: " << search_algorithm << "\n";

            format_settings.out << prefix << indent << indent << "Parts: " << stat.selected_parts;
            format_settings.out << '\n';

            format_settings.out << prefix << indent << indent << "Marks: " << stat.selected_marks;
            format_settings.out << '\n';

            format_settings.out << prefix << indent << indent << "Ranges: " << stat.selected_ranges;
            format_settings.out << '\n';

            format_settings.out << prefix << indent << indent << "Rows: " << stat.selected_rows;
            format_settings.out << '\n';

            format_settings.out << prefix << indent << indent << "Filtered Parts: " << stat.filtered_parts;
            format_settings.out << '\n';
        }
    }
}

void ReadFromMergeTree::describeProjections(JSONBuilder::JSONMap & map) const
{
    const auto & result = getAnalysisResult();
    const auto & projection_stats = result.projection_stats;

    if (!projection_stats.empty())
    {
        auto projections_array = std::make_unique<JSONBuilder::JSONArray>();
        for (const auto & stat : projection_stats)
        {
             auto projection_map = std::make_unique<JSONBuilder::JSONMap>();
            projection_map->add("Name", stat.name);

            if (!stat.description.empty())
                projection_map->add("Description", stat.description);

            if (!stat.condition.empty())
                projection_map->add("Condition", stat.condition);

            auto search_algorithm = searchAlgorithmToString(stat.search_algorithm);
            if (!search_algorithm.empty())
                projection_map->add("Search Algorithm", search_algorithm);

            projection_map->add("Selected Parts", stat.selected_parts);
            projection_map->add("Selected Marks", stat.selected_marks);
            projection_map->add("Selected Ranges", stat.selected_ranges);
            projection_map->add("Selected Rows", stat.selected_rows);
            projection_map->add("Filtered Parts", stat.filtered_parts);

            projections_array->add(std::move(projection_map));
        }

        map.add("Projections", std::move(projections_array));
    }
}

<<<<<<< HEAD

void ReadFromMergeTree::registerColumnsChanges(
    const std::vector<std::string> &removed_columns,
    const std::vector<std::string> &new_columns)
{
    size_t changes_counter = 0;

    /// Remove the columns. As defensive strategy I ensure that the columns exist
    for (const std::string &removed_column : removed_columns)
    {
        const auto it = std::ranges::find(all_column_names, removed_column);
        chassert(it != all_column_names.end());

        all_column_names.erase(it);
        ++changes_counter;
    }

    /// Now insert the new columns. Unlike the previous ones, these bay exist, in that case I do nothing.
    for (const std::string &new_column : new_columns)
    {
        const auto it = std::ranges::find(all_column_names, new_column);
        if (it != all_column_names.end())
            continue;

        all_column_names.emplace(it, new_column);
        ++changes_counter;
    }

    if (output_header != nullptr && changes_counter > 0)
    {
        output_header = std::make_shared<const Block>(MergeTreeSelectProcessor::transformHeader(
            storage_snapshot->getSampleBlockForColumns(all_column_names),
            lazily_read_info, query_info.prewhere_info));
    }

    if (analyzed_result_ptr)
        analyzed_result_ptr->column_names_to_read = all_column_names;
}

=======
void ReadFromMergeTree::clearParallelReadingExtension()
{
    if (!is_parallel_reading_from_replicas)
        return;

    is_parallel_reading_from_replicas = false;
    all_ranges_callback.reset();
    read_task_callback.reset();
}

std::shared_ptr<ParallelReadingExtension> ReadFromMergeTree::getParallelReadingExtension()
{
    if (!is_parallel_reading_from_replicas)
        return nullptr;

    chassert(all_ranges_callback.has_value() && read_task_callback.has_value());
    const auto & client_info = context->getClientInfo();
    return std::make_shared<ParallelReadingExtension>(
        all_ranges_callback.value(),
        read_task_callback.value(),
        number_of_current_replica.value_or(client_info.number_of_current_replica),
        context->getClusterForParallelReplicas()->getShardsInfo().at(0).getAllNodeCount());
}
>>>>>>> 8f9df5d6

}<|MERGE_RESOLUTION|>--- conflicted
+++ resolved
@@ -2885,7 +2885,6 @@
     }
 }
 
-<<<<<<< HEAD
 
 void ReadFromMergeTree::registerColumnsChanges(
     const std::vector<std::string> &removed_columns,
@@ -2925,7 +2924,6 @@
         analyzed_result_ptr->column_names_to_read = all_column_names;
 }
 
-=======
 void ReadFromMergeTree::clearParallelReadingExtension()
 {
     if (!is_parallel_reading_from_replicas)
@@ -2949,6 +2947,5 @@
         number_of_current_replica.value_or(client_info.number_of_current_replica),
         context->getClusterForParallelReplicas()->getShardsInfo().at(0).getAllNodeCount());
 }
->>>>>>> 8f9df5d6
 
 }