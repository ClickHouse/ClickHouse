#include <Processors/QueryPlan/ReadFromMergeTree.h>
#include <Processors/QueryPipeline.h>
#include <Processors/ConcatProcessor.h>
#include <Processors/Transforms/ReverseTransform.h>
#include <Processors/Transforms/ExpressionTransform.h>
#include <Processors/Transforms/FilterTransform.h>
#include <Processors/Transforms/AddingSelectorTransform.h>
#include <Processors/Transforms/CopyTransform.h>
#include <Processors/Sources/NullSource.h>
#include <Processors/Merges/AggregatingSortedTransform.h>
#include <Processors/Merges/CollapsingSortedTransform.h>
#include <Processors/Merges/MergingSortedTransform.h>
#include <Processors/Merges/ReplacingSortedTransform.h>
#include <Processors/Merges/SummingSortedTransform.h>
#include <Processors/Merges/VersionedCollapsingTransform.h>
#include <Storages/MergeTree/MergeTreeSelectProcessor.h>
#include <Storages/MergeTree/MergeTreeReverseSelectProcessor.h>
#include <Storages/MergeTree/MergeTreeThreadSelectBlockInputProcessor.h>
#include <Storages/MergeTree/MergeTreeDataSelectExecutor.h>
#include <Storages/MergeTree/MergeTreeReadPool.h>
#include <Storages/VirtualColumnUtils.h>
#include <Interpreters/ExpressionAnalyzer.h>
#include <Interpreters/TreeRewriter.h>
#include <common/logger_useful.h>
#include <Common/JSONBuilder.h>

namespace ProfileEvents
{
    extern const Event SelectedParts;
    extern const Event SelectedRanges;
    extern const Event SelectedMarks;
}

namespace DB
{

namespace ErrorCodes
{
    extern const int INDEX_NOT_USED;
    extern const int LOGICAL_ERROR;
}

struct ReadFromMergeTree::AnalysisResult
{
    RangesInDataParts parts_with_ranges;
    MergeTreeDataSelectSamplingData sampling;
    IndexStats index_stats;
    Names column_names_to_read;
    ReadFromMergeTree::ReadType read_type = ReadFromMergeTree::ReadType::Default;
};

static MergeTreeReaderSettings getMergeTreeReaderSettings(const ContextPtr & context)
{
    const auto & settings = context->getSettingsRef();
    return {
        .min_bytes_to_use_direct_io = settings.min_bytes_to_use_direct_io,
        .min_bytes_to_use_mmap_io = settings.min_bytes_to_use_mmap_io,
        .mmap_cache = context->getMMappedFileCache(),
        .max_read_buffer_size = settings.max_read_buffer_size,
        .save_marks_in_cache = true,
        .checksum_on_read = settings.checksum_on_read,
    };
}

static const PrewhereInfoPtr & getPrewhereInfo(const SelectQueryInfo & query_info)
{
    return query_info.projection ? query_info.projection->prewhere_info
                                 : query_info.prewhere_info;
}

ReadFromMergeTree::ReadFromMergeTree(
    MergeTreeData::DataPartsVector parts_,
    Names real_column_names_,
    Names virt_column_names_,
    const MergeTreeData & data_,
    const SelectQueryInfo & query_info_,
    StorageMetadataPtr metadata_snapshot_,
    StorageMetadataPtr metadata_snapshot_base_,
    ContextPtr context_,
    size_t max_block_size_,
    size_t num_streams_,
    bool sample_factor_column_queried_,
    std::shared_ptr<PartitionIdToMaxBlock> max_block_numbers_to_read_,
    Poco::Logger * log_)
    : ISourceStep(DataStream{.header = MergeTreeBaseSelectProcessor::transformHeader(
        metadata_snapshot_->getSampleBlockForColumns(real_column_names_, data_.getVirtuals(), data_.getStorageID()),
        getPrewhereInfo(query_info_),
        data_.getPartitionValueType(),
        virt_column_names_)})
    , reader_settings(getMergeTreeReaderSettings(context_))
    , prepared_parts(std::move(parts_))
    , real_column_names(std::move(real_column_names_))
    , virt_column_names(std::move(virt_column_names_))
    , data(data_)
    , query_info(query_info_)
    , prewhere_info(getPrewhereInfo(query_info))
    , actions_settings(ExpressionActionsSettings::fromContext(context_))
    , metadata_snapshot(std::move(metadata_snapshot_))
    , metadata_snapshot_base(std::move(metadata_snapshot_base_))
    , context(std::move(context_))
    , max_block_size(max_block_size_)
    , requested_num_streams(num_streams_)
    , preferred_block_size_bytes(context->getSettingsRef().preferred_block_size_bytes)
    , preferred_max_column_in_block_size_bytes(context->getSettingsRef().preferred_max_column_in_block_size_bytes)
    , sample_factor_column_queried(sample_factor_column_queried_)
    , max_block_numbers_to_read(std::move(max_block_numbers_to_read_))
    , log(log_)
{
    if (sample_factor_column_queried)
    {
        /// Only _sample_factor virtual column is added by ReadFromMergeTree
        /// Other virtual columns are added by MergeTreeBaseSelectProcessor.
        auto type = std::make_shared<DataTypeFloat64>();
        output_stream->header.insert({type->createColumn(), type, "_sample_factor"});
    }
}

Pipe ReadFromMergeTree::readFromPool(
    RangesInDataParts parts_with_range,
    Names required_columns,
    size_t max_streams,
    size_t min_marks_for_concurrent_read,
    bool use_uncompressed_cache)
{
    Pipes pipes;
    size_t sum_marks = 0;
    size_t total_rows = 0;

    for (const auto & part : parts_with_range)
    {
        sum_marks += part.getMarksCount();
        total_rows += part.getRowsCount();
    }

    const auto & settings = context->getSettingsRef();
    MergeTreeReadPool::BackoffSettings backoff_settings(settings);

    auto pool = std::make_shared<MergeTreeReadPool>(
        max_streams,
        sum_marks,
        min_marks_for_concurrent_read,
        std::move(parts_with_range),
        data,
        metadata_snapshot,
        prewhere_info,
        true,
        required_columns,
        backoff_settings,
        settings.preferred_block_size_bytes,
        false);

    auto * logger = &Poco::Logger::get(data.getLogName() + " (SelectExecutor)");
    LOG_DEBUG(logger, "Reading approx. {} rows with {} streams", total_rows, max_streams);

    for (size_t i = 0; i < max_streams; ++i)
    {
        auto source = std::make_shared<MergeTreeThreadSelectBlockInputProcessor>(
            i, pool, min_marks_for_concurrent_read, max_block_size,
            settings.preferred_block_size_bytes, settings.preferred_max_column_in_block_size_bytes,
            data, metadata_snapshot, use_uncompressed_cache,
            prewhere_info, actions_settings, reader_settings, virt_column_names);

        if (i == 0)
        {
            /// Set the approximate number of rows for the first source only
            source->addTotalRowsApprox(total_rows);
        }

        pipes.emplace_back(std::move(source));
    }

    return Pipe::unitePipes(std::move(pipes));
}

template<typename TSource>
ProcessorPtr ReadFromMergeTree::createSource(
    const RangesInDataPart & part,
    const Names & required_columns,
    bool use_uncompressed_cache)
{
    return std::make_shared<TSource>(
            data, metadata_snapshot, part.data_part, max_block_size, preferred_block_size_bytes,
            preferred_max_column_in_block_size_bytes, required_columns, part.ranges, use_uncompressed_cache,
            prewhere_info, actions_settings, true, reader_settings, virt_column_names, part.part_index_in_query);
}

Pipe ReadFromMergeTree::readInOrder(
    RangesInDataParts parts_with_range,
    Names required_columns,
    ReadType read_type,
    bool use_uncompressed_cache)
{
    Pipes pipes;
    for (const auto & part : parts_with_range)
    {
        auto source = read_type == ReadType::InReverseOrder
                    ? createSource<MergeTreeReverseSelectProcessor>(part, required_columns, use_uncompressed_cache)
                    : createSource<MergeTreeSelectProcessor>(part, required_columns, use_uncompressed_cache);

        pipes.emplace_back(std::move(source));
    }

    auto pipe = Pipe::unitePipes(std::move(pipes));

    if (read_type == ReadType::InReverseOrder)
    {
        pipe.addSimpleTransform([&](const Block & header)
        {
            return std::make_shared<ReverseTransform>(header);
        });
    }

    return pipe;
}

Pipe ReadFromMergeTree::read(
    RangesInDataParts parts_with_range, Names required_columns, ReadType read_type,
    size_t max_streams, size_t min_marks_for_concurrent_read, bool use_uncompressed_cache)
{
    if (read_type == ReadType::Default && max_streams > 1)
        return readFromPool(parts_with_range, required_columns, max_streams,
                            min_marks_for_concurrent_read, use_uncompressed_cache);

    auto pipe = readInOrder(parts_with_range, required_columns, read_type, use_uncompressed_cache);

    /// Use ConcatProcessor to concat sources together.
    /// It is needed to read in parts order (and so in PK order) if single thread is used.
    if (read_type == ReadType::Default && pipe.numOutputPorts() > 1)
        pipe.addTransform(std::make_shared<ConcatProcessor>(pipe.getHeader(), pipe.numOutputPorts()));

    return pipe;
}

namespace
{

struct PartRangesReadInfo
{
    std::vector<size_t> sum_marks_in_parts;

    size_t sum_marks = 0;
    size_t total_rows = 0;
    size_t adaptive_parts = 0;
    size_t index_granularity_bytes = 0;
    size_t max_marks_to_use_cache = 0;
    size_t min_marks_for_concurrent_read = 0;

    bool use_uncompressed_cache = false;

    PartRangesReadInfo(
        const RangesInDataParts & parts,
        const Settings & settings,
        const MergeTreeSettings & data_settings)
    {
        /// Count marks for each part.
        sum_marks_in_parts.resize(parts.size());
        for (size_t i = 0; i < parts.size(); ++i)
        {
            total_rows += parts[i].getRowsCount();
            sum_marks_in_parts[i] = parts[i].getMarksCount();
            sum_marks += sum_marks_in_parts[i];

            if (parts[i].data_part->index_granularity_info.is_adaptive)
                ++adaptive_parts;
        }

        if (adaptive_parts > parts.size() / 2)
            index_granularity_bytes = data_settings.index_granularity_bytes;

        max_marks_to_use_cache = MergeTreeDataSelectExecutor::roundRowsOrBytesToMarks(
            settings.merge_tree_max_rows_to_use_cache,
            settings.merge_tree_max_bytes_to_use_cache,
            data_settings.index_granularity,
            index_granularity_bytes);

        min_marks_for_concurrent_read = MergeTreeDataSelectExecutor::minMarksForConcurrentRead(
            settings.merge_tree_min_rows_for_concurrent_read,
            settings.merge_tree_min_bytes_for_concurrent_read,
            data_settings.index_granularity,
            index_granularity_bytes,
            sum_marks);

        use_uncompressed_cache = settings.use_uncompressed_cache;
        if (sum_marks > max_marks_to_use_cache)
            use_uncompressed_cache = false;
    }
};

}

Pipe ReadFromMergeTree::spreadMarkRangesAmongStreams(
    RangesInDataParts && parts_with_ranges,
    const Names & column_names)
{
    const auto & settings = context->getSettingsRef();
    const auto data_settings = data.getSettings();

    PartRangesReadInfo info(parts_with_ranges, settings, *data_settings);

    if (0 == info.sum_marks)
        return {};

    size_t num_streams = requested_num_streams;
    if (num_streams > 1)
    {
        /// Reduce the number of num_streams if the data is small.
        if (info.sum_marks < num_streams * info.min_marks_for_concurrent_read && parts_with_ranges.size() < num_streams)
            num_streams = std::max((info.sum_marks + info.min_marks_for_concurrent_read - 1) / info.min_marks_for_concurrent_read, parts_with_ranges.size());
    }

    return read(std::move(parts_with_ranges), column_names, ReadType::Default,
                num_streams, info.min_marks_for_concurrent_read, info.use_uncompressed_cache);
}

static ActionsDAGPtr createProjection(const Block & header)
{
    auto projection = std::make_shared<ActionsDAG>(header.getNamesAndTypesList());
    projection->removeUnusedActions(header.getNames());
    projection->projectInput();
    return projection;
}

Pipe ReadFromMergeTree::spreadMarkRangesAmongStreamsWithOrder(
    RangesInDataParts && parts_with_ranges,
    const Names & column_names,
    const ActionsDAGPtr & sorting_key_prefix_expr,
    ActionsDAGPtr & out_projection,
    const InputOrderInfoPtr & input_order_info)
{
    const auto & settings = context->getSettingsRef();
    const auto data_settings = data.getSettings();

    PartRangesReadInfo info(parts_with_ranges, settings, *data_settings);

    Pipes res;

    if (info.sum_marks == 0)
        return {};

    /// Let's split ranges to avoid reading much data.
    auto split_ranges = [rows_granularity = data_settings->index_granularity, max_block_size = max_block_size]
        (const auto & ranges, int direction)
    {
        MarkRanges new_ranges;
        const size_t max_marks_in_range = (max_block_size + rows_granularity - 1) / rows_granularity;
        size_t marks_in_range = 1;

        if (direction == 1)
        {
            /// Split first few ranges to avoid reading much data.
            bool split = false;
            for (auto range : ranges)
            {
                while (!split && range.begin + marks_in_range < range.end)
                {
                    new_ranges.emplace_back(range.begin, range.begin + marks_in_range);
                    range.begin += marks_in_range;
                    marks_in_range *= 2;

                    if (marks_in_range > max_marks_in_range)
                        split = true;
                }
                new_ranges.emplace_back(range.begin, range.end);
            }
        }
        else
        {
            /// Split all ranges to avoid reading much data, because we have to
            ///  store whole range in memory to reverse it.
            for (auto it = ranges.rbegin(); it != ranges.rend(); ++it)
            {
                auto range = *it;
                while (range.begin + marks_in_range < range.end)
                {
                    new_ranges.emplace_front(range.end - marks_in_range, range.end);
                    range.end -= marks_in_range;
                    marks_in_range = std::min(marks_in_range * 2, max_marks_in_range);
                }
                new_ranges.emplace_front(range.begin, range.end);
            }
        }

        return new_ranges;
    };

    const size_t min_marks_per_stream = (info.sum_marks - 1) / requested_num_streams + 1;
    bool need_preliminary_merge = (parts_with_ranges.size() > settings.read_in_order_two_level_merge_threshold);

    Pipes pipes;

    for (size_t i = 0; i < requested_num_streams && !parts_with_ranges.empty(); ++i)
    {
        size_t need_marks = min_marks_per_stream;
        RangesInDataParts new_parts;

        /// Loop over parts.
        /// We will iteratively take part or some subrange of a part from the back
        ///  and assign a stream to read from it.
        while (need_marks > 0 && !parts_with_ranges.empty())
        {
            RangesInDataPart part = parts_with_ranges.back();
            parts_with_ranges.pop_back();

            size_t & marks_in_part = info.sum_marks_in_parts.back();

            /// We will not take too few rows from a part.
            if (marks_in_part >= info.min_marks_for_concurrent_read &&
                need_marks < info.min_marks_for_concurrent_read)
                need_marks = info.min_marks_for_concurrent_read;

            /// Do not leave too few rows in the part.
            if (marks_in_part > need_marks &&
                marks_in_part - need_marks < info.min_marks_for_concurrent_read)
                need_marks = marks_in_part;

            MarkRanges ranges_to_get_from_part;

            /// We take the whole part if it is small enough.
            if (marks_in_part <= need_marks)
            {
                ranges_to_get_from_part = part.ranges;

                need_marks -= marks_in_part;
                info.sum_marks_in_parts.pop_back();
            }
            else
            {
                /// Loop through ranges in part. Take enough ranges to cover "need_marks".
                while (need_marks > 0)
                {
                    if (part.ranges.empty())
                        throw Exception("Unexpected end of ranges while spreading marks among streams",
                                        ErrorCodes::LOGICAL_ERROR);

                    MarkRange & range = part.ranges.front();

                    const size_t marks_in_range = range.end - range.begin;
                    const size_t marks_to_get_from_range = std::min(marks_in_range, need_marks);

                    ranges_to_get_from_part.emplace_back(range.begin, range.begin + marks_to_get_from_range);
                    range.begin += marks_to_get_from_range;
                    marks_in_part -= marks_to_get_from_range;
                    need_marks -= marks_to_get_from_range;
                    if (range.begin == range.end)
                        part.ranges.pop_front();
                }
                parts_with_ranges.emplace_back(part);
            }
            ranges_to_get_from_part = split_ranges(ranges_to_get_from_part, input_order_info->direction);
            new_parts.emplace_back(part.data_part, part.part_index_in_query, std::move(ranges_to_get_from_part));
        }

        auto read_type = input_order_info->direction == 1
                       ? ReadFromMergeTree::ReadType::InOrder
                       : ReadFromMergeTree::ReadType::InReverseOrder;

        pipes.emplace_back(read(std::move(new_parts), column_names, read_type,
                           requested_num_streams, info.min_marks_for_concurrent_read, info.use_uncompressed_cache));
    }

    if (need_preliminary_merge)
    {
        SortDescription sort_description;
        for (size_t j = 0; j < input_order_info->order_key_prefix_descr.size(); ++j)
            sort_description.emplace_back(metadata_snapshot->getSortingKey().column_names[j],
                                          input_order_info->direction, 1);

        auto sorting_key_expr = std::make_shared<ExpressionActions>(sorting_key_prefix_expr);

        for (auto & pipe : pipes)
        {
            /// Drop temporary columns, added by 'sorting_key_prefix_expr'
            out_projection = createProjection(pipe.getHeader());

            pipe.addSimpleTransform([sorting_key_expr](const Block & header)
            {
                return std::make_shared<ExpressionTransform>(header, sorting_key_expr);
            });

            if (pipe.numOutputPorts() > 1)
            {
                auto transform = std::make_shared<MergingSortedTransform>(
                        pipe.getHeader(),
                        pipe.numOutputPorts(),
                        sort_description,
                        max_block_size);

                pipe.addTransform(std::move(transform));
            }
        }
    }

    return Pipe::unitePipes(std::move(pipes));
}

static void addMergingFinal(
    Pipe & pipe,
    size_t num_output_streams,
    const SortDescription & sort_description,
    MergeTreeData::MergingParams merging_params,
    Names partition_key_columns,
    size_t max_block_size)
{
    const auto & header = pipe.getHeader();
    size_t num_outputs = pipe.numOutputPorts();

    auto get_merging_processor = [&]() -> MergingTransformPtr
    {
        switch (merging_params.mode)
        {
            case MergeTreeData::MergingParams::Ordinary:
            {
                return std::make_shared<MergingSortedTransform>(header, num_outputs,
                           sort_description, max_block_size);
            }

            case MergeTreeData::MergingParams::Collapsing:
                return std::make_shared<CollapsingSortedTransform>(header, num_outputs,
                           sort_description, merging_params.sign_column, true, max_block_size);

            case MergeTreeData::MergingParams::Summing:
                return std::make_shared<SummingSortedTransform>(header, num_outputs,
                           sort_description, merging_params.columns_to_sum, partition_key_columns, max_block_size);

            case MergeTreeData::MergingParams::Aggregating:
                return std::make_shared<AggregatingSortedTransform>(header, num_outputs,
                           sort_description, max_block_size);

            case MergeTreeData::MergingParams::Replacing:
                return std::make_shared<ReplacingSortedTransform>(header, num_outputs,
                           sort_description, merging_params.version_column, max_block_size);

            case MergeTreeData::MergingParams::VersionedCollapsing:
                return std::make_shared<VersionedCollapsingTransform>(header, num_outputs,
                           sort_description, merging_params.sign_column, max_block_size);

            case MergeTreeData::MergingParams::Graphite:
                throw Exception("GraphiteMergeTree doesn't support FINAL", ErrorCodes::LOGICAL_ERROR);
        }

        __builtin_unreachable();
    };

    if (num_output_streams <= 1 || sort_description.empty())
    {
        pipe.addTransform(get_merging_processor());
        return;
    }

    ColumnNumbers key_columns;
    key_columns.reserve(sort_description.size());

    for (const auto & desc : sort_description)
    {
        if (!desc.column_name.empty())
            key_columns.push_back(header.getPositionByName(desc.column_name));
        else
            key_columns.emplace_back(desc.column_number);
    }

    pipe.addSimpleTransform([&](const Block & stream_header)
    {
        return std::make_shared<AddingSelectorTransform>(stream_header, num_output_streams, key_columns);
    });

    pipe.transform([&](OutputPortRawPtrs ports)
    {
        Processors transforms;
        std::vector<OutputPorts::iterator> output_ports;
        transforms.reserve(ports.size() + num_output_streams);
        output_ports.reserve(ports.size());

        for (auto & port : ports)
        {
            auto copier = std::make_shared<CopyTransform>(header, num_output_streams);
            connect(*port, copier->getInputPort());
            output_ports.emplace_back(copier->getOutputs().begin());
            transforms.emplace_back(std::move(copier));
        }

        for (size_t i = 0; i < num_output_streams; ++i)
        {
            auto merge = get_merging_processor();
            merge->setSelectorPosition(i);
            auto input = merge->getInputs().begin();

            /// Connect i-th merge with i-th input port of every copier.
            for (size_t j = 0; j < ports.size(); ++j)
            {
                connect(*output_ports[j], *input);
                ++output_ports[j];
                ++input;
            }

            transforms.emplace_back(std::move(merge));
        }

        return transforms;
    });
}


Pipe ReadFromMergeTree::spreadMarkRangesAmongStreamsFinal(
    RangesInDataParts && parts_with_ranges,
    const Names & column_names,
    ActionsDAGPtr & out_projection)
{
    const auto & settings = context->getSettingsRef();
    const auto data_settings = data.getSettings();

    PartRangesReadInfo info(parts_with_ranges, settings, *data_settings);

    size_t num_streams = requested_num_streams;
    if (num_streams > settings.max_final_threads)
        num_streams = settings.max_final_threads;

    /// If setting do_not_merge_across_partitions_select_final is true than we won't merge parts from different partitions.
    /// We have all parts in parts vector, where parts with same partition are nearby.
    /// So we will store iterators pointed to the beginning of each partition range (and parts.end()),
    /// then we will create a pipe for each partition that will run selecting processor and merging processor
    /// for the parts with this partition. In the end we will unite all the pipes.
    std::vector<RangesInDataParts::iterator> parts_to_merge_ranges;
    auto it = parts_with_ranges.begin();
    parts_to_merge_ranges.push_back(it);

    if (settings.do_not_merge_across_partitions_select_final)
    {
        while (it != parts_with_ranges.end())
        {
            it = std::find_if(
                it, parts_with_ranges.end(), [&it](auto & part) { return it->data_part->info.partition_id != part.data_part->info.partition_id; });
            parts_to_merge_ranges.push_back(it);
        }
        /// We divide threads for each partition equally. But we will create at least the number of partitions threads.
        /// (So, the total number of threads could be more than initial num_streams.
        num_streams /= (parts_to_merge_ranges.size() - 1);
    }
    else
    {
        /// If do_not_merge_across_partitions_select_final is false we just merge all the parts.
        parts_to_merge_ranges.push_back(parts_with_ranges.end());
    }

    Pipes partition_pipes;

    /// If do_not_merge_across_partitions_select_final is true and num_streams > 1
    /// we will store lonely parts with level > 0 to use parallel select on them.
    std::vector<RangesInDataPart> lonely_parts;
    size_t total_rows_in_lonely_parts = 0;
    size_t sum_marks_in_lonely_parts = 0;

    for (size_t range_index = 0; range_index < parts_to_merge_ranges.size() - 1; ++range_index)
    {
        Pipe pipe;

        {
            RangesInDataParts new_parts;

            /// If do_not_merge_across_partitions_select_final is true and there is only one part in partition
            /// with level > 0 then we won't postprocess this part and if num_streams > 1 we
            /// can use parallel select on such parts. We save such parts in one vector and then use
            /// MergeTreeReadPool and MergeTreeThreadSelectBlockInputProcessor for parallel select.
            if (num_streams > 1 && settings.do_not_merge_across_partitions_select_final &&
                std::distance(parts_to_merge_ranges[range_index], parts_to_merge_ranges[range_index + 1]) == 1 &&
                parts_to_merge_ranges[range_index]->data_part->info.level > 0)
            {
                total_rows_in_lonely_parts += parts_to_merge_ranges[range_index]->getRowsCount();
                sum_marks_in_lonely_parts += parts_to_merge_ranges[range_index]->getMarksCount();
                lonely_parts.push_back(std::move(*parts_to_merge_ranges[range_index]));
                continue;
            }
            else
            {
                for (auto part_it = parts_to_merge_ranges[range_index]; part_it != parts_to_merge_ranges[range_index + 1]; ++part_it)
                {
                    new_parts.emplace_back(part_it->data_part, part_it->part_index_in_query, part_it->ranges);
                }
            }

            if (new_parts.empty())
                continue;

            pipe = read(std::move(new_parts), column_names, ReadFromMergeTree::ReadType::InOrder,
                num_streams, 0, info.use_uncompressed_cache);

            /// Drop temporary columns, added by 'sorting_key_expr'
            if (!out_projection)
                out_projection = createProjection(pipe.getHeader());
        }

        auto sorting_expr = std::make_shared<ExpressionActions>(
            metadata_snapshot->getSortingKey().expression->getActionsDAG().clone());

        pipe.addSimpleTransform([sorting_expr](const Block & header)
        {
            return std::make_shared<ExpressionTransform>(header, sorting_expr);
        });

        /// If do_not_merge_across_partitions_select_final is true and there is only one part in partition
        /// with level > 0 then we won't postprocess this part
        if (settings.do_not_merge_across_partitions_select_final &&
            std::distance(parts_to_merge_ranges[range_index], parts_to_merge_ranges[range_index + 1]) == 1 &&
            parts_to_merge_ranges[range_index]->data_part->info.level > 0)
        {
            partition_pipes.emplace_back(std::move(pipe));
            continue;
        }

        Names sort_columns = metadata_snapshot->getSortingKeyColumns();
        SortDescription sort_description;
        size_t sort_columns_size = sort_columns.size();
        sort_description.reserve(sort_columns_size);

        Names partition_key_columns = metadata_snapshot->getPartitionKey().column_names;

        const auto & header = pipe.getHeader();
        for (size_t i = 0; i < sort_columns_size; ++i)
            sort_description.emplace_back(header.getPositionByName(sort_columns[i]), 1, 1);

        addMergingFinal(
            pipe,
            std::min<size_t>(num_streams, settings.max_final_threads),
            sort_description, data.merging_params, partition_key_columns, max_block_size);

        partition_pipes.emplace_back(std::move(pipe));
    }

    if (!lonely_parts.empty())
    {
        RangesInDataParts new_parts;

        size_t num_streams_for_lonely_parts = num_streams * lonely_parts.size();


        const size_t min_marks_for_concurrent_read = MergeTreeDataSelectExecutor::minMarksForConcurrentRead(
            settings.merge_tree_min_rows_for_concurrent_read,
            settings.merge_tree_min_bytes_for_concurrent_read,
            data_settings->index_granularity,
            info.index_granularity_bytes,
            sum_marks_in_lonely_parts);

        /// Reduce the number of num_streams_for_lonely_parts if the data is small.
        if (sum_marks_in_lonely_parts < num_streams_for_lonely_parts * min_marks_for_concurrent_read && lonely_parts.size() < num_streams_for_lonely_parts)
            num_streams_for_lonely_parts = std::max((sum_marks_in_lonely_parts + min_marks_for_concurrent_read - 1) / min_marks_for_concurrent_read, lonely_parts.size());

        auto pipe = read(std::move(lonely_parts), column_names, ReadFromMergeTree::ReadType::Default,
                num_streams_for_lonely_parts, min_marks_for_concurrent_read, info.use_uncompressed_cache);

        /// Drop temporary columns, added by 'sorting_key_expr'
        if (!out_projection)
            out_projection = createProjection(pipe.getHeader());

        auto sorting_expr = std::make_shared<ExpressionActions>(
            metadata_snapshot->getSortingKey().expression->getActionsDAG().clone());

        pipe.addSimpleTransform([sorting_expr](const Block & header)
        {
            return std::make_shared<ExpressionTransform>(header, sorting_expr);
        });

        partition_pipes.emplace_back(std::move(pipe));
    }

    return Pipe::unitePipes(std::move(partition_pipes));
}

ReadFromMergeTree::AnalysisResult ReadFromMergeTree::selectRangesToRead(MergeTreeData::DataPartsVector parts) const
{
    AnalysisResult result;
    const auto & settings = context->getSettingsRef();

    size_t total_parts = parts.size();

    auto part_values = MergeTreeDataSelectExecutor::filterPartsByVirtualColumns(data, parts, query_info.query, context);
    if (part_values && part_values->empty())
        return result;

    result.column_names_to_read = real_column_names;

    /// If there are only virtual columns in the query, you must request at least one non-virtual one.
    if (result.column_names_to_read.empty())
    {
        NamesAndTypesList available_real_columns = metadata_snapshot->getColumns().getAllPhysical();
        result.column_names_to_read.push_back(ExpressionActions::getSmallestColumn(available_real_columns));
    }

    metadata_snapshot->check(result.column_names_to_read, data.getVirtuals(), data.getStorageID());

    // Build and check if primary key is used when necessary
    const auto & primary_key = metadata_snapshot->getPrimaryKey();
    Names primary_key_columns = primary_key.column_names;
    KeyCondition key_condition(query_info, context, primary_key_columns, primary_key.expression);

    if (settings.force_primary_key && key_condition.alwaysUnknownOrTrue())
    {
        throw Exception(
            ErrorCodes::INDEX_NOT_USED,
            "Primary key ({}) is not used and setting 'force_primary_key' is set.",
            fmt::join(primary_key_columns, ", "));
    }
    LOG_DEBUG(log, "Key condition: {}", key_condition.toString());

    const auto & select = query_info.query->as<ASTSelectQuery &>();

    MergeTreeDataSelectExecutor::filterPartsByPartition(
        parts, part_values, metadata_snapshot_base, data, query_info, context,
        max_block_numbers_to_read.get(), log, result.index_stats);

    result.sampling = MergeTreeDataSelectExecutor::getSampling(
        select, metadata_snapshot->getColumns().getAllPhysical(), parts, key_condition,
        data, metadata_snapshot, context, sample_factor_column_queried, log);

    if (result.sampling.read_nothing)
        return result;

    size_t total_marks_pk = 0;
    for (const auto & part : parts)
        total_marks_pk += part->index_granularity.getMarksCountWithoutFinal();

    size_t parts_before_pk = parts.size();

    result.parts_with_ranges = MergeTreeDataSelectExecutor::filterPartsByPrimaryKeyAndSkipIndexes(
        std::move(parts),
        metadata_snapshot,
        query_info,
        context,
        key_condition,
        reader_settings,
        log,
        requested_num_streams,
        result.index_stats,
        true);

    size_t sum_marks_pk = total_marks_pk;
    for (const auto & stat : result.index_stats)
        if (stat.type == IndexType::PrimaryKey)
            sum_marks_pk = stat.num_granules_after;

    size_t sum_marks = 0;
    size_t sum_ranges = 0;

    for (const auto & part : result.parts_with_ranges)
    {
        sum_ranges += part.ranges.size();
        sum_marks += part.getMarksCount();
    }

    LOG_DEBUG(
        log,
        "Selected {}/{} parts by partition key, {} parts by primary key, {}/{} marks by primary key, {} marks to read from {} ranges",
        parts_before_pk,
        total_parts,
        result.parts_with_ranges.size(),
        sum_marks_pk,
        total_marks_pk,
        sum_marks,
        sum_ranges);

    ProfileEvents::increment(ProfileEvents::SelectedParts, result.parts_with_ranges.size());
    ProfileEvents::increment(ProfileEvents::SelectedRanges, sum_ranges);
    ProfileEvents::increment(ProfileEvents::SelectedMarks, sum_marks);

    const auto & input_order_info = query_info.input_order_info
        ? query_info.input_order_info
        : (query_info.projection ? query_info.projection->input_order_info : nullptr);

    if ((settings.optimize_read_in_order || settings.optimize_aggregation_in_order) && input_order_info)
        result.read_type = (input_order_info->direction > 0) ? ReadType::InOrder
                                                             : ReadType::InReverseOrder;

    return result;
}

void ReadFromMergeTree::initializePipeline(QueryPipeline & pipeline, const BuildQueryPipelineSettings &)
{
<<<<<<< HEAD
    auto result_ptr = analyzed_result_ptr ? analyzed_result_ptr : selectRangesToRead(prepared_parts);
    if (std::holds_alternative<std::exception_ptr>(result_ptr->result))
        std::rethrow_exception(std::move(std::get<std::exception_ptr>(result_ptr->result)));

    return std::get<ReadFromMergeTree::AnalysisResult>(result_ptr->result);
}

void ReadFromMergeTree::initializePipeline(QueryPipelineBuilder & pipeline, const BuildQueryPipelineSettings &)
{
    auto result = getAnalysisResult();
    LOG_DEBUG(
        log,
        "Selected {}/{} parts by partition key, {} parts by primary key, {}/{} marks by primary key, {} marks to read from {} ranges",
        result.parts_before_pk,
        result.total_parts,
        result.selected_parts,
        result.selected_marks_pk,
        result.total_marks_pk,
        result.selected_marks,
        result.selected_ranges);

    ProfileEvents::increment(ProfileEvents::SelectedParts, result.selected_parts);
    ProfileEvents::increment(ProfileEvents::SelectedRanges, result.selected_ranges);
    ProfileEvents::increment(ProfileEvents::SelectedMarks, result.selected_marks);

    auto query_id_holder = MergeTreeDataSelectExecutor::checkLimits(data, result, context);
=======
    auto result = selectRangesToRead(prepared_parts);
    auto query_id_holder = MergeTreeDataSelectExecutor::checkLimits(data, result.parts_with_ranges, context);
>>>>>>> e90a5ae1

    if (result.parts_with_ranges.empty())
    {
        pipeline.init(Pipe(std::make_shared<NullSource>(getOutputStream().header)));
        return;
    }

    /// Projection, that needed to drop columns, which have appeared by execution
    /// of some extra expressions, and to allow execute the same expressions later.
    /// NOTE: It may lead to double computation of expressions.
    ActionsDAGPtr result_projection;

    Names column_names_to_read = std::move(result.column_names_to_read);
    const auto & select = query_info.query->as<ASTSelectQuery &>();
    if (!select.final() && result.sampling.use_sampling)
    {
        /// Add columns needed for `sample_by_ast` to `column_names_to_read`.
        /// Skip this if final was used, because such columns were already added from PK.
        std::vector<String> add_columns = result.sampling.filter_expression->getRequiredColumns().getNames();
        column_names_to_read.insert(column_names_to_read.end(), add_columns.begin(), add_columns.end());
        std::sort(column_names_to_read.begin(), column_names_to_read.end());
        column_names_to_read.erase(std::unique(column_names_to_read.begin(), column_names_to_read.end()),
                                   column_names_to_read.end());
    }

    const auto & input_order_info = query_info.input_order_info
        ? query_info.input_order_info
        : (query_info.projection ? query_info.projection->input_order_info : nullptr);

    Pipe pipe;

    const auto & settings = context->getSettingsRef();

    if (select.final())
    {
        /// Add columns needed to calculate the sorting expression and the sign.
        std::vector<String> add_columns = metadata_snapshot->getColumnsRequiredForSortingKey();
        column_names_to_read.insert(column_names_to_read.end(), add_columns.begin(), add_columns.end());

        if (!data.merging_params.sign_column.empty())
            column_names_to_read.push_back(data.merging_params.sign_column);
        if (!data.merging_params.version_column.empty())
            column_names_to_read.push_back(data.merging_params.version_column);

        std::sort(column_names_to_read.begin(), column_names_to_read.end());
        column_names_to_read.erase(std::unique(column_names_to_read.begin(), column_names_to_read.end()), column_names_to_read.end());

        pipe = spreadMarkRangesAmongStreamsFinal(
            std::move(result.parts_with_ranges),
            column_names_to_read,
            result_projection);
    }
    else if ((settings.optimize_read_in_order || settings.optimize_aggregation_in_order) && input_order_info)
    {
        size_t prefix_size = input_order_info->order_key_prefix_descr.size();
        auto order_key_prefix_ast = metadata_snapshot->getSortingKey().expression_list_ast->clone();
        order_key_prefix_ast->children.resize(prefix_size);

        auto syntax_result = TreeRewriter(context).analyze(order_key_prefix_ast, metadata_snapshot->getColumns().getAllPhysical());
        auto sorting_key_prefix_expr = ExpressionAnalyzer(order_key_prefix_ast, syntax_result, context).getActionsDAG(false);

        pipe = spreadMarkRangesAmongStreamsWithOrder(
            std::move(result.parts_with_ranges),
            column_names_to_read,
            sorting_key_prefix_expr,
            result_projection,
            input_order_info);
    }
    else
    {
        pipe = spreadMarkRangesAmongStreams(
            std::move(result.parts_with_ranges),
            column_names_to_read);
    }

    if (pipe.empty())
    {
        pipeline.init(Pipe(std::make_shared<NullSource>(getOutputStream().header)));
        return;
    }

    if (result.sampling.use_sampling)
    {
        auto sampling_actions = std::make_shared<ExpressionActions>(result.sampling.filter_expression);
        pipe.addSimpleTransform([&](const Block & header)
        {
            return std::make_shared<FilterTransform>(
                header,
                sampling_actions,
                result.sampling.filter_function->getColumnName(),
                false);
        });
    }

    Block cur_header = pipe.getHeader();

    auto append_actions = [&result_projection](ActionsDAGPtr actions)
    {
        if (!result_projection)
            result_projection = std::move(actions);
        else
            result_projection = ActionsDAG::merge(std::move(*result_projection), std::move(*actions));
    };

    /// By the way, if a distributed query or query to a Merge table is made, then the `_sample_factor` column can have different values.
    if (sample_factor_column_queried)
    {
        ColumnWithTypeAndName column;
        column.name = "_sample_factor";
        column.type = std::make_shared<DataTypeFloat64>();
        column.column = column.type->createColumnConst(0, Field(result.sampling.used_sample_factor));

        auto adding_column = ActionsDAG::makeAddingColumnActions(std::move(column));
        append_actions(std::move(adding_column));
    }

    if (result_projection)
        cur_header = result_projection->updateHeader(cur_header);

    /// Extra columns may be returned (for example, if sampling is used).
    /// Convert pipe to step header structure.
    if (!isCompatibleHeader(cur_header, getOutputStream().header))
    {
        auto converting = ActionsDAG::makeConvertingActions(
            cur_header.getColumnsWithTypeAndName(),
            getOutputStream().header.getColumnsWithTypeAndName(),
            ActionsDAG::MatchColumnsMode::Name);

        append_actions(std::move(converting));
    }

    if (result_projection)
    {
        auto projection_actions = std::make_shared<ExpressionActions>(result_projection);
        pipe.addSimpleTransform([&](const Block & header)
        {
            return std::make_shared<ExpressionTransform>(header, projection_actions);
        });
    }

    for (const auto & processor : pipe.getProcessors())
        processors.emplace_back(processor);

    // Attach QueryIdHolder if needed
    if (query_id_holder)
        pipe.addQueryIdHolder(std::move(query_id_holder));

    pipeline.init(std::move(pipe));
}

static const char * indexTypeToString(ReadFromMergeTree::IndexType type)
{
    switch (type)
    {
        case ReadFromMergeTree::IndexType::None:
            return "None";
        case ReadFromMergeTree::IndexType::MinMax:
            return "MinMax";
        case ReadFromMergeTree::IndexType::Partition:
            return "Partition";
        case ReadFromMergeTree::IndexType::PrimaryKey:
            return "PrimaryKey";
        case ReadFromMergeTree::IndexType::Skip:
            return "Skip";
    }

    __builtin_unreachable();
}

static const char * readTypeToString(ReadFromMergeTree::ReadType type)
{
    switch (type)
    {
        case ReadFromMergeTree::ReadType::Default:
            return "Default";
        case ReadFromMergeTree::ReadType::InOrder:
            return "InOrder";
        case ReadFromMergeTree::ReadType::InReverseOrder:
            return "InReverseOrder";
    }

    __builtin_unreachable();
}

void ReadFromMergeTree::describeActions(FormatSettings & format_settings) const
{
    auto result = selectRangesToRead(prepared_parts);
    std::string prefix(format_settings.offset, format_settings.indent_char);
    format_settings.out << prefix << "ReadType: " << readTypeToString(result.read_type) << '\n';

    if (!result.index_stats.empty())
    {
        format_settings.out << prefix << "Parts: " << result.index_stats.back().num_parts_after << '\n';
        format_settings.out << prefix << "Granules: " << result.index_stats.back().num_granules_after << '\n';
    }
}

void ReadFromMergeTree::describeActions(JSONBuilder::JSONMap & map) const
{
    auto result = selectRangesToRead(prepared_parts);
    map.add("Read Type", readTypeToString(result.read_type));
    if (!result.index_stats.empty())
    {
        map.add("Parts", result.index_stats.back().num_parts_after);
        map.add("Granules", result.index_stats.back().num_granules_after);
    }
}

void ReadFromMergeTree::describeIndexes(FormatSettings & format_settings) const
{
    auto result = selectRangesToRead(prepared_parts);
    auto index_stats = std::move(result.index_stats);

    std::string prefix(format_settings.offset, format_settings.indent_char);
    if (!index_stats.empty())
    {
        /// Do not print anything if no indexes is applied.
        if (index_stats.size() == 1 && index_stats.front().type == IndexType::None)
            return;

        std::string indent(format_settings.indent, format_settings.indent_char);
        format_settings.out << prefix << "Indexes:\n";

        for (size_t i = 0; i < index_stats.size(); ++i)
        {
            const auto & stat = index_stats[i];
            if (stat.type == IndexType::None)
                continue;

            format_settings.out << prefix << indent << indexTypeToString(stat.type) << '\n';

            if (!stat.name.empty())
                format_settings.out << prefix << indent << indent << "Name: " << stat.name << '\n';

            if (!stat.description.empty())
                format_settings.out << prefix << indent << indent << "Description: " << stat.description << '\n';

            if (!stat.used_keys.empty())
            {
                format_settings.out << prefix << indent << indent << "Keys: " << stat.name << '\n';
                for (const auto & used_key : stat.used_keys)
                    format_settings.out << prefix << indent << indent << indent << used_key << '\n';
            }

            if (!stat.condition.empty())
                format_settings.out << prefix << indent << indent << "Condition: " << stat.condition << '\n';

            format_settings.out << prefix << indent << indent << "Parts: " << stat.num_parts_after;
            if (i)
                format_settings.out << '/' << index_stats[i - 1].num_parts_after;
            format_settings.out << '\n';

            format_settings.out << prefix << indent << indent << "Granules: " << stat.num_granules_after;
            if (i)
                format_settings.out << '/' << index_stats[i - 1].num_granules_after;
            format_settings.out << '\n';
        }
    }
}

void ReadFromMergeTree::describeIndexes(JSONBuilder::JSONMap & map) const
{
    auto result = selectRangesToRead(prepared_parts);
    auto index_stats = std::move(result.index_stats);

    if (!index_stats.empty())
    {
        /// Do not print anything if no indexes is applied.
        if (index_stats.size() == 1 && index_stats.front().type == IndexType::None)
            return;

        auto indexes_array = std::make_unique<JSONBuilder::JSONArray>();

        for (size_t i = 0; i < index_stats.size(); ++i)
        {
            const auto & stat = index_stats[i];
            if (stat.type == IndexType::None)
                continue;

            auto index_map = std::make_unique<JSONBuilder::JSONMap>();

            index_map->add("Type", indexTypeToString(stat.type));

            if (!stat.name.empty())
                index_map->add("Name", stat.name);

            if (!stat.description.empty())
                index_map->add("Description", stat.description);

            if (!stat.used_keys.empty())
            {
                auto keys_array = std::make_unique<JSONBuilder::JSONArray>();

                for (const auto & used_key : stat.used_keys)
                    keys_array->add(used_key);

                index_map->add("Keys", std::move(keys_array));
            }

            if (!stat.condition.empty())
                index_map->add("Condition", stat.condition);

            if (i)
                index_map->add("Initial Parts", index_stats[i - 1].num_parts_after);
            index_map->add("Selected Parts", stat.num_parts_after);

            if (i)
                index_map->add("Initial Granules", index_stats[i - 1].num_granules_after);
            index_map->add("Selected Granules", stat.num_granules_after);

            indexes_array->add(std::move(index_map));
        }

        map.add("Indexes", std::move(indexes_array));
    }
}

}<|MERGE_RESOLUTION|>--- conflicted
+++ resolved
@@ -873,37 +873,8 @@
 
 void ReadFromMergeTree::initializePipeline(QueryPipeline & pipeline, const BuildQueryPipelineSettings &)
 {
-<<<<<<< HEAD
-    auto result_ptr = analyzed_result_ptr ? analyzed_result_ptr : selectRangesToRead(prepared_parts);
-    if (std::holds_alternative<std::exception_ptr>(result_ptr->result))
-        std::rethrow_exception(std::move(std::get<std::exception_ptr>(result_ptr->result)));
-
-    return std::get<ReadFromMergeTree::AnalysisResult>(result_ptr->result);
-}
-
-void ReadFromMergeTree::initializePipeline(QueryPipelineBuilder & pipeline, const BuildQueryPipelineSettings &)
-{
-    auto result = getAnalysisResult();
-    LOG_DEBUG(
-        log,
-        "Selected {}/{} parts by partition key, {} parts by primary key, {}/{} marks by primary key, {} marks to read from {} ranges",
-        result.parts_before_pk,
-        result.total_parts,
-        result.selected_parts,
-        result.selected_marks_pk,
-        result.total_marks_pk,
-        result.selected_marks,
-        result.selected_ranges);
-
-    ProfileEvents::increment(ProfileEvents::SelectedParts, result.selected_parts);
-    ProfileEvents::increment(ProfileEvents::SelectedRanges, result.selected_ranges);
-    ProfileEvents::increment(ProfileEvents::SelectedMarks, result.selected_marks);
-
+    auto result = selectRangesToRead(prepared_parts);
     auto query_id_holder = MergeTreeDataSelectExecutor::checkLimits(data, result, context);
-=======
-    auto result = selectRangesToRead(prepared_parts);
-    auto query_id_holder = MergeTreeDataSelectExecutor::checkLimits(data, result.parts_with_ranges, context);
->>>>>>> e90a5ae1
 
     if (result.parts_with_ranges.empty())
     {
