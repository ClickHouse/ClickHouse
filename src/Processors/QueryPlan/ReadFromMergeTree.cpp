--- conflicted
+++ resolved
@@ -965,27 +965,7 @@
     ProfileEvents::increment(ProfileEvents::SelectedRanges, result.selected_ranges);
     ProfileEvents::increment(ProfileEvents::SelectedMarks, result.selected_marks);
 
-<<<<<<< HEAD
-
-    // LOG_FATAL(&Poco::Logger::get("ReadFromMergeTree"), "ReadFromMergeTree::initializePipeline");
-
-    // String anime;
-    // for (const auto & part : result.parts_with_ranges)
-    // {
-    //     anime += part.data_part->name + '\n';
-    //     for (const auto & range : part.ranges)
-    //     {
-    //         anime += fmt::format("({} {}), ", range.begin, range.end);
-    //     }
-    //     anime += '\n';
-    // }
-
-    // LOG_FATAL(&Poco::Logger::get("ReadFromMergeTree"), anime);
-
-    auto query_id_holder = MergeTreeDataSelectExecutor::checkLimits(data, result.parts_with_ranges, context);
-=======
     auto query_id_holder = MergeTreeDataSelectExecutor::checkLimits(data, result, context);
->>>>>>> 18a980d7
 
     if (result.parts_with_ranges.empty())
     {
