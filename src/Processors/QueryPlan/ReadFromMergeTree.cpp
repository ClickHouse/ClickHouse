--- conflicted
+++ resolved
@@ -991,35 +991,31 @@
     return std::make_shared<MergeTreeDataSelectAnalysisResult>(MergeTreeDataSelectAnalysisResult{.result = std::move(result)});
 }
 
-<<<<<<< HEAD
+void ReadFromMergeTree::setQueryInfoOrderOptimizer(std::shared_ptr<ReadInOrderOptimizer> order_optimizer)
+{
+    if (query_info.projection)
+    {
+        query_info.projection->order_optimizer = order_optimizer;
+    }
+    else
+    {
+        query_info.order_optimizer = order_optimizer;
+    }
+}
+
+void ReadFromMergeTree::setQueryInfoInputOrderInfo(InputOrderInfoPtr order_info)
+{
+    if (query_info.projection)
+    {
+        query_info.projection->input_order_info = order_info;
+    }
+    else
+    {
+        query_info.input_order_info = order_info;
+    }
+}
+
 ReadFromMergeTree::AnalysisResult & ReadFromMergeTree::getAnalysisResult()
-=======
-void ReadFromMergeTree::setQueryInfoOrderOptimizer(std::shared_ptr<ReadInOrderOptimizer> order_optimizer)
-{
-    if (query_info.projection)
-    {
-        query_info.projection->order_optimizer = order_optimizer;
-    }
-    else
-    {
-        query_info.order_optimizer = order_optimizer;
-    }
-}
-
-void ReadFromMergeTree::setQueryInfoInputOrderInfo(InputOrderInfoPtr order_info)
-{
-    if (query_info.projection)
-    {
-        query_info.projection->input_order_info = order_info;
-    }
-    else
-    {
-        query_info.input_order_info = order_info;
-    }
-}
-
-ReadFromMergeTree::AnalysisResult ReadFromMergeTree::getAnalysisResult() const
->>>>>>> ab5a1470
 {
     if (std::holds_alternative<std::exception_ptr>(analyzed_result_ptr->result))
         std::rethrow_exception(std::move(std::get<std::exception_ptr>(analyzed_result_ptr->result)));
