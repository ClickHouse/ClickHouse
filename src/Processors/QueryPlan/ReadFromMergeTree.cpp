--- conflicted
+++ resolved
@@ -2100,11 +2100,8 @@
             find_exact_ranges,
             query_info_.isFinal(),
             is_parallel_reading_from_replicas_,
-<<<<<<< HEAD
-            indexes->support_disjuncts_with_skip_indexes);
-=======
+            indexes->support_disjuncts_with_skip_indexes,
             result);
->>>>>>> 4547ca83
 
         if (indexes->use_skip_indexes && !indexes->skip_indexes.empty() && query_info_.isFinal()
             && settings[Setting::use_skip_indexes_if_final_exact_mode])
