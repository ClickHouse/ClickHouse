--- conflicted
+++ resolved
@@ -328,11 +328,7 @@
         storage_snapshot_->getSampleBlockForColumns(all_column_names_),
         {},
         query_info_.prewhere_info)), all_column_names_, query_info_, storage_snapshot_, context_)
-<<<<<<< HEAD
-    , reader_settings(MergeTreeReaderSettings::Create(context_, query_info_))
-=======
     , reader_settings(MergeTreeReaderSettings::create(context_, query_info_))
->>>>>>> 473c1b82
     , prepared_parts(std::move(parts_))
     , mutations_snapshot(std::move(mutations_))
     , all_column_names(std::move(all_column_names_))
@@ -1799,30 +1795,26 @@
             skip_indexes->useful_indices.emplace_back(index_helper, condition);
     }
 
-<<<<<<< HEAD
-    // Move minmax indices to first positions, so they will be applied first as cheapest ones
-    std::stable_sort(skip_indexes->useful_indices.begin(), skip_indexes->useful_indices.end(), [](const auto & l, const auto & r)
-=======
->>>>>>> 473c1b82
     {
         std::vector<size_t> index_sizes;
-        index_sizes.reserve(skip_indexes.useful_indices.size());
+        index_sizes.reserve(skip_indexes->useful_indices.size());
         for (const auto& part : parts)
         {
-            auto &index_order = skip_indexes.per_part_index_orders.emplace_back();
-            index_order.resize(skip_indexes.useful_indices.size());
+            auto &index_order = skip_indexes->per_part_index_orders.emplace_back();
+            index_order.resize(skip_indexes->useful_indices.size());
             std::iota(index_order.begin(), index_order.end(), 0);
 
             index_sizes.clear();
 
-            for (const auto &idx : skip_indexes.useful_indices)
+            for (const auto &idx : skip_indexes->useful_indices)
             {
                 const auto *extension = idx.index->getDeserializedFormat(part.data_part->getDataPartStorage(), idx.index->getFileName()).extension;
                 auto sz = part.data_part->getFileSizeOrZero(idx.index->getFileName() + extension);
                 index_sizes.emplace_back(sz);
             }
             // Move minmax indices to first positions, so they will be applied first as cheapest ones
-            std::stable_sort(index_order.begin(), index_order.end(), [ &idx_sizes = std::as_const(index_sizes), &useful_indices = std::as_const(skip_indexes.useful_indices)](const auto & l, const auto & r)
+            std::stable_sort(index_order.begin(), index_order.end(),
+                [ &idx_sizes = std::as_const(index_sizes), &useful_indices = std::as_const(skip_indexes->useful_indices)](const auto & l, const auto & r)
             {
                 const auto l_index = useful_indices[l].index;
                 const auto r_index = useful_indices[r].index;
@@ -1990,11 +1982,7 @@
             total_marks_pk += part.data_part->index_granularity->getMarksCountWithoutFinal();
         parts_before_pk = parts.size();
 
-<<<<<<< HEAD
-        auto reader_settings = MergeTreeReaderSettings::Create(context_, query_info_);
-=======
         auto reader_settings = MergeTreeReaderSettings::create(context_, query_info_);
->>>>>>> 473c1b82
         result.parts_with_ranges = MergeTreeDataSelectExecutor::filterPartsByPrimaryKeyAndSkipIndexes(
             std::move(parts),
             metadata_snapshot,
