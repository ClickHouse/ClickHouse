#include <Processors/QueryPlan/ReadFromMergeTree.h>

#include <IO/Operators.h>
#include <Interpreters/Context.h>
#include <Interpreters/ExpressionAnalyzer.h>
#include <Interpreters/InterpreterSelectQuery.h>
#include <Interpreters/TreeRewriter.h>
#include <Parsers/ASTFunction.h>
#include <Parsers/ASTIdentifier.h>
#include <Parsers/ASTSelectQuery.h>
#include <Processors/ConcatProcessor.h>
#include <Processors/Merges/AggregatingSortedTransform.h>
#include <Processors/Merges/CollapsingSortedTransform.h>
#include <Processors/Merges/GraphiteRollupSortedTransform.h>
#include <Processors/Merges/MergingSortedTransform.h>
#include <Processors/Merges/ReplacingSortedTransform.h>
#include <Processors/Merges/SummingSortedTransform.h>
#include <Processors/Merges/VersionedCollapsingTransform.h>
#include <Processors/QueryPlan/PartsSplitter.h>
#include <Processors/Sources/NullSource.h>
#include <Processors/Transforms/ExpressionTransform.h>
#include <Processors/Transforms/FilterTransform.h>
#include <Processors/Transforms/ReverseTransform.h>
#include <Processors/Transforms/SelectByIndicesTransform.h>
#include <QueryPipeline/QueryPipelineBuilder.h>
#include <Storages/MergeTree/MergeTreeDataSelectExecutor.h>
#include <Storages/MergeTree/MergeTreeIndexAnnoy.h>
#include <Storages/MergeTree/MergeTreeIndexUSearch.h>
#include <Storages/MergeTree/MergeTreeReadPool.h>
#include <Storages/MergeTree/MergeTreePrefetchedReadPool.h>
#include <Storages/MergeTree/MergeTreeReadPoolInOrder.h>
#include <Storages/MergeTree/MergeTreeReadPoolParallelReplicas.h>
#include <Storages/MergeTree/MergeTreeReadPoolParallelReplicasInOrder.h>
#include <Storages/MergeTree/MergeTreeSource.h>
#include <Storages/MergeTree/RangesInDataPart.h>
#include <Storages/MergeTree/RequestResponse.h>
#include <Storages/VirtualColumnUtils.h>
#include <base/sort.h>
#include <Poco/Logger.h>
#include <Common/JSONBuilder.h>
#include <Common/isLocalAddress.h>
#include <Common/logger_useful.h>
#include <Processors/QueryPlan/IQueryPlanStep.h>
#include <Parsers/parseIdentifierOrStringLiteral.h>
#include <Parsers/ExpressionListParsers.h>
#include <Storages/MergeTree/MergeTreeIndexMinMax.h>

#include <algorithm>
#include <iterator>
#include <memory>
#include <unordered_map>

using namespace DB;

namespace
{
template <typename Container, typename Getter>
size_t countPartitions(const Container & parts, Getter get_partition_id)
{
    if (parts.empty())
        return 0;

    String cur_partition_id = get_partition_id(parts[0]);
    size_t unique_partitions = 1;
    for (size_t i = 1; i < parts.size(); ++i)
    {
        if (get_partition_id(parts[i]) != cur_partition_id)
        {
            ++unique_partitions;
            cur_partition_id = get_partition_id(parts[i]);
        }
    }
    return unique_partitions;
}

size_t countPartitions(const RangesInDataParts & parts_with_ranges)
{
    auto get_partition_id = [](const RangesInDataPart & rng) { return rng.data_part->info.partition_id; };
    return countPartitions(parts_with_ranges, get_partition_id);
}

size_t countPartitions(const MergeTreeData::DataPartsVector & prepared_parts)
{
    auto get_partition_id = [](const MergeTreeData::DataPartPtr data_part) { return data_part->info.partition_id; };
    return countPartitions(prepared_parts, get_partition_id);
}

bool restoreDAGInputs(ActionsDAG & dag, const NameSet & inputs)
{
    std::unordered_set<const ActionsDAG::Node *> outputs(dag.getOutputs().begin(), dag.getOutputs().end());
    bool added = false;
    for (const auto * input : dag.getInputs())
    {
        if (inputs.contains(input->result_name) && !outputs.contains(input))
        {
            dag.getOutputs().push_back(input);
            added = true;
        }
    }

    return added;
}

bool restorePrewhereInputs(PrewhereInfo & info, const NameSet & inputs)
{
    bool added = false;
    if (info.row_level_filter)
        added = added || restoreDAGInputs(*info.row_level_filter, inputs);

    if (info.prewhere_actions)
        added = added || restoreDAGInputs(*info.prewhere_actions, inputs);

    return added;
}

}

namespace ProfileEvents
{
    extern const Event SelectedParts;
    extern const Event SelectedRanges;
    extern const Event SelectedMarks;
}

namespace DB
{

namespace ErrorCodes
{
    extern const int INDEX_NOT_USED;
    extern const int LOGICAL_ERROR;
    extern const int TOO_MANY_ROWS;
    extern const int CANNOT_PARSE_TEXT;
    extern const int PARAMETER_OUT_OF_BOUND;
}

static MergeTreeReaderSettings getMergeTreeReaderSettings(
    const ContextPtr & context, const SelectQueryInfo & query_info)
{
    const auto & settings = context->getSettingsRef();
    return
    {
        .read_settings = context->getReadSettings(),
        .save_marks_in_cache = true,
        .checksum_on_read = settings.checksum_on_read,
        .read_in_order = query_info.input_order_info != nullptr,
        .apply_deleted_mask = settings.apply_deleted_mask,
        .use_asynchronous_read_from_pool = settings.allow_asynchronous_read_from_io_pool_for_merge_tree
            && (settings.max_streams_to_max_threads_ratio > 1 || settings.max_streams_for_merge_tree_reading > 1),
        .enable_multiple_prewhere_read_steps = settings.enable_multiple_prewhere_read_steps,
    };
}

static bool checkAllPartsOnRemoteFS(const RangesInDataParts & parts)
{
    for (const auto & part : parts)
    {
        if (!part.data_part->isStoredOnRemoteDisk())
            return false;
    }
    return true;
}

/// build sort description for output stream
static void updateSortDescriptionForOutputStream(
    DataStream & output_stream, const Names & sorting_key_columns, const int sort_direction, InputOrderInfoPtr input_order_info, PrewhereInfoPtr prewhere_info, bool enable_vertical_final)
{
    /// Updating sort description can be done after PREWHERE actions are applied to the header.
    /// Aftert PREWHERE actions are applied, column names in header can differ from storage column names due to aliases
    /// To mitigate it, we're trying to build original header and use it to deduce sorting description
    /// TODO: this approach is fragile, it'd be more robust to update sorting description for the whole plan during plan optimization
    Block original_header = output_stream.header.cloneEmpty();
    if (prewhere_info)
    {
        if (prewhere_info->prewhere_actions)
        {
            FindOriginalNodeForOutputName original_column_finder(prewhere_info->prewhere_actions);
            for (auto & column : original_header)
            {
                const auto * original_node = original_column_finder.find(column.name);
                if (original_node)
                    column.name = original_node->result_name;
            }
        }

        if (prewhere_info->row_level_filter)
        {
            FindOriginalNodeForOutputName original_column_finder(prewhere_info->row_level_filter);
            for (auto & column : original_header)
            {
                const auto * original_node = original_column_finder.find(column.name);
                if (original_node)
                    column.name = original_node->result_name;
            }
        }
    }

    SortDescription sort_description;
    const Block & header = output_stream.header;
    for (const auto & sorting_key : sorting_key_columns)
    {
        const auto it = std::find_if(
            original_header.begin(), original_header.end(), [&sorting_key](const auto & column) { return column.name == sorting_key; });
        if (it == original_header.end())
            break;

        const size_t column_pos = std::distance(original_header.begin(), it);
        sort_description.emplace_back((header.begin() + column_pos)->name, sort_direction);
    }

    if (!sort_description.empty())
    {
        if (input_order_info && !enable_vertical_final)
        {
            output_stream.sort_scope = DataStream::SortScope::Stream;
            const size_t used_prefix_of_sorting_key_size = input_order_info->used_prefix_of_sorting_key_size;
            if (sort_description.size() > used_prefix_of_sorting_key_size)
                sort_description.resize(used_prefix_of_sorting_key_size);
        }
        else
            output_stream.sort_scope = DataStream::SortScope::Chunk;
    }

    output_stream.sort_description = std::move(sort_description);
}

void ReadFromMergeTree::AnalysisResult::checkLimits(const Settings & settings, const SelectQueryInfo & query_info_) const
{

    /// Do not check number of read rows if we have reading
    /// in order of sorting key with limit.
    /// In general case, when there exists WHERE clause
    /// it's impossible to estimate number of rows precisely,
    /// because we can stop reading at any time.

    SizeLimits limits;
    if (settings.read_overflow_mode == OverflowMode::THROW
        && settings.max_rows_to_read
        && !query_info_.input_order_info)
        limits = SizeLimits(settings.max_rows_to_read, 0, settings.read_overflow_mode);

    SizeLimits leaf_limits;
    if (settings.read_overflow_mode_leaf == OverflowMode::THROW
        && settings.max_rows_to_read_leaf
        && !query_info_.input_order_info)
        leaf_limits = SizeLimits(settings.max_rows_to_read_leaf, 0, settings.read_overflow_mode_leaf);

    if (limits.max_rows || leaf_limits.max_rows)
    {
        /// Fail fast if estimated number of rows to read exceeds the limit
        size_t total_rows_estimate = selected_rows;
        if (query_info_.limit > 0 && total_rows_estimate > query_info_.limit)
        {
            total_rows_estimate = query_info_.limit;
        }
        limits.check(total_rows_estimate, 0, "rows (controlled by 'max_rows_to_read' setting)", ErrorCodes::TOO_MANY_ROWS);
        leaf_limits.check(
            total_rows_estimate, 0, "rows (controlled by 'max_rows_to_read_leaf' setting)", ErrorCodes::TOO_MANY_ROWS);
    }
}

ReadFromMergeTree::ReadFromMergeTree(
    MergeTreeData::DataPartsVector parts_,
    std::vector<AlterConversionsPtr> alter_conversions_,
    Names all_column_names_,
    const MergeTreeData & data_,
    const SelectQueryInfo & query_info_,
    const StorageSnapshotPtr & storage_snapshot_,
    const ContextPtr & context_,
    size_t max_block_size_,
    size_t num_streams_,
    std::shared_ptr<PartitionIdToMaxBlock> max_block_numbers_to_read_,
    LoggerPtr log_,
    AnalysisResultPtr analyzed_result_ptr_,
    bool enable_parallel_reading)
    : SourceStepWithFilter(DataStream{.header = MergeTreeSelectProcessor::transformHeader(
        storage_snapshot_->getSampleBlockForColumns(all_column_names_),
        query_info_.prewhere_info)}, all_column_names_, query_info_, storage_snapshot_, context_)
    , reader_settings(getMergeTreeReaderSettings(context_, query_info_))
    , prepared_parts(std::move(parts_))
    , alter_conversions_for_parts(std::move(alter_conversions_))
    , all_column_names(std::move(all_column_names_))
    , data(data_)
    , actions_settings(ExpressionActionsSettings::fromContext(context_))
    , metadata_for_reading(storage_snapshot->getMetadataForQuery())
    , block_size{
        .max_block_size_rows = max_block_size_,
        .preferred_block_size_bytes = context->getSettingsRef().preferred_block_size_bytes,
        .preferred_max_column_in_block_size_bytes = context->getSettingsRef().preferred_max_column_in_block_size_bytes}
    , requested_num_streams(num_streams_)
    , max_block_numbers_to_read(std::move(max_block_numbers_to_read_))
    , log(std::move(log_))
    , analyzed_result_ptr(analyzed_result_ptr_)
    , is_parallel_reading_from_replicas(enable_parallel_reading)
{
    if (is_parallel_reading_from_replicas)
    {
        all_ranges_callback = context->getMergeTreeAllRangesCallback();
        read_task_callback = context->getMergeTreeReadTaskCallback();
    }

    const auto & settings = context->getSettingsRef();
    if (settings.max_streams_for_merge_tree_reading)
    {
        if (settings.allow_asynchronous_read_from_io_pool_for_merge_tree)
        {
            /// When async reading is enabled, allow to read using more streams.
            /// Will add resize to output_streams_limit to reduce memory usage.
            output_streams_limit = std::min<size_t>(requested_num_streams, settings.max_streams_for_merge_tree_reading);
            /// We intentionally set `max_streams` to 1 in InterpreterSelectQuery in case of small limit.
            /// Changing it here to `max_streams_for_merge_tree_reading` proven itself as a threat for performance.
            if (requested_num_streams != 1)
                requested_num_streams = std::max<size_t>(requested_num_streams, settings.max_streams_for_merge_tree_reading);
        }
        else
            /// Just limit requested_num_streams otherwise.
            requested_num_streams = std::min<size_t>(requested_num_streams, settings.max_streams_for_merge_tree_reading);
    }

    /// Add explicit description.
    setStepDescription(data.getStorageID().getFullNameNotQuoted());
    enable_vertical_final = query_info.isFinal() && context->getSettingsRef().enable_vertical_final && data.merging_params.mode == MergeTreeData::MergingParams::Replacing;

    updateSortDescriptionForOutputStream(
        *output_stream,
        storage_snapshot->getMetadataForQuery()->getSortingKeyColumns(),
        getSortDirection(),
        query_info.input_order_info,
        prewhere_info,
        enable_vertical_final);
}


Pipe ReadFromMergeTree::readFromPoolParallelReplicas(
    RangesInDataParts parts_with_range,
    Names required_columns,
    PoolSettings pool_settings)
{
    const auto & client_info = context->getClientInfo();

    auto extension = ParallelReadingExtension
    {
        .all_callback = all_ranges_callback.value(),
        .callback = read_task_callback.value(),
        .count_participating_replicas = client_info.count_participating_replicas,
        .number_of_current_replica = client_info.number_of_current_replica,
        .columns_to_read = required_columns,
    };

    /// We have a special logic for local replica. It has to read less data, because in some cases it should
    /// merge states of aggregate functions or do some other important stuff other than reading from Disk.
    const auto multiplier = context->getSettingsRef().parallel_replicas_single_task_marks_count_multiplier;
    if (auto result = pool_settings.min_marks_for_concurrent_read * multiplier; canConvertTo<size_t>(result))
        pool_settings.min_marks_for_concurrent_read = static_cast<size_t>(result);
    else
        throw Exception(ErrorCodes::PARAMETER_OUT_OF_BOUND,
            "Exceeded limit for the number of marks per a single task for parallel replicas. "
            "Make sure that `parallel_replicas_single_task_marks_count_multiplier` is in some reasonable boundaries, current value is: {}",
            multiplier);

    auto pool = std::make_shared<MergeTreeReadPoolParallelReplicas>(
        std::move(extension),
        std::move(parts_with_range),
        shared_virtual_fields,
        storage_snapshot,
        prewhere_info,
        actions_settings,
        reader_settings,
        required_columns,
        pool_settings,
        context);

    auto block_size_copy = block_size;
    block_size_copy.min_marks_to_read = pool_settings.min_marks_for_concurrent_read;

    Pipes pipes;

    for (size_t i = 0; i < pool_settings.threads; ++i)
    {
        auto algorithm = std::make_unique<MergeTreeThreadSelectAlgorithm>(i);

        auto processor = std::make_unique<MergeTreeSelectProcessor>(
            pool, std::move(algorithm), storage_snapshot, prewhere_info,
            actions_settings, block_size_copy, reader_settings);

        auto source = std::make_shared<MergeTreeSource>(std::move(processor));
        pipes.emplace_back(std::move(source));
    }

    return Pipe::unitePipes(std::move(pipes));
}


Pipe ReadFromMergeTree::readFromPool(
    RangesInDataParts parts_with_range,
    Names required_columns,
    PoolSettings pool_settings)
{
    size_t total_rows = parts_with_range.getRowsCountAllParts();

    if (query_info.limit > 0 && query_info.limit < total_rows)
        total_rows = query_info.limit;

    const auto & settings = context->getSettingsRef();

    /// round min_marks_to_read up to nearest multiple of block_size expressed in marks
    /// If granularity is adaptive it doesn't make sense
    /// Maybe it will make sense to add settings `max_block_size_bytes`
    if (block_size.max_block_size_rows && !data.canUseAdaptiveGranularity())
    {
        size_t fixed_index_granularity = data.getSettings()->index_granularity;
        pool_settings.min_marks_for_concurrent_read = (pool_settings.min_marks_for_concurrent_read * fixed_index_granularity + block_size.max_block_size_rows - 1)
            / block_size.max_block_size_rows * block_size.max_block_size_rows / fixed_index_granularity;
    }

    bool all_parts_are_remote = true;
    bool all_parts_are_local = true;
    for (const auto & part : parts_with_range)
    {
        const bool is_remote = part.data_part->isStoredOnRemoteDisk();
        all_parts_are_local &= !is_remote;
        all_parts_are_remote &= is_remote;
    }

    MergeTreeReadPoolPtr pool;

    bool allow_prefetched_remote = all_parts_are_remote
        && settings.allow_prefetched_read_pool_for_remote_filesystem
        && MergeTreePrefetchedReadPool::checkReadMethodAllowed(reader_settings.read_settings.remote_fs_method);

    bool allow_prefetched_local = all_parts_are_local
        && settings.allow_prefetched_read_pool_for_local_filesystem
        && MergeTreePrefetchedReadPool::checkReadMethodAllowed(reader_settings.read_settings.local_fs_method);

    /** Do not use prefetched read pool if query is trivial limit query.
      * Because time spend during filling per thread tasks can be greater than whole query
      * execution for big tables with small limit.
      */
    bool use_prefetched_read_pool = query_info.limit == 0 && (allow_prefetched_remote || allow_prefetched_local);

    if (use_prefetched_read_pool)
    {
        pool = std::make_shared<MergeTreePrefetchedReadPool>(
            std::move(parts_with_range),
            shared_virtual_fields,
            storage_snapshot,
            prewhere_info,
            actions_settings,
            reader_settings,
            required_columns,
            pool_settings,
            context);
    }
    else
    {
        pool = std::make_shared<MergeTreeReadPool>(
            std::move(parts_with_range),
            shared_virtual_fields,
            storage_snapshot,
            prewhere_info,
            actions_settings,
            reader_settings,
            required_columns,
            pool_settings,
            context);
    }

    LOG_DEBUG(log, "Reading approx. {} rows with {} streams", total_rows, pool_settings.threads);

    /// The reason why we change this setting is because MergeTreeReadPool takes the full task
    /// ignoring min_marks_to_read setting in case of remote disk (see MergeTreeReadPool::getTask).
    /// In this case, we won't limit the number of rows to read based on adaptive granularity settings.
    auto block_size_copy = block_size;
    block_size_copy.min_marks_to_read = pool_settings.min_marks_for_concurrent_read;

    Pipes pipes;
    for (size_t i = 0; i < pool_settings.threads; ++i)
    {
        auto algorithm = std::make_unique<MergeTreeThreadSelectAlgorithm>(i);

        auto processor = std::make_unique<MergeTreeSelectProcessor>(
            pool, std::move(algorithm), storage_snapshot, prewhere_info,
            actions_settings, block_size_copy, reader_settings);

        auto source = std::make_shared<MergeTreeSource>(std::move(processor));

        if (i == 0)
            source->addTotalRowsApprox(total_rows);

        pipes.emplace_back(std::move(source));
    }

    auto pipe = Pipe::unitePipes(std::move(pipes));
    if (output_streams_limit && output_streams_limit < pipe.numOutputPorts())
        pipe.resize(output_streams_limit);
    return pipe;
}

Pipe ReadFromMergeTree::readInOrder(
    RangesInDataParts parts_with_ranges,
    Names required_columns,
    PoolSettings pool_settings,
    ReadType read_type,
    UInt64 limit)
{
    /// For reading in order it makes sense to read only
    /// one range per task to reduce number of read rows.
    bool has_limit_below_one_block = read_type != ReadType::Default && limit && limit < block_size.max_block_size_rows;
    MergeTreeReadPoolPtr pool;

    if (is_parallel_reading_from_replicas)
    {
        const auto & client_info = context->getClientInfo();
        ParallelReadingExtension extension
        {
            .all_callback = all_ranges_callback.value(),
            .callback = read_task_callback.value(),
            .count_participating_replicas = client_info.count_participating_replicas,
            .number_of_current_replica = client_info.number_of_current_replica,
            .columns_to_read = required_columns,
        };

        const auto multiplier = context->getSettingsRef().parallel_replicas_single_task_marks_count_multiplier;
        if (auto result = pool_settings.min_marks_for_concurrent_read * multiplier; canConvertTo<size_t>(result))
            pool_settings.min_marks_for_concurrent_read = static_cast<size_t>(result);
        else
            throw Exception(ErrorCodes::PARAMETER_OUT_OF_BOUND,
                "Exceeded limit for the number of marks per a single task for parallel replicas. "
                "Make sure that `parallel_replicas_single_task_marks_count_multiplier` is in some reasonable boundaries, current value is: {}",
                multiplier);

        CoordinationMode mode = read_type == ReadType::InOrder
            ? CoordinationMode::WithOrder
            : CoordinationMode::ReverseOrder;

        pool = std::make_shared<MergeTreeReadPoolParallelReplicasInOrder>(
            std::move(extension),
            mode,
            parts_with_ranges,
            shared_virtual_fields,
            storage_snapshot,
            prewhere_info,
            actions_settings,
            reader_settings,
            required_columns,
            pool_settings,
            context);
    }
    else
    {
        pool = std::make_shared<MergeTreeReadPoolInOrder>(
            has_limit_below_one_block,
            read_type,
            parts_with_ranges,
            shared_virtual_fields,
            storage_snapshot,
            prewhere_info,
            actions_settings,
            reader_settings,
            required_columns,
            pool_settings,
            context);
    }

    /// Actually it means that parallel reading from replicas enabled
    /// and we have to collaborate with initiator.
    /// In this case we won't set approximate rows, because it will be accounted multiple times.
    /// Also do not count amount of read rows if we read in order of sorting key,
    /// because we don't know actual amount of read rows in case when limit is set.
    bool set_rows_approx = !is_parallel_reading_from_replicas && !reader_settings.read_in_order;

    Pipes pipes;
    for (size_t i = 0; i < parts_with_ranges.size(); ++i)
    {
        const auto & part_with_ranges = parts_with_ranges[i];

        UInt64 total_rows = part_with_ranges.getRowsCount();
        if (query_info.limit > 0 && query_info.limit < total_rows)
            total_rows = query_info.limit;

        LOG_TRACE(log, "Reading {} ranges in{}order from part {}, approx. {} rows starting from {}",
            part_with_ranges.ranges.size(),
            read_type == ReadType::InReverseOrder ? " reverse " : " ",
            part_with_ranges.data_part->name, total_rows,
            part_with_ranges.data_part->index_granularity.getMarkStartingRow(part_with_ranges.ranges.front().begin));

        MergeTreeSelectAlgorithmPtr algorithm;
        if (read_type == ReadType::InReverseOrder)
            algorithm = std::make_unique<MergeTreeInReverseOrderSelectAlgorithm>(i);
        else
            algorithm = std::make_unique<MergeTreeInOrderSelectAlgorithm>(i);

        auto processor = std::make_unique<MergeTreeSelectProcessor>(
            pool, std::move(algorithm), storage_snapshot, prewhere_info,
            actions_settings, block_size, reader_settings);

        processor->addPartLevelToChunk(isQueryWithFinal());

        auto source = std::make_shared<MergeTreeSource>(std::move(processor));
        if (set_rows_approx)
            source->addTotalRowsApprox(total_rows);

        pipes.emplace_back(std::move(source));
    }

    auto pipe = Pipe::unitePipes(std::move(pipes));

    if (read_type == ReadType::InReverseOrder)
    {
        pipe.addSimpleTransform([&](const Block & header)
        {
            return std::make_shared<ReverseTransform>(header);
        });
    }

    return pipe;
}

Pipe ReadFromMergeTree::read(
    RangesInDataParts parts_with_range,
    Names required_columns,
    ReadType read_type,
    size_t max_streams,
    size_t min_marks_for_concurrent_read,
    bool use_uncompressed_cache)
{
    const auto & settings = context->getSettingsRef();
    size_t sum_marks = parts_with_range.getMarksCountAllParts();

    PoolSettings pool_settings
    {
        .threads = max_streams,
        .sum_marks = sum_marks,
        .min_marks_for_concurrent_read = min_marks_for_concurrent_read,
        .preferred_block_size_bytes = settings.preferred_block_size_bytes,
        .use_uncompressed_cache = use_uncompressed_cache,
        .use_const_size_tasks_for_remote_reading = settings.merge_tree_use_const_size_tasks_for_remote_reading,
    };

    if (read_type == ReadType::ParallelReplicas)
        return readFromPoolParallelReplicas(std::move(parts_with_range), std::move(required_columns), std::move(pool_settings));

    /// Reading from default thread pool is beneficial for remote storage because of new prefetches.
    if (read_type == ReadType::Default && (max_streams > 1 || checkAllPartsOnRemoteFS(parts_with_range)))
        return readFromPool(std::move(parts_with_range), std::move(required_columns), std::move(pool_settings));

    auto pipe = readInOrder(parts_with_range, required_columns, pool_settings, read_type, /*limit=*/ 0);

    /// Use ConcatProcessor to concat sources together.
    /// It is needed to read in parts order (and so in PK order) if single thread is used.
    if (read_type == ReadType::Default && pipe.numOutputPorts() > 1)
        pipe.addTransform(std::make_shared<ConcatProcessor>(pipe.getHeader(), pipe.numOutputPorts()));

    return pipe;
}

namespace
{

struct PartRangesReadInfo
{
    std::vector<size_t> sum_marks_in_parts;

    size_t sum_marks = 0;
    size_t total_rows = 0;
    size_t adaptive_parts = 0;
    size_t index_granularity_bytes = 0;
    size_t max_marks_to_use_cache = 0;
    size_t min_marks_for_concurrent_read = 0;
    bool use_uncompressed_cache = false;

    PartRangesReadInfo(
        const RangesInDataParts & parts,
        const Settings & settings,
        const MergeTreeSettings & data_settings)
    {
        /// Count marks for each part.
        sum_marks_in_parts.resize(parts.size());

        for (size_t i = 0; i < parts.size(); ++i)
        {
            total_rows += parts[i].getRowsCount();
            sum_marks_in_parts[i] = parts[i].getMarksCount();
            sum_marks += sum_marks_in_parts[i];

            if (parts[i].data_part->index_granularity_info.mark_type.adaptive)
                ++adaptive_parts;
        }

        if (adaptive_parts > parts.size() / 2)
            index_granularity_bytes = data_settings.index_granularity_bytes;

        max_marks_to_use_cache = MergeTreeDataSelectExecutor::roundRowsOrBytesToMarks(
            settings.merge_tree_max_rows_to_use_cache,
            settings.merge_tree_max_bytes_to_use_cache,
            data_settings.index_granularity,
            index_granularity_bytes);

        auto all_parts_on_remote_disk = checkAllPartsOnRemoteFS(parts);

        size_t min_rows_for_concurrent_read;
        size_t min_bytes_for_concurrent_read;
        if (all_parts_on_remote_disk)
        {
            min_rows_for_concurrent_read = settings.merge_tree_min_rows_for_concurrent_read_for_remote_filesystem;
            min_bytes_for_concurrent_read = settings.merge_tree_min_bytes_for_concurrent_read_for_remote_filesystem;
        }
        else
        {
            min_rows_for_concurrent_read = settings.merge_tree_min_rows_for_concurrent_read;
            min_bytes_for_concurrent_read = settings.merge_tree_min_bytes_for_concurrent_read;
        }

        min_marks_for_concurrent_read = MergeTreeDataSelectExecutor::minMarksForConcurrentRead(
            min_rows_for_concurrent_read, min_bytes_for_concurrent_read,
            data_settings.index_granularity, index_granularity_bytes, sum_marks);

        use_uncompressed_cache = settings.use_uncompressed_cache;
        if (sum_marks > max_marks_to_use_cache)
            use_uncompressed_cache = false;
    }
};

}

Pipe ReadFromMergeTree::spreadMarkRangesAmongStreams(RangesInDataParts && parts_with_ranges, size_t num_streams, const Names & column_names)
{
    const auto & settings = context->getSettingsRef();
    const auto data_settings = data.getSettings();

    LOG_TRACE(log, "Spreading mark ranges among streams (default reading)");

    PartRangesReadInfo info(parts_with_ranges, settings, *data_settings);

    if (0 == info.sum_marks)
        return {};

    if (num_streams > 1)
    {
        /// Reduce the number of num_streams if the data is small.
        if (info.sum_marks < num_streams * info.min_marks_for_concurrent_read && parts_with_ranges.size() < num_streams)
        {
            /*
            If the data is fragmented, then allocate the size of parts to num_streams. If the data is not fragmented, besides the sum_marks and
            min_marks_for_concurrent_read, involve the system cores to get the num_streams. Increase the num_streams and decrease the min_marks_for_concurrent_read
            if the data is small but system has plentiful cores. It helps to improve the parallel performance of `MergeTreeRead` significantly.
            Make sure the new num_streams `num_streams * increase_num_streams_ratio` will not exceed the previous calculated prev_num_streams.
            The new info.min_marks_for_concurrent_read `info.min_marks_for_concurrent_read / increase_num_streams_ratio` should be larger than 8.
            https://github.com/ClickHouse/ClickHouse/pull/53867
            */
            if ((info.sum_marks + info.min_marks_for_concurrent_read - 1) / info.min_marks_for_concurrent_read > parts_with_ranges.size())
            {
                const size_t prev_num_streams = num_streams;
                num_streams = (info.sum_marks + info.min_marks_for_concurrent_read - 1) / info.min_marks_for_concurrent_read;
                const size_t increase_num_streams_ratio = std::min(prev_num_streams / num_streams, info.min_marks_for_concurrent_read / 8);
                if (increase_num_streams_ratio > 1)
                {
                    num_streams = num_streams * increase_num_streams_ratio;
                    info.min_marks_for_concurrent_read = (info.sum_marks + num_streams - 1) / num_streams;
                }
            }
            else
                num_streams = parts_with_ranges.size();
        }
    }

    auto read_type = is_parallel_reading_from_replicas ? ReadType::ParallelReplicas : ReadType::Default;

    double read_split_ranges_into_intersecting_and_non_intersecting_injection_probability = settings.merge_tree_read_split_ranges_into_intersecting_and_non_intersecting_injection_probability;
    std::bernoulli_distribution fault(read_split_ranges_into_intersecting_and_non_intersecting_injection_probability);

    if (read_type != ReadType::ParallelReplicas &&
        num_streams > 1 &&
        read_split_ranges_into_intersecting_and_non_intersecting_injection_probability > 0.0 &&
        fault(thread_local_rng) &&
        !isQueryWithFinal() &&
        data.merging_params.is_deleted_column.empty() &&
        !prewhere_info)
    {
        NameSet column_names_set(column_names.begin(), column_names.end());
        Names in_order_column_names_to_read(column_names);

        /// Add columns needed to calculate the sorting expression
        for (const auto & column_name : metadata_for_reading->getColumnsRequiredForSortingKey())
        {
            if (column_names_set.contains(column_name))
                continue;

            in_order_column_names_to_read.push_back(column_name);
            column_names_set.insert(column_name);
        }

        auto in_order_reading_step_getter = [this, &in_order_column_names_to_read, &info](auto parts)
        {
            return this->read(
                std::move(parts),
                in_order_column_names_to_read,
                ReadType::InOrder,
                1 /* num_streams */,
                0 /* min_marks_for_concurrent_read */,
                info.use_uncompressed_cache);
        };

        auto sorting_expr = std::make_shared<ExpressionActions>(metadata_for_reading->getSortingKey().expression->getActionsDAG().clone());

        SplitPartsWithRangesByPrimaryKeyResult split_ranges_result = splitPartsWithRangesByPrimaryKey(
            metadata_for_reading->getPrimaryKey(),
            std::move(sorting_expr),
            std::move(parts_with_ranges),
            num_streams,
            context,
            std::move(in_order_reading_step_getter),
            true /*split_parts_ranges_into_intersecting_and_non_intersecting_final*/,
            true /*split_intersecting_parts_ranges_into_layers*/);

        auto merging_pipes = std::move(split_ranges_result.merging_pipes);
        auto non_intersecting_parts_ranges_read_pipe = read(std::move(split_ranges_result.non_intersecting_parts_ranges),
            column_names,
            read_type,
            num_streams,
            info.min_marks_for_concurrent_read,
            info.use_uncompressed_cache);

        if (merging_pipes.empty())
            return non_intersecting_parts_ranges_read_pipe;

        Pipes pipes;
        pipes.resize(2);
        pipes[0] = Pipe::unitePipes(std::move(merging_pipes));
        pipes[1] = std::move(non_intersecting_parts_ranges_read_pipe);

        auto conversion_action = ActionsDAG::makeConvertingActions(
            pipes[0].getHeader().getColumnsWithTypeAndName(),
            pipes[1].getHeader().getColumnsWithTypeAndName(),
            ActionsDAG::MatchColumnsMode::Name);
        pipes[0].addSimpleTransform(
            [conversion_action](const Block & header)
            {
                auto converting_expr = std::make_shared<ExpressionActions>(conversion_action);
                return std::make_shared<ExpressionTransform>(header, converting_expr);
            });
        return Pipe::unitePipes(std::move(pipes));
    }

    return read(std::move(parts_with_ranges),
        column_names,
        read_type,
        num_streams,
        info.min_marks_for_concurrent_read,
        info.use_uncompressed_cache);
}

static ActionsDAGPtr createProjection(const Block & header)
{
    auto projection = std::make_shared<ActionsDAG>(header.getNamesAndTypesList());
    projection->removeUnusedActions(header.getNames());
    projection->projectInput();
    return projection;
}

Pipe ReadFromMergeTree::spreadMarkRangesAmongStreamsWithOrder(
    RangesInDataParts && parts_with_ranges,
    size_t num_streams,
    const Names & column_names,
    ActionsDAGPtr & out_projection,
    const InputOrderInfoPtr & input_order_info)
{
    const auto & settings = context->getSettingsRef();
    const auto data_settings = data.getSettings();

    LOG_TRACE(log, "Spreading ranges among streams with order");

    PartRangesReadInfo info(parts_with_ranges, settings, *data_settings);

    Pipes res;

    if (info.sum_marks == 0)
        return {};

    /// PREWHERE actions can remove some input columns (which are needed only for prewhere condition).
    /// In case of read-in-order, PREWHERE is executed before sorting. But removed columns could be needed for sorting key.
    /// To fix this, we prohibit removing any input in prewhere actions. Instead, projection actions will be added after sorting.
    /// See 02354_read_in_order_prewhere.sql as an example.
    bool have_input_columns_removed_after_prewhere = false;
    if (prewhere_info)
    {
        NameSet sorting_columns;
        for (const auto & column : metadata_for_reading->getSortingKey().expression->getRequiredColumnsWithTypes())
            sorting_columns.insert(column.name);

        have_input_columns_removed_after_prewhere = restorePrewhereInputs(*prewhere_info, sorting_columns);
    }

    /// Let's split ranges to avoid reading much data.
    auto split_ranges
        = [rows_granularity = data_settings->index_granularity, my_max_block_size = block_size.max_block_size_rows]
        (const auto & ranges, int direction)
    {
        MarkRanges new_ranges;
        const size_t max_marks_in_range = (my_max_block_size + rows_granularity - 1) / rows_granularity;
        size_t marks_in_range = 1;

        if (direction == 1)
        {
            /// Split first few ranges to avoid reading much data.
            bool split = false;
            for (auto range : ranges)
            {
                while (!split && range.begin + marks_in_range < range.end)
                {
                    new_ranges.emplace_back(range.begin, range.begin + marks_in_range);
                    range.begin += marks_in_range;
                    marks_in_range *= 2;

                    if (marks_in_range > max_marks_in_range)
                        split = true;
                }
                new_ranges.emplace_back(range.begin, range.end);
            }
        }
        else
        {
            /// Split all ranges to avoid reading much data, because we have to
            ///  store whole range in memory to reverse it.
            for (auto it = ranges.rbegin(); it != ranges.rend(); ++it)
            {
                auto range = *it;
                while (range.begin + marks_in_range < range.end)
                {
                    new_ranges.emplace_front(range.end - marks_in_range, range.end);
                    range.end -= marks_in_range;
                    marks_in_range = std::min(marks_in_range * 2, max_marks_in_range);
                }
                new_ranges.emplace_front(range.begin, range.end);
            }
        }

        return new_ranges;
    };

    const size_t min_marks_per_stream = (info.sum_marks - 1) / num_streams + 1;
    bool need_preliminary_merge = (parts_with_ranges.size() > settings.read_in_order_two_level_merge_threshold);

    const auto read_type = input_order_info->direction == 1 ? ReadType::InOrder : ReadType::InReverseOrder;

    PoolSettings pool_settings
    {
        .min_marks_for_concurrent_read = info.min_marks_for_concurrent_read,
        .preferred_block_size_bytes = settings.preferred_block_size_bytes,
        .use_uncompressed_cache = info.use_uncompressed_cache,
    };

    Pipes pipes;
    /// For parallel replicas the split will be performed on the initiator side.
    if (is_parallel_reading_from_replicas)
    {
        pipes.emplace_back(readInOrder(std::move(parts_with_ranges), column_names, pool_settings, read_type, input_order_info->limit));
    }
    else
    {
        std::vector<RangesInDataParts> splitted_parts_and_ranges;
        splitted_parts_and_ranges.reserve(num_streams);

        for (size_t i = 0; i < num_streams && !parts_with_ranges.empty(); ++i)
        {
            size_t need_marks = min_marks_per_stream;
            RangesInDataParts new_parts;

            /// Loop over parts.
            /// We will iteratively take part or some subrange of a part from the back
            ///  and assign a stream to read from it.
            while (need_marks > 0 && !parts_with_ranges.empty())
            {
                RangesInDataPart part = parts_with_ranges.back();
                parts_with_ranges.pop_back();
                size_t & marks_in_part = info.sum_marks_in_parts.back();

                /// We will not take too few rows from a part.
                if (marks_in_part >= info.min_marks_for_concurrent_read && need_marks < info.min_marks_for_concurrent_read)
                    need_marks = info.min_marks_for_concurrent_read;

                /// Do not leave too few rows in the part.
                if (marks_in_part > need_marks && marks_in_part - need_marks < info.min_marks_for_concurrent_read)
                    need_marks = marks_in_part;

                MarkRanges ranges_to_get_from_part;

                /// We take full part if it contains enough marks or
                /// if we know limit and part contains less than 'limit' rows.
                bool take_full_part = marks_in_part <= need_marks || (input_order_info->limit && input_order_info->limit < part.getRowsCount());

                /// We take the whole part if it is small enough.
                if (take_full_part)
                {
                    ranges_to_get_from_part = part.ranges;

                    need_marks -= marks_in_part;
                    info.sum_marks_in_parts.pop_back();
                }
                else
                {
                    /// Loop through ranges in part. Take enough ranges to cover "need_marks".
                    while (need_marks > 0)
                    {
                        if (part.ranges.empty())
                            throw Exception(ErrorCodes::LOGICAL_ERROR, "Unexpected end of ranges while spreading marks among streams");

                        MarkRange & range = part.ranges.front();

                        const size_t marks_in_range = range.end - range.begin;
                        const size_t marks_to_get_from_range = std::min(marks_in_range, need_marks);

                        ranges_to_get_from_part.emplace_back(range.begin, range.begin + marks_to_get_from_range);
                        range.begin += marks_to_get_from_range;
                        marks_in_part -= marks_to_get_from_range;
                        need_marks -= marks_to_get_from_range;
                        if (range.begin == range.end)
                            part.ranges.pop_front();
                    }
                    parts_with_ranges.emplace_back(part);
                }

                ranges_to_get_from_part = split_ranges(ranges_to_get_from_part, input_order_info->direction);
                new_parts.emplace_back(part.data_part, part.alter_conversions, part.part_index_in_query, std::move(ranges_to_get_from_part));
            }

            splitted_parts_and_ranges.emplace_back(std::move(new_parts));
        }

        for (auto && item : splitted_parts_and_ranges)
            pipes.emplace_back(readInOrder(std::move(item), column_names, pool_settings, read_type, input_order_info->limit));
    }

    Block pipe_header;
    if (!pipes.empty())
        pipe_header = pipes.front().getHeader();

    if (need_preliminary_merge || output_each_partition_through_separate_port)
    {
        size_t prefix_size = input_order_info->used_prefix_of_sorting_key_size;
        auto order_key_prefix_ast = metadata_for_reading->getSortingKey().expression_list_ast->clone();
        order_key_prefix_ast->children.resize(prefix_size);

        auto syntax_result = TreeRewriter(context).analyze(order_key_prefix_ast, metadata_for_reading->getColumns().getAllPhysical());
        auto sorting_key_prefix_expr = ExpressionAnalyzer(order_key_prefix_ast, syntax_result, context).getActionsDAG(false);
        const auto & sorting_columns = metadata_for_reading->getSortingKey().column_names;

        SortDescription sort_description;
        sort_description.compile_sort_description = settings.compile_sort_description;
        sort_description.min_count_to_compile_sort_description = settings.min_count_to_compile_sort_description;

        for (size_t j = 0; j < prefix_size; ++j)
            sort_description.emplace_back(sorting_columns[j], input_order_info->direction);

        auto sorting_key_expr = std::make_shared<ExpressionActions>(sorting_key_prefix_expr);

        auto merge_streams = [&](Pipe & pipe)
        {
            pipe.addSimpleTransform([sorting_key_expr](const Block & header)
                                    { return std::make_shared<ExpressionTransform>(header, sorting_key_expr); });

            if (pipe.numOutputPorts() > 1)
            {
                auto transform = std::make_shared<MergingSortedTransform>(
                    pipe.getHeader(), pipe.numOutputPorts(), sort_description, block_size.max_block_size_rows, /*max_block_size_bytes=*/0, SortingQueueStrategy::Batch);

                pipe.addTransform(std::move(transform));
            }
        };

        if (!pipes.empty() && output_each_partition_through_separate_port)
        {
            /// In contrast with usual aggregation in order that allocates separate AggregatingTransform for each data part,
            /// aggregation of partitioned data uses the same AggregatingTransform for all parts of the same partition.
            /// Thus we need to merge all partition parts into a single sorted stream.
            Pipe pipe = Pipe::unitePipes(std::move(pipes));
            merge_streams(pipe);
            return pipe;
        }

        for (auto & pipe : pipes)
            merge_streams(pipe);
    }

    if (!pipes.empty() && (need_preliminary_merge || have_input_columns_removed_after_prewhere))
        /// Drop temporary columns, added by 'sorting_key_prefix_expr'
        out_projection = createProjection(pipe_header);

    return Pipe::unitePipes(std::move(pipes));
}

static void addMergingFinal(
    Pipe & pipe,
    const SortDescription & sort_description,
    MergeTreeData::MergingParams merging_params,
    Names partition_key_columns,
    size_t max_block_size_rows,
    bool enable_vertical_final,
    bool can_merge_final_indices_to_next_step_filter)
{
    const auto & header = pipe.getHeader();
    size_t num_outputs = pipe.numOutputPorts();

    auto now = time(nullptr);

    auto get_merging_processor = [&]() -> MergingTransformPtr
    {
        switch (merging_params.mode)
        {
            case MergeTreeData::MergingParams::Ordinary:
                return std::make_shared<MergingSortedTransform>(header, num_outputs,
                            sort_description, max_block_size_rows, /*max_block_size_bytes=*/0, SortingQueueStrategy::Batch);

            case MergeTreeData::MergingParams::Collapsing:
                return std::make_shared<CollapsingSortedTransform>(header, num_outputs,
                            sort_description, merging_params.sign_column, true, max_block_size_rows, /*max_block_size_bytes=*/0);

            case MergeTreeData::MergingParams::Summing:
                return std::make_shared<SummingSortedTransform>(header, num_outputs,
                            sort_description, merging_params.columns_to_sum, partition_key_columns, max_block_size_rows, /*max_block_size_bytes=*/0);

            case MergeTreeData::MergingParams::Aggregating:
                return std::make_shared<AggregatingSortedTransform>(header, num_outputs,
                            sort_description, max_block_size_rows, /*max_block_size_bytes=*/0);

            case MergeTreeData::MergingParams::Replacing:
                return std::make_shared<ReplacingSortedTransform>(header, num_outputs,
                            sort_description, merging_params.is_deleted_column, merging_params.version_column, max_block_size_rows, /*max_block_size_bytes=*/0, /*out_row_sources_buf_*/ nullptr, /*use_average_block_sizes*/ false, /*cleanup*/ !merging_params.is_deleted_column.empty(), enable_vertical_final);

            case MergeTreeData::MergingParams::VersionedCollapsing:
                return std::make_shared<VersionedCollapsingTransform>(header, num_outputs,
                            sort_description, merging_params.sign_column, max_block_size_rows, /*max_block_size_bytes=*/0);

            case MergeTreeData::MergingParams::Graphite:
                return std::make_shared<GraphiteRollupSortedTransform>(header, num_outputs,
                            sort_description, max_block_size_rows, /*max_block_size_bytes=*/0, merging_params.graphite_params, now);
        }

        UNREACHABLE();
    };

    pipe.addTransform(get_merging_processor());
    if (enable_vertical_final && !can_merge_final_indices_to_next_step_filter)
        pipe.addSimpleTransform([](const Block & header_)
                                { return std::make_shared<SelectByIndicesTransform>(header_); });
}

static std::pair<std::shared_ptr<ExpressionActions>, String> createExpressionForPositiveSign(const String & sign_column_name, const Block & header, const ContextPtr & context)
{
    ASTPtr sign_indentifier = std::make_shared<ASTIdentifier>(sign_column_name);
    ASTPtr sign_filter = makeASTFunction("greater", sign_indentifier, std::make_shared<ASTLiteral>(Field{0}));
    const auto & sign_column = header.getByName(sign_column_name);

    auto syntax_result = TreeRewriter(context).analyze(sign_filter, {{sign_column.name, sign_column.type}});
    auto actions = ExpressionAnalyzer(sign_filter, syntax_result, context).getActionsDAG(false);
    return {std::make_shared<ExpressionActions>(std::move(actions)), sign_filter->getColumnName()};
}

bool ReadFromMergeTree::doNotMergePartsAcrossPartitionsFinal() const
{
    const auto & settings = context->getSettingsRef();

    /// If setting do_not_merge_across_partitions_select_final is set always prefer it
    if (settings.do_not_merge_across_partitions_select_final.changed)
        return settings.do_not_merge_across_partitions_select_final;

    if (!metadata_for_reading->hasPrimaryKey() || !metadata_for_reading->hasPartitionKey())
        return false;

    /** To avoid merging parts across partitions we want result of partition key expression for
      * rows with same primary key to be the same.
      *
      * If partition key expression is deterministic, and contains only columns that are included
      * in primary key, then for same primary key column values, result of partition key expression
      * will be the same.
      */
    const auto & partition_key_expression = metadata_for_reading->getPartitionKey().expression;
    if (partition_key_expression->getActionsDAG().hasNonDeterministic())
        return false;

    const auto & primary_key_columns = metadata_for_reading->getPrimaryKey().column_names;
    NameSet primary_key_columns_set(primary_key_columns.begin(), primary_key_columns.end());

    const auto & partition_key_required_columns = partition_key_expression->getRequiredColumns();
    for (const auto & partition_key_required_column : partition_key_required_columns)
        if (!primary_key_columns_set.contains(partition_key_required_column))
            return false;

    return true;
}

Pipe ReadFromMergeTree::spreadMarkRangesAmongStreamsFinal(
    RangesInDataParts && parts_with_ranges, size_t num_streams, const Names & origin_column_names, const Names & column_names, ActionsDAGPtr & out_projection)
{
    const auto & settings = context->getSettingsRef();
    const auto & data_settings = data.getSettings();
    PartRangesReadInfo info(parts_with_ranges, settings, *data_settings);

    assert(num_streams == requested_num_streams);
    if (num_streams > settings.max_final_threads)
        num_streams = settings.max_final_threads;

    /// If setting do_not_merge_across_partitions_select_final is true than we won't merge parts from different partitions.
    /// We have all parts in parts vector, where parts with same partition are nearby.
    /// So we will store iterators pointed to the beginning of each partition range (and parts.end()),
    /// then we will create a pipe for each partition that will run selecting processor and merging processor
    /// for the parts with this partition. In the end we will unite all the pipes.
    std::vector<RangesInDataParts::iterator> parts_to_merge_ranges;
    auto it = parts_with_ranges.begin();
    parts_to_merge_ranges.push_back(it);

    bool do_not_merge_across_partitions_select_final = doNotMergePartsAcrossPartitionsFinal();
    if (do_not_merge_across_partitions_select_final)
    {
        while (it != parts_with_ranges.end())
        {
            it = std::find_if(
                it, parts_with_ranges.end(), [&it](auto & part) { return it->data_part->info.partition_id != part.data_part->info.partition_id; });
            parts_to_merge_ranges.push_back(it);
        }
    }
    else
    {
        /// If do_not_merge_across_partitions_select_final is false we just merge all the parts.
        parts_to_merge_ranges.push_back(parts_with_ranges.end());
    }

    Pipes merging_pipes;
    Pipes no_merging_pipes;

    /// If do_not_merge_across_partitions_select_final is true and num_streams > 1
    /// we will store lonely parts with level > 0 to use parallel select on them.
    RangesInDataParts non_intersecting_parts_by_primary_key;

    auto sorting_expr = std::make_shared<ExpressionActions>(metadata_for_reading->getSortingKey().expression->getActionsDAG().clone());

    if (prewhere_info)
    {
        NameSet sorting_columns;
        for (const auto & column : metadata_for_reading->getSortingKey().expression->getRequiredColumnsWithTypes())
            sorting_columns.insert(column.name);
        restorePrewhereInputs(*prewhere_info, sorting_columns);
    }

    for (size_t range_index = 0; range_index < parts_to_merge_ranges.size() - 1; ++range_index)
    {
        /// If do_not_merge_across_partitions_select_final is true and there is only one part in partition
        /// with level > 0 then we won't post-process this part, and if num_streams > 1 we
        /// can use parallel select on such parts.
        bool no_merging_final = do_not_merge_across_partitions_select_final &&
            std::distance(parts_to_merge_ranges[range_index], parts_to_merge_ranges[range_index + 1]) == 1 &&
            parts_to_merge_ranges[range_index]->data_part->info.level > 0 &&
            data.merging_params.is_deleted_column.empty() && !reader_settings.read_in_order;

        if (no_merging_final)
        {
            non_intersecting_parts_by_primary_key.push_back(std::move(*parts_to_merge_ranges[range_index]));
            continue;
        }

        Pipes pipes;
        {
            RangesInDataParts new_parts;

            for (auto part_it = parts_to_merge_ranges[range_index]; part_it != parts_to_merge_ranges[range_index + 1]; ++part_it)
                new_parts.emplace_back(part_it->data_part, part_it->alter_conversions, part_it->part_index_in_query, part_it->ranges);

            if (new_parts.empty())
                continue;

            if (num_streams > 1 && metadata_for_reading->hasPrimaryKey())
            {
                // Let's split parts into non intersecting parts ranges and layers to ensure data parallelism of FINAL.
                auto in_order_reading_step_getter = [this, &column_names, &info](auto parts)
                {
                    return this->read(
                        std::move(parts),
                        column_names,
                        ReadType::InOrder,
                        1 /* num_streams */,
                        0 /* min_marks_for_concurrent_read */,
                        info.use_uncompressed_cache);
                };

                /// Parts of non-zero level still may contain duplicate PK values to merge on FINAL if there's is_deleted column,
                /// so we have to process all ranges. It would be more optimal to remove this flag and add an extra filtering step.
                bool split_parts_ranges_into_intersecting_and_non_intersecting_final = settings.split_parts_ranges_into_intersecting_and_non_intersecting_final &&
                    data.merging_params.is_deleted_column.empty() && !reader_settings.read_in_order;

                SplitPartsWithRangesByPrimaryKeyResult split_ranges_result = splitPartsWithRangesByPrimaryKey(
                    metadata_for_reading->getPrimaryKey(),
                    sorting_expr,
                    std::move(new_parts),
                    num_streams,
                    context,
                    std::move(in_order_reading_step_getter),
                    split_parts_ranges_into_intersecting_and_non_intersecting_final,
                    settings.split_intersecting_parts_ranges_into_layers_final);

                for (auto && non_intersecting_parts_range : split_ranges_result.non_intersecting_parts_ranges)
                    non_intersecting_parts_by_primary_key.push_back(std::move(non_intersecting_parts_range));

                for (auto && merging_pipe : split_ranges_result.merging_pipes)
                    pipes.push_back(std::move(merging_pipe));
            }
            else
            {
                pipes.emplace_back(read(
                    std::move(new_parts), column_names, ReadType::InOrder, num_streams, 0, info.use_uncompressed_cache));

                pipes.back().addSimpleTransform([sorting_expr](const Block & header)
                                                { return std::make_shared<ExpressionTransform>(header, sorting_expr); });
            }

            /// Drop temporary columns, added by 'sorting_key_expr'
            if (!out_projection && !pipes.empty())
                out_projection = createProjection(pipes.front().getHeader());
        }

        if (pipes.empty())
            continue;

        Names sort_columns = metadata_for_reading->getSortingKeyColumns();
        SortDescription sort_description;
        sort_description.compile_sort_description = settings.compile_sort_description;
        sort_description.min_count_to_compile_sort_description = settings.min_count_to_compile_sort_description;

        size_t sort_columns_size = sort_columns.size();
        sort_description.reserve(sort_columns_size);

        Names partition_key_columns = metadata_for_reading->getPartitionKey().column_names;

        for (size_t i = 0; i < sort_columns_size; ++i)
            sort_description.emplace_back(sort_columns[i], 1, 1);

        for (auto & pipe : pipes)
            addMergingFinal(
                pipe,
                sort_description,
                data.merging_params,
                partition_key_columns,
                block_size.max_block_size_rows,
                enable_vertical_final,
                query_info.has_filters_and_no_array_join_before_filter);

        merging_pipes.emplace_back(Pipe::unitePipes(std::move(pipes)));
    }

    if (!non_intersecting_parts_by_primary_key.empty())
    {
        Pipe pipe;

        /// Collapsing algorithm doesn't expose non-matched rows with a negative sign in queries with FINAL.
        /// To support this logic without merging data, add a filtering by sign column for non-intersecting ranges.
        if (data.merging_params.mode == MergeTreeData::MergingParams::Collapsing)
        {
            auto columns_with_sign = origin_column_names;
            if (std::ranges::find(columns_with_sign, data.merging_params.sign_column) == columns_with_sign.end())
                columns_with_sign.push_back(data.merging_params.sign_column);

            pipe = spreadMarkRangesAmongStreams(std::move(non_intersecting_parts_by_primary_key), num_streams, columns_with_sign);
            auto [expression, filter_name] = createExpressionForPositiveSign(data.merging_params.sign_column, pipe.getHeader(), context);

            pipe.addSimpleTransform([&](const Block & header)
            {
                return std::make_shared<FilterTransform>(header, expression, filter_name, true);
            });
        }
        else
        {
            pipe = spreadMarkRangesAmongStreams(std::move(non_intersecting_parts_by_primary_key), num_streams, origin_column_names);
        }

        no_merging_pipes.emplace_back(std::move(pipe));
    }

    if (!merging_pipes.empty() && !no_merging_pipes.empty())
    {
        out_projection = nullptr; /// We do projection here
        Pipes pipes;
        pipes.resize(2);
        pipes[0] = Pipe::unitePipes(std::move(merging_pipes));
        pipes[1] = Pipe::unitePipes(std::move(no_merging_pipes));
        auto conversion_action = ActionsDAG::makeConvertingActions(
            pipes[0].getHeader().getColumnsWithTypeAndName(),
            pipes[1].getHeader().getColumnsWithTypeAndName(),
            ActionsDAG::MatchColumnsMode::Name);
        pipes[0].addSimpleTransform(
            [conversion_action](const Block & header)
            {
                auto converting_expr = std::make_shared<ExpressionActions>(conversion_action);
                return std::make_shared<ExpressionTransform>(header, converting_expr);
            });
        return Pipe::unitePipes(std::move(pipes));
    }
    else
        return merging_pipes.empty() ? Pipe::unitePipes(std::move(no_merging_pipes)) : Pipe::unitePipes(std::move(merging_pipes));
}

ReadFromMergeTree::AnalysisResultPtr ReadFromMergeTree::selectRangesToRead(
    MergeTreeData::DataPartsVector parts,
    std::vector<AlterConversionsPtr> alter_conversions) const
{
    return selectRangesToRead(
        std::move(parts),
        std::move(alter_conversions),
        metadata_for_reading,
        query_info,
        context,
        requested_num_streams,
        max_block_numbers_to_read,
        data,
        all_column_names,
        log,
        indexes);
}

static void buildIndexes(
    std::optional<ReadFromMergeTree::Indexes> & indexes,
    ActionsDAGPtr filter_actions_dag,
    const MergeTreeData & data,
    const MergeTreeData::DataPartsVector & parts,
    const ContextPtr & context,
    const SelectQueryInfo & query_info,
    const StorageMetadataPtr & metadata_snapshot)
{
    indexes.reset();

    // Build and check if primary key is used when necessary
    const auto & primary_key = metadata_snapshot->getPrimaryKey();
    const Names & primary_key_column_names = primary_key.column_names;

    const auto & settings = context->getSettingsRef();

    indexes.emplace(ReadFromMergeTree::Indexes{{
        filter_actions_dag,
        context,
        primary_key_column_names,
        primary_key.expression}, {}, {}, {}, {}, false, {}});

    if (metadata_snapshot->hasPartitionKey())
    {
        const auto & partition_key = metadata_snapshot->getPartitionKey();
        auto minmax_columns_names = data.getMinMaxColumnsNames(partition_key);
        auto minmax_expression_actions = data.getMinMaxExpr(partition_key, ExpressionActionsSettings::fromContext(context));

        indexes->minmax_idx_condition.emplace(filter_actions_dag, context, minmax_columns_names, minmax_expression_actions);
        indexes->partition_pruner.emplace(metadata_snapshot, filter_actions_dag, context, false /* strict */);
    }

    indexes->part_values = MergeTreeDataSelectExecutor::filterPartsByVirtualColumns(data, parts, filter_actions_dag, context);
    MergeTreeDataSelectExecutor::buildKeyConditionFromPartOffset(indexes->part_offset_condition, filter_actions_dag, context);

    indexes->use_skip_indexes = settings.use_skip_indexes;
    bool final = query_info.isFinal();

    if (final && !settings.use_skip_indexes_if_final)
        indexes->use_skip_indexes = false;

    if (!indexes->use_skip_indexes)
        return;

    std::unordered_set<std::string> ignored_index_names;

    if (settings.ignore_data_skipping_indices.changed)
    {
        const auto & indices = settings.ignore_data_skipping_indices.toString();
        Tokens tokens(indices.data(), indices.data() + indices.size(), settings.max_query_size);
        IParser::Pos pos(tokens, static_cast<unsigned>(settings.max_parser_depth), static_cast<unsigned>(settings.max_parser_backtracks));
        Expected expected;

        /// Use an unordered list rather than string vector
        auto parse_single_id_or_literal = [&]
        {
            String str;
            if (!parseIdentifierOrStringLiteral(pos, expected, str))
                return false;

            ignored_index_names.insert(std::move(str));
            return true;
        };

        if (!ParserList::parseUtil(pos, expected, parse_single_id_or_literal, false))
            throw Exception(ErrorCodes::CANNOT_PARSE_TEXT, "Cannot parse ignore_data_skipping_indices ('{}')", indices);
    }

    UsefulSkipIndexes skip_indexes;
    using Key = std::pair<String, size_t>;
    std::map<Key, size_t> merged;

    for (const auto & index : metadata_snapshot->getSecondaryIndices())
    {
        if (!ignored_index_names.contains(index.name))
        {
            auto index_helper = MergeTreeIndexFactory::instance().get(index);
            if (index_helper->isMergeable())
            {
                auto [it, inserted] = merged.emplace(Key{index_helper->index.type, index_helper->getGranularity()}, skip_indexes.merged_indices.size());
                if (inserted)
                {
                    skip_indexes.merged_indices.emplace_back();
                    skip_indexes.merged_indices.back().condition = index_helper->createIndexMergedCondition(query_info, metadata_snapshot);
                }

                skip_indexes.merged_indices[it->second].addIndex(index_helper);
            }
            else
            {
                MergeTreeIndexConditionPtr condition;
                if (index_helper->isVectorSearch())
                {
#ifdef ENABLE_ANNOY
                    if (const auto * annoy = typeid_cast<const MergeTreeIndexAnnoy *>(index_helper.get()))
                        condition = annoy->createIndexCondition(query_info, context);
#endif
#ifdef ENABLE_USEARCH
                    if (const auto * usearch = typeid_cast<const MergeTreeIndexUSearch *>(index_helper.get()))
                        condition = usearch->createIndexCondition(query_info, context);
#endif
                    if (!condition)
                        throw Exception(ErrorCodes::LOGICAL_ERROR, "Unknown vector search index {}", index_helper->index.name);
                }
                else
                    condition = index_helper->createIndexCondition(filter_actions_dag, context);

                if (!condition->alwaysUnknownOrTrue())
                    skip_indexes.useful_indices.emplace_back(index_helper, condition);
            }
        }
    }

    // move minmax indices to first positions, so they will be applied first as cheapest ones
    std::stable_sort(begin(skip_indexes.useful_indices), end(skip_indexes.useful_indices), [](const auto & l, const auto & r)
    {
        const bool l_min_max = (typeid_cast<const MergeTreeIndexMinMax *>(l.index.get()));
        const bool r_min_max = (typeid_cast<const MergeTreeIndexMinMax *>(r.index.get()));
        if (l_min_max == r_min_max)
            return false;

        if (l_min_max)
            return true; // left is min max but right is not

        return false; // right is min max but left is not
    });

    indexes->skip_indexes = std::move(skip_indexes);
}

void ReadFromMergeTree::applyFilters(ActionDAGNodes added_filter_nodes)
{
    if (!indexes)
    {
        /// Analyzer generates unique ColumnIdentifiers like __table1.__partition_id in filter nodes,
        /// while key analysis still requires unqualified column names.
        std::unordered_map<std::string, ColumnWithTypeAndName> node_name_to_input_node_column;
        if (query_info.planner_context)
        {
            const auto & table_expression_data = query_info.planner_context->getTableExpressionDataOrThrow(query_info.table_expression);
            const auto & alias_column_expressions = table_expression_data.getAliasColumnExpressions();
            for (const auto & [column_identifier, column_name] : table_expression_data.getColumnIdentifierToColumnName())
            {
                /// ALIAS columns cannot be used in the filter expression without being calculated in ActionsDAG,
                /// so they should not be added to the input nodes.
                if (alias_column_expressions.contains(column_name))
                    continue;
                const auto & column = table_expression_data.getColumnOrThrow(column_name);
                node_name_to_input_node_column.emplace(column_identifier, ColumnWithTypeAndName(column.type, column_name));
            }
        }

        filter_actions_dag = ActionsDAG::buildFilterActionsDAG(added_filter_nodes.nodes, node_name_to_input_node_column);

        /// NOTE: Currently we store two DAGs for analysis:
        /// (1) SourceStepWithFilter::filter_nodes, (2) query_info.filter_actions_dag. Make sure there are consistent.
        /// TODO: Get rid of filter_actions_dag in query_info after we move analysis of
        /// parallel replicas and unused shards into optimization, similar to projection analysis.
        query_info.filter_actions_dag = filter_actions_dag;

        buildIndexes(
            indexes,
            filter_actions_dag,
            data,
            prepared_parts,
            context,
            query_info,
            metadata_for_reading);
    }
}

ReadFromMergeTree::AnalysisResultPtr ReadFromMergeTree::selectRangesToRead(
    MergeTreeData::DataPartsVector parts,
    std::vector<AlterConversionsPtr> alter_conversions,
    const StorageMetadataPtr & metadata_snapshot,
    const SelectQueryInfo & query_info_,
    ContextPtr context_,
    size_t num_streams,
    std::shared_ptr<PartitionIdToMaxBlock> max_block_numbers_to_read,
    const MergeTreeData & data,
    const Names & all_column_names,
    LoggerPtr log,
    std::optional<Indexes> & indexes)
{
    return selectRangesToReadImpl(
        std::move(parts),
        std::move(alter_conversions),
        metadata_snapshot,
        query_info_,
        context_,
        num_streams,
        max_block_numbers_to_read,
        data,
        all_column_names,
        log,
        indexes);
}

ReadFromMergeTree::AnalysisResultPtr ReadFromMergeTree::selectRangesToReadImpl(
    MergeTreeData::DataPartsVector parts,
    std::vector<AlterConversionsPtr> alter_conversions,
    const StorageMetadataPtr & metadata_snapshot,
    const SelectQueryInfo & query_info_,
    ContextPtr context_,
    size_t num_streams,
    std::shared_ptr<PartitionIdToMaxBlock> max_block_numbers_to_read,
    const MergeTreeData & data,
    const Names & all_column_names,
    LoggerPtr log,
    std::optional<Indexes> & indexes)
{
    AnalysisResult result;
    const auto & settings = context_->getSettingsRef();

    size_t total_parts = parts.size();

    result.column_names_to_read = all_column_names;

    /// If there are only virtual columns in the query, you must request at least one non-virtual one.
    if (result.column_names_to_read.empty())
    {
        NamesAndTypesList available_real_columns = metadata_snapshot->getColumns().getAllPhysical();
        result.column_names_to_read.push_back(ExpressionActions::getSmallestColumn(available_real_columns).name);
    }

    // Build and check if primary key is used when necessary
    const auto & primary_key = metadata_snapshot->getPrimaryKey();
    const Names & primary_key_column_names = primary_key.column_names;

    if (!indexes)
        buildIndexes(indexes, query_info_.filter_actions_dag, data, parts, context_, query_info_, metadata_snapshot);

    if (indexes->part_values && indexes->part_values->empty())
        return std::make_shared<AnalysisResult>(std::move(result));

    if (settings.force_primary_key && indexes->key_condition.alwaysUnknownOrTrue())
    {
        throw Exception(ErrorCodes::INDEX_NOT_USED,
            "Primary key ({}) is not used and setting 'force_primary_key' is set",
            fmt::join(primary_key_column_names, ", "));
    }

    LOG_DEBUG(log, "Key condition: {}", indexes->key_condition.toString());

    if (indexes->part_offset_condition)
        LOG_DEBUG(log, "Part offset condition: {}", indexes->part_offset_condition->toString());

    if (indexes->key_condition.alwaysFalse())
        return std::make_shared<AnalysisResult>(std::move(result));

    size_t total_marks_pk = 0;
    size_t parts_before_pk = 0;

    {
        MergeTreeDataSelectExecutor::filterPartsByPartition(
            indexes->partition_pruner,
            indexes->minmax_idx_condition,
            parts,
            alter_conversions,
            indexes->part_values,
            metadata_snapshot,
            data,
            context_,
            max_block_numbers_to_read.get(),
            log,
            result.index_stats);

        result.sampling = MergeTreeDataSelectExecutor::getSampling(
            query_info_,
            metadata_snapshot->getColumns().getAllPhysical(),
            parts,
            indexes->key_condition,
            data,
            metadata_snapshot,
            context_,
            log);

        if (result.sampling.read_nothing)
            return std::make_shared<AnalysisResult>(std::move(result));

        for (const auto & part : parts)
            total_marks_pk += part->index_granularity.getMarksCountWithoutFinal();
        parts_before_pk = parts.size();

        auto reader_settings = getMergeTreeReaderSettings(context_, query_info_);
        result.parts_with_ranges = MergeTreeDataSelectExecutor::filterPartsByPrimaryKeyAndSkipIndexes(
            std::move(parts),
            std::move(alter_conversions),
            metadata_snapshot,
            context_,
            indexes->key_condition,
            indexes->part_offset_condition,
            indexes->skip_indexes,
            reader_settings,
            log,
            num_streams,
            result.index_stats,
            indexes->use_skip_indexes);
    }

    size_t sum_marks_pk = total_marks_pk;
    for (const auto & stat : result.index_stats)
        if (stat.type == IndexType::PrimaryKey)
            sum_marks_pk = stat.num_granules_after;

    size_t sum_marks = 0;
    size_t sum_ranges = 0;
    size_t sum_rows = 0;

    for (const auto & part : result.parts_with_ranges)
    {
        sum_ranges += part.ranges.size();
        sum_marks += part.getMarksCount();
        sum_rows += part.getRowsCount();
    }

    result.total_parts = total_parts;
    result.parts_before_pk = parts_before_pk;
    result.selected_parts = result.parts_with_ranges.size();
    result.selected_ranges = sum_ranges;
    result.selected_marks = sum_marks;
    result.selected_marks_pk = sum_marks_pk;
    result.total_marks_pk = total_marks_pk;
    result.selected_rows = sum_rows;

    if (query_info_.input_order_info)
        result.read_type = (query_info_.input_order_info->direction > 0)
            ? ReadType::InOrder
            : ReadType::InReverseOrder;

    return std::make_shared<AnalysisResult>(std::move(result));
}

bool ReadFromMergeTree::requestReadingInOrder(size_t prefix_size, int direction, size_t limit)
{
    /// if dirction is not set, use current one
    if (!direction)
        direction = getSortDirection();

    /// Disable read-in-order optimization for reverse order with final.
    /// Otherwise, it can lead to incorrect final behavior because the implementation may rely on the reading in direct order).
    if (direction != 1 && query_info.isFinal())
        return false;

    query_info.input_order_info = std::make_shared<InputOrderInfo>(SortDescription{}, prefix_size, direction, limit);
    reader_settings.read_in_order = true;

    /// In case or read-in-order, don't create too many reading streams.
    /// Almost always we are reading from a single stream at a time because of merge sort.
    if (output_streams_limit)
        requested_num_streams = output_streams_limit;

    /// update sort info for output stream
    SortDescription sort_description;
    const Names & sorting_key_columns = metadata_for_reading->getSortingKeyColumns();
    const Block & header = output_stream->header;
    const int sort_direction = getSortDirection();
    for (const auto & column_name : sorting_key_columns)
    {
        if (std::find_if(header.begin(), header.end(), [&](ColumnWithTypeAndName const & col) { return col.name == column_name; })
            == header.end())
            break;
        sort_description.emplace_back(column_name, sort_direction);
    }
    if (!sort_description.empty())
    {
        const size_t used_prefix_of_sorting_key_size = query_info.input_order_info->used_prefix_of_sorting_key_size;
        if (sort_description.size() > used_prefix_of_sorting_key_size)
            sort_description.resize(used_prefix_of_sorting_key_size);
        output_stream->sort_description = std::move(sort_description);
        output_stream->sort_scope = DataStream::SortScope::Stream;
    }

    /// All *InOrder optimization rely on an assumption that output stream is sorted, but vertical FINAL breaks this rule
    /// Let prefer in-order optimization over vertical FINAL for now
    enable_vertical_final = false;

    return true;
}

bool ReadFromMergeTree::readsInOrder() const
{
    return reader_settings.read_in_order;
}

void ReadFromMergeTree::updatePrewhereInfo(const PrewhereInfoPtr & prewhere_info_value)
{
    query_info.prewhere_info = prewhere_info_value;
    prewhere_info = prewhere_info_value;

    output_stream = DataStream{.header = MergeTreeSelectProcessor::transformHeader(
        storage_snapshot->getSampleBlockForColumns(all_column_names),
        prewhere_info_value)};

    updateSortDescriptionForOutputStream(
        *output_stream,
        storage_snapshot->getMetadataForQuery()->getSortingKeyColumns(),
        getSortDirection(),
        query_info.input_order_info,
        prewhere_info,
        enable_vertical_final);
}

bool ReadFromMergeTree::requestOutputEachPartitionThroughSeparatePort()
{
    if (isQueryWithFinal())
        return false;

    const auto & settings = context->getSettingsRef();

    const auto partitions_cnt = countPartitions(prepared_parts);
    if (!settings.force_aggregate_partitions_independently && (partitions_cnt == 1 || partitions_cnt < settings.max_threads / 2))
    {
        LOG_TRACE(
            log,
            "Independent aggregation by partitions won't be used because there are too few of them: {}. You can set "
            "force_aggregate_partitions_independently to suppress this check",
            partitions_cnt);
        return false;
    }

    if (!settings.force_aggregate_partitions_independently
        && (partitions_cnt > settings.max_number_of_partitions_for_independent_aggregation))
    {
        LOG_TRACE(
            log,
            "Independent aggregation by partitions won't be used because there are too many of them: {}. You can increase "
            "max_number_of_partitions_for_independent_aggregation (current value is {}) or set "
            "force_aggregate_partitions_independently to suppress this check",
            partitions_cnt,
            settings.max_number_of_partitions_for_independent_aggregation);
        return false;
    }

    if (!settings.force_aggregate_partitions_independently)
    {
        std::unordered_map<String, size_t> partition_rows;
        for (const auto & part : prepared_parts)
            partition_rows[part->info.partition_id] += part->rows_count;
        size_t sum_rows = 0;
        size_t max_rows = 0;
        for (const auto & [_, rows] : partition_rows)
        {
            sum_rows += rows;
            max_rows = std::max(max_rows, rows);
        }

        /// Merging shouldn't take more time than preaggregation in normal cases. And exec time is proportional to the amount of data.
        /// We assume that exec time of independent aggr is proportional to the maximum of sizes and
        /// exec time of ordinary aggr is proportional to sum of sizes divided by number of threads and multiplied by two (preaggregation + merging).
        const size_t avg_rows_in_partition = sum_rows / settings.max_threads;
        if (max_rows > avg_rows_in_partition * 2)
        {
            LOG_TRACE(
                log,
                "Independent aggregation by partitions won't be used because there are too big skew in the number of rows between "
                "partitions. You can set force_aggregate_partitions_independently to suppress this check");
            return false;
        }
    }

    return output_each_partition_through_separate_port = true;
}

ReadFromMergeTree::AnalysisResult ReadFromMergeTree::getAnalysisResult() const
{
    auto result_ptr = analyzed_result_ptr
        ? analyzed_result_ptr
        : selectRangesToRead(prepared_parts, alter_conversions_for_parts);

    return *result_ptr;
}

bool ReadFromMergeTree::isQueryWithSampling() const
{
    if (context->getSettingsRef().parallel_replicas_count > 1 && data.supportsSampling())
        return true;

    const auto & select = query_info.query->as<ASTSelectQuery &>();
    if (query_info.table_expression_modifiers)
        return query_info.table_expression_modifiers->getSampleSizeRatio() != std::nullopt;
    else
        return select.sampleSize() != nullptr;
}

Pipe ReadFromMergeTree::spreadMarkRanges(
    RangesInDataParts && parts_with_ranges, size_t num_streams, AnalysisResult & result, ActionsDAGPtr & result_projection)
{
    const bool final = isQueryWithFinal();
    Names column_names_to_read = result.column_names_to_read;
    NameSet names(column_names_to_read.begin(), column_names_to_read.end());

    if (result.sampling.use_sampling)
    {
        NameSet sampling_columns;

        /// Add columns needed for `sample_by_ast` to `column_names_to_read`.
        for (const auto & column : result.sampling.filter_expression->getRequiredColumns().getNames())
        {
            if (names.emplace(column).second)
                column_names_to_read.push_back(column);

            sampling_columns.insert(column);
        }

        if (prewhere_info)
            restorePrewhereInputs(*prewhere_info, sampling_columns);
    }

    if (final)
    {
        chassert(!is_parallel_reading_from_replicas);

        if (output_each_partition_through_separate_port)
            throw Exception(ErrorCodes::LOGICAL_ERROR, "Optimization isn't supposed to be used for queries with final");

        auto original_column_names = column_names_to_read;

        /// Add columns needed to calculate the sorting expression and the sign.
        for (const auto & column : metadata_for_reading->getColumnsRequiredForSortingKey())
        {
            if (names.emplace(column).second)
                column_names_to_read.push_back(column);
        }

        if (!data.merging_params.is_deleted_column.empty() && names.emplace(data.merging_params.is_deleted_column).second)
            column_names_to_read.push_back(data.merging_params.is_deleted_column);
        if (!data.merging_params.sign_column.empty() && names.emplace(data.merging_params.sign_column).second)
            column_names_to_read.push_back(data.merging_params.sign_column);
        if (!data.merging_params.version_column.empty() && names.emplace(data.merging_params.version_column).second)
            column_names_to_read.push_back(data.merging_params.version_column);

        return spreadMarkRangesAmongStreamsFinal(std::move(parts_with_ranges), num_streams, original_column_names, column_names_to_read, result_projection);
    }
<<<<<<< HEAD

    if (query_info.input_order_info)
=======
    else if (query_info.input_order_info)
>>>>>>> c8dec4fa
    {
        return spreadMarkRangesAmongStreamsWithOrder(
            std::move(parts_with_ranges), num_streams, column_names_to_read, result_projection, query_info.input_order_info);
    }
    else
    {
        return spreadMarkRangesAmongStreams(std::move(parts_with_ranges), num_streams, column_names_to_read);
    }
}

Pipe ReadFromMergeTree::groupStreamsByPartition(AnalysisResult & result, ActionsDAGPtr & result_projection)
{
    auto && parts_with_ranges = std::move(result.parts_with_ranges);

    if (parts_with_ranges.empty())
        return {};

    const size_t partitions_cnt = std::max<size_t>(countPartitions(parts_with_ranges), 1);
    const size_t partitions_per_stream = std::max<size_t>(1, partitions_cnt / requested_num_streams);
    const size_t num_streams = std::max<size_t>(1, requested_num_streams / partitions_cnt);

    Pipes pipes;
    for (auto begin = parts_with_ranges.begin(), end = begin; end != parts_with_ranges.end(); begin = end)
    {
        for (size_t i = 0; i < partitions_per_stream; ++i)
            end = std::find_if(
                end,
                parts_with_ranges.end(),
                [&end](const auto & part) { return end->data_part->info.partition_id != part.data_part->info.partition_id; });

        RangesInDataParts partition_parts{std::make_move_iterator(begin), std::make_move_iterator(end)};

        pipes.emplace_back(spreadMarkRanges(std::move(partition_parts), num_streams, result, result_projection));
        if (!pipes.back().empty())
            pipes.back().resize(1);
    }

    return Pipe::unitePipes(std::move(pipes));
}

void ReadFromMergeTree::initializePipeline(QueryPipelineBuilder & pipeline, const BuildQueryPipelineSettings &)
{
    auto result = getAnalysisResult();

    /// Do not keep data parts in snapshot.
    /// They are stored separately, and some could be released after PK analysis.
    storage_snapshot->data = std::make_unique<MergeTreeData::SnapshotData>();

    result.checkLimits(context->getSettingsRef(), query_info);
    shared_virtual_fields.emplace("_sample_factor", result.sampling.used_sample_factor);

    LOG_DEBUG(
        log,
        "Selected {}/{} parts by partition key, {} parts by primary key, {}/{} marks by primary key, {} marks to read from {} ranges",
        result.parts_before_pk,
        result.total_parts,
        result.selected_parts,
        result.selected_marks_pk,
        result.total_marks_pk,
        result.selected_marks,
        result.selected_ranges);

    // Adding partition info to QueryAccessInfo.
    if (context->hasQueryContext() && !query_info.is_internal)
    {
        Names partition_names;
        for (const auto & part : result.parts_with_ranges)
        {
            partition_names.emplace_back(
                fmt::format("{}.{}", data.getStorageID().getFullNameNotQuoted(), part.data_part->info.partition_id));
        }
        context->getQueryContext()->addQueryAccessInfo(partition_names);

        if (storage_snapshot->projection)
            context->getQueryContext()->addQueryAccessInfo(
                Context::QualifiedProjectionName{.storage_id = data.getStorageID(), .projection_name = storage_snapshot->projection->name});
    }

    ProfileEvents::increment(ProfileEvents::SelectedParts, result.selected_parts);
    ProfileEvents::increment(ProfileEvents::SelectedRanges, result.selected_ranges);
    ProfileEvents::increment(ProfileEvents::SelectedMarks, result.selected_marks);

    auto query_id_holder = MergeTreeDataSelectExecutor::checkLimits(data, result, context);

    if (result.parts_with_ranges.empty())
    {
        pipeline.init(Pipe(std::make_shared<NullSource>(getOutputStream().header)));
        return;
    }

    selected_marks = result.selected_marks;
    selected_rows = result.selected_rows;
    selected_parts = result.selected_parts;
    /// Projection, that needed to drop columns, which have appeared by execution
    /// of some extra expressions, and to allow execute the same expressions later.
    /// NOTE: It may lead to double computation of expressions.
    ActionsDAGPtr result_projection;

    Pipe pipe = output_each_partition_through_separate_port
        ? groupStreamsByPartition(result, result_projection)
        : spreadMarkRanges(std::move(result.parts_with_ranges), requested_num_streams, result, result_projection);

    for (const auto & processor : pipe.getProcessors())
        processor->setStorageLimits(query_info.storage_limits);

    if (pipe.empty())
    {
        pipeline.init(Pipe(std::make_shared<NullSource>(getOutputStream().header)));
        return;
    }

    if (result.sampling.use_sampling)
    {
        auto sampling_actions = std::make_shared<ExpressionActions>(result.sampling.filter_expression);
        pipe.addSimpleTransform([&](const Block & header)
        {
            return std::make_shared<FilterTransform>(
                header,
                sampling_actions,
                result.sampling.filter_function->getColumnName(),
                false);
        });
    }

    Block cur_header = pipe.getHeader();

    auto append_actions = [&result_projection](ActionsDAGPtr actions)
    {
        if (!result_projection)
            result_projection = std::move(actions);
        else
            result_projection = ActionsDAG::merge(std::move(*result_projection), std::move(*actions));
    };

    if (result_projection)
        cur_header = result_projection->updateHeader(cur_header);

    /// Extra columns may be returned (for example, if sampling is used).
    /// Convert pipe to step header structure.
    if (!isCompatibleHeader(cur_header, getOutputStream().header))
    {
        auto converting = ActionsDAG::makeConvertingActions(
            cur_header.getColumnsWithTypeAndName(),
            getOutputStream().header.getColumnsWithTypeAndName(),
            ActionsDAG::MatchColumnsMode::Name);

        append_actions(std::move(converting));
    }

    if (result_projection)
    {
        auto projection_actions = std::make_shared<ExpressionActions>(result_projection);
        pipe.addSimpleTransform([&](const Block & header)
        {
            return std::make_shared<ExpressionTransform>(header, projection_actions);
        });
    }

    /// Some extra columns could be added by sample/final/in-order/etc
    /// Remove them from header if not needed.
    if (!blocksHaveEqualStructure(pipe.getHeader(), getOutputStream().header))
    {
        auto convert_actions_dag = ActionsDAG::makeConvertingActions(
            pipe.getHeader().getColumnsWithTypeAndName(),
            getOutputStream().header.getColumnsWithTypeAndName(),
            ActionsDAG::MatchColumnsMode::Name,
            true);

        auto converting_dag_expr = std::make_shared<ExpressionActions>(convert_actions_dag);

        pipe.addSimpleTransform([&](const Block & header)
        {
            return std::make_shared<ExpressionTransform>(header, converting_dag_expr);
        });
    }

    for (const auto & processor : pipe.getProcessors())
        processors.emplace_back(processor);

    pipeline.init(std::move(pipe));
    pipeline.addContext(context);
    // Attach QueryIdHolder if needed
    if (query_id_holder)
        pipeline.setQueryIdHolder(std::move(query_id_holder));
}

static const char * indexTypeToString(ReadFromMergeTree::IndexType type)
{
    switch (type)
    {
        case ReadFromMergeTree::IndexType::None:
            return "None";
        case ReadFromMergeTree::IndexType::MinMax:
            return "MinMax";
        case ReadFromMergeTree::IndexType::Partition:
            return "Partition";
        case ReadFromMergeTree::IndexType::PrimaryKey:
            return "PrimaryKey";
        case ReadFromMergeTree::IndexType::Skip:
            return "Skip";
    }

    UNREACHABLE();
}

static const char * readTypeToString(ReadFromMergeTree::ReadType type)
{
    switch (type)
    {
        case ReadFromMergeTree::ReadType::Default:
            return "Default";
        case ReadFromMergeTree::ReadType::InOrder:
            return "InOrder";
        case ReadFromMergeTree::ReadType::InReverseOrder:
            return "InReverseOrder";
        case ReadFromMergeTree::ReadType::ParallelReplicas:
            return "Parallel";
    }

    UNREACHABLE();
}

void ReadFromMergeTree::describeActions(FormatSettings & format_settings) const
{
    auto result = getAnalysisResult();
    std::string prefix(format_settings.offset, format_settings.indent_char);
    format_settings.out << prefix << "ReadType: " << readTypeToString(result.read_type) << '\n';

    if (!result.index_stats.empty())
    {
        format_settings.out << prefix << "Parts: " << result.index_stats.back().num_parts_after << '\n';
        format_settings.out << prefix << "Granules: " << result.index_stats.back().num_granules_after << '\n';
    }

    if (prewhere_info)
    {
        format_settings.out << prefix << "Prewhere info" << '\n';
        format_settings.out << prefix << "Need filter: " << prewhere_info->need_filter << '\n';

        prefix.push_back(format_settings.indent_char);
        prefix.push_back(format_settings.indent_char);

        if (prewhere_info->prewhere_actions)
        {
            format_settings.out << prefix << "Prewhere filter" << '\n';
            format_settings.out << prefix << "Prewhere filter column: " << prewhere_info->prewhere_column_name;
            if (prewhere_info->remove_prewhere_column)
               format_settings.out << " (removed)";
            format_settings.out << '\n';

            auto expression = std::make_shared<ExpressionActions>(prewhere_info->prewhere_actions);
            expression->describeActions(format_settings.out, prefix);
        }

        if (prewhere_info->row_level_filter)
        {
            format_settings.out << prefix << "Row level filter" << '\n';
            format_settings.out << prefix << "Row level filter column: " << prewhere_info->row_level_column_name << '\n';

            auto expression = std::make_shared<ExpressionActions>(prewhere_info->row_level_filter);
            expression->describeActions(format_settings.out, prefix);
        }
    }
}

void ReadFromMergeTree::describeActions(JSONBuilder::JSONMap & map) const
{
    auto result = getAnalysisResult();
    map.add("Read Type", readTypeToString(result.read_type));
    if (!result.index_stats.empty())
    {
        map.add("Parts", result.index_stats.back().num_parts_after);
        map.add("Granules", result.index_stats.back().num_granules_after);
    }

    if (prewhere_info)
    {
        std::unique_ptr<JSONBuilder::JSONMap> prewhere_info_map = std::make_unique<JSONBuilder::JSONMap>();
        prewhere_info_map->add("Need filter", prewhere_info->need_filter);

        if (prewhere_info->prewhere_actions)
        {
            std::unique_ptr<JSONBuilder::JSONMap> prewhere_filter_map = std::make_unique<JSONBuilder::JSONMap>();
            prewhere_filter_map->add("Prewhere filter column", prewhere_info->prewhere_column_name);
            prewhere_filter_map->add("Prewhere filter remove filter column", prewhere_info->remove_prewhere_column);
            auto expression = std::make_shared<ExpressionActions>(prewhere_info->prewhere_actions);
            prewhere_filter_map->add("Prewhere filter expression", expression->toTree());

            prewhere_info_map->add("Prewhere filter", std::move(prewhere_filter_map));
        }

        if (prewhere_info->row_level_filter)
        {
            std::unique_ptr<JSONBuilder::JSONMap> row_level_filter_map = std::make_unique<JSONBuilder::JSONMap>();
            row_level_filter_map->add("Row level filter column", prewhere_info->row_level_column_name);
            auto expression = std::make_shared<ExpressionActions>(prewhere_info->row_level_filter);
            row_level_filter_map->add("Row level filter expression", expression->toTree());

            prewhere_info_map->add("Row level filter", std::move(row_level_filter_map));
        }

        map.add("Prewhere info", std::move(prewhere_info_map));
    }
}

void ReadFromMergeTree::describeIndexes(FormatSettings & format_settings) const
{
    auto result = getAnalysisResult();
    const auto & index_stats = result.index_stats;

    std::string prefix(format_settings.offset, format_settings.indent_char);
    if (!index_stats.empty())
    {
        /// Do not print anything if no indexes is applied.
        if (index_stats.size() == 1 && index_stats.front().type == IndexType::None)
            return;

        std::string indent(format_settings.indent, format_settings.indent_char);
        format_settings.out << prefix << "Indexes:\n";

        for (size_t i = 0; i < index_stats.size(); ++i)
        {
            const auto & stat = index_stats[i];
            if (stat.type == IndexType::None)
                continue;

            format_settings.out << prefix << indent << indexTypeToString(stat.type) << '\n';

            if (!stat.name.empty())
                format_settings.out << prefix << indent << indent << "Name: " << stat.name << '\n';

            if (!stat.description.empty())
                format_settings.out << prefix << indent << indent << "Description: " << stat.description << '\n';

            if (!stat.used_keys.empty())
            {
                format_settings.out << prefix << indent << indent << "Keys: " << stat.name << '\n';
                for (const auto & used_key : stat.used_keys)
                    format_settings.out << prefix << indent << indent << indent << used_key << '\n';
            }

            if (!stat.condition.empty())
                format_settings.out << prefix << indent << indent << "Condition: " << stat.condition << '\n';

            format_settings.out << prefix << indent << indent << "Parts: " << stat.num_parts_after;
            if (i)
                format_settings.out << '/' << index_stats[i - 1].num_parts_after;
            format_settings.out << '\n';

            format_settings.out << prefix << indent << indent << "Granules: " << stat.num_granules_after;
            if (i)
                format_settings.out << '/' << index_stats[i - 1].num_granules_after;
            format_settings.out << '\n';
        }
    }
}

void ReadFromMergeTree::describeIndexes(JSONBuilder::JSONMap & map) const
{
    auto result = getAnalysisResult();
    auto index_stats = std::move(result.index_stats);

    if (!index_stats.empty())
    {
        /// Do not print anything if no indexes is applied.
        if (index_stats.size() == 1 && index_stats.front().type == IndexType::None)
            return;

        auto indexes_array = std::make_unique<JSONBuilder::JSONArray>();

        for (size_t i = 0; i < index_stats.size(); ++i)
        {
            const auto & stat = index_stats[i];
            if (stat.type == IndexType::None)
                continue;

            auto index_map = std::make_unique<JSONBuilder::JSONMap>();

            index_map->add("Type", indexTypeToString(stat.type));

            if (!stat.name.empty())
                index_map->add("Name", stat.name);

            if (!stat.description.empty())
                index_map->add("Description", stat.description);

            if (!stat.used_keys.empty())
            {
                auto keys_array = std::make_unique<JSONBuilder::JSONArray>();

                for (const auto & used_key : stat.used_keys)
                    keys_array->add(used_key);

                index_map->add("Keys", std::move(keys_array));
            }

            if (!stat.condition.empty())
                index_map->add("Condition", stat.condition);

            if (i)
                index_map->add("Initial Parts", index_stats[i - 1].num_parts_after);
            index_map->add("Selected Parts", stat.num_parts_after);

            if (i)
                index_map->add("Initial Granules", index_stats[i - 1].num_granules_after);
            index_map->add("Selected Granules", stat.num_granules_after);

            indexes_array->add(std::move(index_map));
        }

        map.add("Indexes", std::move(indexes_array));
    }
}


}<|MERGE_RESOLUTION|>--- conflicted
+++ resolved
@@ -1950,12 +1950,7 @@
 
         return spreadMarkRangesAmongStreamsFinal(std::move(parts_with_ranges), num_streams, original_column_names, column_names_to_read, result_projection);
     }
-<<<<<<< HEAD
-
-    if (query_info.input_order_info)
-=======
     else if (query_info.input_order_info)
->>>>>>> c8dec4fa
     {
         return spreadMarkRangesAmongStreamsWithOrder(
             std::move(parts_with_ranges), num_streams, column_names_to_read, result_projection, query_info.input_order_info);
