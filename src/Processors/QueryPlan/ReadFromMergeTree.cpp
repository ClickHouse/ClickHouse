--- conflicted
+++ resolved
@@ -317,7 +317,6 @@
     for (size_t i = 0; i < max_streams; ++i)
     {
         auto algorithm = std::make_unique<MergeTreeThreadSelectAlgorithm>(
-<<<<<<< HEAD
             i,
             pool,
             min_marks_for_concurrent_read,
@@ -331,14 +330,7 @@
             actions_settings,
             reader_settings,
             virt_column_names,
-            std::move(extension),
             storage);
-=======
-            i, pool, min_marks_for_concurrent_read, max_block_size,
-            settings.preferred_block_size_bytes, settings.preferred_max_column_in_block_size_bytes,
-            data, storage_snapshot, use_uncompressed_cache,
-            prewhere_info, actions_settings, reader_settings, virt_column_names);
->>>>>>> 1167d2ce
 
         auto source = std::make_shared<MergeTreeSource>(std::move(algorithm));
 
@@ -374,7 +366,6 @@
     bool set_rows_approx = !is_parallel_reading_from_replicas && !reader_settings.read_in_order;
 
     auto algorithm = std::make_unique<Algorithm>(
-<<<<<<< HEAD
         data,
         storage_snapshot,
         part.data_part,
@@ -390,13 +381,7 @@
         virt_column_names,
         part.part_index_in_query,
         has_limit_below_one_block,
-        std::move(extension),
         storage);
-=======
-            data, storage_snapshot, part.data_part, max_block_size, preferred_block_size_bytes,
-            preferred_max_column_in_block_size_bytes, required_columns, part.ranges, use_uncompressed_cache, prewhere_info,
-            actions_settings, reader_settings, pool, virt_column_names, part.part_index_in_query, has_limit_below_one_block);
->>>>>>> 1167d2ce
 
     auto source = std::make_shared<MergeTreeSource>(std::move(algorithm));
 
