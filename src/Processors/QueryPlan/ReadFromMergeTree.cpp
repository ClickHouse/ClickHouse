#include <Processors/QueryPlan/ReadFromMergeTree.h>

#include <Core/Settings.h>
#include <IO/Operators.h>
#include <Interpreters/Cluster.h>
#include <Interpreters/Context.h>
#include <Interpreters/ExpressionAnalyzer.h>
#include <Interpreters/ExpressionActions.h>
#include <Interpreters/InterpreterSelectQuery.h>
#include <Interpreters/TreeRewriter.h>
#include <Interpreters/Cache/QueryConditionCache.h>
#include <Parsers/ASTFunction.h>
#include <Parsers/ASTIdentifier.h>
#include <Parsers/ASTLiteral.h>
#include <Parsers/ASTSelectQuery.h>
#include <Parsers/ExpressionListParsers.h>
#include <Parsers/parseIdentifierOrStringLiteral.h>
#include <Processors/ConcatProcessor.h>
#include <Processors/Merges/AggregatingSortedTransform.h>
#include <Processors/Merges/CoalescingSortedTransform.h>
#include <Processors/Merges/CollapsingSortedTransform.h>
#include <Processors/Merges/GraphiteRollupSortedTransform.h>
#include <Processors/Merges/MergingSortedTransform.h>
#include <Processors/Merges/ReplacingSortedTransform.h>
#include <Processors/Merges/SummingSortedTransform.h>
#include <Processors/Merges/VersionedCollapsingTransform.h>
#include <Processors/QueryPlan/IQueryPlanStep.h>
#include <Processors/QueryPlan/PartsSplitter.h>
#include <Processors/QueryPlan/LazilyReadFromMergeTree.h>
#include <Processors/QueryPlan/QueryIdHolder.h>
#include <Processors/Sources/NullSource.h>
#include <Processors/Transforms/ExpressionTransform.h>
#include <Processors/Transforms/FilterTransform.h>
#include <Processors/Transforms/ReverseTransform.h>
#include <Processors/Transforms/SelectByIndicesTransform.h>
#include <Processors/Transforms/VirtualRowTransform.h>
#include <QueryPipeline/QueryPipelineBuilder.h>
#include <Storages/MergeTree/MergeTreeDataSelectExecutor.h>
#include <Storages/MergeTree/MergeTreeIndexMinMax.h>
#include <Storages/MergeTree/MergeTreeIndexText.h>
#include <Storages/MergeTree/MergeTreeIndexVectorSimilarity.h>
#include <Storages/MergeTree/MergeTreePrefetchedReadPool.h>
#include <Storages/MergeTree/MergeTreeReadPool.h>
#include <Storages/MergeTree/MergeTreeReadPoolInOrder.h>
#include <Storages/MergeTree/MergeTreeReadPoolParallelReplicas.h>
#include <Storages/MergeTree/MergeTreeReadPoolParallelReplicasInOrder.h>
#include <Storages/MergeTree/LoadedMergeTreeDataPartInfoForReader.h>
#include <Storages/MergeTree/MergeTreeIndexReadResultPool.h>
#include <Storages/MergeTree/MergeTreeReadPoolProjectionIndex.h>
#include <Storages/MergeTree/MergeTreeSettings.h>
#include <Storages/MergeTree/MergeTreeSource.h>
#include <Storages/MergeTree/RangesInDataPart.h>
#include <Storages/MergeTree/RequestResponse.h>
#include <Storages/Statistics/ConditionSelectivityEstimator.h>
#include <Storages/VirtualColumnUtils.h>
#include <Poco/Logger.h>
#include <Common/JSONBuilder.h>
#include <Common/logger_useful.h>
#include <Common/thread_local_rng.h>

#include <algorithm>
#include <iterator>
#include <memory>
#include <unordered_map>

#include <fmt/ranges.h>

#include "config.h"

using namespace DB;

namespace
{
template <typename Container, typename Getter>
size_t countPartitions(const Container & parts, Getter get_partition_id)
{
    if (parts.empty())
        return 0;

    String cur_partition_id = get_partition_id(parts[0]);
    size_t unique_partitions = 1;
    for (size_t i = 1; i < parts.size(); ++i)
    {
        if (get_partition_id(parts[i]) != cur_partition_id)
        {
            ++unique_partitions;
            cur_partition_id = get_partition_id(parts[i]);
        }
    }
    return unique_partitions;
}

size_t countPartitions(const RangesInDataParts & parts_with_ranges)
{
    auto get_partition_id = [](const RangesInDataPart & rng) { return rng.data_part->info.getPartitionId(); };
    return countPartitions(parts_with_ranges, get_partition_id);
}

bool restoreDAGInputs(ActionsDAG & dag, const NameSet & inputs)
{
    std::unordered_set<const ActionsDAG::Node *> outputs(dag.getOutputs().begin(), dag.getOutputs().end());
    bool added = false;
    for (const auto * input : dag.getInputs())
    {
        if (inputs.contains(input->result_name) && !outputs.contains(input))
        {
            dag.getOutputs().push_back(input);
            added = true;
        }
    }

    return added;
}

bool restorePrewhereInputs(FilterDAGInfo * row_level_filter, PrewhereInfo * info, const NameSet & inputs)
{
    bool added = false;
    if (row_level_filter)
        added = added || restoreDAGInputs(row_level_filter->actions, inputs);

    if (info)
        added = added || restoreDAGInputs(info->prewhere_actions, inputs);

    return added;
}

}

namespace ProfileEvents
{
    extern const Event SelectedParts;
    extern const Event SelectedPartsTotal;
    extern const Event SelectedRanges;
    extern const Event SelectedMarks;
    extern const Event SelectedMarksTotal;
    extern const Event SelectQueriesWithPrimaryKeyUsage;
}

namespace DB
{

namespace Setting
{
    extern const SettingsBool allow_asynchronous_read_from_io_pool_for_merge_tree;
    extern const SettingsBool allow_prefetched_read_pool_for_local_filesystem;
    extern const SettingsBool allow_prefetched_read_pool_for_remote_filesystem;
    extern const SettingsBool compile_sort_description;
    extern const SettingsBool do_not_merge_across_partitions_select_final;
    extern const SettingsBool enable_vertical_final;
    extern const SettingsBool force_aggregate_partitions_independently;
    extern const SettingsBool force_primary_key;
    extern const SettingsString ignore_data_skipping_indices;
    extern const SettingsUInt64 max_number_of_partitions_for_independent_aggregation;
    extern const SettingsInt64 max_partitions_to_read;
    extern const SettingsUInt64 max_rows_to_read;
    extern const SettingsUInt64 max_rows_to_read_leaf;
    extern const SettingsMaxThreads max_final_threads;
    extern const SettingsUInt64 max_parser_backtracks;
    extern const SettingsUInt64 max_parser_depth;
    extern const SettingsUInt64 max_query_size;
    extern const SettingsUInt64 max_streams_for_merge_tree_reading;
    extern const SettingsMaxThreads max_threads;
    extern const SettingsUInt64 merge_tree_max_bytes_to_use_cache;
    extern const SettingsUInt64 merge_tree_max_rows_to_use_cache;
    extern const SettingsUInt64 merge_tree_min_bytes_for_concurrent_read_for_remote_filesystem;
    extern const SettingsUInt64 merge_tree_min_rows_for_concurrent_read_for_remote_filesystem;
    extern const SettingsUInt64 merge_tree_min_bytes_for_concurrent_read;
    extern const SettingsUInt64 merge_tree_min_rows_for_concurrent_read;
    extern const SettingsFloat merge_tree_read_split_ranges_into_intersecting_and_non_intersecting_injection_probability;
    extern const SettingsBool merge_tree_use_const_size_tasks_for_remote_reading;
    extern const SettingsUInt64 min_count_to_compile_sort_description;
    extern const SettingsOverflowMode read_overflow_mode;
    extern const SettingsOverflowMode read_overflow_mode_leaf;
    extern const SettingsUInt64 parallel_replicas_count;
    extern const SettingsBool parallel_replicas_local_plan;
    extern const SettingsUInt64 preferred_block_size_bytes;
    extern const SettingsUInt64 preferred_max_column_in_block_size_bytes;
    extern const SettingsUInt64 read_in_order_two_level_merge_threshold;
    extern const SettingsBool split_parts_ranges_into_intersecting_and_non_intersecting_final;
    extern const SettingsBool split_intersecting_parts_ranges_into_layers_final;
    extern const SettingsBool use_primary_key_indexes;
    extern const SettingsBool use_skip_indexes;
    extern const SettingsBool use_skip_indexes_if_final;
    extern const SettingsBool use_skip_indexes_for_disjunctions;
    extern const SettingsBool use_uncompressed_cache;
    extern const SettingsNonZeroUInt64 merge_tree_min_read_task_size;
    extern const SettingsBool read_in_order_use_virtual_row;
    extern const SettingsBool use_skip_indexes_if_final_exact_mode;
    extern const SettingsBool use_skip_indexes_on_data_read;
    extern const SettingsBool use_skip_indexes_for_top_k;
    extern const SettingsBool use_top_k_dynamic_filtering;
    extern const SettingsBool use_query_condition_cache;
    extern const SettingsNonZeroUInt64 max_parallel_replicas;
    extern const SettingsBool enable_shared_storage_snapshot_in_query;
    extern const SettingsUInt64 query_plan_max_step_description_length;
    extern const SettingsBool apply_row_policy_after_final;
    extern const SettingsBool apply_prewhere_after_final;
}

namespace MergeTreeSetting
{
    extern const MergeTreeSettingsUInt64 index_granularity;
    extern const MergeTreeSettingsUInt64 index_granularity_bytes;
    extern const MergeTreeSettingsUInt64 max_concurrent_queries;
    extern const MergeTreeSettingsInt64 max_partitions_to_read;
    extern const MergeTreeSettingsUInt64 min_marks_to_honor_max_concurrent_queries;
}

namespace ErrorCodes
{
    extern const int INDEX_NOT_USED;
    extern const int LOGICAL_ERROR;
    extern const int TOO_MANY_PARTITIONS;
}

static bool checkAllPartsOnRemoteFS(const RangesInDataParts & parts)
{
    for (const auto & part : parts)
    {
        if (!part.data_part->isStoredOnRemoteDisk())
            return false;
    }
    return true;
}

/// build sort description for output stream
static SortDescription getSortDescriptionForOutputHeader(
    const SharedHeader & output_header,
    const Names & sorting_key_columns,
    const std::vector<bool> & reverse_flags,
    const int sort_direction,
    InputOrderInfoPtr input_order_info,
    const FilterDAGInfoPtr & row_level_filter,
    const PrewhereInfoPtr & prewhere_info,
    bool enable_vertical_final)
{
    /// Updating sort description can be done after PREWHERE actions are applied to the header.
    /// After PREWHERE actions are applied, column names in header can differ from storage column names due to aliases
    /// To mitigate it, we're trying to build original header and use it to deduce sorting description
    /// TODO: this approach is fragile, it'd be more robust to update sorting description for the whole plan during plan optimization
    Block original_header = output_header->cloneEmpty();
    if (prewhere_info)
    {
        {
            FindOriginalNodeForOutputName original_column_finder(prewhere_info->prewhere_actions);
            for (auto & column : original_header)
            {
                const auto * original_node = original_column_finder.find(column.name);
                if (original_node)
                    column.name = original_node->result_name;
            }
        }
    }

    if (row_level_filter)
    {
        FindOriginalNodeForOutputName original_column_finder(row_level_filter->actions);
        for (auto & column : original_header)
        {
            const auto * original_node = original_column_finder.find(column.name);
            if (original_node)
                column.name = original_node->result_name;
        }
    }

    SortDescription sort_description;
    const Block & header = *output_header;
    size_t sort_columns_size = sorting_key_columns.size();
    sort_description.reserve(sort_columns_size);
    for (size_t i = 0; i < sort_columns_size; ++i)
    {
        const auto & sorting_key = sorting_key_columns[i];
        const auto it = std::find_if(
            original_header.begin(), original_header.end(), [&sorting_key](const auto & column) { return column.name == sorting_key; });
        if (it == original_header.end())
            break;

        const size_t column_pos = std::distance(original_header.begin(), it);
        if (!reverse_flags.empty() && reverse_flags[i])
            sort_description.emplace_back((header.begin() + column_pos)->name, sort_direction * -1);
        else
            sort_description.emplace_back((header.begin() + column_pos)->name, sort_direction);
    }

    if (input_order_info && !enable_vertical_final)
    {
        // output_stream.sort_scope = DataStream::SortScope::Stream;
        const size_t used_prefix_of_sorting_key_size = input_order_info->used_prefix_of_sorting_key_size;
        if (sort_description.size() > used_prefix_of_sorting_key_size)
            sort_description.resize(used_prefix_of_sorting_key_size);

        return sort_description;
    }

    return {};
}

std::shared_ptr<QueryIdHolder> ReadFromMergeTree::AnalysisResult::checkLimits(
    const Context & context_, const MergeTreeData & data_, const MergeTreeSettings & data_settings_) const
{
    const Settings & settings = context_.getSettingsRef();
    auto max_partitions_to_read = settings[Setting::max_partitions_to_read].changed
        ? settings[Setting::max_partitions_to_read].value
        : data_settings_[MergeTreeSetting::max_partitions_to_read].value;
    if (max_partitions_to_read > 0)
    {
        std::set<String> partitions;
        for (const auto & part_with_ranges : parts_with_ranges)
            partitions.insert(part_with_ranges.data_part->info.getPartitionId());
        if (partitions.size() > static_cast<size_t>(max_partitions_to_read))
        {
            throw Exception(
                ErrorCodes::TOO_MANY_PARTITIONS,
                "Too many partitions to read. Current {}, max {}",
                partitions.size(),
                max_partitions_to_read);
        }
    }

    if (data_settings_[MergeTreeSetting::max_concurrent_queries] > 0
        && data_settings_[MergeTreeSetting::min_marks_to_honor_max_concurrent_queries] > 0
        && selected_marks >= data_settings_[MergeTreeSetting::min_marks_to_honor_max_concurrent_queries])
    {
        auto query_id = context_.getCurrentQueryId();
        if (!query_id.empty())
            return data_.getQueryIdHolder(query_id, data_settings_[MergeTreeSetting::max_concurrent_queries]);
    }

    return nullptr;
}

ReadFromMergeTree::ReadFromMergeTree(
    RangesInDataPartsPtr parts_,
    MergeTreeData::MutationsSnapshotPtr mutations_,
    Names all_column_names_,
    const MergeTreeData & data_,
    MergeTreeSettingsPtr data_settings_,
    const SelectQueryInfo & query_info_,
    const StorageSnapshotPtr & storage_snapshot_,
    const ContextPtr & context_,
    size_t max_block_size_,
    size_t num_streams_,
    PartitionIdToMaxBlockPtr max_block_numbers_to_read_,
    LoggerPtr log_,
    AnalysisResultPtr analyzed_result_ptr_,
    bool enable_parallel_reading_,
    std::optional<MergeTreeAllRangesCallback> all_ranges_callback_,
    std::optional<MergeTreeReadTaskCallback> read_task_callback_,
    std::optional<size_t> number_of_current_replica_)
    : SourceStepWithFilter(std::make_shared<const Block>(MergeTreeSelectProcessor::transformHeader(
        storage_snapshot_->getSampleBlockForColumns(all_column_names_),
        query_info_.row_level_filter,
        query_info_.prewhere_info)), all_column_names_, query_info_, storage_snapshot_, context_)
    , data_settings(std::move(data_settings_))
    , reader_settings(MergeTreeReaderSettings::createForQuery(context_, *data_settings, query_info_))
    , prepared_parts(std::move(parts_))
    , mutations_snapshot(std::move(mutations_))
    , all_column_names(std::move(all_column_names_))
    , data(data_)
    , actions_settings(ExpressionActionsSettings(context_))
    , block_size{
        .max_block_size_rows = max_block_size_,
        .preferred_block_size_bytes = context->getSettingsRef()[Setting::preferred_block_size_bytes],
        .preferred_max_column_in_block_size_bytes = context->getSettingsRef()[Setting::preferred_max_column_in_block_size_bytes]}
    , requested_num_streams(num_streams_)
    , max_block_numbers_to_read(std::move(max_block_numbers_to_read_))
    , log(std::move(log_))
    , analyzed_result_ptr(analyzed_result_ptr_)
    , is_parallel_reading_from_replicas(enable_parallel_reading_)
    , enable_remove_parts_from_snapshot_optimization(!context->getSettingsRef()[Setting::enable_shared_storage_snapshot_in_query] && query_info_.merge_tree_enable_remove_parts_from_snapshot_optimization)
    , number_of_current_replica(number_of_current_replica_)
{
    if (is_parallel_reading_from_replicas)
    {
        if (all_ranges_callback_.has_value())
            all_ranges_callback = all_ranges_callback_.value();
        else
            all_ranges_callback = context->getMergeTreeAllRangesCallback();

        if (read_task_callback_.has_value())
            read_task_callback = read_task_callback_.value();
        else
            read_task_callback = context->getMergeTreeReadTaskCallback();
    }

    const auto & settings = context->getSettingsRef();
    if (settings[Setting::max_streams_for_merge_tree_reading])
    {
        if (settings[Setting::allow_asynchronous_read_from_io_pool_for_merge_tree])
        {
            /// When async reading is enabled, allow to read using more streams.
            /// Will add resize to output_streams_limit to reduce memory usage.
            output_streams_limit = std::min<size_t>(requested_num_streams, settings[Setting::max_streams_for_merge_tree_reading]);
            /// We intentionally set `max_streams` to 1 in InterpreterSelectQuery in case of small limit.
            /// Changing it here to `max_streams_for_merge_tree_reading` proven itself as a threat for performance.
            if (requested_num_streams != 1)
                requested_num_streams = std::max<size_t>(requested_num_streams, settings[Setting::max_streams_for_merge_tree_reading]);
        }
        else
            /// Just limit requested_num_streams otherwise.
            requested_num_streams = std::min<size_t>(requested_num_streams, settings[Setting::max_streams_for_merge_tree_reading]);
    }

    /// Add explicit description.
    std::string description = data.getStorageID().getFullNameNotQuoted();
    setStepDescription(description, context->getSettingsRef()[Setting::query_plan_max_step_description_length]);
    enable_vertical_final = query_info.isFinal() && context->getSettingsRef()[Setting::enable_vertical_final]
        && data.merging_params.mode == MergeTreeData::MergingParams::Replacing;
}

std::unique_ptr<ReadFromMergeTree> ReadFromMergeTree::createLocalParallelReplicasReadingStep(
    ContextPtr & context_,
    AnalysisResultPtr analyzed_result_ptr_,
    MergeTreeAllRangesCallback all_ranges_callback_,
    MergeTreeReadTaskCallback read_task_callback_,
    size_t replica_number)
{
    const bool enable_parallel_reading = true;
    return std::make_unique<ReadFromMergeTree>(
        /// Optimized version of getParts() to avoid extra copy
        analyzed_result_ptr ? std::make_shared<RangesInDataParts>(analyzed_result_ptr->parts_with_ranges) : prepared_parts,
        mutations_snapshot,
        all_column_names,
        data,
        data_settings,
        getQueryInfo(),
        getStorageSnapshot(),
        context_,
        block_size.max_block_size_rows,
        requested_num_streams,
        max_block_numbers_to_read,
        log,
        std::move(analyzed_result_ptr_),
        enable_parallel_reading,
        all_ranges_callback_,
        read_task_callback_,
        replica_number);
}

Pipe ReadFromMergeTree::readFromPoolParallelReplicas(
    RangesInDataParts parts_with_range,
    const MergeTreeIndexBuildContextPtr & index_build_context,
    Names required_columns,
    PoolSettings pool_settings)
{
    const auto & client_info = context->getClientInfo();

    auto extension = ParallelReadingExtension{
        all_ranges_callback.value(),
        read_task_callback.value(),
        number_of_current_replica.value_or(client_info.number_of_current_replica),
        context->getClusterForParallelReplicas()->getShardsInfo().at(0).getAllNodeCount()};

    auto pool = std::make_shared<MergeTreeReadPoolParallelReplicas>(
        std::move(extension),
        std::move(parts_with_range),
        mutations_snapshot,
        shared_virtual_fields,
        index_read_tasks,
        storage_snapshot,
        query_info.row_level_filter,
        query_info.prewhere_info,
        actions_settings,
        reader_settings,
        required_columns,
        pool_settings,
        block_size,
        context);

    Pipes pipes;

    for (size_t i = 0; i < pool_settings.threads; ++i)
    {
        auto algorithm = std::make_unique<MergeTreeThreadSelectAlgorithm>(i);

        auto processor = std::make_unique<MergeTreeSelectProcessor>(
            pool,
            std::move(algorithm),
            query_info.row_level_filter,
            query_info.prewhere_info,
            index_read_tasks,
            actions_settings,
            reader_settings,
            index_build_context);

        auto source = std::make_shared<MergeTreeSource>(std::move(processor), data.getLogName());
        pipes.emplace_back(std::move(source));
    }

    return Pipe::unitePipes(std::move(pipes));
}


Pipe ReadFromMergeTree::readFromPool(
    RangesInDataParts parts_with_range,
    const MergeTreeIndexBuildContextPtr & index_build_context,
    Names required_columns,
    PoolSettings pool_settings)
{
    size_t total_rows = parts_with_range.getRowsCountAllParts();

    if (query_info.trivial_limit > 0 && query_info.trivial_limit < total_rows)
        total_rows = query_info.trivial_limit;

    const auto & settings = context->getSettingsRef();

    /// round min_marks_to_read up to nearest multiple of block_size expressed in marks
    /// If granularity is adaptive it doesn't make sense
    /// Maybe it will make sense to add settings `max_block_size_bytes`
    if (block_size.max_block_size_rows && !data.canUseAdaptiveGranularity())
    {
        size_t fixed_index_granularity = (*data_settings)[MergeTreeSetting::index_granularity];
        pool_settings.min_marks_for_concurrent_read
            = (pool_settings.min_marks_for_concurrent_read * fixed_index_granularity + block_size.max_block_size_rows - 1)
            / block_size.max_block_size_rows * block_size.max_block_size_rows / fixed_index_granularity;
    }

    bool all_parts_are_remote = true;
    bool all_parts_are_local = true;
    for (const auto & part : parts_with_range)
    {
        const bool is_remote = part.data_part->isStoredOnRemoteDisk();
        all_parts_are_local &= !is_remote;
        all_parts_are_remote &= is_remote;
    }

    MergeTreeReadPoolPtr pool;

    bool allow_prefetched_remote = all_parts_are_remote && settings[Setting::allow_prefetched_read_pool_for_remote_filesystem]
        && MergeTreePrefetchedReadPool::checkReadMethodAllowed(reader_settings.read_settings.remote_fs_method);

    bool allow_prefetched_local = all_parts_are_local && settings[Setting::allow_prefetched_read_pool_for_local_filesystem]
        && MergeTreePrefetchedReadPool::checkReadMethodAllowed(reader_settings.read_settings.local_fs_method);

    /** Do not use prefetched read pool if query is trivial limit query.
      * Because time spend during filling per thread tasks can be greater than whole query
      * execution for big tables with small limit.
      */
    bool use_prefetched_read_pool = query_info.trivial_limit == 0 && (allow_prefetched_remote || allow_prefetched_local);

    if (use_prefetched_read_pool)
    {
        pool = std::make_shared<MergeTreePrefetchedReadPool>(
            std::move(parts_with_range),
            mutations_snapshot,
            shared_virtual_fields,
            index_read_tasks,
            storage_snapshot,
            query_info.row_level_filter,
            query_info.prewhere_info,
            actions_settings,
            reader_settings,
            required_columns,
            pool_settings,
            block_size,
            context,
            dataflow_cache_updater);
    }
    else
    {
        pool = std::make_shared<MergeTreeReadPool>(
            std::move(parts_with_range),
            mutations_snapshot,
            shared_virtual_fields,
            index_read_tasks,
            storage_snapshot,
            query_info.row_level_filter,
            query_info.prewhere_info,
            actions_settings,
            reader_settings,
            required_columns,
            pool_settings,
            block_size,
            context,
            dataflow_cache_updater);
    }

    LOG_DEBUG(log, "Reading approx. {} rows with {} streams", total_rows, pool_settings.threads);

    Pipes pipes;
    for (size_t i = 0; i < pool_settings.threads; ++i)
    {
        auto algorithm = std::make_unique<MergeTreeThreadSelectAlgorithm>(i);

        auto processor = std::make_unique<MergeTreeSelectProcessor>(
            pool,
            std::move(algorithm),
            query_info.row_level_filter,
            query_info.prewhere_info,
            index_read_tasks,
            actions_settings,
            reader_settings,
            index_build_context);

        auto source = std::make_shared<MergeTreeSource>(std::move(processor), data.getLogName());

        if (i == 0)
            source->addTotalRowsApprox(total_rows);

        pipes.emplace_back(std::move(source));
    }

    auto pipe = Pipe::unitePipes(std::move(pipes));
    if (output_streams_limit && output_streams_limit < pipe.numOutputPorts())
        pipe.resize(output_streams_limit);
    return pipe;
}

Pipe ReadFromMergeTree::readInOrder(
    RangesInDataParts parts_with_ranges,
    const MergeTreeIndexBuildContextPtr & index_build_context,
    Names required_columns,
    PoolSettings pool_settings,
    ReadType read_type,
    UInt64 read_limit)
{
    /// For reading in order it makes sense to read only
    /// one range per task to reduce number of read rows.
    bool has_limit_below_one_block = read_type != ReadType::Default && read_limit && read_limit < block_size.max_block_size_rows;
    MergeTreeReadPoolPtr pool;

    if (is_parallel_reading_from_replicas)
    {
        const auto & client_info = context->getClientInfo();
        ParallelReadingExtension extension{
            all_ranges_callback.value(),
            read_task_callback.value(),
            number_of_current_replica.value_or(client_info.number_of_current_replica),
            context->getClusterForParallelReplicas()->getShardsInfo().at(0).getAllNodeCount()};

        CoordinationMode mode = read_type == ReadType::InOrder
            ? CoordinationMode::WithOrder
            : CoordinationMode::ReverseOrder;

        pool = std::make_shared<MergeTreeReadPoolParallelReplicasInOrder>(
            std::move(extension),
            mode,
            parts_with_ranges,
            mutations_snapshot,
            shared_virtual_fields,
            index_read_tasks,
            has_limit_below_one_block,
            storage_snapshot,
            query_info.row_level_filter,
            query_info.prewhere_info,
            actions_settings,
            reader_settings,
            required_columns,
            pool_settings,
            block_size,
            context);
    }
    else
    {
        pool = std::make_shared<MergeTreeReadPoolInOrder>(
            has_limit_below_one_block,
            read_type,
            parts_with_ranges,
            mutations_snapshot,
            shared_virtual_fields,
            index_read_tasks,
            storage_snapshot,
            query_info.row_level_filter,
            query_info.prewhere_info,
            actions_settings,
            reader_settings,
            required_columns,
            pool_settings,
            block_size,
            context,
            dataflow_cache_updater);
    }

    /// If parallel replicas enabled, set total rows in progress here only on initiator with local plan
    /// Otherwise rows will counted multiple times
    const UInt64 in_order_limit = query_info.input_order_info ? query_info.input_order_info->limit : 0;
    const bool set_total_rows_approx = !is_parallel_reading_from_replicas || isParallelReplicasLocalPlanForInitiator();

    Pipes pipes;
    for (size_t i = 0; i < parts_with_ranges.size(); ++i)
    {
        const auto & part_with_ranges = parts_with_ranges[i];

        UInt64 total_rows = part_with_ranges.getRowsCount();
        if (query_info.trivial_limit > 0 && query_info.trivial_limit < total_rows)
            total_rows = query_info.trivial_limit;
        else if (in_order_limit > 0 && in_order_limit < total_rows)
            total_rows = in_order_limit;

        LOG_TRACE(log, "Reading {} ranges in{}order from part {}, approx. {} rows starting from {}",
            part_with_ranges.ranges.size(),
            read_type == ReadType::InReverseOrder ? " reverse " : " ",
            part_with_ranges.data_part->name, total_rows,
            part_with_ranges.data_part->index_granularity->getMarkStartingRow(part_with_ranges.ranges.front().begin));

        MergeTreeSelectAlgorithmPtr algorithm;
        if (read_type == ReadType::InReverseOrder)
            algorithm = std::make_unique<MergeTreeInReverseOrderSelectAlgorithm>(i);
        else
            algorithm = std::make_unique<MergeTreeInOrderSelectAlgorithm>(i);

        auto processor = std::make_unique<MergeTreeSelectProcessor>(
            pool,
            std::move(algorithm),
            query_info.row_level_filter,
            query_info.prewhere_info,
            index_read_tasks,
            actions_settings,
            reader_settings,
            index_build_context);

        processor->addPartLevelToChunk(isQueryWithFinal());

        auto source = std::make_shared<MergeTreeSource>(std::move(processor), data.getLogName());
        if (set_total_rows_approx)
            source->addTotalRowsApprox(total_rows);

        Pipe pipe(source);

        if (virtual_row_conversion && (read_type == ReadType::InOrder))
        {
            const auto & index = part_with_ranges.data_part->getIndex();
            const auto & primary_key = storage_snapshot->metadata->primary_key;
            size_t mark_range_begin = part_with_ranges.ranges.front().begin;

            ColumnsWithTypeAndName pk_columns;
            size_t num_columns = virtual_row_conversion->getRequiredColumnsWithTypes().size();
            pk_columns.reserve(num_columns);

            for (size_t j = 0; j < num_columns; ++j)
            {
                auto column = primary_key.data_types[j]->createColumn()->cloneEmpty();
                column->insert((*(*index)[j])[mark_range_begin]);
                pk_columns.push_back({std::move(column), primary_key.data_types[j], primary_key.column_names[j]});
            }

            Block pk_block(std::move(pk_columns));

            pipe.addSimpleTransform([&](const SharedHeader & header)
            {
                return std::make_shared<VirtualRowTransform>(header, pk_block, virtual_row_conversion);
            });
        }

        pipes.emplace_back(std::move(pipe));
    }

    auto pipe = Pipe::unitePipes(std::move(pipes));

    if (read_type == ReadType::InReverseOrder)
    {
        pipe.addSimpleTransform([&](const SharedHeader & header)
        {
            return std::make_shared<ReverseTransform>(header);
        });
    }

    return pipe;
}

Pipe ReadFromMergeTree::read(
    RangesInDataParts parts_with_range,
    const MergeTreeIndexBuildContextPtr & index_build_context,
    Names required_columns,
    ReadType read_type,
    size_t max_streams,
    size_t min_marks_for_concurrent_read,
    bool use_uncompressed_cache)
{
    const auto & settings = context->getSettingsRef();
    size_t sum_marks = parts_with_range.getMarksCountAllParts();

    const size_t total_query_nodes = is_parallel_reading_from_replicas
        ? std::min<size_t>(
              context->getClusterForParallelReplicas()->getShardsInfo().at(0).getAllNodeCount(),
              context->getSettingsRef()[Setting::max_parallel_replicas])
        : 1;

    PoolSettings pool_settings{
        .threads = max_streams,
        .sum_marks = sum_marks,
        .min_marks_for_concurrent_read = min_marks_for_concurrent_read,
        .preferred_block_size_bytes = settings[Setting::preferred_block_size_bytes],
        .use_uncompressed_cache = use_uncompressed_cache,
        .use_const_size_tasks_for_remote_reading = settings[Setting::merge_tree_use_const_size_tasks_for_remote_reading],
        .total_query_nodes = total_query_nodes,
    };

    if (read_type == ReadType::ParallelReplicas)
        return readFromPoolParallelReplicas(
            std::move(parts_with_range), index_build_context, std::move(required_columns), std::move(pool_settings));

    /// Reading from default thread pool is beneficial for remote storage because of new prefetches.
    if (read_type == ReadType::Default && (max_streams > 1 || checkAllPartsOnRemoteFS(parts_with_range)))
        return readFromPool(
            std::move(parts_with_range), index_build_context, std::move(required_columns), std::move(pool_settings));

    auto pipe = readInOrder(parts_with_range, index_build_context, required_columns, pool_settings, read_type, /*limit=*/0);

    /// Use ConcatProcessor to concat sources together.
    /// It is needed to read in parts order (and so in PK order) if single thread is used.
    if (read_type == ReadType::Default && pipe.numOutputPorts() > 1)
        pipe.addTransform(std::make_shared<ConcatProcessor>(pipe.getSharedHeader(), pipe.numOutputPorts()));

    return pipe;
}

namespace
{

struct PartRangesReadInfo
{
    std::vector<size_t> sum_marks_in_parts;

    size_t sum_marks = 0;
    size_t total_rows = 0;
    size_t adaptive_parts = 0;
    size_t index_granularity_bytes = 0;
    size_t max_marks_to_use_cache = 0;
    size_t min_marks_for_concurrent_read = 0;
    bool use_uncompressed_cache = false;

    PartRangesReadInfo(
        const RangesInDataParts & parts,
        const Settings & settings,
        const MergeTreeSettings & data_settings)
    {
        /// Count marks for each part.
        sum_marks_in_parts.resize(parts.size());

        for (size_t i = 0; i < parts.size(); ++i)
        {
            total_rows += parts[i].getRowsCount();
            sum_marks_in_parts[i] = parts[i].getMarksCount();
            sum_marks += sum_marks_in_parts[i];

            if (parts[i].data_part->index_granularity_info.mark_type.adaptive)
                ++adaptive_parts;
        }

        if (adaptive_parts > parts.size() / 2)
            index_granularity_bytes = data_settings[MergeTreeSetting::index_granularity_bytes];

        max_marks_to_use_cache = MergeTreeDataSelectExecutor::roundRowsOrBytesToMarks(
            settings[Setting::merge_tree_max_rows_to_use_cache],
            settings[Setting::merge_tree_max_bytes_to_use_cache],
            data_settings[MergeTreeSetting::index_granularity],
            index_granularity_bytes);

        auto all_parts_on_remote_disk = checkAllPartsOnRemoteFS(parts);

        size_t min_rows_for_concurrent_read;
        size_t min_bytes_for_concurrent_read;
        if (all_parts_on_remote_disk)
        {
            min_rows_for_concurrent_read = settings[Setting::merge_tree_min_rows_for_concurrent_read_for_remote_filesystem];
            min_bytes_for_concurrent_read = settings[Setting::merge_tree_min_bytes_for_concurrent_read_for_remote_filesystem];
        }
        else
        {
            min_rows_for_concurrent_read = settings[Setting::merge_tree_min_rows_for_concurrent_read];
            min_bytes_for_concurrent_read = settings[Setting::merge_tree_min_bytes_for_concurrent_read];
        }

        min_marks_for_concurrent_read = MergeTreeDataSelectExecutor::minMarksForConcurrentRead(
            min_rows_for_concurrent_read, min_bytes_for_concurrent_read,
            data_settings[MergeTreeSetting::index_granularity], index_granularity_bytes, settings[Setting::merge_tree_min_read_task_size], sum_marks);

        use_uncompressed_cache = settings[Setting::use_uncompressed_cache];
        if (sum_marks > max_marks_to_use_cache)
            use_uncompressed_cache = false;
    }
};

}

Pipe ReadFromMergeTree::readByLayers(
    const RangesInDataParts & parts_with_ranges,
    SplitPartsByRanges split_parts,
    const MergeTreeIndexBuildContextPtr & index_build_context,
    const Names & column_names,
    const InputOrderInfoPtr & input_order_info)
{
    const auto & settings = context->getSettingsRef();

    LOG_TRACE(log, "Spreading mark ranges among streams (reading by layers)");

    PartRangesReadInfo info(parts_with_ranges, settings, *data_settings);
    if (0 == info.sum_marks)
        return {};

    ReadingInOrderStepGetter reading_step_getter;
    Names in_order_column_names_to_read;
    SortDescription sort_description;

    if (reader_settings.read_in_order)
    {
        NameSet column_names_set(column_names.begin(), column_names.end());
        in_order_column_names_to_read = column_names;

        /// Add columns needed to calculate the sorting expression
        for (const auto & column_name : storage_snapshot->metadata->getColumnsRequiredForSortingKey())
        {
            if (column_names_set.contains(column_name))
                continue;

            in_order_column_names_to_read.push_back(column_name);
            column_names_set.insert(column_name);
        }
        auto sorting_expr = storage_snapshot->metadata->getSortingKey().expression;
        const auto & sorting_columns = storage_snapshot->metadata->getSortingKey().column_names;
        std::vector<bool> reverse_flags = storage_snapshot->metadata->getSortingKeyReverseFlags();

        sort_description.compile_sort_description = settings[Setting::compile_sort_description];
        sort_description.min_count_to_compile_sort_description = settings[Setting::min_count_to_compile_sort_description];

        sort_description.reserve(input_order_info->used_prefix_of_sorting_key_size);
        for (size_t i = 0; i < input_order_info->used_prefix_of_sorting_key_size; ++i)
        {
            if (!reverse_flags.empty() && reverse_flags[i])
                sort_description.emplace_back(sorting_columns[i], input_order_info->direction * -1);
            else
                sort_description.emplace_back(sorting_columns[i], input_order_info->direction);
        }

        reading_step_getter
            = [this, &index_build_context, &in_order_column_names_to_read, &info, sorting_expr, &sort_description](auto parts)
        {
            auto pipe = this->read(
                std::move(parts),
                index_build_context,
                in_order_column_names_to_read,
                ReadType::InOrder,
                1 /* num_streams */,
                0 /* min_marks_for_concurrent_read */,
                info.use_uncompressed_cache);

            if (pipe.empty())
            {
                auto header = std::make_shared<const Block>(MergeTreeSelectProcessor::transformHeader(
                    storage_snapshot->getSampleBlockForColumns(in_order_column_names_to_read),
                    query_info.row_level_filter,
                    query_info.prewhere_info));
                pipe = Pipe(std::make_shared<NullSource>(header));
            }

            pipe.addSimpleTransform([sorting_expr](const SharedHeader & header)
            {
                return std::make_shared<ExpressionTransform>(header, sorting_expr);
            });

            if (pipe.numOutputPorts() != 1)
            {
                auto transform = std::make_shared<MergingSortedTransform>(
                    pipe.getSharedHeader(),
                    pipe.numOutputPorts(),
                    sort_description,
                    block_size.max_block_size_rows,
                    /*max_block_size_bytes=*/ 0,
                    /*max_dynamic_subcolumns*/ std::nullopt,
                    SortingQueueStrategy::Batch,
                    /*limit=*/ 0,
                    /*always_read_till_end=*/ false,
                    /*out_row_sources_buf=*/ nullptr,
                    /*filter_column_name=*/ std::nullopt,
                    /*use_average_block_sizes=*/ false,
                    /*apply_virtual_row_conversions=*/ false);

                pipe.addTransform(std::move(transform));
            }

            return pipe;
        };
    }
    else
    {
        reading_step_getter = [this, &index_build_context, &column_names, &info](auto parts)
        {
            return this->read(
                std::move(parts),
                index_build_context,
                column_names,
                ReadType::Default,
                1 /* num_streams */,
                info.min_marks_for_concurrent_read,
                info.use_uncompressed_cache);
        };
    }

    auto pipes = ::readByLayers(
        std::move(split_parts),
        storage_snapshot->metadata->getPrimaryKey(),
        std::move(reading_step_getter),
        context);
    return Pipe::unitePipes(std::move(pipes));
}

Pipe ReadFromMergeTree::spreadMarkRangesAmongStreams(
    RangesInDataParts && parts_with_ranges,
    const MergeTreeIndexBuildContextPtr & index_build_context,
    size_t num_streams,
    const Names & column_names)
{
    const auto & settings = context->getSettingsRef();

    LOG_TRACE(log, "Spreading mark ranges among streams (default reading)");

    PartRangesReadInfo info(parts_with_ranges, settings, *data_settings);
    Names tmp_column_names(column_names.begin(), column_names.end());

    if (0 == info.sum_marks)
        return {};

    if (num_streams > 1)
    {
        /// Reduce the number of num_streams if the data is small.
        if (info.sum_marks < num_streams * info.min_marks_for_concurrent_read && parts_with_ranges.size() < num_streams)
        {
            /*
            If the data is fragmented, then allocate the size of parts to num_streams. If the data is not fragmented, besides the sum_marks and
            min_marks_for_concurrent_read, involve the system cores to get the num_streams. Increase the num_streams and decrease the min_marks_for_concurrent_read
            if the data is small but system has plentiful cores. It helps to improve the parallel performance of `MergeTreeRead` significantly.
            Make sure the new num_streams `num_streams * increase_num_streams_ratio` will not exceed the previous calculated prev_num_streams.
            The new info.min_marks_for_concurrent_read `info.min_marks_for_concurrent_read / increase_num_streams_ratio` should be larger than 8.
            https://github.com/ClickHouse/ClickHouse/pull/53867
            */
            if ((info.sum_marks + info.min_marks_for_concurrent_read - 1) / info.min_marks_for_concurrent_read > parts_with_ranges.size())
            {
                const size_t prev_num_streams = num_streams;
                num_streams = (info.sum_marks + info.min_marks_for_concurrent_read - 1) / info.min_marks_for_concurrent_read;
                const size_t increase_num_streams_ratio = std::min(prev_num_streams / num_streams, info.min_marks_for_concurrent_read / 8);
                if (increase_num_streams_ratio > 1)
                {
                    num_streams = num_streams * increase_num_streams_ratio;
                    info.min_marks_for_concurrent_read = (info.sum_marks + num_streams - 1) / num_streams;
                }
            }
            else
                num_streams = parts_with_ranges.size();
        }
    }

    auto read_type = is_parallel_reading_from_replicas ? ReadType::ParallelReplicas : ReadType::Default;

    double read_split_ranges_into_intersecting_and_non_intersecting_injection_probability
        = settings[Setting::merge_tree_read_split_ranges_into_intersecting_and_non_intersecting_injection_probability];
    std::bernoulli_distribution fault(read_split_ranges_into_intersecting_and_non_intersecting_injection_probability);

    if (read_type != ReadType::ParallelReplicas &&
        num_streams > 1 &&
        read_split_ranges_into_intersecting_and_non_intersecting_injection_probability > 0.0 &&
        fault(thread_local_rng) &&
        !isQueryWithFinal() &&
        data.merging_params.is_deleted_column.empty() &&
        !query_info.row_level_filter &&
        !query_info.prewhere_info &&
        !reader_settings.use_query_condition_cache && /// the query condition cache produces incorrect results with intersecting ranges
        !isVectorColumnReplaced()) /// Vector search optimization needs ranges & offsets to be stable
    {
        NameSet column_names_set(column_names.begin(), column_names.end());
        Names in_order_column_names_to_read(column_names);

        /// Add columns needed to calculate the sorting expression
        for (const auto & column_name : storage_snapshot->metadata->getColumnsRequiredForSortingKey())
        {
            if (column_names_set.contains(column_name))
                continue;

            in_order_column_names_to_read.push_back(column_name);
            column_names_set.insert(column_name);
        }

        auto in_order_reading_step_getter = [this, &index_build_context, &in_order_column_names_to_read, &info](auto parts)
        {
            return this->read(
                std::move(parts),
                index_build_context,
                in_order_column_names_to_read,
                ReadType::InOrder,
                1 /* num_streams */,
                0 /* min_marks_for_concurrent_read */,
                info.use_uncompressed_cache);
        };

        auto sorting_expr = storage_snapshot->metadata->getSortingKey().expression;

        SplitPartsWithRangesByPrimaryKeyResult split_ranges_result = splitPartsWithRangesByPrimaryKey(
            storage_snapshot->metadata->getPrimaryKey(),
            storage_snapshot->metadata->getSortingKey(),
            std::move(sorting_expr),
            std::move(parts_with_ranges),
            num_streams,
            context,
            std::move(in_order_reading_step_getter),
            true /*split_parts_ranges_into_intersecting_and_non_intersecting_final*/,
            true /*split_intersecting_parts_ranges_into_layers*/);

        auto merging_pipes = std::move(split_ranges_result.merging_pipes);
        auto non_intersecting_parts_ranges_read_pipe = read(
            std::move(split_ranges_result.non_intersecting_parts_ranges),
            index_build_context,
            tmp_column_names,
            read_type,
            num_streams,
            info.min_marks_for_concurrent_read,
            info.use_uncompressed_cache);

        if (merging_pipes.empty())
            return non_intersecting_parts_ranges_read_pipe;

        Pipes pipes;
        pipes.resize(2);
        pipes[0] = Pipe::unitePipes(std::move(merging_pipes));
        pipes[1] = std::move(non_intersecting_parts_ranges_read_pipe);

        auto conversion_action = ActionsDAG::makeConvertingActions(
            pipes[0].getHeader().getColumnsWithTypeAndName(),
            pipes[1].getHeader().getColumnsWithTypeAndName(),
            ActionsDAG::MatchColumnsMode::Name,
            context);
        auto converting_expr = std::make_shared<ExpressionActions>(std::move(conversion_action));
        pipes[0].addSimpleTransform(
            [converting_expr](const SharedHeader & header)
            {
                return std::make_shared<ExpressionTransform>(header, converting_expr);
            });
        return Pipe::unitePipes(std::move(pipes));
    }

    return read(std::move(parts_with_ranges),
        index_build_context,
        tmp_column_names,
        read_type,
        num_streams,
        info.min_marks_for_concurrent_read,
        info.use_uncompressed_cache);
}

static ActionsDAG createProjection(const Block & header)
{
    return ActionsDAG(header.getNamesAndTypesList());
}

Pipe ReadFromMergeTree::spreadMarkRangesAmongStreamsWithOrder(
    RangesInDataParts && parts_with_ranges,
    const MergeTreeIndexBuildContextPtr & index_build_context,
    size_t num_streams,
    const Names & column_names,
    std::optional<ActionsDAG> & out_projection,
    const InputOrderInfoPtr & input_order_info)
{
    const auto & settings = context->getSettingsRef();

    LOG_TRACE(log, "Spreading ranges among streams with order");

    PartRangesReadInfo info(parts_with_ranges, settings, *data_settings);

    Pipes res;

    if (info.sum_marks == 0)
        return {};

    /// PREWHERE actions can remove some input columns (which are needed only for prewhere condition).
    /// In case of read-in-order, PREWHERE is executed before sorting. But removed columns could be needed for sorting key.
    /// To fix this, we prohibit removing any input in prewhere actions. Instead, projection actions will be added after sorting.
    /// See 02354_read_in_order_prewhere.sql as an example.
    bool have_input_columns_removed_after_prewhere = false;
    if (query_info.prewhere_info || query_info.row_level_filter)
    {
        NameSet sorting_columns;
        for (const auto & column : storage_snapshot->metadata->getSortingKey().expression->getRequiredColumnsWithTypes())
            sorting_columns.insert(column.name);

        have_input_columns_removed_after_prewhere = restorePrewhereInputs(query_info.row_level_filter.get(), query_info.prewhere_info.get(), sorting_columns);
    }

    /// Let's split ranges to avoid reading much data.
    auto split_ranges
        = [rows_granularity = (*data_settings)[MergeTreeSetting::index_granularity], my_max_block_size = block_size.max_block_size_rows]
        (const auto & ranges, int direction)
    {
        MarkRanges new_ranges;
        const size_t max_marks_in_range = (my_max_block_size + rows_granularity - 1) / rows_granularity;
        size_t marks_in_range = 1;

        if (direction == 1)
        {
            /// Split first few ranges to avoid reading much data.
            bool split = false;
            for (auto range : ranges)
            {
                while (!split && range.begin + marks_in_range < range.end)
                {
                    new_ranges.emplace_back(range.begin, range.begin + marks_in_range);
                    range.begin += marks_in_range;
                    marks_in_range *= 2;

                    if (marks_in_range > max_marks_in_range)
                        split = true;
                }
                new_ranges.emplace_back(range.begin, range.end);
            }
        }
        else
        {
            /// Split all ranges to avoid reading much data, because we have to
            ///  store whole range in memory to reverse it.
            for (auto it = ranges.rbegin(); it != ranges.rend(); ++it)
            {
                auto range = *it;
                while (range.begin + marks_in_range < range.end)
                {
                    new_ranges.emplace_front(range.end - marks_in_range, range.end);
                    range.end -= marks_in_range;
                    marks_in_range = std::min(marks_in_range * 2, max_marks_in_range);
                }
                new_ranges.emplace_front(range.begin, range.end);
            }
        }

        return new_ranges;
    };

    if (num_streams > 1)
    {
        /// Reduce num_streams if requested value is unnecessarily large.
        ///
        /// Additional increase of streams number in case of skewed parts, like it's
        /// done in `spreadMarkRangesAmongStreams` won't affect overall performance
        /// due to the single downstream `MergingSortedTransform`.
        if (info.sum_marks < num_streams * info.min_marks_for_concurrent_read && parts_with_ranges.size() < num_streams)
        {
            num_streams = std::max(
                (info.sum_marks + info.min_marks_for_concurrent_read - 1) / info.min_marks_for_concurrent_read, parts_with_ranges.size());
        }
    }

    const bool need_preliminary_merge = (parts_with_ranges.size() > settings[Setting::read_in_order_two_level_merge_threshold]);

    const auto read_type = input_order_info->direction == 1 ? ReadType::InOrder : ReadType::InReverseOrder;

    const size_t total_query_nodes = is_parallel_reading_from_replicas
        ? std::min<size_t>(
              context->getClusterForParallelReplicas()->getShardsInfo().at(0).getAllNodeCount(),
              context->getSettingsRef()[Setting::max_parallel_replicas])
        : 1;

    PoolSettings pool_settings{
        .threads = num_streams,
        .sum_marks = parts_with_ranges.getMarksCountAllParts(),
        .min_marks_for_concurrent_read = info.min_marks_for_concurrent_read,
        .preferred_block_size_bytes = settings[Setting::preferred_block_size_bytes],
        .use_uncompressed_cache = info.use_uncompressed_cache,
        .total_query_nodes = total_query_nodes,
    };

    Pipes pipes;
    /// For parallel replicas the split will be performed on the initiator side.
    if (is_parallel_reading_from_replicas)
    {
        pipes.emplace_back(readInOrder(
            std::move(parts_with_ranges), index_build_context, column_names, pool_settings, read_type, input_order_info->limit));
    }
    else
    {
        const size_t min_marks_per_stream = (info.sum_marks - 1) / num_streams + 1;

        std::vector<RangesInDataParts> split_parts_and_ranges;
        split_parts_and_ranges.reserve(num_streams);

        for (size_t i = 0; i < num_streams && !parts_with_ranges.empty(); ++i)
        {
            size_t need_marks = min_marks_per_stream;
            RangesInDataParts new_parts;

            /// Loop over parts.
            /// We will iteratively take part or some subrange of a part from the back
            ///  and assign a stream to read from it.
            while (need_marks > 0 && !parts_with_ranges.empty())
            {
                RangesInDataPart part = parts_with_ranges.back();
                parts_with_ranges.pop_back();
                size_t & marks_in_part = info.sum_marks_in_parts.back();

                /// We will not take too few rows from a part.
                if (marks_in_part >= info.min_marks_for_concurrent_read && need_marks < info.min_marks_for_concurrent_read)
                    need_marks = info.min_marks_for_concurrent_read;

                /// Do not leave too few rows in the part.
                if (marks_in_part > need_marks && marks_in_part - need_marks < info.min_marks_for_concurrent_read)
                    need_marks = marks_in_part;

                MarkRanges ranges_to_get_from_part;

                /// We take full part if it contains enough marks or
                /// if we know limit and part contains less than 'limit' rows.
                bool take_full_part = marks_in_part <= need_marks || (input_order_info->limit && input_order_info->limit < part.getRowsCount());

                /// We take the whole part if it is small enough.
                if (take_full_part)
                {
                    ranges_to_get_from_part = part.ranges;

                    need_marks -= marks_in_part;
                    info.sum_marks_in_parts.pop_back();
                }
                else
                {
                    /// Loop through ranges in part. Take enough ranges to cover "need_marks".
                    while (need_marks > 0)
                    {
                        if (part.ranges.empty())
                            throw Exception(ErrorCodes::LOGICAL_ERROR, "Unexpected end of ranges while spreading marks among streams");

                        MarkRange & range = part.ranges.front();

                        const size_t marks_in_range = range.end - range.begin;
                        const size_t marks_to_get_from_range = std::min(marks_in_range, need_marks);

                        ranges_to_get_from_part.emplace_back(range.begin, range.begin + marks_to_get_from_range);
                        range.begin += marks_to_get_from_range;
                        marks_in_part -= marks_to_get_from_range;
                        need_marks -= marks_to_get_from_range;
                        if (range.begin == range.end)
                            part.ranges.pop_front();
                    }
                    parts_with_ranges.emplace_back(part);
                }

                ranges_to_get_from_part = split_ranges(ranges_to_get_from_part, input_order_info->direction);
                new_parts.emplace_back(
                    part.data_part,
                    part.parent_part,
                    part.part_index_in_query,
                    part.part_starting_offset_in_query,
                    std::move(ranges_to_get_from_part));
            }

            split_parts_and_ranges.emplace_back(std::move(new_parts));
        }

        for (auto && item : split_parts_and_ranges)
            pipes.emplace_back(readInOrder(
                std::move(item), index_build_context, column_names, pool_settings, read_type, input_order_info->limit));
    }

    Block pipe_header;
    if (!pipes.empty())
        pipe_header = pipes.front().getHeader();

    if (need_preliminary_merge || output_each_partition_through_separate_port)
    {
        size_t prefix_size = input_order_info->used_prefix_of_sorting_key_size;
        auto order_key_prefix_ast = storage_snapshot->metadata->getSortingKey().expression_list_ast->clone();
        order_key_prefix_ast->children.resize(prefix_size);

        auto syntax_result = TreeRewriter(context).analyze(order_key_prefix_ast, storage_snapshot->metadata->getColumns().get(GetColumnsOptions(GetColumnsOptions::AllPhysical).withSubcolumns()));
        auto sorting_key_prefix_expr = ExpressionAnalyzer(order_key_prefix_ast, syntax_result, context).getActionsDAG(false);
        const auto & sorting_columns = storage_snapshot->metadata->getSortingKey().column_names;
        std::vector<bool> reverse_flags = storage_snapshot->metadata->getSortingKeyReverseFlags();

        SortDescription sort_description;
        sort_description.compile_sort_description = settings[Setting::compile_sort_description];
        sort_description.min_count_to_compile_sort_description = settings[Setting::min_count_to_compile_sort_description];

        sort_description.reserve(prefix_size);
        for (size_t i = 0; i < prefix_size; ++i)
        {
            if (!reverse_flags.empty() && reverse_flags[i])
                sort_description.emplace_back(sorting_columns[i], input_order_info->direction * -1);
            else
                sort_description.emplace_back(sorting_columns[i], input_order_info->direction);
        }

        auto sorting_key_expr = std::make_shared<ExpressionActions>(std::move(sorting_key_prefix_expr));

        auto merge_streams = [&](Pipe & pipe)
        {
            pipe.addSimpleTransform([sorting_key_expr](const SharedHeader & header)
                                    { return std::make_shared<ExpressionTransform>(header, sorting_key_expr); });

            if (pipe.numOutputPorts() > 1)
            {
                auto transform = std::make_shared<MergingSortedTransform>(
                    pipe.getSharedHeader(),
                    pipe.numOutputPorts(),
                    sort_description,
                    block_size.max_block_size_rows,
                    /*max_block_size_bytes=*/0,
                    /*max_dynamic_subcolumns=*/ std::nullopt,
                    SortingQueueStrategy::Batch,
                    /*limit=*/ 0,
                    /*always_read_till_end=*/ false,
                    /*out_row_sources_buf=*/ nullptr,
                    /*filter_column_name=*/ std::nullopt,
                    /*use_average_block_sizes=*/ false,
                    /*apply_virtual_row_conversions*/ false);

                pipe.addTransform(std::move(transform));
            }
        };

        if (!pipes.empty() && output_each_partition_through_separate_port)
        {
            /// In contrast with usual aggregation in order that allocates separate AggregatingTransform for each data part,
            /// aggregation of partitioned data uses the same AggregatingTransform for all parts of the same partition.
            /// Thus we need to merge all partition parts into a single sorted stream.
            Pipe pipe = Pipe::unitePipes(std::move(pipes));
            merge_streams(pipe);
            return pipe;
        }

        for (auto & pipe : pipes)
            merge_streams(pipe);
    }

    if (!pipes.empty() && (need_preliminary_merge || have_input_columns_removed_after_prewhere))
        /// Drop temporary columns, added by 'sorting_key_prefix_expr'
        out_projection = createProjection(pipe_header);

    return Pipe::unitePipes(std::move(pipes));
}

static void addMergingFinal(
    Pipe & pipe,
    const SortDescription & sort_description,
    MergeTreeData::MergingParams merging_params,
    const StorageMetadataPtr & metadata_snapshot,
    size_t max_block_size_rows,
    bool enable_vertical_final)
{
    auto header = pipe.getSharedHeader();
    size_t num_outputs = pipe.numOutputPorts();

    auto now = time(nullptr);

    auto get_merging_processor = [&]() -> MergingTransformPtr
    {
        switch (merging_params.mode)
        {
            case MergeTreeData::MergingParams::Ordinary:
                return std::make_shared<MergingSortedTransform>(header, num_outputs,
                            sort_description, max_block_size_rows, /*max_block_size_bytes=*/0, /*max_dynamic_subcolumns*/std::nullopt, SortingQueueStrategy::Batch);

            case MergeTreeData::MergingParams::Collapsing:
                return std::make_shared<CollapsingSortedTransform>(header, num_outputs,
                            sort_description, merging_params.sign_column, true, max_block_size_rows, /*max_block_size_bytes=*/0, /*max_dynamic_subcolumns*/std::nullopt);

            case MergeTreeData::MergingParams::Summing: {
                auto required_columns = metadata_snapshot->getPartitionKey().expression->getRequiredColumns();
                required_columns.append_range(metadata_snapshot->getSortingKey().expression->getRequiredColumns());
                return std::make_shared<SummingSortedTransform>(header, num_outputs,
                            sort_description, merging_params.columns_to_sum, required_columns, max_block_size_rows, /*max_block_size_bytes=*/0, /*max_dynamic_subcolumns*/std::nullopt);
            }

            case MergeTreeData::MergingParams::Aggregating:
                return std::make_shared<AggregatingSortedTransform>(header, num_outputs,
                            sort_description, max_block_size_rows, /*max_block_size_bytes=*/0, /*max_dynamic_subcolumns*/std::nullopt);

            case MergeTreeData::MergingParams::Replacing:
                return std::make_shared<ReplacingSortedTransform>(header, num_outputs,
                            sort_description, merging_params.is_deleted_column, merging_params.version_column, max_block_size_rows, /*max_block_size_bytes=*/0, /*max_dynamic_subcolumns*/std::nullopt, /*out_row_sources_buf_*/ nullptr, /*use_average_block_sizes*/ false, /*cleanup*/ !merging_params.is_deleted_column.empty(), enable_vertical_final);


            case MergeTreeData::MergingParams::VersionedCollapsing:
                return std::make_shared<VersionedCollapsingTransform>(header, num_outputs,
                            sort_description, merging_params.sign_column, max_block_size_rows, /*max_block_size_bytes=*/0, /*max_dynamic_subcolumns*/std::nullopt);

            case MergeTreeData::MergingParams::Graphite:
                return std::make_shared<GraphiteRollupSortedTransform>(header, num_outputs,
                            sort_description, max_block_size_rows, /*max_block_size_bytes=*/0, /*max_dynamic_subcolumns*/std::nullopt, merging_params.graphite_params, now);

            case MergeTreeData::MergingParams::Coalescing:
            {
                auto required_columns = metadata_snapshot->getPartitionKey().expression->getRequiredColumns();
                required_columns.append_range(metadata_snapshot->getSortingKey().expression->getRequiredColumns());
                return std::make_shared<CoalescingSortedTransform>(header, num_outputs,
                            sort_description, merging_params.columns_to_sum, required_columns, max_block_size_rows, /*max_block_size_bytes=*/0, /*max_dynamic_subcolumns*/std::nullopt);
            }
        }
    };

    pipe.addTransform(get_merging_processor());
    if (enable_vertical_final)
        pipe.addSimpleTransform([](const SharedHeader & header_)
                                { return std::make_shared<SelectByIndicesTransform>(header_); });
}

static std::pair<std::shared_ptr<ExpressionActions>, String> createExpressionForPositiveSign(const String & sign_column_name, const Block & header, const ContextPtr & context)
{
    ASTPtr sign_indentifier = std::make_shared<ASTIdentifier>(sign_column_name);
    ASTPtr sign_filter = makeASTOperator("equals", sign_indentifier, std::make_shared<ASTLiteral>(Field(static_cast<Int8>(1))));
    const auto & sign_column = header.getByName(sign_column_name);

    auto syntax_result = TreeRewriter(context).analyze(sign_filter, {{sign_column.name, sign_column.type}});
    auto actions = ExpressionAnalyzer(sign_filter, syntax_result, context).getActionsDAG(false);
    return {std::make_shared<ExpressionActions>(std::move(actions)), sign_filter->getColumnName()};
}

static std::pair<std::shared_ptr<ExpressionActions>, String> createExpressionForIsDeleted(const String & is_deleted_column_name, const Block & header, const ContextPtr & context)
{
    ASTPtr is_deleted_identifier = std::make_shared<ASTIdentifier>(is_deleted_column_name);
    ASTPtr is_deleted_filter = makeASTFunction("equals", is_deleted_identifier, std::make_shared<ASTLiteral>(Field(static_cast<Int8>(0))));

    const auto & is_deleted_column = header.getByName(is_deleted_column_name);

    auto syntax_result = TreeRewriter(context).analyze(is_deleted_filter, {{is_deleted_column.name, is_deleted_column.type}});
    auto actions = ExpressionAnalyzer(is_deleted_filter, syntax_result, context).getActionsDAG(false);
    return {std::make_shared<ExpressionActions>(std::move(actions)), is_deleted_filter->getColumnName()};
}

bool ReadFromMergeTree::doNotMergePartsAcrossPartitionsFinal() const
{
    const auto & settings = context->getSettingsRef();

    /// If setting do_not_merge_across_partitions_select_final is set always prefer it
    if (settings[Setting::do_not_merge_across_partitions_select_final].changed)
        return settings[Setting::do_not_merge_across_partitions_select_final];

    if (!storage_snapshot->metadata->hasPrimaryKey() || !storage_snapshot->metadata->hasPartitionKey())
        return false;

    /** To avoid merging parts across partitions we want result of partition key expression for
      * rows with same primary key to be the same.
      *
      * If partition key expression is deterministic, and contains only columns that are included
      * in primary key, then for same primary key column values, result of partition key expression
      * will be the same.
      */
    const auto & partition_key_expression = storage_snapshot->metadata->getPartitionKey().expression;
    if (partition_key_expression->getActionsDAG().hasNonDeterministic())
        return false;

    const auto & primary_key_columns = storage_snapshot->metadata->getPrimaryKey().column_names;
    NameSet primary_key_columns_set(primary_key_columns.begin(), primary_key_columns.end());

    const auto & partition_key_required_columns = partition_key_expression->getRequiredColumns();
    for (const auto & partition_key_required_column : partition_key_required_columns)
        if (!primary_key_columns_set.contains(partition_key_required_column))
            return false;

    return true;
}

Pipe ReadFromMergeTree::spreadMarkRangesAmongStreamsFinal(
    RangesInDataParts && parts_with_ranges,
    const MergeTreeIndexBuildContextPtr & index_build_context,
    size_t num_streams,
    const Names & origin_column_names,
    const Names & column_names,
    std::optional<ActionsDAG> & out_projection)
{
    const auto & settings = context->getSettingsRef();
    PartRangesReadInfo info(parts_with_ranges, settings, *data_settings);

    assert(num_streams == requested_num_streams);
    num_streams = std::min<size_t>(num_streams, settings[Setting::max_final_threads]);

    /// If setting do_not_merge_across_partitions_select_final is true than we won't merge parts from different partitions.
    /// We have all parts in parts vector, where parts with same partition are nearby.
    /// So we will store iterators pointed to the beginning of each partition range (and parts.end()),
    /// then we will create a pipe for each partition that will run selecting processor and merging processor
    /// for the parts with this partition. In the end we will unite all the pipes.
    std::vector<RangesInDataParts::iterator> parts_to_merge_ranges;
    auto it = parts_with_ranges.begin();
    parts_to_merge_ranges.push_back(it);

    bool do_not_merge_across_partitions_select_final = doNotMergePartsAcrossPartitionsFinal();
    if (do_not_merge_across_partitions_select_final)
    {
        while (it != parts_with_ranges.end())
        {
            it = std::find_if(
                it, parts_with_ranges.end(), [&it](auto & part) { return it->data_part->info.getPartitionId() != part.data_part->info.getPartitionId(); });
            parts_to_merge_ranges.push_back(it);
        }
    }
    else
    {
        /// If do_not_merge_across_partitions_select_final is false we just merge all the parts.
        parts_to_merge_ranges.push_back(parts_with_ranges.end());
    }

    Pipes merging_pipes;
    Pipes no_merging_pipes;

    /// If do_not_merge_across_partitions_select_final is true and num_streams > 1
    /// we will store lonely parts with level > 0 to use parallel select on them.
    RangesInDataParts non_intersecting_parts_by_primary_key;

    auto sorting_expr = storage_snapshot->metadata->getSortingKey().expression;

    if (query_info.prewhere_info || query_info.row_level_filter)
    {
        NameSet sorting_columns;
        for (const auto & column : storage_snapshot->metadata->getSortingKey().expression->getRequiredColumnsWithTypes())
            sorting_columns.insert(column.name);
        restorePrewhereInputs(query_info.row_level_filter.get(), query_info.prewhere_info.get(), sorting_columns);
    }

    for (size_t range_index = 0; range_index < parts_to_merge_ranges.size() - 1; ++range_index)
    {
        /// If do_not_merge_across_partitions_select_final is true and there is only one part in partition
        /// with level > 0 then we won't post-process this part, and if num_streams > 1 we
        /// can use parallel select on such parts.
        bool no_merging_final = do_not_merge_across_partitions_select_final &&
            std::distance(parts_to_merge_ranges[range_index], parts_to_merge_ranges[range_index + 1]) == 1 &&
            parts_to_merge_ranges[range_index]->data_part->info.level > 0 &&
            !reader_settings.read_in_order;

        if (no_merging_final)
        {
            non_intersecting_parts_by_primary_key.push_back(std::move(*parts_to_merge_ranges[range_index]));
            continue;
        }

        Pipes pipes;
        {
            RangesInDataParts new_parts;

            for (auto part_it = parts_to_merge_ranges[range_index]; part_it != parts_to_merge_ranges[range_index + 1]; ++part_it)
            {
                new_parts.emplace_back(
                    part_it->data_part,
                    part_it->parent_part,
                    part_it->part_index_in_query,
                    part_it->part_starting_offset_in_query,
                    part_it->ranges);
            }

            if (new_parts.empty())
                continue;

            if (num_streams > 1 && storage_snapshot->metadata->hasPrimaryKey())
            {
                // Let's split parts into non intersecting parts ranges and layers to ensure data parallelism of FINAL.
                auto in_order_reading_step_getter = [this, &index_build_context, &column_names, &info](auto parts)
                {
                    return this->read(
                        std::move(parts),
                        index_build_context,
                        column_names,
                        ReadType::InOrder,
                        1 /* num_streams */,
                        0 /* min_marks_for_concurrent_read */,
                        info.use_uncompressed_cache);
                };

                /// Parts of non-zero level still may contain duplicate PK values to merge on FINAL if there's is_deleted column.
                /// Non-intersecting ranges will just go through extra filter added by createExpressionForIsDeleted() to filter
                /// deleted rows.
                bool split_parts_ranges_into_intersecting_and_non_intersecting_final
                    = settings[Setting::split_parts_ranges_into_intersecting_and_non_intersecting_final] &&
                          !reader_settings.read_in_order;

                SplitPartsWithRangesByPrimaryKeyResult split_ranges_result = splitPartsWithRangesByPrimaryKey(
                    storage_snapshot->metadata->getPrimaryKey(),
                    storage_snapshot->metadata->getSortingKey(),
                    sorting_expr,
                    std::move(new_parts),
                    num_streams,
                    context,
                    std::move(in_order_reading_step_getter),
                    split_parts_ranges_into_intersecting_and_non_intersecting_final,
                    settings[Setting::split_intersecting_parts_ranges_into_layers_final]);

                for (auto && non_intersecting_parts_range : split_ranges_result.non_intersecting_parts_ranges)
                    non_intersecting_parts_by_primary_key.push_back(std::move(non_intersecting_parts_range));

                for (auto && merging_pipe : split_ranges_result.merging_pipes)
                    pipes.push_back(std::move(merging_pipe));
            }
            else
            {
                pipes.emplace_back(read(
                    std::move(new_parts),
                    index_build_context,
                    column_names,
                    ReadType::InOrder,
                    num_streams,
                    0,
                    info.use_uncompressed_cache));

                pipes.back().addSimpleTransform([sorting_expr](const SharedHeader & header)
                                                { return std::make_shared<ExpressionTransform>(header, sorting_expr); });
            }

            /// Drop temporary columns, added by 'sorting_key_expr'
            if (!out_projection && !pipes.empty())
                out_projection = createProjection(pipes.front().getHeader());
        }

        if (pipes.empty())
            continue;

        Names sort_columns = storage_snapshot->metadata->getSortingKeyColumns();
        std::vector<bool> reverse_flags = storage_snapshot->metadata->getSortingKeyReverseFlags();
        SortDescription sort_description;
        sort_description.compile_sort_description = settings[Setting::compile_sort_description];
        sort_description.min_count_to_compile_sort_description = settings[Setting::min_count_to_compile_sort_description];

        size_t sort_columns_size = sort_columns.size();
        sort_description.reserve(sort_columns_size);

        for (size_t i = 0; i < sort_columns_size; ++i)
        {
            if (!reverse_flags.empty() && reverse_flags[i])
                sort_description.emplace_back(sort_columns[i], -1);
            else
                sort_description.emplace_back(sort_columns[i], 1);
        }

        for (auto & pipe : pipes)
            addMergingFinal(
                pipe,
                sort_description,
                data.merging_params,
                storage_snapshot->metadata,
                block_size.max_block_size_rows,
                enable_vertical_final);

        merging_pipes.emplace_back(Pipe::unitePipes(std::move(pipes)));
    }

    if (!non_intersecting_parts_by_primary_key.empty())
    {
        Pipe pipe;

        /// Collapsing algorithm doesn't expose non-matched rows with a negative sign in queries with FINAL.
        /// To support this logic without merging data, add a filtering by sign column for non-intersecting ranges.
        if (data.merging_params.mode == MergeTreeData::MergingParams::Collapsing)
        {
            auto columns_with_sign = origin_column_names;
            if (std::ranges::find(columns_with_sign, data.merging_params.sign_column) == columns_with_sign.end())
                columns_with_sign.push_back(data.merging_params.sign_column);

            pipe = spreadMarkRangesAmongStreams(
                std::move(non_intersecting_parts_by_primary_key), index_build_context, num_streams, columns_with_sign);
            auto [expression, filter_name] = createExpressionForPositiveSign(data.merging_params.sign_column, pipe.getHeader(), context);

            pipe.addSimpleTransform([&](const SharedHeader & header)
            {
                return std::make_shared<FilterTransform>(header, expression, filter_name, true);
            });
        }
        else if (!data.merging_params.is_deleted_column.empty())
        {
            auto columns_with_is_deleted = origin_column_names;
            if (std::ranges::find(columns_with_is_deleted, data.merging_params.is_deleted_column) == columns_with_is_deleted.end())
                columns_with_is_deleted.push_back(data.merging_params.is_deleted_column);

            pipe = spreadMarkRangesAmongStreams(
                std::move(non_intersecting_parts_by_primary_key), index_build_context, num_streams, columns_with_is_deleted);
            auto [expression, filter_name] = createExpressionForIsDeleted(data.merging_params.is_deleted_column, pipe.getHeader(), context);

            pipe.addSimpleTransform([&](const SharedHeader & header)
            {
                return std::make_shared<FilterTransform>(header, expression, filter_name, true);
            });
        }
        else
        {
            pipe = spreadMarkRangesAmongStreams(
                std::move(non_intersecting_parts_by_primary_key), index_build_context, num_streams, origin_column_names);
        }

        no_merging_pipes.emplace_back(std::move(pipe));
    }

    if (!merging_pipes.empty() && !no_merging_pipes.empty())
    {
        out_projection = {}; /// We do projection here
        Pipes pipes;
        pipes.resize(2);
        pipes[0] = Pipe::unitePipes(std::move(merging_pipes));
        pipes[1] = Pipe::unitePipes(std::move(no_merging_pipes));
        auto conversion_action = ActionsDAG::makeConvertingActions(
            pipes[0].getHeader().getColumnsWithTypeAndName(),
            pipes[1].getHeader().getColumnsWithTypeAndName(),
            ActionsDAG::MatchColumnsMode::Name,
            context);
        auto converting_expr = std::make_shared<ExpressionActions>(std::move(conversion_action));
        pipes[0].addSimpleTransform(
            [converting_expr](const SharedHeader & header)
            {
                return std::make_shared<ExpressionTransform>(header, converting_expr);
            });
        return Pipe::unitePipes(std::move(pipes));
    }
    return merging_pipes.empty() ? Pipe::unitePipes(std::move(no_merging_pipes)) : Pipe::unitePipes(std::move(merging_pipes));
}

ReadFromMergeTree::AnalysisResultPtr ReadFromMergeTree::selectRangesToRead(bool find_exact_ranges) const
{
    analyzed_result_ptr = selectRangesToRead(
        getParts(),
        mutations_snapshot,
        vector_search_parameters,
        top_k_filter_info,
        storage_snapshot->metadata,
        query_info,
        context,
        requested_num_streams,
        max_block_numbers_to_read,
        data,
        data_settings,
        all_column_names,
        log,
        indexes,
        find_exact_ranges,
        is_parallel_reading_from_replicas,
        allow_query_condition_cache);

    return analyzed_result_ptr;
}

void ReadFromMergeTree::buildIndexes(
    std::optional<ReadFromMergeTree::Indexes> & indexes,
    const ActionsDAG * filter_actions_dag_,
    const MergeTreeData & data,
    const RangesInDataParts & parts,
    [[maybe_unused]] const std::optional<VectorSearchParameters> & vector_search_parameters,
    [[maybe_unused]] const std::optional<TopKFilterInfo> top_k_filter_info,
    const ContextPtr & query_context,
    const SelectQueryInfo & query_info_,
    const StorageMetadataPtr & metadata_snapshot)
{
    indexes.reset();

    // Build and check if primary key is used when necessary
    const auto & primary_key = metadata_snapshot->getPrimaryKey();
    const Names & primary_key_column_names = primary_key.column_names;

    const auto & settings = query_context->getSettingsRef();

    ActionsDAGWithInversionPushDown filter_dag((filter_actions_dag_ ? filter_actions_dag_->getOutputs().front() : nullptr), query_context);

    indexes.emplace(
<<<<<<< HEAD
        ReadFromMergeTree::Indexes{KeyCondition{
            filter_dag,
            context,
            primary_key_column_names,
            primary_key.expression,
            /* single_point_ = */ false,
            /* skip_analysis_ = */ !settings[Setting::use_primary_key_indexes]}});
=======
        ReadFromMergeTree::Indexes{KeyCondition{filter_dag, query_context, primary_key_column_names, primary_key.expression}});
>>>>>>> 1802cc42

    NamesAndTypesList dummy_names_and_types;
    indexes->key_condition_rpn_template = KeyCondition{filter_dag, query_context, {}, std::make_shared<ExpressionActions>(ActionsDAG(dummy_names_and_types))};

    if (metadata_snapshot->hasPartitionKey())
    {
        const auto & partition_key = metadata_snapshot->getPartitionKey();
        auto minmax_columns_names = MergeTreeData::getMinMaxColumnsNames(partition_key);
        auto minmax_expression_actions = MergeTreeData::getMinMaxExpr(partition_key, ExpressionActionsSettings(query_context));

        indexes->minmax_idx_condition.emplace(filter_dag, query_context, minmax_columns_names, minmax_expression_actions);
        indexes->partition_pruner.emplace(metadata_snapshot, filter_dag, query_context, false /* strict */);
    }

    indexes->part_values
        = MergeTreeDataSelectExecutor::filterPartsByVirtualColumns(metadata_snapshot, data, parts, filter_dag.predicate, query_context);

    /// Perform virtual column key analysis only when no corresponding physical columns exist.
    const auto & columns = metadata_snapshot->getColumns();
    if (!columns.has("_part_offset") && !columns.has("_part"))
        MergeTreeDataSelectExecutor::buildKeyConditionFromPartOffset(indexes->part_offset_condition, filter_dag.predicate, query_context);
    if (!columns.has("_part_offset") && !columns.has("_part_starting_offset"))
        MergeTreeDataSelectExecutor::buildKeyConditionFromTotalOffset(indexes->total_offset_condition, filter_dag.predicate, query_context);

    indexes->use_skip_indexes = settings[Setting::use_skip_indexes];
    if (query_info_.isFinal() && !settings[Setting::use_skip_indexes_if_final])
        indexes->use_skip_indexes = false;

    if (!indexes->use_skip_indexes)
        return;

    const auto & all_indexes = metadata_snapshot->getSecondaryIndices();

    if (all_indexes.empty())
        return;

    std::unordered_set<std::string> ignored_index_names;

    if (settings[Setting::ignore_data_skipping_indices].changed)
    {
        const auto & indices = settings[Setting::ignore_data_skipping_indices].toString();
        ignored_index_names = parseIdentifiersOrStringLiteralsToSet(indices, settings);
    }

    UsefulSkipIndexes skip_indexes;
    using Key = std::pair<String, size_t>;
    std::map<Key, size_t> merged;

    for (const auto & index : all_indexes)
    {
        if (ignored_index_names.contains(index.name))
            continue;

        auto index_helper = MergeTreeIndexFactory::instance().get(index);

        if (index_helper->isMergeable())
        {
            auto [it, inserted]
                = merged.emplace(Key{index_helper->index.type, index_helper->getGranularity()}, skip_indexes.merged_indices.size());
            if (inserted)
            {
                skip_indexes.merged_indices.emplace_back();
                skip_indexes.merged_indices.back().condition = index_helper->createIndexMergedCondition(query_info_, metadata_snapshot);
            }

            skip_indexes.merged_indices[it->second].addIndex(index_helper);
            continue;
        }

        MergeTreeIndexConditionPtr condition;
        if (index_helper->isVectorSimilarityIndex())
        {
#if USE_USEARCH
            if (const auto * vector_similarity_index = typeid_cast<const MergeTreeIndexVectorSimilarity *>(index_helper.get()))
                condition = vector_similarity_index->createIndexCondition(filter_dag.predicate, query_context, vector_search_parameters);
#endif
            if (!condition)
                throw Exception(ErrorCodes::LOGICAL_ERROR, "Unknown vector search index {}", index_helper->index.name);
        }
        else
        {
            if (filter_dag.predicate)
                condition = index_helper->createIndexCondition(filter_dag.predicate, query_context);
        }

        if (condition && !condition->alwaysUnknownOrTrue())
            skip_indexes.useful_indices.emplace_back(index_helper, condition);

        auto can_skip_index_be_used_for_top_k_filtering = [top_k_filter_info](const MergeTreeIndexPtr & skip_index)
        {
                return top_k_filter_info && skip_index->index.isSimpleSingleColumnIndex() &&
                       skip_index->index.type == "minmax" && skip_index->index.granularity == 1 &&
                       top_k_filter_info->column_name == skip_index->index.column_names[0];
        };

        if (settings[Setting::use_skip_indexes_for_top_k] && can_skip_index_be_used_for_top_k_filtering(index_helper))
        {
            skip_indexes.skip_index_for_top_k_filtering = index_helper;
            LOG_TRACE(getLogger("MergeTreeSkipIndexReader"), "Selected index {} on column {} for top-K optimization, k = {}",
                        index_helper->index.name, top_k_filter_info->column_name, top_k_filter_info->limit_n);
            if (settings[Setting::use_skip_indexes_on_data_read])
                skip_indexes.threshold_tracker = top_k_filter_info->threshold_tracker;
        }
    }

    indexes->use_skip_indexes_for_disjunctions = settings[Setting::use_skip_indexes_for_disjunctions]
                                                    && skip_indexes.useful_indices.size() > 1
                                                    && !indexes->key_condition_rpn_template->hasOnlyConjunctions();
    {
        std::vector<size_t> index_sizes;
        index_sizes.reserve(skip_indexes.useful_indices.size());

        for (const auto & part : parts)
        {
            auto & index_order = skip_indexes.per_part_index_orders.emplace_back();
            index_order.resize(skip_indexes.useful_indices.size());
            std::iota(index_order.begin(), index_order.end(), 0);

            index_sizes.clear();

            for (const auto & idx : skip_indexes.useful_indices)
            {
                size_t index_size = 0;
                auto format = idx.index->getDeserializedFormat(part.data_part->checksums, idx.index->getFileName());

                for (const auto & substream : format.substreams)
                    index_size += part.data_part->getFileSizeOrZero(idx.index->getFileName() + substream.suffix + substream.extension);

                index_sizes.emplace_back(index_size);
            }

            // Move minmax indices to first positions, so they will be applied first as cheapest ones
            std::stable_sort(index_order.begin(), index_order.end(), [ &idx_sizes = std::as_const(index_sizes), &useful_indices = std::as_const(skip_indexes.useful_indices)](const auto & l, const auto & r)
            {
                const auto l_index = useful_indices[l].index;
                const auto r_index = useful_indices[r].index;

                const bool l_is_minmax = typeid_cast<const MergeTreeIndexMinMax *>(l_index.get());
                const bool r_is_minmax = typeid_cast<const MergeTreeIndexMinMax *>(r_index.get());

                auto l_index_priority = l_is_minmax ? 1 : 2;
                auto r_index_priority = r_is_minmax ? 1 : 2;

#if USE_USEARCH
                // A vector similarity index (if present) is the most selective, hence move it to front
                bool l_is_vectorsimilarity = typeid_cast<const MergeTreeIndexVectorSimilarity *>(l_index.get());
                bool r_is_vectorsimilarity = typeid_cast<const MergeTreeIndexVectorSimilarity *>(r_index.get());
                if (l_is_vectorsimilarity)
                    l_index_priority = 0;
                if (r_is_vectorsimilarity)
                    r_index_priority = 0;
#endif
                // negated since we want to prioritize coarser indexes
                const auto neg_l_granularity = -l_index->getGranularity();
                const auto neg_r_granularity = -r_index->getGranularity();

                const auto l_size = idx_sizes[l];
                const auto r_size = idx_sizes[r];

                return std::tie(l_index_priority, neg_l_granularity, l_size) < std::tie(r_index_priority, neg_r_granularity, r_size);
            });
        }
    }

    indexes->skip_indexes = std::move(skip_indexes);
}

void ReadFromMergeTree::applyFilters(ActionDAGNodes added_filter_nodes)
{
    if (!indexes)
    {
        auto dag = ActionsDAG::buildFilterActionsDAG(added_filter_nodes.nodes, query_info.buildNodeNameToInputNodeColumn());
        filter_actions_dag = dag ? std::make_shared<const ActionsDAG>(std::move(*dag)) : nullptr;

        /// NOTE: Currently we store two DAGs for analysis:
        /// (1) SourceStepWithFilter::filter_nodes, (2) query_info.filter_actions_dag. Make sure they are consistent.
        /// TODO: Get rid of filter_actions_dag in query_info after we move analysis of
        /// parallel replicas and unused shards into optimization, similar to projection analysis.
        if (filter_actions_dag)
            query_info.filter_actions_dag = filter_actions_dag;

        buildIndexes(
            indexes,
            query_info.filter_actions_dag.get(),
            data,
            getParts(),
            vector_search_parameters,
            top_k_filter_info,
            context,
            query_info,
            storage_snapshot->metadata);
    }
}

ReadFromMergeTree::AnalysisResultPtr ReadFromMergeTree::selectRangesToRead(
    const RangesInDataParts & parts,
    MergeTreeData::MutationsSnapshotPtr mutations_snapshot,
    const std::optional<VectorSearchParameters> & vector_search_parameters,
    const std::optional<TopKFilterInfo> & top_k_filter_info,
    const StorageMetadataPtr & metadata_snapshot,
    const SelectQueryInfo & query_info_,
    ContextPtr context_,
    size_t num_streams,
    PartitionIdToMaxBlockPtr max_block_numbers_to_read,
    const MergeTreeData & data,
    const MergeTreeSettingsPtr & data_settings_,
    const Names & all_column_names,
    LoggerPtr log,
    std::optional<Indexes> & indexes,
    bool find_exact_ranges,
    bool is_parallel_reading_from_replicas_,
    bool allow_query_condition_cache_)
{
    AnalysisResult result;
    RangesInDataParts res_parts;
    const auto & settings = context_->getSettingsRef();

    size_t total_parts = parts.size();

    result.column_names_to_read = all_column_names;

    /// If there are only virtual columns in the query, you must request at least one non-virtual one.
    if (result.column_names_to_read.empty())
    {
        NamesAndTypesList available_real_columns = metadata_snapshot->getColumns().getAllPhysical();
        result.column_names_to_read.push_back(ExpressionActions::getSmallestColumn(available_real_columns).name);
    }

    // Build and check if primary key is used when necessary
    const auto & primary_key = metadata_snapshot->getPrimaryKey();
    const Names & primary_key_column_names = primary_key.column_names;

    if (!indexes)
        buildIndexes(
            indexes,
            query_info_.filter_actions_dag.get(),
            data,
            parts,
            vector_search_parameters,
            top_k_filter_info,
            context_,
            query_info_,
            metadata_snapshot);

    if (indexes->part_values && indexes->part_values->empty())
        return std::make_shared<AnalysisResult>(std::move(result));

    if (indexes->key_condition.alwaysUnknownOrTrue())
    {
        if (settings[Setting::force_primary_key])
        {
            throw Exception(ErrorCodes::INDEX_NOT_USED,
                "Primary key ({}) is not used and setting 'force_primary_key' is set",
                fmt::join(primary_key_column_names, ", "));
        }
    } else
    {
        ProfileEvents::increment(ProfileEvents::SelectQueriesWithPrimaryKeyUsage);
    }

    LOG_DEBUG(log, "Key condition: {}", indexes->key_condition.toString());

    if (indexes->part_offset_condition)
        LOG_DEBUG(log, "Part offset condition: {}", indexes->part_offset_condition->toString());

    if (indexes->total_offset_condition)
        LOG_DEBUG(log, "Total offset condition: {}", indexes->total_offset_condition->toString());

    if (indexes->key_condition.alwaysFalse())
        return std::make_shared<AnalysisResult>(std::move(result));

    size_t total_marks_pk = 0;
    size_t parts_before_pk = 0;
    bool add_index_stat_row_for_pk_expand = false;

    {
        res_parts = MergeTreeDataSelectExecutor::filterPartsByPartition(
            parts,
            indexes->partition_pruner,
            indexes->minmax_idx_condition,
            indexes->part_values,
            metadata_snapshot,
            data,
            context_,
            max_block_numbers_to_read.get(),
            log,
            result.index_stats);

        result.sampling = MergeTreeDataSelectExecutor::getSampling(
            query_info_,
            metadata_snapshot->getColumns().getAllPhysical(),
            res_parts,
            indexes->key_condition,
            data,
            metadata_snapshot,
            context_,
            log);

        if (result.sampling.read_nothing)
            return std::make_shared<AnalysisResult>(std::move(result));

        for (const auto & part : res_parts)
            total_marks_pk += part.data_part->index_granularity->getMarksCountWithoutFinal();
        parts_before_pk = res_parts.size();

        MergeTreeDataSelectExecutor::filterPartsByQueryConditionCache(res_parts, query_info_, vector_search_parameters, mutations_snapshot, context_, log);

        auto reader_settings = MergeTreeReaderSettings::createForQuery(context_, *data_settings_, query_info_);
        if (!allow_query_condition_cache_)
            reader_settings.use_query_condition_cache = false;
        result.parts_with_ranges = MergeTreeDataSelectExecutor::filterPartsByPrimaryKeyAndSkipIndexes(
            res_parts,
            metadata_snapshot,
            mutations_snapshot,
            query_info_,
            context_,
            indexes->key_condition,
            indexes->part_offset_condition,
            indexes->total_offset_condition,
            indexes->key_condition_rpn_template,
            indexes->skip_indexes,
            top_k_filter_info,
            reader_settings,
            log,
            num_streams,
            result.index_stats,
            indexes->use_skip_indexes,
            indexes->use_skip_indexes_for_disjunctions,
            find_exact_ranges,
            query_info_.isFinal(),
            is_parallel_reading_from_replicas_,
            result);

        if (indexes->use_skip_indexes && !indexes->skip_indexes.empty() && query_info_.isFinal()
            && settings[Setting::use_skip_indexes_if_final_exact_mode])
        {
            result.parts_with_ranges
                = findPKRangesForFinalAfterSkipIndex(primary_key, metadata_snapshot->getSortingKey(), result.parts_with_ranges, log);
            add_index_stat_row_for_pk_expand = true;
        }

        std::optional<size_t> condition_hash;
        if (reader_settings.use_query_condition_cache && query_info_.filter_actions_dag && !query_info_.isFinal())
        {
            const auto & outputs = query_info_.filter_actions_dag->getOutputs();
            if (outputs.size() == 1 && VirtualColumnUtils::isDeterministic(outputs.front()))
                condition_hash = outputs.front()->getHash();
        }

        /// Fill query condition cache with ranges excluded by index analysis.
        if (condition_hash)
        {
            RangesInDataParts remaining;

            auto it_parts = res_parts.begin();
            auto it_result = result.parts_with_ranges.begin();

            while (it_parts != res_parts.end())
            {
                if (it_result != result.parts_with_ranges.end() && it_parts->part_index_in_query == it_result->part_index_in_query)
                {
                    auto & full_ranges = it_parts->ranges;
                    const auto & kept_ranges = it_result->ranges;

                    MarkRanges diff_ranges;

                    auto * it_full = full_ranges.begin();
                    const auto * it_kept = kept_ranges.begin();

                    while (it_full != full_ranges.end())
                    {
                        if (it_kept == kept_ranges.end() || it_full->end <= it_kept->begin)
                        {
                            /// full range is completely before kept range, keep it
                            diff_ranges.push_back(*it_full);
                            ++it_full;
                        }
                        else if (it_full->begin >= it_kept->end)
                        {
                            /// full range is completely after kept range, move to next kept
                            ++it_kept;
                        }
                        else
                        {
                            /// overlap, need to slice
                            if (it_full->begin < it_kept->begin)
                                diff_ranges.push_back({it_full->begin, it_kept->begin});

                            if (it_full->end > it_kept->end)
                            {
                                /// adjust full range and check next kept range
                                *it_full = {it_kept->end, it_full->end};
                                ++it_kept;
                            }
                            else
                            {
                                /// fully covered or trimmed
                                ++it_full;
                            }
                        }
                    }

                    if (!diff_ranges.empty())
                    {
                        remaining.emplace_back(
                            it_parts->data_part,
                            it_parts->parent_part,
                            it_parts->part_index_in_query,
                            it_parts->part_starting_offset_in_query,
                            std::move(diff_ranges));
                    }

                    ++it_parts;
                    ++it_result;
                }
                else
                {
                    /// part was erased entirely, keep it whole
                    remaining.push_back(*it_parts);
                    ++it_parts;
                }
            }

            auto query_condition_cache = Context::getGlobalContextInstance()->getQueryConditionCache();
            const auto * output = query_info_.filter_actions_dag->getOutputs().front();
            for (const auto & remaining_ranges : remaining)
            {
                const auto & data_part = remaining_ranges.data_part;
                String part_name = data_part->isProjectionPart() ? fmt::format("{}:{}", data_part->getParentPartName(), data_part->name)
                                                                 : data_part->name;
                query_condition_cache->write(
                    data_part->storage.getStorageID().uuid,
                    part_name,
                    *condition_hash,
                    reader_settings.query_condition_cache_store_conditions_as_plaintext ? output->result_name : "",
                    remaining_ranges.ranges,
                    data_part->index_granularity->getMarksCount(),
                    data_part->index_granularity->hasFinalMark());
            }
        }
    }

    size_t sum_marks_pk = total_marks_pk;
    for (const auto & stat : result.index_stats)
        if (stat.type == IndexType::PrimaryKey)
            sum_marks_pk = stat.num_granules_after;

    size_t sum_marks = 0;
    size_t sum_ranges = 0;
    size_t sum_rows = 0;

    for (const auto & part : result.parts_with_ranges)
    {
        sum_ranges += part.ranges.size();
        sum_marks += part.getMarksCount();
        sum_rows += part.getRowsCount();
    }

    if (add_index_stat_row_for_pk_expand)
    {
        result.index_stats.emplace_back(ReadFromMergeTree::IndexStat{
            .type = ReadFromMergeTree::IndexType::PrimaryKeyExpand,
            .description = "Selects all granules that intersect by PK values with the previous skip indexes selection",
            .num_parts_after = result.parts_with_ranges.size(),
            .num_granules_after = sum_marks});
    }

    result.total_parts = total_parts;
    result.parts_before_pk = parts_before_pk;
    result.selected_parts = result.parts_with_ranges.size();
    result.selected_ranges = sum_ranges;
    result.selected_marks = sum_marks;
    result.selected_marks_pk = sum_marks_pk;
    result.total_marks_pk = total_marks_pk;
    result.selected_rows = sum_rows;
    result.has_exact_ranges = result.selected_parts == 0 || find_exact_ranges;

    if (query_info_.input_order_info)
        result.read_type = (query_info_.input_order_info->direction > 0)
            ? ReadType::InOrder
            : ReadType::InReverseOrder;

    return std::make_shared<AnalysisResult>(std::move(result));
}

int ReadFromMergeTree::getSortDirection() const
{
    if (query_info.input_order_info)
        return query_info.input_order_info->direction;

    return 1;
}

void ReadFromMergeTree::updateSortDescription()
{
    result_sort_description = getSortDescriptionForOutputHeader(
        output_header,
        storage_snapshot->metadata->getSortingKeyColumns(),
        storage_snapshot->metadata->getSortingKeyReverseFlags(),
        getSortDirection(),
        query_info.input_order_info,
        query_info.row_level_filter,
        query_info.prewhere_info,
        enable_vertical_final);
}

bool ReadFromMergeTree::isParallelReplicasLocalPlanForInitiator() const
{
    return is_parallel_reading_from_replicas && context->getSettingsRef()[Setting::parallel_replicas_local_plan]
        && context->canUseParallelReplicasOnInitiator();
}

bool ReadFromMergeTree::requestReadingInOrder(size_t prefix_size, int direction, size_t read_limit)
{
    /// if dirction is not set, use current one
    if (!direction)
        direction = getSortDirection();

    /// Disable read-in-order optimization for reverse order with final.
    /// Otherwise, it can lead to incorrect final behavior because the implementation may rely on the reading in direct order).
    if (direction != 1 && query_info.isFinal())
        return false;

    query_info.input_order_info = std::make_shared<InputOrderInfo>(SortDescription{}, prefix_size, direction, read_limit);
    reader_settings.read_in_order = true;

    /// In case or read-in-order, don't create too many reading streams.
    /// Almost always we are reading from a single stream at a time because of merge sort.
    if (output_streams_limit)
        requested_num_streams = output_streams_limit;

    /// All *InOrder optimization rely on an assumption that output stream is sorted, but vertical FINAL breaks this rule
    /// Let prefer in-order optimization over vertical FINAL for now
    enable_vertical_final = false;

    updateSortDescription();

    /// Re-calculate analysis result to have correct read_type
    /// For some reason for projection it breaks aggregation in order, so skip it
    if (analyzed_result_ptr && !analyzed_result_ptr->readFromProjection())
        selectRangesToRead();

    return true;
}

bool ReadFromMergeTree::setVirtualRowConversions(ActionsDAG virtual_row_conversion_)
{
    /// Disable virtual row for FINAL.
    if (isQueryWithFinal() || !context->getSettingsRef()[Setting::read_in_order_use_virtual_row])
        return false;

    virtual_row_conversion = std::make_shared<ExpressionActions>(std::move(virtual_row_conversion_));
    return true;
}


bool ReadFromMergeTree::readsInOrder() const
{
    return reader_settings.read_in_order;
}

void ReadFromMergeTree::updatePrewhereInfo(const PrewhereInfoPtr & prewhere_info_value)
{
    query_info.prewhere_info = prewhere_info_value;

    output_header = std::make_shared<const Block>(MergeTreeSelectProcessor::transformHeader(
        storage_snapshot->getSampleBlockForColumns(all_column_names),
        query_info.row_level_filter,
        prewhere_info_value));

    updateSortDescription();
}

void ReadFromMergeTree::replaceVectorColumnWithDistanceColumn(const String & vector_column)
{
    if (isVectorColumnReplaced())
        throw Exception(ErrorCodes::LOGICAL_ERROR, "Vector column unexpectedly already replaced.");
    std::erase(all_column_names, vector_column);
    all_column_names.emplace_back("_distance");
    output_header = std::make_shared<const Block>(MergeTreeSelectProcessor::transformHeader(
        storage_snapshot->getSampleBlockForColumns(all_column_names),
        query_info.row_level_filter,
        query_info.prewhere_info));

    /// if analysis has already been done (like in optimization for projections),
    /// then update columns to read in analysis result
    if (analyzed_result_ptr)
        analyzed_result_ptr->column_names_to_read = all_column_names;
}

bool ReadFromMergeTree::isVectorColumnReplaced() const
{
    return std::ranges::find(all_column_names, "_distance") != all_column_names.end();
}

bool ReadFromMergeTree::requestOutputEachPartitionThroughSeparatePort()
{
    if (isQueryWithFinal())
        return false;

    /// With parallel replicas we have to have only a single instance of `MergeTreeReadPoolParallelReplicas` per replica.
    /// With aggregation-by-partitions optimisation we might create a separate pool for each partition.
    if (is_parallel_reading_from_replicas)
        return false;

    const auto & settings = context->getSettingsRef();

    const auto partitions_cnt = countPartitions(getParts());
    if (!settings[Setting::force_aggregate_partitions_independently]
        && (partitions_cnt == 1 || partitions_cnt < settings[Setting::max_threads] / 2))
    {
        LOG_TRACE(
            log,
            "Independent aggregation by partitions won't be used because there are too few of them: {}. You can set "
            "force_aggregate_partitions_independently to suppress this check",
            partitions_cnt);
        return false;
    }

    if (!settings[Setting::force_aggregate_partitions_independently]
        && (partitions_cnt > settings[Setting::max_number_of_partitions_for_independent_aggregation]))
    {
        LOG_TRACE(
            log,
            "Independent aggregation by partitions won't be used because there are too many of them: {}. You can increase "
            "max_number_of_partitions_for_independent_aggregation (current value is {}) or set "
            "force_aggregate_partitions_independently to suppress this check",
            partitions_cnt,
            settings[Setting::max_number_of_partitions_for_independent_aggregation].value);
        return false;
    }

    if (!settings[Setting::force_aggregate_partitions_independently])
    {
        std::unordered_map<String, size_t> partition_rows;
        for (const auto & part : getParts())
            partition_rows[part.data_part->info.getPartitionId()] += part.data_part->rows_count;
        size_t sum_rows = 0;
        size_t max_rows = 0;
        for (const auto & [_, rows] : partition_rows)
        {
            sum_rows += rows;
            max_rows = std::max(max_rows, rows);
        }

        /// Merging shouldn't take more time than preaggregation in normal cases. And exec time is proportional to the amount of data.
        /// We assume that exec time of independent aggr is proportional to the maximum of sizes and
        /// exec time of ordinary aggr is proportional to sum of sizes divided by number of threads and multiplied by two (preaggregation + merging).
        const size_t avg_rows_in_partition = sum_rows / settings[Setting::max_threads];
        if (max_rows > avg_rows_in_partition * 2)
        {
            LOG_TRACE(
                log,
                "Independent aggregation by partitions won't be used because there are too big skew in the number of rows between "
                "partitions. You can set force_aggregate_partitions_independently to suppress this check");
            return false;
        }
    }

    return output_each_partition_through_separate_port = true;
}

ReadFromMergeTree::AnalysisResult & ReadFromMergeTree::getAnalysisResultImpl() const
{
    if (!analyzed_result_ptr)
        analyzed_result_ptr = selectRangesToRead();

    return *analyzed_result_ptr;
}

bool ReadFromMergeTree::isQueryWithSampling() const
{
    if (context->getSettingsRef()[Setting::parallel_replicas_count] > 1 && data.supportsSampling())
        return true;

    if (query_info.table_expression_modifiers)
        return query_info.table_expression_modifiers->getSampleSizeRatio() != std::nullopt;

    const auto & select = query_info.query->as<ASTSelectQuery &>();
    return select.sampleSize() != nullptr;
}

Pipe ReadFromMergeTree::spreadMarkRanges(
    RangesInDataParts && parts_with_ranges,
    const MergeTreeIndexBuildContextPtr & index_build_context,
    size_t num_streams,
    AnalysisResult & result,
    std::optional<ActionsDAG> & result_projection)
{
    const bool final = isQueryWithFinal();
    Names column_names_to_read = result.column_names_to_read;
    NameSet names(column_names_to_read.begin(), column_names_to_read.end());

    if (result.sampling.use_sampling)
    {
        NameSet sampling_columns;

        /// Add columns needed for `sample_by_ast` to `column_names_to_read`.
        for (const auto & column : result.sampling.filter_expression->getRequiredColumns().getNames())
        {
            if (names.emplace(column).second)
                column_names_to_read.push_back(column);

            sampling_columns.insert(column);
        }

        if (query_info.prewhere_info || query_info.row_level_filter)
            restorePrewhereInputs(query_info.row_level_filter.get(), query_info.prewhere_info.get(), sampling_columns);
    }

    if (final)
    {
        chassert(!is_parallel_reading_from_replicas);

        if (output_each_partition_through_separate_port)
            throw Exception(ErrorCodes::LOGICAL_ERROR, "Optimization isn't supposed to be used for queries with final");

        auto original_column_names = column_names_to_read;

        /// Add columns needed to calculate the sorting expression and the sign.
        for (const auto & column : storage_snapshot->metadata->getColumnsRequiredForSortingKey())
        {
            if (names.emplace(column).second)
                column_names_to_read.push_back(column);
        }

        if (!data.merging_params.is_deleted_column.empty() && names.emplace(data.merging_params.is_deleted_column).second)
            column_names_to_read.push_back(data.merging_params.is_deleted_column);
        if (!data.merging_params.sign_column.empty() && names.emplace(data.merging_params.sign_column).second)
            column_names_to_read.push_back(data.merging_params.sign_column);
        if (!data.merging_params.version_column.empty() && names.emplace(data.merging_params.version_column).second)
            column_names_to_read.push_back(data.merging_params.version_column);

        return spreadMarkRangesAmongStreamsFinal(
            std::move(parts_with_ranges),
            index_build_context,
            num_streams,
            original_column_names,
            column_names_to_read,
            result_projection);
    }

    if (!result.split_parts.layers.empty())
        return readByLayers(
            result.parts_with_ranges,
            std::move(result.split_parts),
            index_build_context,
            column_names_to_read,
            query_info.input_order_info);

    if (query_info.input_order_info)
    {
        return spreadMarkRangesAmongStreamsWithOrder(
            std::move(parts_with_ranges),
            index_build_context,
            num_streams,
            column_names_to_read,
            result_projection,
            query_info.input_order_info);
    }

    return spreadMarkRangesAmongStreams(std::move(parts_with_ranges), index_build_context, num_streams, column_names_to_read);
}

Pipe ReadFromMergeTree::groupStreamsByPartition(
    AnalysisResult & result,
    const MergeTreeIndexBuildContextPtr & index_build_context,
    std::optional<ActionsDAG> & result_projection)
{
    auto && parts_with_ranges = std::move(result.parts_with_ranges);

    if (parts_with_ranges.empty())
        return {};

    const size_t partitions_cnt = std::max<size_t>(countPartitions(parts_with_ranges), 1);
    const size_t partitions_per_stream = std::max<size_t>(1, partitions_cnt / requested_num_streams);
    const size_t num_streams = std::max<size_t>(1, requested_num_streams / partitions_cnt);

    Pipes pipes;
    for (auto begin = parts_with_ranges.begin(), end = begin; end != parts_with_ranges.end(); begin = end)
    {
        for (size_t i = 0; i < partitions_per_stream; ++i)
            end = std::find_if(
                end,
                parts_with_ranges.end(),
                [&end](const auto & part) { return end->data_part->info.getPartitionId() != part.data_part->info.getPartitionId(); });

        RangesInDataParts partition_parts{std::make_move_iterator(begin), std::make_move_iterator(end)};

        pipes.emplace_back(
            spreadMarkRanges(std::move(partition_parts), index_build_context, num_streams, result, result_projection));
        if (!pipes.back().empty())
            pipes.back().resize(1);
    }

    return Pipe::unitePipes(std::move(pipes));
}

QueryPlanStepPtr ReadFromMergeTree::clone() const
{
    AnalysisResultPtr analysis_result_copy;
    if (analyzed_result_ptr)
        analysis_result_copy = std::make_shared<AnalysisResult>(*analyzed_result_ptr);

    auto cloned_step = std::make_unique<ReadFromMergeTree>(
        prepared_parts,
        mutations_snapshot,
        all_column_names,
        data,
        data_settings,
        query_info,
        storage_snapshot,
        context,
        block_size.max_block_size_rows,
        requested_num_streams,
        max_block_numbers_to_read,
        log,
        std::move(analysis_result_copy),
        is_parallel_reading_from_replicas,
        all_ranges_callback,
        read_task_callback,
        number_of_current_replica);
    cloned_step->allow_query_condition_cache = allow_query_condition_cache;
    cloned_step->enable_remove_parts_from_snapshot_optimization = enable_remove_parts_from_snapshot_optimization;
    return cloned_step;
}

std::unique_ptr<LazilyReadFromMergeTree> ReadFromMergeTree::keepOnlyRequiredColumnsAndCreateLazyReadStep(const NameSet & required_outputs)
{
    if (output_header == nullptr)
        return {};

    NameSet columns_to_keep;

    for (const auto & column_name : required_outputs)
        columns_to_keep.insert(column_name);

    if (query_info.row_level_filter)
    {
        for (const auto * input : query_info.row_level_filter->actions.getInputs())
            columns_to_keep.insert(input->result_name);
    }


    if (query_info.prewhere_info)
    {
        for (const auto * input : query_info.prewhere_info->prewhere_actions.getInputs())
            columns_to_keep.insert(input->result_name);
    }

    auto virtuals = data.getVirtualsPtr();

    Names new_column_names;
    Names columns_to_remove;
    for (const auto & column_name : all_column_names)
    {
        if (columns_to_keep.contains(column_name) || virtuals->has(column_name))
            new_column_names.push_back(column_name);
        else
            columns_to_remove.push_back(column_name);
    }

    if (columns_to_remove.empty())
        return {};

    auto lazy_reading_header = std::make_shared<const Block>(
        MergeTreeSelectProcessor::transformHeader(
            storage_snapshot->getSampleBlockForColumns(columns_to_remove),
            nullptr, //query_info.row_level_filter,
            nullptr) //query_info.prewhere_info)
    );

    PartRangesReadInfo info(getParts(), context->getSettingsRef(), *data.getSettings());

    auto new_reading = std::make_unique<LazilyReadFromMergeTree>(
        std::move(lazy_reading_header),
        block_size.max_block_size_rows,
        info.min_marks_for_concurrent_read,
        reader_settings,
        mutations_snapshot,
        storage_snapshot,
        context,
        data.getLogName());

    all_column_names = std::move(new_column_names);

    output_header = std::make_shared<const Block>(MergeTreeSelectProcessor::transformHeader(
        storage_snapshot->getSampleBlockForColumns(all_column_names),
        query_info.row_level_filter,
        query_info.prewhere_info));

    /// Update analysis result if it exists
    if (analyzed_result_ptr)
        analyzed_result_ptr->column_names_to_read = all_column_names;

    required_source_columns = all_column_names;

    return new_reading;
}

void ReadFromMergeTree::addStartingPartOffsetAndPartOffset(bool & added_part_starting_offset, bool & added_part_offset)
{
    added_part_starting_offset = true;
    added_part_offset = true;

    for (const auto & col_name : all_column_names)
    {
        if (col_name == "_part_starting_offset")
            added_part_starting_offset = false;
        if (col_name == "_part_offset")
            added_part_offset = false;
    }

    if (!added_part_starting_offset && !added_part_offset)
        return;

    Names new_column_names;
    if (added_part_starting_offset)
        new_column_names.push_back("_part_starting_offset");
    if (added_part_offset)
        new_column_names.push_back("_part_offset");

    new_column_names.insert(new_column_names.end(), all_column_names.begin(), all_column_names.end());
    all_column_names = std::move(new_column_names);

    output_header = std::make_shared<const Block>(MergeTreeSelectProcessor::transformHeader(
        storage_snapshot->getSampleBlockForColumns(all_column_names),
        query_info.row_level_filter,
        query_info.prewhere_info));

    /// Update analysis result if it exists
    if (analyzed_result_ptr)
        analyzed_result_ptr->column_names_to_read = all_column_names;

    required_source_columns = all_column_names;
}

bool ReadFromMergeTree::supportsSkipIndexesOnDataRead() const
{
    if (!indexes || !indexes->use_skip_indexes || indexes->skip_indexes.empty())
        return false;

    const auto & settings = context->getSettingsRef();
    if (!settings[Setting::use_skip_indexes_on_data_read])
        return false;

    if (query_info.isFinal() && settings[Setting::use_skip_indexes_if_final_exact_mode])
        return false;

    if (is_parallel_reading_from_replicas)
        return false;

    /// Settings `read_overflow_mode = 'throw'` and `max_rows_to_read` are evaluated early during execution,
    /// during initialization of the pipeline based on estimated row counts. Estimation doesn't work properly
    /// if the skip index is evaluated during data read (scan).
    if (settings[Setting::read_overflow_mode] == OverflowMode::THROW && settings[Setting::max_rows_to_read])
        return false;

    return true;
}

void ReadFromMergeTree::initializePipeline(QueryPipelineBuilder & pipeline, const BuildQueryPipelineSettings &)
{
    auto & result = getAnalysisResult();

    if (enable_remove_parts_from_snapshot_optimization)
    {
        /// Do not keep data parts in snapshot.
        /// They are stored separately, and some could be released after PK analysis.
        storage_snapshot->data = std::make_unique<MergeTreeData::SnapshotData>();
    }

    const auto & local_settings = context->getSettingsRef();

    /// Check if we should apply row policy and prewhere after FINAL instead of during reading
    /// (for correct behavior with ReplacingMergeTree where row policy should not affect which row "wins" during deduplication)
    /// also PREWHERE must always be executed after row policy, so if row policy is deferred, prewhere must be too
    FilterDAGInfoPtr deferred_row_level_filter;
    PrewhereInfoPtr deferred_prewhere_info;

    if (isQueryWithFinal())
    {
        bool defer_row_policy = local_settings[Setting::apply_row_policy_after_final] && query_info.row_level_filter;
        bool defer_prewhere = local_settings[Setting::apply_prewhere_after_final] && query_info.prewhere_info;

        /// If row policy is deferred and uses non-sorting-key columns, prewhere must also be deferred
        /// to maintain correct execution order (row policy before prewhere).
        if (defer_row_policy && query_info.prewhere_info)
        {
            const auto & sorting_key_columns = storage_snapshot->metadata->getSortingKeyColumns();
            NameSet sorting_key_columns_set(sorting_key_columns.begin(), sorting_key_columns.end());

            auto filter_required_columns = query_info.row_level_filter->actions.getRequiredColumnsNames();
            bool all_columns_in_sorting_key = true;
            for (const auto & col : filter_required_columns)
            {
                if (!sorting_key_columns_set.contains(col))
                {
                    all_columns_in_sorting_key = false;
                    break;
                }
            }

            /// If row policy uses non-sorting-key columns, we must defer prewhere too
            if (!all_columns_in_sorting_key)
                defer_prewhere = true;
        }

        if (defer_row_policy || defer_prewhere)
        {
            /// Save the filters and clear them from query_info so they won't be applied during reading
            if (defer_row_policy)
            {
                deferred_row_level_filter = query_info.row_level_filter;
                query_info.row_level_filter = nullptr;
            }

            if (defer_prewhere)
            {
                deferred_prewhere_info = query_info.prewhere_info;
                query_info.prewhere_info = nullptr;
            }

            /// Ensure columns required by deferred filters are included in the columns to read.
            /// Without this, SELECT x would fail if row policy uses column y.
            NameSet columns_to_read_set(result.column_names_to_read.begin(), result.column_names_to_read.end());
            NameSet all_columns_set(all_column_names.begin(), all_column_names.end());

            auto add_required_columns = [&](const Names & required_columns)
            {
                for (const auto & col : required_columns)
                {
                    if (!columns_to_read_set.contains(col))
                    {
                        result.column_names_to_read.push_back(col);
                        columns_to_read_set.insert(col);
                    }
                    if (!all_columns_set.contains(col))
                    {
                        all_column_names.push_back(col);
                        all_columns_set.insert(col);
                    }
                }
            };

            if (deferred_row_level_filter)
                add_required_columns(deferred_row_level_filter->actions.getRequiredColumnsNames());

            if (deferred_prewhere_info)
                add_required_columns(deferred_prewhere_info->prewhere_actions.getRequiredColumnsNames());

            /// Recreate output_header without the deferred filters since they will be applied after FINAL
            output_header = std::make_shared<const Block>(MergeTreeSelectProcessor::transformHeader(
                storage_snapshot->getSampleBlockForColumns(all_column_names),
                defer_row_policy ? nullptr : query_info.row_level_filter,
                defer_prewhere ? nullptr : query_info.prewhere_info));

            LOG_DEBUG(
                log,
                "Deferring filters to after FINAL: row_policy={}, prewhere={}. columns_to_read={}",
                defer_row_policy,
                defer_prewhere,
                fmt::join(result.column_names_to_read, ","));
        }
    }

    shared_virtual_fields.emplace("_sample_factor", result.sampling.used_sample_factor);

    LOG_DEBUG(
        log,
        "Selected {}/{} parts by partition key, {} parts by primary key, {}/{} marks by primary key, {} marks to read from {} ranges",
        result.parts_before_pk,
        result.total_parts,
        result.selected_parts,
        result.selected_marks_pk,
        result.total_marks_pk,
        result.selected_marks,
        result.selected_ranges);

    // Adding partition info to QueryAccessInfo.
    if (context->hasQueryContext() && !query_info.is_internal)
    {
        Names partition_names;
        for (const auto & part : result.parts_with_ranges)
        {
            partition_names.emplace_back(
                fmt::format("{}.{}", data.getStorageID().getFullNameNotQuoted(), part.data_part->info.getPartitionId()));
        }
        context->getQueryContext()->addQueryAccessInfo(partition_names);
    }

    ProfileEvents::increment(ProfileEvents::SelectedParts, result.selected_parts);
    ProfileEvents::increment(ProfileEvents::SelectedPartsTotal, result.total_parts);
    ProfileEvents::increment(ProfileEvents::SelectedRanges, result.selected_ranges);
    ProfileEvents::increment(ProfileEvents::SelectedMarks, result.selected_marks);
    ProfileEvents::increment(ProfileEvents::SelectedMarksTotal, result.total_marks_pk);

    auto query_id_holder = result.checkLimits(*context, data, *data_settings);

    /// If we have neither a WHERE nor a PREWHERE condition, the query condition cache doesn't save anything --> disable it.
    bool has_where_or_prewhere = query_info.prewhere_info || query_info.filter_actions_dag;
    if (!allow_query_condition_cache || !has_where_or_prewhere)
        reader_settings.use_query_condition_cache = false;

    /// Initializing parallel replicas coordinator with empty ranges to read in case of
    /// local plan for initiator to prevent coordinator initialization by other replicas
    /// (which may skip index analysis).
    if (result.parts_with_ranges.empty() && isParallelReplicasLocalPlanForInitiator())
    {
        const auto & client_info = context->getClientInfo();

        auto extension = ParallelReadingExtension{
            all_ranges_callback.value(),
            read_task_callback.value(),
            number_of_current_replica.value_or(client_info.number_of_current_replica),
            context->getClusterForParallelReplicas()->getShardsInfo().at(0).getAllNodeCount()};

        auto get_coordination_mode = [&]
        {
            if (!query_info.input_order_info)
                return CoordinationMode::Default;

            return result.read_type == ReadType::InOrder
                ? CoordinationMode::WithOrder
                : CoordinationMode::ReverseOrder;
        };
        extension.sendInitialRequest(get_coordination_mode(), result.parts_with_ranges, /*mark_segment_size=*/1);
    }

    if (result.parts_with_ranges.empty())
    {
        pipeline.init(Pipe(std::make_shared<NullSource>(getOutputHeader())));
        return;
    }

    selected_marks = result.selected_marks;
    selected_rows = result.selected_rows;
    selected_parts = result.selected_parts;
    /// Projection, that needed to drop columns, which have appeared by execution
    /// of some extra expressions, and to allow execute the same expressions later.
    /// NOTE: It may lead to double computation of expressions.
    std::optional<ActionsDAG> result_projection;

    /// Optionally initializes index build context to filter on data reading. This context is shared across multiple
    /// MergeTreeSelectProcessor instances, and is used to construct and apply index filters in a thread-safe manner.
    MergeTreeIndexBuildContextPtr index_build_context;
    MergeTreeSkipIndexReaderPtr skip_index_reader;
    MergeTreeProjectionIndexReaderPtr projection_index_reader;
    if (supportsSkipIndexesOnDataRead())
    {
        UsefulSkipIndexes applicable_skip_indexes = indexes->skip_indexes;

        std::erase_if(applicable_skip_indexes.useful_indices, [this](const auto & idx)
        {
            /// Vector similarity indexes are not applicable on data reads.
            /// Indexes for which index read task is created use another mechanism to read index data.
            return idx.index->isVectorSimilarityIndex() || index_read_tasks.contains(idx.index->index.name);
        });

        if (!applicable_skip_indexes.empty())
        {
            skip_index_reader = std::make_shared<MergeTreeSkipIndexReader>(
                applicable_skip_indexes,
                indexes->key_condition_rpn_template,
                indexes->use_skip_indexes_for_disjunctions,
                context->getIndexMarkCache(),
                context->getIndexUncompressedCache(),
                context->getVectorSimilarityIndexCache(),
                reader_settings,
                getLogger("MergeTreeSkipIndexReader"));
        }
    }

    if (!projection_index_read_desc.read_ranges.empty())
    {
        auto empty_mutations_snapshot = mutations_snapshot->cloneEmpty();
        const auto & settings = context->getSettingsRef();
        PartRangesReadInfo info(result.parts_with_ranges, settings, *data_settings);
        PoolSettings pool_settings{
            .threads = 1,
            .sum_marks = info.sum_marks,
            .min_marks_for_concurrent_read = info.min_marks_for_concurrent_read,
            .preferred_block_size_bytes = settings[Setting::preferred_block_size_bytes],
            .use_uncompressed_cache = info.use_uncompressed_cache,
            .use_const_size_tasks_for_remote_reading = settings[Setting::merge_tree_use_const_size_tasks_for_remote_reading],
            .total_query_nodes = 1,
        };

        ProjectionIndexReaderByName readers;

        /// Create a reader for each projection index based on its metadata and prewhere info.
        for (const auto & read_info : projection_index_read_desc.read_infos)
        {
            readers.emplace(
                read_info.projection->name,
                SingleProjectionIndexReader(
                    std::make_shared<MergeTreeReadPoolProjectionIndex>(
                        empty_mutations_snapshot,
                        std::make_shared<StorageSnapshot>(storage_snapshot->storage, read_info.projection->metadata),
                        read_info.prewhere_info,
                        actions_settings,
                        reader_settings,
                        read_info.prewhere_info->prewhere_actions.getRequiredColumnsNames(),
                        pool_settings,
                        block_size,
                        context),
                    read_info.prewhere_info,
                    actions_settings,
                    reader_settings));
        }

        projection_index_reader = std::make_shared<MergeTreeProjectionIndexReader>(std::move(readers));
    }

    if (skip_index_reader || projection_index_reader)
    {
        MergeTreeIndexReadResultPoolPtr index_read_result_pool
            = std::make_shared<MergeTreeIndexReadResultPool>(std::move(skip_index_reader), std::move(projection_index_reader));

        RangesByIndex read_ranges;
        PartRemainingMarks part_remaining_marks;

        for (const auto & ranges : result.parts_with_ranges)
        {
            read_ranges.emplace(ranges.part_index_in_query, ranges);
            part_remaining_marks.emplace(ranges.part_index_in_query, ranges.getMarksCount());
        }

        index_build_context = std::make_shared<MergeTreeIndexBuildContext>(
            std::move(read_ranges),
            std::move(projection_index_read_desc.read_ranges),
            std::move(index_read_result_pool),
            std::move(part_remaining_marks));
    }

    Pipe pipe = output_each_partition_through_separate_port
        ? groupStreamsByPartition(result, index_build_context, result_projection)
        : spreadMarkRanges(
              std::move(result.parts_with_ranges), index_build_context, requested_num_streams, result, result_projection);

    for (const auto & processor : pipe.getProcessors())
        processor->setStorageLimits(query_info.storage_limits);

    if (pipe.empty())
    {
        pipeline.init(Pipe(std::make_shared<NullSource>(getOutputHeader())));
        return;
    }

    if (result.sampling.use_sampling)
    {
        auto sampling_actions = std::make_shared<ExpressionActions>(result.sampling.filter_expression->clone());
        pipe.addSimpleTransform([&](const SharedHeader & header)
        {
            return std::make_shared<FilterTransform>(
                header,
                sampling_actions,
                result.sampling.filter_function->getColumnName(),
                false);
        });
    }

    /// apply row policy after FINAL if needed (must be applied before prewhere)
    if (deferred_row_level_filter)
    {
        /// Clone the filter DAG and add all inputs to outputs to preserve them
        auto filter_dag = deferred_row_level_filter->actions.clone();

        /// Get all input column names and add them to outputs
        NameSet input_names;
        for (const auto * input : filter_dag.getInputs())
            input_names.insert(input->result_name);
        restoreDAGInputs(filter_dag, input_names);

        auto row_level_filter_actions = std::make_shared<ExpressionActions>(std::move(filter_dag));
        pipe.addSimpleTransform([&](const SharedHeader & header)
        {
            return std::make_shared<FilterTransform>(
                header,
                row_level_filter_actions,
                deferred_row_level_filter->column_name,
                deferred_row_level_filter->do_remove_column);
        });
    }

    /// apply deferred PREWHERE after row policy
    if (deferred_prewhere_info)
    {
        /// Clone the prewhere DAG and add all inputs to outputs to preserve them
        auto prewhere_dag = deferred_prewhere_info->prewhere_actions.clone();

        NameSet input_names;
        for (const auto * input : prewhere_dag.getInputs())
            input_names.insert(input->result_name);
        restoreDAGInputs(prewhere_dag, input_names);

        auto prewhere_actions = std::make_shared<ExpressionActions>(std::move(prewhere_dag));
        pipe.addSimpleTransform([&](const SharedHeader & header)
        {
            return std::make_shared<FilterTransform>(
                header,
                prewhere_actions,
                deferred_prewhere_info->prewhere_column_name,
                deferred_prewhere_info->remove_prewhere_column);
        });
    }

    Block cur_header = pipe.getHeader();

    auto append_actions = [&result_projection](ActionsDAG actions)
    {
        if (!result_projection)
            result_projection = std::move(actions);
        else
            result_projection = ActionsDAG::merge(std::move(*result_projection), std::move(actions));
    };

    if (result_projection)
        cur_header = result_projection->updateHeader(cur_header);

    /// Extra columns may be returned (for example, if sampling is used).
    /// Convert pipe to step header structure.
    if (!isCompatibleHeader(cur_header, *getOutputHeader()))
    {
        auto converting = ActionsDAG::makeConvertingActions(
            cur_header.getColumnsWithTypeAndName(),
            getOutputHeader()->getColumnsWithTypeAndName(),
            ActionsDAG::MatchColumnsMode::Name,
            context);

        append_actions(std::move(converting));
    }

    if (result_projection)
    {
        auto projection_actions = std::make_shared<ExpressionActions>(std::move(*result_projection));
        pipe.addSimpleTransform([&](const SharedHeader & header)
        {
            return std::make_shared<ExpressionTransform>(header, projection_actions);
        });
    }

    /// Some extra columns could be added by sample/final/in-order/etc
    /// Remove them from header if not needed.
    if (!blocksHaveEqualStructure(pipe.getHeader(), *getOutputHeader()))
    {
        auto convert_actions_dag = ActionsDAG::makeConvertingActions(
            pipe.getHeader().getColumnsWithTypeAndName(),
            getOutputHeader()->getColumnsWithTypeAndName(),
            ActionsDAG::MatchColumnsMode::Name,
            context,
            true);

        auto converting_dag_expr = std::make_shared<ExpressionActions>(std::move(convert_actions_dag));

        pipe.addSimpleTransform([&](const SharedHeader & header)
        {
            return std::make_shared<ExpressionTransform>(header, converting_dag_expr);
        });
    }

    for (const auto & processor : pipe.getProcessors())
        processors.emplace_back(processor);

    pipeline.init(std::move(pipe));
    pipeline.addContext(context);
    // Attach QueryIdHolder if needed
    if (query_id_holder)
        pipeline.setQueryIdHolder(std::move(query_id_holder));
}

static const char * indexTypeToString(ReadFromMergeTree::IndexType type)
{
    switch (type)
    {
        case ReadFromMergeTree::IndexType::None:
            return "None";
        case ReadFromMergeTree::IndexType::MinMax:
            return "MinMax";
        case ReadFromMergeTree::IndexType::Partition:
            return "Partition";
        case ReadFromMergeTree::IndexType::PrimaryKey:
            return "PrimaryKey";
        case ReadFromMergeTree::IndexType::Skip:
            return "Skip";
        case ReadFromMergeTree::IndexType::PrimaryKeyExpand:
            return "PrimaryKeyExpand";
    }
}

static const char * readTypeToString(ReadFromMergeTree::ReadType type)
{
    switch (type)
    {
        case ReadFromMergeTree::ReadType::Default:
            return "Default";
        case ReadFromMergeTree::ReadType::InOrder:
            return "InOrder";
        case ReadFromMergeTree::ReadType::InReverseOrder:
            return "InReverseOrder";
        case ReadFromMergeTree::ReadType::ParallelReplicas:
            return "Parallel";
    }
}

void ReadFromMergeTree::describeActions(FormatSettings & format_settings) const
{
    const auto & result = getAnalysisResult();
    std::string prefix(format_settings.offset, format_settings.indent_char);
    format_settings.out << prefix << "ReadType: " << readTypeToString(result.read_type) << '\n';

    if (!result.index_stats.empty())
    {
        format_settings.out << prefix << "Parts: " << result.index_stats.back().num_parts_after << '\n';
        format_settings.out << prefix << "Granules: " << result.index_stats.back().num_granules_after << '\n';
    }

    if (query_info.prewhere_info || query_info.row_level_filter)
    {
        format_settings.out << prefix << "Prewhere info" << '\n';
        if (query_info.prewhere_info)
            format_settings.out << prefix << "Need filter: " << query_info.prewhere_info->need_filter << '\n';

        prefix.push_back(format_settings.indent_char);
        prefix.push_back(format_settings.indent_char);
    }

    if (query_info.prewhere_info)
    {
        format_settings.out << prefix << "Prewhere filter" << '\n';
        format_settings.out << prefix << "Prewhere filter column: " << query_info.prewhere_info->prewhere_column_name;
        if (query_info.prewhere_info->remove_prewhere_column)
            format_settings.out << " (removed)";
        format_settings.out << '\n';

        auto expression = std::make_shared<ExpressionActions>(query_info.prewhere_info->prewhere_actions.clone());
        expression->describeActions(format_settings.out, prefix);
    }

    if (query_info.row_level_filter)
    {
        format_settings.out << prefix << "Row level filter" << '\n';
        format_settings.out << prefix << "Row level filter column: " << query_info.row_level_filter->column_name;
        if (query_info.row_level_filter->do_remove_column)
            format_settings.out << " (removed)";
        format_settings.out << '\n';

        auto expression = std::make_shared<ExpressionActions>(query_info.row_level_filter->actions.clone());
        expression->describeActions(format_settings.out, prefix);
    }

    if (virtual_row_conversion)
    {
        format_settings.out << prefix << "Virtual row conversions" << '\n';
        virtual_row_conversion->describeActions(format_settings.out, prefix);
    }
}

void ReadFromMergeTree::describeActions(JSONBuilder::JSONMap & map) const
{
    const auto & result = getAnalysisResult();
    map.add("Read Type", readTypeToString(result.read_type));
    if (!result.index_stats.empty())
    {
        map.add("Parts", result.index_stats.back().num_parts_after);
        map.add("Granules", result.index_stats.back().num_granules_after);
    }
    std::unique_ptr<JSONBuilder::JSONMap> prewhere_info_map;
    if (query_info.prewhere_info || query_info.row_level_filter)
    {
        prewhere_info_map = std::make_unique<JSONBuilder::JSONMap>();
        if (query_info.prewhere_info)
            prewhere_info_map->add("Need filter", query_info.prewhere_info->need_filter);
    }

    if (query_info.prewhere_info)
    {
        std::unique_ptr<JSONBuilder::JSONMap> prewhere_filter_map = std::make_unique<JSONBuilder::JSONMap>();
        prewhere_filter_map->add("Prewhere filter column", query_info.prewhere_info->prewhere_column_name);
        prewhere_filter_map->add("Prewhere filter remove filter column", query_info.prewhere_info->remove_prewhere_column);
        auto expression = std::make_shared<ExpressionActions>(query_info.prewhere_info->prewhere_actions.clone());
        prewhere_filter_map->add("Prewhere filter expression", expression->toTree());

        prewhere_info_map->add("Prewhere filter", std::move(prewhere_filter_map));
    }

    if (query_info.row_level_filter)
    {
        std::unique_ptr<JSONBuilder::JSONMap> row_level_filter_map = std::make_unique<JSONBuilder::JSONMap>();
        row_level_filter_map->add("Row level filter column", query_info.row_level_filter->column_name);
        auto expression = std::make_shared<ExpressionActions>(query_info.row_level_filter->actions.clone());
        row_level_filter_map->add("Row level filter expression", expression->toTree());

        prewhere_info_map->add("Row level filter", std::move(row_level_filter_map));
    }

    if (prewhere_info_map)
        map.add("Prewhere info", std::move(prewhere_info_map));

    if (virtual_row_conversion)
        map.add("Virtual row conversions", virtual_row_conversion->toTree());
}

namespace
{
    std::string_view searchAlgorithmToString(const MarkRanges::SearchAlgorithm search_algorithm)
    {
        switch (search_algorithm)
        {
        case MarkRanges::SearchAlgorithm::BinarySearch:
            return "binary search";
        case MarkRanges::SearchAlgorithm::GenericExclusionSearch:
            return "generic exclusion search";
        default:
            return "";
        }
    };
}

void ReadFromMergeTree::describeIndexes(FormatSettings & format_settings) const
{
    const auto & result = getAnalysisResult();
    const auto & index_stats = result.index_stats;

    std::string prefix(format_settings.offset, format_settings.indent_char);
    if (!index_stats.empty())
    {
        /// Do not print anything if no indexes is applied.
        if (index_stats.size() == 1 && index_stats.front().type == IndexType::None)
            return;

        std::string indent(format_settings.indent, format_settings.indent_char);
        format_settings.out << prefix << "Indexes:\n";

        for (size_t i = 0; i < index_stats.size(); ++i)
        {
            const auto & stat = index_stats[i];
            if (stat.type == IndexType::None)
                continue;

            format_settings.out << prefix << indent << indexTypeToString(stat.type) << '\n';

            if (!stat.name.empty())
                format_settings.out << prefix << indent << indent << "Name: " << stat.name << '\n';

            if (!stat.description.empty())
                format_settings.out << prefix << indent << indent << "Description: " << stat.description << '\n';

            if (!stat.used_keys.empty())
            {
                format_settings.out << prefix << indent << indent << "Keys:" << '\n';
                for (const auto & used_key : stat.used_keys)
                    format_settings.out << prefix << indent << indent << indent << used_key << '\n';
            }

            if (!stat.condition.empty())
                format_settings.out << prefix << indent << indent << "Condition: " << stat.condition << '\n';

            format_settings.out << prefix << indent << indent << "Parts: " << stat.num_parts_after;
            if (i)
                format_settings.out << '/' << index_stats[i - 1].num_parts_after;
            format_settings.out << '\n';

            format_settings.out << prefix << indent << indent << "Granules: " << stat.num_granules_after;
            if (i)
                format_settings.out << '/' << index_stats[i - 1].num_granules_after;
            format_settings.out << '\n';

            auto search_algorithm = searchAlgorithmToString(stat.search_algorithm);
            if (!search_algorithm.empty())
                format_settings.out << prefix << indent << indent << "Search Algorithm: " << search_algorithm << "\n";
        }

        format_settings.out << prefix << indent << "Ranges: " << result.selected_ranges << '\n';
    }
}

void ReadFromMergeTree::describeIndexes(JSONBuilder::JSONMap & map) const
{
    const auto & result = getAnalysisResult();
    const auto & index_stats = result.index_stats;

    if (!index_stats.empty())
    {
        /// Do not print anything if no indexes is applied.
        if (index_stats.size() == 1 && index_stats.front().type == IndexType::None)
            return;

        auto indexes_array = std::make_unique<JSONBuilder::JSONArray>();

        for (size_t i = 0; i < index_stats.size(); ++i)
        {
            const auto & stat = index_stats[i];
            if (stat.type == IndexType::None)
                continue;

            auto index_map = std::make_unique<JSONBuilder::JSONMap>();

            index_map->add("Type", indexTypeToString(stat.type));

            if (!stat.name.empty())
                index_map->add("Name", stat.name);

            if (!stat.description.empty())
                index_map->add("Description", stat.description);

            if (!stat.used_keys.empty())
            {
                auto keys_array = std::make_unique<JSONBuilder::JSONArray>();

                for (const auto & used_key : stat.used_keys)
                    keys_array->add(used_key);

                index_map->add("Keys", std::move(keys_array));
            }

            if (!stat.condition.empty())
                index_map->add("Condition", stat.condition);

            auto search_algorithm = searchAlgorithmToString(stat.search_algorithm);
            if (!search_algorithm.empty())
                index_map->add("Search Algorithm", search_algorithm);

            if (i)
                index_map->add("Initial Parts", index_stats[i - 1].num_parts_after);
            index_map->add("Selected Parts", stat.num_parts_after);

            if (i)
                index_map->add("Initial Granules", index_stats[i - 1].num_granules_after);
            index_map->add("Selected Granules", stat.num_granules_after);

            indexes_array->add(std::move(index_map));
        }

        map.add("Indexes", std::move(indexes_array));
    }
}

void ReadFromMergeTree::describeProjections(FormatSettings & format_settings) const
{
    const auto & result = getAnalysisResult();
    const auto & projection_stats = result.projection_stats;

    std::string prefix(format_settings.offset, format_settings.indent_char);
    if (!projection_stats.empty())
    {
        std::string indent(format_settings.indent, format_settings.indent_char);
        format_settings.out << prefix << "Projections:\n";

        for (const auto & stat : projection_stats)
        {
            format_settings.out << prefix << indent << "Name: " << stat.name << '\n';

            if (!stat.description.empty())
                format_settings.out << prefix << indent << indent << "Description: " << stat.description << '\n';

            if (!stat.condition.empty())
                format_settings.out << prefix << indent << indent << "Condition: " << stat.condition << '\n';

            auto search_algorithm = searchAlgorithmToString(stat.search_algorithm);
            if (!search_algorithm.empty())
                format_settings.out << prefix << indent << indent << "Search Algorithm: " << search_algorithm << "\n";

            format_settings.out << prefix << indent << indent << "Parts: " << stat.selected_parts;
            format_settings.out << '\n';

            format_settings.out << prefix << indent << indent << "Marks: " << stat.selected_marks;
            format_settings.out << '\n';

            format_settings.out << prefix << indent << indent << "Ranges: " << stat.selected_ranges;
            format_settings.out << '\n';

            format_settings.out << prefix << indent << indent << "Rows: " << stat.selected_rows;
            format_settings.out << '\n';

            format_settings.out << prefix << indent << indent << "Filtered Parts: " << stat.filtered_parts;
            format_settings.out << '\n';
        }
    }
}

void ReadFromMergeTree::describeProjections(JSONBuilder::JSONMap & map) const
{
    const auto & result = getAnalysisResult();
    const auto & projection_stats = result.projection_stats;

    if (!projection_stats.empty())
    {
        auto projections_array = std::make_unique<JSONBuilder::JSONArray>();
        for (const auto & stat : projection_stats)
        {
             auto projection_map = std::make_unique<JSONBuilder::JSONMap>();
            projection_map->add("Name", stat.name);

            if (!stat.description.empty())
                projection_map->add("Description", stat.description);

            if (!stat.condition.empty())
                projection_map->add("Condition", stat.condition);

            auto search_algorithm = searchAlgorithmToString(stat.search_algorithm);
            if (!search_algorithm.empty())
                projection_map->add("Search Algorithm", search_algorithm);

            projection_map->add("Selected Parts", stat.selected_parts);
            projection_map->add("Selected Marks", stat.selected_marks);
            projection_map->add("Selected Ranges", stat.selected_ranges);
            projection_map->add("Selected Rows", stat.selected_rows);
            projection_map->add("Filtered Parts", stat.filtered_parts);

            projections_array->add(std::move(projection_map));
        }

        map.add("Projections", std::move(projections_array));
    }
}

void ReadFromMergeTree::clearParallelReadingExtension()
{
    if (!is_parallel_reading_from_replicas)
        return;

    is_parallel_reading_from_replicas = false;
    all_ranges_callback.reset();
    read_task_callback.reset();
}

std::shared_ptr<ParallelReadingExtension> ReadFromMergeTree::getParallelReadingExtension()
{
    if (!is_parallel_reading_from_replicas)
        return nullptr;

    chassert(all_ranges_callback.has_value() && read_task_callback.has_value());
    const auto & client_info = context->getClientInfo();
    return std::make_shared<ParallelReadingExtension>(
        all_ranges_callback.value(),
        read_task_callback.value(),
        number_of_current_replica.value_or(client_info.number_of_current_replica),
        context->getClusterForParallelReplicas()->getShardsInfo().at(0).getAllNodeCount());
}

void ReadFromMergeTree::createReadTasksForTextIndex(const UsefulSkipIndexes & skip_indexes, const IndexReadColumns & added_columns, const Names & removed_columns, bool is_final)
{
    index_read_tasks.clear();

    if (added_columns.empty())
        return;

    for (const auto & column_name : removed_columns)
    {
        auto it = std::ranges::find(all_column_names, column_name);
        all_column_names.erase(it);
    }

    /// We have to recreate virtual columns and storage snapshot to add new virtual columns for reading from text index.
    auto new_virtual_columns = std::make_shared<VirtualColumnsDescription>(*storage_snapshot->virtual_columns);

    for (const auto & [index_name, columns] : added_columns)
    {
        auto [task_it, inserted] = index_read_tasks.try_emplace(index_name);
        auto & index_task = task_it->second;

        if (inserted)
        {
            if (!indexes)
                throw Exception(ErrorCodes::LOGICAL_ERROR, "Index {} not found in analyzed indexes, indexes are not initialized", index_name);

            const auto & useful_indices = indexes->skip_indexes.useful_indices;
            auto index_it = std::ranges::find_if(useful_indices, [&](const auto & index) { return index.index->index.name == index_name; });

            if (index_it == useful_indices.end())
                throw Exception(ErrorCodes::LOGICAL_ERROR, "Index {} not found in analyzed indexes", index_name);

            index_task.index = *index_it;
            index_task.is_final = is_final;
        }

        for (const auto & [column_name, column_type] : columns)
        {
            auto it = std::ranges::find(all_column_names, column_name);
            if (it != all_column_names.end())
                throw Exception(ErrorCodes::LOGICAL_ERROR, "Column {} already added for reading", column_name);

            all_column_names.push_back(column_name);
            new_virtual_columns->addEphemeral(column_name, column_type, "");
            index_task.columns.emplace_back(column_name, column_type);
        }
    }

    for (const auto & index : skip_indexes.useful_indices)
    {
        if (dynamic_cast<const MergeTreeIndexText *>(index.index.get()))
        {
            /// Create tasks for text indexes which don't read virtual columns.
            /// It's required to always read text indexes on separate step on data read.
            if (!index_read_tasks.contains(index.index->index.name))
                index_read_tasks.emplace(index.index->index.name, IndexReadTask{.columns = {}, .index = index, .is_final = is_final});
        }
    }

    storage_snapshot = std::make_shared<StorageSnapshot>(
        storage_snapshot->storage,
        storage_snapshot->metadata,
        std::move(new_virtual_columns));

    if (output_header != nullptr)
    {
        output_header = std::make_shared<const Block>(MergeTreeSelectProcessor::transformHeader(
            storage_snapshot->getSampleBlockForColumns(all_column_names),
            query_info.row_level_filter,
            query_info.prewhere_info));
    }

    if (analyzed_result_ptr)
    {
        analyzed_result_ptr->column_names_to_read = all_column_names;
    }

    required_source_columns = all_column_names;
}

void ReadFromMergeTree::setTopKColumn(const TopKFilterInfo & top_k_filter_info_)
{
    top_k_filter_info = top_k_filter_info_;
    reader_settings.use_query_condition_cache = false;
}

bool ReadFromMergeTree::isSkipIndexAvailableForTopK(const String & sort_column) const
{
    const auto & all_indexes = storage_snapshot->metadata->getSecondaryIndices();

    if (all_indexes.empty())
        return false;

    for (const auto & index : all_indexes)
    {
        if (index.isSimpleSingleColumnIndex() && index.type == "minmax" && index.column_names[0] == sort_column)
            return true;
    }
    return false;
}

ConditionSelectivityEstimatorPtr ReadFromMergeTree::getConditionSelectivityEstimator() const
{
    return data.getConditionSelectivityEstimator(getParts(), getContext());
}

}<|MERGE_RESOLUTION|>--- conflicted
+++ resolved
@@ -1836,17 +1836,13 @@
     ActionsDAGWithInversionPushDown filter_dag((filter_actions_dag_ ? filter_actions_dag_->getOutputs().front() : nullptr), query_context);
 
     indexes.emplace(
-<<<<<<< HEAD
         ReadFromMergeTree::Indexes{KeyCondition{
             filter_dag,
-            context,
+            query_context,
             primary_key_column_names,
             primary_key.expression,
             /* single_point_ = */ false,
             /* skip_analysis_ = */ !settings[Setting::use_primary_key_indexes]}});
-=======
-        ReadFromMergeTree::Indexes{KeyCondition{filter_dag, query_context, primary_key_column_names, primary_key.expression}});
->>>>>>> 1802cc42
 
     NamesAndTypesList dummy_names_and_types;
     indexes->key_condition_rpn_template = KeyCondition{filter_dag, query_context, {}, std::make_shared<ExpressionActions>(ActionsDAG(dummy_names_and_types))};
