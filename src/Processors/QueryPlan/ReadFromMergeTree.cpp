#include <Processors/QueryPlan/ReadFromMergeTree.h>

#include <Core/Settings.h>
#include <IO/Operators.h>
#include <Interpreters/Cluster.h>
#include <Interpreters/Context.h>
#include <Interpreters/ExpressionAnalyzer.h>
#include <Interpreters/ExpressionActions.h>
#include <Interpreters/InterpreterSelectQuery.h>
#include <Interpreters/TreeRewriter.h>
#include <Interpreters/Cache/QueryConditionCache.h>
#include <Parsers/ASTFunction.h>
#include <Parsers/ASTIdentifier.h>
#include <Parsers/ASTLiteral.h>
#include <Parsers/ASTSelectQuery.h>
#include <Parsers/ExpressionListParsers.h>
#include <Parsers/parseIdentifierOrStringLiteral.h>
#include <Processors/ConcatProcessor.h>
#include <Processors/Merges/AggregatingSortedTransform.h>
#include <Processors/Merges/CoalescingSortedTransform.h>
#include <Processors/Merges/CollapsingSortedTransform.h>
#include <Processors/Merges/GraphiteRollupSortedTransform.h>
#include <Processors/Merges/MergingSortedTransform.h>
#include <Processors/Merges/ReplacingSortedTransform.h>
#include <Processors/Merges/SummingSortedTransform.h>
#include <Processors/Merges/VersionedCollapsingTransform.h>
#include <Processors/QueryPlan/IQueryPlanStep.h>
#include <Processors/QueryPlan/PartsSplitter.h>
#include <Processors/Sources/NullSource.h>
#include <Processors/Transforms/ExpressionTransform.h>
#include <Processors/Transforms/FilterTransform.h>
#include <Processors/Transforms/ReverseTransform.h>
#include <Processors/Transforms/SelectByIndicesTransform.h>
#include <Processors/Transforms/VirtualRowTransform.h>
#include <QueryPipeline/QueryPipelineBuilder.h>
#include <Storages/LazilyReadInfo.h>
#include <Storages/MergeTree/MergeTreeDataSelectExecutor.h>
#include <Storages/MergeTree/MergeTreeIndexMinMax.h>
#include <Storages/MergeTree/MergeTreeIndexVectorSimilarity.h>
#include <Storages/MergeTree/MergeTreePrefetchedReadPool.h>
#include <Storages/MergeTree/MergeTreeReadPool.h>
#include <Storages/MergeTree/MergeTreeReadPoolInOrder.h>
#include <Storages/MergeTree/MergeTreeReadPoolParallelReplicas.h>
#include <Storages/MergeTree/MergeTreeReadPoolParallelReplicasInOrder.h>
#include <Storages/MergeTree/LoadedMergeTreeDataPartInfoForReader.h>
#include <Storages/MergeTree/MergeTreeSettings.h>
#include <Storages/MergeTree/MergeTreeSource.h>
#include <Storages/MergeTree/RangesInDataPart.h>
#include <Storages/MergeTree/RequestResponse.h>
#include <Poco/Logger.h>
#include <Common/JSONBuilder.h>
#include <Common/logger_useful.h>
#include <Common/thread_local_rng.h>

#include <algorithm>
#include <iterator>
#include <memory>
#include <unordered_map>

#include <fmt/ranges.h>

#include "config.h"

using namespace DB;

namespace
{
template <typename Container, typename Getter>
size_t countPartitions(const Container & parts, Getter get_partition_id)
{
    if (parts.empty())
        return 0;

    String cur_partition_id = get_partition_id(parts[0]);
    size_t unique_partitions = 1;
    for (size_t i = 1; i < parts.size(); ++i)
    {
        if (get_partition_id(parts[i]) != cur_partition_id)
        {
            ++unique_partitions;
            cur_partition_id = get_partition_id(parts[i]);
        }
    }
    return unique_partitions;
}

size_t countPartitions(const RangesInDataParts & parts_with_ranges)
{
    auto get_partition_id = [](const RangesInDataPart & rng) { return rng.data_part->info.getPartitionId(); };
    return countPartitions(parts_with_ranges, get_partition_id);
}

bool restoreDAGInputs(ActionsDAG & dag, const NameSet & inputs)
{
    std::unordered_set<const ActionsDAG::Node *> outputs(dag.getOutputs().begin(), dag.getOutputs().end());
    bool added = false;
    for (const auto * input : dag.getInputs())
    {
        if (inputs.contains(input->result_name) && !outputs.contains(input))
        {
            dag.getOutputs().push_back(input);
            added = true;
        }
    }

    return added;
}

bool restorePrewhereInputs(PrewhereInfo & info, const NameSet & inputs)
{
    bool added = false;
    if (info.row_level_filter)
        added = added || restoreDAGInputs(*info.row_level_filter, inputs);

    added = added || restoreDAGInputs(info.prewhere_actions, inputs);

    return added;
}

}

namespace ProfileEvents
{
    extern const Event SelectedParts;
    extern const Event SelectedPartsTotal;
    extern const Event SelectedRanges;
    extern const Event SelectedMarks;
    extern const Event SelectedMarksTotal;
    extern const Event SelectQueriesWithPrimaryKeyUsage;
}

namespace DB
{

namespace Setting
{
    extern const SettingsBool allow_asynchronous_read_from_io_pool_for_merge_tree;
    extern const SettingsBool allow_prefetched_read_pool_for_local_filesystem;
    extern const SettingsBool allow_prefetched_read_pool_for_remote_filesystem;
    extern const SettingsBool compile_sort_description;
    extern const SettingsBool do_not_merge_across_partitions_select_final;
    extern const SettingsBool enable_vertical_final;
    extern const SettingsBool force_aggregate_partitions_independently;
    extern const SettingsBool force_primary_key;
    extern const SettingsString ignore_data_skipping_indices;
    extern const SettingsUInt64 max_number_of_partitions_for_independent_aggregation;
    extern const SettingsUInt64 max_rows_to_read;
    extern const SettingsUInt64 max_rows_to_read_leaf;
    extern const SettingsMaxThreads max_final_threads;
    extern const SettingsUInt64 max_parser_backtracks;
    extern const SettingsUInt64 max_parser_depth;
    extern const SettingsUInt64 max_query_size;
    extern const SettingsUInt64 max_streams_for_merge_tree_reading;
    extern const SettingsMaxThreads max_threads;
    extern const SettingsUInt64 merge_tree_max_bytes_to_use_cache;
    extern const SettingsUInt64 merge_tree_max_rows_to_use_cache;
    extern const SettingsUInt64 merge_tree_min_bytes_for_concurrent_read_for_remote_filesystem;
    extern const SettingsUInt64 merge_tree_min_rows_for_concurrent_read_for_remote_filesystem;
    extern const SettingsUInt64 merge_tree_min_bytes_for_concurrent_read;
    extern const SettingsUInt64 merge_tree_min_rows_for_concurrent_read;
    extern const SettingsFloat merge_tree_read_split_ranges_into_intersecting_and_non_intersecting_injection_probability;
    extern const SettingsBool merge_tree_use_const_size_tasks_for_remote_reading;
    extern const SettingsUInt64 min_count_to_compile_sort_description;
    extern const SettingsOverflowMode read_overflow_mode;
    extern const SettingsOverflowMode read_overflow_mode_leaf;
    extern const SettingsUInt64 parallel_replicas_count;
    extern const SettingsBool parallel_replicas_local_plan;
    extern const SettingsUInt64 preferred_block_size_bytes;
    extern const SettingsUInt64 preferred_max_column_in_block_size_bytes;
    extern const SettingsUInt64 read_in_order_two_level_merge_threshold;
    extern const SettingsBool split_parts_ranges_into_intersecting_and_non_intersecting_final;
    extern const SettingsBool split_intersecting_parts_ranges_into_layers_final;
    extern const SettingsBool use_skip_indexes;
    extern const SettingsBool use_skip_indexes_if_final;
    extern const SettingsBool use_uncompressed_cache;
    extern const SettingsUInt64 merge_tree_min_read_task_size;
    extern const SettingsBool read_in_order_use_virtual_row;
    extern const SettingsBool use_skip_indexes_if_final_exact_mode;
    extern const SettingsBool use_query_condition_cache;
    extern const SettingsNonZeroUInt64 max_parallel_replicas;
    extern const SettingsBool enable_shared_storage_snapshot_in_query;
}

namespace MergeTreeSetting
{
    extern const MergeTreeSettingsUInt64 index_granularity;
    extern const MergeTreeSettingsUInt64 index_granularity_bytes;
}

namespace ErrorCodes
{
    extern const int INDEX_NOT_USED;
    extern const int LOGICAL_ERROR;
    extern const int TOO_MANY_ROWS;
    extern const int CANNOT_PARSE_TEXT;
}

static bool checkAllPartsOnRemoteFS(const RangesInDataParts & parts)
{
    for (const auto & part : parts)
    {
        if (!part.data_part->isStoredOnRemoteDisk())
            return false;
    }
    return true;
}

/// build sort description for output stream
static SortDescription getSortDescriptionForOutputHeader(
    const SharedHeader & output_header,
    const Names & sorting_key_columns,
    const std::vector<bool> & reverse_flags,
    const int sort_direction,
    InputOrderInfoPtr input_order_info,
    PrewhereInfoPtr prewhere_info,
    bool enable_vertical_final)
{
    /// Updating sort description can be done after PREWHERE actions are applied to the header.
    /// After PREWHERE actions are applied, column names in header can differ from storage column names due to aliases
    /// To mitigate it, we're trying to build original header and use it to deduce sorting description
    /// TODO: this approach is fragile, it'd be more robust to update sorting description for the whole plan during plan optimization
    Block original_header = output_header->cloneEmpty();
    if (prewhere_info)
    {
        {
            FindOriginalNodeForOutputName original_column_finder(prewhere_info->prewhere_actions);
            for (auto & column : original_header)
            {
                const auto * original_node = original_column_finder.find(column.name);
                if (original_node)
                    column.name = original_node->result_name;
            }
        }

        if (prewhere_info->row_level_filter)
        {
            FindOriginalNodeForOutputName original_column_finder(*prewhere_info->row_level_filter);
            for (auto & column : original_header)
            {
                const auto * original_node = original_column_finder.find(column.name);
                if (original_node)
                    column.name = original_node->result_name;
            }
        }
    }

    SortDescription sort_description;
    const Block & header = *output_header;
    size_t sort_columns_size = sorting_key_columns.size();
    sort_description.reserve(sort_columns_size);
    for (size_t i = 0; i < sort_columns_size; ++i)
    {
        const auto & sorting_key = sorting_key_columns[i];
        const auto it = std::find_if(
            original_header.begin(), original_header.end(), [&sorting_key](const auto & column) { return column.name == sorting_key; });
        if (it == original_header.end())
            break;

        const size_t column_pos = std::distance(original_header.begin(), it);
        if (!reverse_flags.empty() && reverse_flags[i])
            sort_description.emplace_back((header.begin() + column_pos)->name, sort_direction * -1);
        else
            sort_description.emplace_back((header.begin() + column_pos)->name, sort_direction);
    }

    if (input_order_info && !enable_vertical_final)
    {
        // output_stream.sort_scope = DataStream::SortScope::Stream;
        const size_t used_prefix_of_sorting_key_size = input_order_info->used_prefix_of_sorting_key_size;
        if (sort_description.size() > used_prefix_of_sorting_key_size)
            sort_description.resize(used_prefix_of_sorting_key_size);

        return sort_description;
    }

    return {};
}

void ReadFromMergeTree::AnalysisResult::checkLimits(const Settings & settings, const SelectQueryInfo & query_info_) const
{

    /// Do not check number of read rows if we have reading
    /// in order of sorting key with limit.
    /// In general case, when there exists WHERE clause
    /// it's impossible to estimate number of rows precisely,
    /// because we can stop reading at any time.

    SizeLimits limits;
    if (settings[Setting::read_overflow_mode] == OverflowMode::THROW && settings[Setting::max_rows_to_read] && !query_info_.input_order_info)
        limits = SizeLimits(settings[Setting::max_rows_to_read], 0, settings[Setting::read_overflow_mode]);

    SizeLimits leaf_limits;
    if (settings[Setting::read_overflow_mode_leaf] == OverflowMode::THROW && settings[Setting::max_rows_to_read_leaf] && !query_info_.input_order_info)
        leaf_limits = SizeLimits(settings[Setting::max_rows_to_read_leaf], 0, settings[Setting::read_overflow_mode_leaf]);

    if (limits.max_rows || leaf_limits.max_rows)
    {
        /// Fail fast if estimated number of rows to read exceeds the limit
        size_t total_rows_estimate = selected_rows;
        if (query_info_.trivial_limit > 0 && total_rows_estimate > query_info_.trivial_limit)
        {
            total_rows_estimate = query_info_.trivial_limit;
        }
        limits.check(total_rows_estimate, 0, "rows (controlled by 'max_rows_to_read' setting)", ErrorCodes::TOO_MANY_ROWS);
        leaf_limits.check(
            total_rows_estimate, 0, "rows (controlled by 'max_rows_to_read_leaf' setting)", ErrorCodes::TOO_MANY_ROWS);
    }
}

ReadFromMergeTree::ReadFromMergeTree(
    RangesInDataParts parts_,
    MergeTreeData::MutationsSnapshotPtr mutations_,
    Names all_column_names_,
    const MergeTreeData & data_,
    const SelectQueryInfo & query_info_,
    const StorageSnapshotPtr & storage_snapshot_,
    const ContextPtr & context_,
    size_t max_block_size_,
    size_t num_streams_,
    PartitionIdToMaxBlockPtr max_block_numbers_to_read_,
    LoggerPtr log_,
    AnalysisResultPtr analyzed_result_ptr_,
    bool enable_parallel_reading_,
    std::optional<MergeTreeAllRangesCallback> all_ranges_callback_,
    std::optional<MergeTreeReadTaskCallback> read_task_callback_,
    std::optional<size_t> number_of_current_replica_)
    : SourceStepWithFilter(std::make_shared<const Block>(MergeTreeSelectProcessor::transformHeader(
        storage_snapshot_->getSampleBlockForColumns(all_column_names_),
        {},
        query_info_.prewhere_info)), all_column_names_, query_info_, storage_snapshot_, context_)
    , reader_settings(MergeTreeReaderSettings::create(context_, query_info_))
    , prepared_parts(std::move(parts_))
    , mutations_snapshot(std::move(mutations_))
    , all_column_names(std::move(all_column_names_))
    , data(data_)
    , actions_settings(ExpressionActionsSettings(context_))
    , block_size{
        .max_block_size_rows = max_block_size_,
        .preferred_block_size_bytes = context->getSettingsRef()[Setting::preferred_block_size_bytes],
        .preferred_max_column_in_block_size_bytes = context->getSettingsRef()[Setting::preferred_max_column_in_block_size_bytes]}
    , requested_num_streams(num_streams_)
    , max_block_numbers_to_read(std::move(max_block_numbers_to_read_))
    , log(std::move(log_))
    , analyzed_result_ptr(analyzed_result_ptr_)
    , is_parallel_reading_from_replicas(enable_parallel_reading_)
    , enable_remove_parts_from_snapshot_optimization(!context->getSettingsRef()[Setting::enable_shared_storage_snapshot_in_query] && query_info_.merge_tree_enable_remove_parts_from_snapshot_optimization)
    , number_of_current_replica(number_of_current_replica_)
{
    if (is_parallel_reading_from_replicas)
    {
        if (all_ranges_callback_.has_value())
            all_ranges_callback = all_ranges_callback_.value();
        else
            all_ranges_callback = context->getMergeTreeAllRangesCallback();

        if (read_task_callback_.has_value())
            read_task_callback = read_task_callback_.value();
        else
            read_task_callback = context->getMergeTreeReadTaskCallback();
    }

    const auto & settings = context->getSettingsRef();
    if (settings[Setting::max_streams_for_merge_tree_reading])
    {
        if (settings[Setting::allow_asynchronous_read_from_io_pool_for_merge_tree])
        {
            /// When async reading is enabled, allow to read using more streams.
            /// Will add resize to output_streams_limit to reduce memory usage.
            output_streams_limit = std::min<size_t>(requested_num_streams, settings[Setting::max_streams_for_merge_tree_reading]);
            /// We intentionally set `max_streams` to 1 in InterpreterSelectQuery in case of small limit.
            /// Changing it here to `max_streams_for_merge_tree_reading` proven itself as a threat for performance.
            if (requested_num_streams != 1)
                requested_num_streams = std::max<size_t>(requested_num_streams, settings[Setting::max_streams_for_merge_tree_reading]);
        }
        else
            /// Just limit requested_num_streams otherwise.
            requested_num_streams = std::min<size_t>(requested_num_streams, settings[Setting::max_streams_for_merge_tree_reading]);
    }

    /// Add explicit description.
    setStepDescription(data.getStorageID().getFullNameNotQuoted());
    enable_vertical_final = query_info.isFinal() && context->getSettingsRef()[Setting::enable_vertical_final]
        && data.merging_params.mode == MergeTreeData::MergingParams::Replacing;
}

std::unique_ptr<ReadFromMergeTree> ReadFromMergeTree::createLocalParallelReplicasReadingStep(
    ContextPtr & context_,
    AnalysisResultPtr analyzed_result_ptr_,
    MergeTreeAllRangesCallback all_ranges_callback_,
    MergeTreeReadTaskCallback read_task_callback_,
    size_t replica_number)
{
    const bool enable_parallel_reading = true;
    return std::make_unique<ReadFromMergeTree>(
        getParts(),
        mutations_snapshot,
        all_column_names,
        data,
        getQueryInfo(),
        getStorageSnapshot(),
        context_,
        block_size.max_block_size_rows,
        requested_num_streams,
        max_block_numbers_to_read,
        log,
        std::move(analyzed_result_ptr_),
        enable_parallel_reading,
        all_ranges_callback_,
        read_task_callback_,
        replica_number);
}

Pipe ReadFromMergeTree::readFromPoolParallelReplicas(RangesInDataParts parts_with_range, Names required_columns, PoolSettings pool_settings)
{
    const auto & client_info = context->getClientInfo();

    auto extension = ParallelReadingExtension{
        all_ranges_callback.value(),
        read_task_callback.value(),
        number_of_current_replica.value_or(client_info.number_of_current_replica),
        context->getClusterForParallelReplicas()->getShardsInfo().at(0).getAllNodeCount()};

    auto pool = std::make_shared<MergeTreeReadPoolParallelReplicas>(
        std::move(extension),
        std::move(parts_with_range),
        mutations_snapshot,
        shared_virtual_fields,
        storage_snapshot,
        prewhere_info,
        actions_settings,
        reader_settings,
        required_columns,
        pool_settings,
        block_size,
        context);

    Pipes pipes;

    for (size_t i = 0; i < pool_settings.threads; ++i)
    {
        auto algorithm = std::make_unique<MergeTreeThreadSelectAlgorithm>(i);

        auto processor = std::make_unique<MergeTreeSelectProcessor>(
            pool, std::move(algorithm), prewhere_info, lazily_read_info, actions_settings, reader_settings);

        auto source = std::make_shared<MergeTreeSource>(std::move(processor), data.getLogName());
        pipes.emplace_back(std::move(source));
    }

    return Pipe::unitePipes(std::move(pipes));
}


Pipe ReadFromMergeTree::readFromPool(
    RangesInDataParts parts_with_range,
    Names required_columns,
    PoolSettings pool_settings)
{
    size_t total_rows = parts_with_range.getRowsCountAllParts();

    if (query_info.trivial_limit > 0 && query_info.trivial_limit < total_rows)
        total_rows = query_info.trivial_limit;

    const auto & settings = context->getSettingsRef();

    /// round min_marks_to_read up to nearest multiple of block_size expressed in marks
    /// If granularity is adaptive it doesn't make sense
    /// Maybe it will make sense to add settings `max_block_size_bytes`
    if (block_size.max_block_size_rows && !data.canUseAdaptiveGranularity())
    {
        size_t fixed_index_granularity = (*data.getSettings())[MergeTreeSetting::index_granularity];
        pool_settings.min_marks_for_concurrent_read = (pool_settings.min_marks_for_concurrent_read * fixed_index_granularity + block_size.max_block_size_rows - 1)
            / block_size.max_block_size_rows * block_size.max_block_size_rows / fixed_index_granularity;
    }

    bool all_parts_are_remote = true;
    bool all_parts_are_local = true;
    for (const auto & part : parts_with_range)
    {
        const bool is_remote = part.data_part->isStoredOnRemoteDisk();
        all_parts_are_local &= !is_remote;
        all_parts_are_remote &= is_remote;
    }

    MergeTreeReadPoolPtr pool;

    bool allow_prefetched_remote = all_parts_are_remote && settings[Setting::allow_prefetched_read_pool_for_remote_filesystem]
        && MergeTreePrefetchedReadPool::checkReadMethodAllowed(reader_settings.read_settings.remote_fs_method);

    bool allow_prefetched_local = all_parts_are_local && settings[Setting::allow_prefetched_read_pool_for_local_filesystem]
        && MergeTreePrefetchedReadPool::checkReadMethodAllowed(reader_settings.read_settings.local_fs_method);

    /** Do not use prefetched read pool if query is trivial limit query.
      * Because time spend during filling per thread tasks can be greater than whole query
      * execution for big tables with small limit.
      */
    bool use_prefetched_read_pool = query_info.trivial_limit == 0 && (allow_prefetched_remote || allow_prefetched_local);

    if (use_prefetched_read_pool)
    {
        pool = std::make_shared<MergeTreePrefetchedReadPool>(
            std::move(parts_with_range),
            mutations_snapshot,
            shared_virtual_fields,
            storage_snapshot,
            prewhere_info,
            actions_settings,
            reader_settings,
            required_columns,
            pool_settings,
            block_size,
            context);
    }
    else
    {
        pool = std::make_shared<MergeTreeReadPool>(
            std::move(parts_with_range),
            mutations_snapshot,
            shared_virtual_fields,
            storage_snapshot,
            prewhere_info,
            actions_settings,
            reader_settings,
            required_columns,
            pool_settings,
            block_size,
            context);
    }

    LOG_DEBUG(log, "Reading approx. {} rows with {} streams", total_rows, pool_settings.threads);

    Pipes pipes;
    for (size_t i = 0; i < pool_settings.threads; ++i)
    {
        auto algorithm = std::make_unique<MergeTreeThreadSelectAlgorithm>(i);

        auto processor
            = std::make_unique<MergeTreeSelectProcessor>(pool, std::move(algorithm), prewhere_info, lazily_read_info, actions_settings, reader_settings);

        auto source = std::make_shared<MergeTreeSource>(std::move(processor), data.getLogName());

        if (i == 0)
            source->addTotalRowsApprox(total_rows);

        pipes.emplace_back(std::move(source));
    }

    auto pipe = Pipe::unitePipes(std::move(pipes));
    if (output_streams_limit && output_streams_limit < pipe.numOutputPorts())
        pipe.resize(output_streams_limit);
    return pipe;
}

Pipe ReadFromMergeTree::readInOrder(
    RangesInDataParts parts_with_ranges,
    Names required_columns,
    PoolSettings pool_settings,
    ReadType read_type,
    UInt64 read_limit)
{
    /// For reading in order it makes sense to read only
    /// one range per task to reduce number of read rows.
    bool has_limit_below_one_block = read_type != ReadType::Default && read_limit && read_limit < block_size.max_block_size_rows;
    MergeTreeReadPoolPtr pool;

    if (is_parallel_reading_from_replicas)
    {
        const auto & client_info = context->getClientInfo();
        ParallelReadingExtension extension{
            all_ranges_callback.value(),
            read_task_callback.value(),
            number_of_current_replica.value_or(client_info.number_of_current_replica), context->getClusterForParallelReplicas()->getShardsInfo().at(0).getAllNodeCount()};

        CoordinationMode mode = read_type == ReadType::InOrder
            ? CoordinationMode::WithOrder
            : CoordinationMode::ReverseOrder;

        pool = std::make_shared<MergeTreeReadPoolParallelReplicasInOrder>(
            std::move(extension),
            mode,
            parts_with_ranges,
            mutations_snapshot,
            shared_virtual_fields,
            has_limit_below_one_block,
            storage_snapshot,
            prewhere_info,
            actions_settings,
            reader_settings,
            required_columns,
            pool_settings,
            block_size,
            context);
    }
    else
    {
        pool = std::make_shared<MergeTreeReadPoolInOrder>(
            has_limit_below_one_block,
            read_type,
            parts_with_ranges,
            mutations_snapshot,
            shared_virtual_fields,
            storage_snapshot,
            prewhere_info,
            actions_settings,
            reader_settings,
            required_columns,
            pool_settings,
            block_size,
            context);
    }

    /// If parallel replicas enabled, set total rows in progress here only on initiator with local plan
    /// Otherwise rows will counted multiple times
    const UInt64 in_order_limit = query_info.input_order_info ? query_info.input_order_info->limit : 0;
    const bool set_total_rows_approx = !is_parallel_reading_from_replicas || isParallelReplicasLocalPlanForInitiator();

    Pipes pipes;
    for (size_t i = 0; i < parts_with_ranges.size(); ++i)
    {
        const auto & part_with_ranges = parts_with_ranges[i];

        UInt64 total_rows = part_with_ranges.getRowsCount();
        if (query_info.trivial_limit > 0 && query_info.trivial_limit < total_rows)
            total_rows = query_info.trivial_limit;
        else if (in_order_limit > 0 && in_order_limit < total_rows)
            total_rows = in_order_limit;

        LOG_TRACE(log, "Reading {} ranges in{}order from part {}, approx. {} rows starting from {}",
            part_with_ranges.ranges.size(),
            read_type == ReadType::InReverseOrder ? " reverse " : " ",
            part_with_ranges.data_part->name, total_rows,
            part_with_ranges.data_part->index_granularity->getMarkStartingRow(part_with_ranges.ranges.front().begin));

        MergeTreeSelectAlgorithmPtr algorithm;
        if (read_type == ReadType::InReverseOrder)
            algorithm = std::make_unique<MergeTreeInReverseOrderSelectAlgorithm>(i);
        else
            algorithm = std::make_unique<MergeTreeInOrderSelectAlgorithm>(i);

        auto processor = std::make_unique<MergeTreeSelectProcessor>(
            pool, std::move(algorithm), prewhere_info, lazily_read_info, actions_settings, reader_settings);

        processor->addPartLevelToChunk(isQueryWithFinal());

        auto source = std::make_shared<MergeTreeSource>(std::move(processor), data.getLogName());
        if (set_total_rows_approx)
            source->addTotalRowsApprox(total_rows);

        Pipe pipe(source);

        if (virtual_row_conversion && (read_type == ReadType::InOrder))
        {
            const auto & index = part_with_ranges.data_part->getIndex();
            const auto & primary_key = storage_snapshot->metadata->primary_key;
            size_t mark_range_begin = part_with_ranges.ranges.front().begin;

            ColumnsWithTypeAndName pk_columns;
            size_t num_columns = virtual_row_conversion->getRequiredColumnsWithTypes().size();
            pk_columns.reserve(num_columns);

            for (size_t j = 0; j < num_columns; ++j)
            {
                auto column = primary_key.data_types[j]->createColumn()->cloneEmpty();
                column->insert((*(*index)[j])[mark_range_begin]);
                pk_columns.push_back({std::move(column), primary_key.data_types[j], primary_key.column_names[j]});
            }

            Block pk_block(std::move(pk_columns));

            pipe.addSimpleTransform([&](const SharedHeader & header)
            {
                return std::make_shared<VirtualRowTransform>(header, pk_block, virtual_row_conversion);
            });
        }

        pipes.emplace_back(std::move(pipe));
    }

    auto pipe = Pipe::unitePipes(std::move(pipes));

    if (read_type == ReadType::InReverseOrder)
    {
        pipe.addSimpleTransform([&](const SharedHeader & header)
        {
            return std::make_shared<ReverseTransform>(header);
        });
    }

    return pipe;
}

Pipe ReadFromMergeTree::read(
    RangesInDataParts parts_with_range,
    Names required_columns,
    ReadType read_type,
    size_t max_streams,
    size_t min_marks_for_concurrent_read,
    bool use_uncompressed_cache)
{
    const auto & settings = context->getSettingsRef();
    size_t sum_marks = parts_with_range.getMarksCountAllParts();

    const size_t total_query_nodes = is_parallel_reading_from_replicas
        ? std::min<size_t>(
              context->getClusterForParallelReplicas()->getShardsInfo().at(0).getAllNodeCount(),
              context->getSettingsRef()[Setting::max_parallel_replicas])
        : 1;

    PoolSettings pool_settings{
        .threads = max_streams,
        .sum_marks = sum_marks,
        .min_marks_for_concurrent_read = min_marks_for_concurrent_read,
        .preferred_block_size_bytes = settings[Setting::preferred_block_size_bytes],
        .use_uncompressed_cache = use_uncompressed_cache,
        .use_const_size_tasks_for_remote_reading = settings[Setting::merge_tree_use_const_size_tasks_for_remote_reading],
        .total_query_nodes = total_query_nodes,
    };

    if (read_type == ReadType::ParallelReplicas)
        return readFromPoolParallelReplicas(std::move(parts_with_range), std::move(required_columns), std::move(pool_settings));

    /// Reading from default thread pool is beneficial for remote storage because of new prefetches.
    if (read_type == ReadType::Default && (max_streams > 1 || checkAllPartsOnRemoteFS(parts_with_range)))
        return readFromPool(std::move(parts_with_range), std::move(required_columns), std::move(pool_settings));

    auto pipe = readInOrder(parts_with_range, required_columns, pool_settings, read_type, /*limit=*/ 0);

    /// Use ConcatProcessor to concat sources together.
    /// It is needed to read in parts order (and so in PK order) if single thread is used.
    if (read_type == ReadType::Default && pipe.numOutputPorts() > 1)
        pipe.addTransform(std::make_shared<ConcatProcessor>(pipe.getSharedHeader(), pipe.numOutputPorts()));

    return pipe;
}

namespace
{

struct PartRangesReadInfo
{
    std::vector<size_t> sum_marks_in_parts;

    size_t sum_marks = 0;
    size_t total_rows = 0;
    size_t adaptive_parts = 0;
    size_t index_granularity_bytes = 0;
    size_t max_marks_to_use_cache = 0;
    size_t min_marks_for_concurrent_read = 0;
    bool use_uncompressed_cache = false;

    PartRangesReadInfo(
        const RangesInDataParts & parts,
        const Settings & settings,
        const MergeTreeSettings & data_settings)
    {
        /// Count marks for each part.
        sum_marks_in_parts.resize(parts.size());

        for (size_t i = 0; i < parts.size(); ++i)
        {
            total_rows += parts[i].getRowsCount();
            sum_marks_in_parts[i] = parts[i].getMarksCount();
            sum_marks += sum_marks_in_parts[i];

            if (parts[i].data_part->index_granularity_info.mark_type.adaptive)
                ++adaptive_parts;
        }

        if (adaptive_parts > parts.size() / 2)
            index_granularity_bytes = data_settings[MergeTreeSetting::index_granularity_bytes];

        max_marks_to_use_cache = MergeTreeDataSelectExecutor::roundRowsOrBytesToMarks(
            settings[Setting::merge_tree_max_rows_to_use_cache],
            settings[Setting::merge_tree_max_bytes_to_use_cache],
            data_settings[MergeTreeSetting::index_granularity],
            index_granularity_bytes);

        auto all_parts_on_remote_disk = checkAllPartsOnRemoteFS(parts);

        size_t min_rows_for_concurrent_read;
        size_t min_bytes_for_concurrent_read;
        if (all_parts_on_remote_disk)
        {
            min_rows_for_concurrent_read = settings[Setting::merge_tree_min_rows_for_concurrent_read_for_remote_filesystem];
            min_bytes_for_concurrent_read = settings[Setting::merge_tree_min_bytes_for_concurrent_read_for_remote_filesystem];
        }
        else
        {
            min_rows_for_concurrent_read = settings[Setting::merge_tree_min_rows_for_concurrent_read];
            min_bytes_for_concurrent_read = settings[Setting::merge_tree_min_bytes_for_concurrent_read];
        }

        min_marks_for_concurrent_read = MergeTreeDataSelectExecutor::minMarksForConcurrentRead(
            min_rows_for_concurrent_read, min_bytes_for_concurrent_read,
            data_settings[MergeTreeSetting::index_granularity], index_granularity_bytes, settings[Setting::merge_tree_min_read_task_size], sum_marks);

        use_uncompressed_cache = settings[Setting::use_uncompressed_cache];
        if (sum_marks > max_marks_to_use_cache)
            use_uncompressed_cache = false;
    }
};

}

Pipe ReadFromMergeTree::readByLayers(const RangesInDataParts & parts_with_ranges, SplitPartsByRanges split_parts, const Names & column_names, const InputOrderInfoPtr & input_order_info)
{
    const auto & settings = context->getSettingsRef();
    const auto data_settings = data.getSettings();

    LOG_TRACE(log, "Spreading mark ranges among streams (reading by layers)");

    PartRangesReadInfo info(parts_with_ranges, settings, *data_settings);
    if (0 == info.sum_marks)
        return {};

    ReadingInOrderStepGetter reading_step_getter;
    Names in_order_column_names_to_read;
    SortDescription sort_description;

    if (reader_settings.read_in_order)
    {
        NameSet column_names_set(column_names.begin(), column_names.end());
        in_order_column_names_to_read = column_names;

        /// Add columns needed to calculate the sorting expression
        for (const auto & column_name : storage_snapshot->metadata->getColumnsRequiredForSortingKey())
        {
            if (column_names_set.contains(column_name))
                continue;

            in_order_column_names_to_read.push_back(column_name);
            column_names_set.insert(column_name);
        }
        auto sorting_expr = storage_snapshot->metadata->getSortingKey().expression;
        const auto & sorting_columns = storage_snapshot->metadata->getSortingKey().column_names;
        std::vector<bool> reverse_flags = storage_snapshot->metadata->getSortingKeyReverseFlags();

        sort_description.compile_sort_description = settings[Setting::compile_sort_description];
        sort_description.min_count_to_compile_sort_description = settings[Setting::min_count_to_compile_sort_description];

        sort_description.reserve(input_order_info->used_prefix_of_sorting_key_size);
        for (size_t i = 0; i < input_order_info->used_prefix_of_sorting_key_size; ++i)
        {
            if (!reverse_flags.empty() && reverse_flags[i])
                sort_description.emplace_back(sorting_columns[i], input_order_info->direction * -1);
            else
                sort_description.emplace_back(sorting_columns[i], input_order_info->direction);
        }

        reading_step_getter = [this, &in_order_column_names_to_read, &info, sorting_expr, &sort_description](auto parts)
        {
            auto pipe = this->read(
                std::move(parts),
                in_order_column_names_to_read,
                ReadType::InOrder,
                1 /* num_streams */,
                0 /* min_marks_for_concurrent_read */,
                info.use_uncompressed_cache);

            if (pipe.empty())
            {
                auto header = std::make_shared<const Block>(MergeTreeSelectProcessor::transformHeader(
                    storage_snapshot->getSampleBlockForColumns(in_order_column_names_to_read),
                    lazily_read_info,
                    query_info.prewhere_info));
                pipe = Pipe(std::make_shared<NullSource>(header));
            }

            pipe.addSimpleTransform([sorting_expr](const SharedHeader & header)
            {
                return std::make_shared<ExpressionTransform>(header, sorting_expr);
            });

            if (pipe.numOutputPorts() != 1)
            {
                auto transform = std::make_shared<MergingSortedTransform>(
                    pipe.getSharedHeader(),
                    pipe.numOutputPorts(),
                    sort_description,
                    block_size.max_block_size_rows,
                    /*max_block_size_bytes=*/0,
                    SortingQueueStrategy::Batch,
                    0,
                    false,
                    nullptr,
                    false,
                    /*apply_virtual_row_conversions*/ false);

                pipe.addTransform(std::move(transform));
            }

            return pipe;
        };
    }
    else
    {
        reading_step_getter = [this, &column_names, &info](auto parts)
        {
            return this->read(
                std::move(parts),
                column_names,
                ReadType::Default,
                1 /* num_streams */,
                info.min_marks_for_concurrent_read,
                info.use_uncompressed_cache);
        };
    }

    auto pipes = ::readByLayers(std::move(split_parts), storage_snapshot->metadata->getPrimaryKey(), std::move(reading_step_getter), false, context);
    return Pipe::unitePipes(std::move(pipes));
}

Pipe ReadFromMergeTree::spreadMarkRangesAmongStreams(RangesInDataParts && parts_with_ranges, size_t num_streams, const Names & column_names)
{
    const auto & settings = context->getSettingsRef();
    const auto data_settings = data.getSettings();

    LOG_TRACE(log, "Spreading mark ranges among streams (default reading)");

    PartRangesReadInfo info(parts_with_ranges, settings, *data_settings);
    Names tmp_column_names(column_names.begin(), column_names.end());

    if (0 == info.sum_marks)
        return {};

    if (num_streams > 1)
    {
        /// Reduce the number of num_streams if the data is small.
        if (info.sum_marks < num_streams * info.min_marks_for_concurrent_read && parts_with_ranges.size() < num_streams)
        {
            /*
            If the data is fragmented, then allocate the size of parts to num_streams. If the data is not fragmented, besides the sum_marks and
            min_marks_for_concurrent_read, involve the system cores to get the num_streams. Increase the num_streams and decrease the min_marks_for_concurrent_read
            if the data is small but system has plentiful cores. It helps to improve the parallel performance of `MergeTreeRead` significantly.
            Make sure the new num_streams `num_streams * increase_num_streams_ratio` will not exceed the previous calculated prev_num_streams.
            The new info.min_marks_for_concurrent_read `info.min_marks_for_concurrent_read / increase_num_streams_ratio` should be larger than 8.
            https://github.com/ClickHouse/ClickHouse/pull/53867
            */
            if ((info.sum_marks + info.min_marks_for_concurrent_read - 1) / info.min_marks_for_concurrent_read > parts_with_ranges.size())
            {
                const size_t prev_num_streams = num_streams;
                num_streams = (info.sum_marks + info.min_marks_for_concurrent_read - 1) / info.min_marks_for_concurrent_read;
                const size_t increase_num_streams_ratio = std::min(prev_num_streams / num_streams, info.min_marks_for_concurrent_read / 8);
                if (increase_num_streams_ratio > 1)
                {
                    num_streams = num_streams * increase_num_streams_ratio;
                    info.min_marks_for_concurrent_read = (info.sum_marks + num_streams - 1) / num_streams;
                }
            }
            else
                num_streams = parts_with_ranges.size();
        }
    }

    auto read_type = is_parallel_reading_from_replicas ? ReadType::ParallelReplicas : ReadType::Default;

    double read_split_ranges_into_intersecting_and_non_intersecting_injection_probability
        = settings[Setting::merge_tree_read_split_ranges_into_intersecting_and_non_intersecting_injection_probability];
    std::bernoulli_distribution fault(read_split_ranges_into_intersecting_and_non_intersecting_injection_probability);

    if (read_type != ReadType::ParallelReplicas &&
        num_streams > 1 &&
        read_split_ranges_into_intersecting_and_non_intersecting_injection_probability > 0.0 &&
        fault(thread_local_rng) &&
        !isQueryWithFinal() &&
        data.merging_params.is_deleted_column.empty() &&
        !prewhere_info &&
        !lazily_read_info &&
        !reader_settings.use_query_condition_cache && /// the query condition cache produces incorrect results with intersecting ranges
        !isVectorColumnReplaced()) /// Vector search optimization needs ranges & offsets to be stable
    {
        NameSet column_names_set(column_names.begin(), column_names.end());
        Names in_order_column_names_to_read(column_names);

        /// Add columns needed to calculate the sorting expression
        for (const auto & column_name : storage_snapshot->metadata->getColumnsRequiredForSortingKey())
        {
            if (column_names_set.contains(column_name))
                continue;

            in_order_column_names_to_read.push_back(column_name);
            column_names_set.insert(column_name);
        }

        auto in_order_reading_step_getter = [this, &in_order_column_names_to_read, &info](auto parts)
        {
            return this->read(
                std::move(parts),
                in_order_column_names_to_read,
                ReadType::InOrder,
                1 /* num_streams */,
                0 /* min_marks_for_concurrent_read */,
                info.use_uncompressed_cache);
        };

        auto sorting_expr = storage_snapshot->metadata->getSortingKey().expression;

        SplitPartsWithRangesByPrimaryKeyResult split_ranges_result = splitPartsWithRangesByPrimaryKey(
            storage_snapshot->metadata->getPrimaryKey(),
            storage_snapshot->metadata->getSortingKey(),
            std::move(sorting_expr),
            std::move(parts_with_ranges),
            num_streams,
            context,
            std::move(in_order_reading_step_getter),
            true /*split_parts_ranges_into_intersecting_and_non_intersecting_final*/,
            true /*split_intersecting_parts_ranges_into_layers*/);

        auto merging_pipes = std::move(split_ranges_result.merging_pipes);
        auto non_intersecting_parts_ranges_read_pipe = read(std::move(split_ranges_result.non_intersecting_parts_ranges),
            tmp_column_names,
            read_type,
            num_streams,
            info.min_marks_for_concurrent_read,
            info.use_uncompressed_cache);

        if (merging_pipes.empty())
            return non_intersecting_parts_ranges_read_pipe;

        Pipes pipes;
        pipes.resize(2);
        pipes[0] = Pipe::unitePipes(std::move(merging_pipes));
        pipes[1] = std::move(non_intersecting_parts_ranges_read_pipe);

        auto conversion_action = ActionsDAG::makeConvertingActions(
            pipes[0].getHeader().getColumnsWithTypeAndName(),
            pipes[1].getHeader().getColumnsWithTypeAndName(),
            ActionsDAG::MatchColumnsMode::Name);
        auto converting_expr = std::make_shared<ExpressionActions>(std::move(conversion_action));
        pipes[0].addSimpleTransform(
            [converting_expr](const SharedHeader & header)
            {
                return std::make_shared<ExpressionTransform>(header, converting_expr);
            });
        return Pipe::unitePipes(std::move(pipes));
    }

    return read(std::move(parts_with_ranges),
        tmp_column_names,
        read_type,
        num_streams,
        info.min_marks_for_concurrent_read,
        info.use_uncompressed_cache);
}

static ActionsDAG createProjection(const Block & header)
{
    return ActionsDAG(header.getNamesAndTypesList());
}

Pipe ReadFromMergeTree::spreadMarkRangesAmongStreamsWithOrder(
    RangesInDataParts && parts_with_ranges,
    size_t num_streams,
    const Names & column_names,
    std::optional<ActionsDAG> & out_projection,
    const InputOrderInfoPtr & input_order_info)
{
    const auto & settings = context->getSettingsRef();
    const auto data_settings = data.getSettings();

    LOG_TRACE(log, "Spreading ranges among streams with order");

    PartRangesReadInfo info(parts_with_ranges, settings, *data_settings);

    Pipes res;

    if (info.sum_marks == 0)
        return {};

    /// PREWHERE actions can remove some input columns (which are needed only for prewhere condition).
    /// In case of read-in-order, PREWHERE is executed before sorting. But removed columns could be needed for sorting key.
    /// To fix this, we prohibit removing any input in prewhere actions. Instead, projection actions will be added after sorting.
    /// See 02354_read_in_order_prewhere.sql as an example.
    bool have_input_columns_removed_after_prewhere = false;
    if (prewhere_info)
    {
        NameSet sorting_columns;
        for (const auto & column : storage_snapshot->metadata->getSortingKey().expression->getRequiredColumnsWithTypes())
            sorting_columns.insert(column.name);

        have_input_columns_removed_after_prewhere = restorePrewhereInputs(*prewhere_info, sorting_columns);
    }

    /// Let's split ranges to avoid reading much data.
    auto split_ranges
        = [rows_granularity = (*data_settings)[MergeTreeSetting::index_granularity], my_max_block_size = block_size.max_block_size_rows]
        (const auto & ranges, int direction)
    {
        MarkRanges new_ranges;
        const size_t max_marks_in_range = (my_max_block_size + rows_granularity - 1) / rows_granularity;
        size_t marks_in_range = 1;

        if (direction == 1)
        {
            /// Split first few ranges to avoid reading much data.
            bool split = false;
            for (auto range : ranges)
            {
                while (!split && range.begin + marks_in_range < range.end)
                {
                    new_ranges.emplace_back(range.begin, range.begin + marks_in_range);
                    range.begin += marks_in_range;
                    marks_in_range *= 2;

                    if (marks_in_range > max_marks_in_range)
                        split = true;
                }
                new_ranges.emplace_back(range.begin, range.end);
            }
        }
        else
        {
            /// Split all ranges to avoid reading much data, because we have to
            ///  store whole range in memory to reverse it.
            for (auto it = ranges.rbegin(); it != ranges.rend(); ++it)
            {
                auto range = *it;
                while (range.begin + marks_in_range < range.end)
                {
                    new_ranges.emplace_front(range.end - marks_in_range, range.end);
                    range.end -= marks_in_range;
                    marks_in_range = std::min(marks_in_range * 2, max_marks_in_range);
                }
                new_ranges.emplace_front(range.begin, range.end);
            }
        }

        return new_ranges;
    };

    if (num_streams > 1)
    {
        /// Reduce num_streams if requested value is unnecessarily large.
        ///
        /// Additional increase of streams number in case of skewed parts, like it's
        /// done in `spreadMarkRangesAmongStreams` won't affect overall performance
        /// due to the single downstream `MergingSortedTransform`.
        if (info.sum_marks < num_streams * info.min_marks_for_concurrent_read && parts_with_ranges.size() < num_streams)
        {
            num_streams = std::max(
                (info.sum_marks + info.min_marks_for_concurrent_read - 1) / info.min_marks_for_concurrent_read, parts_with_ranges.size());
        }
    }

    const bool need_preliminary_merge = (parts_with_ranges.size() > settings[Setting::read_in_order_two_level_merge_threshold]);

    const auto read_type = input_order_info->direction == 1 ? ReadType::InOrder : ReadType::InReverseOrder;

    const size_t total_query_nodes = is_parallel_reading_from_replicas
        ? std::min<size_t>(
              context->getClusterForParallelReplicas()->getShardsInfo().at(0).getAllNodeCount(),
              context->getSettingsRef()[Setting::max_parallel_replicas])
        : 1;

    PoolSettings pool_settings{
        .threads = num_streams,
        .sum_marks = parts_with_ranges.getMarksCountAllParts(),
        .min_marks_for_concurrent_read = info.min_marks_for_concurrent_read,
        .preferred_block_size_bytes = settings[Setting::preferred_block_size_bytes],
        .use_uncompressed_cache = info.use_uncompressed_cache,
        .total_query_nodes = total_query_nodes,
    };

    Pipes pipes;
    /// For parallel replicas the split will be performed on the initiator side.
    if (is_parallel_reading_from_replicas)
    {
        pipes.emplace_back(readInOrder(std::move(parts_with_ranges), column_names, pool_settings, read_type, input_order_info->limit));
    }
    else
    {
        const size_t min_marks_per_stream = (info.sum_marks - 1) / num_streams + 1;

        std::vector<RangesInDataParts> split_parts_and_ranges;
        split_parts_and_ranges.reserve(num_streams);

        for (size_t i = 0; i < num_streams && !parts_with_ranges.empty(); ++i)
        {
            size_t need_marks = min_marks_per_stream;
            RangesInDataParts new_parts;

            /// Loop over parts.
            /// We will iteratively take part or some subrange of a part from the back
            ///  and assign a stream to read from it.
            while (need_marks > 0 && !parts_with_ranges.empty())
            {
                RangesInDataPart part = parts_with_ranges.back();
                parts_with_ranges.pop_back();
                size_t & marks_in_part = info.sum_marks_in_parts.back();

                /// We will not take too few rows from a part.
                if (marks_in_part >= info.min_marks_for_concurrent_read && need_marks < info.min_marks_for_concurrent_read)
                    need_marks = info.min_marks_for_concurrent_read;

                /// Do not leave too few rows in the part.
                if (marks_in_part > need_marks && marks_in_part - need_marks < info.min_marks_for_concurrent_read)
                    need_marks = marks_in_part;

                MarkRanges ranges_to_get_from_part;

                /// We take full part if it contains enough marks or
                /// if we know limit and part contains less than 'limit' rows.
                bool take_full_part = marks_in_part <= need_marks || (input_order_info->limit && input_order_info->limit < part.getRowsCount());

                /// We take the whole part if it is small enough.
                if (take_full_part)
                {
                    ranges_to_get_from_part = part.ranges;

                    need_marks -= marks_in_part;
                    info.sum_marks_in_parts.pop_back();
                }
                else
                {
                    /// Loop through ranges in part. Take enough ranges to cover "need_marks".
                    while (need_marks > 0)
                    {
                        if (part.ranges.empty())
                            throw Exception(ErrorCodes::LOGICAL_ERROR, "Unexpected end of ranges while spreading marks among streams");

                        MarkRange & range = part.ranges.front();

                        const size_t marks_in_range = range.end - range.begin;
                        const size_t marks_to_get_from_range = std::min(marks_in_range, need_marks);

                        ranges_to_get_from_part.emplace_back(range.begin, range.begin + marks_to_get_from_range);
                        range.begin += marks_to_get_from_range;
                        marks_in_part -= marks_to_get_from_range;
                        need_marks -= marks_to_get_from_range;
                        if (range.begin == range.end)
                            part.ranges.pop_front();
                    }
                    parts_with_ranges.emplace_back(part);
                }

                ranges_to_get_from_part = split_ranges(ranges_to_get_from_part, input_order_info->direction);
                new_parts.emplace_back(
                    part.data_part,
                    part.parent_part,
                    part.part_index_in_query,
                    part.part_starting_offset_in_query,
                    std::move(ranges_to_get_from_part));
            }

            split_parts_and_ranges.emplace_back(std::move(new_parts));
        }

        for (auto && item : split_parts_and_ranges)
            pipes.emplace_back(readInOrder(std::move(item), column_names, pool_settings, read_type, input_order_info->limit));
    }

    Block pipe_header;
    if (!pipes.empty())
        pipe_header = pipes.front().getHeader();

    if (need_preliminary_merge || output_each_partition_through_separate_port)
    {
        size_t prefix_size = input_order_info->used_prefix_of_sorting_key_size;
        auto order_key_prefix_ast = storage_snapshot->metadata->getSortingKey().expression_list_ast->clone();
        order_key_prefix_ast->children.resize(prefix_size);

        auto syntax_result = TreeRewriter(context).analyze(order_key_prefix_ast, storage_snapshot->metadata->getColumns().get(GetColumnsOptions(GetColumnsOptions::AllPhysical).withSubcolumns()));
        auto sorting_key_prefix_expr = ExpressionAnalyzer(order_key_prefix_ast, syntax_result, context).getActionsDAG(false);
        const auto & sorting_columns = storage_snapshot->metadata->getSortingKey().column_names;
        std::vector<bool> reverse_flags = storage_snapshot->metadata->getSortingKeyReverseFlags();

        SortDescription sort_description;
        sort_description.compile_sort_description = settings[Setting::compile_sort_description];
        sort_description.min_count_to_compile_sort_description = settings[Setting::min_count_to_compile_sort_description];

        sort_description.reserve(prefix_size);
        for (size_t i = 0; i < prefix_size; ++i)
        {
            if (!reverse_flags.empty() && reverse_flags[i])
                sort_description.emplace_back(sorting_columns[i], input_order_info->direction * -1);
            else
                sort_description.emplace_back(sorting_columns[i], input_order_info->direction);
        }

        auto sorting_key_expr = std::make_shared<ExpressionActions>(std::move(sorting_key_prefix_expr));

        auto merge_streams = [&](Pipe & pipe)
        {
            pipe.addSimpleTransform([sorting_key_expr](const SharedHeader & header)
                                    { return std::make_shared<ExpressionTransform>(header, sorting_key_expr); });

            if (pipe.numOutputPorts() > 1)
            {
                auto transform = std::make_shared<MergingSortedTransform>(
                    pipe.getSharedHeader(),
                    pipe.numOutputPorts(),
                    sort_description,
                    block_size.max_block_size_rows,
                    /*max_block_size_bytes=*/0,
                    SortingQueueStrategy::Batch,
                    0,
                    false,
                    nullptr,
                    false,
                    /*apply_virtual_row_conversions*/ false);

                pipe.addTransform(std::move(transform));
            }
        };

        if (!pipes.empty() && output_each_partition_through_separate_port)
        {
            /// In contrast with usual aggregation in order that allocates separate AggregatingTransform for each data part,
            /// aggregation of partitioned data uses the same AggregatingTransform for all parts of the same partition.
            /// Thus we need to merge all partition parts into a single sorted stream.
            Pipe pipe = Pipe::unitePipes(std::move(pipes));
            merge_streams(pipe);
            return pipe;
        }

        for (auto & pipe : pipes)
            merge_streams(pipe);
    }

    if (!pipes.empty() && (need_preliminary_merge || have_input_columns_removed_after_prewhere))
        /// Drop temporary columns, added by 'sorting_key_prefix_expr'
        out_projection = createProjection(pipe_header);

    return Pipe::unitePipes(std::move(pipes));
}

static void addMergingFinal(
    Pipe & pipe,
    const SortDescription & sort_description,
    MergeTreeData::MergingParams merging_params,
    const StorageMetadataPtr & metadata_snapshot,
    size_t max_block_size_rows,
    bool enable_vertical_final)
{
    auto header = pipe.getSharedHeader();
    size_t num_outputs = pipe.numOutputPorts();

    auto now = time(nullptr);

    auto get_merging_processor = [&]() -> MergingTransformPtr
    {
        switch (merging_params.mode)
        {
            case MergeTreeData::MergingParams::Ordinary:
                return std::make_shared<MergingSortedTransform>(header, num_outputs,
                            sort_description, max_block_size_rows, /*max_block_size_bytes=*/0, SortingQueueStrategy::Batch);

            case MergeTreeData::MergingParams::Collapsing:
                return std::make_shared<CollapsingSortedTransform>(header, num_outputs,
                            sort_description, merging_params.sign_column, true, max_block_size_rows, /*max_block_size_bytes=*/0);

            case MergeTreeData::MergingParams::Summing: {
                auto required_columns = metadata_snapshot->getPartitionKey().expression->getRequiredColumns();
                required_columns.append_range(metadata_snapshot->getSortingKey().expression->getRequiredColumns());
                return std::make_shared<SummingSortedTransform>(header, num_outputs,
                            sort_description, merging_params.columns_to_sum, required_columns, max_block_size_rows, /*max_block_size_bytes=*/0);
            }

            case MergeTreeData::MergingParams::Aggregating:
                return std::make_shared<AggregatingSortedTransform>(header, num_outputs,
                            sort_description, max_block_size_rows, /*max_block_size_bytes=*/0);

            case MergeTreeData::MergingParams::Replacing:
                return std::make_shared<ReplacingSortedTransform>(header, num_outputs,
                            sort_description, merging_params.is_deleted_column, merging_params.version_column, max_block_size_rows, /*max_block_size_bytes=*/0, /*out_row_sources_buf_*/ nullptr, /*use_average_block_sizes*/ false, /*cleanup*/ !merging_params.is_deleted_column.empty(), enable_vertical_final);


            case MergeTreeData::MergingParams::VersionedCollapsing:
                return std::make_shared<VersionedCollapsingTransform>(header, num_outputs,
                            sort_description, merging_params.sign_column, max_block_size_rows, /*max_block_size_bytes=*/0);

            case MergeTreeData::MergingParams::Graphite:
                return std::make_shared<GraphiteRollupSortedTransform>(header, num_outputs,
                            sort_description, max_block_size_rows, /*max_block_size_bytes=*/0, merging_params.graphite_params, now);

            case MergeTreeData::MergingParams::Coalescing:
            {
                auto required_columns = metadata_snapshot->getPartitionKey().expression->getRequiredColumns();
                required_columns.append_range(metadata_snapshot->getSortingKey().expression->getRequiredColumns());
                return std::make_shared<CoalescingSortedTransform>(header, num_outputs,
                            sort_description, merging_params.columns_to_sum, required_columns, max_block_size_rows, /*max_block_size_bytes=*/0);
            }
        }
    };

    pipe.addTransform(get_merging_processor());
    if (enable_vertical_final)
        pipe.addSimpleTransform([](const SharedHeader & header_)
                                { return std::make_shared<SelectByIndicesTransform>(header_); });
}

static std::pair<std::shared_ptr<ExpressionActions>, String> createExpressionForPositiveSign(const String & sign_column_name, const Block & header, const ContextPtr & context)
{
    ASTPtr sign_indentifier = std::make_shared<ASTIdentifier>(sign_column_name);
    ASTPtr sign_filter = makeASTFunction("equals", sign_indentifier, std::make_shared<ASTLiteral>(Field(static_cast<Int8>(1))));
    const auto & sign_column = header.getByName(sign_column_name);

    auto syntax_result = TreeRewriter(context).analyze(sign_filter, {{sign_column.name, sign_column.type}});
    auto actions = ExpressionAnalyzer(sign_filter, syntax_result, context).getActionsDAG(false);
    return {std::make_shared<ExpressionActions>(std::move(actions)), sign_filter->getColumnName()};
}

bool ReadFromMergeTree::doNotMergePartsAcrossPartitionsFinal() const
{
    const auto & settings = context->getSettingsRef();

    /// If setting do_not_merge_across_partitions_select_final is set always prefer it
    if (settings[Setting::do_not_merge_across_partitions_select_final].changed)
        return settings[Setting::do_not_merge_across_partitions_select_final];

    if (!storage_snapshot->metadata->hasPrimaryKey() || !storage_snapshot->metadata->hasPartitionKey())
        return false;

    /** To avoid merging parts across partitions we want result of partition key expression for
      * rows with same primary key to be the same.
      *
      * If partition key expression is deterministic, and contains only columns that are included
      * in primary key, then for same primary key column values, result of partition key expression
      * will be the same.
      */
    const auto & partition_key_expression = storage_snapshot->metadata->getPartitionKey().expression;
    if (partition_key_expression->getActionsDAG().hasNonDeterministic())
        return false;

    const auto & primary_key_columns = storage_snapshot->metadata->getPrimaryKey().column_names;
    NameSet primary_key_columns_set(primary_key_columns.begin(), primary_key_columns.end());

    const auto & partition_key_required_columns = partition_key_expression->getRequiredColumns();
    for (const auto & partition_key_required_column : partition_key_required_columns)
        if (!primary_key_columns_set.contains(partition_key_required_column))
            return false;

    return true;
}

Pipe ReadFromMergeTree::spreadMarkRangesAmongStreamsFinal(
    RangesInDataParts && parts_with_ranges, size_t num_streams, const Names & origin_column_names, const Names & column_names, std::optional<ActionsDAG> & out_projection)
{
    const auto & settings = context->getSettingsRef();
    const auto & data_settings = data.getSettings();
    PartRangesReadInfo info(parts_with_ranges, settings, *data_settings);

    assert(num_streams == requested_num_streams);
    num_streams = std::min<size_t>(num_streams, settings[Setting::max_final_threads]);

    /// If setting do_not_merge_across_partitions_select_final is true than we won't merge parts from different partitions.
    /// We have all parts in parts vector, where parts with same partition are nearby.
    /// So we will store iterators pointed to the beginning of each partition range (and parts.end()),
    /// then we will create a pipe for each partition that will run selecting processor and merging processor
    /// for the parts with this partition. In the end we will unite all the pipes.
    std::vector<RangesInDataParts::iterator> parts_to_merge_ranges;
    auto it = parts_with_ranges.begin();
    parts_to_merge_ranges.push_back(it);

    bool do_not_merge_across_partitions_select_final = doNotMergePartsAcrossPartitionsFinal();
    if (do_not_merge_across_partitions_select_final)
    {
        while (it != parts_with_ranges.end())
        {
            it = std::find_if(
                it, parts_with_ranges.end(), [&it](auto & part) { return it->data_part->info.getPartitionId() != part.data_part->info.getPartitionId(); });
            parts_to_merge_ranges.push_back(it);
        }
    }
    else
    {
        /// If do_not_merge_across_partitions_select_final is false we just merge all the parts.
        parts_to_merge_ranges.push_back(parts_with_ranges.end());
    }

    Pipes merging_pipes;
    Pipes no_merging_pipes;

    /// If do_not_merge_across_partitions_select_final is true and num_streams > 1
    /// we will store lonely parts with level > 0 to use parallel select on them.
    RangesInDataParts non_intersecting_parts_by_primary_key;

    auto sorting_expr = storage_snapshot->metadata->getSortingKey().expression;

    if (prewhere_info)
    {
        NameSet sorting_columns;
        for (const auto & column : storage_snapshot->metadata->getSortingKey().expression->getRequiredColumnsWithTypes())
            sorting_columns.insert(column.name);
        restorePrewhereInputs(*prewhere_info, sorting_columns);
    }

    for (size_t range_index = 0; range_index < parts_to_merge_ranges.size() - 1; ++range_index)
    {
        /// If do_not_merge_across_partitions_select_final is true and there is only one part in partition
        /// with level > 0 then we won't post-process this part, and if num_streams > 1 we
        /// can use parallel select on such parts.
        bool no_merging_final = do_not_merge_across_partitions_select_final &&
            std::distance(parts_to_merge_ranges[range_index], parts_to_merge_ranges[range_index + 1]) == 1 &&
            parts_to_merge_ranges[range_index]->data_part->info.level > 0 &&
            data.merging_params.is_deleted_column.empty() && !reader_settings.read_in_order;

        if (no_merging_final)
        {
            non_intersecting_parts_by_primary_key.push_back(std::move(*parts_to_merge_ranges[range_index]));
            continue;
        }

        Pipes pipes;
        {
            RangesInDataParts new_parts;

            for (auto part_it = parts_to_merge_ranges[range_index]; part_it != parts_to_merge_ranges[range_index + 1]; ++part_it)
            {
                new_parts.emplace_back(
                    part_it->data_part,
                    part_it->parent_part,
                    part_it->part_index_in_query,
                    part_it->part_starting_offset_in_query,
                    part_it->ranges);
            }

            if (new_parts.empty())
                continue;

            if (num_streams > 1 && storage_snapshot->metadata->hasPrimaryKey())
            {
                // Let's split parts into non intersecting parts ranges and layers to ensure data parallelism of FINAL.
                auto in_order_reading_step_getter = [this, &column_names, &info](auto parts)
                {
                    return this->read(
                        std::move(parts),
                        column_names,
                        ReadType::InOrder,
                        1 /* num_streams */,
                        0 /* min_marks_for_concurrent_read */,
                        info.use_uncompressed_cache);
                };

                /// Parts of non-zero level still may contain duplicate PK values to merge on FINAL if there's is_deleted column,
                /// so we have to process all ranges. It would be more optimal to remove this flag and add an extra filtering step.
                bool split_parts_ranges_into_intersecting_and_non_intersecting_final
                    = settings[Setting::split_parts_ranges_into_intersecting_and_non_intersecting_final]
                    && data.merging_params.is_deleted_column.empty() && !reader_settings.read_in_order;

                SplitPartsWithRangesByPrimaryKeyResult split_ranges_result = splitPartsWithRangesByPrimaryKey(
                    storage_snapshot->metadata->getPrimaryKey(),
                    storage_snapshot->metadata->getSortingKey(),
                    sorting_expr,
                    std::move(new_parts),
                    num_streams,
                    context,
                    std::move(in_order_reading_step_getter),
                    split_parts_ranges_into_intersecting_and_non_intersecting_final,
                    settings[Setting::split_intersecting_parts_ranges_into_layers_final]);

                for (auto && non_intersecting_parts_range : split_ranges_result.non_intersecting_parts_ranges)
                    non_intersecting_parts_by_primary_key.push_back(std::move(non_intersecting_parts_range));

                for (auto && merging_pipe : split_ranges_result.merging_pipes)
                    pipes.push_back(std::move(merging_pipe));
            }
            else
            {
                pipes.emplace_back(read(
                    std::move(new_parts), column_names, ReadType::InOrder, num_streams, 0, info.use_uncompressed_cache));

                pipes.back().addSimpleTransform([sorting_expr](const SharedHeader & header)
                                                { return std::make_shared<ExpressionTransform>(header, sorting_expr); });
            }

            /// Drop temporary columns, added by 'sorting_key_expr'
            if (!out_projection && !pipes.empty())
                out_projection = createProjection(pipes.front().getHeader());
        }

        if (pipes.empty())
            continue;

        Names sort_columns = storage_snapshot->metadata->getSortingKeyColumns();
        std::vector<bool> reverse_flags = storage_snapshot->metadata->getSortingKeyReverseFlags();
        SortDescription sort_description;
        sort_description.compile_sort_description = settings[Setting::compile_sort_description];
        sort_description.min_count_to_compile_sort_description = settings[Setting::min_count_to_compile_sort_description];

        size_t sort_columns_size = sort_columns.size();
        sort_description.reserve(sort_columns_size);

        for (size_t i = 0; i < sort_columns_size; ++i)
        {
            if (!reverse_flags.empty() && reverse_flags[i])
                sort_description.emplace_back(sort_columns[i], -1);
            else
                sort_description.emplace_back(sort_columns[i], 1);
        }

        for (auto & pipe : pipes)
            addMergingFinal(
                pipe,
                sort_description,
                data.merging_params,
                storage_snapshot->metadata,
                block_size.max_block_size_rows,
                enable_vertical_final);

        merging_pipes.emplace_back(Pipe::unitePipes(std::move(pipes)));
    }

    if (!non_intersecting_parts_by_primary_key.empty())
    {
        Pipe pipe;

        /// Collapsing algorithm doesn't expose non-matched rows with a negative sign in queries with FINAL.
        /// To support this logic without merging data, add a filtering by sign column for non-intersecting ranges.
        if (data.merging_params.mode == MergeTreeData::MergingParams::Collapsing)
        {
            auto columns_with_sign = origin_column_names;
            if (std::ranges::find(columns_with_sign, data.merging_params.sign_column) == columns_with_sign.end())
                columns_with_sign.push_back(data.merging_params.sign_column);

            pipe = spreadMarkRangesAmongStreams(std::move(non_intersecting_parts_by_primary_key), num_streams, columns_with_sign);
            auto [expression, filter_name] = createExpressionForPositiveSign(data.merging_params.sign_column, pipe.getHeader(), context);

            pipe.addSimpleTransform([&](const SharedHeader & header)
            {
                return std::make_shared<FilterTransform>(header, expression, filter_name, true);
            });
        }
        else
        {
            pipe = spreadMarkRangesAmongStreams(std::move(non_intersecting_parts_by_primary_key), num_streams, origin_column_names);
        }

        no_merging_pipes.emplace_back(std::move(pipe));
    }

    if (!merging_pipes.empty() && !no_merging_pipes.empty())
    {
        out_projection = {}; /// We do projection here
        Pipes pipes;
        pipes.resize(2);
        pipes[0] = Pipe::unitePipes(std::move(merging_pipes));
        pipes[1] = Pipe::unitePipes(std::move(no_merging_pipes));
        auto conversion_action = ActionsDAG::makeConvertingActions(
            pipes[0].getHeader().getColumnsWithTypeAndName(),
            pipes[1].getHeader().getColumnsWithTypeAndName(),
            ActionsDAG::MatchColumnsMode::Name);
        auto converting_expr = std::make_shared<ExpressionActions>(std::move(conversion_action));
        pipes[0].addSimpleTransform(
            [converting_expr](const SharedHeader & header)
            {
                return std::make_shared<ExpressionTransform>(header, converting_expr);
            });
        return Pipe::unitePipes(std::move(pipes));
    }
    return merging_pipes.empty() ? Pipe::unitePipes(std::move(no_merging_pipes)) : Pipe::unitePipes(std::move(merging_pipes));
}

ReadFromMergeTree::AnalysisResultPtr ReadFromMergeTree::selectRangesToRead(bool find_exact_ranges) const
{
    analyzed_result_ptr = selectRangesToRead(
        getParts(),
        mutations_snapshot,
        vector_search_parameters,
        storage_snapshot->metadata,
        query_info,
        context,
        requested_num_streams,
        max_block_numbers_to_read,
        data,
        all_column_names,
        log,
        indexes,
        find_exact_ranges);
    return analyzed_result_ptr;
}

static void buildIndexes(
    std::optional<ReadFromMergeTree::Indexes> & indexes,
    const ActionsDAG * filter_actions_dag,
    const MergeTreeData & data,
    const RangesInDataParts & parts,
    [[maybe_unused]] const std::optional<VectorSearchParameters> & vector_search_parameters,
    const ContextPtr & context,
    const SelectQueryInfo & query_info,
    const StorageMetadataPtr & metadata_snapshot)
{
    indexes.reset();

    // Build and check if primary key is used when necessary
    const auto & primary_key = metadata_snapshot->getPrimaryKey();
    const Names & primary_key_column_names = primary_key.column_names;

    const auto & settings = context->getSettingsRef();

    ActionsDAGWithInversionPushDown filter_dag((filter_actions_dag ? filter_actions_dag->getOutputs().front() : nullptr), context);

    indexes.emplace(
        ReadFromMergeTree::Indexes{KeyCondition{filter_dag, context, primary_key_column_names, primary_key.expression}});

    if (metadata_snapshot->hasPartitionKey())
    {
        const auto & partition_key = metadata_snapshot->getPartitionKey();
        auto minmax_columns_names = MergeTreeData::getMinMaxColumnsNames(partition_key);
        auto minmax_expression_actions = MergeTreeData::getMinMaxExpr(partition_key, ExpressionActionsSettings(context));

        indexes->minmax_idx_condition.emplace(filter_dag, context, minmax_columns_names, minmax_expression_actions);
        indexes->partition_pruner.emplace(metadata_snapshot, filter_dag, context, false /* strict */);
    }

    indexes->part_values
        = MergeTreeDataSelectExecutor::filterPartsByVirtualColumns(metadata_snapshot, data, parts, filter_dag.predicate, context);

    /// Perform virtual column key analysis only when no corresponding physical columns exist.
    const auto & columns = metadata_snapshot->getColumns();
    if (!columns.has("_part_offset") && !columns.has("_part"))
        MergeTreeDataSelectExecutor::buildKeyConditionFromPartOffset(indexes->part_offset_condition, filter_dag.predicate, context);
    if (!columns.has("_part_offset") && !columns.has("_part_starting_offset"))
        MergeTreeDataSelectExecutor::buildKeyConditionFromTotalOffset(indexes->total_offset_condition, filter_dag.predicate, context);

    indexes->use_skip_indexes = settings[Setting::use_skip_indexes];
    if (query_info.isFinal() && !settings[Setting::use_skip_indexes_if_final])
        indexes->use_skip_indexes = false;

    if (!indexes->use_skip_indexes)
        return;

    const auto & all_indexes = metadata_snapshot->getSecondaryIndices();

    if (all_indexes.empty())
        return;

    std::unordered_set<std::string> ignored_index_names;

    if (settings[Setting::ignore_data_skipping_indices].changed)
    {
        const auto & indices = settings[Setting::ignore_data_skipping_indices].toString();
        Tokens tokens(indices.data(), indices.data() + indices.size(), settings[Setting::max_query_size]);
        IParser::Pos pos(tokens, static_cast<unsigned>(settings[Setting::max_parser_depth]), static_cast<unsigned>(settings[Setting::max_parser_backtracks]));
        Expected expected;

        /// Use an unordered list rather than string vector
        auto parse_single_id_or_literal = [&]
        {
            String str;
            if (!parseIdentifierOrStringLiteral(pos, expected, str))
                return false;

            ignored_index_names.insert(std::move(str));
            return true;
        };

        if (!ParserList::parseUtil(pos, expected, parse_single_id_or_literal, false))
            throw Exception(ErrorCodes::CANNOT_PARSE_TEXT, "Cannot parse ignore_data_skipping_indices ('{}')", indices);
    }

    UsefulSkipIndexes skip_indexes;
    using Key = std::pair<String, size_t>;
    std::map<Key, size_t> merged;

    for (const auto & index : all_indexes)
    {
        if (ignored_index_names.contains(index.name))
            continue;

        auto index_helper = MergeTreeIndexFactory::instance().get(index);

        if (index_helper->isMergeable())
        {
            auto [it, inserted] = merged.emplace(Key{index_helper->index.type, index_helper->getGranularity()}, skip_indexes.merged_indices.size());
            if (inserted)
            {
                skip_indexes.merged_indices.emplace_back();
                skip_indexes.merged_indices.back().condition = index_helper->createIndexMergedCondition(query_info, metadata_snapshot);
            }

            skip_indexes.merged_indices[it->second].addIndex(index_helper);
            continue;
        }

        MergeTreeIndexConditionPtr condition;
        if (index_helper->isVectorSimilarityIndex())
        {
#if USE_USEARCH
            if (const auto * vector_similarity_index = typeid_cast<const MergeTreeIndexVectorSimilarity *>(index_helper.get()))
                condition = vector_similarity_index->createIndexCondition(filter_dag.predicate, context, vector_search_parameters);
#endif
            if (!condition)
                throw Exception(ErrorCodes::LOGICAL_ERROR, "Unknown vector search index {}", index_helper->index.name);
        }
        else
        {
            if (!filter_dag.predicate)
                continue;

            condition = index_helper->createIndexCondition(filter_dag.predicate, context);
        }

        if (!condition->alwaysUnknownOrTrue())
            skip_indexes.useful_indices.emplace_back(index_helper, condition);
    }

    {
        std::vector<size_t> index_sizes;
        index_sizes.reserve(skip_indexes.useful_indices.size());
        for (const auto& part : parts)
        {
            auto &index_order = skip_indexes.per_part_index_orders.emplace_back();
            index_order.resize(skip_indexes.useful_indices.size());
            std::iota(index_order.begin(), index_order.end(), 0);

            index_sizes.clear();

            for (const auto &idx : skip_indexes.useful_indices)
            {
                const auto *extension = idx.index->getDeserializedFormat(part.data_part->getDataPartStorage(), idx.index->getFileName()).extension;
                auto sz = part.data_part->getFileSizeOrZero(idx.index->getFileName() + extension);
                index_sizes.emplace_back(sz);
            }
            // Move minmax indices to first positions, so they will be applied first as cheapest ones
            std::stable_sort(index_order.begin(), index_order.end(), [ &idx_sizes = std::as_const(index_sizes), &useful_indices = std::as_const(skip_indexes.useful_indices)](const auto & l, const auto & r)
            {
                const auto l_index = useful_indices[l].index;
                const auto r_index = useful_indices[r].index;

                const bool l_is_minmax = typeid_cast<const MergeTreeIndexMinMax *>(l_index.get());
                const bool r_is_minmax = typeid_cast<const MergeTreeIndexMinMax *>(r_index.get());

                auto l_index_priority = l_is_minmax ? 1 : 2;
                auto r_index_priority = r_is_minmax ? 1 : 2;

#if USE_USEARCH
                // A vector similarity index (if present) is the most selective, hence move it to front
                bool l_is_vectorsimilarity = typeid_cast<const MergeTreeIndexVectorSimilarity *>(l_index.get());
                bool r_is_vectorsimilarity = typeid_cast<const MergeTreeIndexVectorSimilarity *>(r_index.get());
                if (l_is_vectorsimilarity)
                    l_index_priority = 0;
                if (r_is_vectorsimilarity)
                    r_index_priority = 0;
#endif
                // negated since we want to prioritize coarser indexes
                const auto neg_l_granularity = -l_index->getGranularity();
                const auto neg_r_granularity = -r_index->getGranularity();

                const auto l_size = idx_sizes[l];
                const auto r_size = idx_sizes[r];

                return std::tie(l_index_priority, neg_l_granularity, l_size) < std::tie(r_index_priority, neg_r_granularity, r_size);

            });

        }
    }

    indexes->skip_indexes = std::move(skip_indexes);
}

void ReadFromMergeTree::applyFilters(ActionDAGNodes added_filter_nodes)
{
    if (!indexes)
    {
        auto dag = ActionsDAG::buildFilterActionsDAG(added_filter_nodes.nodes, query_info.buildNodeNameToInputNodeColumn());
        filter_actions_dag = dag ? std::make_shared<const ActionsDAG>(std::move(*dag)) : nullptr;

        /// NOTE: Currently we store two DAGs for analysis:
        /// (1) SourceStepWithFilter::filter_nodes, (2) query_info.filter_actions_dag. Make sure they are consistent.
        /// TODO: Get rid of filter_actions_dag in query_info after we move analysis of
        /// parallel replicas and unused shards into optimization, similar to projection analysis.
        if (filter_actions_dag)
            query_info.filter_actions_dag = filter_actions_dag;

        buildIndexes(
            indexes,
            query_info.filter_actions_dag.get(),
            data,
            getParts(),
            vector_search_parameters,
            context,
            query_info,
            storage_snapshot->metadata);
    }
}

ReadFromMergeTree::AnalysisResultPtr ReadFromMergeTree::selectRangesToRead(
    RangesInDataParts parts,
    MergeTreeData::MutationsSnapshotPtr mutations_snapshot,
    const std::optional<VectorSearchParameters> & vector_search_parameters,
    const StorageMetadataPtr & metadata_snapshot,
    const SelectQueryInfo & query_info_,
    ContextPtr context_,
    size_t num_streams,
    PartitionIdToMaxBlockPtr max_block_numbers_to_read,
    const MergeTreeData & data,
    const Names & all_column_names,
    LoggerPtr log,
    std::optional<Indexes> & indexes,
    bool find_exact_ranges)
{
    AnalysisResult result;
    const auto & settings = context_->getSettingsRef();

    size_t total_parts = parts.size();

    result.column_names_to_read = all_column_names;

    /// If there are only virtual columns in the query, you must request at least one non-virtual one.
    if (result.column_names_to_read.empty())
    {
        NamesAndTypesList available_real_columns = metadata_snapshot->getColumns().getAllPhysical();
        result.column_names_to_read.push_back(ExpressionActions::getSmallestColumn(available_real_columns).name);
    }

    // Build and check if primary key is used when necessary
    const auto & primary_key = metadata_snapshot->getPrimaryKey();
    const Names & primary_key_column_names = primary_key.column_names;

    if (!indexes)
        buildIndexes(
            indexes,
            query_info_.filter_actions_dag.get(),
            data,
            parts,
            vector_search_parameters,
            context_,
            query_info_,
            metadata_snapshot);

    if (indexes->part_values && indexes->part_values->empty())
        return std::make_shared<AnalysisResult>(std::move(result));

    if (indexes->key_condition.alwaysUnknownOrTrue())
    {
        if (settings[Setting::force_primary_key])
        {
            throw Exception(ErrorCodes::INDEX_NOT_USED,
                "Primary key ({}) is not used and setting 'force_primary_key' is set",
                fmt::join(primary_key_column_names, ", "));
        }
    } else
    {
        ProfileEvents::increment(ProfileEvents::SelectQueriesWithPrimaryKeyUsage);
    }

    LOG_DEBUG(log, "Key condition: {}", indexes->key_condition.toString());

    if (indexes->part_offset_condition)
        LOG_DEBUG(log, "Part offset condition: {}", indexes->part_offset_condition->toString());

    if (indexes->total_offset_condition)
        LOG_DEBUG(log, "Total offset condition: {}", indexes->total_offset_condition->toString());

    if (indexes->key_condition.alwaysFalse())
        return std::make_shared<AnalysisResult>(std::move(result));

    size_t total_marks_pk = 0;
    size_t parts_before_pk = 0;
    bool add_index_stat_row_for_pk_expand = false;

    {
        MergeTreeDataSelectExecutor::filterPartsByPartition(
            parts,
            indexes->partition_pruner,
            indexes->minmax_idx_condition,
            indexes->part_values,
            metadata_snapshot,
            data,
            context_,
            max_block_numbers_to_read.get(),
            log,
            result.index_stats);

        result.sampling = MergeTreeDataSelectExecutor::getSampling(
            query_info_,
            metadata_snapshot->getColumns().getAllPhysical(),
            parts,
            indexes->key_condition,
            data,
            metadata_snapshot,
            context_,
            log);

        if (result.sampling.read_nothing)
            return std::make_shared<AnalysisResult>(std::move(result));

        for (const auto & part : parts)
            total_marks_pk += part.data_part->index_granularity->getMarksCountWithoutFinal();
        parts_before_pk = parts.size();

        auto reader_settings = MergeTreeReaderSettings::create(context_, query_info_);
        result.parts_with_ranges = MergeTreeDataSelectExecutor::filterPartsByPrimaryKeyAndSkipIndexes(
            std::move(parts),
            metadata_snapshot,
            mutations_snapshot,
            context_,
            indexes->key_condition,
            indexes->part_offset_condition,
            indexes->total_offset_condition,
            indexes->skip_indexes,
            reader_settings,
            log,
            num_streams,
            result.index_stats,
            indexes->use_skip_indexes,
            find_exact_ranges,
            query_info_.isFinal());

        MergeTreeDataSelectExecutor::filterPartsByQueryConditionCache(result.parts_with_ranges, query_info_, vector_search_parameters, context_, log);

<<<<<<< HEAD
        if (indexes->use_skip_indexes && !indexes->skip_indexes.empty() && query_info_.isFinal()
=======
        if (indexes->use_skip_indexes && !indexes->skip_indexes.useful_indices.empty() && query_info_.isFinal()
>>>>>>> 3621dcd5
            && settings[Setting::use_skip_indexes_if_final_exact_mode])
        {
            result.parts_with_ranges
                = findPKRangesForFinalAfterSkipIndex(primary_key, metadata_snapshot->getSortingKey(), result.parts_with_ranges, log);
            add_index_stat_row_for_pk_expand = true;
        }
    }

    size_t sum_marks_pk = total_marks_pk;
    for (const auto & stat : result.index_stats)
        if (stat.type == IndexType::PrimaryKey)
            sum_marks_pk = stat.num_granules_after;

    size_t sum_marks = 0;
    size_t sum_ranges = 0;
    size_t sum_rows = 0;

    for (const auto & part : result.parts_with_ranges)
    {
        sum_ranges += part.ranges.size();
        sum_marks += part.getMarksCount();
        sum_rows += part.getRowsCount();
    }

    if (add_index_stat_row_for_pk_expand)
    {
        result.index_stats.emplace_back(ReadFromMergeTree::IndexStat{
            .type = ReadFromMergeTree::IndexType::PrimaryKeyExpand,
            .description = "Selects all granules that intersect by PK values with the previous skip indexes selection",
            .num_parts_after = result.parts_with_ranges.size(),
            .num_granules_after = sum_marks});
    }

    result.total_parts = total_parts;
    result.parts_before_pk = parts_before_pk;
    result.selected_parts = result.parts_with_ranges.size();
    result.selected_ranges = sum_ranges;
    result.selected_marks = sum_marks;
    result.selected_marks_pk = sum_marks_pk;
    result.total_marks_pk = total_marks_pk;
    result.selected_rows = sum_rows;
    result.has_exact_ranges = result.selected_parts == 0 || find_exact_ranges;

    if (query_info_.input_order_info)
        result.read_type = (query_info_.input_order_info->direction > 0)
            ? ReadType::InOrder
            : ReadType::InReverseOrder;

    return std::make_shared<AnalysisResult>(std::move(result));
}

int ReadFromMergeTree::getSortDirection() const
{
    if (query_info.input_order_info)
        return query_info.input_order_info->direction;

    return 1;
}

void ReadFromMergeTree::updateSortDescription()
{
    result_sort_description = getSortDescriptionForOutputHeader(
        output_header,
        storage_snapshot->metadata->getSortingKeyColumns(),
        storage_snapshot->metadata->getSortingKeyReverseFlags(),
        getSortDirection(),
        query_info.input_order_info,
        prewhere_info,
        enable_vertical_final);
}

bool ReadFromMergeTree::isParallelReplicasLocalPlanForInitiator() const
{
    return is_parallel_reading_from_replicas && context->getSettingsRef()[Setting::parallel_replicas_local_plan]
        && context->canUseParallelReplicasOnInitiator();
}

bool ReadFromMergeTree::requestReadingInOrder(size_t prefix_size, int direction, size_t read_limit, std::optional<ActionsDAG> virtual_row_conversion_)
{
    /// if dirction is not set, use current one
    if (!direction)
        direction = getSortDirection();

    /// Disable read-in-order optimization for reverse order with final.
    /// Otherwise, it can lead to incorrect final behavior because the implementation may rely on the reading in direct order).
    if (direction != 1 && query_info.isFinal())
        return false;

    query_info.input_order_info = std::make_shared<InputOrderInfo>(SortDescription{}, prefix_size, direction, read_limit);
    reader_settings.read_in_order = true;

    /// In case or read-in-order, don't create too many reading streams.
    /// Almost always we are reading from a single stream at a time because of merge sort.
    if (output_streams_limit)
        requested_num_streams = output_streams_limit;

    /// All *InOrder optimization rely on an assumption that output stream is sorted, but vertical FINAL breaks this rule
    /// Let prefer in-order optimization over vertical FINAL for now
    enable_vertical_final = false;

    /// Disable virtual row for FINAL.
    if (virtual_row_conversion_ && !isQueryWithFinal() && context->getSettingsRef()[Setting::read_in_order_use_virtual_row])
        virtual_row_conversion = std::make_shared<ExpressionActions>(std::move(*virtual_row_conversion_));

    updateSortDescription();

    return true;
}

bool ReadFromMergeTree::readsInOrder() const
{
    return reader_settings.read_in_order;
}

void ReadFromMergeTree::updatePrewhereInfo(const PrewhereInfoPtr & prewhere_info_value)
{
    query_info.prewhere_info = prewhere_info_value;
    prewhere_info = prewhere_info_value;

    output_header = std::make_shared<const Block>(MergeTreeSelectProcessor::transformHeader(
        storage_snapshot->getSampleBlockForColumns(all_column_names),
        lazily_read_info,
        prewhere_info_value));

    updateSortDescription();
}

void ReadFromMergeTree::updateLazilyReadInfo(const LazilyReadInfoPtr & lazily_read_info_value)
{
    lazily_read_info = lazily_read_info_value;

    NameSet names_set;

    for (const auto & column : lazily_read_info->lazily_read_columns)
    {
        names_set.insert(column.name);
    }
    std::erase_if(all_column_names, [&names_set] (const String & column_name)
    {
        return names_set.contains(column_name);
    });

    if (std::find_if(all_column_names.begin(), all_column_names.end(), [] (const String & column_name)
        { return column_name == "_part_offset"; }) == all_column_names.end())
    {
        lazily_read_info->remove_part_offset_column = true;
        all_column_names.emplace_back("_part_offset");
    }

    output_header = std::make_shared<const Block>(MergeTreeSelectProcessor::transformHeader(
        storage_snapshot->getSampleBlockForColumns(all_column_names),
        lazily_read_info,
        prewhere_info));

    /// if analysis has already been done (like in optimization for projections),
    /// then update columns to read in analysis result
    if (analyzed_result_ptr)
        analyzed_result_ptr->column_names_to_read = all_column_names;
}

void ReadFromMergeTree::replaceVectorColumnWithDistanceColumn(const String & vector_column)
{
    if (isVectorColumnReplaced())
        throw Exception(ErrorCodes::LOGICAL_ERROR, "Vector column unexpectedly already replaced.");
    std::erase(all_column_names, vector_column);
    all_column_names.emplace_back("_distance");
    output_header = std::make_shared<const Block>(MergeTreeSelectProcessor::transformHeader(
        storage_snapshot->getSampleBlockForColumns(all_column_names),
        lazily_read_info,
        prewhere_info));

    /// if analysis has already been done (like in optimization for projections),
    /// then update columns to read in analysis result
    if (analyzed_result_ptr)
        analyzed_result_ptr->column_names_to_read = all_column_names;
}

bool ReadFromMergeTree::isVectorColumnReplaced() const
{
    return std::ranges::find(all_column_names, "_distance") != all_column_names.end();
}

bool ReadFromMergeTree::requestOutputEachPartitionThroughSeparatePort()
{
    if (isQueryWithFinal())
        return false;

    /// With parallel replicas we have to have only a single instance of `MergeTreeReadPoolParallelReplicas` per replica.
    /// With aggregation-by-partitions optimisation we might create a separate pool for each partition.
    if (is_parallel_reading_from_replicas)
        return false;

    const auto & settings = context->getSettingsRef();

    const auto partitions_cnt = countPartitions(getParts());
    if (!settings[Setting::force_aggregate_partitions_independently]
        && (partitions_cnt == 1 || partitions_cnt < settings[Setting::max_threads] / 2))
    {
        LOG_TRACE(
            log,
            "Independent aggregation by partitions won't be used because there are too few of them: {}. You can set "
            "force_aggregate_partitions_independently to suppress this check",
            partitions_cnt);
        return false;
    }

    if (!settings[Setting::force_aggregate_partitions_independently]
        && (partitions_cnt > settings[Setting::max_number_of_partitions_for_independent_aggregation]))
    {
        LOG_TRACE(
            log,
            "Independent aggregation by partitions won't be used because there are too many of them: {}. You can increase "
            "max_number_of_partitions_for_independent_aggregation (current value is {}) or set "
            "force_aggregate_partitions_independently to suppress this check",
            partitions_cnt,
            settings[Setting::max_number_of_partitions_for_independent_aggregation].value);
        return false;
    }

    if (!settings[Setting::force_aggregate_partitions_independently])
    {
        std::unordered_map<String, size_t> partition_rows;
        for (const auto & part : getParts())
            partition_rows[part.data_part->info.getPartitionId()] += part.data_part->rows_count;
        size_t sum_rows = 0;
        size_t max_rows = 0;
        for (const auto & [_, rows] : partition_rows)
        {
            sum_rows += rows;
            max_rows = std::max(max_rows, rows);
        }

        /// Merging shouldn't take more time than preaggregation in normal cases. And exec time is proportional to the amount of data.
        /// We assume that exec time of independent aggr is proportional to the maximum of sizes and
        /// exec time of ordinary aggr is proportional to sum of sizes divided by number of threads and multiplied by two (preaggregation + merging).
        const size_t avg_rows_in_partition = sum_rows / settings[Setting::max_threads];
        if (max_rows > avg_rows_in_partition * 2)
        {
            LOG_TRACE(
                log,
                "Independent aggregation by partitions won't be used because there are too big skew in the number of rows between "
                "partitions. You can set force_aggregate_partitions_independently to suppress this check");
            return false;
        }
    }

    return output_each_partition_through_separate_port = true;
}

ReadFromMergeTree::AnalysisResult & ReadFromMergeTree::getAnalysisResultImpl() const
{
    if (!analyzed_result_ptr)
        analyzed_result_ptr = selectRangesToRead();

    return *analyzed_result_ptr;
}

bool ReadFromMergeTree::isQueryWithSampling() const
{
    if (context->getSettingsRef()[Setting::parallel_replicas_count] > 1 && data.supportsSampling())
        return true;

    if (query_info.table_expression_modifiers)
        return query_info.table_expression_modifiers->getSampleSizeRatio() != std::nullopt;

    const auto & select = query_info.query->as<ASTSelectQuery &>();
    return select.sampleSize() != nullptr;
}

Pipe ReadFromMergeTree::spreadMarkRanges(
    RangesInDataParts && parts_with_ranges, size_t num_streams, AnalysisResult & result, std::optional<ActionsDAG> & result_projection)
{
    const bool final = isQueryWithFinal();
    Names column_names_to_read = result.column_names_to_read;
    NameSet names(column_names_to_read.begin(), column_names_to_read.end());

    if (result.sampling.use_sampling)
    {
        NameSet sampling_columns;

        /// Add columns needed for `sample_by_ast` to `column_names_to_read`.
        for (const auto & column : result.sampling.filter_expression->getRequiredColumns().getNames())
        {
            if (names.emplace(column).second)
                column_names_to_read.push_back(column);

            sampling_columns.insert(column);
        }

        if (prewhere_info)
            restorePrewhereInputs(*prewhere_info, sampling_columns);
    }

    if (final)
    {
        chassert(!is_parallel_reading_from_replicas);

        if (output_each_partition_through_separate_port)
            throw Exception(ErrorCodes::LOGICAL_ERROR, "Optimization isn't supposed to be used for queries with final");

        auto original_column_names = column_names_to_read;

        /// Add columns needed to calculate the sorting expression and the sign.
        for (const auto & column : storage_snapshot->metadata->getColumnsRequiredForSortingKey())
        {
            if (names.emplace(column).second)
                column_names_to_read.push_back(column);
        }

        if (!data.merging_params.is_deleted_column.empty() && names.emplace(data.merging_params.is_deleted_column).second)
            column_names_to_read.push_back(data.merging_params.is_deleted_column);
        if (!data.merging_params.sign_column.empty() && names.emplace(data.merging_params.sign_column).second)
            column_names_to_read.push_back(data.merging_params.sign_column);
        if (!data.merging_params.version_column.empty() && names.emplace(data.merging_params.version_column).second)
            column_names_to_read.push_back(data.merging_params.version_column);

        return spreadMarkRangesAmongStreamsFinal(std::move(parts_with_ranges), num_streams, original_column_names, column_names_to_read, result_projection);
    }

    if (!result.split_parts.layers.empty())
        return readByLayers(result.parts_with_ranges, std::move(result.split_parts), column_names_to_read, query_info.input_order_info);

    if (query_info.input_order_info)
    {
        return spreadMarkRangesAmongStreamsWithOrder(
            std::move(parts_with_ranges), num_streams, column_names_to_read, result_projection, query_info.input_order_info);
    }

    return spreadMarkRangesAmongStreams(std::move(parts_with_ranges), num_streams, column_names_to_read);
}

Pipe ReadFromMergeTree::groupStreamsByPartition(AnalysisResult & result, std::optional<ActionsDAG> & result_projection)
{
    auto && parts_with_ranges = std::move(result.parts_with_ranges);

    if (parts_with_ranges.empty())
        return {};

    const size_t partitions_cnt = std::max<size_t>(countPartitions(parts_with_ranges), 1);
    const size_t partitions_per_stream = std::max<size_t>(1, partitions_cnt / requested_num_streams);
    const size_t num_streams = std::max<size_t>(1, requested_num_streams / partitions_cnt);

    Pipes pipes;
    for (auto begin = parts_with_ranges.begin(), end = begin; end != parts_with_ranges.end(); begin = end)
    {
        for (size_t i = 0; i < partitions_per_stream; ++i)
            end = std::find_if(
                end,
                parts_with_ranges.end(),
                [&end](const auto & part) { return end->data_part->info.getPartitionId() != part.data_part->info.getPartitionId(); });

        RangesInDataParts partition_parts{std::make_move_iterator(begin), std::make_move_iterator(end)};

        pipes.emplace_back(spreadMarkRanges(std::move(partition_parts), num_streams, result, result_projection));
        if (!pipes.back().empty())
            pipes.back().resize(1);
    }

    return Pipe::unitePipes(std::move(pipes));
}

QueryPlanStepPtr ReadFromMergeTree::clone() const
{
    return std::make_unique<ReadFromMergeTree>(*this);
}

void ReadFromMergeTree::initializePipeline(QueryPipelineBuilder & pipeline, const BuildQueryPipelineSettings &)
{
    auto & result = getAnalysisResult();

    if (enable_remove_parts_from_snapshot_optimization)
    {
        /// Do not keep data parts in snapshot.
        /// They are stored separately, and some could be released after PK analysis.
        storage_snapshot->data = std::make_unique<MergeTreeData::SnapshotData>();
    }

    result.checkLimits(context->getSettingsRef(), query_info);
    shared_virtual_fields.emplace("_sample_factor", result.sampling.used_sample_factor);

    LOG_DEBUG(
        log,
        "Selected {}/{} parts by partition key, {} parts by primary key, {}/{} marks by primary key, {} marks to read from {} ranges",
        result.parts_before_pk,
        result.total_parts,
        result.selected_parts,
        result.selected_marks_pk,
        result.total_marks_pk,
        result.selected_marks,
        result.selected_ranges);

    // Adding partition info to QueryAccessInfo.
    if (context->hasQueryContext() && !query_info.is_internal)
    {
        Names partition_names;
        for (const auto & part : result.parts_with_ranges)
        {
            partition_names.emplace_back(
                fmt::format("{}.{}", data.getStorageID().getFullNameNotQuoted(), part.data_part->info.getPartitionId()));
        }
        context->getQueryContext()->addQueryAccessInfo(partition_names);
    }

    ProfileEvents::increment(ProfileEvents::SelectedParts, result.selected_parts);
    ProfileEvents::increment(ProfileEvents::SelectedPartsTotal, result.total_parts);
    ProfileEvents::increment(ProfileEvents::SelectedRanges, result.selected_ranges);
    ProfileEvents::increment(ProfileEvents::SelectedMarks, result.selected_marks);
    ProfileEvents::increment(ProfileEvents::SelectedMarksTotal, result.total_marks_pk);

    auto query_id_holder = MergeTreeDataSelectExecutor::checkLimits(data, result, context);

    /// If we have neither a WHERE nor a PREWHERE condition, the query condition cache doesn't save anything --> disable it.
    if (reader_settings.use_query_condition_cache && !query_info.prewhere_info && !query_info.filter_actions_dag)
        reader_settings.use_query_condition_cache = false;

    /// Initializing parallel replicas coordinator with empty ranges to read in case of
    /// local plan for initiator to prevent coordinator initialization by other replicas
    /// (which may skip index analysis).
    if (result.parts_with_ranges.empty() && isParallelReplicasLocalPlanForInitiator())
    {
        const auto & client_info = context->getClientInfo();

        auto extension = ParallelReadingExtension{
            all_ranges_callback.value(),
            read_task_callback.value(),
            number_of_current_replica.value_or(client_info.number_of_current_replica),
            context->getClusterForParallelReplicas()->getShardsInfo().at(0).getAllNodeCount()};

        extension.sendInitialRequest(CoordinationMode::Default, result.parts_with_ranges, /*mark_segment_size=*/1);
    }

    if (result.parts_with_ranges.empty())
    {
        pipeline.init(Pipe(std::make_shared<NullSource>(getOutputHeader())));
        return;
    }

    selected_marks = result.selected_marks;
    selected_rows = result.selected_rows;
    selected_parts = result.selected_parts;
    /// Projection, that needed to drop columns, which have appeared by execution
    /// of some extra expressions, and to allow execute the same expressions later.
    /// NOTE: It may lead to double computation of expressions.
    std::optional<ActionsDAG> result_projection;

    if (lazily_read_info)
    {
        for (const auto & ranges_in_data_part : result.parts_with_ranges)
        {
            auto alter_conversions = MergeTreeData::getAlterConversionsForPart(ranges_in_data_part.data_part, mutations_snapshot, getContext());
            auto part_info = std::make_shared<LoadedMergeTreeDataPartInfoForReader>(ranges_in_data_part.data_part, std::move(alter_conversions));
            lazily_read_info->data_part_infos->emplace(ranges_in_data_part.part_index_in_query, std::move(part_info));
        }
    }

    Pipe pipe = output_each_partition_through_separate_port
        ? groupStreamsByPartition(result, result_projection)
        : spreadMarkRanges(std::move(result.parts_with_ranges), requested_num_streams, result, result_projection);

    for (const auto & processor : pipe.getProcessors())
        processor->setStorageLimits(query_info.storage_limits);

    if (pipe.empty())
    {
        pipeline.init(Pipe(std::make_shared<NullSource>(getOutputHeader())));
        return;
    }

    if (result.sampling.use_sampling)
    {
        auto sampling_actions = std::make_shared<ExpressionActions>(result.sampling.filter_expression->clone());
        pipe.addSimpleTransform([&](const SharedHeader & header)
        {
            return std::make_shared<FilterTransform>(
                header,
                sampling_actions,
                result.sampling.filter_function->getColumnName(),
                false);
        });
    }

    Block cur_header = pipe.getHeader();

    auto append_actions = [&result_projection](ActionsDAG actions)
    {
        if (!result_projection)
            result_projection = std::move(actions);
        else
            result_projection = ActionsDAG::merge(std::move(*result_projection), std::move(actions));
    };

    if (result_projection)
        cur_header = result_projection->updateHeader(cur_header);

    /// Extra columns may be returned (for example, if sampling is used).
    /// Convert pipe to step header structure.
    if (!isCompatibleHeader(cur_header, *getOutputHeader()))
    {
        auto converting = ActionsDAG::makeConvertingActions(
            cur_header.getColumnsWithTypeAndName(),
            getOutputHeader()->getColumnsWithTypeAndName(),
            ActionsDAG::MatchColumnsMode::Name);

        append_actions(std::move(converting));
    }

    if (result_projection)
    {
        auto projection_actions = std::make_shared<ExpressionActions>(std::move(*result_projection));
        pipe.addSimpleTransform([&](const SharedHeader & header)
        {
            return std::make_shared<ExpressionTransform>(header, projection_actions);
        });
    }

    /// Some extra columns could be added by sample/final/in-order/etc
    /// Remove them from header if not needed.
    if (!blocksHaveEqualStructure(pipe.getHeader(), *getOutputHeader()))
    {
        auto convert_actions_dag = ActionsDAG::makeConvertingActions(
            pipe.getHeader().getColumnsWithTypeAndName(),
            getOutputHeader()->getColumnsWithTypeAndName(),
            ActionsDAG::MatchColumnsMode::Name,
            true);

        auto converting_dag_expr = std::make_shared<ExpressionActions>(std::move(convert_actions_dag));

        pipe.addSimpleTransform([&](const SharedHeader & header)
        {
            return std::make_shared<ExpressionTransform>(header, converting_dag_expr);
        });
    }

    for (const auto & processor : pipe.getProcessors())
        processors.emplace_back(processor);

    pipeline.init(std::move(pipe));
    pipeline.addContext(context);
    // Attach QueryIdHolder if needed
    if (query_id_holder)
        pipeline.setQueryIdHolder(std::move(query_id_holder));
}

static const char * indexTypeToString(ReadFromMergeTree::IndexType type)
{
    switch (type)
    {
        case ReadFromMergeTree::IndexType::None:
            return "None";
        case ReadFromMergeTree::IndexType::MinMax:
            return "MinMax";
        case ReadFromMergeTree::IndexType::Partition:
            return "Partition";
        case ReadFromMergeTree::IndexType::PrimaryKey:
            return "PrimaryKey";
        case ReadFromMergeTree::IndexType::Skip:
            return "Skip";
        case ReadFromMergeTree::IndexType::PrimaryKeyExpand:
            return "PrimaryKeyExpand";
    }
}

static const char * readTypeToString(ReadFromMergeTree::ReadType type)
{
    switch (type)
    {
        case ReadFromMergeTree::ReadType::Default:
            return "Default";
        case ReadFromMergeTree::ReadType::InOrder:
            return "InOrder";
        case ReadFromMergeTree::ReadType::InReverseOrder:
            return "InReverseOrder";
        case ReadFromMergeTree::ReadType::ParallelReplicas:
            return "Parallel";
    }
}

void ReadFromMergeTree::describeActions(FormatSettings & format_settings) const
{
    const auto & result = getAnalysisResult();
    std::string prefix(format_settings.offset, format_settings.indent_char);
    format_settings.out << prefix << "ReadType: " << readTypeToString(result.read_type) << '\n';

    if (!result.index_stats.empty())
    {
        format_settings.out << prefix << "Parts: " << result.index_stats.back().num_parts_after << '\n';
        format_settings.out << prefix << "Granules: " << result.index_stats.back().num_granules_after << '\n';
    }

    if (prewhere_info)
    {
        format_settings.out << prefix << "Prewhere info" << '\n';
        format_settings.out << prefix << "Need filter: " << prewhere_info->need_filter << '\n';

        prefix.push_back(format_settings.indent_char);
        prefix.push_back(format_settings.indent_char);

        {
            format_settings.out << prefix << "Prewhere filter" << '\n';
            format_settings.out << prefix << "Prewhere filter column: " << prewhere_info->prewhere_column_name;
            if (prewhere_info->remove_prewhere_column)
               format_settings.out << " (removed)";
            format_settings.out << '\n';

            auto expression = std::make_shared<ExpressionActions>(prewhere_info->prewhere_actions.clone());
            expression->describeActions(format_settings.out, prefix);
        }

        if (prewhere_info->row_level_filter)
        {
            format_settings.out << prefix << "Row level filter" << '\n';
            format_settings.out << prefix << "Row level filter column: " << prewhere_info->row_level_column_name << '\n';

            auto expression = std::make_shared<ExpressionActions>(prewhere_info->row_level_filter->clone());
            expression->describeActions(format_settings.out, prefix);
        }
    }

    if (virtual_row_conversion)
    {
        format_settings.out << prefix << "Virtual row conversions" << '\n';
        virtual_row_conversion->describeActions(format_settings.out, prefix);
    }
}

void ReadFromMergeTree::describeActions(JSONBuilder::JSONMap & map) const
{
    const auto & result = getAnalysisResult();
    map.add("Read Type", readTypeToString(result.read_type));
    if (!result.index_stats.empty())
    {
        map.add("Parts", result.index_stats.back().num_parts_after);
        map.add("Granules", result.index_stats.back().num_granules_after);
    }

    if (prewhere_info)
    {
        std::unique_ptr<JSONBuilder::JSONMap> prewhere_info_map = std::make_unique<JSONBuilder::JSONMap>();
        prewhere_info_map->add("Need filter", prewhere_info->need_filter);

        {
            std::unique_ptr<JSONBuilder::JSONMap> prewhere_filter_map = std::make_unique<JSONBuilder::JSONMap>();
            prewhere_filter_map->add("Prewhere filter column", prewhere_info->prewhere_column_name);
            prewhere_filter_map->add("Prewhere filter remove filter column", prewhere_info->remove_prewhere_column);
            auto expression = std::make_shared<ExpressionActions>(prewhere_info->prewhere_actions.clone());
            prewhere_filter_map->add("Prewhere filter expression", expression->toTree());

            prewhere_info_map->add("Prewhere filter", std::move(prewhere_filter_map));
        }

        if (prewhere_info->row_level_filter)
        {
            std::unique_ptr<JSONBuilder::JSONMap> row_level_filter_map = std::make_unique<JSONBuilder::JSONMap>();
            row_level_filter_map->add("Row level filter column", prewhere_info->row_level_column_name);
            auto expression = std::make_shared<ExpressionActions>(prewhere_info->row_level_filter->clone());
            row_level_filter_map->add("Row level filter expression", expression->toTree());

            prewhere_info_map->add("Row level filter", std::move(row_level_filter_map));
        }

        map.add("Prewhere info", std::move(prewhere_info_map));
    }

    if (virtual_row_conversion)
        map.add("Virtual row conversions", virtual_row_conversion->toTree());
}

namespace
{
    std::string_view searchAlgorithmToString(const MarkRanges::SearchAlgorithm search_algorithm)
    {
        switch (search_algorithm)
        {
        case MarkRanges::SearchAlgorithm::BinarySearch:
            return "binary search";
        case MarkRanges::SearchAlgorithm::GenericExclusionSearch:
            return "generic exclusion search";
        default:
            return "";
        }
    };
}

void ReadFromMergeTree::describeIndexes(FormatSettings & format_settings) const
{
    const auto & result = getAnalysisResult();
    const auto & index_stats = result.index_stats;

    std::string prefix(format_settings.offset, format_settings.indent_char);
    if (!index_stats.empty())
    {
        /// Do not print anything if no indexes is applied.
        if (index_stats.size() == 1 && index_stats.front().type == IndexType::None)
            return;

        std::string indent(format_settings.indent, format_settings.indent_char);
        format_settings.out << prefix << "Indexes:\n";

        for (size_t i = 0; i < index_stats.size(); ++i)
        {
            const auto & stat = index_stats[i];
            if (stat.type == IndexType::None)
                continue;

            format_settings.out << prefix << indent << indexTypeToString(stat.type) << '\n';

            if (!stat.name.empty())
                format_settings.out << prefix << indent << indent << "Name: " << stat.name << '\n';

            if (!stat.description.empty())
                format_settings.out << prefix << indent << indent << "Description: " << stat.description << '\n';

            if (!stat.used_keys.empty())
            {
                format_settings.out << prefix << indent << indent << "Keys:" << '\n';
                for (const auto & used_key : stat.used_keys)
                    format_settings.out << prefix << indent << indent << indent << used_key << '\n';
            }

            if (!stat.condition.empty())
                format_settings.out << prefix << indent << indent << "Condition: " << stat.condition << '\n';

            format_settings.out << prefix << indent << indent << "Parts: " << stat.num_parts_after;
            if (i)
                format_settings.out << '/' << index_stats[i - 1].num_parts_after;
            format_settings.out << '\n';

            format_settings.out << prefix << indent << indent << "Granules: " << stat.num_granules_after;
            if (i)
                format_settings.out << '/' << index_stats[i - 1].num_granules_after;
            format_settings.out << '\n';

            auto search_algorithm = searchAlgorithmToString(stat.search_algorithm);
            if (!search_algorithm.empty())
                format_settings.out << prefix << indent << indent << "Search Algorithm: " << search_algorithm << "\n";
        }

        format_settings.out << prefix << indent << indent << "Ranges: " << result.selected_ranges << '\n';
    }
}

void ReadFromMergeTree::describeIndexes(JSONBuilder::JSONMap & map) const
{
    const auto & result = getAnalysisResult();
    const auto & index_stats = result.index_stats;

    if (!index_stats.empty())
    {
        /// Do not print anything if no indexes is applied.
        if (index_stats.size() == 1 && index_stats.front().type == IndexType::None)
            return;

        auto indexes_array = std::make_unique<JSONBuilder::JSONArray>();

        for (size_t i = 0; i < index_stats.size(); ++i)
        {
            const auto & stat = index_stats[i];
            if (stat.type == IndexType::None)
                continue;

            auto index_map = std::make_unique<JSONBuilder::JSONMap>();

            index_map->add("Type", indexTypeToString(stat.type));

            if (!stat.name.empty())
                index_map->add("Name", stat.name);

            if (!stat.description.empty())
                index_map->add("Description", stat.description);

            if (!stat.used_keys.empty())
            {
                auto keys_array = std::make_unique<JSONBuilder::JSONArray>();

                for (const auto & used_key : stat.used_keys)
                    keys_array->add(used_key);

                index_map->add("Keys", std::move(keys_array));
            }

            if (!stat.condition.empty())
                index_map->add("Condition", stat.condition);

            auto search_algorithm = searchAlgorithmToString(stat.search_algorithm);
            if (!search_algorithm.empty())
                index_map->add("Search Algorithm", search_algorithm);

            if (i)
                index_map->add("Initial Parts", index_stats[i - 1].num_parts_after);
            index_map->add("Selected Parts", stat.num_parts_after);

            if (i)
                index_map->add("Initial Granules", index_stats[i - 1].num_granules_after);
            index_map->add("Selected Granules", stat.num_granules_after);

            indexes_array->add(std::move(index_map));
        }

        map.add("Indexes", std::move(indexes_array));
    }
}

void ReadFromMergeTree::describeProjections(FormatSettings & format_settings) const
{
    const auto & result = getAnalysisResult();
    const auto & projection_stats = result.projection_stats;

    std::string prefix(format_settings.offset, format_settings.indent_char);
    if (!projection_stats.empty())
    {
        std::string indent(format_settings.indent, format_settings.indent_char);
        format_settings.out << prefix << "Projections:\n";

        for (const auto & stat : projection_stats)
        {
            format_settings.out << prefix << indent << "Name: " << stat.name << '\n';

            if (!stat.description.empty())
                format_settings.out << prefix << indent << indent << "Description: " << stat.description << '\n';

            if (!stat.condition.empty())
                format_settings.out << prefix << indent << indent << "Condition: " << stat.condition << '\n';

            auto search_algorithm = searchAlgorithmToString(stat.search_algorithm);
            if (!search_algorithm.empty())
                format_settings.out << prefix << indent << indent << "Search Algorithm: " << search_algorithm << "\n";

            format_settings.out << prefix << indent << indent << "Parts: " << stat.selected_parts;
            format_settings.out << '\n';

            format_settings.out << prefix << indent << indent << "Marks: " << stat.selected_marks;
            format_settings.out << '\n';

            format_settings.out << prefix << indent << indent << "Ranges: " << stat.selected_ranges;
            format_settings.out << '\n';

            format_settings.out << prefix << indent << indent << "Rows: " << stat.selected_rows;
            format_settings.out << '\n';

            format_settings.out << prefix << indent << indent << "Filtered Parts: " << stat.filtered_parts;
            format_settings.out << '\n';
        }
    }
}

void ReadFromMergeTree::describeProjections(JSONBuilder::JSONMap & map) const
{
    const auto & result = getAnalysisResult();
    const auto & projection_stats = result.projection_stats;

    if (!projection_stats.empty())
    {
        auto projections_array = std::make_unique<JSONBuilder::JSONArray>();
        for (const auto & stat : projection_stats)
        {
             auto projection_map = std::make_unique<JSONBuilder::JSONMap>();
            projection_map->add("Name", stat.name);

            if (!stat.description.empty())
                projection_map->add("Description", stat.description);

            if (!stat.condition.empty())
                projection_map->add("Condition", stat.condition);

            auto search_algorithm = searchAlgorithmToString(stat.search_algorithm);
            if (!search_algorithm.empty())
                projection_map->add("Search Algorithm", search_algorithm);

            projection_map->add("Selected Parts", stat.selected_parts);
            projection_map->add("Selected Marks", stat.selected_marks);
            projection_map->add("Selected Ranges", stat.selected_ranges);
            projection_map->add("Selected Rows", stat.selected_rows);
            projection_map->add("Filtered Parts", stat.filtered_parts);

            projections_array->add(std::move(projection_map));
        }

        map.add("Projections", std::move(projections_array));
    }
}

void ReadFromMergeTree::clearParallelReadingExtension()
{
    if (!is_parallel_reading_from_replicas)
        return;

    is_parallel_reading_from_replicas = false;
    all_ranges_callback.reset();
    read_task_callback.reset();
}

std::shared_ptr<ParallelReadingExtension> ReadFromMergeTree::getParallelReadingExtension()
{
    if (!is_parallel_reading_from_replicas)
        return nullptr;

    chassert(all_ranges_callback.has_value() && read_task_callback.has_value());
    const auto & client_info = context->getClientInfo();
    return std::make_shared<ParallelReadingExtension>(
        all_ranges_callback.value(),
        read_task_callback.value(),
        number_of_current_replica.value_or(client_info.number_of_current_replica),
        context->getClusterForParallelReplicas()->getShardsInfo().at(0).getAllNodeCount());
}

}<|MERGE_RESOLUTION|>--- conflicted
+++ resolved
@@ -2001,11 +2001,7 @@
 
         MergeTreeDataSelectExecutor::filterPartsByQueryConditionCache(result.parts_with_ranges, query_info_, vector_search_parameters, context_, log);
 
-<<<<<<< HEAD
-        if (indexes->use_skip_indexes && !indexes->skip_indexes.empty() && query_info_.isFinal()
-=======
         if (indexes->use_skip_indexes && !indexes->skip_indexes.useful_indices.empty() && query_info_.isFinal()
->>>>>>> 3621dcd5
             && settings[Setting::use_skip_indexes_if_final_exact_mode])
         {
             result.parts_with_ranges
