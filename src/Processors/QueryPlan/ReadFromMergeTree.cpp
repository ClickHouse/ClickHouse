--- conflicted
+++ resolved
@@ -1466,11 +1466,7 @@
                 if (inserted)
                 {
                     skip_indexes.merged_indices.emplace_back();
-<<<<<<< HEAD
-                    skip_indexes.merged_indices.back().condition = index_helper->createIndexMergedCondition(get_query_info(), metadata_snapshot, context);
-=======
-                    skip_indexes.merged_indices.back().condition = index_helper->createIndexMergedCondition(query_info, metadata_snapshot);
->>>>>>> 9c9730ef
+                    skip_indexes.merged_indices.back().condition = index_helper->createIndexMergedCondition(query_info, metadata_snapshot, context);
                 }
 
                 skip_indexes.merged_indices[it->second].addIndex(index_helper);
