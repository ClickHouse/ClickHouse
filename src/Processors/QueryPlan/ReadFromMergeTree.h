#pragma once
#include <Processors/QueryPlan/SourceStepWithFilter.h>
#include <Storages/MergeTree/RangesInDataPart.h>
#include <Storages/MergeTree/RequestResponse.h>
#include <Storages/SelectQueryInfo.h>
#include <Storages/MergeTree/MergeTreeData.h>
#include <Storages/MergeTree/MergeTreeReadPool.h>
#include <Storages/MergeTree/AlterConversions.h>
#include <Storages/MergeTree/PartitionPruner.h>

namespace DB
{

using PartitionIdToMaxBlock = std::unordered_map<String, Int64>;

class Pipe;

using MergeTreeReadTaskCallback = std::function<std::optional<ParallelReadResponse>(ParallelReadRequest)>;

struct MergeTreeDataSelectSamplingData
{
    bool use_sampling = false;
    bool read_nothing = false;
    Float64 used_sample_factor = 1.0;
    std::shared_ptr<ASTFunction> filter_function;
    ActionsDAGPtr filter_expression;
};

struct UsefulSkipIndexes
{
    struct DataSkippingIndexAndCondition
    {
        MergeTreeIndexPtr index;
        MergeTreeIndexConditionPtr condition;

        DataSkippingIndexAndCondition(MergeTreeIndexPtr index_, MergeTreeIndexConditionPtr condition_)
            : index(index_), condition(condition_)
        {
        }
    };

    struct MergedDataSkippingIndexAndCondition
    {
        std::vector<MergeTreeIndexPtr> indices;
        MergeTreeIndexMergedConditionPtr condition;

        void addIndex(const MergeTreeIndexPtr & index)
        {
            indices.push_back(index);
            condition->addIndex(indices.back());
        }
    };

    std::vector<DataSkippingIndexAndCondition> useful_indices;
    std::vector<MergedDataSkippingIndexAndCondition> merged_indices;
};

/// This step is created to read from MergeTree* table.
/// For now, it takes a list of parts and creates source from it.
class ReadFromMergeTree final : public SourceStepWithFilter
{
public:
    enum class IndexType : uint8_t
    {
        None,
        MinMax,
        Partition,
        PrimaryKey,
        Skip,
    };

    /// This is a struct with information about applied indexes.
    /// Is used for introspection only, in EXPLAIN query.
    struct IndexStat
    {
        IndexType type;
        std::string name = {};
        std::string description = {};
        std::string condition = {};
        std::vector<std::string> used_keys = {};
        size_t num_parts_after;
        size_t num_granules_after;
    };

    using IndexStats = std::vector<IndexStat>;
    using ReadType = MergeTreeReadType;

    struct AnalysisResult
    {
        RangesInDataParts parts_with_ranges;
        MergeTreeDataSelectSamplingData sampling;
        IndexStats index_stats;
        Names column_names_to_read;
        ReadType read_type = ReadType::Default;
        UInt64 total_parts = 0;
        UInt64 parts_before_pk = 0;
        UInt64 selected_parts = 0;
        UInt64 selected_ranges = 0;
        UInt64 selected_marks = 0;
        UInt64 selected_marks_pk = 0;
        UInt64 total_marks_pk = 0;
        UInt64 selected_rows = 0;

        void checkLimits(const Settings & settings, const SelectQueryInfo & query_info_) const;
    };

    using AnalysisResultPtr = std::shared_ptr<AnalysisResult>;

    ReadFromMergeTree(
        MergeTreeData::DataPartsVector parts_,
        std::vector<AlterConversionsPtr> alter_conversions_,
        Names all_column_names_,
        const MergeTreeData & data_,
        const SelectQueryInfo & query_info_,
        const StorageSnapshotPtr & storage_snapshot,
        const ContextPtr & context_,
        size_t max_block_size_,
        size_t num_streams_,
        std::shared_ptr<PartitionIdToMaxBlock> max_block_numbers_to_read_,
        LoggerPtr log_,
        AnalysisResultPtr analyzed_result_ptr_,
        bool enable_parallel_reading);

    static constexpr auto name = "ReadFromMergeTree";
    String getName() const override { return name; }

    void initializePipeline(QueryPipelineBuilder & pipeline, const BuildQueryPipelineSettings &) override;

    void describeActions(FormatSettings & format_settings) const override;
    void describeIndexes(FormatSettings & format_settings) const override;

    void describeActions(JSONBuilder::JSONMap & map) const override;
    void describeIndexes(JSONBuilder::JSONMap & map) const override;

    const Names & getAllColumnNames() const { return all_column_names; }

    StorageID getStorageID() const { return data.getStorageID(); }
    UInt64 getSelectedParts() const { return selected_parts; }
    UInt64 getSelectedRows() const { return selected_rows; }
    UInt64 getSelectedMarks() const { return selected_marks; }

    struct Indexes
    {
        KeyCondition key_condition;
        std::optional<PartitionPruner> partition_pruner;
        std::optional<KeyCondition> minmax_idx_condition;
        std::optional<KeyCondition> part_offset_condition;
        UsefulSkipIndexes skip_indexes;
        bool use_skip_indexes;
        std::optional<std::unordered_set<String>> part_values;
    };

    static AnalysisResultPtr selectRangesToRead(
        MergeTreeData::DataPartsVector parts,
        std::vector<AlterConversionsPtr> alter_conversions,
        const StorageMetadataPtr & metadata_snapshot,
        const SelectQueryInfo & query_info,
        ContextPtr context,
        size_t num_streams,
        std::shared_ptr<PartitionIdToMaxBlock> max_block_numbers_to_read,
        const MergeTreeData & data,
        const Names & all_column_names,
        LoggerPtr log,
        std::optional<Indexes> & indexes,
        bool find_exact_ranges);

    AnalysisResultPtr selectRangesToRead(
        MergeTreeData::DataPartsVector parts, std::vector<AlterConversionsPtr> alter_conversions, bool find_exact_ranges = false) const;

    AnalysisResultPtr selectRangesToRead() const;

    StorageMetadataPtr getStorageMetadata() const { return metadata_for_reading; }

    /// Returns `false` if requested reading cannot be performed.
    bool requestReadingInOrder(size_t prefix_size, int direction, size_t limit, bool use_layers);
    bool readsInOrder() const;
    bool readsInOrderWithLayers() const;

    void updatePrewhereInfo(const PrewhereInfoPtr & prewhere_info_value) override;
    bool isQueryWithSampling() const;

    /// Returns true if the optimization is applicable (and applies it then).
    bool requestOutputEachPartitionThroughSeparatePort();
    bool willOutputEachPartitionThroughSeparatePort() const { return output_each_partition_through_separate_port; }

    bool hasAnalyzedResult() const { return analyzed_result_ptr != nullptr; }
    void setAnalyzedResult(AnalysisResultPtr analyzed_result_ptr_) { analyzed_result_ptr = std::move(analyzed_result_ptr_); }

    const MergeTreeData::DataPartsVector & getParts() const { return prepared_parts; }
    const std::vector<AlterConversionsPtr> & getAlterConvertionsForParts() const { return alter_conversions_for_parts; }

    const MergeTreeData & getMergeTreeData() const { return data; }
    size_t getMaxBlockSize() const { return block_size.max_block_size_rows; }
    size_t getNumStreams() const { return requested_num_streams; }
    bool isParallelReadingEnabled() const { return read_task_callback != std::nullopt; }

    void applyFilters(ActionDAGNodes added_filter_nodes) override;

private:
<<<<<<< HEAD
    struct PartRangesReadInfo
    {
        std::vector<size_t> sum_marks_in_parts;

        size_t sum_marks = 0;
        size_t total_rows = 0;
        size_t adaptive_parts = 0;
        size_t index_granularity_bytes = 0;
        size_t max_marks_to_use_cache = 0;
        size_t min_marks_for_concurrent_read = 0;
        bool use_uncompressed_cache = false;

        PartRangesReadInfo(const RangesInDataParts & parts, const Settings & settings, const MergeTreeSettings & data_settings);
    };

    static AnalysisResultPtr selectRangesToReadImpl(
        MergeTreeData::DataPartsVector parts,
        std::vector<AlterConversionsPtr> alter_conversions,
        const StorageMetadataPtr & metadata_snapshot,
        const SelectQueryInfo & query_info,
        ContextPtr context,
        size_t num_streams,
        std::shared_ptr<PartitionIdToMaxBlock> max_block_numbers_to_read,
        const MergeTreeData & data,
        const Names & all_column_names,
        LoggerPtr log,
        std::optional<Indexes> & indexes);

=======
>>>>>>> afba7bb4
    int getSortDirection() const
    {
        if (query_info.input_order_info)
            return query_info.input_order_info->direction;

        return 1;
    }

    MergeTreeReaderSettings reader_settings;

    /// True if we read in order of sorting key.
    bool read_in_order = false;

    /// True if it is allowed to optimize reading in order of sorting key
    /// by splitting input streams into non-intersected layers.
    bool read_in_order_use_layers = false;

    MergeTreeData::DataPartsVector prepared_parts;
    std::vector<AlterConversionsPtr> alter_conversions_for_parts;

    Names all_column_names;

    const MergeTreeData & data;
    ExpressionActionsSettings actions_settings;

    StorageMetadataPtr metadata_for_reading;

    const MergeTreeReadTask::BlockSizeParams block_size;

    size_t requested_num_streams;
    size_t output_streams_limit = 0;

    /// Used for aggregation optimization (see DB::QueryPlanOptimizations::tryAggregateEachPartitionIndependently).
    bool output_each_partition_through_separate_port = false;

    std::shared_ptr<PartitionIdToMaxBlock> max_block_numbers_to_read;

    /// Pre-computed value, needed to trigger sets creating for PK
    mutable std::optional<Indexes> indexes;

    LoggerPtr log;
    UInt64 selected_parts = 0;
    UInt64 selected_rows = 0;
    UInt64 selected_marks = 0;

    using PoolSettings = MergeTreeReadPoolBase::PoolSettings;

    Pipe read(RangesInDataParts parts_with_range, Names required_columns, ReadType read_type, size_t max_streams, size_t min_marks_for_concurrent_read, bool use_uncompressed_cache);
    Pipe readFromPool(RangesInDataParts parts_with_range, Names required_columns, PoolSettings pool_settings);
    Pipe readFromPoolParallelReplicas(RangesInDataParts parts_with_range, Names required_columns, PoolSettings pool_settings);
    Pipe readInOrder(RangesInDataParts parts_with_ranges, Names required_columns, PoolSettings pool_settings, ReadType read_type, UInt64 limit);

    Pipe spreadMarkRanges(RangesInDataParts && parts_with_ranges, size_t num_streams, AnalysisResult & result, ActionsDAGPtr & result_projection);

    Pipe groupStreamsByPartition(AnalysisResult & result, ActionsDAGPtr & result_projection);

    Pipe spreadMarkRangesAmongStreams(RangesInDataParts && parts_with_ranges, size_t num_streams, const Names & column_names);

    Pipe spreadMarkRangesAmongStreamsWithOrder(
        RangesInDataParts && parts_with_ranges,
        size_t num_streams,
        const Names & column_names,
        ActionsDAGPtr & out_projection,
        const InputOrderInfoPtr & input_order_info);

    template <typename PipeCreator>
    Pipes spreadMarkRangesAmongStreamsWithOrderCommon(
        RangesInDataParts && parts_with_ranges,
        PipeCreator && pipe_creator,
        PartRangesReadInfo && part_ranges_info,
        size_t num_streams,
        const InputOrderInfo & input_order_info);

    template <typename PipeCreator>
    Pipes spreadMarkRangesAmongStreamsWithOrderUseLayers(
        RangesInDataParts && parts_with_ranges,
        PipeCreator && pipe_creator,
        size_t num_streams,
        const InputOrderInfo & input_order_info);

    bool doNotMergePartsAcrossPartitionsFinal() const;

    Pipe spreadMarkRangesAmongStreamsFinal(
        RangesInDataParts && parts, size_t num_streams, const Names & origin_column_names, const Names & column_names, ActionsDAGPtr & out_projection);

    ReadFromMergeTree::AnalysisResult getAnalysisResult() const;

    mutable AnalysisResultPtr analyzed_result_ptr;
    VirtualFields shared_virtual_fields;

    bool is_parallel_reading_from_replicas;
    std::optional<MergeTreeAllRangesCallback> all_ranges_callback;
    std::optional<MergeTreeReadTaskCallback> read_task_callback;
    bool enable_vertical_final = false;
    bool enable_remove_parts_from_snapshot_optimization = true;
};

}<|MERGE_RESOLUTION|>--- conflicted
+++ resolved
@@ -197,7 +197,6 @@
     void applyFilters(ActionDAGNodes added_filter_nodes) override;
 
 private:
-<<<<<<< HEAD
     struct PartRangesReadInfo
     {
         std::vector<size_t> sum_marks_in_parts;
@@ -213,21 +212,6 @@
         PartRangesReadInfo(const RangesInDataParts & parts, const Settings & settings, const MergeTreeSettings & data_settings);
     };
 
-    static AnalysisResultPtr selectRangesToReadImpl(
-        MergeTreeData::DataPartsVector parts,
-        std::vector<AlterConversionsPtr> alter_conversions,
-        const StorageMetadataPtr & metadata_snapshot,
-        const SelectQueryInfo & query_info,
-        ContextPtr context,
-        size_t num_streams,
-        std::shared_ptr<PartitionIdToMaxBlock> max_block_numbers_to_read,
-        const MergeTreeData & data,
-        const Names & all_column_names,
-        LoggerPtr log,
-        std::optional<Indexes> & indexes);
-
-=======
->>>>>>> afba7bb4
     int getSortDirection() const
     {
         if (query_info.input_order_info)
