--- conflicted
+++ resolved
@@ -29,17 +29,11 @@
     bool final_,
     bool memory_efficient_aggregation_,
     size_t max_threads_,
-<<<<<<< HEAD
     size_t memory_efficient_merge_threads_,
     bool should_produce_results_in_order_of_bucket_number_)
-    : ITransformingStep(input_stream_, params_->getHeader(), getTraits(should_produce_results_in_order_of_bucket_number_))
-    , params(params_)
-=======
-    size_t memory_efficient_merge_threads_)
-    : ITransformingStep(input_stream_, params_.getHeader(input_stream_.header, final_), getTraits())
+    : ITransformingStep(input_stream_, params_->getHeader(input_stream_.header, final_), getTraits(should_produce_results_in_order_of_bucket_number_))
     , params(std::move(params_))
     , final(final_)
->>>>>>> ad7c6de3
     , memory_efficient_aggregation(memory_efficient_aggregation_)
     , max_threads(max_threads_)
     , memory_efficient_merge_threads(memory_efficient_merge_threads_)
