--- conflicted
+++ resolved
@@ -123,11 +123,8 @@
 
     static std::unique_ptr<IQueryPlanStep> deserialize(Deserialization & ctx);
 
-<<<<<<< HEAD
     bool supportsDataflowStatisticsCollection() const override { return true; }
-=======
     void setTopKThresholdTracker(TopKThresholdTrackerPtr threshold_tracker_) { threshold_tracker = threshold_tracker_; }
->>>>>>> 6fe4a0af
 
 private:
     void scatterByPartitionIfNeeded(QueryPipelineBuilder& pipeline);
