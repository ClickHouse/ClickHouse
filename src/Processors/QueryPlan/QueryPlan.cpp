--- conflicted
+++ resolved
@@ -502,11 +502,7 @@
         if (!frame.is_description_printed)
         {
             settings.offset = (indent + stack.size() - 1) * settings.indent;
-<<<<<<< HEAD
-            explainStep(*frame.node->step, frame.node->cost_estimation, settings, options, max_description_lengs);
-=======
-            explainStep(*frame.node->step, settings, options, max_description_length);
->>>>>>> 588db78b
+            explainStep(*frame.node->step, frame.node->cost_estimation, settings, options, max_description_length);
             frame.is_description_printed = true;
         }
 
