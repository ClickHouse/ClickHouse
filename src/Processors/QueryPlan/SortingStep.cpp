--- conflicted
+++ resolved
@@ -30,12 +30,7 @@
 {
 namespace Setting
 {
-<<<<<<< HEAD
-    extern const SettingsNonZeroUInt64 max_block_size;
-=======
     extern const SettingsUInt64 max_block_size;
-    extern const SettingsUInt64 min_external_sort_block_bytes;
->>>>>>> 78ede09e
     extern const SettingsUInt64 max_bytes_before_external_sort;
     extern const SettingsDouble max_bytes_ratio_before_external_sort;
     extern const SettingsUInt64 max_bytes_before_remerge_sort;
