--- conflicted
+++ resolved
@@ -10,13 +10,10 @@
 // #include "Common/FieldVisitorToString.h"
 #include <Common/JSONBuilder.h>
 #include <Common/typeid_cast.h>
-<<<<<<< HEAD
 #include <Columns/ColumnSparse.h>
 #include <Columns/ColumnSet.h>
 #include <Storages/MergeTree/MergeTreeDataSelectExecutor.h>
-=======
 #include <Processors/Transforms/ColumnPermuteTransform.h>
->>>>>>> e8dab58d
 
 namespace DB
 {
@@ -47,7 +44,37 @@
     return description;
 }
 
-<<<<<<< HEAD
+std::vector<size_t> getPermutationForBlock(
+    const Block & block,
+    const Block & lhs_block,
+    const Block & rhs_block,
+    const NameSet & name_filter)
+{
+    std::vector<size_t> permutation;
+    permutation.reserve(block.columns());
+    Block::NameMap name_map = block.getNamesToIndexesMap();
+
+    bool is_trivial = true;
+    for (const auto & other_block : {lhs_block, rhs_block})
+    {
+        for (const auto & col : other_block)
+        {
+            if (!name_filter.contains(col.name))
+                continue;
+            if (auto it = name_map.find(col.name); it != name_map.end())
+            {
+                is_trivial = is_trivial && it->second == permutation.size();
+                permutation.push_back(it->second);
+            }
+        }
+    }
+
+    if (is_trivial && permutation.size() == block.columns())
+        return {};
+
+    return permutation;
+}
+
 ColumnsWithTypeAndName squashBlocks(const Names & keys, const BlocksList & blocks)
 {
     ColumnsWithTypeAndName squashed;
@@ -168,39 +195,6 @@
     }
 
     LOG_TRACE(log, "Reading {}/{} marks after filtration.", post_marks, prev_marks);
-=======
-std::vector<size_t> getPermutationForBlock(
-    const Block & block,
-    const Block & lhs_block,
-    const Block & rhs_block,
-    const NameSet & name_filter)
-{
-    std::vector<size_t> permutation;
-    permutation.reserve(block.columns());
-    Block::NameMap name_map = block.getNamesToIndexesMap();
-
-    bool is_trivial = true;
-    for (const auto & other_block : {lhs_block, rhs_block})
-    {
-        for (const auto & col : other_block)
-        {
-            if (!name_filter.contains(col.name))
-                continue;
-            if (auto it = name_map.find(col.name); it != name_map.end())
-            {
-                is_trivial = is_trivial && it->second == permutation.size();
-                permutation.push_back(it->second);
-            }
-        }
-    }
-
-    if (is_trivial && permutation.size() == block.columns())
-        return {};
-
-    return permutation;
-}
-
->>>>>>> e8dab58d
 }
 
 
@@ -250,10 +244,18 @@
     }
     else
     {
+        auto finish_callback = [filter = this->dynamic_filter, algo = this->join]()
+        {
+            // LOG_TRACE(getLogger("JoinStep"), "Finish callback called. Filter {}", filter != nullptr);
+            if (filter)
+                filter->filterDynamicPartsByFilledJoin(*algo);
+        };
+
         joined_pipeline = QueryPipelineBuilder::joinPipelinesRightLeft(
             std::move(pipelines[0]),
             std::move(pipelines[1]),
             join,
+            std::move(finish_callback),
             join_algorithm_header,
             max_block_size,
             min_block_size_bytes,
@@ -262,26 +264,6 @@
             &processors);
     }
 
-<<<<<<< HEAD
-    auto finish_callback = [filter = this->dynamic_filter, algo = this->join]()
-    {
-        // LOG_TRACE(getLogger("JoinStep"), "Finish callback called. Filter {}", filter != nullptr);
-        if (filter)
-            filter->filterDynamicPartsByFilledJoin(*algo);
-    };
-
-    auto pipeline = QueryPipelineBuilder::joinPipelinesRightLeft(
-        std::move(pipelines[0]),
-        std::move(pipelines[1]),
-        join,
-        std::move(finish_callback),
-        *output_header,
-        max_block_size,
-        min_block_size_bytes,
-        max_streams,
-        keep_left_read_in_order,
-        &processors);
-=======
     if (!use_new_analyzer)
         return joined_pipeline;
 
@@ -293,7 +275,6 @@
             return std::make_shared<ColumnPermuteTransform>(header, column_permutation);
         });
     }
->>>>>>> e8dab58d
 
     if (join->supportParallelJoin())
     {
@@ -320,7 +301,8 @@
 
     for (const auto & [name, value] : describeJoinActions(join))
         settings.out << prefix << name << ": " << value << '\n';
-<<<<<<< HEAD
+    if (swap_streams)
+        settings.out << prefix << "Swapped: true\n";
 
     if (dynamic_filter)
     {
@@ -328,10 +310,6 @@
         auto expression = std::make_shared<ExpressionActions>(dynamic_filter->actions.clone());
         expression->describeActions(settings.out, prefix);
     }
-=======
-    if (swap_streams)
-        settings.out << prefix << "Swapped: true\n";
->>>>>>> e8dab58d
 }
 
 void JoinStep::describeActions(JSONBuilder::JSONMap & map) const
