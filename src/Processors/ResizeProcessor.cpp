#include <Processors/ResizeProcessor.h>
#include <Interpreters/Squashing.h>
#include <Common/CurrentThread.h>
#include <Common/ProfileEvents.h>

#include <Processors/Port.h>

namespace ProfileEvents
{
    extern const Event InsertPipelineShrinking;
}

namespace DB
{
namespace ErrorCodes
{
    extern const int LOGICAL_ERROR;
}

<<<<<<< HEAD
ResizeProcessor::Status BaseResizeProcessor::prepareRoundRobin()
=======
/// TODO Check that there is non zero number of inputs and outputs.
ResizeProcessor::ResizeProcessor(SharedHeader header, size_t num_inputs, size_t num_outputs)
    : IProcessor(InputPorts(num_inputs, header), OutputPorts(num_outputs, header))
    , current_input(inputs.begin())
    , current_output(outputs.begin())
{
}

ResizeProcessor::Status ResizeProcessor::prepare()
>>>>>>> 63148cf4
{
    bool is_first_output = true;
    auto output_end = current_output;

    bool all_outs_full_or_unneeded = true;
    bool all_outs_finished = true;

    bool is_first_input = true;
    auto input_end = current_input;

    bool all_inputs_finished = true;

    auto is_end_input = [&]() { return !is_first_input && current_input == input_end; };
    auto is_end_output = [&]() { return !is_first_output && current_output == output_end; };

    auto inc_current_input = [&]()
    {
        is_first_input = false;
        ++current_input;

        if (current_input == inputs.end())
            current_input = inputs.begin();
    };

    auto inc_current_output = [&]()
    {
        is_first_output = false;
        ++current_output;

        if (current_output == outputs.end())
            current_output = outputs.begin();
    };

    /// Find next output where can push.
    auto get_next_out = [&, this]() -> OutputPorts::iterator
    {
        while (!is_end_output())
        {
            if (!current_output->isFinished())
            {
                all_outs_finished = false;

                if (current_output->canPush())
                {
                    all_outs_full_or_unneeded = false;
                    auto res_output = current_output;
                    inc_current_output();
                    return res_output;
                }
            }

            inc_current_output();
        }

        return outputs.end();
    };

    /// Find next input from where can pull.
    auto get_next_input = [&, this]() -> InputPorts::iterator
    {
        while (!is_end_input())
        {
            if (!current_input->isFinished())
            {
                all_inputs_finished = false;

                current_input->setNeeded();
                if (current_input->hasData())
                {
                    auto res_input = current_input;
                    inc_current_input();
                    return res_input;
                }
            }

            inc_current_input();
        }

        return inputs.end();
    };

    auto get_status_if_no_outputs = [&]() -> Status
    {
        if (all_outs_finished)
        {
            for (auto & in : inputs)
                in.close();

            return Status::Finished;
        }

        if (all_outs_full_or_unneeded)
        {
            for (auto & in : inputs)
                in.setNotNeeded();

            return Status::PortFull;
        }

        /// Now, we pushed to output, and it must be full.
        return Status::PortFull;
    };

    auto get_status_if_no_inputs = [&]() -> Status
    {
        if (all_inputs_finished)
        {
            for (auto & out : outputs)
                out.finish();

            return Status::Finished;
        }

        return Status::NeedData;
    };

    /// Set all inputs needed in order to evenly process them.
    /// Otherwise, in case num_outputs < num_inputs and chunks are consumed faster than produced,
    ///   some inputs can be skipped.
//    auto set_all_unprocessed_inputs_needed = [&]()
//    {
//        for (; cur_input != inputs.end(); ++cur_input)
//            if (!cur_input->isFinished())
//                cur_input->setNeeded();
//    };

    while (!is_end_input() && !is_end_output())
    {
        auto output = get_next_out();

        if (output == outputs.end())
            return get_status_if_no_outputs();

        auto input = get_next_input();

        if (input == inputs.end())
            return get_status_if_no_inputs();

        output->pushData(input->pullData());
    }

    if (is_end_input())
        return get_status_if_no_outputs();

    /// cur_input == inputs_end()
    return get_status_if_no_inputs();
}

IProcessor::Status BaseResizeProcessor::prepareWithQueues(const PortNumbers & updated_inputs, const PortNumbers & updated_outputs)
{
    /// 1) One-time init
    if (!initialized)
    {
        initialized = true;

        /// Build input_ports / output_ports
        input_ports.reserve(inputs.size());
        for (auto & input : inputs)
            input_ports.push_back({.port = &input, .status = InputStatus::NotActive});

        output_ports.reserve(outputs.size());
        for (auto & output : outputs)
            output_ports.push_back({.port = &output, .status = OutputStatus::NotActive});
    }

    /// 2) Possibly do concurrency logic (virtual call)
    if (can_be_shrinked)
        concurrencyControlLogic();

    /// 3) Check updated outputs
    for (const auto & output_number : updated_outputs)
    {
        // If the derived class has "disabled" an output, skip
        if (output_number < is_output_enabled.size() && !is_output_enabled[output_number])
            continue;

        auto & output = output_ports[output_number];
        if (output.port->isFinished())
        {
            if (output.status != OutputStatus::Finished)
            {
                ++num_finished_outputs;
                output.status = OutputStatus::Finished;
            }

            continue;
        }

        if (output.port->canPush())
        {
            if (output.status != OutputStatus::NeedData)
            {
                output.status = OutputStatus::NeedData;
                waiting_outputs.push(output_number);
            }
        }
    }

    /// 4) Trigger reading upstream if we have waiting outputs
    if (!is_reading_started && !waiting_outputs.empty())
    {
        for (auto & input : inputs)
            input.setNeeded();
        is_reading_started = true;
    }

    /// 5) If all outputs finished => we are done
    if (num_finished_outputs == outputs.size())
    {
        for (auto & input : inputs)
            input.close();

        return Status::Finished;
    }

    /// 6) Process updated inputs
    for (const auto & input_number : updated_inputs)
    {
        auto & input = input_ports[input_number];
        if (input.port->isFinished())
        {
            if (input.status != InputStatus::Finished)
            {
                input.status = InputStatus::Finished;
                ++num_finished_inputs;
            }
            continue;
        }

        if (input.port->hasData())
        {
            if (input.status != InputStatus::HasData)
            {
                input.status = InputStatus::HasData;
                inputs_with_data.push(input_number);
            }
        }
    }

    /// 7) Match waiting outputs with inputs_with_data
    while (!waiting_outputs.empty() && !inputs_with_data.empty())
    {
        const auto out_idx = waiting_outputs.front();
        waiting_outputs.pop();

        // If the output got disabled in the meantime or it finished, skip it
        if (out_idx < is_output_enabled.size() && !is_output_enabled[out_idx])
            continue;

        auto & waiting_output = output_ports[out_idx];
        if (waiting_output.port->isFinished())
            continue;

        auto & input_with_data = input_ports[inputs_with_data.front()];
        inputs_with_data.pop();

        waiting_output.port->pushData(input_with_data.port->pullData());
        input_with_data.status = InputStatus::NotActive;
        waiting_output.status = OutputStatus::NotActive;

        if (input_with_data.port->isFinished())
        {
            input_with_data.status = InputStatus::Finished;
            ++num_finished_inputs;
        }
    }

    /// 8) If all inputs are finished => finish all outputs
    if (num_finished_inputs == inputs.size())
    {
        for (auto & output : outputs)
            output.finish();

        return Status::Finished;
    }

    /// 9) If we still have outputs wanting data => NeedData
    if (!waiting_outputs.empty())
        return Status::NeedData;

    return Status::PortFull;
}

IProcessor::Status StrictResizeProcessor::prepare(const PortNumbers & updated_inputs, const PortNumbers & updated_outputs)
{
    if (!initialized)
    {
        initialized = true;

        for (auto & input : inputs)
            input_ports.push_back({.port = &input, .status = InputStatus::NotActive, .waiting_output = -1});

        for (UInt64 i = 0; i < input_ports.size(); ++i)
            disabled_input_ports.push(i);

        for (auto & output : outputs)
            output_ports.push_back({.port = &output, .status = OutputStatus::NotActive});
    }

    for (const auto & output_number : updated_outputs)
    {
        auto & output = output_ports[output_number];
        if (output.port->isFinished())
        {
            if (output.status != OutputStatus::Finished)
            {
                ++num_finished_outputs;
                output.status = OutputStatus::Finished;
            }

            continue;
        }

        if (output.port->canPush())
        {
            if (output.status != OutputStatus::NeedData)
            {
                output.status = OutputStatus::NeedData;
                waiting_outputs.push(output_number);
            }
        }
    }

    if (num_finished_outputs == outputs.size())
    {
        for (auto & input : inputs)
            input.close();

        return Status::Finished;
    }

    std::queue<UInt64> inputs_with_data;

    for (const auto & input_number : updated_inputs)
    {
        auto & input = input_ports[input_number];
        if (input.port->isFinished())
        {
            if (input.status != InputStatus::Finished)
            {
                input.status = InputStatus::Finished;
                ++num_finished_inputs;

                waiting_outputs.push(input.waiting_output);
            }
            continue;
        }

        if (input.port->hasData())
        {
            if (input.status != InputStatus::NotActive)
            {
                input.status = InputStatus::NotActive;
                inputs_with_data.push(input_number);
            }
        }
    }

    while (!inputs_with_data.empty())
    {
        auto input_number = inputs_with_data.front();
        auto & input_with_data = input_ports[input_number];
        inputs_with_data.pop();

        if (input_with_data.waiting_output == -1)
            throw Exception(ErrorCodes::LOGICAL_ERROR, "No associated output for input with data");

        auto & waiting_output = output_ports[input_with_data.waiting_output];

        if (waiting_output.status == OutputStatus::NotActive)
            throw Exception(ErrorCodes::LOGICAL_ERROR, "Invalid status NotActive for associated output");

        if (waiting_output.status != OutputStatus::Finished)
        {
            waiting_output.port->pushData(input_with_data.port->pullData(/* set_not_needed = */ true));
            waiting_output.status = OutputStatus::NotActive;
        }
        else
            abandoned_chunks.emplace_back(input_with_data.port->pullData(/* set_not_needed = */ true));

        if (input_with_data.port->isFinished())
        {
            input_with_data.status = InputStatus::Finished;
            ++num_finished_inputs;
        }
        else
            disabled_input_ports.push(input_number);
    }

    if (num_finished_inputs == inputs.size())
    {
        for (auto & output : outputs)
            output.finish();

        return Status::Finished;
    }

    /// Process abandoned chunks if any.
    while (!abandoned_chunks.empty() && !waiting_outputs.empty())
    {
        auto & waiting_output = output_ports[waiting_outputs.front()];
        waiting_outputs.pop();

        waiting_output.port->pushData(std::move(abandoned_chunks.back()));
        abandoned_chunks.pop_back();

        waiting_output.status = OutputStatus::NotActive;
    }

    /// Enable more inputs if needed.
    while (!disabled_input_ports.empty() && !waiting_outputs.empty())
    {
        auto & input = input_ports[disabled_input_ports.front()];
        disabled_input_ports.pop();

        input.port->setNeeded();
        input.status = InputStatus::NeedData;
        input.waiting_output = waiting_outputs.front();

        waiting_outputs.pop();
    }

    /// Close all other waiting for data outputs (there is no corresponding input for them).
    while (!waiting_outputs.empty())
    {
        auto & output = output_ports[waiting_outputs.front()];
        waiting_outputs.pop();

        if (output.status != OutputStatus::Finished)
           ++num_finished_outputs;

        output.status = OutputStatus::Finished;
        output.port->finish();
    }

    if (num_finished_outputs == outputs.size())
    {
        for (auto & input : inputs)
            input.close();

        return Status::Finished;
    }

    if (disabled_input_ports.empty())
        return Status::NeedData;

    return Status::PortFull;
}

// Helper method to count how many outputs are active
size_t MemoryDependentResizeProcessor::countActiveOutputs() const
{
    size_t active = 0;
    for (size_t i = 0; i < output_ports.size(); ++i)
    {
        if (is_output_enabled[i] && output_ports[i].status != OutputStatus::Finished)
            ++active;
    }
    return active;
}

IProcessor::Status MemoryDependentResizeProcessor::prepare(const PortNumbers & updated_inputs, const PortNumbers & updated_outputs)
{
    // Real definition here, or if you just want to delegate:
    return prepareWithQueues(updated_inputs, updated_outputs);
}

bool MemoryDependentResizeProcessor::checkMemory()
{
    if (auto * memory_tracker_child = CurrentThread::getMemoryTracker())
    {
        while (auto * mem_tracker = memory_tracker_child->getParent())
        {
            Int64 used_memory = mem_tracker->get();
            Int64 hard_limit = mem_tracker->getHardLimit();

            if (used_memory >= hard_limit * 0.85)
                return true;
            memory_tracker_child = mem_tracker;
        }
    }
    return false;
}

void MemoryDependentResizeProcessor::concurrencyControlLogic()
{
    if (checkMemory())
    {
        // Count how many are currently active
        size_t current_active = countActiveOutputs();

        size_t to_disable = current_active - 1;
        for (size_t i = 0; i < output_ports.size() && to_disable > 0; ++i)
        {
            if (is_output_enabled[i] && !output_ports[i].port->isFinished())
            {
                is_output_enabled[i] = false;
                to_disable--;
            }
        }
        ::ProfileEvents::increment(ProfileEvents::InsertPipelineShrinking);
        can_be_shrinked = false;
    }
}

}<|MERGE_RESOLUTION|>--- conflicted
+++ resolved
@@ -17,9 +17,6 @@
     extern const int LOGICAL_ERROR;
 }
 
-<<<<<<< HEAD
-ResizeProcessor::Status BaseResizeProcessor::prepareRoundRobin()
-=======
 /// TODO Check that there is non zero number of inputs and outputs.
 ResizeProcessor::ResizeProcessor(SharedHeader header, size_t num_inputs, size_t num_outputs)
     : IProcessor(InputPorts(num_inputs, header), OutputPorts(num_outputs, header))
@@ -29,7 +26,6 @@
 }
 
 ResizeProcessor::Status ResizeProcessor::prepare()
->>>>>>> 63148cf4
 {
     bool is_first_output = true;
     auto output_end = current_output;
