#include <Processors/ResizeProcessor.h>
#include <Interpreters/Squashing.h>

#include <Processors/Port.h>

namespace DB
{
namespace ErrorCodes
{
    extern const int LOGICAL_ERROR;
}

<<<<<<< HEAD
ResizeProcessor::Status BaseResizeProcessor::prepareRoundRobin()
=======
/// TODO Check that there is non zero number of inputs and outputs.
ResizeProcessor::ResizeProcessor(const Block & header, size_t num_inputs, size_t num_outputs)
    : IProcessor(InputPorts(num_inputs, header), OutputPorts(num_outputs, header))
    , current_input(inputs.begin())
    , current_output(outputs.begin())
{
}

ResizeProcessor::Status ResizeProcessor::prepare()
>>>>>>> daecfc37
{
    bool is_first_output = true;
    auto output_end = current_output;

    bool all_outs_full_or_unneeded = true;
    bool all_outs_finished = true;

    bool is_first_input = true;
    auto input_end = current_input;

    bool all_inputs_finished = true;

    auto is_end_input = [&]() { return !is_first_input && current_input == input_end; };
    auto is_end_output = [&]() { return !is_first_output && current_output == output_end; };

    auto inc_current_input = [&]()
    {
        is_first_input = false;
        ++current_input;

        if (current_input == inputs.end())
            current_input = inputs.begin();
    };

    auto inc_current_output = [&]()
    {
        is_first_output = false;
        ++current_output;

        if (current_output == outputs.end())
            current_output = outputs.begin();
    };

    /// Find next output where can push.
    auto get_next_out = [&, this]() -> OutputPorts::iterator
    {
        while (!is_end_output())
        {
            if (!current_output->isFinished())
            {
                all_outs_finished = false;

                if (current_output->canPush())
                {
                    all_outs_full_or_unneeded = false;
                    auto res_output = current_output;
                    inc_current_output();
                    return res_output;
                }
            }

            inc_current_output();
        }

        return outputs.end();
    };

    /// Find next input from where can pull.
    auto get_next_input = [&, this]() -> InputPorts::iterator
    {
        while (!is_end_input())
        {
            if (!current_input->isFinished())
            {
                all_inputs_finished = false;

                current_input->setNeeded();
                if (current_input->hasData())
                {
                    auto res_input = current_input;
                    inc_current_input();
                    return res_input;
                }
            }

            inc_current_input();
        }

        return inputs.end();
    };

    auto get_status_if_no_outputs = [&]() -> Status
    {
        if (all_outs_finished)
        {
            for (auto & in : inputs)
                in.close();

            return Status::Finished;
        }

        if (all_outs_full_or_unneeded)
        {
            for (auto & in : inputs)
                in.setNotNeeded();

            return Status::PortFull;
        }

        /// Now, we pushed to output, and it must be full.
        return Status::PortFull;
    };

    auto get_status_if_no_inputs = [&]() -> Status
    {
        if (all_inputs_finished)
        {
            for (auto & out : outputs)
                out.finish();

            return Status::Finished;
        }

        return Status::NeedData;
    };

    /// Set all inputs needed in order to evenly process them.
    /// Otherwise, in case num_outputs < num_inputs and chunks are consumed faster than produced,
    ///   some inputs can be skipped.
//    auto set_all_unprocessed_inputs_needed = [&]()
//    {
//        for (; cur_input != inputs.end(); ++cur_input)
//            if (!cur_input->isFinished())
//                cur_input->setNeeded();
//    };

    while (!is_end_input() && !is_end_output())
    {
        auto output = get_next_out();

        if (output == outputs.end())
            return get_status_if_no_outputs();

        auto input = get_next_input();

        if (input == inputs.end())
            return get_status_if_no_inputs();

        output->push(input->pull());
    }

    if (is_end_input())
        return get_status_if_no_outputs();

    /// cur_input == inputs_end()
    return get_status_if_no_inputs();
}

IProcessor::Status BaseResizeProcessor::prepareWithQueues(const PortNumbers & updated_inputs, const PortNumbers & updated_outputs)
{
    /// 1) One-time init
    if (!initialized)
    {
        initialized = true;

        /// Build input_ports / output_ports
        input_ports.reserve(inputs.size());
        for (auto & input : inputs)
            input_ports.push_back({.port = &input, .status = InputStatus::NotActive});

        output_ports.reserve(outputs.size());
        for (auto & output : outputs)
            output_ports.push_back({.port = &output, .status = OutputStatus::NotActive});
    }

    /// 2) Possibly do concurrency logic (virtual call)
    concurrencyControlLogic();

    /// 3) Check updated outputs
    for (const auto & output_number : updated_outputs)
    {
        // If the derived class has "disabled" an output, skip
        if (output_number < is_output_enabled.size() && !is_output_enabled[output_number])
            continue;

        auto & output = output_ports[output_number];
        if (output.port->isFinished())
        {
            if (output.status != OutputStatus::Finished)
            {
                ++num_finished_outputs;
                output.status = OutputStatus::Finished;
            }

            continue;
        }

        if (output.port->canPush())
        {
            if (output.status != OutputStatus::NeedData)
            {
                output.status = OutputStatus::NeedData;
                waiting_outputs.push(output_number);
            }
        }
    }

    /// 4) Trigger reading upstream if we have waiting outputs
    if (!is_reading_started && !waiting_outputs.empty())
    {
        for (auto & input : inputs)
            input.setNeeded();
        is_reading_started = true;
    }

    /// 5) If all outputs finished => we are done
    if (num_finished_outputs == outputs.size())
    {
        for (auto & input : inputs)
            input.close();
        return Status::Finished;
    }

    /// 6) Process updated inputs
    for (const auto & input_number : updated_inputs)
    {
        auto & input = input_ports[input_number];
        if (input.port->isFinished())
        {
            if (input.status != InputStatus::Finished)
            {
                input.status = InputStatus::Finished;
                ++num_finished_inputs;
            }
            continue;
        }

        if (input.port->hasData())
        {
            if (input.status != InputStatus::HasData)
            {
                input.status = InputStatus::HasData;
                inputs_with_data.push(input_number);
            }
        }
    }

    /// 7) Match waiting outputs with inputs_with_data
    while (!waiting_outputs.empty() && !inputs_with_data.empty())
    {
        const auto out_idx = waiting_outputs.front();
        waiting_outputs.pop();

        // If the output got disabled in the meantime or it finished, skip it
        if (out_idx < is_output_enabled.size() && !is_output_enabled[out_idx])
            continue;

        auto & waiting_output = output_ports[out_idx];
        if (waiting_output.port->isFinished())
            continue;

        auto & input_with_data = input_ports[inputs_with_data.front()];
        inputs_with_data.pop();

        Port::Data data = input_with_data.port->pullData();

        if (isMemoryDependent() && chunk_size == 0 && !data.chunk.getChunkInfos().empty()) /// This should be done only on the first iteration
        {
            const auto & info_chunks = data.chunk.getChunkInfos().get<ChunksToSquash>()->chunks;
            for (const auto & chunk : info_chunks)
            {
                chunk_size += chunk.bytes(); /// We have a vector of chunks to merge into one chunk as ChunkInfo
            }                                /// , so we count the cumulative size of that vector as a size of the chunk
        }

        waiting_output.port->pushData(std::move(data));
        input_with_data.status = InputStatus::NotActive;
        waiting_output.status = OutputStatus::NotActive;

        if (input_with_data.port->isFinished())
        {
            input_with_data.status = InputStatus::Finished;
            ++num_finished_inputs;
        }
    }

    /// 8) If all inputs are finished => finish all outputs
    if (num_finished_inputs == inputs.size())
    {
        for (auto & output : outputs)
            output.finish();

        return Status::Finished;
    }

    /// 9) If we still have outputs wanting data => NeedData
    if (!waiting_outputs.empty())
        return Status::NeedData;

    return Status::PortFull;
}

IProcessor::Status StrictResizeProcessor::prepare(const PortNumbers & updated_inputs, const PortNumbers & updated_outputs)
{
    if (!initialized)
    {
        initialized = true;

        for (auto & input : inputs)
            input_ports.push_back({.port = &input, .status = InputStatus::NotActive, .waiting_output = -1});

        for (UInt64 i = 0; i < input_ports.size(); ++i)
            disabled_input_ports.push(i);

        for (auto & output : outputs)
            output_ports.push_back({.port = &output, .status = OutputStatus::NotActive});
    }

    for (const auto & output_number : updated_outputs)
    {
        auto & output = output_ports[output_number];
        if (output.port->isFinished())
        {
            if (output.status != OutputStatus::Finished)
            {
                ++num_finished_outputs;
                output.status = OutputStatus::Finished;
            }

            continue;
        }

        if (output.port->canPush())
        {
            if (output.status != OutputStatus::NeedData)
            {
                output.status = OutputStatus::NeedData;
                waiting_outputs.push(output_number);
            }
        }
    }

    if (num_finished_outputs == outputs.size())
    {
        for (auto & input : inputs)
            input.close();

        return Status::Finished;
    }

    std::queue<UInt64> inputs_with_data;

    for (const auto & input_number : updated_inputs)
    {
        auto & input = input_ports[input_number];
        if (input.port->isFinished())
        {
            if (input.status != InputStatus::Finished)
            {
                input.status = InputStatus::Finished;
                ++num_finished_inputs;

                waiting_outputs.push(input.waiting_output);
            }
            continue;
        }

        if (input.port->hasData())
        {
            if (input.status != InputStatus::NotActive)
            {
                input.status = InputStatus::NotActive;
                inputs_with_data.push(input_number);
            }
        }
    }

    while (!inputs_with_data.empty())
    {
        auto input_number = inputs_with_data.front();
        auto & input_with_data = input_ports[input_number];
        inputs_with_data.pop();

        if (input_with_data.waiting_output == -1)
            throw Exception(ErrorCodes::LOGICAL_ERROR, "No associated output for input with data");

        auto & waiting_output = output_ports[input_with_data.waiting_output];

        if (waiting_output.status == OutputStatus::NotActive)
            throw Exception(ErrorCodes::LOGICAL_ERROR, "Invalid status NotActive for associated output");

        if (waiting_output.status != OutputStatus::Finished)
        {
            waiting_output.port->pushData(input_with_data.port->pullData(/* set_not_needed = */ true));
            waiting_output.status = OutputStatus::NotActive;
        }
        else
            abandoned_chunks.emplace_back(input_with_data.port->pullData(/* set_not_needed = */ true));

        if (input_with_data.port->isFinished())
        {
            input_with_data.status = InputStatus::Finished;
            ++num_finished_inputs;
        }
        else
            disabled_input_ports.push(input_number);
    }

    if (num_finished_inputs == inputs.size())
    {
        for (auto & output : outputs)
            output.finish();

        return Status::Finished;
    }

    /// Process abandoned chunks if any.
    while (!abandoned_chunks.empty() && !waiting_outputs.empty())
    {
        auto & waiting_output = output_ports[waiting_outputs.front()];
        waiting_outputs.pop();

        waiting_output.port->pushData(std::move(abandoned_chunks.back()));
        abandoned_chunks.pop_back();

        waiting_output.status = OutputStatus::NotActive;
    }

    /// Enable more inputs if needed.
    while (!disabled_input_ports.empty() && !waiting_outputs.empty())
    {
        auto & input = input_ports[disabled_input_ports.front()];
        disabled_input_ports.pop();

        input.port->setNeeded();
        input.status = InputStatus::NeedData;
        input.waiting_output = waiting_outputs.front();

        waiting_outputs.pop();
    }

    /// Close all other waiting for data outputs (there is no corresponding input for them).
    while (!waiting_outputs.empty())
    {
        auto & output = output_ports[waiting_outputs.front()];
        waiting_outputs.pop();

        if (output.status != OutputStatus::Finished)
           ++num_finished_outputs;

        output.status = OutputStatus::Finished;
        output.port->finish();
    }

    if (num_finished_outputs == outputs.size())
    {
        for (auto & input : inputs)
            input.close();

        return Status::Finished;
    }

    if (disabled_input_ports.empty())
        return Status::NeedData;

    return Status::PortFull;
}

// Helper method to count how many outputs are active
size_t MemoryDependentResizeProcessor::countActiveOutputs() const
{
    size_t active = 0;
    for (size_t i = 0; i < output_ports.size(); ++i)
    {
        if (is_output_enabled[i] && output_ports[i].status != OutputStatus::Finished)
            ++active;
    }
    return active;
}

IProcessor::Status MemoryDependentResizeProcessor::prepare(const PortNumbers & updated_inputs, const PortNumbers & updated_outputs)
{
    // Real definition here, or if you just want to delegate:
    return prepareWithQueues(updated_inputs, updated_outputs);
}

Int64 MemoryDependentResizeProcessor::getFreeMemory()
{
    if (auto * memory_tracker_child = CurrentThread::getMemoryTracker())
    {
        if (auto * mem_tracker = memory_tracker_child->getParent())
        {
            Int64 used_memory = mem_tracker->get();
            Int64 soft_limit = mem_tracker->getSoftLimit();

            if (soft_limit == 0)  // No limit is set
                return std::numeric_limits<Int64>::max();

            // If used > soft_limit, free_memory is 0 or negative
            if (used_memory < soft_limit)
                return soft_limit - used_memory;
            else
                return 0;
        }
    }
    return std::numeric_limits<Int64>::max();
}

/// This function calculates how many output ports we want to keep "active"
/// based on how much free memory is available.
/// It's just one example of a "desired concurrency" formula.
size_t MemoryDependentResizeProcessor::calculateDesiredActiveOutputs(
    Int64 free_memory,
    size_t total_outputs,
    size_t chunk_size_estimate,
    double concurrency_factor)
{
    // If free_memory is extremely large, we allow maximum concurrency
    if (free_memory == std::numeric_limits<Int64>::max())
        return total_outputs;

    // Heuristic: if free_memory < chunk_size_estimate * concurrency_factor * total_outputs,
    // we reduce concurrency proportionally.
    // For example:
    //   desired_active = (free_memory / concurrency_factor) / chunk_size_estimate
    // with a lower bound of at least 1 (unless we truly can't proceed).
    if (chunk_size_estimate == 0)
        chunk_size_estimate = 64 * 1024; // fallback if we haven't measured chunk sizes

    double ratio = static_cast<double>(free_memory) / (chunk_size_estimate * concurrency_factor);
    size_t desired = (ratio > 0) ? static_cast<size_t>(std::floor(ratio)) : 0;
    // Cap at total_outputs
    desired = std::min(desired, total_outputs);
    return desired;
}

void MemoryDependentResizeProcessor::concurrencyControlLogic()
{
    // We do the same memory-based concurrency approach you had:
    Int64 free_mem = getFreeMemory();
    size_t desired_active = calculateDesiredActiveOutputs(
        free_mem,
        outputs.size(),
        /* chunk_size_estimate */ chunk_size,
        /* concurrency_factor */ 0.8
    );

    // Count how many are currently active
    size_t current_active = 0;
    for (size_t i = 0; i < output_ports.size(); ++i)
    {
        if (is_output_enabled[i] && !output_ports[i].port->isFinished())
            ++current_active;
    }

    if (desired_active < current_active)
    {
        size_t to_disable = current_active - desired_active;
        for (size_t i = 0; i < output_ports.size() && to_disable > 0; ++i)
        {
            if (is_output_enabled[i] && !output_ports[i].port->isFinished())
            {
                is_output_enabled[i] = false;
                to_disable--;
            }
        }
    }
    else if (desired_active > current_active)
    {
        size_t to_enable = desired_active - current_active;
        for (size_t i = 0; i < output_ports.size() && to_enable > 0; ++i)
        {
            if (!is_output_enabled[i] && !output_ports[i].port->isFinished())
            {
                is_output_enabled[i] = true;
                to_enable--;
            }
        }
    }
}

}<|MERGE_RESOLUTION|>--- conflicted
+++ resolved
@@ -10,19 +10,7 @@
     extern const int LOGICAL_ERROR;
 }
 
-<<<<<<< HEAD
 ResizeProcessor::Status BaseResizeProcessor::prepareRoundRobin()
-=======
-/// TODO Check that there is non zero number of inputs and outputs.
-ResizeProcessor::ResizeProcessor(const Block & header, size_t num_inputs, size_t num_outputs)
-    : IProcessor(InputPorts(num_inputs, header), OutputPorts(num_outputs, header))
-    , current_input(inputs.begin())
-    , current_output(outputs.begin())
-{
-}
-
-ResizeProcessor::Status ResizeProcessor::prepare()
->>>>>>> daecfc37
 {
     bool is_first_output = true;
     auto output_end = current_output;
