#include <Columns/IColumn.h>
#include <Core/Block.h>
#include <Processors/Merges/Algorithms/MergedData.h>
<<<<<<< HEAD
#include <Columns/ColumnReplicated.h>
#include <Columns/ColumnSparse.h>
#include <Common/logger_useful.h>
=======
>>>>>>> 01b83a69

namespace DB
{

namespace ErrorCodes
{
extern const int LOGICAL_ERROR;
}

void MergedData::initialize(const Block & header, const IMergingAlgorithm::Inputs & inputs)
{
    columns = header.cloneEmptyColumns();
    std::vector<Columns> source_columns;
    source_columns.resize(columns.size());
    for (const auto & input : inputs)
    {
        if (!input.chunk)
            continue;

        const auto & input_columns = input.chunk.getColumns();
        for (size_t i = 0; i != input_columns.size(); ++i)
            source_columns[i].push_back(input_columns[i]);
    }

    for (size_t i = 0; i != columns.size(); ++i)
    {
<<<<<<< HEAD
        /// Sometimes header can contain Sparse columns, we don't support Sparse in merge algorithms.
        columns[i] = recursiveRemoveSparse(std::move(columns[i]))->assumeMutable();
        if (is_replicated[i])
            columns[i] = ColumnReplicated::create(std::move(columns[i]));
=======
>>>>>>> 01b83a69
        if (columns[i]->hasDynamicStructure())
            columns[i]->takeDynamicStructureFromSourceColumns(source_columns[i]);
    }
}

void MergedData::insertRow(const ColumnRawPtrs & raw_columns, size_t row, size_t block_size)
{
    size_t num_columns = raw_columns.size();
    chassert(columns.size() == num_columns);
    for (size_t i = 0; i < num_columns; ++i)
        columns[i]->insertFrom(*raw_columns[i], row);

    ++total_merged_rows;
    ++merged_rows;
    sum_blocks_granularity += block_size;
}

void MergedData::insertRows(const ColumnRawPtrs & raw_columns, size_t start_index, size_t length, size_t block_size)
{
    size_t num_columns = raw_columns.size();
    chassert(columns.size() == num_columns);
    for (size_t i = 0; i < num_columns; ++i)
    {
        if (length == 1)
            columns[i]->insertFrom(*raw_columns[i], start_index);
        else
            columns[i]->insertRangeFrom(*raw_columns[i], start_index, length);
    }

    total_merged_rows += length;
    merged_rows += length;
    sum_blocks_granularity += (block_size * length);
}

void MergedData::insertChunk(Chunk && chunk, size_t rows_size)
{
    if (merged_rows)
        throw Exception(ErrorCodes::LOGICAL_ERROR, "Cannot insert to MergedData from Chunk because MergedData is not empty.");

    UInt64 num_rows = chunk.getNumRows();
    UInt64 num_columns = chunk.getNumColumns();
    chassert(columns.size() == num_columns);
    auto chunk_columns = chunk.mutateColumns();

    /// Here is a special code for constant columns.
    /// Currently, 'columns' will contain constants, but 'chunk_columns' will not.
    /// We want to keep constants in the result, so just re-create them carefully.
    for (size_t i = 0; i < num_columns; ++i)
    {
        if (isColumnConst(*columns[i]))
        {
            columns[i] = columns[i]->cloneResized(num_rows);
        }
        /// For columns with Dynamic structure we cannot just take column from input chunk because resulting column may have
        /// different Dynamic structure (and have some merge statistics after calling takeDynamicStructureFromSourceColumns).
        /// We should insert into data resulting column using insertRangeFrom.
        else if (columns[i]->hasDynamicStructure())
        {
            columns[i] = columns[i]->cloneEmpty();
            columns[i]->insertRangeFrom(*chunk_columns[i], 0, num_rows);
        }
        else
        {
            columns[i] = std::move(chunk_columns[i]);
        }
    }

    if (rows_size < num_rows)
    {
        size_t pop_size = num_rows - rows_size;
        for (auto & column : columns)
            column->popBack(pop_size);
    }

    need_flush = true;
    total_merged_rows += rows_size;
    merged_rows = rows_size;
}

Chunk MergedData::pull()
{
    MutableColumns empty_columns;
    empty_columns.reserve(columns.size());

    for (const auto & column : columns)
        empty_columns.emplace_back(column->cloneEmpty());

    empty_columns.swap(columns);
    Chunk chunk(std::move(empty_columns), merged_rows);

    merged_rows = 0;
    sum_blocks_granularity = 0;
    ++total_chunks;
    total_allocated_bytes += chunk.bytes();
    need_flush = false;

    return chunk;
}

bool MergedData::hasEnoughRows() const
{
    /// If full chunk was or is going to be inserted, then we must pull it.
    /// It is needed for fast-forward optimization.
    if (need_flush)
        return true;

    /// Never return more than max_block_size.
    if (merged_rows >= max_block_size)
        return true;

    /// Never return more than max_block_size_bytes
    if (max_block_size_bytes)
    {
        size_t merged_bytes = 0;
        for (const auto & column : columns)
        {
            merged_bytes += column->byteSize();
            if (merged_bytes >= max_block_size_bytes)
                return true;
        }
    }

    if (!use_average_block_size)
        return false;

    /// Zero rows always not enough.
    if (merged_rows == 0)
        return false;

    size_t average = sum_blocks_granularity / merged_rows;
    return merged_rows >= average;
}

}<|MERGE_RESOLUTION|>--- conflicted
+++ resolved
@@ -1,12 +1,7 @@
 #include <Columns/IColumn.h>
 #include <Core/Block.h>
 #include <Processors/Merges/Algorithms/MergedData.h>
-<<<<<<< HEAD
-#include <Columns/ColumnReplicated.h>
 #include <Columns/ColumnSparse.h>
-#include <Common/logger_useful.h>
-=======
->>>>>>> 01b83a69
 
 namespace DB
 {
@@ -33,13 +28,8 @@
 
     for (size_t i = 0; i != columns.size(); ++i)
     {
-<<<<<<< HEAD
         /// Sometimes header can contain Sparse columns, we don't support Sparse in merge algorithms.
         columns[i] = recursiveRemoveSparse(std::move(columns[i]))->assumeMutable();
-        if (is_replicated[i])
-            columns[i] = ColumnReplicated::create(std::move(columns[i]));
-=======
->>>>>>> 01b83a69
         if (columns[i]->hasDynamicStructure())
             columns[i]->takeDynamicStructureFromSourceColumns(source_columns[i]);
     }
