#include <Processors/Merges/Algorithms/SummingSortedAlgorithm.h>

#include <AggregateFunctions/AggregateFunctionFactory.h>
#include <Columns/ColumnAggregateFunction.h>
#include <Columns/ColumnTuple.h>
#include <Common/AlignedBuffer.h>
#include <Common/Arena.h>
#include <Common/FieldVisitorSum.h>
#include <Common/StringUtils.h>
#include <DataTypes/DataTypeArray.h>
#include <DataTypes/DataTypeCustomSimpleAggregateFunction.h>
#include <DataTypes/NestedUtils.h>
#include <DataTypes/DataTypeLowCardinality.h>
#include <IO/WriteHelpers.h>
#include <Storages/MergeTree/MergeTreeVirtualColumns.h>

namespace DB
{

namespace ErrorCodes
{
    extern const int LOGICAL_ERROR;
    extern const int CORRUPTED_DATA;
}

/// Stores numbers of key-columns and value-columns.
struct SummingSortedAlgorithm::MapDescription
{
    std::vector<size_t> key_col_nums;
    std::vector<size_t> val_col_nums;
};

/// Stores aggregation function, state, and columns to be used as function arguments.
struct SummingSortedAlgorithm::AggregateDescription
{
    /// An aggregate function 'sumWithOverflow' or 'sumMapWithOverflow' for summing.
    AggregateFunctionPtr function;
    IAggregateFunction::AddFunc add_function = nullptr;
    std::vector<size_t> column_numbers;
    IColumn * merged_column = nullptr;
    AlignedBuffer state;
    bool created = false;

    /// Those types are used only for simple aggregate functions.
    /// For LowCardinality, convert to nested type. nested_type is nullptr if no conversion needed.
    DataTypePtr nested_type; /// Nested type for LowCardinality, if it is.
    DataTypePtr real_type; /// Type in header.

    /// In case when column has type AggregateFunction:
    /// use the aggregate function from itself instead of 'function' above.
    bool is_agg_func_type = false;
    bool is_simple_agg_func_type = false;
    bool remove_default_values;
    bool aggregate_all_columns;

    String sum_function_map_name;

    void init(const char * function_name, const DataTypes & argument_types)
    {
        AggregateFunctionProperties properties;
        auto action = NullsAction::EMPTY;
        init(AggregateFunctionFactory::instance().get(function_name, action, argument_types, {}, properties));
    }

    void init(AggregateFunctionPtr function_, bool is_simple_agg_func_type_ = false)
    {
        function = std::move(function_);
        add_function = function->getAddressOfAddFunction();
        state.reset(function->sizeOfData(), function->alignOfData());
        is_simple_agg_func_type = is_simple_agg_func_type_;
    }

    void createState()
    {
        if (created)
            return;
        if (is_agg_func_type)
            merged_column->insertDefault();
        else
            function->create(state.data());
        created = true;
    }

    void destroyState()
    {
        if (!created)
            return;
        if (!is_agg_func_type)
            function->destroy(state.data());
        created = false;
    }

    /// Explicitly destroy aggregation state if the stream is terminated
    ~AggregateDescription()
    {
        destroyState();
    }

    AggregateDescription() = default;
    AggregateDescription(AggregateDescription &&) = default;
    AggregateDescription(const AggregateDescription &) = delete;
};


static bool isInSortingKey(const SortDescription & description, const std::string & name)
{
    for (const auto & desc : description)
        if (desc.column_name == name)
            return true;

    return false;
}

static bool isInNames(const std::string & column_name, const Names & names)
{
    auto is_in_partition_key = std::find(names.begin(), names.end(), column_name);
    return is_in_partition_key != names.end();
}


using Row = std::vector<Field>;

/// Returns true if merge result is not empty
static bool mergeMap(const SummingSortedAlgorithm::MapDescription & desc,
                     Row & row, std::vector<ColumnPtr> & row_columns, const ColumnRawPtrs & raw_columns, size_t row_number)
{
    /// Strongly non-optimal.
    Row & left = row;
    Row right(left.size());

    for (size_t col_num : desc.key_col_nums)
    {
        if (row_columns[col_num])
            left[col_num] = (*row_columns[col_num])[0];
        right[col_num] = (*raw_columns[col_num])[row_number].template safeGet<Array>();
    }

    for (size_t col_num : desc.val_col_nums)
    {
        if (row_columns[col_num])
            left[col_num] = (*row_columns[col_num])[0];
        right[col_num] = (*raw_columns[col_num])[row_number].template safeGet<Array>();
    }

    auto at_ith_column_jth_row = [&](const Row & matrix, size_t i, size_t j) -> const Field &
    {
        return matrix[i].safeGet<Array>()[j];
    };

    auto tuple_of_nth_columns_at_jth_row = [&](const Row & matrix, const ColumnNumbers & col_nums, size_t j) -> Array
    {
        size_t size = col_nums.size();
        Array res(size);
        for (size_t col_num_index = 0; col_num_index < size; ++col_num_index)
            res[col_num_index] = at_ith_column_jth_row(matrix, col_nums[col_num_index], j);
        return res;
    };

    std::map<Array, Array> merged;

    auto accumulate = [](Array & dst, const Array & src)
    {
        bool has_non_zero = false;
        size_t size = dst.size();
        for (size_t i = 0; i < size; ++i)
            if (applyVisitor(FieldVisitorSum(src[i]), dst[i]))
                has_non_zero = true;
        return has_non_zero;
    };

    auto merge = [&](const Row & matrix)
    {
        size_t rows = matrix[desc.key_col_nums[0]].safeGet<Array>().size();

        for (size_t j = 0; j < rows; ++j)
        {
            Array key = tuple_of_nth_columns_at_jth_row(matrix, desc.key_col_nums, j);
            Array value = tuple_of_nth_columns_at_jth_row(matrix, desc.val_col_nums, j);

            auto it = merged.find(key);
            if (merged.end() == it)
                merged.emplace(std::move(key), std::move(value));
            else
            {
                if (!accumulate(it->second, value))
                    merged.erase(it);
            }
        }
    };

    merge(left);
    merge(right);

    for (size_t col_num : desc.key_col_nums)
        row[col_num] = Array(merged.size());
    for (size_t col_num : desc.val_col_nums)
        row[col_num] = Array(merged.size());

    size_t row_num = 0;
    for (const auto & key_value : merged)
    {
        for (size_t col_num_index = 0, size = desc.key_col_nums.size(); col_num_index < size; ++col_num_index)
            row[desc.key_col_nums[col_num_index]].safeGet<Array>()[row_num] = key_value.first[col_num_index];

        for (size_t col_num_index = 0, size = desc.val_col_nums.size(); col_num_index < size; ++col_num_index)
            row[desc.val_col_nums[col_num_index]].safeGet<Array>()[row_num] = key_value.second[col_num_index];

        ++row_num;
    }

    /// Update values for key and value columns that should be stored as IColumn instead of Field.
    /// We are using IColumn instead of Field to keep values of non-aggregated columns correct
    /// for types that doesn't work well with getting/inserting Fields (like Variant/Dynamic/JSON).
    auto update_column_value_in_row = [&](size_t col_num, Field value)
    {
        if (row_columns[col_num])
        {
            auto new_column = row_columns[col_num]->cloneEmpty();
            new_column->reserve(1);
            new_column->insert(value);
            row_columns[col_num] = std::move(new_column);
        }
    };

    for (size_t col_num : desc.key_col_nums)
        update_column_value_in_row(col_num, left[col_num]);
    for (size_t col_num : desc.val_col_nums)
        update_column_value_in_row(col_num, left[col_num]);

    return row_num != 0;
}

static SummingSortedAlgorithm::ColumnsDefinition defineColumns(
    const Block & header,
    const SortDescription & description,
    const Names & column_names_to_sum,
    const Names & partition_and_sorting_required_columns,
    const String & sum_function_name,
    const String & sum_function_map_name,
    bool remove_default_values,
    bool aggregate_all_columns)
{
    size_t num_columns = header.columns();
    SummingSortedAlgorithm::ColumnsDefinition def;
    def.column_names = header.getNames();

    /// name of nested structure -> the column numbers that refer to it.
    std::unordered_map<std::string, std::vector<size_t>> discovered_maps;

    /** Fill in the column numbers, which must be summed.
        * This can only be numeric columns that are not part of the sort key.
        * If a non-empty column_names_to_sum is specified, then we only take these columns.
        * Some columns from column_names_to_sum may not be found. This is ignored.
        */
    for (size_t i = 0; i < num_columns; ++i)
    {
        const ColumnWithTypeAndName & column = header.safeGetByPosition(i);

        const auto * simple = dynamic_cast<const DataTypeCustomSimpleAggregateFunction *>(column.type->getCustomName());
        if (column.name == BlockNumberColumn::name || column.name == BlockOffsetColumn::name)
        {
            def.column_numbers_not_to_aggregate.push_back(i);
            continue;
        }

        /// Discover nested Maps and find columns for summation
        if (typeid_cast<const DataTypeArray *>(column.type.get()) && !simple)
        {
            const auto map_name = Nested::extractTableName(column.name);
            /// if nested table name ends with `Map` it is a possible candidate for special handling
            if (map_name == column.name || !endsWith(map_name, "Map"))
            {
                def.column_numbers_not_to_aggregate.push_back(i);
                continue;
            }

            discovered_maps[map_name].emplace_back(i);
        }
        else
        {
            bool is_agg_func = WhichDataType(column.type).isAggregateFunction();

            /// There are special const columns for example after prewhere sections.
            if (!aggregate_all_columns && ((!column.type->isSummable() && !is_agg_func && !simple) || isColumnConst(*column.column)))
            {
                def.column_numbers_not_to_aggregate.push_back(i);
                continue;
            }

            /// Are they inside the sorting key or partition key? Check both to ignore columns with order expression.
            if (isInSortingKey(description, column.name) || isInNames(column.name, partition_and_sorting_required_columns))
            {
                def.column_numbers_not_to_aggregate.push_back(i);
                continue;
            }

            if (column_names_to_sum.empty() || isInNames(column.name, column_names_to_sum))
            {
                // Create aggregator to sum this column
                SummingSortedAlgorithm::AggregateDescription desc;
                desc.remove_default_values = remove_default_values;
                desc.aggregate_all_columns = aggregate_all_columns;
                desc.sum_function_map_name = sum_function_map_name;
                desc.is_agg_func_type = is_agg_func;
                desc.column_numbers = {i};

                desc.real_type = column.type;
                desc.nested_type = recursiveRemoveLowCardinality(desc.real_type);
                if (desc.real_type.get() == desc.nested_type.get())
                    desc.nested_type = nullptr;

                if (simple)
                {
                    // simple aggregate function
                    desc.init(simple->getFunction(), true);
                    if (desc.function->allocatesMemoryInArena())
                        def.allocates_memory_in_arena = true;
                }
                else if (!is_agg_func)
                {
                    desc.init(sum_function_name.c_str(), {column.type});
                }

                def.columns_to_aggregate.emplace_back(std::move(desc));
            }
            else
            {
                // Column is not going to be summed, use last value
                def.column_numbers_not_to_aggregate.push_back(i);
            }
        }
    }

    /// select actual nested Maps from list of candidates
    for (const auto & map : discovered_maps)
    {
        /// map should contain at least two elements (key -> value)
        if (map.second.size() < 2)
        {
            for (auto col : map.second)
                def.column_numbers_not_to_aggregate.push_back(col);
            continue;
        }

        /// no elements of map could be in primary key
        auto column_num_it = map.second.begin();
        for (; column_num_it != map.second.end(); ++column_num_it)
            if (isInSortingKey(description, header.safeGetByPosition(*column_num_it).name)
                || isInNames(header.safeGetByPosition(*column_num_it).name, partition_and_sorting_required_columns))
                break;
        if (column_num_it != map.second.end())
        {
            for (auto col : map.second)
                def.column_numbers_not_to_aggregate.push_back(col);
            continue;
        }

        DataTypes argument_types;
        SummingSortedAlgorithm::AggregateDescription desc;
        desc.sum_function_map_name = sum_function_map_name;
        SummingSortedAlgorithm::MapDescription map_desc;

        column_num_it = map.second.begin();
        for (; column_num_it != map.second.end(); ++column_num_it)
        {
            const ColumnWithTypeAndName & key_col = header.safeGetByPosition(*column_num_it);
            const String & name = key_col.name;
            const IDataType & nested_type = *assert_cast<const DataTypeArray &>(*key_col.type).getNestedType();

            if (column_num_it == map.second.begin()
                || endsWith(name, "ID")
                || endsWith(name, "Key")
                || endsWith(name, "Type"))
            {
                if (!nested_type.isValueRepresentedByInteger() &&
                    !isStringOrFixedString(nested_type) &&
                    !typeid_cast<const DataTypeIPv6 *>(&nested_type) &&
                    !typeid_cast<const DataTypeUUID *>(&nested_type))
                        break;

                map_desc.key_col_nums.push_back(*column_num_it);
            }
            else
            {
                if (!nested_type.isSummable())
                    break;

                map_desc.val_col_nums.push_back(*column_num_it);
            }

            // Add column to function arguments
            desc.column_numbers.push_back(*column_num_it);
            argument_types.push_back(key_col.type);
        }

        if (column_num_it != map.second.end())
        {
            for (auto col : map.second)
                def.column_numbers_not_to_aggregate.push_back(col);
            continue;
        }

        if (map_desc.key_col_nums.size() == 1)
        {
            // Create summation for all value columns in the map
            desc.init(desc.sum_function_map_name.c_str(), argument_types);
            def.columns_to_aggregate.emplace_back(std::move(desc));
        }
        else
        {
            // Fall back to legacy mergeMaps for composite keys
            for (auto col : map.second)
                def.column_numbers_not_to_aggregate.push_back(col);
            def.maps_to_sum.emplace_back(std::move(map_desc));
        }
    }

    return def;
}

static void preprocessChunk(Chunk & chunk, const SummingSortedAlgorithm::ColumnsDefinition & def)
{
    auto num_rows = chunk.getNumRows();
    auto columns = chunk.detachColumns();

    for (const auto & desc : def.columns_to_aggregate)
    {
        if (desc.nested_type)
        {
            auto & col = columns[desc.column_numbers[0]];
            col = recursiveRemoveLowCardinality(col);
        }
    }

    chunk.setColumns(std::move(columns), num_rows);
}

static void postprocessChunk(
    Chunk & chunk, size_t num_result_columns,
    const SummingSortedAlgorithm::ColumnsDefinition & def)
{
    size_t num_rows = chunk.getNumRows();
    auto columns = chunk.detachColumns();

    Columns res_columns(num_result_columns);
    size_t next_column = 0;

    for (const auto & desc : def.columns_to_aggregate)
    {
        auto column = std::move(columns[next_column]);
        ++next_column;

        if (!desc.is_agg_func_type && !desc.is_simple_agg_func_type && isTuple(desc.function->getResultType()))
        {
            /// Unpack tuple into block.
            size_t tuple_size = desc.column_numbers.size();
            for (size_t i = 0; i < tuple_size; ++i)
                res_columns[desc.column_numbers[i]] = assert_cast<const ColumnTuple &>(*column).getColumnPtr(i);
        }
        else if (desc.nested_type)
        {
            const auto & from_type = desc.nested_type;
            const auto & to_type = desc.real_type;
            res_columns[desc.column_numbers[0]] = recursiveLowCardinalityTypeConversion(column, from_type, to_type);
        }
        else
            res_columns[desc.column_numbers[0]] = std::move(column);
    }

    for (auto column_number : def.column_numbers_not_to_aggregate)
    {
        auto column = std::move(columns[next_column]);
        ++next_column;

        res_columns[column_number] = std::move(column);
    }

    chunk.setColumns(std::move(res_columns), num_rows);
}

static void setRow(Row & row, std::vector<ColumnPtr> & row_columns, const ColumnRawPtrs & raw_columns, size_t row_num, const Names & column_names)
{
    size_t num_columns = row.size();
    for (size_t i = 0; i < num_columns; ++i)
    {
        try
        {
            /// For some types like Dynamic/JSON doesn't work with Field well.
            /// For them we store values inside the IColumn.
            if (raw_columns[i]->hasDynamicStructure())
            {
                auto column = raw_columns[i]->cloneEmpty();
                column->reserve(1);
                column->insertFrom(*raw_columns[i], row_num);
                row_columns[i] = std::move(column);
            }
            else
            {
                raw_columns[i]->get(row_num, row[i]);
            }
        }
        catch (...)
        {
            tryLogCurrentException(__PRETTY_FUNCTION__);

            /// Find out the name of the column and throw more informative exception.

            String column_name;
            if (i < column_names.size())
                column_name = column_names[i];

            throw Exception(ErrorCodes::CORRUPTED_DATA, "SummingSortedAlgorithm failed to read row {} of column {})",
                            toString(row_num), toString(i) + (column_name.empty() ? "" : " (" + column_name));
        }
    }
}


SummingSortedAlgorithm::SummingMergedData::SummingMergedData(UInt64 max_block_size_rows_, UInt64 max_block_size_bytes_, ColumnsDefinition & def_)
    : MergedData(false, max_block_size_rows_, max_block_size_bytes_)
    , def(def_), current_row(def.column_names.size()), current_row_columns(def.column_names.size())
{
}

void SummingSortedAlgorithm::SummingMergedData::initialize(const DB::Block & header, const IMergingAlgorithm::Inputs & inputs)
{
    MergedData::initialize(header, inputs);

    MutableColumns new_columns;
    size_t num_columns = def.column_numbers_not_to_aggregate.size() + def.columns_to_aggregate.size();
    new_columns.reserve(num_columns);

    for (const auto & desc : def.columns_to_aggregate)
    {
        // Wrap aggregated columns in a tuple to match function signature
        if (!desc.is_agg_func_type && !desc.is_simple_agg_func_type && isTuple(desc.function->getResultType()))
        {
            size_t tuple_size = desc.column_numbers.size();
            MutableColumns tuple_columns(tuple_size);
            for (size_t i = 0; i < tuple_size; ++i)
                tuple_columns[i] = std::move(columns[desc.column_numbers[i]]);

            new_columns.emplace_back(ColumnTuple::create(std::move(tuple_columns)));
        }
        else
        {
            const auto & type = desc.nested_type ? desc.nested_type : desc.real_type;
            new_columns.emplace_back(type->createColumn());
        }
    }

    for (const auto & column_number : def.column_numbers_not_to_aggregate)
        new_columns.emplace_back(std::move(columns[column_number]));

    columns = std::move(new_columns);

    initAggregateDescription();

    /// Just to make startGroup() simpler.
    if (def.allocates_memory_in_arena)
    {
        def.arena = std::make_unique<Arena>();
        def.arena_size = def.arena->allocatedBytes();
    }
}

void SummingSortedAlgorithm::SummingMergedData::startGroup(ColumnRawPtrs & raw_columns, size_t row)
{
    is_group_started = true;

    setRow(current_row, current_row_columns, raw_columns, row, def.column_names);

    /// Reset aggregation states for next row
    for (auto & desc : def.columns_to_aggregate)
        desc.createState();

    if (def.allocates_memory_in_arena && def.arena->allocatedBytes() > def.arena_size)
    {
        def.arena = std::make_unique<Arena>();
        def.arena_size = def.arena->allocatedBytes();
    }

    if (def.maps_to_sum.empty())
    {
        /// We have only columns_to_aggregate. The status of current row will be determined
        /// in 'insertCurrentRowIfNeeded' method on the values of aggregate functions.
        current_row_is_zero = true; // NOLINT
    }
    else
    {
        /// We have complex maps that will be summed with 'mergeMap' method.
        /// The single row is considered non zero, and the status after merging with other rows
        /// will be determined in the branch below (when key_differs == false).
        current_row_is_zero = false; // NOLINT
    }

    addRowImpl(raw_columns, row);
}

void SummingSortedAlgorithm::SummingMergedData::finishGroup()
{
    is_group_started = false;

    /// We have nothing to aggregate. It means that it could be non-zero, because we have columns_not_to_aggregate.
    if (def.columns_to_aggregate.empty())
        current_row_is_zero = false;

    for (auto & desc : def.columns_to_aggregate)
    {
        // Do not insert if the aggregation state hasn't been created
        if (desc.created)
        {
            if (desc.is_agg_func_type)
            {
                current_row_is_zero = false;
            }
            else
            {
                try
                {
                    desc.function->insertResultInto(desc.state.data(), *desc.merged_column, def.arena.get());
                    /// Update zero status of current row
                    if (!desc.is_simple_agg_func_type && desc.column_numbers.size() == 1 && desc.remove_default_values)
                    {
                        // Flag row as non-empty if at least one column number if non-zero
                        current_row_is_zero = current_row_is_zero
                                            && desc.merged_column->isDefaultAt(desc.merged_column->size() - 1);
                    }
                    else
                    {
                        /// It is sumMapWithOverflow aggregate function.
                        /// Assume that the row isn't empty in this case
                        ///   (just because it is compatible with previous version)
                        current_row_is_zero = false;
                    }
                }
                catch (...)
                {
                    desc.destroyState();
                    throw;
                }
            }
            desc.destroyState();
        }
        else
            desc.merged_column->insertDefault();
    }

    /// If it is "zero" row, then rollback the insertion
    /// (at this moment we need rollback only cols from columns_to_aggregate)
    if (current_row_is_zero)
    {
        for (auto & desc : def.columns_to_aggregate)
            desc.merged_column->popBack(1);

        return;
    }

    size_t next_column = columns.size() - def.column_numbers_not_to_aggregate.size();
    for (auto column_number : def.column_numbers_not_to_aggregate)
    {
        if (current_row_columns[column_number])
            columns[next_column]->insertFrom(*current_row_columns[column_number], 0);
        else
            columns[next_column]->insert(current_row[column_number]);
        ++next_column;
    }

    ++total_merged_rows;
    ++merged_rows;
    /// TODO: sum_blocks_granularity += block_size;
}

void SummingSortedAlgorithm::SummingMergedData::addRow(ColumnRawPtrs & raw_columns, size_t row)
{
    // Merge maps only for same rows
    for (const auto & desc : def.maps_to_sum)
        if (mergeMap(desc, current_row, current_row_columns, raw_columns, row))
            current_row_is_zero = false;

    addRowImpl(raw_columns, row);
}

void SummingSortedAlgorithm::SummingMergedData::addRowImpl(ColumnRawPtrs & raw_columns, size_t row)
{
    for (auto & desc : def.columns_to_aggregate)
    {
        if (!desc.created)
            throw Exception(ErrorCodes::LOGICAL_ERROR, "Logical error in SummingSortedAlgorithm, there are no description");

        if (desc.is_agg_func_type)
        {
            // desc.state is not used for AggregateFunction types
            auto & col = raw_columns[desc.column_numbers[0]];
            assert_cast<ColumnAggregateFunction &>(*desc.merged_column).insertMergeFrom(*col, row);
        }
        else
        {
            // Specialized case for unary functions
            if (desc.column_numbers.size() == 1)
            {
                auto & col = raw_columns[desc.column_numbers[0]];
                desc.add_function(desc.function.get(), desc.state.data(), &col, row, def.arena.get());
            }
            else
            {
                // Gather all source columns into a vector
                ColumnRawPtrs column_ptrs(desc.column_numbers.size());
                for (size_t i = 0; i < desc.column_numbers.size(); ++i)
                    column_ptrs[i] = raw_columns[desc.column_numbers[i]];

                desc.add_function(desc.function.get(), desc.state.data(), column_ptrs.data(), row, def.arena.get());
            }
        }
    }
}

void SummingSortedAlgorithm::SummingMergedData::initAggregateDescription()
{
    size_t num_columns = def.columns_to_aggregate.size();
    for (size_t column_number = 0; column_number < num_columns; ++column_number)
        def.columns_to_aggregate[column_number].merged_column = columns[column_number].get();
}


Chunk SummingSortedAlgorithm::SummingMergedData::pull()
{
    auto chunk = MergedData::pull();
    postprocessChunk(chunk, def.column_names.size(), def);

    initAggregateDescription();

    return chunk;
}


SummingSortedAlgorithm::SummingSortedAlgorithm(
    const Block & header_,
    size_t num_inputs,
    SortDescription description_,
    const Names & column_names_to_sum,
    const Names & partition_and_sorting_required_columns,
    size_t max_block_size_rows,
    size_t max_block_size_bytes,
    const String & sum_function_name,
    const String & sum_function_map_name,
    bool remove_default_values,
    bool aggregate_all_columns)
    : IMergingAlgorithmWithDelayedChunk(header_, num_inputs, std::move(description_))
    , columns_definition(
<<<<<<< HEAD
          defineColumns(*header_, description, column_names_to_sum, partition_and_sorting_required_columns, sum_function_name, sum_function_map_name, remove_default_values, aggregate_all_columns))
=======
          defineColumns(header_, description, column_names_to_sum, partition_and_sorting_required_columns, sum_function_name))
>>>>>>> f0809e1c
    , merged_data(max_block_size_rows, max_block_size_bytes, columns_definition)
{
}

void SummingSortedAlgorithm::initialize(Inputs inputs)
{
    removeConstAndSparse(inputs);
    merged_data.initialize(header, inputs);

    for (auto & input : inputs)
        if (input.chunk)
            preprocessChunk(input.chunk, columns_definition);

    initializeQueue(std::move(inputs));
}

void SummingSortedAlgorithm::consume(Input & input, size_t source_num)
{
    removeConstAndSparse(input);
    preprocessChunk(input.chunk, columns_definition);
    updateCursor(input, source_num);
}

IMergingAlgorithm::Status SummingSortedAlgorithm::merge()
{
    /// Take the rows in needed order and put them in `merged_columns` until rows no more than `max_block_size`
    while (queue.isValid())
    {
        bool key_differs;

        SortCursor current = queue.current();

        if (current->isLast() && skipLastRowFor(current->order))
        {
            /// If we skip this row, it's not equals with any key we process.
            last_key.reset();
            /// Get the next block from the corresponding source, if there is one.
            queue.removeTop();
            return Status(current.impl->order);
        }

        {
            detail::RowRef current_key;
            setRowRef(current_key, current);

            key_differs = last_key.empty() || rowsHaveDifferentSortColumns(last_key, current_key);

            last_key = current_key;
            last_chunk_sort_columns.clear();
        }

        if (key_differs)
        {
            if (merged_data.isGroupStarted())
                /// Write the data for the previous group.
                merged_data.finishGroup();

            if (merged_data.hasEnoughRows())
            {
                /// The block is now full and the last row is calculated completely.
                last_key.reset();
                return Status(merged_data.pull());
            }

            merged_data.startGroup(current->all_columns, current->getRow());
        }
        else
            merged_data.addRow(current->all_columns, current->getRow());

        if (!current->isLast())
        {
            queue.next();
        }
        else
        {
            /// We get the next block from the corresponding source, if there is one.
            queue.removeTop();
            return Status(current.impl->order);
        }
    }

    /// We will write the data for the last group, if it is non-zero.
    if (merged_data.isGroupStarted())
        merged_data.finishGroup();

    last_chunk_sort_columns.clear();
    return Status(merged_data.pull(), true);
}

SummingSortedAlgorithm::ColumnsDefinition::ColumnsDefinition() = default;
SummingSortedAlgorithm::ColumnsDefinition::ColumnsDefinition(ColumnsDefinition &&) noexcept = default;
SummingSortedAlgorithm::ColumnsDefinition::~ColumnsDefinition() = default;

}<|MERGE_RESOLUTION|>--- conflicted
+++ resolved
@@ -748,11 +748,7 @@
     bool aggregate_all_columns)
     : IMergingAlgorithmWithDelayedChunk(header_, num_inputs, std::move(description_))
     , columns_definition(
-<<<<<<< HEAD
           defineColumns(*header_, description, column_names_to_sum, partition_and_sorting_required_columns, sum_function_name, sum_function_map_name, remove_default_values, aggregate_all_columns))
-=======
-          defineColumns(header_, description, column_names_to_sum, partition_and_sorting_required_columns, sum_function_name))
->>>>>>> f0809e1c
     , merged_data(max_block_size_rows, max_block_size_bytes, columns_definition)
 {
 }
