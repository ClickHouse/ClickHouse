#include <Processors/Merges/Algorithms/MergingSortedAlgorithm.h>
#include <Processors/Transforms/ColumnGathererTransform.h>
#include <IO/WriteBuffer.h>
#include <IO/WriteHelpers.h>
#include <IO/WriteBufferFromString.h>

namespace DB
{

MergingSortedAlgorithm::MergingSortedAlgorithm(
    Block header_,
    size_t num_inputs,
    const SortDescription & description_,
    size_t max_block_size_,
    size_t max_block_size_bytes_,
    SortingQueueStrategy sorting_queue_strategy_,
    UInt64 limit_,
    WriteBuffer * out_row_sources_buf_,
    bool use_average_block_sizes)
    : header(std::move(header_))
    , merged_data(header.cloneEmptyColumns(), use_average_block_sizes, max_block_size_, max_block_size_bytes_)
    , description(description_)
    , limit(limit_)
    , out_row_sources_buf(out_row_sources_buf_)
    , current_inputs(num_inputs)
    , sorting_queue_strategy(sorting_queue_strategy_)
    , cursors(num_inputs)
{
    DataTypes sort_description_types;
    sort_description_types.reserve(description.size());

    /// Replace column names in description to positions.
    for (const auto & column_description : description)
    {
        has_collation |= column_description.collator != nullptr;
        sort_description_types.emplace_back(header.getByName(column_description.column_name).type);
    }

    queue_variants = SortQueueVariants(sort_description_types, description);
    if (queue_variants.variantSupportJITCompilation())
        compileSortDescriptionIfNeeded(description, sort_description_types, true /*increase_compile_attempts*/);
}

void MergingSortedAlgorithm::addInput()
{
    current_inputs.emplace_back();
    cursors.emplace_back();
}

static void prepareChunk(Chunk & chunk)
{
    auto num_rows = chunk.getNumRows();
    auto columns = chunk.detachColumns();
    for (auto & column : columns)
        column = column->convertToFullColumnIfConst();

    chunk.setColumns(std::move(columns), num_rows);
}

void MergingSortedAlgorithm::initialize(Inputs inputs)
{
    current_inputs = std::move(inputs);

    for (size_t source_num = 0; source_num < current_inputs.size(); ++source_num)
    {
        auto & chunk = current_inputs[source_num].chunk;

        if (!chunk)
            continue;

<<<<<<< HEAD
        cursors[source_num] = SortCursorImpl(header, chunk.getColumns(), chunk.getNumRows(), description, source_num);
=======
        prepareChunk(chunk);
        cursors[source_num] = SortCursorImpl(header, chunk.getColumns(), description, source_num);
>>>>>>> 506a3f11
    }

    if (sorting_queue_strategy == SortingQueueStrategy::Default)
    {
        queue_variants.callOnVariant([&](auto & queue)
        {
            using QueueType = std::decay_t<decltype(queue)>;
            queue = QueueType(cursors);
        });
    }
    else
    {
        queue_variants.callOnBatchVariant([&](auto & queue)
        {
            using QueueType = std::decay_t<decltype(queue)>;
            queue = QueueType(cursors);
        });
    }
}

void MergingSortedAlgorithm::consume(Input & input, size_t source_num)
{
    prepareChunk(input.chunk);
    current_inputs[source_num].swap(input);
    cursors[source_num].reset(current_inputs[source_num].chunk.getColumns(), header, current_inputs[source_num].chunk.getNumRows());

    if (sorting_queue_strategy == SortingQueueStrategy::Default)
    {
        queue_variants.callOnVariant([&](auto & queue)
        {
            queue.push(cursors[source_num]);
        });
    }
    else
    {
        queue_variants.callOnBatchVariant([&](auto & queue)
        {
            queue.push(cursors[source_num]);
        });
    }
}

IMergingAlgorithm::Status MergingSortedAlgorithm::merge()
{
    if (sorting_queue_strategy == SortingQueueStrategy::Default)
    {
        IMergingAlgorithm::Status result = queue_variants.callOnVariant([&](auto & queue)
        {
            return mergeImpl(queue);
        });

        return result;
    }

    IMergingAlgorithm::Status result = queue_variants.callOnBatchVariant([&](auto & queue)
    {
        return mergeBatchImpl(queue);
    });

    return result;
}

template <typename TSortingHeap>
IMergingAlgorithm::Status MergingSortedAlgorithm::mergeImpl(TSortingHeap & queue)
{
    /// Take rows in required order and put them into `merged_data`, while the rows are no more than `max_block_size`
    while (queue.isValid())
    {
        if (merged_data.hasEnoughRows())
            return Status(merged_data.pull());

        auto current = queue.current();

        if (current.impl->isLast() && current_inputs[current.impl->order].skip_last_row)
        {
            /// Get the next block from the corresponding source, if there is one.
            queue.removeTop();
            return Status(current.impl->order);
        }

        if (current.impl->isFirst()
            && !current_inputs[current.impl->order].skip_last_row /// Ignore optimization if last row should be skipped.
            && (queue.size() == 1
                || (queue.size() >= 2 && current.totallyLessOrEquals(queue.nextChild()))))
        {
            /** This is special optimization if current cursor is totally less than next cursor.
              * We want to insert current cursor chunk directly in merged data.
              *
              * First if merged_data is not empty we need to flush it.
              * We will get into the same condition on next mergeBatch call.
              *
              * Then we can insert chunk directly in merged data.
              */

            if (merged_data.mergedRows() != 0)
                return Status(merged_data.pull());

            /// Actually, current.impl->order stores source number (i.e. cursors[current.impl->order] == current.impl)
            size_t source_num = current.impl->order;

            auto chunk_num_rows = current_inputs[source_num].chunk.getNumRows();

            UInt64 total_merged_rows_after_insertion = merged_data.mergedRows() + chunk_num_rows;
            bool limit_reached = limit && total_merged_rows_after_insertion >= limit;

            if (limit && total_merged_rows_after_insertion > limit)
                chunk_num_rows -= total_merged_rows_after_insertion - limit;

            merged_data.insertChunk(std::move(current_inputs[source_num].chunk), chunk_num_rows);
            current_inputs[source_num].chunk = Chunk();

            /// Write order of rows for other columns this data will be used in gather stream
            if (out_row_sources_buf)
            {
                RowSourcePart row_source(source_num);
                for (size_t i = 0; i < chunk_num_rows; ++i)
                    out_row_sources_buf->write(row_source.data);
            }

            /// We will get the next block from the corresponding source, if there is one.
            queue.removeTop();

            auto status = Status(merged_data.pull(), limit_reached);

            if (!limit_reached)
                status.required_source = source_num;

            return status;
        }

        merged_data.insertRow(current->all_columns, current->getRow(), current->rows);

        if (out_row_sources_buf)
        {
            RowSourcePart row_source(current.impl->order);
            out_row_sources_buf->write(row_source.data);
        }

        if (limit && merged_data.totalMergedRows() >= limit)
            return Status(merged_data.pull(), true);

        if (!current->isLast())
        {
            queue.next();
        }
        else
        {
            /// We will get the next block from the corresponding source, if there is one.
            queue.removeTop();
            return Status(current.impl->order);
        }
    }

    return Status(merged_data.pull(), true);
}


template <typename TSortingQueue>
IMergingAlgorithm::Status MergingSortedAlgorithm::mergeBatchImpl(TSortingQueue & queue)
{
    /// Take rows in required order and put them into `merged_data`, while the rows are no more than `max_block_size`
    while (queue.isValid())
    {
        if (merged_data.hasEnoughRows())
            return Status(merged_data.pull());

        auto [current_ptr, initial_batch_size] = queue.current();
        auto current = *current_ptr;

        bool batch_skip_last_row = false;
        if (current.impl->isLast(initial_batch_size) && current_inputs[current.impl->order].skip_last_row)
        {
            batch_skip_last_row = true;

            if (initial_batch_size == 1)
            {
                /// Get the next block from the corresponding source, if there is one.
                queue.removeTop();
                return Status(current.impl->order);
            }
        }

        UInt64 merged_rows = merged_data.mergedRows();
        size_t updated_batch_size = initial_batch_size;

        if (merged_rows + updated_batch_size > merged_data.maxBlockSize())
        {
            batch_skip_last_row = false;
            updated_batch_size -= merged_rows + updated_batch_size - merged_data.maxBlockSize();
        }

        bool limit_reached = false;

        if (limit && merged_rows + updated_batch_size >= limit && !batch_skip_last_row)
        {
            updated_batch_size -= merged_rows + updated_batch_size - limit;
            limit_reached = true;
        }
        else if (limit && merged_rows + updated_batch_size > limit)
        {
            batch_skip_last_row = false;
            updated_batch_size -= merged_rows + updated_batch_size - limit;
            limit_reached = true;
        }

        if (unlikely(current.impl->isFirst() &&
            current.impl->isLast(initial_batch_size) &&
            !current_inputs[current.impl->order].skip_last_row))
        {
            /** This is special optimization if current cursor is totally less than next cursor.
              * We want to insert current cursor chunk directly in merged data.
              *
              * First if merged_data is not empty we need to flush it.
              * We will get into the same condition on next mergeBatch call.
              *
              * Then we can insert chunk directly in merged data.
              */
            if (merged_data.mergedRows() != 0)
                return Status(merged_data.pull());

            size_t source_num = current.impl->order;
            size_t insert_rows_size = initial_batch_size - static_cast<size_t>(batch_skip_last_row);
            merged_data.insertChunk(std::move(current_inputs[source_num].chunk), insert_rows_size);
            current_inputs[source_num].chunk = Chunk();

            if (out_row_sources_buf)
            {
                RowSourcePart row_source(current.impl->order);

                for (size_t i = 0; i < insert_rows_size; ++i)
                    out_row_sources_buf->write(row_source.data);
            }

            /// We will get the next block from the corresponding source, if there is one.
            queue.removeTop();

            auto result = Status(merged_data.pull(), limit_reached);
            if (!limit_reached)
                result.required_source = source_num;

            return result;
        }

        size_t insert_rows_size = updated_batch_size - static_cast<size_t>(batch_skip_last_row);
        merged_data.insertRows(current->all_columns, current->getRow(), insert_rows_size, current->rows);

        if (out_row_sources_buf)
        {
            RowSourcePart row_source(current.impl->order);

            for (size_t i = 0; i < insert_rows_size; ++i)
                out_row_sources_buf->write(row_source.data);
        }

        if (limit_reached)
            break;

        if (!current->isLast(updated_batch_size))
        {
            queue.next(updated_batch_size);
        }
        else
        {
            /// We will get the next block from the corresponding source, if there is one.
            queue.removeTop();
            return Status(current.impl->order);
        }
    }

    return Status(merged_data.pull(), true);
}

}<|MERGE_RESOLUTION|>--- conflicted
+++ resolved
@@ -68,12 +68,8 @@
         if (!chunk)
             continue;
 
-<<<<<<< HEAD
+        prepareChunk(chunk);
         cursors[source_num] = SortCursorImpl(header, chunk.getColumns(), chunk.getNumRows(), description, source_num);
-=======
-        prepareChunk(chunk);
-        cursors[source_num] = SortCursorImpl(header, chunk.getColumns(), description, source_num);
->>>>>>> 506a3f11
     }
 
     if (sorting_queue_strategy == SortingQueueStrategy::Default)
