--- conflicted
+++ resolved
@@ -26,7 +26,7 @@
 
     const BlockMissingValues & getMissingValues() const override;
 
-    size_t getApproxBytesReadForChunk() const override { return previous_approx_bytes_read_for_chunk; }
+    size_t getApproxBytesReadForChunk() const override { return approx_bytes_read_for_chunk; }
 
 private:
     Chunk generate() override;
@@ -38,226 +38,18 @@
         is_stopped = 1;
     }
 
-<<<<<<< HEAD
-    void initializeIfNeeded();
-    void initializeRowGroupReader(size_t row_group_idx);
-
-    void decodeOneChunk(size_t row_group_idx, std::unique_lock<std::mutex> & lock);
-
-    void scheduleMoreWorkIfNeeded(std::optional<size_t> row_group_touched = std::nullopt);
-    void scheduleRowGroup(size_t row_group_idx);
-
-    void threadFunction(size_t row_group_idx);
-
-    // Data layout in the file:
-    //
-    // row group 0
-    //   column 0
-    //     page 0, page 1, ...
-    //   column 1
-    //     page 0, page 1, ...
-    //   ...
-    // row group 1
-    //   column 0
-    //     ...
-    //   ...
-    // ...
-    //
-    // All columns in one row group have the same number of rows.
-    // (Not necessarily the same number of *values* if there are arrays or nulls.)
-    // Pages have arbitrary sizes and numbers of rows, independent from each other, even if in the
-    // same column or row group.
-    //
-    // We can think of this as having lots of data streams, one for each column x row group.
-    // The main job of this class is to schedule read operations for these streams across threads.
-    // Also: reassembling the results into chunks, creating/destroying these streams, prefetching.
-    //
-    // Some considerations:
-    //  * Row group size is typically hundreds of MB (compressed). Apache recommends 0.5 - 1 GB.
-    //  * Compression ratio can be pretty extreme, especially with dictionary compression.
-    //    We can afford to keep a compressed row group in memory, but not uncompressed.
-    //  * For each pair <row group idx, column idx>, the data lives in one contiguous range in the
-    //    file. We know all these ranges in advance, from metadata.
-    //  * The byte range for a column in a row group is often very short, like a few KB.
-    //    So we need to:
-    //     - Avoid unnecessary readahead, e.g. don't read 1 MB when we only need 1 KB.
-    //     - Coalesce nearby ranges into longer reads when needed. E.g. if we need to read 5 ranges,
-    //       1 KB each, with 1 KB gaps between them, it's better to do 1 x 9 KB read instead of
-    //       5 x 1 KB reads.
-    //     - Have lots of parallelism for reading (not necessarily for parsing). E.g. if we're
-    //       reading one small column, it may translate to hundreds of tiny reads with long gaps
-    //       between them. If the data comes from an HTTP server, that's hundreds of tiny HTTP GET
-    //       requests. To get good performance, we have to do tens or hundreds of them in parallel.
-    //       So we should probably have separate parallelism control for IO vs parsing (since we
-    //       don't want hundreds of worker threads oversubscribing the CPU cores).
-    //
-    // (Some motivating example access patterns:
-    //   - 'SELECT small_column'. Bottlenecked on number of seeks. Need to do lots of file/network
-    //     reads in parallel, for lots of row groups.
-    //   - 'SELECT *' when row group size is big and there are many columns. Read the whole file.
-    //     Need some moderate parallelism for IO and for parsing. Ideally read+parse columns of
-    //     one row group in parallel to avoid having multiple row groups in memory at once.
-    //   - 'SELECT big_column'. Have to read+parse multiple row groups in parallel.
-    //   - 'SELECT big_column, many small columns'. This is a mix of the previous two scenarios.
-    //     We have many columns, but still need to read+parse multiple row groups in parallel.)
-
-    // With all that in mind, here's what we do.
-    //
-    // We treat each row group as a sequential single-threaded stream of blocks.
-    //
-    // We have a sliding window of active row groups. When a row group becomes active, we start
-    // reading its data (using RAM). Row group becomes inactive when we finish reading and
-    // delivering all its blocks and free the RAM. Size of the window is max_decoding_threads.
-    //
-    // Decoded blocks are placed in `pending_chunks` queue, then picked up by generate().
-    // If row group decoding runs too far ahead of delivery (by `max_pending_chunks_per_row_group`
-    // chunks), we pause the stream for the row group, to avoid using too much memory when decoded
-    // chunks are much bigger than the compressed data.
-    //
-    // Also:
-    //  * If preserve_order = true, we deliver chunks strictly in order of increasing row group.
-    //    Decoding may still proceed in later row groups.
-    //  * If max_decoding_threads <= 1, we run all tasks inline in generate(), without thread pool.
-
-    // Potential improvements:
-    //  * Plan all read ranges ahead of time, for the whole file, and do prefetching for them
-    //    in background. Using max_download_threads, which can be made much greater than
-    //    max_decoding_threads by default.
-    //  * Can parse different columns within the same row group in parallel. This would let us have
-    //    fewer row groups in memory at once, reducing memory usage when selecting many columns.
-    //    Should probably do more than one column per task because columns are often very small.
-    //    Maybe split each row group into, say, max_decoding_threads * 2 equal-sized column bunches?
-    //  * Sliding window could take into account the (predicted) memory usage of row groups.
-    //    If row groups are big and many columns are selected, we may use lots of memory when
-    //    reading max_decoding_threads row groups at once. Can adjust the sliding window size based
-    //    on row groups' data sizes from metadata.
-    //  * The max_pending_chunks_per_row_group limit could be based on actual memory usage too.
-    //    Useful for preserve_order.
-
-    struct RowGroupState
-    {
-        // Transitions:
-        //
-        // NotStarted -> Running -> Complete
-        //                  Ʌ
-        //                  V
-        //               Paused
-        //
-        // If max_decoding_threads <= 1: NotStarted -> Complete.
-        enum class Status
-        {
-            NotStarted,
-            Running,
-            // Paused decoding because too many chunks are pending.
-            Paused,
-            // Decoded everything.
-            Done,
-        };
-
-        Status status = Status::NotStarted;
-
-        // Window of chunks that were decoded but not returned from generate():
-        //
-        // (delivered)            next_chunk_idx
-        //   v   v                       v
-        // +---+---+---+---+---+---+---+---+---+---+
-        // | 0 | 1 | 2 | 3 | 4 | 5 | 6 | 7 | 8 | 9 |    <-- all chunks
-        // +---+---+---+---+---+---+---+---+---+---+
-        //           ^   ^   ^   ^   ^
-        //           num_pending_chunks
-        //           (in pending_chunks)
-        //  (at most max_pending_chunks_per_row_group)
-
-        size_t next_chunk_idx = 0;
-        size_t num_pending_chunks = 0;
-
-        size_t row_group_bytes_uncompressed = 0;
-        size_t row_group_rows = 0;
-
-        // These are only used by the decoding thread, so don't require locking the mutex.
-        std::unique_ptr<parquet::arrow::FileReader> file_reader;
-        std::shared_ptr<arrow::RecordBatchReader> record_batch_reader;
-        std::unique_ptr<ArrowColumnToCHColumn> arrow_column_to_ch_column;
-    };
-
-    // Chunk ready to be delivered by generate().
-    struct PendingChunk
-    {
-        Chunk chunk;
-        BlockMissingValues block_missing_values;
-        size_t chunk_idx; // within row group
-        size_t row_group_idx;
-        size_t approx_original_chunk_size;
-
-        // For priority_queue.
-        // In ordered mode we deliver strictly in order of increasing row group idx,
-        // in unordered mode we prefer to interleave chunks from different row groups.
-        struct Compare
-        {
-            bool row_group_first = false;
-
-            bool operator()(const PendingChunk & a, const PendingChunk & b) const
-            {
-                auto tuplificate = [this](const PendingChunk & c)
-                { return row_group_first ? std::tie(c.row_group_idx, c.chunk_idx)
-                                         : std::tie(c.chunk_idx, c.row_group_idx); };
-                return tuplificate(a) > tuplificate(b);
-            }
-        };
-    };
-
-    const FormatSettings format_settings;
-    const std::unordered_set<int> & skip_row_groups;
-    size_t max_decoding_threads;
-    size_t min_bytes_for_seek;
-    const size_t max_pending_chunks_per_row_group = 2;
-
-    // RandomAccessFile is thread safe, so we share it among threads.
-    // FileReader is not, so each thread creates its own.
-    std::shared_ptr<arrow::io::RandomAccessFile> arrow_file;
-    std::shared_ptr<parquet::FileMetaData> metadata;
-=======
     std::unique_ptr<parquet::arrow::FileReader> file_reader;
     int row_group_total = 0;
     int row_group_current = 0;
->>>>>>> ebb663e2
     // indices of columns to read from Parquet file
     std::vector<int> column_indices;
     std::unique_ptr<ArrowColumnToCHColumn> arrow_column_to_ch_column;
     BlockMissingValues block_missing_values;
+    size_t approx_bytes_read_for_chunk;
     const FormatSettings format_settings;
     const std::unordered_set<int> & skip_row_groups;
     std::shared_ptr<arrow::RecordBatchReader> current_record_batch_reader;
 
-<<<<<<< HEAD
-    // Window of active row groups:
-    //
-    // row_groups_completed   row_groups_started
-    //          v                   v
-    //  +---+---+---+---+---+---+---+---+---+---+
-    //  | 0 | 1 | 2 | 3 | 4 | 5 | 6 | 7 | 8 | 9 |   <-- all row groups
-    //  +---+---+---+---+---+---+---+---+---+---+
-    //    ^   ^                       ^   ^   ^
-    //    Done                        NotStarted
-
-    std::mutex mutex;
-    // Wakes up the generate() call, if any.
-    std::condition_variable condvar;
-
-    std::vector<RowGroupState> row_groups;
-    std::priority_queue<PendingChunk, std::vector<PendingChunk>, PendingChunk::Compare> pending_chunks;
-    size_t row_groups_completed = 0;
-
-    // These are only used when max_decoding_threads > 1.
-    size_t row_groups_started = 0;
-    std::unique_ptr<ThreadPool> pool;
-
-    BlockMissingValues previous_block_missing_values;
-    size_t previous_approx_bytes_read_for_chunk;
-
-    std::exception_ptr background_exception = nullptr;
-=======
->>>>>>> ebb663e2
     std::atomic<int> is_stopped{0};
 };
 
