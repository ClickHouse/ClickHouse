--- conflicted
+++ resolved
@@ -33,20 +33,11 @@
 #    include <IO/copyData.h>
 #    include <Interpreters/castColumn.h>
 #    include <Storages/MergeTree/KeyCondition.h>
-<<<<<<< HEAD
 #    include <Storages/ObjectStorage/HDFS/ReadBufferFromHDFS.h>
 #    include <boost/algorithm/string/case_conv.hpp>
 #    include <io/Cache.hh>
 #    include <Common/FieldVisitorsAccurateComparison.h>
 #    include <Common/logger_useful.h>
-=======
-#    include <orc/MemoryPool.hh>
-#    include <Common/Allocator.h>
-#    include <Common/FieldVisitorsAccurateComparison.h>
-#    include <Common/MemorySanitizer.h>
-#    include <orc/Vector.hh>
-
->>>>>>> f086cb47
 #    include "ArrowBufferedStreams.h"
 
 #    include <boost/algorithm/string/case_conv.hpp>
@@ -802,13 +793,9 @@
 static void getFileReader(
     ReadBuffer & in,
     std::unique_ptr<orc::Reader> & file_reader,
-<<<<<<< HEAD
+    orc::MemoryPool & pool,
     const FormatSettings & format_settings,
     bool use_prefetch,
-=======
-    orc::MemoryPool & pool,
-    const FormatSettings & format_settings,
->>>>>>> f086cb47
     std::atomic<int> & is_stopped)
 {
     if (is_stopped)
@@ -817,11 +804,8 @@
     auto input_stream = asORCInputStream(in, format_settings, use_prefetch, is_stopped);
 
     orc::ReaderOptions options;
-<<<<<<< HEAD
-=======
     options.setMemoryPool(pool);
     auto input_stream = asORCInputStream(in, format_settings, is_stopped);
->>>>>>> f086cb47
     file_reader = orc::createReader(std::move(input_stream), options);
 }
 
@@ -978,13 +962,7 @@
 
 void NativeORCBlockInputFormat::prepareFileReader()
 {
-<<<<<<< HEAD
-    getFileReader(*in, file_reader, format_settings, use_prefetch, is_stopped);
-    if (is_stopped)
-        return;
-
-=======
-    getFileReader(*in, file_reader, *memory_pool, format_settings, is_stopped);
+    getFileReader(*in, file_reader, *memory_pool, format_settings, use_prefetch, is_stopped);
     if (is_stopped)
         return;
 
@@ -996,7 +974,6 @@
     if (file_reader->getNumberOfStripes())
         stripe_info = file_reader->getStripe(0);
 
->>>>>>> f086cb47
     orc_column_to_ch_column = std::make_unique<ORCColumnToCHColumn>(
         getPort().getHeader(),
         format_settings.orc.allow_missing_columns,
@@ -1216,13 +1193,8 @@
 {
     std::unique_ptr<orc::Reader> file_reader;
     std::atomic<int> is_stopped = 0;
-<<<<<<< HEAD
-    getFileReader(in, file_reader, format_settings, false, is_stopped);
-=======
     MemoryPool memory_pool;
-    getFileReader(in, file_reader, memory_pool, format_settings, is_stopped);
-
->>>>>>> f086cb47
+    getFileReader(in, file_reader, memory_pool, format_settings, false, is_stopped);
 
     const auto & schema = file_reader->getType();
     Block header;
