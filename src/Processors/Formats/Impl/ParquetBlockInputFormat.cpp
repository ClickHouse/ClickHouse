#include <atomic>
#include <memory>
<<<<<<< HEAD
#include <fmt/format.h>
#include <Core/Settings.h>
=======
#include <mutex>
#include <optional>
>>>>>>> 4bed2ad0
#include <Processors/Formats/Impl/ParquetBlockInputFormat.h>
#include <Common/Exception.h>
#include <Formats/FormatSettings.h>

#if USE_PARQUET

#include <Common/logger_useful.h>
#include <Common/ThreadPool.h>
#include <Formats/FormatFactory.h>
#include <Formats/SchemaInferenceUtils.h>
#include <IO/ReadBufferFromMemory.h>
#include <IO/SharedThreadPools.h>
#include <IO/copyData.h>
#include <arrow/api.h>
#include <arrow/io/api.h>
#include <arrow/status.h>
#include <parquet/arrow/reader.h>
#include <parquet/arrow/schema.h>
#include <parquet/bloom_filter.h>
#include <parquet/bloom_filter_reader.h>
#include <parquet/file_reader.h>
#include <parquet/statistics.h>
#include <Processors/Formats/Impl/ArrowBufferedStreams.h>
#include <Processors/Formats/Impl/ArrowColumnToCHColumn.h>
#include <Processors/Formats/Impl/ArrowFieldIndexUtil.h>
#include <Processors/Formats/Impl/ParquetMetadataCache.h>
#include <Interpreters/Context.h>
#include <Common/CurrentThread.h>
#include <base/scope_guard.h>
#include <DataTypes/NestedUtils.h>
#include <DataTypes/DataTypeLowCardinality.h>
#include <DataTypes/DataTypeNullable.h>
#include <Common/FieldAccurateComparison.h>
#include <Processors/Formats/Impl/Parquet/ParquetRecordReader.h>
#include <Processors/Formats/Impl/Parquet/parquetBloomFilterHash.h>
#include <Interpreters/convertFieldToType.h>
#include <Storages/MergeTree/KeyCondition.h>
#include <Processors/Formats/Impl/ParquetV3BlockInputFormat.h>

#include <boost/algorithm/string/case_conv.hpp>

namespace ProfileEvents
{
    extern const Event ParquetFetchWaitTimeMicroseconds;
    extern const Event ParquetReadRowGroups;
    extern const Event ParquetPrunedRowGroups;
}

namespace CurrentMetrics
{
    extern const Metric FormatParsingThreads;
    extern const Metric FormatParsingThreadsActive;
    extern const Metric FormatParsingThreadsScheduled;

    extern const Metric IOThreads;
    extern const Metric IOThreadsActive;
    extern const Metric IOThreadsScheduled;
}

namespace DB
{

namespace Setting
{
    extern const SettingsBool use_parquet_metadata_cache;
}

namespace ErrorCodes
{
    extern const int BAD_ARGUMENTS;
    extern const int INCORRECT_DATA;
    extern const int MEMORY_LIMIT_EXCEEDED;
    extern const int CANNOT_READ_ALL_DATA;
    extern const int CANNOT_PARSE_NUMBER;
    extern const int LOGICAL_ERROR;
}

namespace
{
String removeListElement(const String & value)
{
    const String pattern = ".list.element";
    String result = value;
    size_t pos;
    while ((pos = result.find(pattern)) != std::string::npos)
        result.erase(pos, pattern.size());
    return result;
}


void traverseAllFields(const parquet::schema::NodePtr & node, std::unordered_map<Int64, String> & fields_mapping, const String & current_path = "")
{
    if (node->is_group())
    {
        auto group = std::static_pointer_cast<parquet::schema::GroupNode>(node);
        for (int i = 0; i < group->field_count(); ++i)
            traverseAllFields(group->field(i), fields_mapping, Nested::concatenateName(current_path, group->name()));
    }
    int field_id = node->field_id();
    fields_mapping[field_id] = removeListElement(Nested::concatenateName(current_path, node->name()));
}

}

#define THROW_ARROW_NOT_OK(status)                                     \
    do                                                                 \
    {                                                                  \
        if (::arrow::Status _s = (status); !_s.ok())                   \
        {                                                              \
            throw Exception::createDeprecated(_s.ToString(),           \
                _s.IsOutOfMemory() ? ErrorCodes::MEMORY_LIMIT_EXCEEDED : ErrorCodes::INCORRECT_DATA); \
        }                                                              \
    } while (false)

/// Decode min/max value from column chunk statistics. Returns Null if missing or unsupported.
///
/// There are two questionable decisions in this implementation:
///  * We parse the value from the encoded byte string instead of casting the parquet::Statistics
///    to parquet::TypedStatistics and taking the value from there.
///  * We dispatch based on the parquet logical+converted+physical type instead of the ClickHouse type.
/// The idea is that this is similar to what we'll have to do when reimplementing Parquet parsing in
/// ClickHouse instead of using Arrow (for speed). So, this is an exercise in parsing Parquet manually.
static Field decodePlainParquetValueSlow(const std::string & data, parquet::Type::type physical_type, const parquet::ColumnDescriptor & descr, TypeIndex type_hint)
{
    using namespace parquet;

    auto decode_integer = [&](bool signed_) -> UInt64 {
        size_t size;
        switch (physical_type)
        {
            case parquet::Type::type::BOOLEAN: size = 1; break;
            case parquet::Type::type::INT32: size = 4; break;
            case parquet::Type::type::INT64: size = 8; break;
            default: throw Exception(ErrorCodes::CANNOT_PARSE_NUMBER, "Unexpected physical type for number");
        }
        if (data.size() != size)
            throw Exception(ErrorCodes::CANNOT_PARSE_NUMBER, "Unexpected size: {}", data.size());

        UInt64 val = 0;
        memcpy(&val, data.data(), size);

        /// Sign-extend.
        if (signed_ && size < 8 && (val >> (size * 8 - 1)) != 0)
            val |= 0 - (1ul << (size * 8));

        return val;
    };

    /// Decimal.
    do // while (false)
    {
        Int32 scale;
        if (descr.logical_type() && descr.logical_type()->is_decimal())
            scale = assert_cast<const DecimalLogicalType &>(*descr.logical_type()).scale();
        else if (descr.converted_type() == ConvertedType::type::DECIMAL)
            scale = descr.type_scale();
        else
            break;

        size_t size;
        bool big_endian = false;
        switch (physical_type)
        {
            case Type::type::BOOLEAN: size = 1; break;
            case Type::type::INT32: size = 4; break;
            case Type::type::INT64: size = 8; break;

            case Type::type::FIXED_LEN_BYTE_ARRAY:
                big_endian = true;
                size = data.size();
                break;
            default: throw Exception(ErrorCodes::CANNOT_PARSE_NUMBER, "Unexpected decimal physical type");
        }
        /// Note that size is not necessarily a power of two.
        /// E.g. spark turns 8-byte unsigned integers into 9-byte signed decimals.
        if (data.size() != size || size < 1 || size > 32)
            throw Exception(ErrorCodes::CANNOT_PARSE_NUMBER, "Unexpected decimal size: {} (actual {})", size, data.size());

        Int256 val = 0;
        memcpy(&val, data.data(), size);
        if (big_endian)
            std::reverse(reinterpret_cast<char *>(&val), reinterpret_cast<char *>(&val) + size);
        /// Sign-extend.
        if (size < 32 && (val >> (size * 8 - 1)) != 0)
            val |= ~((Int256(1) << (size * 8)) - 1);

        auto narrow = [&](auto x) -> Field
        {
            memcpy(&x, &val, sizeof(x));
            return Field(DecimalField<decltype(x)>(x, static_cast<UInt32>(scale)));
        };
        if (size <= 4)
            return narrow(Decimal32(0));
        if (size <= 8)
            return narrow(Decimal64(0));
        if (size <= 16)
            return narrow(Decimal128(0));
        return narrow(Decimal256(0));
    }
    while (false);

    /// Timestamp (decimal).
    {
        Int32 scale = -1;
        bool is_timestamp = true;
        if (descr.logical_type() && (descr.logical_type()->is_time() || descr.logical_type()->is_timestamp()))
        {
            LogicalType::TimeUnit::unit unit = descr.logical_type()->is_time()
                ? assert_cast<const TimeLogicalType &>(*descr.logical_type()).time_unit()
                : assert_cast<const TimestampLogicalType &>(*descr.logical_type()).time_unit();
            switch (unit)
            {
                case LogicalType::TimeUnit::unit::MILLIS: scale = 3; break;
                case LogicalType::TimeUnit::unit::MICROS: scale = 6; break;
                case LogicalType::TimeUnit::unit::NANOS: scale = 9; break;
                default: throw Exception(ErrorCodes::CANNOT_PARSE_NUMBER, "Unknown time unit");
            }
        }
        else switch (descr.converted_type())
        {
            case ConvertedType::type::TIME_MILLIS: scale = 3; break;
            case ConvertedType::type::TIME_MICROS: scale = 6; break;
            case ConvertedType::type::TIMESTAMP_MILLIS: scale = 3; break;
            case ConvertedType::type::TIMESTAMP_MICROS: scale = 6; break;
            default: is_timestamp = false;
        }

        if (is_timestamp)
        {
            Int64 val = static_cast<Int64>(decode_integer(/* signed */ true));
            return Field(DecimalField<Decimal64>(Decimal64(val), scale));
        }
    }

    /// Floats.

    if (physical_type == Type::type::FLOAT)
    {
        if (data.size() != 4)
            throw Exception(ErrorCodes::CANNOT_PARSE_NUMBER, "Unexpected float size");
        Float32 val;
        memcpy(&val, data.data(), data.size());
        return Field(val);
    }

    if (physical_type == Type::type::DOUBLE)
    {
        if (data.size() != 8)
            throw Exception(ErrorCodes::CANNOT_PARSE_NUMBER, "Unexpected float size");
        Float64 val;
        memcpy(&val, data.data(), data.size());
        return Field(val);
    }

    if (physical_type == Type::type::BYTE_ARRAY || physical_type == Type::type::FIXED_LEN_BYTE_ARRAY)
    {
        /// Arrow's parquet decoder handles missing min/max values slightly incorrectly.
        /// In a parquet file, min and max have separate is_set flags, i.e. one may be missing even
        /// if the other is set. Arrow decoder ORs (!) these two flags together into one: HasMinMax().
        /// So, if exactly one of {min, max} is missing, Arrow reports it as empty string, with no
        /// indication that it's actually missing.
        ///
        /// How can exactly one of {min, max} be missing? This happens if one of the two strings
        /// exceeds the length limit for stats. Repro:
        ///
        ///   insert into function file('t.parquet') select arrayStringConcat(range(number*1000000)) from numbers(2) settings output_format_parquet_use_custom_encoder=0
        ///   select tupleElement(tupleElement(row_groups[1], 'columns')[1], 'statistics') from file('t.parquet', ParquetMetadata)
        ///
        /// Here the row group contains two strings: one empty, one very long. But the statistics
        /// reported by arrow are indistinguishable from statistics if all strings were empty.
        /// (Min and max are the last two tuple elements in the output of the second query. Notice
        /// how they're empty strings instead of NULLs.)
        ///
        /// So we have to be conservative and treat empty string as unknown.
        /// This is unfortunate because it's probably common for string columns to have lots of empty
        /// values, and filter pushdown would probably often be useful in that case.
        ///
        /// TODO: Remove this workaround either when we implement our own Parquet decoder that
        ///       doesn't have this bug, or if it's fixed in Arrow.
        if (data.empty())
            return Field();

        /// Long integers, encoded either as text or as little-endian bytes.
        /// The parquet file doesn't know that it's numbers, so the min/max are produced by comparing
        /// strings lexicographically. So these min and max are mostly useless to us.
        /// There's one case where they're not useless: min == max; currently we don't make use of this.
        switch (type_hint)
        {
            case TypeIndex::UInt128:
            case TypeIndex::UInt256:
            case TypeIndex::Int128:
            case TypeIndex::Int256:
            case TypeIndex::IPv6:
                return Field();
            default: break;
        }

        /// Strings.
        return Field(data);
    }

    /// This type is deprecated in Parquet.
    /// TODO: But turns out it's still used in practice, we should support it.
    if (physical_type == Type::type::INT96)
        return Field();

    /// Integers.

    bool signed_ = true;
    if (descr.logical_type() && descr.logical_type()->is_int())
        signed_ = assert_cast<const IntLogicalType &>(*descr.logical_type()).is_signed();
    else
        signed_ = descr.converted_type() != ConvertedType::type::UINT_8 &&
                  descr.converted_type() != ConvertedType::type::UINT_16 &&
                  descr.converted_type() != ConvertedType::type::UINT_32 &&
                  descr.converted_type() != ConvertedType::type::UINT_64;

    UInt64 val = decode_integer(signed_);
    Field field = signed_ ? Field(static_cast<Int64>(val)) : Field(val);
    return field;
}

struct ParquetBloomFilter final : public KeyCondition::BloomFilter
{
    explicit ParquetBloomFilter(std::unique_ptr<parquet::BloomFilter> && parquet_bf_)
        : parquet_bf(std::move(parquet_bf_)) {}

    bool findAnyHash(const std::vector<uint64_t> & hashes) override
    {
        for (const auto hash : hashes)
        {
            if (parquet_bf->FindHash(hash))
            {
                return true;
            }
        }

        return false;
    }

private:
    std::unique_ptr<parquet::BloomFilter> parquet_bf;
};

static KeyCondition::ColumnIndexToBloomFilter buildColumnIndexToBF(
    parquet::BloomFilterReader & bf_reader,
    int row_group,
    const std::vector<ArrowFieldIndexUtil::ClickHouseIndexToParquetIndex> & clickhouse_column_index_to_parquet_index,
    const std::unordered_set<std::size_t> & filtering_columns
)
{
    auto rg_bf = bf_reader.RowGroup(row_group);

    if (!rg_bf)
    {
        return {};
    }

    KeyCondition::ColumnIndexToBloomFilter index_to_column_bf;

    for (const auto & [clickhouse_index, parquet_indexes] : clickhouse_column_index_to_parquet_index)
    {
        if (!filtering_columns.contains(clickhouse_index))
        {
            continue;
        }

        // Complex / nested types contain more than one index. We don't support those.
        if (parquet_indexes.size() > 1)
        {
            continue;
        }

        auto parquet_index = parquet_indexes[0];

        auto parquet_bf = rg_bf->GetColumnBloomFilter(parquet_index);

        if (!parquet_bf)
        {
            continue;
        }

        index_to_column_bf[clickhouse_index] = std::make_unique<ParquetBloomFilter>(std::move(parquet_bf));
    }

    return index_to_column_bf;
}

/// Range of values for each column, based on statistics in the Parquet metadata.
/// This is lower/upper bounds, not necessarily exact min and max, e.g. the min/max can be just
/// missing in the metadata.
static std::vector<Range> getHyperrectangleForRowGroup(const parquet::FileMetaData & file, int row_group_idx, const Block & header, const FormatSettings & format_settings)
{
    auto column_name_for_lookup = [&](std::string column_name) -> std::string
    {
        if (format_settings.parquet.case_insensitive_column_matching)
            boost::to_lower(column_name);
        return column_name;
    };

    std::unique_ptr<parquet::RowGroupMetaData> row_group = file.RowGroup(row_group_idx);

    std::unordered_map<std::string, std::shared_ptr<parquet::Statistics>> name_to_statistics;
    for (int i = 0; i < row_group->num_columns(); ++i)
    {
        auto c = row_group->ColumnChunk(i);
        auto s = c->statistics();
        if (!s)
            continue;

        if (s->descr()->schema_node()->is_repeated())
            continue;

        auto path = c->path_in_schema()->ToDotVector();
        if (path.size() != 1)
            continue; // compound types not supported

        name_to_statistics.emplace(column_name_for_lookup(path[0]), s);
    }

    ///    +-----+
    ///   /     /|
    ///  +-----+ |
    ///  |     | +
    ///  |     |/
    ///  +-----+
    std::vector<Range> hyperrectangle(header.columns(), Range::createWholeUniverse());

    for (size_t idx = 0; idx < header.columns(); ++idx)
    {
        const std::string & name = header.getByPosition(idx).name;
        auto it = name_to_statistics.find(column_name_for_lookup(name));
        if (it == name_to_statistics.end())
            continue;
        auto stats = it->second;

        DataTypePtr type = header.getByPosition(idx).type;
        if (type->lowCardinality())
            type = assert_cast<const DataTypeLowCardinality &>(*type).getDictionaryType();
        if (type->isNullable())
            type = assert_cast<const DataTypeNullable &>(*type).getNestedType();
        Field default_value = type->getDefault();
        TypeIndex type_index = type->getTypeId();

        /// Only primitive fields are supported, not arrays, maps, tuples, or Nested.
        /// Arrays, maps, and Nested can't be meaningfully supported because Parquet only has min/max
        /// across all *elements* of the array, not min/max array itself.
        /// Same limitation for tuples, but maybe it would make sense to have some kind of tuple
        /// expansion in KeyCondition to accept ranges per element instead of whole tuple.

        Field min;
        Field max;
        if (stats->HasMinMax())
        {
            try
            {
                min = decodePlainParquetValueSlow(stats->EncodeMin(), stats->physical_type(), *stats->descr(), type_index);
                max = decodePlainParquetValueSlow(stats->EncodeMax(), stats->physical_type(), *stats->descr(), type_index);

                /// If the data type in parquet file substantially differs from the requested data type,
                /// it's sometimes correct to just typecast the min/max values.
                /// Other times it's incorrect, e.g.:
                ///   INSERT INTO FUNCTION file('t.parquet', Parquet, 'x String') VALUES ('1'), ('100'), ('2');
                ///   SELECT * FROM file('t.parquet', Parquet, 'x Int64') WHERE x >= 3;
                /// If we just typecast min/max from string to integer, this query will incorrectly return empty result.
                /// Allow conversion in some simple cases, otherwise ignore the min/max values.
                auto min_type = min.getType();
                auto max_type = max.getType();
                min = tryConvertFieldToType(min, *type);
                max = tryConvertFieldToType(max, *type);
                auto ok_cast = [&](Field::Types::Which from, Field::Types::Which to) -> bool
                {
                    if (from == to)
                        return true;
                    /// Decimal -> wider decimal.
                    if (Field::isDecimal(from) || Field::isDecimal(to))
                        return Field::isDecimal(from) && Field::isDecimal(to) && to >= from;
                    /// Integer -> IP.
                    if (to == Field::Types::IPv4)
                        return from == Field::Types::UInt64;
                    /// Disable index for everything else, especially string <-> number.
                    return false;
                };
                if (!(ok_cast(min_type, min.getType()) && ok_cast(max_type, max.getType())) &&
                    !(min == max) &&
                    !(min_type == Field::Types::Int64 && min.getType() == Field::Types::UInt64 && min.safeGet<Int64>() >= 0) &&
                    !(max_type == Field::Types::UInt64 && max.getType() == Field::Types::Int64 && max.safeGet<UInt64>() <= UInt64(INT64_MAX)))
                {
                    min = Field();
                    max = Field();
                }
            }
            catch (Exception & e)
            {
                e.addMessage(" (When parsing Parquet statistics for column {}, physical type {}, {}. Please report an issue and use input_format_parquet_filter_push_down = false to work around.)", name, static_cast<int>(stats->physical_type()), stats->descr()->ToString());
                throw;
            }
        }

        /// In Range, NULL is represented as positive or negative infinity (represented by a special
        /// kind of Field, different from floating-point infinities).

        bool always_null = stats->descr()->max_definition_level() != 0 &&
            stats->HasNullCount() && stats->num_values() == 0;
        bool can_be_null = stats->descr()->max_definition_level() != 0 &&
            (!stats->HasNullCount() || stats->null_count() != 0);
        bool null_as_default = format_settings.null_as_default && !isNullableOrLowCardinalityNullable(header.getByPosition(idx).type);

        if (always_null)
        {
            /// Single-point range containing either the default value or one of the infinities.
            if (null_as_default)
                hyperrectangle[idx].right = hyperrectangle[idx].left = default_value;
            else
                hyperrectangle[idx].right = hyperrectangle[idx].left;
            continue;
        }

        if (can_be_null)
        {
            if (null_as_default)
            {
                /// Make sure the range contains the default value.
                if (!min.isNull() && accurateLess(default_value, min))
                    min = default_value;
                if (!max.isNull() && accurateLess(max, default_value))
                    max = default_value;
            }
            else
            {
                /// Make sure the range reaches infinity on at least one side.
                if (!min.isNull() && !max.isNull())
                    min = Field();
            }
        }
        else
        {
            /// If the column doesn't have nulls, exclude both infinities.
            if (min.isNull())
                hyperrectangle[idx].left_included = false;
            if (max.isNull())
                hyperrectangle[idx].right_included = false;
        }

        if (!min.isNull())
            hyperrectangle[idx].left = std::move(min);
        if (!max.isNull())
            hyperrectangle[idx].right = std::move(max);
    }

    return hyperrectangle;
}

std::unordered_set<std::size_t> getBloomFilterFilteringColumnKeys(const KeyCondition::RPN & rpn)
{
    std::unordered_set<std::size_t> column_keys;

    for (const auto & element : rpn)
    {
        if (auto bf_data = element.bloom_filter_data)
        {
            for (const auto index : bf_data->key_columns)
            {
                column_keys.insert(index);
            }
        }
    }

    return column_keys;
}

const parquet::ColumnDescriptor * getColumnDescriptorIfBloomFilterIsPresent(
    const std::unique_ptr<parquet::RowGroupMetaData> & parquet_rg_metadata,
    const std::vector<ArrowFieldIndexUtil::ClickHouseIndexToParquetIndex> & clickhouse_column_index_to_parquet_index,
    std::size_t clickhouse_column_index)
{
    if (clickhouse_column_index_to_parquet_index.size() <= clickhouse_column_index)
    {
        return nullptr;
    }

    const auto & parquet_indexes = clickhouse_column_index_to_parquet_index[clickhouse_column_index].parquet_indexes;

    // complex types like structs, tuples and maps will have more than one index.
    // we don't support those for now
    if (parquet_indexes.size() > 1)
    {
        return nullptr;
    }

    if (parquet_indexes.empty())
    {
        throw Exception(ErrorCodes::LOGICAL_ERROR, "Column maps to 0 parquet leaf columns, raise an issue and try the query with `input_format_parquet_bloom_filter_push_down=false`");
    }

    auto parquet_column_index = parquet_indexes[0];

    const auto * parquet_column_descriptor = parquet_rg_metadata->schema()->Column(parquet_column_index);

    bool column_has_bloom_filter = parquet_rg_metadata->ColumnChunk(parquet_column_index)->bloom_filter_offset().has_value();
    if (!column_has_bloom_filter)
    {
        return nullptr;
    }

    return parquet_column_descriptor;
}

void ParquetFileBucketInfo::serialize(WriteBuffer & buffer)
{
    writeVarUInt(row_group_ids.size(), buffer);
    for (auto chunk : row_group_ids)
        writeVarUInt(chunk, buffer);
}

void ParquetFileBucketInfo::deserialize(ReadBuffer & buffer)
{
    size_t size_chunks;
    readVarUInt(size_chunks, buffer);
    row_group_ids = std::vector<size_t>{};
    row_group_ids.resize(size_chunks);
    size_t bucket;
    for (size_t i = 0; i < size_chunks; ++i)
    {
        readVarUInt(bucket, buffer);
        row_group_ids[i] = bucket;
    }
}

String ParquetFileBucketInfo::getIdentifier() const
{
    String result;
    for (auto chunk : row_group_ids)
        result += "_" + std::to_string(chunk);
    return result;
}

ParquetFileBucketInfo::ParquetFileBucketInfo(const std::vector<size_t> & row_group_ids_)
    : row_group_ids(row_group_ids_)
{
}

void registerParquetFileBucketInfo(std::unordered_map<String, FileBucketInfoPtr> & instances)
{
    instances.emplace("Parquet", std::make_shared<ParquetFileBucketInfo>());
}

ParquetBlockInputFormat::ParquetBlockInputFormat(
    ReadBuffer & buf,
    SharedHeader header_,
    const FormatSettings & format_settings_,
    FormatParserSharedResourcesPtr parser_shared_resources_,
    FormatFilterInfoPtr format_filter_info_,
    size_t min_bytes_for_seek_,
    ParquetMetadataCachePtr metadata_cache_)
    : IInputFormat(header_, &buf)
    , format_settings(format_settings_)
    , skip_row_groups(format_settings.parquet.skip_row_groups)
    , parser_shared_resources(std::move(parser_shared_resources_))
    , format_filter_info(std::move(format_filter_info_))
    , min_bytes_for_seek(min_bytes_for_seek_)
    , metadata_cache(metadata_cache_)
    , pending_chunks(PendingChunk::Compare{.row_group_first = format_settings_.parquet.preserve_order})
    , previous_block_missing_values(getPort().getHeader().columns())
{
    if (parser_shared_resources->max_parsing_threads > 1)
        pool = std::make_unique<ThreadPool>(
            CurrentMetrics::FormatParsingThreads,
            CurrentMetrics::FormatParsingThreadsActive,
            CurrentMetrics::FormatParsingThreadsScheduled,
            parser_shared_resources->max_parsing_threads);

    bool row_group_prefetch = !pool && parser_shared_resources->max_io_threads > 0 && format_settings.parquet.enable_row_group_prefetch
        && !format_settings.parquet.use_native_reader;
    if (row_group_prefetch)
        io_pool = std::make_shared<ThreadPool>(
            CurrentMetrics::IOThreads,
            CurrentMetrics::IOThreadsActive,
            CurrentMetrics::IOThreadsScheduled,
            parser_shared_resources->getIOThreadsPerReader());
}

ParquetBlockInputFormat::~ParquetBlockInputFormat()
{
    is_stopped = true;
    if (pool)
        pool->wait();
    if (io_pool)
        io_pool->wait();
}


void ParquetBlockInputFormat::initializeIfNeeded()
{
    if (std::exchange(is_initialized, true))
        return;

    if (format_filter_info)
    {
        format_filter_info->initOnce([&] { format_filter_info->initKeyCondition(getPort().getHeader()); });
    }

    // Create arrow file adapter.
    arrow_file = asArrowFile(*in, format_settings, is_stopped, "Parquet", PARQUET_MAGIC_BYTES, /* avoid_buffering */ true, io_pool);

    if (is_stopped)
        return;

<<<<<<< HEAD
    /// Use cache if available and file is remote, otherwise read directly
    if (metadata_cache && dynamic_cast<ReadBufferFromS3*>(in))
    {
        /// Only cache S3 files since they have reliable ETags
        auto [file_path, etag] = extractFilePathAndETagFromReadBuffer(*in);
        if (etag != "s3_metadata_unavailable")
        {
            ParquetMetadataCacheKey cache_key = ParquetMetadataCache::createKey(file_path, etag);
            metadata = metadata_cache->getOrSetMetadata(cache_key, [&]() { return parquet::ReadMetaData(arrow_file); });
        }
        else
        {
            /// S3 file but no ETag available - read directly without caching
            metadata = parquet::ReadMetaData(arrow_file);
        }
    }
    else
    {
        metadata = parquet::ReadMetaData(arrow_file);
=======
    metadata = parquet::ReadMetaData(arrow_file);
    if (buckets_to_read)
    {
        std::unordered_set<size_t> set_to_read(buckets_to_read->row_group_ids.begin(), buckets_to_read->row_group_ids.end());
        for (int i = 0; i < metadata->num_row_groups(); ++i)
        {
            if (!set_to_read.contains(i))
                skip_row_groups.insert(i);
        }
>>>>>>> 4bed2ad0
    }

    const bool prefetch_group = io_pool != nullptr;

    std::shared_ptr<arrow::Schema> schema;
    THROW_ARROW_NOT_OK(parquet::arrow::FromParquetSchema(metadata->schema(), &schema));

    ArrowFieldIndexUtil field_util(
        format_settings.parquet.case_insensitive_column_matching,
        format_settings.parquet.allow_missing_columns);

    if (format_filter_info && format_filter_info->column_mapper)
    {
        const auto & group_node = metadata->schema()->group_node();

        std::unordered_map<Int64, String> parquet_field_ids;
        parquet_names_to_clickhouse = std::unordered_map<String, String>{};
        for (int i = 0; i < group_node->field_count(); ++i)
            traverseAllFields(group_node->field(i), parquet_field_ids);

        auto result = format_filter_info->column_mapper->makeMapping(parquet_field_ids);
        clickhouse_names_to_parquet = std::move(result.first);
        parquet_names_to_clickhouse = std::move(result.second);
    }
    auto index_mapping = field_util.findRequiredIndices(getPort().getHeader(), *schema, *metadata, clickhouse_names_to_parquet);

    for (const auto & [clickhouse_header_index, parquet_indexes] : index_mapping)
    {
        for (auto parquet_index : parquet_indexes)
        {
            column_indices.push_back(parquet_index);
        }
    }

    int num_row_groups = metadata->num_row_groups();
    if (num_row_groups == 0)
    {
        return;
    }

    const auto bf_reader_properties = parquet::default_reader_properties();
    std::unique_ptr<parquet::BloomFilterReader> bf_reader;

    prefetch_group ? row_group_batches.reserve(1) : row_group_batches.reserve(num_row_groups);

    auto adaptive_chunk_size = [&](int row_group_idx) -> size_t
    {
        size_t total_size = 0;
        auto row_group_meta = metadata->RowGroup(row_group_idx);
        for (int column_index : column_indices)
        {
            total_size += row_group_meta->ColumnChunk(column_index)->total_uncompressed_size();
        }
        if (!total_size || !format_settings.parquet.prefer_block_bytes) return 0;
        auto average_row_bytes = floor(static_cast<double>(total_size) / row_group_meta->num_rows());
        // avoid inf preferred_num_rows;
        if (average_row_bytes < 1) return 0;
        const size_t preferred_num_rows = static_cast<size_t>(floor(format_settings.parquet.prefer_block_bytes/average_row_bytes));
        const size_t MIN_ROW_NUM = 128;
        // size_t != UInt64 in darwin
        return std::min(std::max(preferred_num_rows, MIN_ROW_NUM), static_cast<size_t>(format_settings.parquet.max_block_size));
    };

    std::unordered_set<std::size_t> filtering_columns;

    std::unique_ptr<KeyCondition> key_condition_with_bloom_filter_data;

    if (format_filter_info && format_filter_info->key_condition)
    {
        key_condition_with_bloom_filter_data = std::make_unique<KeyCondition>(*format_filter_info->key_condition);

        if (format_settings.parquet.bloom_filter_push_down)
        {
            bf_reader = parquet::BloomFilterReader::Make(arrow_file, metadata, bf_reader_properties, nullptr);

            auto hash_one = [&](size_t column_idx, const Field & f) -> std::optional<uint64_t>
            {
                const auto * parquet_column_descriptor
                    = getColumnDescriptorIfBloomFilterIsPresent(metadata->RowGroup(0), index_mapping, column_idx);

                if (!parquet_column_descriptor)
                {
                    return std::nullopt;
                }

                return parquetTryHashField(f, parquet_column_descriptor);
            };

            auto hash_many = [&](size_t column_idx, const ColumnPtr & column) -> std::optional<std::vector<uint64_t>>
            {
                const auto * parquet_column_descriptor
                    = getColumnDescriptorIfBloomFilterIsPresent(metadata->RowGroup(0), index_mapping, column_idx);

                if (!parquet_column_descriptor)
                {
                    return std::nullopt;
                }

                return parquetTryHashColumn(column.get(), parquet_column_descriptor);
            };

            key_condition_with_bloom_filter_data->prepareBloomFilterData(hash_one, hash_many);

            filtering_columns = getBloomFilterFilteringColumnKeys(key_condition_with_bloom_filter_data->getRPN());
        }
    }

    auto skip_row_group_based_on_filters = [&](int row_group)
    {
        if (!format_settings.parquet.filter_push_down && !format_settings.parquet.bloom_filter_push_down)
        {
            return false;
        }

        KeyCondition::ColumnIndexToBloomFilter column_index_to_bloom_filter;

        std::vector<Range> hyperrectangle(getPort().getHeader().columns(), Range::createWholeUniverse());

        if (format_settings.parquet.filter_push_down)
        {
            hyperrectangle = getHyperrectangleForRowGroup(*metadata, row_group, getPort().getHeader(), format_settings);
        }

        if (format_settings.parquet.bloom_filter_push_down)
        {
            column_index_to_bloom_filter = buildColumnIndexToBF(*bf_reader, row_group, index_mapping, filtering_columns);
        }

        bool maybe_exists = key_condition_with_bloom_filter_data->checkInHyperrectangle(hyperrectangle, getPort().getHeader().getDataTypes(), column_index_to_bloom_filter).can_be_true;

        return !maybe_exists;
    };

    // The first one stores the skipped rows for all the skipped row groups before the first row group batch.
    row_group_batches_skipped_rows.push_back(0);
    for (int row_group = 0; row_group < num_row_groups; ++row_group)
    {
        if (skip_row_groups.contains(row_group))
        {
            row_group_batches_skipped_rows.back() += metadata->RowGroup(row_group)->num_rows();
            continue;
        }

        if (key_condition_with_bloom_filter_data && skip_row_group_based_on_filters(row_group))
        {
            ProfileEvents::increment(ProfileEvents::ParquetPrunedRowGroups);
            row_group_batches_skipped_rows.back() += metadata->RowGroup(row_group)->num_rows();
            continue;
        }

        // When single-threaded parsing, can prefetch row groups, so need to put all row groups in the same row_group_batch
        if (row_group_batches.empty() || (!prefetch_group && row_group_batches.back().total_bytes_compressed >= min_bytes_for_seek))
        {
            row_group_batches.emplace_back();
            row_group_batches_skipped_rows.push_back(0);
        }

        ProfileEvents::increment(ProfileEvents::ParquetReadRowGroups);
        row_group_batches.back().row_groups_idxs.push_back(row_group);
        row_group_batches.back().total_rows += metadata->RowGroup(row_group)->num_rows();
        auto row_group_size = metadata->RowGroup(row_group)->total_compressed_size();
        row_group_batches.back().row_group_sizes.push_back(row_group_size);
        row_group_batches.back().total_bytes_compressed += row_group_size;
        auto rows = adaptive_chunk_size(row_group);
        row_group_batches.back().adaptive_chunk_size = rows ? rows : format_settings.parquet.max_block_size;
    }
}

void ParquetBlockInputFormat::initializeRowGroupBatchReader(size_t row_group_batch_idx)
{
    bool row_group_prefetch = io_pool != nullptr;
    auto & row_group_batch = row_group_batches[row_group_batch_idx];

    parquet::ArrowReaderProperties arrow_properties;
    parquet::ReaderProperties reader_properties(arrow::default_memory_pool());
    arrow_properties.set_use_threads(false);
    arrow_properties.set_batch_size(row_group_batch.adaptive_chunk_size);
    reader_properties.set_page_checksum_verification(format_settings.parquet.verify_checksums);

    // When reading a row group, arrow will:
    //  1. Look at `metadata` to get all byte ranges it'll need to read from the file (typically one
    //     per requested column in the row group).
    //  2. Coalesce ranges that are close together, trading off seeks vs read amplification.
    //     This is controlled by CacheOptions.
    //  3. Process the columns one by one, issuing the corresponding (coalesced) range reads as
    //     needed. Each range gets its own memory buffer allocated. These buffers stay in memory
    //     (in arrow::io::internal::ReadRangeCache) until the whole row group reading is done.
    //     So the memory usage of a "SELECT *" will be at least the compressed size of a row group
    //     (typically hundreds of MB).
    //
    // With this coalescing, we don't need any readahead on our side, hence avoid_buffering in
    // asArrowFile().
    //
    // This adds one unnecessary copy. We should probably do coalescing and prefetch scheduling on
    // our side instead.
    arrow::io::CacheOptions cache_options;

    if (row_group_prefetch)
    {
        // Manual prefetch via RowGroupPrefetchIterator
        arrow_properties.set_pre_buffer(false);
        cache_options = arrow::io::CacheOptions::Defaults();
    }
    else
    {
        arrow_properties.set_pre_buffer(true);
        cache_options = arrow::io::CacheOptions::LazyDefaults();
    }
    cache_options.hole_size_limit = min_bytes_for_seek;
    cache_options.range_size_limit = 1l << 40; // reading the whole row group at once is fine
    arrow_properties.set_cache_options(cache_options);

    // Workaround for a workaround in the parquet library.
    //
    // From ComputeColumnChunkRange() in contrib/arrow/cpp/src/parquet/file_reader.cc:
    //  > The Parquet MR writer had a bug in 1.2.8 and below where it didn't include the
    //  > dictionary page header size in total_compressed_size and total_uncompressed_size
    //  > (see IMPALA-694). We add padding to compensate.
    //
    // That padding breaks the pre-buffered mode because the padded read ranges may overlap each
    // other, failing an assert. So we disable pre-buffering in this case.
    // That version is >10 years old, so this is not very important.
    if (metadata->writer_version().VersionLt(parquet::ApplicationVersion::PARQUET_816_FIXED_VERSION()))
    {
        arrow_properties.set_pre_buffer(false);
        row_group_prefetch = false;
    }

    if (format_settings.parquet.use_native_reader)
    {
#pragma clang diagnostic push
#pragma clang diagnostic ignored "-Wunreachable-code"
        if constexpr (std::endian::native != std::endian::little)
            throw Exception(
                ErrorCodes::BAD_ARGUMENTS,
                "parquet native reader only supports little endian system currently");
#pragma clang diagnostic pop

        row_group_batch.native_record_reader = std::make_shared<ParquetRecordReader>(
            getPort().getHeader(),
            arrow_properties,
            reader_properties,
            arrow_file,
            format_settings,
            row_group_batch.row_groups_idxs,
            column_indices);
    }
    else
    {
        parquet::arrow::FileReaderBuilder builder;
        THROW_ARROW_NOT_OK(builder.Open(arrow_file, reader_properties, metadata));
        builder.properties(arrow_properties);
        builder.memory_pool(arrow::default_memory_pool());
        // should get raw reader before build, raw_reader will set null after build
        auto * parquet_file_reader = builder.raw_reader();
        THROW_ARROW_NOT_OK(builder.Build(&row_group_batch.file_reader));
        if (row_group_prefetch)
        {
            row_group_batch.prefetch_iterator = std::make_unique<RowGroupPrefetchIterator>(parquet_file_reader, row_group_batch, column_indices, min_bytes_for_seek);
            row_group_batch.record_batch_reader = row_group_batch.prefetch_iterator->nextRowGroupReader();
        }
        else
        {
            Stopwatch fetch_wait_time;
            THROW_ARROW_NOT_OK(
                row_group_batch.file_reader->GetRecordBatchReader(row_group_batch.row_groups_idxs, column_indices, &row_group_batch.record_batch_reader));
            increment(ProfileEvents::ParquetFetchWaitTimeMicroseconds, fetch_wait_time.elapsedMicroseconds());
        }
        row_group_batch.arrow_column_to_ch_column = std::make_unique<ArrowColumnToCHColumn>(
            getPort().getHeader(),
            "Parquet",
            format_settings,
            parquet_names_to_clickhouse,
            clickhouse_names_to_parquet,
            format_settings.parquet.allow_missing_columns,
            format_settings.null_as_default,
            format_settings.date_time_overflow_behavior,
            format_settings.parquet.allow_geoparquet_parser,
            format_settings.parquet.case_insensitive_column_matching,
            false, /* is_stream_ */
            format_settings.parquet.enable_json_parsing);
    }
}

void ParquetBlockInputFormat::scheduleRowGroup(size_t row_group_batch_idx)
{
    chassert(!mutex.try_lock());

    auto & status = row_group_batches[row_group_batch_idx].status;
    chassert(status == RowGroupBatchState::Status::NotStarted || status == RowGroupBatchState::Status::Paused);

    status = RowGroupBatchState::Status::Running;

    pool->scheduleOrThrowOnError(
        [this, row_group_batch_idx, thread_group = CurrentThread::getGroup()]()
        {
            try
            {
                ThreadGroupSwitcher switcher(thread_group, ThreadName::PARQUET_DECODER);
                threadFunction(row_group_batch_idx);
            }
            catch (...)
            {
                std::lock_guard lock(mutex);
                background_exception = std::current_exception();
                condvar.notify_all();
            }
        });
}

void ParquetBlockInputFormat::threadFunction(size_t row_group_batch_idx)
{
    std::unique_lock lock(mutex);

    auto & row_group_batch = row_group_batches[row_group_batch_idx];
    chassert(row_group_batch.status == RowGroupBatchState::Status::Running);

    while (true)
    {
        if (is_stopped || row_group_batch.num_pending_chunks >= max_pending_chunks_per_row_group_batch)
        {
            row_group_batch.status = RowGroupBatchState::Status::Paused;
            return;
        }

        decodeOneChunk(row_group_batch_idx, lock);

        if (row_group_batch.status == RowGroupBatchState::Status::Done)
            return;

        CurrentThread::updatePerformanceCountersIfNeeded();
    }
}
std::shared_ptr<arrow::RecordBatchReader> ParquetBlockInputFormat::RowGroupPrefetchIterator::nextRowGroupReader()
{
    if (prefetched_row_groups.empty()) return nullptr;
    std::shared_ptr<arrow::RecordBatchReader> reader;
    Stopwatch fetch_wait_time;
    // GetRecordBatchReader will block until the data is ready.
    // Only the corresponding objects will be created, and no data parsing will be performed.
    THROW_ARROW_NOT_OK(row_group_batch.file_reader->GetRecordBatchReader(prefetched_row_groups, column_indices, &reader));
    prefetched_row_groups.clear();
    // Start to prefetch next row groups
    prefetchNextRowGroups();
    increment(ProfileEvents::ParquetFetchWaitTimeMicroseconds, fetch_wait_time.elapsedMicroseconds());
    return reader;
}

void ParquetBlockInputFormat::RowGroupPrefetchIterator::prefetchNextRowGroups()
{
    if (next_row_group_idx < row_group_batch.row_groups_idxs.size())
    {
        size_t total_bytes_compressed = 0;
        // Merge small row groups, but always prefetch at least one row group
        while (next_row_group_idx < row_group_batch.row_groups_idxs.size() &&
               (total_bytes_compressed < min_bytes_for_seek || prefetched_row_groups.empty()))
        {
            total_bytes_compressed += row_group_batch.row_group_sizes[next_row_group_idx];
            prefetched_row_groups.emplace_back(row_group_batch.row_groups_idxs[next_row_group_idx]);
            ++next_row_group_idx;
        }
        file_reader->PreBuffer(prefetched_row_groups, column_indices,
            row_group_batch.file_reader->properties().io_context(), row_group_batch.file_reader->properties().cache_options());
    }
}

void ParquetBlockInputFormat::decodeOneChunk(size_t row_group_batch_idx, std::unique_lock<std::mutex> & lock)
{
    auto & row_group_batch = row_group_batches[row_group_batch_idx];
    chassert(row_group_batch.status != RowGroupBatchState::Status::Done);
    chassert(lock.owns_lock());
    SCOPE_EXIT({ chassert(lock.owns_lock() || std::uncaught_exceptions()); });

    lock.unlock();

    auto end_of_row_group = [&] {
        row_group_batch.native_record_reader.reset();
        row_group_batch.arrow_column_to_ch_column.reset();
        row_group_batch.record_batch_reader.reset();
        row_group_batch.file_reader.reset();

        lock.lock();
        row_group_batch.status = RowGroupBatchState::Status::Done;

        // We may be able to schedule more work now, but can't call scheduleMoreWorkIfNeeded() right
        // here because we're running on the same thread pool, so it'll deadlock if thread limit is
        // reached. Wake up read() instead.
        condvar.notify_all();
    };

    auto get_approx_original_chunk_size = [&](size_t num_rows)
    {
        return static_cast<size_t>(std::ceil(static_cast<double>(row_group_batch.total_bytes_compressed) / row_group_batch.total_rows * num_rows));
    };

    if (!row_group_batch.record_batch_reader && !row_group_batch.native_record_reader)
        initializeRowGroupBatchReader(row_group_batch_idx);

    PendingChunk res(getPort().getHeader().columns());
    res.chunk_idx = row_group_batch.next_chunk_idx;
    res.row_group_batch_idx = row_group_batch_idx;

    if (format_settings.parquet.use_native_reader)
    {
        auto chunk = row_group_batch.native_record_reader->readChunk();
        if (!chunk)
        {
            end_of_row_group();
            return;
        }

        /// TODO: support defaults_for_omitted_fields feature when supporting nested columns
        res.approx_original_chunk_size = get_approx_original_chunk_size(chunk.getNumRows());
        res.chunk = std::move(chunk);
    }
    else
    {
        auto fetchBatch = [&]
        {
            chassert(row_group_batch.record_batch_reader);
            auto batch = row_group_batch.record_batch_reader->Next();
            if (!batch.ok())
                throw Exception(ErrorCodes::CANNOT_READ_ALL_DATA, "Error while reading Parquet data: {}", batch.status().ToString());
            return batch;
        };

        // If record_batch_reader is null, try to get the next row group reader from prefetch iterator
        if (!row_group_batch.record_batch_reader && row_group_batch.prefetch_iterator)
        {
            row_group_batch.record_batch_reader = row_group_batch.prefetch_iterator->nextRowGroupReader();
        }

        // If we still don't have a reader, we're done with this row group
        if (!row_group_batch.record_batch_reader)
        {
            end_of_row_group();
            return;
        }

        auto batch = fetchBatch();
        if (!*batch && row_group_batch.prefetch_iterator)
        {
            row_group_batch.record_batch_reader = row_group_batch.prefetch_iterator->nextRowGroupReader();
            if (row_group_batch.record_batch_reader)
            {
                batch = fetchBatch();
            }
        }

        if (!*batch || !row_group_batch.record_batch_reader)
        {
            end_of_row_group();
            return;
        }

        auto tmp_table = arrow::Table::FromRecordBatches({*batch});

        /// If defaults_for_omitted_fields is true, calculate the default values from default expression for omitted fields.
        /// Otherwise fill the missing columns with zero values of its type.
        BlockMissingValues * block_missing_values_ptr = format_settings.defaults_for_omitted_fields ? &res.block_missing_values : nullptr;
        res.approx_original_chunk_size = get_approx_original_chunk_size((*tmp_table)->num_rows());
        res.chunk = row_group_batch.arrow_column_to_ch_column->arrowTableToCHChunk(*tmp_table, (*tmp_table)->num_rows(), metadata->key_value_metadata(), block_missing_values_ptr);
    }

    lock.lock();

    row_group_batch.chunk_sizes.push_back(res.chunk.getNumRows());
    ++row_group_batch.next_chunk_idx;
    ++row_group_batch.num_pending_chunks;
    pending_chunks.push(std::move(res));
    condvar.notify_all();
}

void ParquetBlockInputFormat::scheduleMoreWorkIfNeeded(std::optional<size_t> row_group_batch_touched)
{
    while (row_group_batches_completed < row_group_batches.size())
    {
        auto & row_group = row_group_batches[row_group_batches_completed];
        if (row_group.status != RowGroupBatchState::Status::Done || row_group.num_pending_chunks != 0)
            break;
        ++row_group_batches_completed;
    }

    if (pool)
    {
        size_t max_decoding_threads = parser_shared_resources->getParsingThreadsPerReader();
        while (row_group_batches_started - row_group_batches_completed < max_decoding_threads &&
                row_group_batches_started < row_group_batches.size())
            scheduleRowGroup(row_group_batches_started++);
        if (row_group_batch_touched)
        {
            auto & row_group = row_group_batches[*row_group_batch_touched];
            if (row_group.status == RowGroupBatchState::Status::Paused &&
                row_group.num_pending_chunks < max_pending_chunks_per_row_group_batch)
                scheduleRowGroup(*row_group_batch_touched);
        }
    }
}

Chunk ParquetBlockInputFormat::read()
{
    initializeIfNeeded();

    if (is_stopped || row_group_batches_completed == row_group_batches.size())
        return {};

    if (need_only_count)
    {
        auto chunk = getChunkForCount(row_group_batches[row_group_batches_completed].total_rows);
        size_t total_rows_before = std::accumulate(
                                       row_group_batches_skipped_rows.begin(),
                                       row_group_batches_skipped_rows.begin() + row_group_batches_completed + 1,
                                       0ull)
            + std::accumulate(row_group_batches.begin(),
                              row_group_batches.begin() + row_group_batches_completed,
                              0ull,
                              [](size_t sum, const RowGroupBatchState & batch) { return sum + batch.total_rows; });

        row_group_batches_completed++;
        chunk.getChunkInfos().add(std::make_shared<ChunkInfoRowNumbers>(total_rows_before));
        return chunk;
    }

    std::unique_lock lock(mutex);

    while (true)
    {
        if (background_exception)
        {
            is_stopped = true;
            /// This exception can be mutated (addMessage()) in IInputFormat::generate(),
            /// so we need to copy it (copyMutableException()) to avoid sharing mutable exception between multiple threads
            std::rethrow_exception(copyMutableException(background_exception));
        }
        if (is_stopped)
            return {};

        scheduleMoreWorkIfNeeded();

        if (!pending_chunks.empty() &&
            (!format_settings.parquet.preserve_order ||
             pending_chunks.top().row_group_batch_idx == row_group_batches_completed))
        {
            PendingChunk chunk = std::move(const_cast<PendingChunk&>(pending_chunks.top()));
            pending_chunks.pop();

            auto & row_group = row_group_batches[chunk.row_group_batch_idx];
            chassert(row_group.num_pending_chunks != 0);
            chassert(chunk.chunk_idx == row_group.next_chunk_idx - row_group.num_pending_chunks);
            --row_group.num_pending_chunks;

            scheduleMoreWorkIfNeeded(chunk.row_group_batch_idx);

            previous_block_missing_values = std::move(chunk.block_missing_values);
            previous_approx_bytes_read_for_chunk = chunk.approx_original_chunk_size;


            size_t total_rows_before = std::accumulate(
                                           row_group_batches_skipped_rows.begin(),
                                           row_group_batches_skipped_rows.begin() + chunk.row_group_batch_idx + 1,
                                           0ull)
                + std::accumulate(row_group_batches.begin(),
                                  row_group_batches.begin() + chunk.row_group_batch_idx,
                                  0ull,
                                  [](size_t sum, const RowGroupBatchState & batch) { return sum + batch.total_rows; })

                + std::accumulate(row_group.chunk_sizes.begin(), row_group.chunk_sizes.begin() + chunk.chunk_idx, 0ull);


            chunk.chunk.getChunkInfos().add(std::make_shared<ChunkInfoRowNumbers>(total_rows_before));

            return std::move(chunk.chunk);
        }

        if (row_group_batches_completed == row_group_batches.size())
            return {};

        if (pool)
            condvar.wait(lock);
        else
            decodeOneChunk(row_group_batches_completed, lock);
    }
}

void ParquetBlockInputFormat::setBucketsToRead(const FileBucketInfoPtr & buckets_to_read_)
{
    buckets_to_read = std::static_pointer_cast<ParquetFileBucketInfo>(buckets_to_read_);
}

void ParquetBlockInputFormat::resetParser()
{
    is_stopped = true;
    if (pool)
        pool->wait();

    arrow_file.reset();
    metadata.reset();
    column_indices.clear();
    row_group_batches.clear();
    row_group_batches_skipped_rows.clear();
    while (!pending_chunks.empty())
        pending_chunks.pop();
    row_group_batches_completed = 0;
    previous_block_missing_values.clear();
    row_group_batches_started = 0;
    background_exception = nullptr;

    is_stopped = false;
    is_initialized = false;

    IInputFormat::resetParser();
}

const BlockMissingValues * ParquetBlockInputFormat::getMissingValues() const
{
    return &previous_block_missing_values;
}

ArrowParquetSchemaReader::ArrowParquetSchemaReader(ReadBuffer & in_, const FormatSettings & format_settings_, ParquetMetadataCachePtr metadata_cache_)
    : ISchemaReader(in_), format_settings(format_settings_), metadata_cache(metadata_cache_)
{
}

void ArrowParquetSchemaReader::initializeIfNeeded()
{
    if (arrow_file)
        return;

    std::atomic<int> is_stopped{0};
    arrow_file = asArrowFile(in, format_settings, is_stopped, "Parquet", PARQUET_MAGIC_BYTES, /* avoid_buffering */ true);
    if (metadata_cache && dynamic_cast<ReadBufferFromS3*>(&in))
    {
        auto [file_path, etag] = extractFilePathAndETagFromReadBuffer(in);
        if (etag != "s3_metadata_unavailable")
        {
            ParquetMetadataCacheKey cache_key = ParquetMetadataCache::createKey(file_path, etag);
            metadata = metadata_cache->getOrSetMetadata(cache_key, [&]() { return parquet::ReadMetaData(arrow_file); });
        }
    }
    metadata = parquet::ReadMetaData(arrow_file);
}

NamesAndTypesList ArrowParquetSchemaReader::readSchema()
{
    initializeIfNeeded();

    std::shared_ptr<arrow::Schema> schema;
    THROW_ARROW_NOT_OK(parquet::arrow::FromParquetSchema(metadata->schema(), &schema));

    /// When Parquet's schema is converted to Arrow's schema, logical types are lost (at least in
    /// the currently used Arrow 11 version). Therefore, we manually add the logical types as metadata
    /// to Arrow's schema. Logical types are useful for determining which ClickHouse column type to convert to.
    std::vector<std::shared_ptr<arrow::Field>> new_fields;
    new_fields.reserve(schema->num_fields());

    for (int i = 0; i < schema->num_fields(); ++i)
    {
        auto field = schema->field(i);
        const auto * parquet_node = metadata->schema()->Column(i);
        const auto * lt = parquet_node->logical_type().get();

        if (lt and !lt->is_invalid())
        {
            std::shared_ptr<arrow::KeyValueMetadata> kv = field->HasMetadata() ? field->metadata()->Copy() : arrow::key_value_metadata({}, {});
            THROW_ARROW_NOT_OK(kv->Set("PARQUET:logical_type", lt->ToString()));

            field = field->WithMetadata(std::move(kv));
        }
        new_fields.emplace_back(std::move(field));
    }

    schema = arrow::schema(std::move(new_fields));

    auto header = ArrowColumnToCHColumn::arrowSchemaToCHHeader(
        *schema,
        metadata->key_value_metadata(),
        "Parquet",
        format_settings,
        format_settings.parquet.skip_columns_with_unsupported_types_in_schema_inference,
        format_settings.schema_inference_make_columns_nullable != 0,
        format_settings.parquet.case_insensitive_column_matching,
        format_settings.parquet.allow_geoparquet_parser,
        format_settings.parquet.enable_json_parsing);
    if (format_settings.schema_inference_make_columns_nullable == 1)
        return getNamesAndRecursivelyNullableTypes(header, format_settings);
    return header.getNamesAndTypesList();
}

std::optional<size_t> ArrowParquetSchemaReader::readNumberOrRows()
{
    initializeIfNeeded();
    return metadata->num_rows();
}

std::vector<FileBucketInfoPtr> ParquetBucketSplitter::splitToBuckets(size_t bucket_size, ReadBuffer & buf, const FormatSettings & format_settings_)
{
    std::atomic<int> is_stopped = false;
    auto arrow_file = asArrowFile(buf, format_settings_, is_stopped, "Parquet", PARQUET_MAGIC_BYTES, /* avoid_buffering */ true, nullptr);
    auto metadata = parquet::ReadMetaData(arrow_file);
    std::vector<size_t> bucket_sizes;
    for (int i = 0; i < metadata->num_row_groups(); ++i)
        bucket_sizes.push_back(metadata->RowGroup(i)->total_byte_size());

    std::vector<std::vector<size_t>> buckets;
    size_t current_weight = 0;
    for (size_t i = 0; i < bucket_sizes.size(); ++i)
    {
        if (current_weight + bucket_sizes[i] <= bucket_size)
        {
            if (buckets.empty())
                buckets.emplace_back();
            buckets.back().push_back(i);
            current_weight += bucket_sizes[i];
        }
        else
        {
            current_weight = 0;
            buckets.push_back({});
            buckets.back().push_back(i);
            current_weight += bucket_sizes[i];
        }
    }

    std::vector<FileBucketInfoPtr> result;
    for (const auto & bucket : buckets)
    {
        result.push_back(std::make_shared<ParquetFileBucketInfo>(bucket));
    }
    return result;
}

void registerInputFormatParquet(FormatFactory & factory)
{
    factory.registerFileBucketInfo(
        "Parquet",
        []
        {
            return std::make_shared<ParquetFileBucketInfo>();
        }
    );

    factory.registerRandomAccessInputFormat(
        "Parquet",
        [](ReadBuffer & buf,
           const Block & sample,
           const FormatSettings & settings,
           const ReadSettings & read_settings,
           bool is_remote_fs,
           FormatParserSharedResourcesPtr parser_shared_resources,
           FormatFilterInfoPtr format_filter_info) -> InputFormatPtr
        {
            size_t min_bytes_for_seek
                = is_remote_fs ? read_settings.remote_read_min_bytes_for_seek : settings.parquet.local_read_min_bytes_for_seek;
            if (settings.parquet.use_native_reader_v3)
            {
                auto v3_cache = CurrentThread::getQueryContext()->getParquetV3MetadataCache();
                return std::make_shared<ParquetV3BlockInputFormat>(
                    buf,
                    std::make_shared<const Block>(sample),
                    settings,
                    std::move(parser_shared_resources),
                    std::move(format_filter_info),
                    min_bytes_for_seek,
                    v3_cache);
            }
            else
            {
                auto v2_cache = CurrentThread::getQueryContext()->getParquetMetadataCache();
                return std::make_shared<ParquetBlockInputFormat>(
                    buf,
                    std::make_shared<const Block>(sample),
                    settings,
                    std::move(parser_shared_resources),
                    std::move(format_filter_info),
                    min_bytes_for_seek,
                    v2_cache);
            }
        });
    factory.markFormatSupportsSubsetOfColumns("Parquet");
    factory.registerPrewhereSupportChecker("Parquet", [](const FormatSettings & settings)
    {
        return settings.parquet.use_native_reader_v3;
    });
}

void registerParquetSchemaReader(FormatFactory & factory)
{
    factory.registerSplitter("Parquet", []
        {
            return std::make_shared<ParquetBucketSplitter>();
        });
    factory.registerSchemaReader(
        "Parquet",
        [](ReadBuffer & buf, const FormatSettings & settings) -> SchemaReaderPtr
        {
            if (settings.parquet.use_native_reader_v3)
            {
                auto v3_cache = CurrentThread::getQueryContext()->getParquetV3MetadataCache();
                return std::make_shared<NativeParquetSchemaReader>(buf, settings, v3_cache);
            }
            else
            {
                auto v2_cache = CurrentThread::getQueryContext()->getParquetMetadataCache();
                return std::make_shared<ArrowParquetSchemaReader>(buf, settings, v2_cache);
            }
        }
        );

    factory.registerAdditionalInfoForSchemaCacheGetter(
        "Parquet",
        [](const FormatSettings & settings)
        {
            return fmt::format(
                "schema_inference_make_columns_nullable={};enable_json_parsing={};use_native_reader_v3={}",
                settings.schema_inference_make_columns_nullable,
                settings.parquet.enable_json_parsing,
                settings.parquet.use_native_reader_v3);
        });
}

}

#else

namespace DB
{
class FormatFactory;
void registerInputFormatParquet(FormatFactory &)
{
}

void registerParquetSchemaReader(FormatFactory &) {}
}

#endif<|MERGE_RESOLUTION|>--- conflicted
+++ resolved
@@ -1,12 +1,9 @@
 #include <atomic>
 #include <memory>
-<<<<<<< HEAD
 #include <fmt/format.h>
 #include <Core/Settings.h>
-=======
 #include <mutex>
 #include <optional>
->>>>>>> 4bed2ad0
 #include <Processors/Formats/Impl/ParquetBlockInputFormat.h>
 #include <Common/Exception.h>
 #include <Formats/FormatSettings.h>
@@ -715,7 +712,6 @@
     if (is_stopped)
         return;
 
-<<<<<<< HEAD
     /// Use cache if available and file is remote, otherwise read directly
     if (metadata_cache && dynamic_cast<ReadBufferFromS3*>(in))
     {
@@ -735,8 +731,7 @@
     else
     {
         metadata = parquet::ReadMetaData(arrow_file);
-=======
-    metadata = parquet::ReadMetaData(arrow_file);
+    }
     if (buckets_to_read)
     {
         std::unordered_set<size_t> set_to_read(buckets_to_read->row_group_ids.begin(), buckets_to_read->row_group_ids.end());
@@ -745,7 +740,6 @@
             if (!set_to_read.contains(i))
                 skip_row_groups.insert(i);
         }
->>>>>>> 4bed2ad0
     }
 
     const bool prefetch_group = io_pool != nullptr;
