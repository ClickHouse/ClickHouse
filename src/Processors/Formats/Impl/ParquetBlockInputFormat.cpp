--- conflicted
+++ resolved
@@ -584,25 +584,16 @@
     , pending_chunks(PendingChunk::Compare { .row_group_first = format_settings_.parquet.preserve_order })
     , previous_block_missing_values(getPort().getHeader().columns())
 {
-<<<<<<< HEAD
-    size_t max_decoding_threads = parser_group->getParsingThreadsPerReader();
-    if (max_decoding_threads > 1)
-        pool = std::make_unique<ThreadPool>(CurrentMetrics::ParquetDecoderThreads, CurrentMetrics::ParquetDecoderThreadsActive, CurrentMetrics::ParquetDecoderThreadsScheduled, max_decoding_threads);
-    size_t max_io_threads = parser_group->getIOThreadsPerReader();
-    if (supportPrefetch(max_decoding_threads, max_io_threads) || format_settings.parquet.use_native_reader_with_filter_push_down)
-        io_pool = std::make_shared<ThreadPool>(CurrentMetrics::ParquetDecoderIOThreads, CurrentMetrics::ParquetDecoderIOThreadsActive, CurrentMetrics::ParquetDecoderIOThreadsScheduled, max_io_threads);
-=======
     use_thread_pool = parser_group->max_parsing_threads > 1;
 
     bool row_group_prefetch =
         !use_thread_pool && parser_group->max_io_threads > 0 &&
         format_settings.parquet.enable_row_group_prefetch &&
         !format_settings.parquet.use_native_reader;
-    if (row_group_prefetch)
+    if (row_group_prefetch || format_settings.parquet.use_native_reader_with_filter_push_down)
         io_pool = std::make_shared<ThreadPool>(
             CurrentMetrics::IOThreads, CurrentMetrics::IOThreadsActive, CurrentMetrics::IOThreadsScheduled,
             parser_group->getIOThreadsPerReader());
->>>>>>> dbfe9328
 }
 
 ParquetBlockInputFormat::~ParquetBlockInputFormat()
@@ -1207,18 +1198,13 @@
 void ParquetBlockInputFormat::resetParser()
 {
     is_stopped = true;
-<<<<<<< HEAD
-    if (pool)
-        pool->wait();
+    if (use_thread_pool)
+    {
+        shutdown->shutdown();
+        shutdown = std::make_shared<ShutdownHelper>();
+    }
     if (io_pool)
         io_pool->wait();
-=======
-    if (use_thread_pool)
-    {
-        shutdown->shutdown();
-        shutdown = std::make_shared<ShutdownHelper>();
-    }
->>>>>>> dbfe9328
 
     arrow_file.reset();
     metadata.reset();
