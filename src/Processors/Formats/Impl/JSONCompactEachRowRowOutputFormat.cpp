--- conflicted
+++ resolved
@@ -53,25 +53,17 @@
 
 void JSONCompactEachRowRowOutputFormat::writeRowEndDelimiter()
 {
-<<<<<<< HEAD
-    writeChar(']', out);
-=======
-    writeCString("]\n", *ostr);
->>>>>>> 26b601bb
+    writeChar(']', *ostr);
 }
 
 void JSONCompactEachRowRowOutputFormat::writeRowBetweenDelimiter()
 {
-<<<<<<< HEAD
-    writeChar('\n', out);
+    writeChar('\n', *ostr);
 }
 
 void JSONCompactEachRowRowOutputFormat::writeTotals(const Columns & columns, size_t row_num)
 {
     writeRowBetweenDelimiter();
-=======
-    writeChar('\n', *ostr);
->>>>>>> 26b601bb
     size_t columns_size = columns.size();
     writeRowStartDelimiter();
     for (size_t i = 0; i < columns_size; ++i)
@@ -91,17 +83,10 @@
     writeRowStartDelimiter();
     for (size_t i = 0; i < values.size(); ++i)
     {
-<<<<<<< HEAD
-        writeChar('\"', out);
-        writeString(values[i], out);
-        writeChar('\"', out);
-        if (i + 1 != values.size())
-=======
         writeChar('\"', *ostr);
         writeString(values[i], *ostr);
         writeChar('\"', *ostr);
-        if (i != values.size() - 1)
->>>>>>> 26b601bb
+        if (i + 1 != values.size())
             writeFieldDelimiter();
     }
     writeRowEndDelimiter();
@@ -112,15 +97,14 @@
     const auto & header = getPort(PortKind::Main).getHeader();
 
     if (with_names)
-<<<<<<< HEAD
     {
-        writeLine(header.getNames());
+        writeLine(JSONUtils::makeNamesValidJSONStrings(header.getNames(), settings, settings.json.validate_utf8));
         writeRowBetweenDelimiter();
     }
 
     if (with_types)
     {
-        writeLine(header.getDataTypeNames());
+        writeLine(JSONUtils::makeNamesValidJSONStrings(header.getDataTypeNames(), settings, settings.json.validate_utf8));
         writeRowBetweenDelimiter();
     }
 }
@@ -128,13 +112,7 @@
 void JSONCompactEachRowRowOutputFormat::writeSuffix()
 {
     if (haveWrittenData())
-        writeChar('\n', out);
-=======
-        writeLine(JSONUtils::makeNamesValidJSONStrings(header.getNames(), settings, settings.json.validate_utf8));
-
-    if (with_types)
-        writeLine(JSONUtils::makeNamesValidJSONStrings(header.getDataTypeNames(), settings, settings.json.validate_utf8));
->>>>>>> 26b601bb
+        writeChar('\n', *ostr);
 }
 
 void JSONCompactEachRowRowOutputFormat::consumeTotals(DB::Chunk chunk)
