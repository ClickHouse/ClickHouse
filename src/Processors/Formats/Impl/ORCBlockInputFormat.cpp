#include <Processors/Formats/Impl/ORCBlockInputFormat.h>
#include <Common/Exception.h>

#if USE_ORC
#    include <DataTypes/NestedUtils.h>
#    include <Formats/FormatFactory.h>
#    include <Formats/SchemaInferenceUtils.h>
#    include <IO/ReadBufferFromMemory.h>
#    include <IO/WriteHelpers.h>
#    include <IO/copyData.h>
#    include <boost/algorithm/string/case_conv.hpp>
#    include <Processors/Formats/Impl/ArrowBufferedStreams.h>
#    include <Processors/Formats/Impl/ArrowColumnToCHColumn.h>
#    include <Processors/Formats/Impl/ArrowFieldIndexUtil.h>
#    include <Processors/Formats/Impl/NativeORCBlockInputFormat.h>
#    include <Interpreters/Context.h>

namespace DB
{

namespace ErrorCodes
{
    extern const int BAD_ARGUMENTS;
    extern const int CANNOT_READ_ALL_DATA;
}

ORCBlockInputFormat::ORCBlockInputFormat(ReadBuffer & in_, SharedHeader header_, const FormatSettings & format_settings_)
    : IInputFormat(std::move(header_), &in_)
    , block_missing_values(getPort().getHeader().columns())
    , format_settings(format_settings_)
    , skip_stripes(format_settings.orc.skip_stripes)
{
}

Chunk ORCBlockInputFormat::read()
{
    block_missing_values.clear();

    if (!file_reader)
        prepareReader();

    if (is_stopped)
        return {};

    for (; stripe_current < stripe_total && skip_stripes.contains(stripe_current); ++stripe_current)
        ;

    if (stripe_current >= stripe_total)
        return {};

    if (need_only_count)
        return getChunkForCount(file_reader->GetRawORCReader()->getStripe(stripe_current++)->getNumberOfRows());

    auto batch_result = file_reader->ReadStripe(stripe_current, include_indices);
    if (!batch_result.ok())
        throw Exception(ErrorCodes::CANNOT_READ_ALL_DATA, "Failed to create batch reader: {}", batch_result.status().ToString());

    auto batch = batch_result.ValueOrDie();
    if (!batch)
        return {};

    auto table_result = arrow::Table::FromRecordBatches({batch});
    if (!table_result.ok())
        throw Exception(
            ErrorCodes::CANNOT_READ_ALL_DATA, "Error while reading batch of ORC data: {}", table_result.status().ToString());

    /// We should extract the number of rows directly from the stripe, because in case when
    /// record batch contains 0 columns (for example if we requested only columns that
    /// are not presented in data) the number of rows in record batch will be 0.
    size_t num_rows = file_reader->GetRawORCReader()->getStripe(stripe_current)->getNumberOfRows();

    const auto & table = table_result.ValueOrDie();
    if (!table || !num_rows)
        return {};

    approx_bytes_read_for_chunk = file_reader->GetRawORCReader()->getStripe(stripe_current)->getDataLength();
    ++stripe_current;

    /// If defaults_for_omitted_fields is true, calculate the default values from default expression for omitted fields.
    /// Otherwise fill the missing columns with zero values of its type.
    BlockMissingValues * block_missing_values_ptr = format_settings.defaults_for_omitted_fields ? &block_missing_values : nullptr;
    std::shared_ptr<const arrow::KeyValueMetadata> metadata;
    if (auto status = file_reader->ReadMetadata(); status.ok())
        metadata = status.ValueOrDie();
    else
        throw Exception(ErrorCodes::BAD_ARGUMENTS, "Unexpected error while reading parquet metadata {}", status.status().message());

    return arrow_column_to_ch_column->arrowTableToCHChunk(table, num_rows, metadata, block_missing_values_ptr);
}

void ORCBlockInputFormat::resetParser()
{
    IInputFormat::resetParser();

    file_reader.reset();
    include_indices.clear();
    block_missing_values.clear();
}

const BlockMissingValues * ORCBlockInputFormat::getMissingValues() const
{
    return &block_missing_values;
}


static void getFileReaderAndSchema(
    ReadBuffer & in,
    std::unique_ptr<arrow::adapters::orc::ORCFileReader> & file_reader,
    std::shared_ptr<arrow::Schema> & schema,
    const FormatSettings & format_settings,
    std::atomic<int> & is_stopped)
{
    auto arrow_file = asArrowFile(in, format_settings, is_stopped, "ORC", ORC_MAGIC_BYTES);
    if (is_stopped)
        return;

    auto result = arrow::adapters::orc::ORCFileReader::Open(arrow_file, ArrowMemoryPool::instance());
    if (!result.ok())
        throw Exception::createDeprecated(result.status().ToString(), ErrorCodes::BAD_ARGUMENTS);
    file_reader = std::move(result).ValueOrDie();

    auto read_schema_result = file_reader->ReadSchema();
    if (!read_schema_result.ok())
        throw Exception::createDeprecated(read_schema_result.status().ToString(), ErrorCodes::BAD_ARGUMENTS);
    schema = std::move(read_schema_result).ValueOrDie();
}

void ORCBlockInputFormat::prepareReader()
{
    std::shared_ptr<arrow::Schema> schema;
    getFileReaderAndSchema(*in, file_reader, schema, format_settings, is_stopped);
    if (is_stopped)
        return;

    stripe_total = static_cast<int>(file_reader->NumberOfStripes());
    stripe_current = 0;

    arrow_column_to_ch_column = std::make_unique<ArrowColumnToCHColumn>(
        getPort().getHeader(),
        "ORC",
        format_settings,
        format_settings.orc.allow_missing_columns,
        format_settings.null_as_default,
        format_settings.date_time_overflow_behavior,
        format_settings.parquet.allow_geoparquet_parser,
        format_settings.orc.case_insensitive_column_matching);

    const bool ignore_case = format_settings.orc.case_insensitive_column_matching;
    std::unordered_set<String> nested_table_names = Nested::getAllTableNames(getPort().getHeader(), ignore_case);
    for (int i = 0; i < schema->num_fields(); ++i)
    {
        const auto & name = schema->field(i)->name();
        if (getPort().getHeader().has(name, ignore_case) || nested_table_names.contains(ignore_case ? boost::to_lower_copy(name) : name))
            include_indices.push_back(i);
    }
}

ORCSchemaReader::ORCSchemaReader(ReadBuffer & in_, const FormatSettings & format_settings_)
    : ISchemaReader(in_), format_settings(format_settings_)
{
}

void ORCSchemaReader::initializeIfNeeded()
{
    if (file_reader)
        return;

    if (auto status = file_reader->ReadMetadata(); status.ok())
        metadata = status.ValueUnsafe();
    else
        throw Exception(ErrorCodes::BAD_ARGUMENTS, "Error while reading incorrect metadata of ORC {}", status.status().message());

    std::atomic<int> is_stopped = 0;
    getFileReaderAndSchema(in, file_reader, schema, format_settings, is_stopped);
}

NamesAndTypesList ORCSchemaReader::readSchema()
{
    initializeIfNeeded();

    auto header = ArrowColumnToCHColumn::arrowSchemaToCHHeader(
        *schema,
        metadata,
        "ORC",
        format_settings,
        format_settings.orc.skip_columns_with_unsupported_types_in_schema_inference,
        format_settings.schema_inference_make_columns_nullable != 0,
        false,
        format_settings.parquet.allow_geoparquet_parser);
    if (format_settings.schema_inference_make_columns_nullable == 1)
        return getNamesAndRecursivelyNullableTypes(header, format_settings);
    return header.getNamesAndTypesList();
}

std::optional<size_t> ORCSchemaReader::readNumberOrRows()
{
    initializeIfNeeded();
    return file_reader->NumberOfRows();
}

void registerInputFormatORC(FormatFactory & factory)
{
    factory.registerRandomAccessInputFormat(
        "ORC",
        [](ReadBuffer & buf,
           const Block & sample,
           const FormatSettings & settings,
           const ReadSettings & read_settings,
           bool is_remote_fs,
           FormatParserGroupPtr parser_group)
        {
            InputFormatPtr res;
            if (settings.orc.use_fast_decoder)
            {
                const bool has_file_size = isBufferWithFileSize(buf);
                auto * seekable_in = dynamic_cast<SeekableReadBuffer *>(&buf);
                const bool use_prefetch = is_remote_fs && read_settings.remote_fs_prefetch && has_file_size && seekable_in
                    && seekable_in->checkIfActuallySeekable() && seekable_in->supportsReadAt() && settings.seekable_read;
                const size_t min_bytes_for_seek = use_prefetch ? read_settings.remote_read_min_bytes_for_seek : 0;
<<<<<<< HEAD
                res = std::make_shared<NativeORCBlockInputFormat>(buf, std::make_shared<const Block>(sample), settings, use_prefetch, min_bytes_for_seek);
=======
                res = std::make_shared<NativeORCBlockInputFormat>(buf, sample, settings, use_prefetch, min_bytes_for_seek, parser_group);
>>>>>>> bdae49ab
            }
            else
                res = std::make_shared<ORCBlockInputFormat>(buf, std::make_shared<const Block>(sample), settings);

            return res;
        });
    factory.markFormatSupportsSubsetOfColumns("ORC");
}

void registerORCSchemaReader(FormatFactory & factory)
{
    factory.registerSchemaReader(
        "ORC",
        [](ReadBuffer & buf, const FormatSettings & settings)
        {
            SchemaReaderPtr res;
            if (settings.orc.use_fast_decoder)
                res = std::make_shared<NativeORCSchemaReader>(buf, settings);
            else
                res = std::make_shared<ORCSchemaReader>(buf, settings);

            return res;
        }
        );

    factory.registerAdditionalInfoForSchemaCacheGetter("ORC", [](const FormatSettings & settings)
    {
        return fmt::format("schema_inference_make_columns_nullable={}", settings.schema_inference_make_columns_nullable);
    });
}

}
#else

namespace DB
{
    class FormatFactory;
    void registerInputFormatORC(FormatFactory &)
    {
    }

    void registerORCSchemaReader(FormatFactory &)
    {
    }
}

#endif<|MERGE_RESOLUTION|>--- conflicted
+++ resolved
@@ -217,11 +217,7 @@
                 const bool use_prefetch = is_remote_fs && read_settings.remote_fs_prefetch && has_file_size && seekable_in
                     && seekable_in->checkIfActuallySeekable() && seekable_in->supportsReadAt() && settings.seekable_read;
                 const size_t min_bytes_for_seek = use_prefetch ? read_settings.remote_read_min_bytes_for_seek : 0;
-<<<<<<< HEAD
-                res = std::make_shared<NativeORCBlockInputFormat>(buf, std::make_shared<const Block>(sample), settings, use_prefetch, min_bytes_for_seek);
-=======
-                res = std::make_shared<NativeORCBlockInputFormat>(buf, sample, settings, use_prefetch, min_bytes_for_seek, parser_group);
->>>>>>> bdae49ab
+                res = std::make_shared<NativeORCBlockInputFormat>(buf, std::make_shared<const Block>(sample), settings, use_prefetch, min_bytes_for_seek, parser_group);
             }
             else
                 res = std::make_shared<ORCBlockInputFormat>(buf, std::make_shared<const Block>(sample), settings);
