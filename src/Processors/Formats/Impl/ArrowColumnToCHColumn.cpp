#include <Processors/Formats/Impl/ArrowColumnToCHColumn.h>
#include <Common/Exception.h>

#if USE_ARROW || USE_ORC || USE_PARQUET

#include <DataTypes/DataTypeFactory.h>
#include <DataTypes/DataTypeNullable.h>
#include <DataTypes/DataTypesDecimal.h>
#include <DataTypes/DataTypesNumber.h>
#include <DataTypes/DataTypeArray.h>
#include <DataTypes/DataTypeLowCardinality.h>
#include <DataTypes/DataTypeTuple.h>
#include <DataTypes/DataTypeMap.h>
#include <DataTypes/DataTypeString.h>
#include <DataTypes/DataTypeDate32.h>
#include <DataTypes/DataTypeDate.h>
#include <DataTypes/NestedUtils.h>
#include <DataTypes/DataTypeNested.h>
#include <DataTypes/DataTypeDateTime64.h>
#include <DataTypes/DataTypeNothing.h>
#include <DataTypes/DataTypeFixedString.h>
#include <DataTypes/DataTypeIPv4andIPv6.h>
#include <DataTypes/DataTypeObject.h>
#include <Common/DateLUTImpl.h>
#include <Processors/Chunk.h>
#include <Processors/Formats/Impl/ArrowBufferedStreams.h>
#include <Processors/Formats/Impl/ArrowGeoTypes.h>
#include <Columns/ColumnString.h>
#include <Columns/ColumnNullable.h>
#include <Columns/ColumnArray.h>
#include <Columns/ColumnTuple.h>
#include <Columns/ColumnLowCardinality.h>
#include <Columns/ColumnUnique.h>
#include <Columns/ColumnMap.h>
#include <Columns/ColumnObject.h>
#include <Common/FloatUtils.h>
#include <Columns/ColumnNothing.h>
#include <Interpreters/castColumn.h>
#include <Common/quoteString.h>
#include <Formats/insertNullAsDefaultIfNeeded.h>
#include <algorithm>
#include <arrow/builder.h>
#include <arrow/array.h>
#include <arrow/util/key_value_metadata.h>
#include <boost/algorithm/string/case_conv.hpp>


/// UINT16 and UINT32 are processed separately, see comments in readColumnFromArrowColumn.
#define FOR_ARROW_NUMERIC_TYPES(M) \
        M(arrow::Type::UINT8, UInt8) \
        M(arrow::Type::INT8, Int8) \
        M(arrow::Type::INT16, Int16) \
        M(arrow::Type::UINT64, UInt64) \
        M(arrow::Type::INT64, Int64) \
        M(arrow::Type::DURATION, Int64) \
        M(arrow::Type::FLOAT, Float32) \
        M(arrow::Type::DOUBLE, Float64)

#define FOR_ARROW_INDEXES_TYPES(M) \
        M(arrow::Type::UINT8, UInt8) \
        M(arrow::Type::INT8, UInt8) \
        M(arrow::Type::UINT16, UInt16) \
        M(arrow::Type::INT16, UInt16) \
        M(arrow::Type::UINT32, UInt32) \
        M(arrow::Type::INT32, UInt32) \
        M(arrow::Type::UINT64, UInt64) \
        M(arrow::Type::INT64, UInt64)

namespace DB
{

namespace ErrorCodes
{
    extern const int UNKNOWN_TYPE;
    extern const int VALUE_IS_OUT_OF_RANGE_OF_DATA_TYPE;
    extern const int BAD_ARGUMENTS;
    extern const int DUPLICATE_COLUMN;
    extern const int THERE_IS_NO_COLUMN;
    extern const int UNKNOWN_EXCEPTION;
    extern const int INCORRECT_DATA;
}

/// Inserts numeric data right into internal column data to reduce an overhead
template <typename NumericType, typename VectorType = ColumnVector<NumericType>>
static ColumnWithTypeAndName readColumnWithNumericData(const std::shared_ptr<arrow::ChunkedArray> & arrow_column, const String & column_name)
{
    auto internal_type = std::make_shared<DataTypeNumber<NumericType>>();
    auto internal_column = internal_type->createColumn();
    auto & column_data = static_cast<VectorType &>(*internal_column).getData();
    column_data.reserve(arrow_column->length());

    for (int chunk_i = 0, num_chunks = arrow_column->num_chunks(); chunk_i < num_chunks; ++chunk_i)
    {
        std::shared_ptr<arrow::Array> chunk = arrow_column->chunk(chunk_i);
        if (chunk->length() == 0)
            continue;

        /// buffers[0] is a null bitmap and buffers[1] are actual values
        std::shared_ptr<arrow::Buffer> buffer = chunk->data()->buffers[1];
        const auto * raw_data = reinterpret_cast<const NumericType *>(buffer->data()) + chunk->offset();
        column_data.insert_assume_reserved(raw_data, raw_data + chunk->length());
    }
    return {std::move(internal_column), std::move(internal_type), column_name};
}

/// Inserts chars and offsets right into internal column data to reduce an overhead.
/// Internal offsets are shifted by one to the right in comparison with Arrow ones. So the last offset should map to the end of all chars.
/// Also internal strings are null terminated.
template <typename ArrowArray>
static ColumnWithTypeAndName readColumnWithStringData(const std::shared_ptr<arrow::ChunkedArray> & arrow_column, const String & column_name)
{
    auto internal_type = std::make_shared<DataTypeString>();
    auto internal_column = internal_type->createColumn();
    PaddedPODArray<UInt8> & column_chars_t = assert_cast<ColumnString &>(*internal_column).getChars();
    PaddedPODArray<UInt64> & column_offsets = assert_cast<ColumnString &>(*internal_column).getOffsets();

    size_t chars_t_size = 0;
    for (int chunk_i = 0, num_chunks = arrow_column->num_chunks(); chunk_i < num_chunks; ++chunk_i)
    {
        ArrowArray & chunk = dynamic_cast<ArrowArray &>(*(arrow_column->chunk(chunk_i)));
        const size_t chunk_length = chunk.length();

        if (chunk_length > 0)
        {
            chars_t_size += chunk.value_offset(chunk_length - 1) + chunk.value_length(chunk_length - 1);
            chars_t_size += chunk_length; /// additional space for null bytes
        }
    }

    column_chars_t.reserve(chars_t_size);
    column_offsets.reserve(arrow_column->length());

    for (int chunk_i = 0, num_chunks = arrow_column->num_chunks(); chunk_i < num_chunks; ++chunk_i)
    {
        ArrowArray & chunk = dynamic_cast<ArrowArray &>(*(arrow_column->chunk(chunk_i)));
        std::shared_ptr<arrow::Buffer> buffer = chunk.value_data();
        const size_t chunk_length = chunk.length();

        const size_t null_count = chunk.null_count();
        if (null_count == 0)
        {
            for (size_t offset_i = 0; offset_i != chunk_length; ++offset_i)
            {
                const auto * raw_data = buffer->data() + chunk.value_offset(offset_i);
                column_chars_t.insert_assume_reserved(raw_data, raw_data + chunk.value_length(offset_i));
                column_chars_t.emplace_back('\0');

                column_offsets.emplace_back(column_chars_t.size());
            }
        }
        else
        {
            for (size_t offset_i = 0; offset_i != chunk_length; ++offset_i)
            {
                if (!chunk.IsNull(offset_i) && buffer)
                {
                    const auto * raw_data = buffer->data() + chunk.value_offset(offset_i);
                    column_chars_t.insert_assume_reserved(raw_data, raw_data + chunk.value_length(offset_i));
                }
                column_chars_t.emplace_back('\0');

                column_offsets.emplace_back(column_chars_t.size());
            }
        }
    }
    return {std::move(internal_column), std::move(internal_type), column_name};
}

template <typename ArrowArray>
static ColumnWithTypeAndName readColumnWithJSONData(
    const std::shared_ptr<arrow::ChunkedArray> & arrow_column,
    const String & column_name,
    DataTypePtr type_hint,
    const FormatSettings & format_settings)
{
    const auto internal_type = type_hint ? type_hint : std::make_shared<DataTypeObject>(DataTypeObject::SchemaFormat::JSON);
    const auto serialization = internal_type->getDefaultSerialization();

    auto internal_column = internal_type->createColumn();
    auto & column_object = assert_cast<ColumnObject &>(*internal_column);

    column_object.reserve(arrow_column->length());

    for (int chunk_i = 0, num_chunks = arrow_column->num_chunks(); chunk_i < num_chunks; ++chunk_i)
    {
        const ArrowArray & chunk = dynamic_cast<ArrowArray &>(*(arrow_column->chunk(chunk_i)));

        if (chunk.null_count() == 0)
        {
            for (size_t row_i = 0, num_rows = chunk.length(); row_i < num_rows; ++row_i)
            {
                auto view = chunk.GetView(row_i);
                ReadBufferFromMemory rb(view.data(), view.size());
                serialization->deserializeTextJSON(column_object, rb, format_settings);
            }
        }
        else
        {
            for (size_t row_i = 0, num_rows = chunk.length(); row_i < num_rows; ++row_i)
            {
                if (chunk.IsNull(row_i))
                {
                    column_object.insertDefault();
                    continue;
                }
                auto view = chunk.GetView(row_i);
                ReadBufferFromMemory rb(view.data(), view.size());
                serialization->deserializeTextJSON(column_object, rb, format_settings);
            }
        }
    }

    return {std::move(internal_column), internal_type, column_name};
}

static ColumnWithTypeAndName readColumnWithFixedStringData(const std::shared_ptr<arrow::ChunkedArray> & arrow_column, const String & column_name)
{
    const auto * fixed_type = assert_cast<arrow::FixedSizeBinaryType *>(arrow_column->type().get());
    size_t fixed_len = fixed_type->byte_width();
    auto internal_type = std::make_shared<DataTypeFixedString>(fixed_len);
    auto internal_column = internal_type->createColumn();
    PaddedPODArray<UInt8> & column_chars_t = assert_cast<ColumnFixedString &>(*internal_column).getChars();
    column_chars_t.reserve(arrow_column->length() * fixed_len);

    for (int chunk_i = 0, num_chunks = arrow_column->num_chunks(); chunk_i < num_chunks; ++chunk_i)
    {
        arrow::FixedSizeBinaryArray & chunk = dynamic_cast<arrow::FixedSizeBinaryArray &>(*(arrow_column->chunk(chunk_i)));
        const uint8_t * raw_data = chunk.raw_values();
        column_chars_t.insert_assume_reserved(raw_data, raw_data + fixed_len * chunk.length());
    }
    return {std::move(internal_column), std::move(internal_type), column_name};
}

template <typename ValueType>
static ColumnWithTypeAndName readColumnWithBigIntegerFromFixedBinaryData(const std::shared_ptr<arrow::ChunkedArray> & arrow_column, const String & column_name, const DataTypePtr & column_type)
{
    const auto * fixed_type = assert_cast<arrow::FixedSizeBinaryType *>(arrow_column->type().get());
    size_t fixed_len = fixed_type->byte_width();
    if (fixed_len != sizeof(ValueType))
        throw Exception(
            ErrorCodes::BAD_ARGUMENTS,
            "Cannot insert data into {} column from fixed size binary, expected data with size {}, got {}",
            column_type->getName(),
            sizeof(ValueType),
            fixed_len);

    auto internal_column = column_type->createColumn();
    auto & data = assert_cast<ColumnVector<ValueType> &>(*internal_column).getData();
    data.reserve(arrow_column->length());

    for (int chunk_i = 0, num_chunks = arrow_column->num_chunks(); chunk_i < num_chunks; ++chunk_i)
    {
        arrow::FixedSizeBinaryArray & chunk = dynamic_cast<arrow::FixedSizeBinaryArray &>(*(arrow_column->chunk(chunk_i)));
        const auto * raw_data = reinterpret_cast<const ValueType *>(chunk.raw_values());
        data.insert_assume_reserved(raw_data, raw_data + chunk.length());
    }

    return {std::move(internal_column), column_type, column_name};
}

template <typename ColumnType, typename ValueType = typename ColumnType::ValueType>
static ColumnWithTypeAndName readColumnWithBigNumberFromBinaryData(const std::shared_ptr<arrow::ChunkedArray> & arrow_column, const String & column_name, const DataTypePtr & column_type)
{
    size_t total_size = 0;
    for (int chunk_i = 0, num_chunks = arrow_column->num_chunks(); chunk_i < num_chunks; ++chunk_i)
    {
        auto & chunk = dynamic_cast<arrow::BinaryArray &>(*(arrow_column->chunk(chunk_i)));
        const size_t chunk_length = chunk.length();

        for (size_t i = 0; i != chunk_length; ++i)
        {
            /// If at least one value size is not equal to the size if big integer, fallback to reading String column and further cast to result type.
            if (!chunk.IsNull(i) && chunk.value_length(i) != sizeof(ValueType))
                return readColumnWithStringData<arrow::BinaryArray>(arrow_column, column_name);

            total_size += chunk_length;
        }
    }

    auto internal_column = column_type->createColumn();
    auto & integer_column = assert_cast<ColumnType &>(*internal_column);
    integer_column.reserve(total_size);

    for (int chunk_i = 0, num_chunks = arrow_column->num_chunks(); chunk_i < num_chunks; ++chunk_i)
    {
        auto & chunk = dynamic_cast<arrow::BinaryArray &>(*(arrow_column->chunk(chunk_i)));
        for (size_t value_i = 0, length = static_cast<size_t>(chunk.length()); value_i < length; ++value_i)
        {
            if (chunk.IsNull(value_i))
                integer_column.insertDefault();
            else
                integer_column.insertData(chunk.Value(value_i).data(), chunk.Value(value_i).size());
        }
    }
    return {std::move(internal_column), column_type, column_name};
}

static ColumnWithTypeAndName readColumnWithBooleanData(const std::shared_ptr<arrow::ChunkedArray> & arrow_column, const String & column_name)
{
    auto internal_type = DataTypeFactory::instance().get("Bool");
    auto internal_column = internal_type->createColumn();
    auto & column_data = assert_cast<ColumnVector<UInt8> &>(*internal_column).getData();
    column_data.reserve(arrow_column->length());

    for (int chunk_i = 0, num_chunks = arrow_column->num_chunks(); chunk_i < num_chunks; ++chunk_i)
    {
        arrow::BooleanArray & chunk = dynamic_cast<arrow::BooleanArray &>(*(arrow_column->chunk(chunk_i)));
        if (chunk.length() == 0)
            continue;

        for (size_t bool_i = 0; bool_i != static_cast<size_t>(chunk.length()); ++bool_i)
            column_data.emplace_back(chunk.Value(bool_i));
    }
    return {std::move(internal_column), internal_type, column_name};
}

static ColumnWithTypeAndName readColumnWithDate32Data(const std::shared_ptr<arrow::ChunkedArray> & arrow_column, const String & column_name,
                                                      const DataTypePtr & type_hint, FormatSettings::DateTimeOverflowBehavior date_time_overflow_behavior)
{
    DataTypePtr internal_type;
    bool check_date_range = false;

    if (!type_hint || isDateOrDate32(type_hint) || isDateTime(type_hint) || isDateTime64(type_hint))
    {
        internal_type = std::make_shared<DataTypeDate32>();
        check_date_range = true;
    }
    else
    {
        /// If requested type is raw number, read as raw number without checking if it's a valid date.
        internal_type = std::make_shared<DataTypeInt32>();
    }

    auto internal_column = internal_type->createColumn();
    PaddedPODArray<Int32> & column_data = assert_cast<ColumnVector<Int32> &>(*internal_column).getData();
    column_data.reserve(arrow_column->length());

    for (int chunk_i = 0, num_chunks = arrow_column->num_chunks(); chunk_i < num_chunks; ++chunk_i)
    {
        arrow::Date32Array & chunk = dynamic_cast<arrow::Date32Array &>(*(arrow_column->chunk(chunk_i)));

        /// Check date range only when requested type is actually Date32
        if (check_date_range)
        {
            for (size_t value_i = 0, length = static_cast<size_t>(chunk.length()); value_i < length; ++value_i)
            {
                Int32 days_num = static_cast<Int32>(chunk.Value(value_i));
                if (days_num > DATE_LUT_MAX_EXTEND_DAY_NUM || days_num < -DAYNUM_OFFSET_EPOCH)
                {
                    switch (date_time_overflow_behavior)
                    {
                        case FormatSettings::DateTimeOverflowBehavior::Saturate:
                            days_num = (days_num < -DAYNUM_OFFSET_EPOCH) ? -DAYNUM_OFFSET_EPOCH : DATE_LUT_MAX_EXTEND_DAY_NUM;
                            break;
                        default:
                        /// Prior to introducing `date_time_overflow_behavior`, this function threw an error in case value was out of range.
                        /// In order to leave this behavior as default, we also throw when `date_time_overflow_mode == ignore`, as it is the setting's default value
                        /// (As we want to make this backwards compatible, not break any workflows.)
                            throw Exception{ErrorCodes::VALUE_IS_OUT_OF_RANGE_OF_DATA_TYPE,
                                            "Input value {} of a column \"{}\" is out of allowed Date32 range, which is [{}, {}]",
                                            days_num,column_name, -DAYNUM_OFFSET_EPOCH, DATE_LUT_MAX_EXTEND_DAY_NUM};
                    }
                }

                column_data.emplace_back(days_num);
            }
        }
        else
        {
            std::shared_ptr<arrow::Buffer> buffer = chunk.data()->buffers[1];
            const auto * raw_data = reinterpret_cast<const Int32 *>(buffer->data()) + chunk.offset();
            column_data.insert_assume_reserved(raw_data, raw_data + chunk.length());
        }
    }
    return {std::move(internal_column), internal_type, column_name};
}

/// Arrow stores Parquet::DATETIME in Int64, while ClickHouse stores DateTime in UInt32. Therefore, it should be checked before saving
static ColumnWithTypeAndName readColumnWithDate64Data(const std::shared_ptr<arrow::ChunkedArray> & arrow_column, const String & column_name)
{
    auto internal_type = std::make_shared<DataTypeDateTime>();
    auto internal_column = internal_type->createColumn();
    auto & column_data = assert_cast<ColumnVector<UInt32> &>(*internal_column).getData();
    column_data.reserve(arrow_column->length());

    for (int chunk_i = 0, num_chunks = arrow_column->num_chunks(); chunk_i < num_chunks; ++chunk_i)
    {
        auto & chunk = dynamic_cast<arrow::Date64Array &>(*(arrow_column->chunk(chunk_i)));
        for (size_t value_i = 0, length = static_cast<size_t>(chunk.length()); value_i < length; ++value_i)
        {
            auto timestamp = static_cast<UInt32>(chunk.Value(value_i) / 1000); // Always? in ms
            column_data.emplace_back(timestamp);
        }
    }
    return {std::move(internal_column), std::move(internal_type), column_name};
}

static ColumnWithTypeAndName readColumnWithTimestampData(const std::shared_ptr<arrow::ChunkedArray> & arrow_column, const String & column_name)
{
    const auto & arrow_type = static_cast<const arrow::TimestampType &>(*(arrow_column->type()));
    const UInt8 scale = arrow_type.unit() * 3;
    auto internal_type = std::make_shared<DataTypeDateTime64>(scale, arrow_type.timezone());
    auto internal_column = internal_type->createColumn();
    auto & column_data = assert_cast<ColumnDecimal<DateTime64> &>(*internal_column).getData();
    column_data.reserve(arrow_column->length());

    for (int chunk_i = 0, num_chunks = arrow_column->num_chunks(); chunk_i < num_chunks; ++chunk_i)
    {
        const auto & chunk = dynamic_cast<const arrow::TimestampArray &>(*(arrow_column->chunk(chunk_i)));
        for (size_t value_i = 0, length = static_cast<size_t>(chunk.length()); value_i < length; ++value_i)
        {
            column_data.emplace_back(chunk.Value(value_i));
        }
    }
    return {std::move(internal_column), std::move(internal_type), column_name};
}

template <typename TimeType, typename TimeArray>
static ColumnWithTypeAndName readColumnWithTimeData(const std::shared_ptr<arrow::ChunkedArray> & arrow_column, const String & column_name)
{
    const auto & arrow_type = static_cast<const TimeType &>(*(arrow_column->type()));
    const UInt8 scale = arrow_type.unit() * 3;
    auto internal_type = std::make_shared<DataTypeDateTime64>(scale);
    auto internal_column = internal_type->createColumn();
    internal_column->reserve(arrow_column->length());

    for (int chunk_i = 0, num_chunks = arrow_column->num_chunks(); chunk_i < num_chunks; ++chunk_i)
    {
        auto & chunk = dynamic_cast<TimeArray &>(*(arrow_column->chunk(chunk_i)));
        if (chunk.length() == 0)
            continue;

        for (size_t value_i = 0, length = static_cast<size_t>(chunk.length()); value_i < length; ++value_i)
        {
            assert_cast<DataTypeDateTime64::ColumnType &>(*internal_column).insertValue(chunk.Value(value_i));
        }
    }

    return {std::move(internal_column), std::move(internal_type), column_name};
}

static ColumnWithTypeAndName readColumnWithTime32Data(const std::shared_ptr<arrow::ChunkedArray> & arrow_column, const String & column_name)
{
    return readColumnWithTimeData<arrow::Time32Type, arrow::Time32Array>(arrow_column, column_name);
}

static ColumnWithTypeAndName readColumnWithTime64Data(const std::shared_ptr<arrow::ChunkedArray> & arrow_column, const String & column_name)
{
    return readColumnWithTimeData<arrow::Time64Type, arrow::Time64Array>(arrow_column, column_name);
}

template <typename DecimalType, typename DecimalArray>
static ColumnWithTypeAndName readColumnWithDecimalDataImpl(const std::shared_ptr<arrow::ChunkedArray> & arrow_column, const String & column_name, DataTypePtr internal_type)
{
    auto internal_column = internal_type->createColumn();
    auto & column = assert_cast<ColumnDecimal<DecimalType> &>(*internal_column);
    auto & column_data = column.getData();
    column_data.reserve(arrow_column->length());

    for (int chunk_i = 0, num_chunks = arrow_column->num_chunks(); chunk_i < num_chunks; ++chunk_i)
    {
        auto & chunk = dynamic_cast<DecimalArray &>(*(arrow_column->chunk(chunk_i)));
        for (size_t value_i = 0, length = static_cast<size_t>(chunk.length()); value_i < length; ++value_i)
        {
            column_data.emplace_back(chunk.IsNull(value_i) ? DecimalType(0) : *reinterpret_cast<const DecimalType *>(chunk.Value(value_i))); // TODO: copy column
        }
    }
    return {std::move(internal_column), internal_type, column_name};
}

static ColumnWithTypeAndName readColumnWithFloat16Data(const std::shared_ptr<arrow::ChunkedArray> & arrow_column, const String & column_name)
{
    auto column = ColumnFloat32::create();
    auto & column_data = column->getData();
    column_data.reserve(arrow_column->length());

    for (int chunk_i = 0, num_chunks = arrow_column->num_chunks(); chunk_i < num_chunks; ++chunk_i)
    {
        auto & chunk = dynamic_cast<arrow::HalfFloatArray &>(*(arrow_column->chunk(chunk_i)));
        for (size_t value_i = 0, length = static_cast<size_t>(chunk.length()); value_i < length; ++value_i)
            column_data.emplace_back(chunk.IsNull(value_i) ? 0 : convertFloat16ToFloat32(chunk.Value(value_i)));
    }
    return {std::move(column), std::make_shared<DataTypeFloat32>(), column_name};
}

template <typename DecimalArray>
static ColumnWithTypeAndName readColumnWithDecimalData(const std::shared_ptr<arrow::ChunkedArray> & arrow_column, const String & column_name)
{
    const auto * arrow_decimal_type = static_cast<arrow::DecimalType *>(arrow_column->type().get());
    size_t precision = arrow_decimal_type->precision();
    auto internal_type = createDecimal<DataTypeDecimal>(precision, arrow_decimal_type->scale());
    if (precision <= DecimalUtils::max_precision<Decimal32>)
        return readColumnWithDecimalDataImpl<Decimal32, DecimalArray>(arrow_column, column_name, internal_type);
    if (precision <= DecimalUtils::max_precision<Decimal64>)
        return readColumnWithDecimalDataImpl<Decimal64, DecimalArray>(arrow_column, column_name, internal_type);
    if (precision <= DecimalUtils::max_precision<Decimal128>)
        return readColumnWithDecimalDataImpl<Decimal128, DecimalArray>(arrow_column, column_name, internal_type);
    return readColumnWithDecimalDataImpl<Decimal256, DecimalArray>(arrow_column, column_name, internal_type);
}

/// Creates a null bytemap from arrow's null bitmap
static ColumnPtr readByteMapFromArrowColumn(const std::shared_ptr<arrow::ChunkedArray> & arrow_column)
{
    if (!arrow_column->null_count())
        return ColumnUInt8::create(arrow_column->length(), 0);

    auto nullmap_column = ColumnUInt8::create();
    PaddedPODArray<UInt8> & bytemap_data = assert_cast<ColumnVector<UInt8> &>(*nullmap_column).getData();
    bytemap_data.reserve(arrow_column->length());

    for (int chunk_i = 0; chunk_i != arrow_column->num_chunks(); ++chunk_i)
    {
        std::shared_ptr<arrow::Array> chunk = arrow_column->chunk(chunk_i);

        for (size_t value_i = 0; value_i != static_cast<size_t>(chunk->length()); ++value_i)
            bytemap_data.emplace_back(chunk->IsNull(value_i));
    }
    return nullmap_column;
}

static ColumnWithTypeAndName readColumnWithGeoData(const std::shared_ptr<arrow::ChunkedArray> & arrow_column, const String & column_name, GeoColumnMetadata geo_metadata)
{
    auto column_builder = GeoColumnBuilder(column_name, geo_metadata.type);
    for (int chunk_i = 0, num_chunks = arrow_column->num_chunks(); chunk_i < num_chunks; ++chunk_i)
    {
        arrow::BinaryArray & chunk = dynamic_cast<arrow::BinaryArray &>(*(arrow_column->chunk(chunk_i)));
        std::shared_ptr<arrow::Buffer> buffer = chunk.value_data();
        const size_t chunk_length = chunk.length();

        for (size_t offset_i = 0; offset_i != chunk_length; ++offset_i)
        {
            auto * raw_data = buffer->mutable_data() + chunk.value_offset(offset_i);
            if (chunk.IsNull(offset_i))
            {
                column_builder.appendDefault();
                continue;
            }
            ReadBuffer in_buffer(reinterpret_cast<char*>(raw_data), chunk.value_length(offset_i), 0);
            GeometricObject result_object;
            switch (geo_metadata.encoding)
            {
                case GeoEncoding::WKB:
                    result_object = parseWKBFormat(in_buffer);
                    break;
                case GeoEncoding::WKT:
                    result_object = parseWKTFormat(in_buffer);
                    break;
            }
            column_builder.appendObject(result_object);
        }
    }

    return column_builder.getResultColumn();
}

template <typename T>
struct ArrowOffsetArray;

template <>
struct ArrowOffsetArray<arrow::ListArray>
{
    using type = arrow::Int32Array;
};

template <>
struct ArrowOffsetArray<arrow::LargeListArray>
{
    using type = arrow::Int64Array;
};

template <typename ArrowListArray>
static ColumnPtr readOffsetsFromArrowListColumn(const std::shared_ptr<arrow::ChunkedArray> & arrow_column)
{
    auto offsets_column = ColumnUInt64::create();
    ColumnArray::Offsets & offsets_data = assert_cast<ColumnVector<UInt64> &>(*offsets_column).getData();
    offsets_data.reserve(arrow_column->length());

    for (int chunk_i = 0, num_chunks = arrow_column->num_chunks(); chunk_i < num_chunks; ++chunk_i)
    {
        ArrowListArray & list_chunk = dynamic_cast<ArrowListArray &>(*(arrow_column->chunk(chunk_i)));
        auto arrow_offsets_array = list_chunk.offsets();
        auto & arrow_offsets = dynamic_cast<typename ArrowOffsetArray<ArrowListArray>::type &>(*arrow_offsets_array);

        /*
         * CH uses element size as "offsets", while arrow uses actual offsets as offsets.
         * That's why CH usually starts reading offsets with i=1 and i=0 is ignored.
         * In case multiple batches are used to read a column, there is a chance the offsets are
         * monotonically increasing, which will cause inconsistencies with the batch data length on `DB::ColumnArray`.
         *
         * If the offsets are monotonically increasing, `arrow_offsets.Value(0)` will be non-zero for the nth batch, where n > 0.
         * If they are not monotonically increasing, it'll always be 0.
         * Therefore, we subtract the previous offset from the current offset to get the corresponding CH "offset".
         *
         * The same might happen for multiple chunks. In this case, we need to add the last offset of the previous chunk, hence
         * `offsets.back()`. More info can be found in https://lists.apache.org/thread/rrwfb9zo2dc58dhd9rblf20xd7wmy7jm,
         * https://github.com/ClickHouse/ClickHouse/pull/43297 and https://github.com/ClickHouse/ClickHouse/pull/54370
         * */
        uint64_t previous_offset = arrow_offsets.Value(0);

        for (int64_t i = 1; i < arrow_offsets.length(); ++i)
        {
            auto offset = arrow_offsets.Value(i);
            uint64_t elements = offset - previous_offset;
            previous_offset = offset;
            offsets_data.emplace_back(offsets_data.back() + elements);
        }
    }
    return offsets_column;
}

static ColumnPtr readOffsetsFromFixedArrowListColumn(const std::shared_ptr<arrow::ChunkedArray> & arrow_column, int32_t length)
{
    auto offsets_column = ColumnUInt64::create();
    ColumnArray::Offsets & offsets_data = assert_cast<ColumnVector<UInt64> &>(*offsets_column).getData();
    int64_t size = arrow_column->length();
    offsets_data.reserve(size);
    for (int64_t i = 0; i < size; ++i)
        offsets_data.emplace_back((i + 1) * length);
    return offsets_column;
}

/*
 * Arrow Dictionary and ClickHouse LowCardinality types are a bit different.
 * Dictionary(Nullable(X)) in ArrowColumn format is composed of a nullmap, dictionary and an index.
 * It doesn't have the concept of null or default values.
 * An empty string is just a regular value appended at any position of the dictionary.
 * Null values have an index of 0, but it should be ignored since the nullmap will return null.
 * In ClickHouse LowCardinality, it's different. The dictionary contains null (if dictionary type is Nullable)
 * and default values at the beginning. [default, ...] when default values have index of 0 or [null, default, ...]
 * when null values have an index of 0 and default values have an index of 1.
 * So, we should remap indexes while converting Arrow Dictionary to ClickHouse LowCardinality
 * */
template <typename NumericType, typename VectorType = ColumnVector<NumericType>>
static ColumnWithTypeAndName readColumnWithIndexesDataImpl(std::shared_ptr<arrow::ChunkedArray> & arrow_column, const String & column_name, Int64 default_value_index, NumericType dict_size, bool is_nullable)
{
    auto internal_type = std::make_shared<DataTypeNumber<NumericType>>();
    auto internal_column = internal_type->createColumn();
    auto & column_data = static_cast<VectorType &>(*internal_column).getData();
    column_data.reserve(arrow_column->length());
    NumericType shift = is_nullable ? 2 : 1;

    for (int chunk_i = 0, num_chunks = arrow_column->num_chunks(); chunk_i < num_chunks; ++chunk_i)
    {
        std::shared_ptr<arrow::Array> chunk = arrow_column->chunk(chunk_i);
        if (chunk->length() == 0)
            continue;

        /// buffers[0] is a null bitmap and buffers[1] are actual values
        std::shared_ptr<arrow::Buffer> buffer = chunk->data()->buffers[1];
        const auto * data = reinterpret_cast<const NumericType *>(buffer->data()) + chunk->offset();

        /// Check that indexes are correct (protection against corrupted files)
        /// Note that on null values index can be arbitrary value.
        for (int64_t i = 0; i != chunk->length(); ++i)
        {
            if (!chunk->IsNull(i) && (data[i] < 0 || data[i] >= dict_size))
                throw Exception(ErrorCodes::INCORRECT_DATA,
                                "Index {} in Dictionary column is out of bounds, dictionary size is {}",
                                Int64(data[i]), UInt64(dict_size));
        }

        /// If dictionary type is not nullable and arrow dictionary contains default type
        /// at 0 index, we don't need to remap anything (it's the case when this data
        /// was generated by ClickHouse)
        if (!is_nullable && default_value_index == 0)
        {
            column_data.insert_assume_reserved(data, data + chunk->length());
        }
        /// If dictionary don't contain default value, we should move all indexes
        /// to the right one or two (if dictionary is Nullable) positions
        /// Example:
        /// Dictionary:
        ///     dict: ["one", "two"]
        ///     indexes: [0, 1, 0]
        /// LowCardinality:
        ///     dict: ["", "one", "two"]
        ///     indexes: [1, 2, 1]
        /// LowCardinality(Nullable):
        ///     dict: [null, "", "one", "two"]
        ///     indexes: [2, 3, 2]
        else if (default_value_index == -1)
        {
            for (int64_t i = 0; i != chunk->length(); ++i)
            {
                if (chunk->IsNull(i))
                    column_data.push_back(0);
                else
                    column_data.push_back(data[i] + shift);
            }
        }
        /// If dictionary contains default value, we change all indexes of it to
        /// 0 or 1 (if dictionary type is Nullable) and move all indexes
        /// that are less then default value index to the right one or two
        /// (if dictionary is Nullable) position and all indexes that are
        /// greater then default value index zero or one (if dictionary is Nullable)
        /// positions.
        /// Example:
        /// Dictionary:
        ///     dict: ["one", "two", "", "three"]
        ///     indexes: [0, 1, 2, 3, 0]
        /// LowCardinality :
        ///     dict: ["", "one", "two", "three"]
        ///     indexes: [1, 2, 0, 3, 1]
        /// LowCardinality(Nullable):
        ///     dict: [null, "", "one", "two", "three"]
        ///     indexes: [2, 3, 1, 4, 2]
        else
        {
            NumericType new_default_index = is_nullable ? 1 : 0;
            NumericType default_index = NumericType(default_value_index);
            for (int64_t i = 0; i != chunk->length(); ++i)
            {
                if (chunk->IsNull(i))
                    column_data.push_back(0);
                else
                {
                    NumericType value = data[i];
                    if (value == default_index)
                        value = new_default_index;
                    else if (value < default_index)
                        value += shift;
                    else
                        value += shift - 1;
                    column_data.push_back(value);
                }
            }
        }
    }
    return {std::move(internal_column), std::move(internal_type), column_name};
}

static ColumnPtr readColumnWithIndexesData(std::shared_ptr<arrow::ChunkedArray> & arrow_column, Int64 default_value_index, UInt64 dict_size, bool is_nullable)
{
    switch (arrow_column->type()->id())
    {
#    define DISPATCH(ARROW_NUMERIC_TYPE, CPP_NUMERIC_TYPE) \
            case ARROW_NUMERIC_TYPE: \
            { \
                    return readColumnWithIndexesDataImpl<CPP_NUMERIC_TYPE>(\
                        arrow_column, "", default_value_index, static_cast<CPP_NUMERIC_TYPE>(dict_size), is_nullable).column; \
            }
        FOR_ARROW_INDEXES_TYPES(DISPATCH)
#    undef DISPATCH
        default:
            throw Exception(ErrorCodes::BAD_ARGUMENTS, "Unsupported type for indexes in LowCardinality: {}.", arrow_column->type()->name());
    }
}

template <typename ArrowListArray>
static std::shared_ptr<arrow::ChunkedArray> getNestedArrowColumn(const std::shared_ptr<arrow::ChunkedArray> & arrow_column)
{
    arrow::ArrayVector array_vector;
    array_vector.reserve(arrow_column->num_chunks());
    for (int chunk_i = 0, num_chunks = arrow_column->num_chunks(); chunk_i < num_chunks; ++chunk_i)
    {
        ArrowListArray & list_chunk = dynamic_cast<ArrowListArray &>(*(arrow_column->chunk(chunk_i)));

        /*
         * It seems like arrow::ListArray::values() (nested column data) might or might not be shared across chunks.
         * Therefore, simply appending arrow::ListArray::values() could lead to duplicated data to be appended.
         * To properly handle this, arrow::ListArray::values() needs to be sliced based on the chunk offsets.
         * arrow::ListArray::Flatten does that. More info on: https://lists.apache.org/thread/rrwfb9zo2dc58dhd9rblf20xd7wmy7jm and
         * https://github.com/ClickHouse/ClickHouse/pull/43297
         * */
        auto flatten_result = list_chunk.Flatten();
        if (flatten_result.ok())
        {
            array_vector.emplace_back(flatten_result.ValueOrDie());
        }
        else
        {
            throw Exception(ErrorCodes::INCORRECT_DATA, "Failed to flatten chunk '{}' of column of type '{}' ", chunk_i, arrow_column->type()->id());
        }
    }
    return std::make_shared<arrow::ChunkedArray>(array_vector);
}

static ColumnWithTypeAndName readIPv6ColumnFromBinaryData(const std::shared_ptr<arrow::ChunkedArray> & arrow_column, const String & column_name)
{
    size_t total_size = 0;
    for (int chunk_i = 0, num_chunks = arrow_column->num_chunks(); chunk_i < num_chunks; ++chunk_i)
    {
        auto & chunk = dynamic_cast<arrow::BinaryArray &>(*(arrow_column->chunk(chunk_i)));
        const size_t chunk_length = chunk.length();

        for (size_t i = 0; i != chunk_length; ++i)
        {
            /// If at least one value size is not 16 bytes, fallback to reading String column and further cast to IPv6.
            if (!chunk.IsNull(i) && chunk.value_length(i) != sizeof(IPv6))
                return readColumnWithStringData<arrow::BinaryArray>(arrow_column, column_name);
        }
        total_size += chunk_length;
    }

    auto internal_type = std::make_shared<DataTypeIPv6>();
    auto internal_column = internal_type->createColumn();
    auto & ipv6_column = assert_cast<ColumnIPv6 &>(*internal_column);
    ipv6_column.reserve(total_size);

    for (int chunk_i = 0, num_chunks = arrow_column->num_chunks(); chunk_i < num_chunks; ++chunk_i)
    {
        auto & chunk = dynamic_cast<arrow::BinaryArray &>(*(arrow_column->chunk(chunk_i)));
        for (size_t value_i = 0, length = static_cast<size_t>(chunk.length()); value_i < length; ++value_i)
        {
            if (chunk.IsNull(value_i))
                ipv6_column.insertDefault();
            else
                ipv6_column.insertData(chunk.Value(value_i).data(), chunk.Value(value_i).size());
        }
    }
    return {std::move(internal_column), std::move(internal_type), column_name};
}

static ColumnWithTypeAndName readIPv4ColumnWithInt32Data(const std::shared_ptr<arrow::ChunkedArray> & arrow_column, const String & column_name)
{
    auto internal_type = std::make_shared<DataTypeIPv4>();
    auto internal_column = internal_type->createColumn();
    auto & column_data = assert_cast<ColumnIPv4 &>(*internal_column).getData();
    column_data.reserve(arrow_column->length());

    for (int chunk_i = 0, num_chunks = arrow_column->num_chunks(); chunk_i < num_chunks; ++chunk_i)
    {
        std::shared_ptr<arrow::Array> chunk = arrow_column->chunk(chunk_i);
        if (chunk->length() == 0)
            continue;

        /// buffers[0] is a null bitmap and buffers[1] are actual values
        std::shared_ptr<arrow::Buffer> buffer = chunk->data()->buffers[1];
        const auto * raw_data = reinterpret_cast<const IPv4 *>(buffer->data()) + chunk->offset();
        column_data.insert_assume_reserved(raw_data, raw_data + chunk->length());
    }
    return {std::move(internal_column), std::move(internal_type), column_name};
}

static bool isColumnJSON(const std::shared_ptr<arrow::Field> & field, DataTypePtr type_hint)
{
    if (type_hint && type_hint->getTypeId() == TypeIndex::Object)
        return true;

    if (!field || !field->HasMetadata())
        return false;

    const auto & md = field->metadata();
    auto logical_type = md->Get("PARQUET:logical_type");
    return logical_type.ok() && *logical_type == "JSON";
}

struct ReadColumnFromArrowColumnSettings
{
    std::string format_name;
    const FormatSettings & format_settings;
    FormatSettings::DateTimeOverflowBehavior date_time_overflow_behavior;
    bool allow_arrow_null_type;
    bool skip_columns_with_unsupported_types;
    bool allow_inferring_nullable_columns;
    bool case_insensitive_matching;
    bool allow_geoparquet_parser;
    bool enable_json_parsing;
};

static ColumnWithTypeAndName readColumnFromArrowColumn(
    const std::shared_ptr<arrow::ChunkedArray> & arrow_column,
    std::string column_name,
    std::unordered_map<String, ArrowColumnToCHColumn::DictionaryInfo> dictionary_infos,
    DataTypePtr type_hint,
    bool is_nullable_column,
    bool is_map_nested_column,
    std::optional<GeoColumnMetadata> geo_metadata,
    const ReadColumnFromArrowColumnSettings & settings,
    const std::shared_ptr<arrow::Field> & arrow_field);

static ColumnWithTypeAndName readNonNullableColumnFromArrowColumn(
    const std::shared_ptr<arrow::ChunkedArray> & arrow_column,
    std::string column_name,
    std::unordered_map<String, ArrowColumnToCHColumn::DictionaryInfo> dictionary_infos,
    DataTypePtr type_hint,
    bool is_map_nested_column,
<<<<<<< HEAD
    bool make_nullable_if_low_cardinality,
    const ReadColumnFromArrowColumnSettings & settings)
=======
    std::optional<GeoColumnMetadata> geo_metadata,
    const ReadColumnFromArrowColumnSettings & settings,
    const std::shared_ptr<arrow::Field> & arrow_field)
>>>>>>> 9a80846d
{
    switch (arrow_column->type()->id())
    {
        case arrow::Type::STRING:
        case arrow::Type::BINARY:
        {
            if (type_hint)
            {
                switch (type_hint->getTypeId())
                {
                    case TypeIndex::IPv6:
                        return readIPv6ColumnFromBinaryData(arrow_column, column_name);
                    /// ORC format outputs big integers as binary column, because there is no fixed binary in ORC.
                    ///
                    /// When ORC/Parquet file says the type is "byte array" or "fixed len byte array",
                    /// but the clickhouse query says to interpret the column as e.g. Int128, it
                    /// may mean one of two things:
                    ///  * The byte array is the 16 bytes of Int128, little-endian.
                    ///  * The byte array is an ASCII string containing the Int128 formatted in base 10.
                    /// There's no reliable way to distinguish these cases. We just guess: if the
                    /// byte array is variable-length, and the length is different from sizeof(type),
                    /// we parse as text, otherwise as binary.
                    case TypeIndex::Int128:
                        return readColumnWithBigNumberFromBinaryData<ColumnInt128>(arrow_column, column_name, type_hint);
                    case TypeIndex::UInt128:
                        return readColumnWithBigNumberFromBinaryData<ColumnUInt128>(arrow_column, column_name, type_hint);
                    case TypeIndex::Int256:
                        return readColumnWithBigNumberFromBinaryData<ColumnInt256>(arrow_column, column_name, type_hint);
                    case TypeIndex::UInt256:
                        return readColumnWithBigNumberFromBinaryData<ColumnUInt256>(arrow_column, column_name, type_hint);
                    /// ORC doesn't support Decimal256 as separate type. We read and write it as binary data.
                    case TypeIndex::Decimal256:
                        return readColumnWithBigNumberFromBinaryData<ColumnDecimal<Decimal256>>(arrow_column, column_name, type_hint);
                    case TypeIndex::Object:
                        if (settings.enable_json_parsing)
                            return readColumnWithJSONData<arrow::BinaryArray>(
                                arrow_column, column_name, type_hint, settings.format_settings);
                        [[fallthrough]];
                    default:
                        break;
                }
            }

            if (settings.enable_json_parsing && isColumnJSON(arrow_field, type_hint))
            {
                return readColumnWithJSONData<arrow::BinaryArray>(arrow_column, column_name, type_hint, settings.format_settings);
            }

            if (geo_metadata && settings.allow_geoparquet_parser)
            {
                return readColumnWithGeoData(arrow_column, column_name, *geo_metadata);
            }
            return readColumnWithStringData<arrow::BinaryArray>(arrow_column, column_name);
        }
        case arrow::Type::FIXED_SIZE_BINARY:
        {
            if (type_hint)
            {
                switch (type_hint->getTypeId())
                {
                    case TypeIndex::Int128:
                        return readColumnWithBigIntegerFromFixedBinaryData<Int128>(arrow_column, column_name, type_hint);
                    case TypeIndex::UInt128:
                        return readColumnWithBigIntegerFromFixedBinaryData<UInt128>(arrow_column, column_name, type_hint);
                    case TypeIndex::Int256:
                        return readColumnWithBigIntegerFromFixedBinaryData<Int256>(arrow_column, column_name, type_hint);
                    case TypeIndex::UInt256:
                        return readColumnWithBigIntegerFromFixedBinaryData<UInt256>(arrow_column, column_name, type_hint);
                    default:
                        break;
                }
            }

            return readColumnWithFixedStringData(arrow_column, column_name);
        }
        case arrow::Type::LARGE_STRING:
        case arrow::Type::LARGE_BINARY:
        {
            if (settings.enable_json_parsing
                && ((type_hint && type_hint->getTypeId() == TypeIndex::Object) || isColumnJSON(arrow_field, type_hint)))
                return readColumnWithJSONData<arrow::LargeBinaryArray>(arrow_column, column_name, type_hint, settings.format_settings);
            return readColumnWithStringData<arrow::LargeBinaryArray>(arrow_column, column_name);
        }
        case arrow::Type::BOOL:
            return readColumnWithBooleanData(arrow_column, column_name);
        case arrow::Type::DATE32:
            return readColumnWithDate32Data(arrow_column, column_name, type_hint, settings.date_time_overflow_behavior);
        case arrow::Type::DATE64:
            return readColumnWithDate64Data(arrow_column, column_name);
        // ClickHouse writes Date as arrow UINT16 and DateTime as arrow UINT32,
        // so, read UINT16 as Date and UINT32 as DateTime to perform correct conversion
        // between Date and DateTime further.
        case arrow::Type::UINT16:
        {
            auto column = readColumnWithNumericData<UInt16>(arrow_column, column_name);
            if (type_hint && (isDateOrDate32(type_hint) || isDateTime(type_hint) || isDateTime64(type_hint)))
                column.type = std::make_shared<DataTypeDate>();
            return column;
        }
        case arrow::Type::UINT32:
        {
            auto column = readColumnWithNumericData<UInt32>(arrow_column, column_name);
            if (type_hint && (isDateOrDate32(type_hint) || isDateTime(type_hint) || isDateTime64(type_hint)))
                column.type = std::make_shared<DataTypeDateTime>();
            return column;
        }
        case arrow::Type::INT32:
        {
            /// ORC format doesn't have unsigned integers and we output IPv4 as Int32.
            /// We should allow to read it back from Int32.
            if (type_hint && isIPv4(type_hint))
                return readIPv4ColumnWithInt32Data(arrow_column, column_name);
            return readColumnWithNumericData<Int32>(arrow_column, column_name);
        }
        case arrow::Type::TIMESTAMP:
            return readColumnWithTimestampData(arrow_column, column_name);
        case arrow::Type::DECIMAL128:
            return readColumnWithDecimalData<arrow::Decimal128Array>(arrow_column, column_name);
        case arrow::Type::DECIMAL256:
            return readColumnWithDecimalData<arrow::Decimal256Array>(arrow_column, column_name);
        case arrow::Type::MAP:
        {
            DataTypePtr nested_type_hint;
            DataTypePtr key_type_hint;
            if (type_hint)
            {
                const auto * map_type_hint = typeid_cast<const DataTypeMap *>(type_hint.get());
                if (map_type_hint)
                {
                    nested_type_hint = assert_cast<const DataTypeArray *>(map_type_hint->getNestedType().get())->getNestedType();
                    key_type_hint = map_type_hint->getKeyType();
                }
            }

            auto arrow_nested_column = getNestedArrowColumn<arrow::ListArray>(arrow_column);
            auto nested_column = readColumnFromArrowColumn(arrow_nested_column,
                column_name,
                dictionary_infos,
                nested_type_hint,
                false /*is_nullable_column*/,
                true /*is_map_nested_column*/,
                geo_metadata,
                settings,
                arrow_field);
            if (!nested_column.column)
                return {};

            auto offsets_column = readOffsetsFromArrowListColumn<arrow::ListArray>(arrow_column);

            const auto * tuple_column = assert_cast<const ColumnTuple *>(nested_column.column.get());
            const auto * tuple_type = assert_cast<const DataTypeTuple *>(nested_column.type.get());
            auto key_column = tuple_column->getColumnPtr(0);
            auto key_type = tuple_type->getElements()[0];
            auto value_column = tuple_column->getColumnPtr(1);
            auto value_type = tuple_type->getElements()[1];

            if (key_type_hint && !key_type_hint->equals(*key_type))
            {
                /// Cast key column to target type, because it can happen
                /// that parsed type cannot be ClickHouse Map key type.
                key_column = castColumn({key_column, key_type, "key"}, key_type_hint);
                key_type = key_type_hint;
            }

            auto map_column = ColumnMap::create(key_column, value_column, offsets_column);
            auto map_type = std::make_shared<DataTypeMap>(key_type, value_type);
            return {std::move(map_column), std::move(map_type), column_name};
        }
        case arrow::Type::LIST:
        case arrow::Type::LARGE_LIST:
        case arrow::Type::FIXED_SIZE_LIST:
        {
            enum class ListType
            {
                List,
                LargeList,
                FixedSizeList
            };
            ListType list_type = [&]
            {
                switch (arrow_column->type()->id())
                {
                    case arrow::Type::LIST:
                        return ListType::List;
                    case arrow::Type::LARGE_LIST:
                        return ListType::LargeList;
                    case arrow::Type::FIXED_SIZE_LIST:
                        return ListType::FixedSizeList;
                    default:
                        throw Exception(ErrorCodes::INCORRECT_DATA, "Unexpected list type: {}", arrow_column->type()->name());
                }
            }();

            DataTypePtr nested_type_hint;
            if (type_hint)
            {
                const auto * array_type_hint = typeid_cast<const DataTypeArray *>(type_hint.get());
                if (array_type_hint)
                    nested_type_hint = array_type_hint->getNestedType();
            }

            bool is_nested_nullable_column = [&]
            {
                switch (list_type)
                {
                    case ListType::LargeList:
                    {
                        auto * arrow_large_list_type = assert_cast<arrow::LargeListType *>(arrow_column->type().get());
                        return arrow_large_list_type->value_field()->nullable();
                    }
                    case ListType::FixedSizeList:
                    {
                        auto * arrow_fixed_size_list_type = assert_cast<arrow::FixedSizeListType *>(arrow_column->type().get());
                        return arrow_fixed_size_list_type->value_field()->nullable();
                    }
                    case ListType::List:
                    {
                        auto * arrow_list_type = assert_cast<arrow::ListType *>(arrow_column->type().get());
                        return arrow_list_type->value_field()->nullable();
                    }
                }
            }();

            auto arrow_nested_column = [&]
            {
                switch (list_type)
                {
                    case ListType::LargeList:
                        return getNestedArrowColumn<arrow::LargeListArray>(arrow_column);
                    case ListType::FixedSizeList:
                        return getNestedArrowColumn<arrow::FixedSizeListArray>(arrow_column);
                    case ListType::List:
                        return getNestedArrowColumn<arrow::ListArray>(arrow_column);
                }
            }();

            auto nested_column = readColumnFromArrowColumn(arrow_nested_column,
                column_name,
                dictionary_infos,
                nested_type_hint,
                is_nested_nullable_column,
                false /*is_map_nested_column*/,
                geo_metadata,
                settings,
                arrow_field);
            if (!nested_column.column)
                return {};

            auto offsets_column = [&]
            {
                switch (list_type)
                {
                    case ListType::LargeList:
                        return readOffsetsFromArrowListColumn<arrow::LargeListArray>(arrow_column);
                    case ListType::FixedSizeList:
                    {
                        auto fixed_length = assert_cast<arrow::FixedSizeListType *>(arrow_column->type().get())->list_size();
                        return readOffsetsFromFixedArrowListColumn(arrow_column, fixed_length);
                    }
                    case ListType::List:
                        return readOffsetsFromArrowListColumn<arrow::ListArray>(arrow_column);
                }
            }();
            auto array_column = ColumnArray::create(nested_column.column, offsets_column);

            DataTypePtr array_type;
            /// If type hint is Nested, we should return Nested type,
            /// because we differentiate Nested and simple Array(Tuple)
            if (type_hint && isNested(type_hint))
            {
                const auto & tuple_type = assert_cast<const DataTypeTuple &>(*nested_column.type);
                array_type = createNested(tuple_type.getElements(), tuple_type.getElementNames());
            }
            else
            {
                array_type = std::make_shared<DataTypeArray>(nested_column.type);
            }
            return {std::move(array_column), array_type, column_name};
        }
        case arrow::Type::STRUCT:
        {
            auto arrow_type = arrow_column->type();
            auto * arrow_struct_type = assert_cast<arrow::StructType *>(arrow_type.get());
            std::vector<arrow::ArrayVector> nested_arrow_columns(arrow_struct_type->num_fields());
            for (int chunk_i = 0, num_chunks = arrow_column->num_chunks(); chunk_i < num_chunks; ++chunk_i)
            {
                arrow::StructArray & struct_chunk = dynamic_cast<arrow::StructArray &>(*(arrow_column->chunk(chunk_i)));
                for (int i = 0; i < arrow_struct_type->num_fields(); ++i)
                    nested_arrow_columns[i].emplace_back(struct_chunk.field(i));
            }

            Columns tuple_elements;
            DataTypes tuple_types;
            std::vector<String> tuple_names;
            const auto * tuple_type_hint = type_hint ? typeid_cast<const DataTypeTuple *>(type_hint.get()) : nullptr;

            for (int i = 0; i != arrow_struct_type->num_fields(); ++i)
            {
                const auto & field = arrow_struct_type->field(i);
                String field_name = field->name();

                DataTypePtr nested_type_hint;
                if (tuple_type_hint)
                {
                    if (tuple_type_hint->hasExplicitNames() && !is_map_nested_column)
                    {
                        auto pos = tuple_type_hint->tryGetPositionByName(field_name, settings.case_insensitive_matching);
                        if (pos)
                        {
                            nested_type_hint = tuple_type_hint->getElement(*pos);

                            /// If arrow_struct_type is "struct<a Int32>" and tuple_type_hint is "Tuple(A Int32)" and if we match
                            /// case-insensitively, we should use the tuple_type_hint as field name to make sure the returned
                            /// ColumnWithTypeAndName has the correct name.
                            field_name = tuple_type_hint->getNameByPosition(*pos + 1);
                        }
                    }
                    else if (size_t(i) < tuple_type_hint->getElements().size())
                        nested_type_hint = tuple_type_hint->getElement(i);
                }

                auto nested_arrow_column = std::make_shared<arrow::ChunkedArray>(nested_arrow_columns[i]);
                auto column_with_type_and_name = readColumnFromArrowColumn(nested_arrow_column,
                    field_name,
                    dictionary_infos,
                    nested_type_hint,
                    field->nullable(),
                    false /*is_map_nested_column*/,
                    geo_metadata,
                    settings,
                    arrow_field);
                if (!column_with_type_and_name.column)
                    return {};

                tuple_elements.emplace_back(std::move(column_with_type_and_name.column));
                tuple_types.emplace_back(std::move(column_with_type_and_name.type));
                tuple_names.emplace_back(std::move(column_with_type_and_name.name));
            }

            ColumnPtr tuple_column;
            if (tuple_elements.empty())
                tuple_column = ColumnTuple::create(arrow_column->length());
            else
                tuple_column = ColumnTuple::create(std::move(tuple_elements));
            auto tuple_type = std::make_shared<DataTypeTuple>(std::move(tuple_types), std::move(tuple_names));
            return {tuple_column, tuple_type, column_name};
        }
        case arrow::Type::DICTIONARY:
        {
            auto & dict_info = dictionary_infos[column_name];

            /// Load dictionary values only once and reuse it.
            if (!dict_info.values)
            {
                arrow::ArrayVector dict_array;
                for (int chunk_i = 0, num_chunks = arrow_column->num_chunks(); chunk_i < num_chunks; ++chunk_i)
                {
                    arrow::DictionaryArray & dict_chunk = dynamic_cast<arrow::DictionaryArray &>(*(arrow_column->chunk(chunk_i)));
                    dict_array.emplace_back(dict_chunk.dictionary());
                }

                auto arrow_dict_column = std::make_shared<arrow::ChunkedArray>(dict_array);
                auto dict_column = readColumnFromArrowColumn(arrow_dict_column,
                    column_name,
                    dictionary_infos,
                    nullptr /*nested_type_hint*/,
                    false /*is_nullable_column*/,
                    false /*is_map_nested_column*/,
                    geo_metadata,
                    settings,
                    arrow_field);

                if (!dict_column.column)
                    return {};

                for (size_t i = 0; i != dict_column.column->size(); ++i)
                {
                    if (dict_column.column->isDefaultAt(i))
                    {
                        dict_info.default_value_index = i;
                        break;
                    }
                }

                auto lc_type = std::make_shared<DataTypeLowCardinality>(make_nullable_if_low_cardinality ? makeNullable(dict_column.type) : dict_column.type);
                auto tmp_lc_column = lc_type->createColumn();
                auto tmp_dict_column = IColumn::mutate(assert_cast<ColumnLowCardinality *>(tmp_lc_column.get())->getDictionaryPtr());
                dynamic_cast<IColumnUnique *>(tmp_dict_column.get())->uniqueInsertRangeFrom(*dict_column.column, 0, dict_column.column->size());
                dict_column.column = std::move(tmp_dict_column);
                dict_info.values = std::make_shared<ColumnWithTypeAndName>(std::move(dict_column));
                dict_info.dictionary_size = arrow_dict_column->length();
            }

            arrow::ArrayVector indexes_array;
            for (int chunk_i = 0, num_chunks = arrow_column->num_chunks(); chunk_i < num_chunks; ++chunk_i)
            {
                arrow::DictionaryArray & dict_chunk = dynamic_cast<arrow::DictionaryArray &>(*(arrow_column->chunk(chunk_i)));
                indexes_array.emplace_back(dict_chunk.indices());
            }

            auto arrow_indexes_column = std::make_shared<arrow::ChunkedArray>(indexes_array);
            auto indexes_column = readColumnWithIndexesData(arrow_indexes_column, dict_info.default_value_index, dict_info.dictionary_size, make_nullable_if_low_cardinality);
            auto lc_column = ColumnLowCardinality::create(dict_info.values->column, indexes_column);
            auto lc_type = std::make_shared<DataTypeLowCardinality>(make_nullable_if_low_cardinality ? makeNullable(dict_info.values->type) : dict_info.values->type);
            return {std::move(lc_column), std::move(lc_type), column_name};
        }
#    define DISPATCH(ARROW_NUMERIC_TYPE, CPP_NUMERIC_TYPE) \
        case ARROW_NUMERIC_TYPE: \
            return readColumnWithNumericData<CPP_NUMERIC_TYPE>(arrow_column, column_name);
        FOR_ARROW_NUMERIC_TYPES(DISPATCH)
#    undef DISPATCH
        case arrow::Type::HALF_FLOAT:
        {
            return readColumnWithFloat16Data(arrow_column, column_name);
        }
        case arrow::Type::TIME32:
        {
            return readColumnWithTime32Data(arrow_column, column_name);
        }
        case arrow::Type::TIME64:
        {
            return readColumnWithTime64Data(arrow_column, column_name);
        }
            // TODO: read JSON as a string?
            // TODO: read UUID as a string?
        case arrow::Type::NA:
        {
            if (settings.allow_arrow_null_type)
            {
                auto type = std::make_shared<DataTypeNothing>();
                auto column = ColumnNothing::create(arrow_column->length());
                return {std::move(column), type, column_name};
            }
            [[fallthrough]];
        }
        default:
        {
            if (settings.skip_columns_with_unsupported_types)
                return {};

            throw Exception(
                            ErrorCodes::UNKNOWN_TYPE,
                            "Unsupported {} type '{}' of an input column '{}'. "
                            "If it happens during schema inference and you want to skip columns with "
                            "unsupported types, you can enable setting input_format_{}"
                            "_skip_columns_with_unsupported_types_in_schema_inference",
                            settings.format_name,
                            arrow_column->type()->name(),
                            column_name,
                            boost::algorithm::to_lower_copy(settings.format_name));
        }
    }
}

static ColumnWithTypeAndName readColumnFromArrowColumn(
    const std::shared_ptr<arrow::ChunkedArray> & arrow_column,
    std::string column_name,
    std::unordered_map<String, ArrowColumnToCHColumn::DictionaryInfo> dictionary_infos,
    DataTypePtr type_hint,
    bool is_nullable_column,
    bool is_map_nested_column,
    std::optional<GeoColumnMetadata> geo_metadata,
    const ReadColumnFromArrowColumnSettings & settings,
    const std::shared_ptr<arrow::Field> & arrow_field)
{
<<<<<<< HEAD
    bool read_as_nullable_column = (arrow_column->null_count() || is_nullable_column || (type_hint && (type_hint->isNullable() || type_hint->isLowCardinalityNullable()))) && settings.allow_inferring_nullable_columns;
=======
    bool read_as_nullable_column = (arrow_column->null_count() || is_nullable_column || (type_hint && type_hint->isNullable())) && !geo_metadata && settings.allow_inferring_nullable_columns;
>>>>>>> 9a80846d
    if (read_as_nullable_column &&
        arrow_column->type()->id() != arrow::Type::LIST &&
        arrow_column->type()->id() != arrow::Type::LARGE_LIST &&
        arrow_column->type()->id() != arrow::Type::FIXED_SIZE_LIST &&
        arrow_column->type()->id() != arrow::Type::MAP &&
        arrow_column->type()->id() != arrow::Type::STRUCT &&
        arrow_column->type()->id() != arrow::Type::DICTIONARY)
    {
        DataTypePtr nested_type_hint;
        if (type_hint)
            nested_type_hint = removeNullable(type_hint);

        auto nested_column = readNonNullableColumnFromArrowColumn(arrow_column,
            column_name,
            dictionary_infos,
            nested_type_hint,
            is_map_nested_column,
<<<<<<< HEAD
            /*make_nullable_if_low_cardinality*/ false,
            settings);
=======
            geo_metadata,
            settings,
            arrow_field);
>>>>>>> 9a80846d

        if (!nested_column.column)
            return {};

        auto nullmap_column = readByteMapFromArrowColumn(arrow_column);
        auto nullable_type = std::make_shared<DataTypeNullable>(std::move(nested_column.type));
        auto nullable_column = ColumnNullable::create(nested_column.column, nullmap_column);

        return {std::move(nullable_column), std::move(nullable_type), column_name};
    }

    return readNonNullableColumnFromArrowColumn(arrow_column,
        column_name,
        dictionary_infos,
        type_hint,
        is_map_nested_column,
<<<<<<< HEAD
        /*make_nullable_if_low_cardinality*/ read_as_nullable_column,
        settings);
=======
        geo_metadata,
        settings,
        arrow_field);
>>>>>>> 9a80846d
}

// Creating CH header by arrow schema. Will be useful in task about inserting
// data from file without knowing table structure.

static void checkStatus(const arrow::Status & status, const String & column_name, const String & format_name)
{
    if (!status.ok())
        throw Exception{ErrorCodes::UNKNOWN_EXCEPTION, "Error with a {} column '{}': {}.", format_name, column_name, status.ToString()};
}

/// Create empty arrow column using specified field
static std::shared_ptr<arrow::ChunkedArray> createArrowColumn(const std::shared_ptr<arrow::Field> & field, const String & format_name)
{
    arrow::MemoryPool * pool = ArrowMemoryPool::instance();
    std::unique_ptr<arrow::ArrayBuilder> array_builder;
    arrow::Status status = MakeBuilder(pool, field->type(), &array_builder);
    checkStatus(status, field->name(), format_name);

    std::shared_ptr<arrow::Array> arrow_array;
    status = array_builder->Finish(&arrow_array);
    checkStatus(status, field->name(), format_name);

    return std::make_shared<arrow::ChunkedArray>(arrow::ArrayVector{arrow_array});
}

Block ArrowColumnToCHColumn::arrowSchemaToCHHeader(
    const arrow::Schema & schema,
    std::shared_ptr<const arrow::KeyValueMetadata> metadata,
    const std::string & format_name,
    const FormatSettings & format_settings,
    bool skip_columns_with_unsupported_types,
    bool allow_inferring_nullable_columns,
    bool case_insensitive_matching,
    bool allow_geoparquet_parser,
    bool enable_json_parsing)
{
    ReadColumnFromArrowColumnSettings settings
    {
        .format_name = format_name,
        .format_settings = format_settings,
        .date_time_overflow_behavior = FormatSettings::DateTimeOverflowBehavior::Ignore,
        .allow_arrow_null_type = false,
        .skip_columns_with_unsupported_types = skip_columns_with_unsupported_types,
        .allow_inferring_nullable_columns = allow_inferring_nullable_columns,
        .case_insensitive_matching = case_insensitive_matching,
        .allow_geoparquet_parser = allow_geoparquet_parser,
        .enable_json_parsing = enable_json_parsing
    };

    ColumnsWithTypeAndName sample_columns;

    auto geo_json = extractGeoMetadata(metadata);
    std::unordered_map<String, GeoColumnMetadata> geo_columns = parseGeoMetadataEncoding(geo_json);

    for (const auto & field : schema.fields())
    {
        /// Create empty arrow column by it's type and convert it to ClickHouse column.
        auto arrow_column = createArrowColumn(field, format_name);

        std::unordered_map<std::string, DictionaryInfo> dict_infos;

        auto sample_column = readColumnFromArrowColumn(
            arrow_column,
            field->name(),
            dict_infos,
            nullptr /*nested_type_hint*/,
            field->nullable() /*is_nullable_column*/,
            false /*is_map_nested_column*/,
            geo_columns.contains(field->name()) ? std::optional(geo_columns[field->name()]) : std::nullopt,
            settings,
            field);

        if (sample_column.column)
            sample_columns.emplace_back(std::move(sample_column));
    }

    return Block(std::move(sample_columns));
}

ArrowColumnToCHColumn::ArrowColumnToCHColumn(
    const Block & header_,
    const std::string & format_name_,
    const FormatSettings & format_settings_,
    const std::optional<std::unordered_map<String, String>> & parquet_columns_to_clickhouse_,
    bool allow_missing_columns_,
    bool null_as_default_,
    FormatSettings::DateTimeOverflowBehavior date_time_overflow_behavior_,
    bool allow_geoparquet_parser_,
    bool case_insensitive_matching_,
    bool is_stream_,
    bool enable_json_parsing_)
    : header(header_)
    , format_name(format_name_)
    , format_settings(format_settings_)
    , allow_missing_columns(allow_missing_columns_)
    , null_as_default(null_as_default_)
    , date_time_overflow_behavior(date_time_overflow_behavior_)
    , allow_geoparquet_parser(allow_geoparquet_parser_)
    , case_insensitive_matching(case_insensitive_matching_)
    , is_stream(is_stream_)
    , enable_json_parsing(enable_json_parsing_)
    , parquet_columns_to_clickhouse(parquet_columns_to_clickhouse_)
{
}

Chunk ArrowColumnToCHColumn::arrowTableToCHChunk(
    const std::shared_ptr<arrow::Table> & table,
    size_t num_rows,
    std::shared_ptr<const arrow::KeyValueMetadata> metadata,
    BlockMissingValues * block_missing_values)
{
    NameToArrowColumn name_to_arrow_column;

    for (auto column_name : table->ColumnNames())
    {
        auto arrow_column = table->GetColumnByName(column_name);
        if (!arrow_column)
            throw Exception(ErrorCodes::DUPLICATE_COLUMN, "Column '{}' is duplicated", column_name);

        auto arrow_field = table->schema()->GetFieldByName(column_name);

        if (parquet_columns_to_clickhouse)
            column_name = parquet_columns_to_clickhouse->at(column_name);

        if (case_insensitive_matching)
            boost::to_lower(column_name);

        name_to_arrow_column[std::move(column_name)] = {std::move(arrow_column), std::move(arrow_field)};
    }
    return arrowColumnsToCHChunk(name_to_arrow_column, num_rows, metadata, block_missing_values);
}

Chunk ArrowColumnToCHColumn::arrowColumnsToCHChunk(
    const NameToArrowColumn & name_to_arrow_column,
    size_t num_rows,
    std::shared_ptr<const arrow::KeyValueMetadata> metadata,
    BlockMissingValues * block_missing_values)
{
    ReadColumnFromArrowColumnSettings settings
    {
        .format_name = format_name,
        .format_settings = format_settings,
        .date_time_overflow_behavior = date_time_overflow_behavior,
        .allow_arrow_null_type = true,
        .skip_columns_with_unsupported_types = false,
        .allow_inferring_nullable_columns = true,
        .case_insensitive_matching = case_insensitive_matching,
        .allow_geoparquet_parser = allow_geoparquet_parser,
        .enable_json_parsing = enable_json_parsing
    };

    Columns columns;
    columns.reserve(header.columns());

    std::unordered_map<String, std::pair<BlockPtr, std::shared_ptr<NestedColumnExtractHelper>>> nested_tables;

    auto geo_metadata = extractGeoMetadata(metadata);
    std::unordered_map<String, GeoColumnMetadata> geo_columns = parseGeoMetadataEncoding(geo_metadata);

    for (size_t column_i = 0, header_columns = header.columns(); column_i < header_columns; ++column_i)
    {
        const ColumnWithTypeAndName & header_column = header.getByPosition(column_i);

        auto search_column_name = header_column.name;
        if (case_insensitive_matching)
            boost::to_lower(search_column_name);

        ColumnWithTypeAndName column;
        if (!name_to_arrow_column.contains(search_column_name))
        {
            bool read_from_nested = false;

            /// Check if it's a subcolumn from some struct.
            String nested_table_name = Nested::extractTableName(header_column.name);
            String search_nested_table_name = nested_table_name;
            if (case_insensitive_matching)
                boost::to_lower(search_nested_table_name);

            if (name_to_arrow_column.contains(search_nested_table_name))
            {
                if (!nested_tables.contains(search_nested_table_name))
                {
                    NamesAndTypesList nested_columns;
                    for (const auto & name_and_type : header.getNamesAndTypesList())
                    {
                        if (name_and_type.name.starts_with(nested_table_name + "."))
                            nested_columns.push_back(name_and_type);
                    }
                    auto nested_table_type = Nested::collect(nested_columns).front().type;

                    const auto & arrow_column = name_to_arrow_column.find(search_nested_table_name)->second;

                    ColumnsWithTypeAndName cols =
                    {
                        readColumnFromArrowColumn(arrow_column.column,
                            nested_table_name,
                            dictionary_infos,
                            nested_table_type,
                            arrow_column.field->nullable() /*is_nullable_column*/,
                            false /*is_map_nested_column*/,
                            geo_columns.contains(header_column.name) ? std::optional(geo_columns[header_column.name]) : std::nullopt,
                            settings,
                            arrow_column.field)
                    };

                    BlockPtr block_ptr = std::make_shared<Block>(cols);
                    auto column_extractor = std::make_shared<NestedColumnExtractHelper>(*block_ptr, case_insensitive_matching);
                    nested_tables[search_nested_table_name] = {block_ptr, column_extractor};
                }
                auto nested_column = nested_tables[search_nested_table_name].second->extractColumn(search_column_name);
                if (nested_column)
                {
                    column = *nested_column;
                    if (case_insensitive_matching)
                        column.name = header_column.name;
                    read_from_nested = true;
                }
            }

            if (!read_from_nested)
            {
                if (!allow_missing_columns)
                    throw Exception{ErrorCodes::THERE_IS_NO_COLUMN, "Column '{}' is not presented in input data.", header_column.name};

                column.name = header_column.name;
                column.type = header_column.type;
                column.column = header_column.column->cloneResized(num_rows);
                columns.push_back(std::move(column.column));
                if (block_missing_values)
                    block_missing_values->setBits(column_i, num_rows);
                continue;
            }
        }
        else
        {
            const auto & arrow_column = name_to_arrow_column.find(search_column_name)->second;
            column = readColumnFromArrowColumn(arrow_column.column,
                header_column.name,
                dictionary_infos,
                header_column.type,
                arrow_column.field->nullable(),
                false /*is_map_nested_column*/,
                geo_columns.contains(header_column.name) ? std::optional(geo_columns[header_column.name]) : std::nullopt,
                settings,
                arrow_column.field);
        }

        if (null_as_default)
            insertNullAsDefaultIfNeeded(column, header_column, column_i, block_missing_values);

        /// In ArrowStream batches can have different dictionaries.
        if (is_stream)
            dictionary_infos.clear();

        try
        {
            column.column = castColumn(column, header_column.type);
        }
        catch (Exception & e)
        {
            e.addMessage(fmt::format(
                "while converting column {} from type {} to type {}",
                backQuote(header_column.name),
                column.type->getName(),
                header_column.type->getName()));
            throw;
        }

        column.type = header_column.type;
        columns.push_back(std::move(column.column));
    }

    return Chunk(std::move(columns), num_rows);
}

}

#endif<|MERGE_RESOLUTION|>--- conflicted
+++ resolved
@@ -875,14 +875,10 @@
     std::unordered_map<String, ArrowColumnToCHColumn::DictionaryInfo> dictionary_infos,
     DataTypePtr type_hint,
     bool is_map_nested_column,
-<<<<<<< HEAD
     bool make_nullable_if_low_cardinality,
-    const ReadColumnFromArrowColumnSettings & settings)
-=======
     std::optional<GeoColumnMetadata> geo_metadata,
     const ReadColumnFromArrowColumnSettings & settings,
     const std::shared_ptr<arrow::Field> & arrow_field)
->>>>>>> 9a80846d
 {
     switch (arrow_column->type()->id())
     {
@@ -1348,11 +1344,7 @@
     const ReadColumnFromArrowColumnSettings & settings,
     const std::shared_ptr<arrow::Field> & arrow_field)
 {
-<<<<<<< HEAD
-    bool read_as_nullable_column = (arrow_column->null_count() || is_nullable_column || (type_hint && (type_hint->isNullable() || type_hint->isLowCardinalityNullable()))) && settings.allow_inferring_nullable_columns;
-=======
-    bool read_as_nullable_column = (arrow_column->null_count() || is_nullable_column || (type_hint && type_hint->isNullable())) && !geo_metadata && settings.allow_inferring_nullable_columns;
->>>>>>> 9a80846d
+    bool read_as_nullable_column = (arrow_column->null_count() || is_nullable_column || (type_hint && (type_hint->isNullable() || type_hint->isLowCardinalityNullable()))) && !geo_metadata && settings.allow_inferring_nullable_columns;
     if (read_as_nullable_column &&
         arrow_column->type()->id() != arrow::Type::LIST &&
         arrow_column->type()->id() != arrow::Type::LARGE_LIST &&
@@ -1370,14 +1362,10 @@
             dictionary_infos,
             nested_type_hint,
             is_map_nested_column,
-<<<<<<< HEAD
             /*make_nullable_if_low_cardinality*/ false,
-            settings);
-=======
             geo_metadata,
             settings,
             arrow_field);
->>>>>>> 9a80846d
 
         if (!nested_column.column)
             return {};
@@ -1394,14 +1382,10 @@
         dictionary_infos,
         type_hint,
         is_map_nested_column,
-<<<<<<< HEAD
         /*make_nullable_if_low_cardinality*/ read_as_nullable_column,
-        settings);
-=======
         geo_metadata,
         settings,
         arrow_field);
->>>>>>> 9a80846d
 }
 
 // Creating CH header by arrow schema. Will be useful in task about inserting
