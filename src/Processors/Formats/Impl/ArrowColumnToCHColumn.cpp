--- conflicted
+++ resolved
@@ -719,12 +719,8 @@
                     /// ORC doesn't support Decimal256 as separate type. We read and write it as binary data.
                     case TypeIndex::Decimal256:
                         return readColumnWithBigNumberFromBinaryData<ColumnDecimal<Decimal256>>(arrow_column, column_name, type_hint);
-<<<<<<< HEAD
                     default:
                         break;
-=======
-                    default:;
->>>>>>> 43aeb779
                 }
             }
             return readColumnWithStringData<arrow::BinaryArray>(arrow_column, column_name);
@@ -743,12 +739,8 @@
                         return readColumnWithBigIntegerFromFixedBinaryData<Int256>(arrow_column, column_name, type_hint);
                     case TypeIndex::UInt256:
                         return readColumnWithBigIntegerFromFixedBinaryData<UInt256>(arrow_column, column_name, type_hint);
-<<<<<<< HEAD
                     default:
                         break;
-=======
-                    default:;
->>>>>>> 43aeb779
                 }
             }
 
