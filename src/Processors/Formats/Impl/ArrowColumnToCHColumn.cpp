#include <Processors/Formats/Impl/ArrowColumnToCHColumn.h>
#include <Common/Exception.h>

#if USE_ARROW || USE_ORC || USE_PARQUET

#include <DataTypes/DataTypeFactory.h>
#include <DataTypes/DataTypeNullable.h>
#include <DataTypes/DataTypesDecimal.h>
#include <DataTypes/DataTypesNumber.h>
#include <DataTypes/DataTypeArray.h>
#include <DataTypes/DataTypeLowCardinality.h>
#include <DataTypes/DataTypeTuple.h>
#include <DataTypes/DataTypeMap.h>
#include <DataTypes/DataTypeString.h>
#include <DataTypes/DataTypeDate32.h>
#include <DataTypes/DataTypeDate.h>
#include <DataTypes/NestedUtils.h>
#include <DataTypes/DataTypeNested.h>
#include <DataTypes/DataTypeDateTime64.h>
#include <DataTypes/DataTypeNothing.h>
#include <DataTypes/DataTypeFixedString.h>
#include <DataTypes/DataTypeIPv4andIPv6.h>
#include <DataTypes/DataTypeObject.h>
#include <Common/DateLUTImpl.h>
#include <Processors/Chunk.h>
#include <Processors/Formats/Impl/ArrowBufferedStreams.h>
#include <Processors/Formats/Impl/ArrowGeoTypes.h>
#include <Columns/ColumnString.h>
#include <Columns/ColumnNullable.h>
#include <Columns/ColumnArray.h>
#include <Columns/ColumnTuple.h>
#include <Columns/ColumnLowCardinality.h>
#include <Columns/ColumnUnique.h>
#include <Columns/ColumnMap.h>
#include <Columns/ColumnObject.h>
#include <Common/FloatUtils.h>
#include <Columns/ColumnNothing.h>
#include <Interpreters/castColumn.h>
#include <Common/quoteString.h>
#include <Formats/insertNullAsDefaultIfNeeded.h>
#include <algorithm>
#include <arrow/builder.h>
#include <arrow/array.h>
#include <arrow/util/key_value_metadata.h>
#include <boost/algorithm/string/case_conv.hpp>


/// UINT16 and UINT32 are processed separately, see comments in readColumnFromArrowColumn.
#define FOR_ARROW_NUMERIC_TYPES(M) \
        M(arrow::Type::UINT8, UInt8) \
        M(arrow::Type::INT8, Int8) \
        M(arrow::Type::INT16, Int16) \
        M(arrow::Type::UINT64, UInt64) \
        M(arrow::Type::INT64, Int64) \
        M(arrow::Type::DURATION, Int64) \
        M(arrow::Type::FLOAT, Float32) \
        M(arrow::Type::DOUBLE, Float64)

#define FOR_ARROW_INDEXES_TYPES(M) \
        M(arrow::Type::UINT8, UInt8) \
        M(arrow::Type::INT8, UInt8) \
        M(arrow::Type::UINT16, UInt16) \
        M(arrow::Type::INT16, UInt16) \
        M(arrow::Type::UINT32, UInt32) \
        M(arrow::Type::INT32, UInt32) \
        M(arrow::Type::UINT64, UInt64) \
        M(arrow::Type::INT64, UInt64)

namespace DB
{

namespace ErrorCodes
{
    extern const int UNKNOWN_TYPE;
    extern const int VALUE_IS_OUT_OF_RANGE_OF_DATA_TYPE;
    extern const int BAD_ARGUMENTS;
    extern const int DUPLICATE_COLUMN;
    extern const int THERE_IS_NO_COLUMN;
    extern const int UNKNOWN_EXCEPTION;
    extern const int INCORRECT_DATA;
    extern const int LOGICAL_ERROR;
}

/// Inserts numeric data right into internal column data to reduce an overhead
template <typename NumericType, typename VectorType = ColumnVector<NumericType>>
static ColumnWithTypeAndName readColumnWithNumericData(const std::shared_ptr<arrow::ChunkedArray> & arrow_column, const String & column_name)
{
    auto internal_type = std::make_shared<DataTypeNumber<NumericType>>();
    auto internal_column = internal_type->createColumn();
    auto & column_data = static_cast<VectorType &>(*internal_column).getData();
    column_data.reserve(arrow_column->length());

    for (int chunk_i = 0, num_chunks = arrow_column->num_chunks(); chunk_i < num_chunks; ++chunk_i)
    {
        std::shared_ptr<arrow::Array> chunk = arrow_column->chunk(chunk_i);
        if (chunk->length() == 0)
            continue;

        /// buffers[0] is a null bitmap and buffers[1] are actual values
        std::shared_ptr<arrow::Buffer> buffer = chunk->data()->buffers[1];
        const auto * raw_data = reinterpret_cast<const NumericType *>(buffer->data()) + chunk->offset();
        column_data.insert_assume_reserved(raw_data, raw_data + chunk->length());
    }
    return {std::move(internal_column), std::move(internal_type), column_name};
}

/// Inserts chars and offsets right into internal column data to reduce an overhead.
/// Internal offsets are shifted by one to the right in comparison with Arrow ones. So the last offset should map to the end of all chars.
template <typename ArrowArray>
static ColumnWithTypeAndName readColumnWithStringData(const std::shared_ptr<arrow::ChunkedArray> & arrow_column, const String & column_name)
{
    auto internal_type = std::make_shared<DataTypeString>();
    auto internal_column = internal_type->createColumn();
    PaddedPODArray<UInt8> & column_chars = assert_cast<ColumnString &>(*internal_column).getChars();
    PaddedPODArray<UInt64> & column_offsets = assert_cast<ColumnString &>(*internal_column).getOffsets();

    size_t chars_size = 0;
    for (int chunk_i = 0, num_chunks = arrow_column->num_chunks(); chunk_i < num_chunks; ++chunk_i)
    {
        ArrowArray & chunk = dynamic_cast<ArrowArray &>(*(arrow_column->chunk(chunk_i)));
        const size_t chunk_length = chunk.length();

        if (chunk_length > 0)
        {
            chars_size += chunk.value_offset(chunk_length - 1) + chunk.value_length(chunk_length - 1);
            chars_size += chunk_length;
        }
    }

    column_chars.reserve(chars_size);
    column_offsets.reserve(arrow_column->length());

    for (int chunk_i = 0, num_chunks = arrow_column->num_chunks(); chunk_i < num_chunks; ++chunk_i)
    {
        ArrowArray & chunk = dynamic_cast<ArrowArray &>(*(arrow_column->chunk(chunk_i)));
        std::shared_ptr<arrow::Buffer> buffer = chunk.value_data();
        const size_t chunk_length = chunk.length();

        const size_t null_count = chunk.null_count();
        if (null_count == 0)
        {
            for (size_t offset_i = 0; offset_i != chunk_length; ++offset_i)
            {
                const auto * raw_data = buffer->data() + chunk.value_offset(offset_i);
                column_chars.insert_assume_reserved(raw_data, raw_data + chunk.value_length(offset_i));
                column_offsets.emplace_back(column_chars.size());
            }
        }
        else
        {
            for (size_t offset_i = 0; offset_i != chunk_length; ++offset_i)
            {
                if (!chunk.IsNull(offset_i) && buffer)
                {
                    const auto * raw_data = buffer->data() + chunk.value_offset(offset_i);
                    column_chars.insert_assume_reserved(raw_data, raw_data + chunk.value_length(offset_i));
                }
                column_offsets.emplace_back(column_chars.size());
            }
        }
    }
    return {std::move(internal_column), std::move(internal_type), column_name};
}

template <typename ArrowArray>
static ColumnWithTypeAndName readColumnWithJSONData(
    const std::shared_ptr<arrow::ChunkedArray> & arrow_column,
    const String & column_name,
    DataTypePtr type_hint,
    const FormatSettings & format_settings)
{
    const auto internal_type = type_hint ? type_hint : std::make_shared<DataTypeObject>(DataTypeObject::SchemaFormat::JSON);
    const auto serialization = internal_type->getDefaultSerialization();

    auto internal_column = internal_type->createColumn();
    auto & column_object = assert_cast<ColumnObject &>(*internal_column);

    column_object.reserve(arrow_column->length());

    for (int chunk_i = 0, num_chunks = arrow_column->num_chunks(); chunk_i < num_chunks; ++chunk_i)
    {
        const ArrowArray & chunk = dynamic_cast<ArrowArray &>(*(arrow_column->chunk(chunk_i)));

        if (chunk.null_count() == 0)
        {
            for (size_t row_i = 0, num_rows = chunk.length(); row_i < num_rows; ++row_i)
            {
                auto view = chunk.GetView(row_i);
                ReadBufferFromMemory rb(view.data(), view.size());
                serialization->deserializeTextJSON(column_object, rb, format_settings);
            }
        }
        else
        {
            for (size_t row_i = 0, num_rows = chunk.length(); row_i < num_rows; ++row_i)
            {
                if (chunk.IsNull(row_i))
                {
                    column_object.insertDefault();
                    continue;
                }
                auto view = chunk.GetView(row_i);
                ReadBufferFromMemory rb(view.data(), view.size());
                serialization->deserializeTextJSON(column_object, rb, format_settings);
            }
        }
    }

    return {std::move(internal_column), internal_type, column_name};
}

static ColumnWithTypeAndName readColumnWithFixedStringData(const std::shared_ptr<arrow::ChunkedArray> & arrow_column, const String & column_name)
{
    const auto * fixed_type = assert_cast<arrow::FixedSizeBinaryType *>(arrow_column->type().get());
    size_t fixed_len = fixed_type->byte_width();
    auto internal_type = std::make_shared<DataTypeFixedString>(fixed_len);
    auto internal_column = internal_type->createColumn();
    PaddedPODArray<UInt8> & column_chars = assert_cast<ColumnFixedString &>(*internal_column).getChars();
    column_chars.reserve(arrow_column->length() * fixed_len);

    for (int chunk_i = 0, num_chunks = arrow_column->num_chunks(); chunk_i < num_chunks; ++chunk_i)
    {
        arrow::FixedSizeBinaryArray & chunk = dynamic_cast<arrow::FixedSizeBinaryArray &>(*(arrow_column->chunk(chunk_i)));
        const uint8_t * raw_data = chunk.raw_values();
        column_chars.insert_assume_reserved(raw_data, raw_data + fixed_len * chunk.length());
    }
    return {std::move(internal_column), std::move(internal_type), column_name};
}

template <typename ValueType>
static ColumnWithTypeAndName readColumnWithBigIntegerFromFixedBinaryData(const std::shared_ptr<arrow::ChunkedArray> & arrow_column, const String & column_name, const DataTypePtr & column_type)
{
    const auto * fixed_type = assert_cast<arrow::FixedSizeBinaryType *>(arrow_column->type().get());
    size_t fixed_len = fixed_type->byte_width();
    if (fixed_len != sizeof(ValueType))
        throw Exception(
            ErrorCodes::BAD_ARGUMENTS,
            "Cannot insert data into {} column from fixed size binary, expected data with size {}, got {}",
            column_type->getName(),
            sizeof(ValueType),
            fixed_len);

    auto internal_column = column_type->createColumn();
    auto & data = assert_cast<ColumnVector<ValueType> &>(*internal_column).getData();
    data.reserve(arrow_column->length());

    for (int chunk_i = 0, num_chunks = arrow_column->num_chunks(); chunk_i < num_chunks; ++chunk_i)
    {
        arrow::FixedSizeBinaryArray & chunk = dynamic_cast<arrow::FixedSizeBinaryArray &>(*(arrow_column->chunk(chunk_i)));
        const auto * raw_data = reinterpret_cast<const ValueType *>(chunk.raw_values());
        data.insert_assume_reserved(raw_data, raw_data + chunk.length());
    }

    return {std::move(internal_column), column_type, column_name};
}

template <typename ColumnType, typename ValueType = typename ColumnType::ValueType>
static ColumnWithTypeAndName readColumnWithBigNumberFromBinaryData(const std::shared_ptr<arrow::ChunkedArray> & arrow_column, const String & column_name, const DataTypePtr & column_type)
{
    size_t total_size = 0;
    for (int chunk_i = 0, num_chunks = arrow_column->num_chunks(); chunk_i < num_chunks; ++chunk_i)
    {
        auto & chunk = dynamic_cast<arrow::BinaryArray &>(*(arrow_column->chunk(chunk_i)));
        const size_t chunk_length = chunk.length();

        for (size_t i = 0; i != chunk_length; ++i)
        {
            /// If at least one value size is not equal to the size if big integer, fallback to reading String column and further cast to result type.
            if (!chunk.IsNull(i) && chunk.value_length(i) != sizeof(ValueType))
                return readColumnWithStringData<arrow::BinaryArray>(arrow_column, column_name);

            total_size += chunk_length;
        }
    }

    auto internal_column = column_type->createColumn();
    auto & integer_column = assert_cast<ColumnType &>(*internal_column);
    integer_column.reserve(total_size);

    for (int chunk_i = 0, num_chunks = arrow_column->num_chunks(); chunk_i < num_chunks; ++chunk_i)
    {
        auto & chunk = dynamic_cast<arrow::BinaryArray &>(*(arrow_column->chunk(chunk_i)));
        for (size_t value_i = 0, length = static_cast<size_t>(chunk.length()); value_i < length; ++value_i)
        {
            if (chunk.IsNull(value_i))
                integer_column.insertDefault();
            else
                integer_column.insertData(chunk.Value(value_i).data(), chunk.Value(value_i).size());
        }
    }
    return {std::move(internal_column), column_type, column_name};
}

static ColumnWithTypeAndName readColumnWithBooleanData(const std::shared_ptr<arrow::ChunkedArray> & arrow_column, const String & column_name)
{
    auto internal_type = DataTypeFactory::instance().get("Bool");
    auto internal_column = internal_type->createColumn();
    auto & column_data = assert_cast<ColumnVector<UInt8> &>(*internal_column).getData();
    column_data.reserve(arrow_column->length());

    for (int chunk_i = 0, num_chunks = arrow_column->num_chunks(); chunk_i < num_chunks; ++chunk_i)
    {
        arrow::BooleanArray & chunk = dynamic_cast<arrow::BooleanArray &>(*(arrow_column->chunk(chunk_i)));
        if (chunk.length() == 0)
            continue;

        for (size_t bool_i = 0; bool_i != static_cast<size_t>(chunk.length()); ++bool_i)
            column_data.emplace_back(chunk.Value(bool_i));
    }
    return {std::move(internal_column), internal_type, column_name};
}

static ColumnWithTypeAndName readColumnWithDate32Data(const std::shared_ptr<arrow::ChunkedArray> & arrow_column, const String & column_name,
                                                      const DataTypePtr & type_hint, FormatSettings::DateTimeOverflowBehavior date_time_overflow_behavior)
{
    DataTypePtr internal_type;
    bool check_date_range = false;

    if (!type_hint || isDateOrDate32(type_hint) || isDateTime(type_hint) || isDateTime64(type_hint))
    {
        internal_type = std::make_shared<DataTypeDate32>();
        check_date_range = true;
    }
    else
    {
        /// If requested type is raw number, read as raw number without checking if it's a valid date.
        internal_type = std::make_shared<DataTypeInt32>();
    }

    auto internal_column = internal_type->createColumn();
    PaddedPODArray<Int32> & column_data = assert_cast<ColumnVector<Int32> &>(*internal_column).getData();
    column_data.reserve(arrow_column->length());

    for (int chunk_i = 0, num_chunks = arrow_column->num_chunks(); chunk_i < num_chunks; ++chunk_i)
    {
        arrow::Date32Array & chunk = dynamic_cast<arrow::Date32Array &>(*(arrow_column->chunk(chunk_i)));

        /// Check date range only when requested type is actually Date32
        if (check_date_range)
        {
            for (size_t value_i = 0, length = static_cast<size_t>(chunk.length()); value_i < length; ++value_i)
            {
                Int32 days_num = static_cast<Int32>(chunk.Value(value_i));
                if (days_num > DATE_LUT_MAX_EXTEND_DAY_NUM || days_num < -DAYNUM_OFFSET_EPOCH)
                {
                    switch (date_time_overflow_behavior)
                    {
                        case FormatSettings::DateTimeOverflowBehavior::Saturate:
                            days_num = (days_num < -DAYNUM_OFFSET_EPOCH) ? -DAYNUM_OFFSET_EPOCH : DATE_LUT_MAX_EXTEND_DAY_NUM;
                            break;
                        default:
                        /// Prior to introducing `date_time_overflow_behavior`, this function threw an error in case value was out of range.
                        /// In order to leave this behavior as default, we also throw when `date_time_overflow_mode == ignore`, as it is the setting's default value
                        /// (As we want to make this backwards compatible, not break any workflows.)
                            throw Exception{ErrorCodes::VALUE_IS_OUT_OF_RANGE_OF_DATA_TYPE,
                                            "Input value {} of a column \"{}\" is out of allowed Date32 range, which is [{}, {}]",
                                            days_num,column_name, -DAYNUM_OFFSET_EPOCH, DATE_LUT_MAX_EXTEND_DAY_NUM};
                    }
                }

                column_data.emplace_back(days_num);
            }
        }
        else
        {
            std::shared_ptr<arrow::Buffer> buffer = chunk.data()->buffers[1];
            const auto * raw_data = reinterpret_cast<const Int32 *>(buffer->data()) + chunk.offset();
            column_data.insert_assume_reserved(raw_data, raw_data + chunk.length());
        }
    }
    return {std::move(internal_column), internal_type, column_name};
}

/// Arrow stores Parquet::DATETIME in Int64, while ClickHouse stores DateTime in UInt32. Therefore, it should be checked before saving
static ColumnWithTypeAndName readColumnWithDate64Data(const std::shared_ptr<arrow::ChunkedArray> & arrow_column, const String & column_name)
{
    auto internal_type = std::make_shared<DataTypeDateTime>();
    auto internal_column = internal_type->createColumn();
    auto & column_data = assert_cast<ColumnVector<UInt32> &>(*internal_column).getData();
    column_data.reserve(arrow_column->length());

    for (int chunk_i = 0, num_chunks = arrow_column->num_chunks(); chunk_i < num_chunks; ++chunk_i)
    {
        auto & chunk = dynamic_cast<arrow::Date64Array &>(*(arrow_column->chunk(chunk_i)));
        for (size_t value_i = 0, length = static_cast<size_t>(chunk.length()); value_i < length; ++value_i)
        {
            auto timestamp = static_cast<UInt32>(chunk.Value(value_i) / 1000); // Always? in ms
            column_data.emplace_back(timestamp);
        }
    }
    return {std::move(internal_column), std::move(internal_type), column_name};
}

static ColumnWithTypeAndName readColumnWithTimestampData(const std::shared_ptr<arrow::ChunkedArray> & arrow_column, const String & column_name)
{
    const auto & arrow_type = static_cast<const arrow::TimestampType &>(*(arrow_column->type()));
    const UInt8 scale = arrow_type.unit() * 3;
    auto internal_type = std::make_shared<DataTypeDateTime64>(scale, arrow_type.timezone());
    auto internal_column = internal_type->createColumn();
    auto & column_data = assert_cast<ColumnDecimal<DateTime64> &>(*internal_column).getData();
    column_data.reserve(arrow_column->length());

    for (int chunk_i = 0, num_chunks = arrow_column->num_chunks(); chunk_i < num_chunks; ++chunk_i)
    {
        const auto & chunk = dynamic_cast<const arrow::TimestampArray &>(*(arrow_column->chunk(chunk_i)));
        for (size_t value_i = 0, length = static_cast<size_t>(chunk.length()); value_i < length; ++value_i)
        {
            column_data.emplace_back(chunk.Value(value_i));
        }
    }
    return {std::move(internal_column), std::move(internal_type), column_name};
}

template <typename TimeType, typename TimeArray>
static ColumnWithTypeAndName readColumnWithTimeData(const std::shared_ptr<arrow::ChunkedArray> & arrow_column, const String & column_name)
{
    const auto & arrow_type = static_cast<const TimeType &>(*(arrow_column->type()));
    const UInt8 scale = arrow_type.unit() * 3;
    auto internal_type = std::make_shared<DataTypeDateTime64>(scale);
    auto internal_column = internal_type->createColumn();
    internal_column->reserve(arrow_column->length());

    for (int chunk_i = 0, num_chunks = arrow_column->num_chunks(); chunk_i < num_chunks; ++chunk_i)
    {
        auto & chunk = dynamic_cast<TimeArray &>(*(arrow_column->chunk(chunk_i)));
        if (chunk.length() == 0)
            continue;

        for (size_t value_i = 0, length = static_cast<size_t>(chunk.length()); value_i < length; ++value_i)
        {
            assert_cast<DataTypeDateTime64::ColumnType &>(*internal_column).insertValue(chunk.Value(value_i));
        }
    }

    return {std::move(internal_column), std::move(internal_type), column_name};
}

static ColumnWithTypeAndName readColumnWithTime32Data(const std::shared_ptr<arrow::ChunkedArray> & arrow_column, const String & column_name)
{
    return readColumnWithTimeData<arrow::Time32Type, arrow::Time32Array>(arrow_column, column_name);
}

static ColumnWithTypeAndName readColumnWithTime64Data(const std::shared_ptr<arrow::ChunkedArray> & arrow_column, const String & column_name)
{
    return readColumnWithTimeData<arrow::Time64Type, arrow::Time64Array>(arrow_column, column_name);
}

template <typename DecimalType, typename DecimalArray>
static ColumnWithTypeAndName readColumnWithDecimalDataImpl(const std::shared_ptr<arrow::ChunkedArray> & arrow_column, const String & column_name, DataTypePtr internal_type)
{
    auto internal_column = internal_type->createColumn();
    auto & column = assert_cast<ColumnDecimal<DecimalType> &>(*internal_column);
    auto & column_data = column.getData();
    column_data.reserve(arrow_column->length());

    for (int chunk_i = 0, num_chunks = arrow_column->num_chunks(); chunk_i < num_chunks; ++chunk_i)
    {
        auto & chunk = dynamic_cast<DecimalArray &>(*(arrow_column->chunk(chunk_i)));
        for (size_t value_i = 0, length = static_cast<size_t>(chunk.length()); value_i < length; ++value_i)
        {
            column_data.emplace_back(chunk.IsNull(value_i) ? DecimalType(0) : *reinterpret_cast<const DecimalType *>(chunk.Value(value_i))); // TODO: copy column
        }
    }
    return {std::move(internal_column), internal_type, column_name};
}

static ColumnWithTypeAndName readColumnWithFloat16Data(const std::shared_ptr<arrow::ChunkedArray> & arrow_column, const String & column_name)
{
    auto column = ColumnFloat32::create();
    auto & column_data = column->getData();
    column_data.reserve(arrow_column->length());

    for (int chunk_i = 0, num_chunks = arrow_column->num_chunks(); chunk_i < num_chunks; ++chunk_i)
    {
        auto & chunk = dynamic_cast<arrow::HalfFloatArray &>(*(arrow_column->chunk(chunk_i)));
        for (size_t value_i = 0, length = static_cast<size_t>(chunk.length()); value_i < length; ++value_i)
            column_data.emplace_back(chunk.IsNull(value_i) ? 0 : convertFloat16ToFloat32(chunk.Value(value_i)));
    }
    return {std::move(column), std::make_shared<DataTypeFloat32>(), column_name};
}

template <typename DecimalArray>
static ColumnWithTypeAndName readColumnWithDecimalData(const std::shared_ptr<arrow::ChunkedArray> & arrow_column, const String & column_name)
{
    const auto * arrow_decimal_type = static_cast<arrow::DecimalType *>(arrow_column->type().get());
    size_t precision = arrow_decimal_type->precision();
    auto internal_type = createDecimal<DataTypeDecimal>(precision, arrow_decimal_type->scale());
    if (precision <= DecimalUtils::max_precision<Decimal32>)
        return readColumnWithDecimalDataImpl<Decimal32, DecimalArray>(arrow_column, column_name, internal_type);
    if (precision <= DecimalUtils::max_precision<Decimal64>)
        return readColumnWithDecimalDataImpl<Decimal64, DecimalArray>(arrow_column, column_name, internal_type);
    if (precision <= DecimalUtils::max_precision<Decimal128>)
        return readColumnWithDecimalDataImpl<Decimal128, DecimalArray>(arrow_column, column_name, internal_type);
    return readColumnWithDecimalDataImpl<Decimal256, DecimalArray>(arrow_column, column_name, internal_type);
}

/// Creates a null bytemap from arrow's null bitmap
static ColumnPtr readByteMapFromArrowColumn(const std::shared_ptr<arrow::ChunkedArray> & arrow_column)
{
    if (!arrow_column->null_count())
        return ColumnUInt8::create(arrow_column->length(), 0);

    auto nullmap_column = ColumnUInt8::create();
    PaddedPODArray<UInt8> & bytemap_data = assert_cast<ColumnVector<UInt8> &>(*nullmap_column).getData();
    bytemap_data.reserve(arrow_column->length());

    for (int chunk_i = 0; chunk_i != arrow_column->num_chunks(); ++chunk_i)
    {
        std::shared_ptr<arrow::Array> chunk = arrow_column->chunk(chunk_i);

        for (size_t value_i = 0; value_i != static_cast<size_t>(chunk->length()); ++value_i)
            bytemap_data.emplace_back(chunk->IsNull(value_i));
    }
    return nullmap_column;
}

static ColumnWithTypeAndName readColumnWithGeoData(const std::shared_ptr<arrow::ChunkedArray> & arrow_column, const String & column_name, GeoColumnMetadata geo_metadata)
{
    DataTypePtr type = getGeoDataType(geo_metadata.type);
    MutableColumnPtr column = type->createColumn();
    for (int chunk_i = 0, num_chunks = arrow_column->num_chunks(); chunk_i < num_chunks; ++chunk_i)
    {
        arrow::BinaryArray & chunk = dynamic_cast<arrow::BinaryArray &>(*(arrow_column->chunk(chunk_i)));
        std::shared_ptr<arrow::Buffer> buffer = chunk.value_data();
        const size_t chunk_length = chunk.length();

        for (size_t offset_i = 0; offset_i != chunk_length; ++offset_i)
        {
            auto * raw_data = buffer->mutable_data() + chunk.value_offset(offset_i);
            if (chunk.IsNull(offset_i))
            {
                column->insertDefault();
                continue;
            }
            ReadBuffer in_buffer(reinterpret_cast<char*>(raw_data), chunk.value_length(offset_i), 0);
            GeometricObject result_object;
            switch (geo_metadata.encoding)
            {
                case GeoEncoding::WKB:
                    result_object = parseWKBFormat(in_buffer);
                    break;
                case GeoEncoding::WKT:
                    result_object = parseWKTFormat(in_buffer);
                    break;
            }
            appendObjectToGeoColumn(result_object, geo_metadata.type, *column);
        }
    }

    return {std::move(column), type, column_name};
}

template <typename T>
struct ArrowOffsetArray;

template <>
struct ArrowOffsetArray<arrow::ListArray>
{
    using type = arrow::Int32Array;
};

template <>
struct ArrowOffsetArray<arrow::LargeListArray>
{
    using type = arrow::Int64Array;
};

template <typename ArrowListArray>
static ColumnPtr readOffsetsFromArrowListColumn(const std::shared_ptr<arrow::ChunkedArray> & arrow_column)
{
    auto offsets_column = ColumnUInt64::create();
    ColumnArray::Offsets & offsets_data = assert_cast<ColumnVector<UInt64> &>(*offsets_column).getData();
    offsets_data.reserve(arrow_column->length());

    for (int chunk_i = 0, num_chunks = arrow_column->num_chunks(); chunk_i < num_chunks; ++chunk_i)
    {
        ArrowListArray & list_chunk = dynamic_cast<ArrowListArray &>(*(arrow_column->chunk(chunk_i)));
        auto arrow_offsets_array = list_chunk.offsets();
        auto & arrow_offsets = dynamic_cast<typename ArrowOffsetArray<ArrowListArray>::type &>(*arrow_offsets_array);

        /*
         * CH uses element size as "offsets", while arrow uses actual offsets as offsets.
         * That's why CH usually starts reading offsets with i=1 and i=0 is ignored.
         * In case multiple batches are used to read a column, there is a chance the offsets are
         * monotonically increasing, which will cause inconsistencies with the batch data length on `DB::ColumnArray`.
         *
         * If the offsets are monotonically increasing, `arrow_offsets.Value(0)` will be non-zero for the nth batch, where n > 0.
         * If they are not monotonically increasing, it'll always be 0.
         * Therefore, we subtract the previous offset from the current offset to get the corresponding CH "offset".
         *
         * The same might happen for multiple chunks. In this case, we need to add the last offset of the previous chunk, hence
         * `offsets.back()`. More info can be found in https://lists.apache.org/thread/rrwfb9zo2dc58dhd9rblf20xd7wmy7jm,
         * https://github.com/ClickHouse/ClickHouse/pull/43297 and https://github.com/ClickHouse/ClickHouse/pull/54370
         * */
        uint64_t previous_offset = arrow_offsets.Value(0);

        for (int64_t i = 1; i < arrow_offsets.length(); ++i)
        {
            auto offset = arrow_offsets.Value(i);
            uint64_t elements = offset - previous_offset;
            previous_offset = offset;
            offsets_data.emplace_back(offsets_data.back() + elements);
        }
    }
    return offsets_column;
}

static ColumnPtr readOffsetsFromFixedArrowListColumn(const std::shared_ptr<arrow::ChunkedArray> & arrow_column, int32_t length)
{
    auto offsets_column = ColumnUInt64::create();
    ColumnArray::Offsets & offsets_data = assert_cast<ColumnVector<UInt64> &>(*offsets_column).getData();
    int64_t size = arrow_column->length();
    offsets_data.reserve(size);
    for (int64_t i = 0; i < size; ++i)
        offsets_data.emplace_back((i + 1) * length);
    return offsets_column;
}

/*
 * Arrow Dictionary and ClickHouse LowCardinality types are a bit different.
 * Dictionary(Nullable(X)) in ArrowColumn format is composed of a nullmap, dictionary and an index.
 * It doesn't have the concept of null or default values.
 * An empty string is just a regular value appended at any position of the dictionary.
 * Null values have an index of 0, but it should be ignored since the nullmap will return null.
 * In ClickHouse LowCardinality, it's different. The dictionary contains null (if dictionary type is Nullable)
 * and default values at the beginning. [default, ...] when default values have index of 0 or [null, default, ...]
 * when null values have an index of 0 and default values have an index of 1.
 * So, we should remap indexes while converting Arrow Dictionary to ClickHouse LowCardinality
 * */
template <typename NumericType, typename VectorType = ColumnVector<NumericType>>
static ColumnWithTypeAndName readColumnWithIndexesDataImpl(std::shared_ptr<arrow::ChunkedArray> & arrow_column, const String & column_name, Int64 default_value_index, NumericType dict_size, bool is_nullable)
{
    auto internal_type = std::make_shared<DataTypeNumber<NumericType>>();
    auto internal_column = internal_type->createColumn();
    auto & column_data = static_cast<VectorType &>(*internal_column).getData();
    column_data.reserve(arrow_column->length());
    NumericType shift = is_nullable ? 2 : 1;

    for (int chunk_i = 0, num_chunks = arrow_column->num_chunks(); chunk_i < num_chunks; ++chunk_i)
    {
        std::shared_ptr<arrow::Array> chunk = arrow_column->chunk(chunk_i);
        if (chunk->length() == 0)
            continue;

        /// buffers[0] is a null bitmap and buffers[1] are actual values
        std::shared_ptr<arrow::Buffer> buffer = chunk->data()->buffers[1];
        const auto * data = reinterpret_cast<const NumericType *>(buffer->data()) + chunk->offset();

        /// Check that indexes are correct (protection against corrupted files)
        /// Note that on null values index can be arbitrary value.
        for (int64_t i = 0; i != chunk->length(); ++i)
        {
            if (!chunk->IsNull(i) && (data[i] < 0 || data[i] >= dict_size))
                throw Exception(ErrorCodes::INCORRECT_DATA,
                                "Index {} in Dictionary column is out of bounds, dictionary size is {}",
                                Int64(data[i]), UInt64(dict_size));
        }

        /// If dictionary type is not nullable and arrow dictionary contains default type
        /// at 0 index, we don't need to remap anything (it's the case when this data
        /// was generated by ClickHouse)
        if (!is_nullable && default_value_index == 0)
        {
            column_data.insert_assume_reserved(data, data + chunk->length());
        }
        /// If dictionary don't contain default value, we should move all indexes
        /// to the right one or two (if dictionary is Nullable) positions
        /// Example:
        /// Dictionary:
        ///     dict: ["one", "two"]
        ///     indexes: [0, 1, 0]
        /// LowCardinality:
        ///     dict: ["", "one", "two"]
        ///     indexes: [1, 2, 1]
        /// LowCardinality(Nullable):
        ///     dict: [null, "", "one", "two"]
        ///     indexes: [2, 3, 2]
        else if (default_value_index == -1)
        {
            for (int64_t i = 0; i != chunk->length(); ++i)
            {
                if (chunk->IsNull(i))
                    column_data.push_back(0);
                else
                    column_data.push_back(data[i] + shift);
            }
        }
        /// If dictionary contains default value, we change all indexes of it to
        /// 0 or 1 (if dictionary type is Nullable) and move all indexes
        /// that are less then default value index to the right one or two
        /// (if dictionary is Nullable) position and all indexes that are
        /// greater then default value index zero or one (if dictionary is Nullable)
        /// positions.
        /// Example:
        /// Dictionary:
        ///     dict: ["one", "two", "", "three"]
        ///     indexes: [0, 1, 2, 3, 0]
        /// LowCardinality :
        ///     dict: ["", "one", "two", "three"]
        ///     indexes: [1, 2, 0, 3, 1]
        /// LowCardinality(Nullable):
        ///     dict: [null, "", "one", "two", "three"]
        ///     indexes: [2, 3, 1, 4, 2]
        else
        {
            NumericType new_default_index = is_nullable ? 1 : 0;
            NumericType default_index = NumericType(default_value_index);
            for (int64_t i = 0; i != chunk->length(); ++i)
            {
                if (chunk->IsNull(i))
                    column_data.push_back(0);
                else
                {
                    NumericType value = data[i];
                    if (value == default_index)
                        value = new_default_index;
                    else if (value < default_index)
                        value += shift;
                    else
                        value += shift - 1;
                    column_data.push_back(value);
                }
            }
        }
    }
    return {std::move(internal_column), std::move(internal_type), column_name};
}

static ColumnPtr readColumnWithIndexesData(std::shared_ptr<arrow::ChunkedArray> & arrow_column, Int64 default_value_index, UInt64 dict_size, bool is_nullable)
{
    switch (arrow_column->type()->id())
    {
#    define DISPATCH(ARROW_NUMERIC_TYPE, CPP_NUMERIC_TYPE) \
            case ARROW_NUMERIC_TYPE: \
            { \
                    return readColumnWithIndexesDataImpl<CPP_NUMERIC_TYPE>(\
                        arrow_column, "", default_value_index, static_cast<CPP_NUMERIC_TYPE>(dict_size), is_nullable).column; \
            }
        FOR_ARROW_INDEXES_TYPES(DISPATCH)
#    undef DISPATCH
        default:
            throw Exception(ErrorCodes::BAD_ARGUMENTS, "Unsupported type for indexes in LowCardinality: {}.", arrow_column->type()->name());
    }
}

template <typename ArrowListArray>
static std::shared_ptr<arrow::ChunkedArray> getNestedArrowColumn(const std::shared_ptr<arrow::ChunkedArray> & arrow_column)
{
    arrow::ArrayVector array_vector;
    array_vector.reserve(arrow_column->num_chunks());
    for (int chunk_i = 0, num_chunks = arrow_column->num_chunks(); chunk_i < num_chunks; ++chunk_i)
    {
        ArrowListArray & list_chunk = dynamic_cast<ArrowListArray &>(*(arrow_column->chunk(chunk_i)));

        /*
         * It seems like arrow::ListArray::values() (nested column data) might or might not be shared across chunks.
         * Therefore, simply appending arrow::ListArray::values() could lead to duplicated data to be appended.
         * To properly handle this, arrow::ListArray::values() needs to be sliced based on the chunk offsets.
         * arrow::ListArray::Flatten does that. More info on: https://lists.apache.org/thread/rrwfb9zo2dc58dhd9rblf20xd7wmy7jm and
         * https://github.com/ClickHouse/ClickHouse/pull/43297
         * */
        auto flatten_result = list_chunk.Flatten();
        if (flatten_result.ok())
        {
            array_vector.emplace_back(flatten_result.ValueOrDie());
        }
        else
        {
            throw Exception(ErrorCodes::INCORRECT_DATA, "Failed to flatten chunk '{}' of column of type '{}' ", chunk_i, arrow_column->type()->id());
        }
    }
    return std::make_shared<arrow::ChunkedArray>(array_vector);
}

static ColumnWithTypeAndName readIPv6ColumnFromBinaryData(const std::shared_ptr<arrow::ChunkedArray> & arrow_column, const String & column_name)
{
    size_t total_size = 0;
    for (int chunk_i = 0, num_chunks = arrow_column->num_chunks(); chunk_i < num_chunks; ++chunk_i)
    {
        auto & chunk = dynamic_cast<arrow::BinaryArray &>(*(arrow_column->chunk(chunk_i)));
        const size_t chunk_length = chunk.length();

        for (size_t i = 0; i != chunk_length; ++i)
        {
            /// If at least one value size is not 16 bytes, fallback to reading String column and further cast to IPv6.
            if (!chunk.IsNull(i) && chunk.value_length(i) != sizeof(IPv6))
                return readColumnWithStringData<arrow::BinaryArray>(arrow_column, column_name);
        }
        total_size += chunk_length;
    }

    auto internal_type = std::make_shared<DataTypeIPv6>();
    auto internal_column = internal_type->createColumn();
    auto & ipv6_column = assert_cast<ColumnIPv6 &>(*internal_column);
    ipv6_column.reserve(total_size);

    for (int chunk_i = 0, num_chunks = arrow_column->num_chunks(); chunk_i < num_chunks; ++chunk_i)
    {
        auto & chunk = dynamic_cast<arrow::BinaryArray &>(*(arrow_column->chunk(chunk_i)));
        for (size_t value_i = 0, length = static_cast<size_t>(chunk.length()); value_i < length; ++value_i)
        {
            if (chunk.IsNull(value_i))
                ipv6_column.insertDefault();
            else
                ipv6_column.insertData(chunk.Value(value_i).data(), chunk.Value(value_i).size());
        }
    }
    return {std::move(internal_column), std::move(internal_type), column_name};
}

static ColumnWithTypeAndName readIPv4ColumnWithInt32Data(const std::shared_ptr<arrow::ChunkedArray> & arrow_column, const String & column_name)
{
    auto internal_type = std::make_shared<DataTypeIPv4>();
    auto internal_column = internal_type->createColumn();
    auto & column_data = assert_cast<ColumnIPv4 &>(*internal_column).getData();
    column_data.reserve(arrow_column->length());

    for (int chunk_i = 0, num_chunks = arrow_column->num_chunks(); chunk_i < num_chunks; ++chunk_i)
    {
        std::shared_ptr<arrow::Array> chunk = arrow_column->chunk(chunk_i);
        if (chunk->length() == 0)
            continue;

        /// buffers[0] is a null bitmap and buffers[1] are actual values
        std::shared_ptr<arrow::Buffer> buffer = chunk->data()->buffers[1];
        const auto * raw_data = reinterpret_cast<const IPv4 *>(buffer->data()) + chunk->offset();
        column_data.insert_assume_reserved(raw_data, raw_data + chunk->length());
    }
    return {std::move(internal_column), std::move(internal_type), column_name};
}

static bool isColumnJSON(const std::shared_ptr<arrow::Field> & field, DataTypePtr type_hint)
{
    if (type_hint && type_hint->getTypeId() == TypeIndex::Object)
        return true;

    if (!field || !field->HasMetadata())
        return false;

    const auto & md = field->metadata();
    auto logical_type = md->Get("PARQUET:logical_type");
    return logical_type.ok() && *logical_type == "JSON";
}

struct ReadColumnFromArrowColumnSettings
{
    std::string format_name;
    const FormatSettings & format_settings;
    FormatSettings::DateTimeOverflowBehavior date_time_overflow_behavior;
    bool allow_arrow_null_type;
    bool skip_columns_with_unsupported_types;
    bool allow_inferring_nullable_columns;
    bool case_insensitive_matching;
    bool allow_geoparquet_parser;
    bool enable_json_parsing;
};

static ColumnWithTypeAndName readColumnFromArrowColumn(
    const std::shared_ptr<arrow::ChunkedArray> & arrow_column,
    std::string column_name,
    std::string full_column_name,
    std::unordered_map<String, ArrowColumnToCHColumn::DictionaryInfo> dictionary_infos,
    DataTypePtr type_hint,
    bool is_nullable_column,
    bool is_map_nested_column,
    std::optional<GeoColumnMetadata> geo_metadata,
    const ReadColumnFromArrowColumnSettings & settings,
    const std::shared_ptr<arrow::Field> & arrow_field,
    const std::optional<std::unordered_map<String, String>> & parquet_columns_to_clickhouse,
    const std::optional<std::unordered_map<String, String>> & clickhouse_columns_to_parquet);

static ColumnWithTypeAndName readNonNullableColumnFromArrowColumn(
    const std::shared_ptr<arrow::ChunkedArray> & arrow_column,
    std::string column_name,
    std::string full_column_name,
    std::unordered_map<String, ArrowColumnToCHColumn::DictionaryInfo> dictionary_infos,
    DataTypePtr type_hint,
    bool is_map_nested_column,
    std::optional<GeoColumnMetadata> geo_metadata,
    const ReadColumnFromArrowColumnSettings & settings,
    const std::shared_ptr<arrow::Field> & arrow_field,
    const std::optional<std::unordered_map<String, String>> & parquet_columns_to_clickhouse,
    const std::optional<std::unordered_map<String, String>> & clickhouse_columns_to_parquet)
{
    switch (arrow_column->type()->id())
    {
        case arrow::Type::STRING:
        case arrow::Type::BINARY:
        {
            if (type_hint)
            {
                switch (type_hint->getTypeId())
                {
                    case TypeIndex::IPv6:
                        return readIPv6ColumnFromBinaryData(arrow_column, column_name);
                    /// ORC format outputs big integers as binary column, because there is no fixed binary in ORC.
                    ///
                    /// When ORC/Parquet file says the type is "byte array" or "fixed len byte array",
                    /// but the clickhouse query says to interpret the column as e.g. Int128, it
                    /// may mean one of two things:
                    ///  * The byte array is the 16 bytes of Int128, little-endian.
                    ///  * The byte array is an ASCII string containing the Int128 formatted in base 10.
                    /// There's no reliable way to distinguish these cases. We just guess: if the
                    /// byte array is variable-length, and the length is different from sizeof(type),
                    /// we parse as text, otherwise as binary.
                    case TypeIndex::Int128:
                        return readColumnWithBigNumberFromBinaryData<ColumnInt128>(arrow_column, column_name, type_hint);
                    case TypeIndex::UInt128:
                        return readColumnWithBigNumberFromBinaryData<ColumnUInt128>(arrow_column, column_name, type_hint);
                    case TypeIndex::Int256:
                        return readColumnWithBigNumberFromBinaryData<ColumnInt256>(arrow_column, column_name, type_hint);
                    case TypeIndex::UInt256:
                        return readColumnWithBigNumberFromBinaryData<ColumnUInt256>(arrow_column, column_name, type_hint);
                    /// ORC doesn't support Decimal256 as separate type. We read and write it as binary data.
                    case TypeIndex::Decimal256:
                        return readColumnWithBigNumberFromBinaryData<ColumnDecimal<Decimal256>>(arrow_column, column_name, type_hint);
                    case TypeIndex::Object:
                        if (settings.enable_json_parsing)
                            return readColumnWithJSONData<arrow::BinaryArray>(
                                arrow_column, column_name, type_hint, settings.format_settings);
                        [[fallthrough]];
                    default:
                        break;
                }
            }

            if (settings.enable_json_parsing && isColumnJSON(arrow_field, type_hint))
            {
                return readColumnWithJSONData<arrow::BinaryArray>(arrow_column, column_name, type_hint, settings.format_settings);
            }

            if (geo_metadata && settings.allow_geoparquet_parser)
            {
                return readColumnWithGeoData(arrow_column, column_name, *geo_metadata);
            }
            return readColumnWithStringData<arrow::BinaryArray>(arrow_column, column_name);
        }
        case arrow::Type::FIXED_SIZE_BINARY:
        {
            if (type_hint)
            {
                switch (type_hint->getTypeId())
                {
                    case TypeIndex::Int128:
                        return readColumnWithBigIntegerFromFixedBinaryData<Int128>(arrow_column, column_name, type_hint);
                    case TypeIndex::UInt128:
                        return readColumnWithBigIntegerFromFixedBinaryData<UInt128>(arrow_column, column_name, type_hint);
                    case TypeIndex::Int256:
                        return readColumnWithBigIntegerFromFixedBinaryData<Int256>(arrow_column, column_name, type_hint);
                    case TypeIndex::UInt256:
                        return readColumnWithBigIntegerFromFixedBinaryData<UInt256>(arrow_column, column_name, type_hint);
                    default:
                        break;
                }
            }

            return readColumnWithFixedStringData(arrow_column, column_name);
        }
        case arrow::Type::LARGE_STRING:
        case arrow::Type::LARGE_BINARY:
        {
            if (settings.enable_json_parsing
                && ((type_hint && type_hint->getTypeId() == TypeIndex::Object) || isColumnJSON(arrow_field, type_hint)))
                return readColumnWithJSONData<arrow::LargeBinaryArray>(arrow_column, column_name, type_hint, settings.format_settings);
            return readColumnWithStringData<arrow::LargeBinaryArray>(arrow_column, column_name);
        }
        case arrow::Type::BOOL:
            return readColumnWithBooleanData(arrow_column, column_name);
        case arrow::Type::DATE32:
            return readColumnWithDate32Data(arrow_column, column_name, type_hint, settings.date_time_overflow_behavior);
        case arrow::Type::DATE64:
            return readColumnWithDate64Data(arrow_column, column_name);
        // ClickHouse writes Date as arrow UINT16 and DateTime as arrow UINT32,
        // so, read UINT16 as Date and UINT32 as DateTime to perform correct conversion
        // between Date and DateTime further.
        case arrow::Type::UINT16:
        {
            auto column = readColumnWithNumericData<UInt16>(arrow_column, column_name);
            if (type_hint && (isDateOrDate32(type_hint) || isDateTime(type_hint) || isDateTime64(type_hint)))
                column.type = std::make_shared<DataTypeDate>();
            return column;
        }
        case arrow::Type::UINT32:
        {
            auto column = readColumnWithNumericData<UInt32>(arrow_column, column_name);
            if (type_hint && (isDateOrDate32(type_hint) || isDateTime(type_hint) || isDateTime64(type_hint)))
                column.type = std::make_shared<DataTypeDateTime>();
            return column;
        }
        case arrow::Type::INT32:
        {
            /// ORC format doesn't have unsigned integers and we output IPv4 as Int32.
            /// We should allow to read it back from Int32.
            if (type_hint && isIPv4(type_hint))
                return readIPv4ColumnWithInt32Data(arrow_column, column_name);
            return readColumnWithNumericData<Int32>(arrow_column, column_name);
        }
        case arrow::Type::TIMESTAMP:
            return readColumnWithTimestampData(arrow_column, column_name);
        case arrow::Type::DECIMAL128:
            return readColumnWithDecimalData<arrow::Decimal128Array>(arrow_column, column_name);
        case arrow::Type::DECIMAL256:
            return readColumnWithDecimalData<arrow::Decimal256Array>(arrow_column, column_name);
        case arrow::Type::MAP:
        {
            DataTypePtr nested_type_hint;
            DataTypePtr key_type_hint;
            if (type_hint)
            {
                const auto * map_type_hint = typeid_cast<const DataTypeMap *>(type_hint.get());
                if (map_type_hint)
                {
                    nested_type_hint = assert_cast<const DataTypeArray *>(map_type_hint->getNestedType().get())->getNestedType();
                    key_type_hint = map_type_hint->getKeyType();
                }
            }

            auto arrow_nested_column = getNestedArrowColumn<arrow::ListArray>(arrow_column);
            auto nested_column = readColumnFromArrowColumn(arrow_nested_column,
                column_name,
                full_column_name,
                dictionary_infos,
                nested_type_hint,
                false /*is_nullable_column*/,
                true /*is_map_nested_column*/,
                geo_metadata,
                settings,
                arrow_field,
                parquet_columns_to_clickhouse,
                clickhouse_columns_to_parquet);
            if (!nested_column.column)
                return {};

            auto offsets_column = readOffsetsFromArrowListColumn<arrow::ListArray>(arrow_column);

            const auto * tuple_column = assert_cast<const ColumnTuple *>(nested_column.column.get());
            const auto * tuple_type = assert_cast<const DataTypeTuple *>(nested_column.type.get());
            auto key_column = tuple_column->getColumnPtr(0);
            auto key_type = tuple_type->getElements()[0];
            auto value_column = tuple_column->getColumnPtr(1);
            auto value_type = tuple_type->getElements()[1];

            if (key_type_hint && !key_type_hint->equals(*key_type))
            {
                /// Cast key column to target type, because it can happen
                /// that parsed type cannot be ClickHouse Map key type.
                key_column = castColumn({key_column, key_type, "key"}, key_type_hint);
                key_type = key_type_hint;
            }

            auto map_column = ColumnMap::create(key_column, value_column, offsets_column);
            auto map_type = std::make_shared<DataTypeMap>(key_type, value_type);
            return {std::move(map_column), std::move(map_type), column_name};
        }
        case arrow::Type::LIST:
        case arrow::Type::LARGE_LIST:
        case arrow::Type::FIXED_SIZE_LIST:
        {
            enum class ListType
            {
                List,
                LargeList,
                FixedSizeList
            };
            ListType list_type = [&]
            {
                switch (arrow_column->type()->id())
                {
                    case arrow::Type::LIST:
                        return ListType::List;
                    case arrow::Type::LARGE_LIST:
                        return ListType::LargeList;
                    case arrow::Type::FIXED_SIZE_LIST:
                        return ListType::FixedSizeList;
                    default:
                        throw Exception(ErrorCodes::INCORRECT_DATA, "Unexpected list type: {}", arrow_column->type()->name());
                }
            }();

            DataTypePtr nested_type_hint;
            if (type_hint)
            {
                const auto * array_type_hint = typeid_cast<const DataTypeArray *>(type_hint.get());
                if (array_type_hint)
                    nested_type_hint = array_type_hint->getNestedType();
            }

            bool is_nested_nullable_column = [&]
            {
                switch (list_type)
                {
                    case ListType::LargeList:
                    {
                        auto * arrow_large_list_type = assert_cast<arrow::LargeListType *>(arrow_column->type().get());
                        return arrow_large_list_type->value_field()->nullable();
                    }
                    case ListType::FixedSizeList:
                    {
                        auto * arrow_fixed_size_list_type = assert_cast<arrow::FixedSizeListType *>(arrow_column->type().get());
                        return arrow_fixed_size_list_type->value_field()->nullable();
                    }
                    case ListType::List:
                    {
                        auto * arrow_list_type = assert_cast<arrow::ListType *>(arrow_column->type().get());
                        return arrow_list_type->value_field()->nullable();
                    }
                }
            }();

            auto arrow_nested_column = [&]
            {
                switch (list_type)
                {
                    case ListType::LargeList:
                        return getNestedArrowColumn<arrow::LargeListArray>(arrow_column);
                    case ListType::FixedSizeList:
                        return getNestedArrowColumn<arrow::FixedSizeListArray>(arrow_column);
                    case ListType::List:
                        return getNestedArrowColumn<arrow::ListArray>(arrow_column);
                }
            }();

            auto nested_column = readColumnFromArrowColumn(arrow_nested_column,
                column_name,
                full_column_name,
                dictionary_infos,
                nested_type_hint,
                is_nested_nullable_column,
                false /*is_map_nested_column*/,
                geo_metadata,
                settings,
                arrow_field,
                parquet_columns_to_clickhouse,
                clickhouse_columns_to_parquet);
            if (!nested_column.column)
                return {};

            auto offsets_column = [&]
            {
                switch (list_type)
                {
                    case ListType::LargeList:
                        return readOffsetsFromArrowListColumn<arrow::LargeListArray>(arrow_column);
                    case ListType::FixedSizeList:
                    {
                        auto fixed_length = assert_cast<arrow::FixedSizeListType *>(arrow_column->type().get())->list_size();
                        return readOffsetsFromFixedArrowListColumn(arrow_column, fixed_length);
                    }
                    case ListType::List:
                        return readOffsetsFromArrowListColumn<arrow::ListArray>(arrow_column);
                }
            }();
            auto array_column = ColumnArray::create(nested_column.column, offsets_column);

            DataTypePtr array_type;
            /// If type hint is Nested, we should return Nested type,
            /// because we differentiate Nested and simple Array(Tuple)
            if (type_hint && isNested(type_hint))
            {
                const auto & tuple_type = assert_cast<const DataTypeTuple &>(*nested_column.type);
                array_type = createNested(tuple_type.getElements(), tuple_type.getElementNames());
            }
            else
            {
                array_type = std::make_shared<DataTypeArray>(nested_column.type);
            }
            return {std::move(array_column), array_type, column_name};
        }
        case arrow::Type::STRUCT:
        {
            auto arrow_type = arrow_column->type();
            auto * arrow_struct_type = assert_cast<arrow::StructType *>(arrow_type.get());
            std::vector<arrow::ArrayVector> nested_arrow_columns(arrow_struct_type->num_fields());
            for (int chunk_i = 0, num_chunks = arrow_column->num_chunks(); chunk_i < num_chunks; ++chunk_i)
            {
                arrow::StructArray & struct_chunk = dynamic_cast<arrow::StructArray &>(*(arrow_column->chunk(chunk_i)));
                for (int i = 0; i < arrow_struct_type->num_fields(); ++i)
                    nested_arrow_columns[i].emplace_back(struct_chunk.field(i));
            }

            Columns tuple_elements;
            DataTypes tuple_types;
            std::vector<String> tuple_names;
            const auto * tuple_type_hint = type_hint ? typeid_cast<const DataTypeTuple *>(type_hint.get()) : nullptr;

            for (int i = 0; i != arrow_struct_type->num_fields(); ++i)
            {
                const auto & field = arrow_struct_type->field(i);
                String field_name = field->name();

                DataTypePtr nested_type_hint;
                if (tuple_type_hint)
                {
                    if (tuple_type_hint->hasExplicitNames() && !is_map_nested_column)
                    {
                        auto pos = tuple_type_hint->tryGetPositionByName(field_name, settings.case_insensitive_matching);
                        if (pos)
                        {
                            nested_type_hint = tuple_type_hint->getElement(*pos);

                            /// If arrow_struct_type is "struct<a Int32>" and tuple_type_hint is "Tuple(A Int32)" and if we match
                            /// case-insensitively, we should use the tuple_type_hint as field name to make sure the returned
                            /// ColumnWithTypeAndName has the correct name.
                            field_name = tuple_type_hint->getNameByPosition(*pos + 1);
                        }
                    }
                    else if (size_t(i) < tuple_type_hint->getElements().size())
                        nested_type_hint = tuple_type_hint->getElement(i);
                }

                if (parquet_columns_to_clickhouse)
                {
                    chassert(clickhouse_columns_to_parquet);

                    /// Full name of the parquet column.
                    /// For example, if the column name is "a" and the field name in the structure is "b", the full name will be "a.b".
                    auto full_name = clickhouse_columns_to_parquet->at(full_column_name);
                    full_name += "." + field_name;
                    if (auto it = parquet_columns_to_clickhouse->find(full_name); it != parquet_columns_to_clickhouse->end())
                    {
                        field_name = it->second;
                        size_t pos = field_name.rfind('.');
                        /// Get the Clickhouse field as the last element of the name.
                        /// For example, if we converted parquet "a.b" to clickhouse "c.d", the resulting field name would be "d".
                        if (pos != std::string::npos)
                            field_name = field_name.substr(pos + 1);
                    }
                }

                auto nested_arrow_column = std::make_shared<arrow::ChunkedArray>(nested_arrow_columns[i]);
                auto column_with_type_and_name = readColumnFromArrowColumn(nested_arrow_column,
                    field_name,
                    Nested::concatenateName(full_column_name, field_name),
                    dictionary_infos,
                    nested_type_hint,
                    field->nullable(),
                    false /*is_map_nested_column*/,
                    geo_metadata,
                    settings,
                    arrow_field,
                    parquet_columns_to_clickhouse,
                    clickhouse_columns_to_parquet);
                if (!column_with_type_and_name.column)
                    return {};

                tuple_elements.emplace_back(std::move(column_with_type_and_name.column));
                tuple_types.emplace_back(std::move(column_with_type_and_name.type));
                tuple_names.emplace_back(std::move(column_with_type_and_name.name));
            }

            ColumnPtr tuple_column;
            if (tuple_elements.empty())
                tuple_column = ColumnTuple::create(arrow_column->length());
            else
                tuple_column = ColumnTuple::create(std::move(tuple_elements));
            auto tuple_type = std::make_shared<DataTypeTuple>(std::move(tuple_types), std::move(tuple_names));
            return {tuple_column, tuple_type, column_name};
        }
        case arrow::Type::DICTIONARY:
        {
            auto & dict_info = dictionary_infos[column_name];
            const auto is_lc_nullable = arrow_column->null_count() > 0 || (type_hint && type_hint->isLowCardinalityNullable());

            /// Load dictionary values only once and reuse it.
            if (!dict_info.values)
            {
                arrow::ArrayVector dict_array;
                for (int chunk_i = 0, num_chunks = arrow_column->num_chunks(); chunk_i < num_chunks; ++chunk_i)
                {
                    arrow::DictionaryArray & dict_chunk = dynamic_cast<arrow::DictionaryArray &>(*(arrow_column->chunk(chunk_i)));
                    dict_array.emplace_back(dict_chunk.dictionary());
                }

                auto arrow_dict_column = std::make_shared<arrow::ChunkedArray>(dict_array);
                auto dict_column = readColumnFromArrowColumn(arrow_dict_column,
                    column_name,
                    full_column_name,
                    dictionary_infos,
                    nullptr /*nested_type_hint*/,
                    false /*is_nullable_column*/,
                    false /*is_map_nested_column*/,
                    geo_metadata,
                    settings,
                    arrow_field,
                    parquet_columns_to_clickhouse,
                    clickhouse_columns_to_parquet);

                if (!dict_column.column)
                    return {};

                for (size_t i = 0; i != dict_column.column->size(); ++i)
                {
                    if (dict_column.column->isDefaultAt(i))
                    {
                        dict_info.default_value_index = i;
                        break;
                    }
                }

                auto lc_type = std::make_shared<DataTypeLowCardinality>(is_lc_nullable ? makeNullable(dict_column.type) : dict_column.type);
                auto tmp_lc_column = lc_type->createColumn();
                auto tmp_dict_column = IColumn::mutate(assert_cast<ColumnLowCardinality *>(tmp_lc_column.get())->getDictionaryPtr());
                dynamic_cast<IColumnUnique *>(tmp_dict_column.get())->uniqueInsertRangeFrom(*dict_column.column, 0, dict_column.column->size());
                dict_column.column = std::move(tmp_dict_column);
                dict_info.values = std::make_shared<ColumnWithTypeAndName>(std::move(dict_column));
                dict_info.dictionary_size = arrow_dict_column->length();
            }

            arrow::ArrayVector indexes_array;
            for (int chunk_i = 0, num_chunks = arrow_column->num_chunks(); chunk_i < num_chunks; ++chunk_i)
            {
                arrow::DictionaryArray & dict_chunk = dynamic_cast<arrow::DictionaryArray &>(*(arrow_column->chunk(chunk_i)));
                indexes_array.emplace_back(dict_chunk.indices());
            }

            auto arrow_indexes_column = std::make_shared<arrow::ChunkedArray>(indexes_array);
<<<<<<< HEAD
            auto indexes_column = readColumnWithIndexesData(arrow_indexes_column, dict_info.default_value_index, dict_info.dictionary_size, make_nullable_if_low_cardinality);
            auto lc_column = ColumnLowCardinality::create(dict_info.values->column, indexes_column, /*is_shared=*/true);
            auto lc_type = std::make_shared<DataTypeLowCardinality>(make_nullable_if_low_cardinality ? makeNullable(dict_info.values->type) : dict_info.values->type);
=======
            auto indexes_column = readColumnWithIndexesData(arrow_indexes_column, dict_info.default_value_index, dict_info.dictionary_size, is_lc_nullable);
            auto lc_column = ColumnLowCardinality::create(dict_info.values->column, indexes_column);
            auto lc_type = std::make_shared<DataTypeLowCardinality>(is_lc_nullable ? makeNullable(dict_info.values->type) : dict_info.values->type);
>>>>>>> 1ecd86a3
            return {std::move(lc_column), std::move(lc_type), column_name};
        }
#    define DISPATCH(ARROW_NUMERIC_TYPE, CPP_NUMERIC_TYPE) \
        case ARROW_NUMERIC_TYPE: \
            return readColumnWithNumericData<CPP_NUMERIC_TYPE>(arrow_column, column_name);
        FOR_ARROW_NUMERIC_TYPES(DISPATCH)
#    undef DISPATCH
        case arrow::Type::HALF_FLOAT:
        {
            return readColumnWithFloat16Data(arrow_column, column_name);
        }
        case arrow::Type::TIME32:
        {
            return readColumnWithTime32Data(arrow_column, column_name);
        }
        case arrow::Type::TIME64:
        {
            return readColumnWithTime64Data(arrow_column, column_name);
        }
            // TODO: read JSON as a string?
            // TODO: read UUID as a string?
        case arrow::Type::NA:
        {
            if (settings.allow_arrow_null_type)
            {
                auto type = std::make_shared<DataTypeNothing>();
                auto column = ColumnNothing::create(arrow_column->length());
                return {std::move(column), type, column_name};
            }
            [[fallthrough]];
        }
        default:
        {
            if (settings.skip_columns_with_unsupported_types)
                return {};

            throw Exception(
                            ErrorCodes::UNKNOWN_TYPE,
                            "Unsupported {} type '{}' of an input column '{}'. "
                            "If it happens during schema inference and you want to skip columns with "
                            "unsupported types, you can enable setting input_format_{}"
                            "_skip_columns_with_unsupported_types_in_schema_inference",
                            settings.format_name,
                            arrow_column->type()->name(),
                            column_name,
                            boost::algorithm::to_lower_copy(settings.format_name));
        }
    }
}

static ColumnWithTypeAndName readColumnFromArrowColumn(
    const std::shared_ptr<arrow::ChunkedArray> & arrow_column,
    std::string column_name,
    std::string full_column_name,
    std::unordered_map<String, ArrowColumnToCHColumn::DictionaryInfo> dictionary_infos,
    DataTypePtr type_hint,
    bool is_nullable_column,
    bool is_map_nested_column,
    std::optional<GeoColumnMetadata> geo_metadata,
    const ReadColumnFromArrowColumnSettings & settings,
    const std::shared_ptr<arrow::Field> & arrow_field,
    const std::optional<std::unordered_map<String, String>> & parquet_columns_to_clickhouse,
    const std::optional<std::unordered_map<String, String>> & clickhouse_columns_to_parquet)
{
    bool read_as_nullable_column = (arrow_column->null_count() || is_nullable_column || (type_hint && type_hint->isNullable())) && !geo_metadata && settings.allow_inferring_nullable_columns;
    if (read_as_nullable_column &&
        arrow_column->type()->id() != arrow::Type::LIST &&
        arrow_column->type()->id() != arrow::Type::LARGE_LIST &&
        arrow_column->type()->id() != arrow::Type::FIXED_SIZE_LIST &&
        arrow_column->type()->id() != arrow::Type::MAP &&
        arrow_column->type()->id() != arrow::Type::STRUCT &&
        arrow_column->type()->id() != arrow::Type::DICTIONARY)
    {
        DataTypePtr nested_type_hint;
        if (type_hint)
            nested_type_hint = removeNullable(type_hint);

        auto nested_column = readNonNullableColumnFromArrowColumn(arrow_column,
            column_name,
            full_column_name,
            dictionary_infos,
            nested_type_hint,
            is_map_nested_column,
            geo_metadata,
            settings,
            arrow_field,
            parquet_columns_to_clickhouse,
            clickhouse_columns_to_parquet);

        if (!nested_column.column)
            return {};

        auto nullmap_column = readByteMapFromArrowColumn(arrow_column);
        auto nullable_type = std::make_shared<DataTypeNullable>(std::move(nested_column.type));
        auto nullable_column = ColumnNullable::create(nested_column.column, nullmap_column);

        return {std::move(nullable_column), std::move(nullable_type), column_name};
    }

    return readNonNullableColumnFromArrowColumn(arrow_column,
        column_name,
        full_column_name,
        dictionary_infos,
        type_hint,
        is_map_nested_column,
        geo_metadata,
        settings,
        arrow_field,
        parquet_columns_to_clickhouse,
        clickhouse_columns_to_parquet);
}

// Creating CH header by arrow schema. Will be useful in task about inserting
// data from file without knowing table structure.

static void checkStatus(const arrow::Status & status, const String & column_name, const String & format_name)
{
    if (!status.ok())
        throw Exception{ErrorCodes::UNKNOWN_EXCEPTION, "Error with a {} column '{}': {}.", format_name, column_name, status.ToString()};
}

/// Create empty arrow column using specified field
static std::shared_ptr<arrow::ChunkedArray> createArrowColumn(const std::shared_ptr<arrow::Field> & field, const String & format_name)
{
    arrow::MemoryPool * pool = ArrowMemoryPool::instance();
    std::unique_ptr<arrow::ArrayBuilder> array_builder;
    arrow::Status status = MakeBuilder(pool, field->type(), &array_builder);
    checkStatus(status, field->name(), format_name);

    std::shared_ptr<arrow::Array> arrow_array;
    status = array_builder->Finish(&arrow_array);
    checkStatus(status, field->name(), format_name);

    return std::make_shared<arrow::ChunkedArray>(arrow::ArrayVector{arrow_array});
}

Block ArrowColumnToCHColumn::arrowSchemaToCHHeader(
    const arrow::Schema & schema,
    std::shared_ptr<const arrow::KeyValueMetadata> metadata,
    const std::string & format_name,
    const FormatSettings & format_settings,
    bool skip_columns_with_unsupported_types,
    bool allow_inferring_nullable_columns,
    bool case_insensitive_matching,
    bool allow_geoparquet_parser,
    bool enable_json_parsing,
    const std::optional<std::unordered_map<String, String>> & parquet_columns_to_clickhouse,
    const std::optional<std::unordered_map<String, String>> & clickhouse_columns_to_parquet)
{
    ReadColumnFromArrowColumnSettings settings
    {
        .format_name = format_name,
        .format_settings = format_settings,
        .date_time_overflow_behavior = FormatSettings::DateTimeOverflowBehavior::Ignore,
        .allow_arrow_null_type = false,
        .skip_columns_with_unsupported_types = skip_columns_with_unsupported_types,
        .allow_inferring_nullable_columns = allow_inferring_nullable_columns,
        .case_insensitive_matching = case_insensitive_matching,
        .allow_geoparquet_parser = allow_geoparquet_parser,
        .enable_json_parsing = enable_json_parsing
    };

    ColumnsWithTypeAndName sample_columns;

    const std::string * geo_json_str = extractGeoMetadata(metadata);
    std::unordered_map<String, GeoColumnMetadata> geo_columns = parseGeoMetadataEncoding(geo_json_str);

    for (const auto & field : schema.fields())
    {
        /// Create empty arrow column by it's type and convert it to ClickHouse column.
        auto arrow_column = createArrowColumn(field, format_name);

        std::unordered_map<std::string, DictionaryInfo> dict_infos;

        auto sample_column = readColumnFromArrowColumn(
            arrow_column,
            field->name(),
            field->name(),
            dict_infos,
            nullptr /*nested_type_hint*/,
            field->nullable() /*is_nullable_column*/,
            false /*is_map_nested_column*/,
            geo_columns.contains(field->name()) ? std::optional(geo_columns[field->name()]) : std::nullopt,
            settings,
            field,
            parquet_columns_to_clickhouse,
            clickhouse_columns_to_parquet);

        if (sample_column.column)
            sample_columns.emplace_back(std::move(sample_column));
    }

    return Block(std::move(sample_columns));
}

ArrowColumnToCHColumn::ArrowColumnToCHColumn(
    const Block & header_,
    const std::string & format_name_,
    const FormatSettings & format_settings_,
    const std::optional<std::unordered_map<String, String>> & parquet_columns_to_clickhouse_,
    const std::optional<std::unordered_map<String, String>> & clickhouse_columns_to_parquet_,
    bool allow_missing_columns_,
    bool null_as_default_,
    FormatSettings::DateTimeOverflowBehavior date_time_overflow_behavior_,
    bool allow_geoparquet_parser_,
    bool case_insensitive_matching_,
    bool is_stream_,
    bool enable_json_parsing_)
    : header(header_)
    , format_name(format_name_)
    , format_settings(format_settings_)
    , allow_missing_columns(allow_missing_columns_)
    , null_as_default(null_as_default_)
    , date_time_overflow_behavior(date_time_overflow_behavior_)
    , allow_geoparquet_parser(allow_geoparquet_parser_)
    , case_insensitive_matching(case_insensitive_matching_)
    , is_stream(is_stream_)
    , enable_json_parsing(enable_json_parsing_)
    , parquet_columns_to_clickhouse(parquet_columns_to_clickhouse_)
    , clickhouse_columns_to_parquet(clickhouse_columns_to_parquet_)
{
}

Chunk ArrowColumnToCHColumn::arrowTableToCHChunk(
    const std::shared_ptr<arrow::Table> & table,
    size_t num_rows,
    std::shared_ptr<const arrow::KeyValueMetadata> metadata,
    BlockMissingValues * block_missing_values)
{
    NameToArrowColumn name_to_arrow_column;

    for (auto column_name : table->ColumnNames())
    {
        auto arrow_column = table->GetColumnByName(column_name);
        if (!arrow_column)
            throw Exception(ErrorCodes::DUPLICATE_COLUMN, "Column '{}' is duplicated", column_name);

        auto arrow_field = table->schema()->GetFieldByName(column_name);

        if (parquet_columns_to_clickhouse)
        {
            auto column_name_it = parquet_columns_to_clickhouse->find(column_name);
            if (column_name_it == parquet_columns_to_clickhouse->end())
            {
                throw Exception(
                    ErrorCodes::LOGICAL_ERROR,
                    "Column '{}' is not presented in input data. Column name mapping is: {}",
                    column_name,
                    parquet_columns_to_clickhouse->size());
            }
            column_name = column_name_it->second;
        }

        if (case_insensitive_matching)
            boost::to_lower(column_name);

        name_to_arrow_column[std::move(column_name)] = {std::move(arrow_column), std::move(arrow_field)};
    }
    return arrowColumnsToCHChunk(name_to_arrow_column, num_rows, metadata, block_missing_values);
}

Chunk ArrowColumnToCHColumn::arrowColumnsToCHChunk(
    const NameToArrowColumn & name_to_arrow_column,
    size_t num_rows,
    std::shared_ptr<const arrow::KeyValueMetadata> metadata,
    BlockMissingValues * block_missing_values)
{
    ReadColumnFromArrowColumnSettings settings
    {
        .format_name = format_name,
        .format_settings = format_settings,
        .date_time_overflow_behavior = date_time_overflow_behavior,
        .allow_arrow_null_type = true,
        .skip_columns_with_unsupported_types = false,
        .allow_inferring_nullable_columns = true,
        .case_insensitive_matching = case_insensitive_matching,
        .allow_geoparquet_parser = allow_geoparquet_parser,
        .enable_json_parsing = enable_json_parsing
    };

    Columns columns;
    columns.reserve(header.columns());

    std::unordered_map<String, std::pair<BlockPtr, std::shared_ptr<NestedColumnExtractHelper>>> nested_tables;

    const std::string * geo_json_str = extractGeoMetadata(metadata);
    std::unordered_map<String, GeoColumnMetadata> geo_columns = parseGeoMetadataEncoding(geo_json_str);

    for (size_t column_i = 0, header_columns = header.columns(); column_i < header_columns; ++column_i)
    {
        const ColumnWithTypeAndName & header_column = header.getByPosition(column_i);

        auto search_column_name = header_column.name;
        if (case_insensitive_matching)
            boost::to_lower(search_column_name);

        ColumnWithTypeAndName column;
        if (!name_to_arrow_column.contains(search_column_name))
        {
            bool read_from_nested = false;

            /// Check if it's a subcolumn from some struct.
            String nested_table_name = Nested::extractTableName(header_column.name);
            String search_nested_table_name = nested_table_name;
            if (case_insensitive_matching)
                boost::to_lower(search_nested_table_name);

            if (name_to_arrow_column.contains(search_nested_table_name))
            {
                if (!nested_tables.contains(search_nested_table_name))
                {
                    NamesAndTypesList nested_columns;
                    for (const auto & name_and_type : header.getNamesAndTypesList())
                    {
                        if (name_and_type.name.starts_with(nested_table_name + "."))
                            nested_columns.push_back(name_and_type);
                    }
                    auto nested_table_type = Nested::collect(nested_columns).front().type;

                    const auto & arrow_column = name_to_arrow_column.find(search_nested_table_name)->second;

                    ColumnsWithTypeAndName cols =
                    {
                        readColumnFromArrowColumn(arrow_column.column,
                            nested_table_name,
                            nested_table_name,
                            dictionary_infos,
                            nested_table_type,
                            arrow_column.field->nullable() /*is_nullable_column*/,
                            false /*is_map_nested_column*/,
                            geo_columns.contains(header_column.name) ? std::optional(geo_columns[header_column.name]) : std::nullopt,
                            settings,
                            arrow_column.field,
                            parquet_columns_to_clickhouse,
                            clickhouse_columns_to_parquet)
                    };

                    BlockPtr block_ptr = std::make_shared<Block>(cols);
                    auto column_extractor = std::make_shared<NestedColumnExtractHelper>(*block_ptr, case_insensitive_matching);
                    nested_tables[search_nested_table_name] = {block_ptr, column_extractor};
                }
                auto nested_column = nested_tables[search_nested_table_name].second->extractColumn(search_column_name);
                if (nested_column)
                {
                    column = *nested_column;
                    if (case_insensitive_matching)
                        column.name = header_column.name;
                    read_from_nested = true;
                }
            }

            if (!read_from_nested)
            {
                if (!allow_missing_columns)
                    throw Exception{ErrorCodes::THERE_IS_NO_COLUMN, "Column '{}' is not presented in input data.", header_column.name};

                column.name = header_column.name;
                column.type = header_column.type;
                column.column = header_column.column->cloneResized(num_rows);
                columns.push_back(std::move(column.column));
                if (block_missing_values)
                    block_missing_values->setBits(column_i, num_rows);
                continue;
            }
        }
        else
        {
            const auto & arrow_column = name_to_arrow_column.find(search_column_name)->second;
            column = readColumnFromArrowColumn(arrow_column.column,
                header_column.name,
                header_column.name,
                dictionary_infos,
                header_column.type,
                arrow_column.field->nullable(),
                false /*is_map_nested_column*/,
                geo_columns.contains(header_column.name) ? std::optional(geo_columns[header_column.name]) : std::nullopt,
                settings,
                arrow_column.field,
                parquet_columns_to_clickhouse,
                clickhouse_columns_to_parquet);
        }

        if (null_as_default)
            insertNullAsDefaultIfNeeded(column, header_column, column_i, block_missing_values);

        /// In ArrowStream batches can have different dictionaries.
        if (is_stream)
            dictionary_infos.clear();

        try
        {
            column.column = castColumn(column, header_column.type);
        }
        catch (Exception & e)
        {
            e.addMessage(fmt::format(
                "while converting column {} from type {} to type {}",
                backQuote(header_column.name),
                column.type->getName(),
                header_column.type->getName()));
            throw;
        }
        column.type = header_column.type;
        columns.push_back(std::move(column.column));
    }

    return Chunk(std::move(columns), num_rows);
}

}

#endif<|MERGE_RESOLUTION|>--- conflicted
+++ resolved
@@ -1314,15 +1314,9 @@
             }
 
             auto arrow_indexes_column = std::make_shared<arrow::ChunkedArray>(indexes_array);
-<<<<<<< HEAD
-            auto indexes_column = readColumnWithIndexesData(arrow_indexes_column, dict_info.default_value_index, dict_info.dictionary_size, make_nullable_if_low_cardinality);
+            auto indexes_column = readColumnWithIndexesData(arrow_indexes_column, dict_info.default_value_index, dict_info.dictionary_size, is_lc_nullable);
             auto lc_column = ColumnLowCardinality::create(dict_info.values->column, indexes_column, /*is_shared=*/true);
-            auto lc_type = std::make_shared<DataTypeLowCardinality>(make_nullable_if_low_cardinality ? makeNullable(dict_info.values->type) : dict_info.values->type);
-=======
-            auto indexes_column = readColumnWithIndexesData(arrow_indexes_column, dict_info.default_value_index, dict_info.dictionary_size, is_lc_nullable);
-            auto lc_column = ColumnLowCardinality::create(dict_info.values->column, indexes_column);
             auto lc_type = std::make_shared<DataTypeLowCardinality>(is_lc_nullable ? makeNullable(dict_info.values->type) : dict_info.values->type);
->>>>>>> 1ecd86a3
             return {std::move(lc_column), std::move(lc_type), column_name};
         }
 #    define DISPATCH(ARROW_NUMERIC_TYPE, CPP_NUMERIC_TYPE) \
