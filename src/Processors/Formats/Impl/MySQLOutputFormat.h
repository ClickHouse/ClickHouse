--- conflicted
+++ resolved
@@ -25,15 +25,7 @@
 
     String getName() const override { return "MySQLOutputFormat"; }
 
-<<<<<<< HEAD
-    void setContext(ContextPtr context_);
-=======
-    void setContext(ContextConstPtr context_)
-    {
-        context = context_;
-        packet_endpoint = std::make_unique<MySQLProtocol::PacketEndpoint>(out, const_cast<uint8_t &>(getContext()->mysql.sequence_id)); /// TODO: fix it
-    }
->>>>>>> 29071c9b
+    void setContext(ContextConstPtr context_);
 
     void consume(Chunk) override;
     void finalize() override;
