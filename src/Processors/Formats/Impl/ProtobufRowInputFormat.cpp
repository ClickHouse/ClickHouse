#include <Processors/Formats/Impl/ProtobufRowInputFormat.h>

#include <Poco/JSON/Object.h>
#include <Poco/JSON/Parser.h>
#include <Poco/Net/HTTPBasicCredentials.h>
#include <Poco/Net/HTTPCredentials.h>
#include <Poco/Net/HTTPRequest.h>
#include <Poco/Net/HTTPResponse.h>
#include <Poco/URI.h>

#include <IO/ReadHelpers.h>
#include <IO/HTTPCommon.h>
#include <IO/ReadBufferFromString.h>

#include "Common/Exception.h"
#include <Common/CacheBase.h>

#include <Processors/Formats/Impl/ConfluentRegistry.h>

#if USE_PROTOBUF
#   include <Columns/IColumn.h>
#   include <Core/Block.h>
#   include <Formats/FormatFactory.h>
#   include <Formats/ProtobufReader.h>
#   include <Formats/ProtobufSchemas.h>
#   include <Formats/ProtobufSerializer.h>

#   include <google/protobuf/descriptor.pb.h>
#   include <google/protobuf/dynamic_message.h>
#   include <google/protobuf/compiler/importer.h>
#   include <google/protobuf/io/zero_copy_stream_impl.h>
#   include <google/protobuf/io/tokenizer.h>

namespace CurrentMetrics
{
    extern const Metric ProtobufSchemaRegistryCacheBytes;
    extern const Metric ProtobufSchemaRegistryCacheCells;
}

namespace DB
{

namespace ErrorCodes
{
extern const int CANNOT_READ_ALL_DATA;
extern const int INCORRECT_DATA;
}

ProtobufRowInputFormat::ProtobufRowInputFormat(
    ReadBuffer & in_,
    SharedHeader header_,
    const Params & params_,
    const ProtobufSchemaInfo & schema_info_,
    bool with_length_delimiter_,
    bool flatten_google_wrappers_,
    const String & google_protos_path)
    : IRowInputFormat(header_, in_, params_)
    , descriptor(ProtobufSchemas::instance().getMessageTypeForFormatSchema(
          schema_info_.getSchemaInfo(), ProtobufSchemas::WithEnvelope::No, google_protos_path))
    , with_length_delimiter(with_length_delimiter_)
    , flatten_google_wrappers(flatten_google_wrappers_)
{
}

void ProtobufRowInputFormat::createReaderAndSerializer()
{
    reader = std::make_unique<ProtobufReader>(*in);
    serializer = ProtobufSerializer::create(
        getPort().getHeader().getNames(),
        getPort().getHeader().getDataTypes(),
        missing_column_indices,
        descriptor,
        with_length_delimiter,
        /* with_envelope = */ false,
        flatten_google_wrappers,
        *reader);
}

void ProtobufRowInputFormat::destroyReaderAndSerializer()
{
    serializer.reset();
    reader.reset();
}

bool ProtobufRowInputFormat::readRow(MutableColumns & columns, RowReadExtension & row_read_extension)
try
{
    if (!reader)
        createReaderAndSerializer();

    if (reader->eof())
        return false;

    size_t row_num = columns.empty() ? 0 : columns[0]->size();
    if (!row_num)
        serializer->setColumns(columns.data(), columns.size());

    serializer->readRow(row_num);

    row_read_extension.read_columns.clear();
    row_read_extension.read_columns.resize(columns.size(), true);
    for (size_t column_idx : missing_column_indices)
        row_read_extension.read_columns[column_idx] = false;
    return true;
}
catch (...)
{
    destroyReaderAndSerializer();
    throw;
}

void ProtobufRowInputFormat::setReadBuffer(ReadBuffer & in_)
{
    if (reader)
        reader->setReadBuffer(in_);
    IRowInputFormat::setReadBuffer(in_);
}

bool ProtobufRowInputFormat::allowSyncAfterError() const
{
    return true;
}

void ProtobufRowInputFormat::syncAfterError()
{
    reader->endMessage(true);
}

size_t ProtobufRowInputFormat::countRows(size_t max_block_size)
try
{
    if (!reader)
        createReaderAndSerializer();

    size_t num_rows = 0;
    while (!reader->eof() && num_rows < max_block_size)
    {
        reader->startMessage(with_length_delimiter);
        reader->endMessage(false);
        ++num_rows;
    }

    return num_rows;
}
catch (...)
{
    destroyReaderAndSerializer();
    throw;
}

#define SCHEMA_REGISTRY_CACHE_MAX_SIZE 1000
/// Cache of Schema Registry URL -> SchemaRegistry
static CacheBase<std::string, ConfluentSchemaRegistry> schema_registry_cache(CurrentMetrics::ProtobufSchemaRegistryCacheBytes, CurrentMetrics::ProtobufSchemaRegistryCacheCells, SCHEMA_REGISTRY_CACHE_MAX_SIZE);

static std::shared_ptr<ConfluentSchemaRegistry> getConfluentSchemaRegistry(const FormatSettings & format_settings)
{
    const auto & base_url = format_settings.protobuf.schema_registry_url;
    auto [schema_registry, loaded] = schema_registry_cache.getOrSet(
        base_url,
        [base_url]()
        {
            return std::make_shared<ConfluentSchemaRegistry>(base_url, "ProtobufConfluentRowInputFormat");
        }
    );
    return schema_registry;
}

static uint32_t readConfluentSchemaId(ReadBuffer & in, bool first_row)
{
    uint8_t magic = 0x00;
    uint32_t schema_id;

    try
    {
        if (first_row)
            readBinaryBigEndian(magic, in);
        readBinaryBigEndian(schema_id, in);
    }
    catch (const Exception & e)
    {
        if (e.code() == ErrorCodes::CANNOT_READ_ALL_DATA)
        {
            /* empty or incomplete message without Protobuf Confluent magic number or schema id */
            throw Exception(ErrorCodes::INCORRECT_DATA, "Missing ProtobufConfluent magic byte or schema identifier.");
        }
        throw;
    }

    if (magic != 0x00)
    {
        throw Exception(ErrorCodes::INCORRECT_DATA, "Invalid magic byte before ProtobufConfluent schema identifier. "
            "Must be zero byte, found {} instead", int(magic));
    }

    return schema_id;
}

ProtobufConfluentRowInputFormat::ProtobufConfluentRowInputFormat(
    const Block & header_, ReadBuffer & in_, Params params_, const FormatSettings & format_settings_)
    : IRowInputFormat(header_, in_, params_)
    , schema_registry(getConfluentSchemaRegistry(format_settings_))
    , format_settings(format_settings_)
{
}

void ProtobufConfluentRowInputFormat::readPrefix()
{
}

void ProtobufConfluentRowInputFormat::createReaderAndSerializer()
{

    reader = std::make_unique<ProtobufReader>(*in);
    serializer = ProtobufSerializer::create(
        getPort().getHeader().getNames(),
        getPort().getHeader().getDataTypes(),
        missing_column_indices,
        descriptor,
        with_length_delimiter,
        /* with_envelope = */ false,
        flatten_google_wrappers,
        *reader,
        true);
}

bool ProtobufConfluentRowInputFormat::readRow(MutableColumns & columns, RowReadExtension & row_read_extension)
{
    if (in->eof())
    {
        return false;
    }
    // skip tombstone records (kafka messages with null value)
    if (in->available() == 0)
    {
        return false;
    }

    SchemaId schema_id = readConfluentSchemaId(*in, first_row);
    first_row = false;
    descriptor = schema_registry->getProtobufSchema(schema_id);
    in->ignore();

    if (descriptor)
        createReaderAndSerializer();

    size_t row_num = columns.empty() ? 0 : columns[0]->size();

    serializer->setColumns(columns.data(), columns.size());
    serializer->readRow(row_num);

    row_read_extension.read_columns.clear();
    row_read_extension.read_columns.resize(columns.size(), true);
    for (size_t column_idx : missing_column_indices)
        row_read_extension.read_columns[column_idx] = false;
    return true;
}

void ProtobufConfluentRowInputFormat::syncAfterError()
{
    // skip until the end of current kafka message
    in->tryIgnore(in->available());
}

ProtobufSchemaReader::ProtobufSchemaReader(const FormatSettings & format_settings)
    : schema_info(
        format_settings.schema.format_schema, "Protobuf", true, format_settings.schema.is_server, format_settings.schema.format_schema_path)
    , skip_unsupported_fields(format_settings.protobuf.skip_fields_with_unsupported_types_in_schema_inference)
    , google_protos_path(format_settings.protobuf.google_protos_path)
{
}

NamesAndTypesList ProtobufSchemaReader::readSchema()
{
    auto descriptor = ProtobufSchemas::instance().getMessageTypeForFormatSchema(
        schema_info, ProtobufSchemas::WithEnvelope::No, google_protos_path);
    return protobufSchemaToCHSchema(descriptor.message_descriptor, skip_unsupported_fields);
}

void registerInputFormatProtobuf(FormatFactory & factory)
{
    for (bool with_length_delimiter : {false, true})
    {
        factory.registerInputFormat(
            with_length_delimiter ? "Protobuf" : "ProtobufSingle",
            [with_length_delimiter](ReadBuffer & buf, const Block & sample, IRowInputFormat::Params params, const FormatSettings & settings)
            {
                return std::make_shared<ProtobufRowInputFormat>(
                    buf,
                    std::make_shared<const Block>(sample),
                    std::move(params),
                    ProtobufSchemaInfo(settings, "Protobuf", sample, settings.protobuf.use_autogenerated_schema),
                    with_length_delimiter,
                    settings.protobuf.input_flatten_google_wrappers,
                    settings.protobuf.google_protos_path);
            });
        factory.markFormatSupportsSubsetOfColumns(with_length_delimiter ? "Protobuf" : "ProtobufSingle");
    }

<<<<<<< HEAD
    factory.registerInputFormat("ProtobufConfluent",[](
        ReadBuffer & buf,
        const Block & sample,
        const RowInputFormatParams & params,
        const FormatSettings & settings)
    {
        return std::make_shared<ProtobufConfluentRowInputFormat>(sample, buf, params, settings);
    });
=======
ProtobufSchemaReader::ProtobufSchemaReader(const FormatSettings & format_settings)
    : schema_info(
          /*format_schema_source=*/format_settings.schema.format_schema_source,
          /*format_schema=*/format_settings.schema.format_schema,
          /*format_schema_message_name=*/format_settings.schema.format_schema_message_name,
          /*format=*/"Protobuf",
          /*require_message=*/true,
          /*is_server=*/format_settings.schema.is_server,
          /*format_schema_path=*/format_settings.schema.format_schema_path)
    , skip_unsupported_fields(format_settings.protobuf.skip_fields_with_unsupported_types_in_schema_inference)
    , google_protos_path(format_settings.protobuf.google_protos_path)
{
>>>>>>> 4e4381b3
}


void registerProtobufSchemaReader(FormatFactory & factory)
{
    factory.registerExternalSchemaReader("Protobuf", [](const FormatSettings & settings)
    {
        return std::make_shared<ProtobufSchemaReader>(settings);
    });
    factory.registerFileExtension("pb", "Protobuf");

    factory.registerExternalSchemaReader("ProtobufSingle", [](const FormatSettings & settings)
    {
        return std::make_shared<ProtobufSchemaReader>(settings);
    });

    for (const auto & name : {"Protobuf", "ProtobufSingle"})
        factory.registerAdditionalInfoForSchemaCacheGetter(
            name,
            [](const FormatSettings & settings)
            {
                return fmt::format(
                    "format_schema={}, skip_fields_with_unsupported_types_in_schema_inference={}",
                    settings.schema.format_schema,
                    settings.protobuf.skip_fields_with_unsupported_types_in_schema_inference);
            });
}

}

#else

namespace DB
{
class FormatFactory;
void registerInputFormatProtobuf(FormatFactory &) {}
void registerProtobufSchemaReader(FormatFactory &) {}
}

#endif<|MERGE_RESOLUTION|>--- conflicted
+++ resolved
@@ -263,7 +263,13 @@
 
 ProtobufSchemaReader::ProtobufSchemaReader(const FormatSettings & format_settings)
     : schema_info(
-        format_settings.schema.format_schema, "Protobuf", true, format_settings.schema.is_server, format_settings.schema.format_schema_path)
+          /*format_schema_source=*/format_settings.schema.format_schema_source,
+          /*format_schema=*/format_settings.schema.format_schema,
+          /*format_schema_message_name=*/format_settings.schema.format_schema_message_name,
+          /*format=*/"Protobuf",
+          /*require_message=*/true,
+          /*is_server=*/format_settings.schema.is_server,
+          /*format_schema_path=*/format_settings.schema.format_schema_path)
     , skip_unsupported_fields(format_settings.protobuf.skip_fields_with_unsupported_types_in_schema_inference)
     , google_protos_path(format_settings.protobuf.google_protos_path)
 {
@@ -296,7 +302,6 @@
         factory.markFormatSupportsSubsetOfColumns(with_length_delimiter ? "Protobuf" : "ProtobufSingle");
     }
 
-<<<<<<< HEAD
     factory.registerInputFormat("ProtobufConfluent",[](
         ReadBuffer & buf,
         const Block & sample,
@@ -305,20 +310,6 @@
     {
         return std::make_shared<ProtobufConfluentRowInputFormat>(sample, buf, params, settings);
     });
-=======
-ProtobufSchemaReader::ProtobufSchemaReader(const FormatSettings & format_settings)
-    : schema_info(
-          /*format_schema_source=*/format_settings.schema.format_schema_source,
-          /*format_schema=*/format_settings.schema.format_schema,
-          /*format_schema_message_name=*/format_settings.schema.format_schema_message_name,
-          /*format=*/"Protobuf",
-          /*require_message=*/true,
-          /*is_server=*/format_settings.schema.is_server,
-          /*format_schema_path=*/format_settings.schema.format_schema_path)
-    , skip_unsupported_fields(format_settings.protobuf.skip_fields_with_unsupported_types_in_schema_inference)
-    , google_protos_path(format_settings.protobuf.google_protos_path)
-{
->>>>>>> 4e4381b3
 }
 
 
