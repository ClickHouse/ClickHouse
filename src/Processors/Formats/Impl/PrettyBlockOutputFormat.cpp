#include <Processors/Formats/Impl/PrettyBlockOutputFormat.h>
#include <Processors/Formats/Impl/VerticalRowOutputFormat.h>
#include <Processors/Port.h>
#include <Formats/FormatFactory.h>
#include <Formats/PrettyFormatHelpers.h>
#include <IO/WriteBuffer.h>
#include <IO/WriteHelpers.h>
#include <IO/WriteBufferFromString.h>
#include <IO/Operators.h>
#include <Common/UTF8Helpers.h>
#include <Common/PODArray.h>
#include <Common/formatReadable.h>
#include "Core/ColumnWithTypeAndName.h"
#include "base/types.h"
#include <DataTypes/DataTypeLowCardinality.h>
#include <DataTypes/DataTypeNullable.h>

#include <algorithm>
#include <vector>


namespace DB
{

PrettyBlockOutputFormat::PrettyBlockOutputFormat(
    WriteBuffer & out_, const Block & header_, const FormatSettings & format_settings_, Style style_, bool mono_block_, bool color_, bool glue_chunks_)
     : IOutputFormat(header_, out_), format_settings(format_settings_), serializations(header_.getSerializations()), style(style_), mono_block(mono_block_), color(color_), glue_chunks(glue_chunks_)
{
    /// Decide whether we should print a tip near the single number value in the result.
    if (header_.getColumns().size() == 1)
    {
        /// Check if it is a numeric type, possible wrapped by Nullable or LowCardinality.
        DataTypePtr type = removeNullable(recursiveRemoveLowCardinality(header_.getDataTypes().at(0)));
        if (isNumber(type))
            readable_number_tip = true;
    }
}

bool PrettyBlockOutputFormat::cutInTheMiddle(size_t row_num, size_t num_rows, size_t max_rows)
{
    return num_rows > max_rows
        && !(row_num < (max_rows + 1) / 2
            || row_num >= num_rows - max_rows / 2);
}

void PrettyBlockOutputFormat::findWidth(size_t & width, size_t & max_padded_width, String & serialized_value, bool split_by_lines, bool & out_has_newlines, size_t prefix)
{
    /// Avoid calculating width of too long strings by limiting their size in bytes.
    /// Note that it is just an estimation. 4 is the maximum size of Unicode code point in bytes in UTF-8.
    /// But it's possible that the string is long in bytes but very short in visible size.
    /// (e.g. non-printable characters, diacritics, combining characters)
    if (format_settings.pretty.max_value_width)
    {
        size_t max_byte_size = format_settings.pretty.max_value_width * 4;
        if (serialized_value.size() > max_byte_size)
            serialized_value.resize(max_byte_size);
    }

    size_t start_from_offset = 0;
    size_t next_offset = 0;
    while (start_from_offset < serialized_value.size())
    {
        if (split_by_lines)
        {
            const char * end = serialized_value.data() + serialized_value.size();
            const char * next_nl = find_first_symbols<'\n'>(serialized_value.data() + start_from_offset, end);
            if (next_nl < end)
                out_has_newlines = true;
            size_t fragment_end_offset = next_nl - serialized_value.data();
            next_offset = fragment_end_offset;
        }
        else
        {
            next_offset = serialized_value.size();
        }

        width = std::max(
            width,
            UTF8::computeWidth(reinterpret_cast<const UInt8 *>(serialized_value.data() + start_from_offset), next_offset - start_from_offset, prefix));

        max_padded_width = std::max<UInt64>(
            max_padded_width,
            std::min<UInt64>({format_settings.pretty.max_column_pad_width, format_settings.pretty.max_value_width, width}));

        start_from_offset = next_offset;
        if (start_from_offset < serialized_value.size())
            ++start_from_offset;
    }
}

size_t PrettyBlockOutputFormat::returnNeededEnclosureLvl(
    DataTypePtr column_type, int32_t subcolumn_lvl, EnclosureLevelContainer & needed_enclosure_lvl,
    size_t column_ind, int64_t subcolumn_ind, int32_t & max_enc_lvl, int32_t cur_lvl)
{
    const auto & subcol_names = column_type->getSubcolumnNames();
    if (subcolumn_lvl == 0)
    {
        needed_enclosure_lvl.emplace_back(subcolumn_ind);
        return subcol_names.size();
    }
    if (subcol_names.empty())
    {
        if (subcolumn_lvl == -1)
        {
            needed_enclosure_lvl.emplace_back(subcolumn_ind);
            max_enc_lvl = std::max<Int32>(max_enc_lvl, cur_lvl);
        } else {
            if (subcolumn_ind == 0)
                needed_enclosure_lvl.emplace_back(INT64_MIN);
            else
                needed_enclosure_lvl.emplace_back(subcolumn_ind < 0 ? subcolumn_ind : -subcolumn_ind);
        }
        return 0;   
    }
    for (size_t i = 0; i < subcol_names.size(); ++i)
    {
        auto subcolumn_type = column_type->getSubcolumnType(subcol_names[i]);
        i += returnNeededEnclosureLvl(subcolumn_type, std::max<Int32>(-1, subcolumn_lvl - 1),
        needed_enclosure_lvl, column_ind, subcolumn_ind + i + 1, max_enc_lvl, cur_lvl + 1);
    }
    return subcol_names.size();
}


/// Evaluate the visible width of the values and column names.
/// Note that number of code points is just a rough approximation of visible string width.
void PrettyBlockOutputFormat::calculateWidths(
    const Block & header, const Chunk & chunk, bool split_by_lines, bool & out_has_newlines,
    WidthsPerColumn & widths, Widths & max_padded_widths, Widths & name_widths, Strings & names,
    StringsPerCol & subcolumn_names, WidthsPerSubcolumn & subcolumn_widths, WidthsPerColumn & max_subcolumn_widths,
    WidthsPerColumn & subcolumn_name_widths, LeavesPerColumn & column_leaves, std::vector<int32_t> & max_enc_lvl)
{
    size_t num_rows = chunk.getNumRows();
    size_t num_displayed_rows = std::min<size_t>(num_rows, format_settings.pretty.max_rows);

    /// len(num_rows + total_rows) + len(". ")
    prev_row_number_width = row_number_width;
    row_number_width = static_cast<size_t>(std::floor(std::log10(num_rows + total_rows))) + 3;

    size_t num_columns = chunk.getNumColumns();
    const auto & columns = chunk.getColumns();

    widths.resize(num_columns);
    max_padded_widths.resize_fill(num_columns);
    subcolumn_widths.resize(num_columns);
    max_subcolumn_widths.resize(num_columns);
    name_widths.resize(num_columns);
    names.resize(num_columns);
    subcolumn_name_widths.resize(num_columns);
    subcolumn_names.resize(num_columns);
    column_leaves.resize(num_columns);
    max_enc_lvl.resize(num_columns);

    /// Calculate the widths of all values.
    String serialized_value;
    size_t prefix = row_number_width + (style == Style::Space ? 1 : 2); // Tab character adjustment
    for (size_t i = 0; i < num_columns; ++i)
    {
        const auto & elem = header.getByPosition(i);
        const auto & elem_names = elem.type->getSubcolumnNames();
        const auto num_subcolumns = elem_names.size();
        const auto & column = columns[i];
        EnclosureLevelContainer leaves;
        widths[i].resize_fill(num_displayed_rows);

        if (num_subcolumns == 0 || elem.type->isNullable() || (elem.type->getTypeId() == TypeIndex::Array) ||
        (elem.type->getTypeId() == TypeIndex::Variant) || !format_settings.pretty.display_tuple_as_subcolumns)
        {
            for (size_t j = 0; j < num_rows; ++j)
            {
                if (cutInTheMiddle(j, num_rows, format_settings.pretty.max_rows))
                    continue;

                {
                    WriteBufferFromString out_serialize(serialized_value);
                    auto serialization = elem.type->getDefaultSerialization();
                    serialization->serializeText(*column, j, out_serialize, format_settings);
                }

                size_t row_num = j;
                if ((num_rows > format_settings.pretty.max_rows) && (row_num >= (num_rows - format_settings.pretty.max_rows / 2)))
                {
                    row_num -= (num_rows - format_settings.pretty.max_rows);
                }

                findWidth(widths[i][row_num], max_padded_widths[i], serialized_value, split_by_lines, out_has_newlines, prefix);
            }
        }
        else
        {
            subcolumn_widths[i].resize(num_subcolumns);
            max_subcolumn_widths[i].resize_fill(num_subcolumns);
            subcolumn_names[i].resize(num_subcolumns);
            subcolumn_name_widths[i].resize(num_subcolumns);
            max_enc_lvl[i] = 0;

            returnNeededEnclosureLvl(elem.type, -1, leaves, i, -1, max_enc_lvl[i], 0);

            column_leaves[i] = leaves;
            
            size_t width_leaves_sum = 0;


            for (auto & el : leaves)
            {
                if (el < 0 || el == INT64_MIN)
                    continue;
                subcolumn_widths[i][el].resize_fill(num_displayed_rows);
                for (size_t j = 0; j < num_rows; ++j)
                {
                    if (cutInTheMiddle(j, num_rows, format_settings.pretty.max_rows))
                        continue;

                    {
                        auto serialization = elem.type->getDefaultSerialization();
                        WriteBufferFromString out_serialize_temp(serialized_value);
                        auto subcolumn_serialization = elem.type->getSubcolumnSerialization(elem_names[el], serialization);
                        const auto & subcolumn = elem.type->getSubcolumn(elem_names[el], column);
                        subcolumn_serialization->serializeText(*subcolumn, j, out_serialize_temp, format_settings);
                    }

                    size_t row_num = j;
                    if ((num_rows > format_settings.pretty.max_rows) && (row_num >= (num_rows - format_settings.pretty.max_rows / 2)))
                    {
                        row_num -= (num_rows - format_settings.pretty.max_rows);
                    }

                    findWidth(subcolumn_widths[i][el][row_num], max_subcolumn_widths[i][el], serialized_value, split_by_lines, out_has_newlines, prefix);
                }

                // Calculate the widths for the names of subcolumns.
                {
                    auto [name, width] = truncateName(elem_names[el],
                        format_settings.pretty.max_column_name_width_cut_to
                            ? std::max<UInt64>(max_subcolumn_widths[i][el], format_settings.pretty.max_column_name_width_cut_to)
                            : 0,
                        format_settings.pretty.max_column_name_width_min_chars_to_cut,
                        format_settings.pretty.charset != FormatSettings::Pretty::Charset::UTF8);
                    subcolumn_names[i][el] = std::move(name);
                    subcolumn_name_widths[i][el] = std::min<UInt64>(format_settings.pretty.max_column_pad_width, width);
                    max_subcolumn_widths[i][el] = std::max<UInt64>(max_subcolumn_widths[i][el], subcolumn_name_widths[i][el]);

                    if (max_enc_lvl[i] == 1) {
                        max_padded_widths[i] += max_subcolumn_widths[i][el];
                    }
                    width_leaves_sum += max_subcolumn_widths[i][el];
                }
            }
            int32_t cur_lvl = max_enc_lvl[i];
            while (--cur_lvl > 0)
            {
                EnclosureLevelContainer needed_enclosure_lvl;
                returnNeededEnclosureLvl(elem.type, cur_lvl, needed_enclosure_lvl, i, -1, max_enc_lvl[i], 0);
                for (auto & el : needed_enclosure_lvl)
                {
                    if (el < 0 || el == INT64_MIN)
                        continue;
                    EnclosureLevelContainer next_level_under;
                    int32_t cur_max;
                    returnNeededEnclosureLvl(elem.type->getSubcolumnType(elem_names[el]), 1, next_level_under, i, -1, cur_max, 0);
                    size_t padding = 0;
                    for (auto & j : next_level_under)
                    {
                        if (j >= 0)
                        {
                            max_subcolumn_widths[i][el] += max_subcolumn_widths[i][el + j + 1];
                            padding += 1;
                        }
                        
                    }
                    if (padding)
                    {
                        max_subcolumn_widths[i][el] += (padding - 1) * 3;
                        width_leaves_sum += (padding - 1) * 3;
                    }
                    {
                        auto [name, width] = truncateName(elem_names[el],
                            format_settings.pretty.max_column_name_width_cut_to
                                ? std::max<UInt64>(max_subcolumn_widths[i][el], format_settings.pretty.max_column_name_width_cut_to)
                                : 0,
                            format_settings.pretty.max_column_name_width_min_chars_to_cut,
                            format_settings.pretty.charset != FormatSettings::Pretty::Charset::UTF8);
    
                        subcolumn_names[i][el] = std::move(name);
                        subcolumn_name_widths[i][el] = std::min<UInt64>(format_settings.pretty.max_column_pad_width, width);
                        max_subcolumn_widths[i][el] = std::max<UInt64>(max_subcolumn_widths[i][el], subcolumn_name_widths[i][el]);
                    }   
                    if (cur_lvl == 1) {
                        max_padded_widths[i] += max_subcolumn_widths[i][el];
                    }
                }
            }
            if (!elem.type->isNullable() && (elem.type->getTypeId() != TypeIndex::Array) && (elem.type->getTypeId() != TypeIndex::Variant)
            && max_padded_widths[i] > width_leaves_sum && max_enc_lvl[i] > 1)
            {
                auto width_difference = max_padded_widths[i] - width_leaves_sum;
                auto width_to_add = width_difference/leaves.size();
                auto remainder = width_difference - width_to_add*leaves.size();
                for (auto & el : leaves)
                {
                    if (el < 0 || el == INT64_MIN)
                        continue;
                    size_t k = el;
                    max_subcolumn_widths[i][k] += width_to_add;
                    if (remainder)
                    {
                        max_subcolumn_widths[i][k]++;
                        --remainder;
                    }
                }
            }
        }

        // Also, calculate the widths for the names of columns.
        {
            auto [name, width] = truncateName(elem.name,
                format_settings.pretty.max_column_name_width_cut_to
                    ? std::max<UInt64>(max_padded_widths[i], format_settings.pretty.max_column_name_width_cut_to)
                    : 0,
                format_settings.pretty.max_column_name_width_min_chars_to_cut,
                format_settings.pretty.charset != FormatSettings::Pretty::Charset::UTF8);

            names[i] = std::move(name);
            name_widths[i] = std::min<UInt64>(format_settings.pretty.max_column_pad_width, width);
            
            EnclosureLevelContainer next_level_under;
            int32_t cur_max;
            returnNeededEnclosureLvl(elem.type, 1, next_level_under, i, -1, cur_max, 0);
            size_t padding = 0;
            for (auto & j : next_level_under)
            {
                if (j >= 0)
                {
                    padding += 1;
                }
                
            }
            if (padding)
            {
                max_padded_widths[i] += (padding - 1) * 3;
            }
            
            // Add width if column name width is bigger than all subcolumns' max widths combined
            if (!elem.type->isNullable() && (elem.type->getTypeId() != TypeIndex::Array) && (elem.type->getTypeId() != TypeIndex::Variant)
            && leaves.size() != 0 && name_widths[i] > max_padded_widths[i] && format_settings.pretty.display_tuple_as_subcolumns)
            {
                auto width_difference = name_widths[i] - max_padded_widths[i];
                auto width_to_add = width_difference/leaves.size();
                auto remainder = width_difference - width_to_add*leaves.size();
                for (size_t k = 0; k < leaves.size(); ++k)
                {
                    max_subcolumn_widths[i][k] += width_to_add;
                    if (remainder)
                    {
                        max_subcolumn_widths[i][k]++;
                        --remainder;
                    }
                }
            }
            max_padded_widths[i] = std::max<UInt64>(max_padded_widths[i], name_widths[i]);
        }
        prefix += max_padded_widths[i] + 3;
    }
}


void PrettyBlockOutputFormat::write(Chunk chunk, PortKind port_kind)
{
    if (total_rows >= format_settings.pretty.max_rows)
    {
        total_rows += chunk.getNumRows();
        return;
    }
    if (mono_block || format_settings.pretty.squash_consecutive_ms)
    {
        if (port_kind == PortKind::Main)
        {
            if (format_settings.pretty.squash_consecutive_ms && !mono_block && !thread)
            {
                thread.emplace([this, thread_group = CurrentThread::getGroup()]
                {
                    ThreadGroupSwitcher switcher(thread_group, "PrettyWriter");

                    writingThread();
                });
            }

            if (mono_chunk)
                mono_chunk.append(chunk);
            else
                mono_chunk = std::move(chunk);
            mono_chunk_condvar.notify_one();
            return;
        }

        /// Should be written from writeSuffix()
        assert(!mono_chunk);
    }

    writeChunk(chunk, port_kind);
}

void PrettyBlockOutputFormat::writingThread()
{
    std::unique_lock lock(writing_mutex);
    Stopwatch watch(CLOCK_MONOTONIC_COARSE);
    while (!finish)
    {
        if (std::cv_status::timeout == mono_chunk_condvar.wait_for(lock, std::chrono::milliseconds(format_settings.pretty.squash_consecutive_ms))
            || watch.elapsedMilliseconds() > format_settings.pretty.squash_max_wait_ms)
        {
            writeMonoChunkIfNeeded();
            watch.restart();
        }
    }
}

void PrettyBlockOutputFormat::writeChunk(const Chunk & chunk, PortKind port_kind)
{
    auto num_rows = chunk.getNumRows();
    auto num_columns = chunk.getNumColumns();
    const auto & columns = chunk.getColumns();
    const auto & header = getPort(port_kind).getHeader();

    size_t cut_to_width = format_settings.pretty.max_value_width;
    if (!format_settings.pretty.max_value_width_apply_for_single_value && num_rows == 1 && num_columns == 1 && total_rows == 0)
        cut_to_width = 0;

    WidthsPerColumn widths;
    Widths max_widths;
    Widths name_widths;
    Strings names;

    StringsPerCol subcol_names;
    WidthsPerSubcolumn subcol_widths;
    WidthsPerColumn subcol_max_widths;
    WidthsPerColumn subcol_name_widths;
    LeavesPerColumn leaves;
    std::vector<int32_t> max_enc_lvl;

    bool has_newlines = false;
    calculateWidths(header, chunk, format_settings.pretty.multiline_fields, has_newlines, widths, max_widths, name_widths, names,
        subcol_names, subcol_widths, subcol_max_widths, subcol_name_widths, leaves, max_enc_lvl);
    size_t table_width = 0;
    for (size_t width : max_widths)
        table_width += width;

    /// Fallback to Vertical format if:
    /// enabled by the settings, this is the first chunk, the number of rows is small enough,
    /// either the table width is larger than the max_value_width or any of the values contain a newline.
    if (format_settings.pretty.fallback_to_vertical
        && displayed_rows == 0
        && num_rows <= format_settings.pretty.fallback_to_vertical_max_rows_per_chunk
        && num_columns >= format_settings.pretty.fallback_to_vertical_min_columns
        && (table_width >= format_settings.pretty.fallback_to_vertical_min_table_width || has_newlines))
    {
        use_vertical_format = true;
    }

    if (use_vertical_format)
    {
        if (!vertical_format_fallback)
        {
            vertical_format_fallback = std::make_unique<VerticalRowOutputFormat>(out, header, format_settings);
            vertical_format_fallback->writePrefixIfNeeded();
        }

        for (size_t i = 0; i < num_rows && displayed_rows < format_settings.pretty.max_rows; ++i)
        {
            if (i != 0)
                vertical_format_fallback->writeRowBetweenDelimiter();
            vertical_format_fallback->writeRow(columns, i);
            ++displayed_rows;
        }

        return;
    }

    /// Create separators

    String left_blank;
    if (format_settings.pretty.row_numbers)
        left_blank.assign(row_number_width, ' ');

    String header_begin;              /// ┏━━┳━━━┓
    String header_end;                /// ┡━━╇━━━┩
    String rows_separator;            /// ├──┼───┤
    String rows_end;                  /// └──┴───┘
    String footer_begin;              /// ┢━━╈━━━┪
    String footer_end;                /// ┗━━┻━━━┛

    bool unicode = format_settings.pretty.charset == FormatSettings::Pretty::Charset::UTF8;
    using GridPart = std::array<std::string_view, 4>;
    using Grid = std::array<GridPart, 8>;

    constexpr Grid utf8_grid
    {
        GridPart{"┏", "━", "┳", "┓"},
        GridPart{"┡", "━", "╇", "┩"},
        GridPart{"├", "─", "┼", "┤"},
        GridPart{"└", "─", "┴", "┘"},
        GridPart{"┢", "━", "╈", "┪"},
        GridPart{"┗", "━", "┻", "┛"},
        GridPart{"┌", "─", "┬", "┐"},
        GridPart{"┣", "━", "╋", "┫"},
    };

    constexpr Grid ascii_grid
    {
        GridPart{"+", "-", "+", "+"},
        GridPart{"+", "-", "+", "+"},
        GridPart{"+", "-", "+", "+"},
        GridPart{"+", "-", "+", "+"},
        GridPart{"+", "-", "+", "+"},
        GridPart{"+", "-", "+", "+"},
        GridPart{"+", "-", "+", "+"},
        GridPart{"+", "-", "+", "+"},
    };

    Grid grid = unicode ? utf8_grid : ascii_grid;

    std::string_view vertical_bold_bar   = unicode ? "┃" : "|";
    std::string_view vertical_bar        = unicode ? "│" : "|";
    std::string_view horizontal_bar      = unicode ? "─" : "-";

    std::string_view footer_begin_subcolumn_joiner = unicode ? "┷" : "-";
    if (style == Style::Full)
    {
        header_begin = left_blank;
        header_end = left_blank;
        rows_separator = left_blank;
        rows_end = left_blank;
        footer_begin = left_blank;
        footer_end = left_blank;

        WriteBufferFromString header_begin_out(header_begin, AppendModeTag{});
        WriteBufferFromString header_end_out(header_end, AppendModeTag{});
        WriteBufferFromString rows_separator_out(rows_separator, AppendModeTag{});
        WriteBufferFromString rows_end_out(rows_end, AppendModeTag{});
        WriteBufferFromString footer_begin_out(footer_begin, AppendModeTag{});
        WriteBufferFromString footer_end_out(footer_end, AppendModeTag{});

        header_begin_out             << grid[0][0];
        header_end_out               << grid[1][0];
        rows_separator_out           << grid[2][0];
        rows_end_out                 << grid[3][0];
        footer_begin_out             << grid[4][0];
        footer_end_out               << grid[5][0];
        for (size_t i = 0; i < num_columns; ++i)
        {   
            if (i != 0)
            {
                header_begin_out    << grid[0][2];
                header_end_out      << grid[1][2];
                rows_separator_out  << grid[2][2];
                rows_end_out        << grid[3][2];
                footer_begin_out    << grid[4][2];
                footer_end_out      << grid[5][2];
            }
            if (subcol_names[i].empty())
            {
                for (size_t j = 0; j < max_widths[i] + 2; ++j)
                {
                    header_begin_out             << grid[0][1];
                    header_end_out               << grid[1][1];
                    rows_separator_out           << grid[2][1];
                    rows_end_out                 << grid[3][1];
                    footer_begin_out             << grid[4][1];
                    footer_end_out               << grid[5][1];
                }
            }
            else
            {
                for (size_t j : leaves[i])
                {
                    for (size_t k = 0; k < subcol_max_widths[i][j] + 2; ++k)
                    {
                        header_begin_out             << grid[0][1];
                        header_end_out               << grid[1][1];
                        rows_separator_out           << grid[2][1];
                        rows_end_out                 << grid[3][1];
                        footer_begin_out             << grid[4][1];
                        footer_end_out               << grid[5][1];
                    }
                    if (j != subcol_names[i].size() - 1)
                    {
                        header_begin_out             << grid[0][1];
                        header_end_out               << grid[1][2];
                        rows_separator_out           << grid[2][2];
                        rows_end_out                 << grid[3][2]; 
                        footer_begin_out             << (((num_rows >= format_settings.pretty.display_footer_column_names_min_rows) && format_settings.pretty.display_footer_column_names) ?
                                                        grid[4][2] : footer_begin_subcolumn_joiner);
                        footer_end_out               << grid[5][1];
                    }
                }
            }
        }
        header_begin_out             << grid[0][3] << "\n";
        header_end_out               << grid[1][3] << "\n";
        rows_separator_out           << grid[2][3] << "\n";
        rows_end_out                 << grid[3][3] << "\n";
        footer_begin_out             << grid[4][3] << "\n";
        footer_end_out               << grid[5][3] << "\n";
    }
    else if (style == Style::Compact)
    {
        rows_end = left_blank;
        WriteBufferFromString rows_end_out(rows_end, AppendModeTag{});
        rows_end_out << grid[3][0];
        for (size_t i = 0; i < num_columns; ++i)
        {
            if (i != 0)
                rows_end_out << grid[3][2];
            if (!subcol_names[i].empty())
            {
                for (size_t j : leaves[i])
                {
                    for (size_t k = 0; k < subcol_max_widths[i][j] + 2; ++k)
                        rows_end_out << grid[3][1];
                    if (j != subcol_names[i].size() - 1)
                        rows_end_out << grid[3][2];
                }
                    
            }
            else
            {
                for (size_t j = 0; j < max_widths[i] + 2; ++j)
                    rows_end_out << grid[3][1];
            }
        }
        rows_end_out << grid[3][3] << "\n";
    }
    else if (style == Style::Space)
    {
        header_end = "\n";
        footer_begin = "\n";
        footer_end = "\n";
    }

    ///    ─ ─ ─ ─
    String vertical_filler = left_blank;

    {
        size_t vertical_filler_size = 0;
        WriteBufferFromString vertical_filler_out(vertical_filler, AppendModeTag{});

        for (size_t i = 0; i < num_columns; ++i)
            vertical_filler_size += max_widths[i] + 3;

        if (style == Style::Space)
            vertical_filler_size -= 2;
        else
            vertical_filler_size += 1;

        for (size_t i = 0; i < vertical_filler_size; ++i)
            vertical_filler_out << (i % 2 ? " " : horizontal_bar);

        vertical_filler_out << "\n";
    }

    auto write_next_separator = [&](int32_t cur_level, std::queue<size_t> & prev_cols_indexes, bool is_top) -> String
    {
        size_t string_offset = 0;
        String header_footer_separator = left_blank;
        WriteBufferFromString header_footer_separator_out(header_footer_separator, AppendModeTag{});
        bool was_empty = true;
        bool has_subcol = false;
        for (size_t i = 0; i < num_columns; ++i)
        {
            EnclosureLevelContainer needed_enclosure_lvl;
            const auto & elem = header.getByPosition(i);
            returnNeededEnclosureLvl(elem.type, cur_level, needed_enclosure_lvl, i, -1, max_enc_lvl[i], 0);
            if (subcol_names[i].empty())
            {
                if (i == 0)
                    header_footer_separator_out  << vertical_bold_bar;
                else
                {
                    header_footer_separator_out  << (was_empty ? vertical_bold_bar : grid[7][3]);
                }
                ++string_offset;
                was_empty = true;
                for (size_t j = 0; j < max_widths[i] + 2; ++j)
                {
                    header_footer_separator_out  << " ";
                    ++string_offset;
                }
            }
            else
            {
                if (!has_subcol)
                    has_subcol = true;
                
                for (size_t j = 0; j < needed_enclosure_lvl.size(); ++j)
                {
                    if (j == 0)
                    {
                        if (i == 0)
                            header_footer_separator_out  << (needed_enclosure_lvl[j] < 0 || needed_enclosure_lvl[j] == INT64_MIN ? vertical_bold_bar : grid[7][0]);
                        else if (needed_enclosure_lvl[j] < 0 || needed_enclosure_lvl[j] == INT64_MIN)
                            header_footer_separator_out  << (was_empty ? vertical_bold_bar : grid[7][3]);
                        else if (needed_enclosure_lvl[j] >= 0)
                            header_footer_separator_out  << (was_empty ? grid[7][0] : grid[7][2]);
                    }
                    else
                    {
                        if (needed_enclosure_lvl[j] < 0 || needed_enclosure_lvl[j] == INT64_MIN)
                        {
                            header_footer_separator_out  << (was_empty ? vertical_bold_bar : grid[7][3]);
                            if (!prev_cols_indexes.empty() && string_offset == prev_cols_indexes.front())
                                prev_cols_indexes.pop();
                        }
                        else
                        {
                            if (!prev_cols_indexes.empty() && prev_cols_indexes.front() == string_offset)
                            {
                                header_footer_separator_out  << (was_empty ? grid[7][0] : grid[7][2]);
                                prev_cols_indexes.pop();
                            }
                            else
                                header_footer_separator_out  << (is_top ? grid[0][2] : grid[5][2]);
                        }
                        prev_cols_indexes.push(string_offset);
                    }
                    ++string_offset;
                    if (needed_enclosure_lvl[j] < 0 || needed_enclosure_lvl[j] == INT64_MIN)
                    {
                        for (size_t k = 0; k < subcol_max_widths[i][(needed_enclosure_lvl[j] == INT64_MIN) ? 0 : needed_enclosure_lvl[j] * -1] + 2; ++k)
                        {
                            header_footer_separator_out  << " ";
                            ++string_offset;
                        }
                        was_empty = true;
                    }
                    else
                    {
                        for (size_t k = 0; k < subcol_max_widths[i][needed_enclosure_lvl[j]] + 2; ++k)
                        {
                            header_footer_separator_out  << grid[7][1];
                            ++string_offset;
                        }
                        was_empty = false;
                    }
                }
            }
        }
        header_footer_separator_out  << (was_empty ? vertical_bold_bar : grid[7][3]) << "\n";
        if (!has_subcol)
        {
            header_footer_separator.clear();
        }
        header_footer_separator_out.finalize();
        if (is_top)
        {
            writeString(header_footer_separator, out);
            return "";
        }
        else
        {
            return header_footer_separator;
        }
    };

    ///    ┃ name ┃
    ///    ┌─name─┐
    ///    └─name─┘
    ///      name
    auto write_names = [&](bool is_top) -> void
    {
        writeString(left_blank, out);

        if (style == Style::Full)
            out << vertical_bold_bar << " ";
        else if (style == Style::Compact)
            out << grid[is_top ? 6 : 3][0] << horizontal_bar;
        else if (style == Style::Space)
            out << " ";
        for (size_t i = 0; i < num_columns; ++i)
        {
            if (i != 0)
            {
                if (style == Style::Full)
                    out << " " << vertical_bold_bar << " ";
                else if (style == Style::Compact)
                    out << horizontal_bar << grid[is_top ? 6 : 3][2] << horizontal_bar;
                else if (style == Style::Space)
                    out << "   ";
            }

            const auto & col = header.getByPosition(i);

            auto write_value = [&]
            {
                if (color)
                    out << "\033[1m";
                writeString(names[i], out);
                if (color)
                    out << "\033[0m";
            };

            auto write_padding = [&]
            {
                for (size_t k = 0; k < max_widths[i] - name_widths[i]; ++k)
                {
                    if (style == Style::Compact)
                        out << horizontal_bar;
                    else
                        out << " ";
                }
            };

            if (col.type->shouldAlignRightInPrettyFormats())
            {
                write_padding();
                write_value();
            }
            else
            {
                write_value();
                write_padding();
            }
        }
        if (style == Style::Full)
            out << " " << vertical_bold_bar;
        else if (style == Style::Compact)
            out << horizontal_bar << grid[is_top ? 6 : 3][3];

        out << "\n";
    };
    
    auto write_subcol_names = [&](bool is_top, int32_t cur_level, std::queue<size_t> & prev_cols_indexes) -> String
    {
        String string = left_blank;
        WriteBufferFromString string_out(string, AppendModeTag{});
        size_t string_offset = 0;
        if (style == Style::Full)
            string_out << vertical_bold_bar << " ";
        else if (style == Style::Compact)
        {
            string_out << grid[2][0] << horizontal_bar;
            string_offset += 2;
        }
        else if (style == Style::Space)
            string_out << " ";

<<<<<<< HEAD
        for (size_t i = 0; i < num_columns; ++i)
        {
            if (i != 0)
            {
                if (style == Style::Full)
                    string_out << " " << vertical_bold_bar << " ";
                else if (style == Style::Compact)
                {
                    string_out << horizontal_bar << grid[2][2] << horizontal_bar;
                    string_offset += 3;
                }
                else if (style == Style::Space)
                    string_out << "   ";
            }
            const auto & col = header.getByPosition(i);
            EnclosureLevelContainer needed_enclosure_lvl;
            returnNeededEnclosureLvl(col.type, cur_level, needed_enclosure_lvl, i, -1, max_enc_lvl[i], 0);
            if (!subcol_names[i].empty()) {
                for (size_t j = 0; j < needed_enclosure_lvl.size(); ++j)
                {
                    int64_t ind = needed_enclosure_lvl[j];
                    if (ind < 0 || ind == INT64_MIN)
                    {
                        for (size_t k = 0; k < subcol_max_widths[i][(ind == INT64_MIN) ? 0 : ind * -1]; ++k)
                        {
                            if (style == Style::Full)
                                string_out << " ";
                            else if (style == Style::Compact)
                            {
                                string_out << horizontal_bar;
                                ++string_offset;
                            }
                        }
                    }
                    else
                    {
                        auto write_value = [&]
                        {
                            if (color)
                                string_out << "\033[1m";
                            string_out << subcol_names[i][ind];
                            if (color)
                                string_out << "\033[0m";
                        };
        
                        auto write_padding = [&]
                        {
                            for (size_t k = 0; k < subcol_max_widths[i][ind] - subcol_name_widths[i][ind]; ++k)
                            {
                                if (style == Style::Compact)
                                {
                                    string_out << horizontal_bar;
                                    ++string_offset;
                                }
                                else
                                    string_out << " ";
                            }
                        };
                        
                        if (col.type->shouldAlignRightInPrettyFormats())
                        {

                            write_padding();
                            write_value();
                        }
                        else
                        {
                            write_value();
                            write_padding();
                        }
                        string_offset += subcol_name_widths[i][ind];
                    }
                    if (j != needed_enclosure_lvl.size() - 1)
                    {
                        if (style == Style::Full)
                            string_out << " " << vertical_bold_bar << " ";
                        else if (style == Style::Compact)
                        {
                            if (!prev_cols_indexes.empty() && string_offset == prev_cols_indexes.front())
                            {
                                string_out << horizontal_bar << grid[2][2] << horizontal_bar;
                                prev_cols_indexes.pop();
                            }
                            else
                            {
                                string_out << horizontal_bar << (is_top ? grid[6][2] : grid[3][2]) << horizontal_bar;
                            }
                            prev_cols_indexes.push(string_offset);
                            string_offset += 3;
                        }
                        else if (style == Style::Space)
                            string_out << "   ";
                    }
                }
            }
            else
            {
                for (size_t k = 0; k < max_widths[i]; ++k)
                {
                    if (style == Style::Full)
                        string_out << " ";
                    else if (style == Style::Compact)
                    {
                        string_out << horizontal_bar;
                        ++string_offset;
                    }
                }
            }
        }
        if (style == Style::Full)
            string_out << " " << vertical_bold_bar;
        else if (style == Style::Compact)
            string_out << horizontal_bar << grid[2][3];

        string_out << "\n";
        string_out.finalize();
        if (!is_top && style == Style::Compact)
        {
            return string;
        }
        else
        {
            writeString(string, out);
            return "";
        }
    };
    writeString(header_begin, out);
    write_names(true);
    std::queue<size_t> prev_cols_indexes;
    std::queue<size_t> prev_cols_indexes_compact;
    int32_t mx_enc = *std::max_element(max_enc_lvl.begin(), max_enc_lvl.end());
    for (int32_t i = 1; i <= mx_enc; ++i) {
        if (style == Style::Full) 
            write_next_separator(i, prev_cols_indexes, true);
        write_subcol_names(true, i, prev_cols_indexes_compact);
    }
    writeString(header_end, out);
=======
    if (glue_chunks
        && port_kind == PortKind::Main
        && (!format_settings.pretty.row_numbers || row_number_width == prev_row_number_width)
        && max_widths == prev_chunk_max_widths)
    {
        /// Move cursor up to overwrite the footer of the previous chunk:
        if (!rows_end.empty())
            writeCString("\033[1A\033[2K\033[G", out);
        if (had_footer)
        {
            size_t times = !footer_begin.empty() + !footer_end.empty() + rows_end.empty();
            for (size_t i = 0; i < times; ++i)
                writeCString("\033[1A\033[2K\033[G", out);
        }
        if (!rows_separator.empty())
            writeString(rows_separator, out);
    }
    else
    {
        writeString(header_begin, out);
        write_names(true);
        writeString(header_end, out);
    }
>>>>>>> 7f5f37cf

    bool vertical_filler_written = false;
    size_t displayed_row = 0;
///    ---------------------------------------------------------------------------
    std::vector<std::optional<String>> serialized_values(num_columns);
    std::vector<size_t> offsets_inside_serialized_values(num_columns);
    std::vector<std::vector<std::optional<String>>> serialized_subcol_values(num_columns);
    std::vector<std::vector<size_t>> offsets_inside_serialized_subcol_values(num_columns);
    for (size_t i = 0; i < num_rows && displayed_rows < format_settings.pretty.max_rows; ++i)
    {
        if (cutInTheMiddle(i, num_rows, format_settings.pretty.max_rows))
        {
            if (!vertical_filler_written)
            {
                writeString(rows_separator, out);
                writeString(vertical_filler, out);
                vertical_filler_written = true;
            }
        }
        else
        {
            if (i != 0)
                writeString(rows_separator, out);

            /// A value can span multiple lines, and we want to iterate over them.
            for (size_t j = 0; j < num_columns; ++j)
            {
                serialized_values[j].reset();
                offsets_inside_serialized_values[j] = 0;
            }

            /// As long as there are lines in any of fields, output a line.
            bool first_line = true;
            while (true)
            {
                if (format_settings.pretty.row_numbers)
                {
                    if (first_line)
                    {
                        /// Write row number;
                        auto row_num_string = std::to_string(i + 1 + total_rows) + ". ";
                        for (size_t j = 0; j < row_number_width - row_num_string.size(); ++j)
                            writeChar(' ', out);

                        if (color)
                            out << "\033[90m";
                        writeString(row_num_string, out);
                        if (color)
                            out << "\033[0m";

                        first_line = false;
                    }
                    else
                        out << left_blank;
                }

                bool all_lines_printed = true;
                for (size_t j = 0; j < num_columns; ++j)
                {   
                    const auto & type = *header.getByPosition(j).type;
                    if (style != Style::Space)
                        out << vertical_bar;
                    else if (j != 0)
                        out << " ";
                    auto sub_names = type.getSubcolumnNames();
                    if (!sub_names.empty() && format_settings.pretty.display_tuple_as_subcolumns)
                    {
                        serialized_subcol_values[j].resize(sub_names.size());
                        offsets_inside_serialized_subcol_values[j].resize(sub_names.size());
                        for (size_t k = 0; k < leaves[j].size(); ++k)
                        {
                            serialized_subcol_values[j][leaves[j][k]].reset();
                            offsets_inside_serialized_subcol_values[j][leaves[j][k]] = 0;
                            String serialized_value;
                            WriteBufferFromString out_serialize(serialized_value);
                            auto serialization = type.getDefaultSerialization();
                            auto subcolumn = type.getSubcolumn(sub_names[leaves[j][k]], columns[j]);
                            auto sub_serialization = type.getSubcolumnSerialization(sub_names[leaves[j][k]], serialization);
                            sub_serialization->serializeText(*subcolumn, i, out_serialize, format_settings);
                            writeValueWithPadding(
                                *subcolumn,
                                *sub_serialization,
                                i,
                                format_settings.pretty.multiline_fields, serialized_subcol_values[j][leaves[j][k]], offsets_inside_serialized_subcol_values[j][leaves[j][k]],
                                subcol_widths[j][leaves[j][k]].empty() ? subcol_max_widths[j][leaves[j][k]] : subcol_widths[j][leaves[j][k]][displayed_row],
                                subcol_max_widths[j][leaves[j][k]],
                                cut_to_width,
                                type.shouldAlignRightInPrettyFormats(),
                                isNumber(type));
                            if (serialized_subcol_values[j][leaves[j][k]]->size() != offsets_inside_serialized_subcol_values[j][leaves[j][k]])
                                all_lines_printed = false;
                            if (k != leaves[j].size() - 1)
                            {
                                if (style != Style::Space)
                                    out << vertical_bar;
                                else if (j != 0)
                                    out << " ";
                            }
                        }
                    }
                    else
                    {
                        writeValueWithPadding(
                            *columns[j],
                            *serializations[j],
                            i,
                            format_settings.pretty.multiline_fields, serialized_values[j], offsets_inside_serialized_values[j],
                            widths[j].empty() ? max_widths[j] : widths[j][displayed_row],
                            max_widths[j],
                            cut_to_width,
                            type.shouldAlignRightInPrettyFormats(),
                            isNumber(type));

                        if (offsets_inside_serialized_values[j] != serialized_values[j]->size())
                            all_lines_printed = false;
                    }
                }

                if (style != Style::Space)
                    out << vertical_bar;

                if (readable_number_tip)
                    writeReadableNumberTipIfSingleValue(out, chunk, format_settings, color);

                out << "\n";
                if (all_lines_printed)
                    break;
            }

            ++displayed_row;
            ++displayed_rows;
        }
    }

    /// output column names in the footer
    if ((num_rows >= format_settings.pretty.display_footer_column_names_min_rows) && format_settings.pretty.display_footer_column_names)
    {
        writeString(footer_begin, out);
        prev_cols_indexes = {};
        std::vector<String> separators;
        if (style == Style::Full)
        {
            for (int32_t i = 1; i <= mx_enc; ++i)
            {
                separators.emplace_back(write_next_separator(i, prev_cols_indexes, false));
            }
        }
        if (style == Style::Compact)
        {
            for (int32_t i = 1; i <= mx_enc; ++i)
            {
                separators.emplace_back(write_subcol_names(false, i, prev_cols_indexes));
            }
        }
        for (int32_t i = mx_enc; i >= 1; --i) {
            if (style == Style::Compact)
            {
                writeString(separators[i - 1], out);
                continue;
            }
            write_subcol_names(false, i, prev_cols_indexes_compact);
            if (style == Style::Full)
                writeString(separators[i - 1], out);
        }
        write_names(false);
        writeString(footer_end, out);
        had_footer = true;
    }
    else
    {
        //    └──────┘
        writeString(rows_end, out);
        had_footer = false;
    }
    total_rows += num_rows;
    prev_chunk_max_widths = std::move(max_widths);
}


void PrettyBlockOutputFormat::writeValueWithPadding(
    const IColumn & column, const ISerialization & serialization, size_t row_num,
    bool split_by_lines, std::optional<String> & serialized_value, size_t & start_from_offset,
    size_t value_width, size_t pad_to_width, size_t cut_to_width, bool align_right, bool is_number)
{
    if (!serialized_value)
    {
        serialized_value = String();
        start_from_offset = 0;
        WriteBufferFromString out_serialize(*serialized_value);
        serialization.serializeText(column, row_num, out_serialize, format_settings);
    }

    size_t prefix = row_number_width + (style == Style::Space ? 1 : 2);

    bool is_continuation = start_from_offset > 0 && start_from_offset < serialized_value->size();

    String serialized_fragment;
    if (start_from_offset == serialized_value->size())
    {
        /// Only padding, nothing remains.
        value_width = 0;
    }
    else if (split_by_lines)
    {
        const char * end = serialized_value->data() + serialized_value->size();
        const char * next_nl = find_first_symbols<'\n'>(serialized_value->data() + start_from_offset, end);
        size_t fragment_end_offset = next_nl - serialized_value->data();
        serialized_fragment = serialized_value->substr(start_from_offset, fragment_end_offset - start_from_offset);
        value_width = UTF8::computeWidth(reinterpret_cast<const UInt8 *>(serialized_fragment.data()), serialized_fragment.size(), prefix);
        start_from_offset = fragment_end_offset;
    }
    else
    {
        serialized_fragment = *serialized_value;
        start_from_offset = serialized_value->size();
    }

    /// Highlight groups of thousands.
    if (color && is_number && format_settings.pretty.highlight_digit_groups)
        serialized_fragment = highlightDigitGroups(serialized_fragment);

    /// Highlight trailing spaces.
    if (color && format_settings.pretty.highlight_trailing_spaces)
        serialized_fragment = highlightTrailingSpaces(serialized_fragment);

    const char * ellipsis = format_settings.pretty.charset == FormatSettings::Pretty::Charset::UTF8 ? "⋯" : "~";
    const char * line_feed = format_settings.pretty.charset == FormatSettings::Pretty::Charset::UTF8 ? "↴" : "\\";
    const char * line_continuation = format_settings.pretty.charset == FormatSettings::Pretty::Charset::UTF8 ? "↳" : ">";

    bool is_cut = false;
    if (cut_to_width && value_width > cut_to_width)
    {
        is_cut = true;
        serialized_fragment.resize(UTF8::computeBytesBeforeWidth(
            reinterpret_cast<const UInt8 *>(serialized_fragment.data()), serialized_fragment.size(), prefix, format_settings.pretty.max_value_width));

        if (color)
        {
            serialized_fragment += "\033[31;1m";
            serialized_fragment += ellipsis;
            serialized_fragment += "\033[0m";
        }
        else
            serialized_fragment += ellipsis;

        value_width = format_settings.pretty.max_value_width;
    }

    auto write_padding = [&]()
    {
        if (pad_to_width > value_width)
            for (size_t k = 0; k < pad_to_width - value_width; ++k)
                writeChar(' ', out);
    };

    if (is_continuation)
    {
        if (color)
            out << "\033[90m";
        writeCString(line_continuation, out);
        if (color)
            out << "\033[0m";
    }
    else
        out.write(' ');

    if (align_right)
    {
        write_padding();
        out.write(serialized_fragment.data(), serialized_fragment.size());
    }
    else
    {
        out.write(serialized_fragment.data(), serialized_fragment.size());
        write_padding();
    }

    if (start_from_offset != serialized_value->size())
    {
        if (color)
            out << "\033[90m";
        writeCString(line_feed, out);
        if (color)
            out << "\033[0m";
    }
    else if (!is_cut)
        out.write(' ');

    if (start_from_offset < serialized_value->size())
        ++start_from_offset;
}


void PrettyBlockOutputFormat::consume(Chunk chunk)
{
    write(std::move(chunk), PortKind::Main);
}

void PrettyBlockOutputFormat::consumeTotals(Chunk chunk)
{
    total_rows = 0;
    writeCString("\nTotals:\n", out);
    write(std::move(chunk), PortKind::Totals);
}

void PrettyBlockOutputFormat::consumeExtremes(Chunk chunk)
{
    total_rows = 0;
    writeCString("\nExtremes:\n", out);
    write(std::move(chunk), PortKind::Extremes);
}


void PrettyBlockOutputFormat::writeMonoChunkIfNeeded()
{
    if (mono_chunk)
    {
        writeChunk(mono_chunk, PortKind::Main);
        mono_chunk.clear();
    }
}

void PrettyBlockOutputFormat::stopThread()
{
    if (thread)
    {
        finish = true;
        mono_chunk_condvar.notify_one();
    }
}

PrettyBlockOutputFormat::~PrettyBlockOutputFormat()
{
    if (thread)
    {
        stopThread();
        thread->join();
    }
}

void PrettyBlockOutputFormat::writeSuffix()
{
    stopThread();
    writeMonoChunkIfNeeded();
    writeSuffixImpl();
}

void PrettyBlockOutputFormat::writeSuffixImpl()
{
    if (total_rows >= format_settings.pretty.max_rows)
    {
        if (style == Style::Space)
            out << "\n";

        out << "Showed " << displayed_rows << " out of " << total_rows << " rows.\n";
    }
}

void registerOutputFormatPretty(FormatFactory & factory)
{
    /// Various combinations are available under their own names, e.g. PrettyCompactNoEscapesMonoBlock.
    for (auto style : {PrettyBlockOutputFormat::Style::Full, PrettyBlockOutputFormat::Style::Compact, PrettyBlockOutputFormat::Style::Space})
    {
        for (bool no_escapes : {false, true})
        {
            for (bool mono_block : {false, true})
            {
                String name = "Pretty";

                if (style == PrettyBlockOutputFormat::Style::Compact)
                    name += "Compact";
                else if (style == PrettyBlockOutputFormat::Style::Space)
                    name += "Space";

                if (no_escapes)
                    name += "NoEscapes";
                if (mono_block)
                    name += "MonoBlock";

                factory.registerOutputFormat(name, [style, no_escapes, mono_block](
                    WriteBuffer & buf,
                    const Block & sample,
                    const FormatSettings & format_settings)
                {
                    bool color = !no_escapes
                        && (format_settings.pretty.color == 1 || (format_settings.pretty.color == 2 && format_settings.is_writing_to_terminal));
                    bool glue_chunks = !no_escapes
                        && (format_settings.pretty.glue_chunks == 1 || (format_settings.pretty.glue_chunks == 2 && format_settings.is_writing_to_terminal));
                    return std::make_shared<PrettyBlockOutputFormat>(buf, sample, format_settings, style, mono_block, color, glue_chunks);
                });
            }
        }
    }
}

}<|MERGE_RESOLUTION|>--- conflicted
+++ resolved
@@ -843,7 +843,6 @@
         else if (style == Style::Space)
             string_out << " ";
 
-<<<<<<< HEAD
         for (size_t i = 0; i < num_columns; ++i)
         {
             if (i != 0)
@@ -981,7 +980,7 @@
         write_subcol_names(true, i, prev_cols_indexes_compact);
     }
     writeString(header_end, out);
-=======
+
     if (glue_chunks
         && port_kind == PortKind::Main
         && (!format_settings.pretty.row_numbers || row_number_width == prev_row_number_width)
@@ -1005,11 +1004,9 @@
         write_names(true);
         writeString(header_end, out);
     }
->>>>>>> 7f5f37cf
 
     bool vertical_filler_written = false;
     size_t displayed_row = 0;
-///    ---------------------------------------------------------------------------
     std::vector<std::optional<String>> serialized_values(num_columns);
     std::vector<size_t> offsets_inside_serialized_values(num_columns);
     std::vector<std::vector<std::optional<String>>> serialized_subcol_values(num_columns);
