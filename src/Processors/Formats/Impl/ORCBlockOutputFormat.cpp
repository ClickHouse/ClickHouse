#include <Processors/Formats/Impl/ORCBlockOutputFormat.h>

#if USE_ORC

#include <Common/assert_cast.h>
#include <Formats/FormatFactory.h>

#include <Columns/ColumnFixedString.h>
#include <Columns/ColumnNullable.h>
#include <Columns/ColumnVector.h>
#include <Columns/ColumnArray.h>
#include <Columns/ColumnString.h>
#include <Columns/ColumnTuple.h>
#include <Columns/ColumnMap.h>

#include <DataTypes/DataTypeDateTime.h>
#include <DataTypes/DataTypeDateTime64.h>
#include <DataTypes/DataTypeNullable.h>
#include <DataTypes/DataTypesDecimal.h>
#include <DataTypes/DataTypeArray.h>
#include <DataTypes/DataTypeTuple.h>
#include <DataTypes/DataTypeMap.h>
#include <DataTypes/DataTypeLowCardinality.h>

namespace DB
{

namespace ErrorCodes
{
    extern const int ILLEGAL_COLUMN;
}

ORCOutputStream::ORCOutputStream(WriteBuffer & out_) : out(out_) {}

uint64_t ORCOutputStream::getLength() const
{
    return out.count();
}

uint64_t ORCOutputStream::getNaturalWriteSize() const
{
    out.nextIfAtEnd();
    return out.available();
}

void ORCOutputStream::write(const void* buf, size_t length)
{
    out.write(static_cast<const char *>(buf), length);
}

ORCBlockOutputFormat::ORCBlockOutputFormat(WriteBuffer & out_, const Block & header_, const FormatSettings & format_settings_)
    : IOutputFormat(header_, out_), format_settings{format_settings_}, output_stream(out_)
{
    for (const auto & type : header_.getDataTypes())
        data_types.push_back(recursiveRemoveLowCardinality(type));
}

<<<<<<< HEAD
std::unique_ptr<orc::Type> ORCBlockOutputFormat::getORCType(const DataTypePtr & type)
=======
ORC_UNIQUE_PTR<orc::Type> ORCBlockOutputFormat::getORCType(const DataTypePtr & type, const std::string & column_name)
>>>>>>> c0af6924
{
    switch (type->getTypeId())
    {
        case TypeIndex::UInt8: [[fallthrough]];
        case TypeIndex::Int8:
        {
            return orc::createPrimitiveType(orc::TypeKind::BYTE);
        }
        case TypeIndex::UInt16: [[fallthrough]];
        case TypeIndex::Int16:
        {
            return orc::createPrimitiveType(orc::TypeKind::SHORT);
        }
        case TypeIndex::UInt32: [[fallthrough]];
        case TypeIndex::Int32:
        {
            return orc::createPrimitiveType(orc::TypeKind::INT);
        }
        case TypeIndex::UInt64: [[fallthrough]];
        case TypeIndex::Int64:
        {
            return orc::createPrimitiveType(orc::TypeKind::LONG);
        }
        case TypeIndex::Float32:
        {
            return orc::createPrimitiveType(orc::TypeKind::FLOAT);
        }
        case TypeIndex::Float64:
        {
            return orc::createPrimitiveType(orc::TypeKind::DOUBLE);
        }
        case TypeIndex::Date32: [[fallthrough]];
        case TypeIndex::Date:
        {
            return orc::createPrimitiveType(orc::TypeKind::DATE);
        }
        case TypeIndex::DateTime: [[fallthrough]];
        case TypeIndex::DateTime64:
        {
            return orc::createPrimitiveType(orc::TypeKind::TIMESTAMP);
        }
        case TypeIndex::FixedString: [[fallthrough]];
        case TypeIndex::String:
        {
            return orc::createPrimitiveType(orc::TypeKind::BINARY);
        }
        case TypeIndex::Nullable:
        {
            return getORCType(removeNullable(type), column_name);
        }
        case TypeIndex::Array:
        {
            const auto * array_type = assert_cast<const DataTypeArray *>(type.get());
            return orc::createListType(getORCType(array_type->getNestedType(), column_name));
        }
        case TypeIndex::Decimal32:
        {
            const auto * decimal_type = assert_cast<const DataTypeDecimal<Decimal32> *>(type.get());
            return orc::createDecimalType(decimal_type->getPrecision(), decimal_type->getScale());
        }
        case TypeIndex::Decimal64:
        {
            const auto * decimal_type = assert_cast<const DataTypeDecimal<Decimal64> *>(type.get());
            return orc::createDecimalType(decimal_type->getPrecision(), decimal_type->getScale());
        }
        case TypeIndex::Decimal128:
        {
            const auto * decimal_type = assert_cast<const DataTypeDecimal<Decimal128> *>(type.get());
            return orc::createDecimalType(decimal_type->getPrecision(), decimal_type->getScale());
        }
        case TypeIndex::Tuple:
        {
            const auto * tuple_type = assert_cast<const DataTypeTuple *>(type.get());
            const auto & nested_types = tuple_type->getElements();
            auto struct_type = orc::createStructType();
            for (size_t i = 0; i < nested_types.size(); ++i)
            {
                String name = column_name + "." + std::to_string(i);
                struct_type->addStructField(name, getORCType(nested_types[i], name));
            }
            return struct_type;
        }
        case TypeIndex::Map:
        {
            const auto * map_type = assert_cast<const DataTypeMap *>(type.get());
            return orc::createMapType(
                getORCType(map_type->getKeyType(), column_name),
                getORCType(map_type->getValueType(), column_name)
                );
        }
        default:
        {
            throw Exception("Type " + type->getName() + " is not supported for ORC output format", ErrorCodes::ILLEGAL_COLUMN);
        }
    }
}

template <typename NumberType, typename NumberVectorBatch, typename ConvertFunc>
void ORCBlockOutputFormat::writeNumbers(
        orc::ColumnVectorBatch & orc_column,
        const IColumn & column,
        const PaddedPODArray<UInt8> * null_bytemap,
        ConvertFunc convert)
{
    NumberVectorBatch & number_orc_column = dynamic_cast<NumberVectorBatch &>(orc_column);
    const auto & number_column = assert_cast<const ColumnVector<NumberType> &>(column);
    number_orc_column.resize(number_column.size());

    for (size_t i = 0; i != number_column.size(); ++i)
    {
        if (null_bytemap && (*null_bytemap)[i])
        {
            number_orc_column.notNull[i] = 0;
            continue;
        }

        number_orc_column.notNull[i] = 1;
        number_orc_column.data[i] = convert(number_column.getElement(i));
    }
    number_orc_column.numElements = number_column.size();
}

template <typename Decimal, typename DecimalVectorBatch, typename ConvertFunc>
void ORCBlockOutputFormat::writeDecimals(
        orc::ColumnVectorBatch & orc_column,
        const IColumn & column,
        DataTypePtr & type,
        const PaddedPODArray<UInt8> * null_bytemap,
        ConvertFunc convert)
{
    DecimalVectorBatch & decimal_orc_column = dynamic_cast<DecimalVectorBatch &>(orc_column);
    const auto & decimal_column = assert_cast<const ColumnDecimal<Decimal> &>(column);
    const auto * decimal_type = assert_cast<const DataTypeDecimal<Decimal> *>(type.get());
    decimal_orc_column.precision = decimal_type->getPrecision();
    decimal_orc_column.scale = decimal_type->getScale();
    decimal_orc_column.resize(decimal_column.size());
    for (size_t i = 0; i != decimal_column.size(); ++i)
    {
        if (null_bytemap && (*null_bytemap)[i])
        {
            decimal_orc_column.notNull[i] = 0;
            continue;
        }

        decimal_orc_column.notNull[i] = 1;
        decimal_orc_column.values[i] = convert(decimal_column.getElement(i).value);
    }
    decimal_orc_column.numElements = decimal_column.size();
}

template <typename ColumnType>
void ORCBlockOutputFormat::writeStrings(
        orc::ColumnVectorBatch & orc_column,
        const IColumn & column,
        const PaddedPODArray<UInt8> * null_bytemap)
{
    orc::StringVectorBatch & string_orc_column = dynamic_cast<orc::StringVectorBatch &>(orc_column);
    const auto & string_column = assert_cast<const ColumnType &>(column);
    string_orc_column.resize(string_column.size());

    for (size_t i = 0; i != string_column.size(); ++i)
    {
        if (null_bytemap && (*null_bytemap)[i])
        {
            string_orc_column.notNull[i] = 0;
            continue;
        }

        string_orc_column.notNull[i] = 1;
        const StringRef & string = string_column.getDataAt(i);
        string_orc_column.data[i] = const_cast<char *>(string.data);
        string_orc_column.length[i] = string.size;
    }
    string_orc_column.numElements = string_column.size();
}

template <typename ColumnType, typename GetSecondsFunc, typename GetNanosecondsFunc>
void ORCBlockOutputFormat::writeDateTimes(
        orc::ColumnVectorBatch & orc_column,
        const IColumn & column,
        const PaddedPODArray<UInt8> * null_bytemap,
        GetSecondsFunc get_seconds,
        GetNanosecondsFunc get_nanoseconds)
{
    orc::TimestampVectorBatch & timestamp_orc_column = dynamic_cast<orc::TimestampVectorBatch &>(orc_column);
    const auto & timestamp_column = assert_cast<const ColumnType &>(column);
    timestamp_orc_column.resize(timestamp_column.size());

    for (size_t i = 0; i != timestamp_column.size(); ++i)
    {
        if (null_bytemap && (*null_bytemap)[i])
        {
            timestamp_orc_column.notNull[i] = 0;
            continue;
        }

        timestamp_orc_column.notNull[i] = 1;
        timestamp_orc_column.data[i] = get_seconds(timestamp_column.getElement(i));
        timestamp_orc_column.nanoseconds[i] = get_nanoseconds(timestamp_column.getElement(i));
    }
    timestamp_orc_column.numElements = timestamp_column.size();
}

void ORCBlockOutputFormat::writeColumn(
    orc::ColumnVectorBatch & orc_column,
    const IColumn & column,
    DataTypePtr & type,
    const PaddedPODArray<UInt8> * null_bytemap)
{
    orc_column.notNull.resize(column.size());
    if (null_bytemap)
        orc_column.hasNulls = true;

    switch (type->getTypeId())
    {
        case TypeIndex::Int8:
        {
            /// Note: Explicit cast to avoid clang-tidy error: 'signed char' to 'long' conversion; consider casting to 'unsigned char' first.
            writeNumbers<Int8, orc::LongVectorBatch>(orc_column, column, null_bytemap, [](const Int8 & value){ return static_cast<int64_t>(value); });
            break;
        }
        case TypeIndex::UInt8:
        {
            writeNumbers<UInt8, orc::LongVectorBatch>(orc_column, column, null_bytemap, [](const UInt8 & value){ return value; });
            break;
        }
        case TypeIndex::Int16:
        {
            writeNumbers<Int16, orc::LongVectorBatch>(orc_column, column, null_bytemap, [](const Int16 & value){ return value; });
            break;
        }
        case TypeIndex::Date: [[fallthrough]];
        case TypeIndex::UInt16:
        {
            writeNumbers<UInt16, orc::LongVectorBatch>(orc_column, column, null_bytemap, [](const UInt16 & value){ return value; });
            break;
        }
        case TypeIndex::Date32: [[fallthrough]];
        case TypeIndex::Int32:
        {
            writeNumbers<Int32, orc::LongVectorBatch>(orc_column, column, null_bytemap, [](const Int32 & value){ return value; });
            break;
        }
        case TypeIndex::UInt32:
        {
            writeNumbers<UInt32, orc::LongVectorBatch>(orc_column, column, null_bytemap, [](const UInt32 & value){ return value; });
            break;
        }
        case TypeIndex::Int64:
        {
            writeNumbers<Int64, orc::LongVectorBatch>(orc_column, column, null_bytemap, [](const Int64 & value){ return value; });
            break;
        }
        case TypeIndex::UInt64:
        {
            writeNumbers<UInt64,orc::LongVectorBatch>(orc_column, column, null_bytemap, [](const UInt64 & value){ return value; });
            break;
        }
        case TypeIndex::Float32:
        {
            writeNumbers<Float32, orc::DoubleVectorBatch>(orc_column, column, null_bytemap, [](const Float32 & value){ return value; });
            break;
        }
        case TypeIndex::Float64:
        {
            writeNumbers<Float64, orc::DoubleVectorBatch>(orc_column, column, null_bytemap, [](const Float64 & value){ return value; });
            break;
        }
        case TypeIndex::FixedString:
        {
            writeStrings<ColumnFixedString>(orc_column, column, null_bytemap);
            break;
        }
        case TypeIndex::String:
        {
            writeStrings<ColumnString>(orc_column, column, null_bytemap);
            break;
        }
        case TypeIndex::DateTime:
        {
            writeDateTimes<ColumnUInt32>(
                    orc_column,
                    column, null_bytemap,
                    [](UInt32 value){ return value; },
                    [](UInt32){ return 0; });
            break;
        }
        case TypeIndex::DateTime64:
        {
            const auto * timestamp_type = assert_cast<const DataTypeDateTime64 *>(type.get());
            UInt32 scale = timestamp_type->getScale();
            writeDateTimes<DataTypeDateTime64::ColumnType>(
                    orc_column,
                    column, null_bytemap,
                    [scale](UInt64 value){ return value / std::pow(10, scale); },
                    [scale](UInt64 value){ return (value % UInt64(std::pow(10, scale))) * std::pow(10, 9 - scale); });
            break;
        }
        case TypeIndex::Decimal32:;
        {
            writeDecimals<Decimal32, orc::Decimal64VectorBatch>(
                    orc_column,
                    column,
                    type,
                    null_bytemap,
                    [](Int32 value){ return value; });
            break;
        }
        case TypeIndex::Decimal64:
        {
            writeDecimals<Decimal64, orc::Decimal64VectorBatch>(
                    orc_column,
                    column,
                    type,
                    null_bytemap,
                    [](Int64 value){ return value; });
            break;
        }
        case TypeIndex::Decimal128:
        {
            writeDecimals<Decimal128, orc::Decimal128VectorBatch>(
                    orc_column,
                    column,
                    type,
                    null_bytemap,
                    [](Int128 value){ return orc::Int128(value >> 64, (value << 64) >> 64); });
            break;
        }
        case TypeIndex::Nullable:
        {
            const auto & nullable_column = assert_cast<const ColumnNullable &>(column);
            const PaddedPODArray<UInt8> & new_null_bytemap = assert_cast<const ColumnVector<UInt8> &>(*nullable_column.getNullMapColumnPtr()).getData();
            auto nested_type = removeNullable(type);
            writeColumn(orc_column, nullable_column.getNestedColumn(), nested_type, &new_null_bytemap);
            break;
        }
        case TypeIndex::Array:
        {
            orc::ListVectorBatch & list_orc_column = dynamic_cast<orc::ListVectorBatch &>(orc_column);
            const auto & list_column = assert_cast<const ColumnArray &>(column);
            auto nested_type = assert_cast<const DataTypeArray &>(*type).getNestedType();
            const ColumnArray::Offsets & offsets = list_column.getOffsets();

            size_t column_size = list_column.size();
            list_orc_column.resize(column_size);

            /// The length of list i in ListVectorBatch is offsets[i+1] - offsets[i].
            list_orc_column.offsets[0] = 0;
            for (size_t i = 0; i != column_size; ++i)
            {
                list_orc_column.offsets[i + 1] = offsets[i];
                list_orc_column.notNull[i] = 1;
            }

            orc::ColumnVectorBatch & nested_orc_column = *list_orc_column.elements;
            writeColumn(nested_orc_column, list_column.getData(), nested_type, null_bytemap);
            list_orc_column.numElements = column_size;
            break;
        }
        case TypeIndex::Tuple:
        {
            orc::StructVectorBatch & struct_orc_column = dynamic_cast<orc::StructVectorBatch &>(orc_column);
            const auto & tuple_column = assert_cast<const ColumnTuple &>(column);
            auto nested_types = assert_cast<const DataTypeTuple *>(type.get())->getElements();
            for (size_t i = 0; i != tuple_column.size(); ++i)
                struct_orc_column.notNull[i] = 1;
            for (size_t i = 0; i != tuple_column.tupleSize(); ++i)
                writeColumn(*struct_orc_column.fields[i], tuple_column.getColumn(i), nested_types[i], null_bytemap);
            break;
        }
        case TypeIndex::Map:
        {
            orc::MapVectorBatch & map_orc_column = dynamic_cast<orc::MapVectorBatch &>(orc_column);
            const auto & list_column = assert_cast<const ColumnMap &>(column).getNestedColumn();
            const auto & map_type = assert_cast<const DataTypeMap &>(*type);
            const ColumnArray::Offsets & offsets = list_column.getOffsets();

            size_t column_size = list_column.size();

            map_orc_column.resize(list_column.size());
            /// The length of list i in ListVectorBatch is offsets[i+1] - offsets[i].
            map_orc_column.offsets[0] = 0;
            for (size_t i = 0; i != column_size; ++i)
            {
                map_orc_column.offsets[i + 1] = offsets[i];
                map_orc_column.notNull[i] = 1;
            }
            const auto nested_columns = assert_cast<const ColumnTuple *>(list_column.getDataPtr().get())->getColumns();

            orc::ColumnVectorBatch & keys_orc_column = *map_orc_column.keys;
            auto key_type = map_type.getKeyType();
            writeColumn(keys_orc_column, *nested_columns[0], key_type, null_bytemap);

            orc::ColumnVectorBatch & values_orc_column = *map_orc_column.elements;
            auto value_type = map_type.getValueType();
            writeColumn(values_orc_column, *nested_columns[1], value_type, null_bytemap);

            map_orc_column.numElements = column_size;
            break;
        }
        default:
            throw Exception("Type " + type->getName() + " is not supported for ORC output format", ErrorCodes::ILLEGAL_COLUMN);
    }
}

size_t ORCBlockOutputFormat::getColumnSize(const IColumn & column, DataTypePtr & type)
{
    if (type->getTypeId() == TypeIndex::Array)
    {
        auto nested_type = assert_cast<const DataTypeArray &>(*type).getNestedType();
        const IColumn & nested_column = assert_cast<const ColumnArray &>(column).getData();
        return std::max(column.size(), getColumnSize(nested_column, nested_type));
    }

    return column.size();
}

size_t ORCBlockOutputFormat::getMaxColumnSize(Chunk & chunk)
{
    size_t columns_num = chunk.getNumColumns();
    size_t max_column_size = 0;
    for (size_t i = 0; i != columns_num; ++i)
    {
        max_column_size = std::max(max_column_size, getColumnSize(*chunk.getColumns()[i], data_types[i]));
<<<<<<< HEAD
=======
    }
>>>>>>> c0af6924
    return max_column_size;
}

void ORCBlockOutputFormat::consume(Chunk chunk)
{
    if (!writer)
        prepareWriter();
    size_t columns_num = chunk.getNumColumns();
    size_t rows_num = chunk.getNumRows();
    /// getMaxColumnSize is needed to write arrays.
<<<<<<< HEAD
    /// The size of the batch must be no less than total amount of array elements
    /// and no less than the number of rows (ORC writes a null bit for every row).
    std::unique_ptr<orc::ColumnVectorBatch> batch = writer->createRowBatch(getMaxColumnSize(chunk));
=======
    /// The size of the batch must be no less than total amount of array elements.
    ORC_UNIQUE_PTR<orc::ColumnVectorBatch> batch = writer->createRowBatch(getMaxColumnSize(chunk));
>>>>>>> c0af6924
    orc::StructVectorBatch & root = dynamic_cast<orc::StructVectorBatch &>(*batch);
    auto columns = chunk.detachColumns();
    for (auto & column : columns)
        column = recursiveRemoveLowCardinality(column);

    for (size_t i = 0; i != columns_num; ++i)
        writeColumn(*root.fields[i], *columns[i], data_types[i], nullptr);
    root.numElements = rows_num;
    writer->add(*batch);
}

void ORCBlockOutputFormat::finalizeImpl()
{
    if (!writer)
        prepareWriter();

    writer->close();
}

void ORCBlockOutputFormat::prepareWriter()
{
    const Block & header = getPort(PortKind::Main).getHeader();
    schema = orc::createStructType();
    options.setCompression(orc::CompressionKind::CompressionKind_NONE);
    size_t columns_count = header.columns();
    for (size_t i = 0; i != columns_count; ++i)
        schema->addStructField(header.safeGetByPosition(i).name, getORCType(recursiveRemoveLowCardinality(data_types[i]), header.safeGetByPosition(i).name));
    writer = orc::createWriter(*schema, &output_stream, options);
}

void registerOutputFormatORC(FormatFactory & factory)
{
    factory.registerOutputFormat("ORC", [](
            WriteBuffer & buf,
            const Block & sample,
            const RowOutputFormatParams &,
            const FormatSettings & format_settings)
    {
        return std::make_shared<ORCBlockOutputFormat>(buf, sample, format_settings);
    });
    factory.markFormatHasNoAppendSupport("ORC");
}

}

#else

namespace DB
{
    class FormatFactory;
    void registerOutputFormatORC(FormatFactory &)
    {
    }
}

#endif<|MERGE_RESOLUTION|>--- conflicted
+++ resolved
@@ -55,11 +55,8 @@
         data_types.push_back(recursiveRemoveLowCardinality(type));
 }
 
-<<<<<<< HEAD
-std::unique_ptr<orc::Type> ORCBlockOutputFormat::getORCType(const DataTypePtr & type)
-=======
-ORC_UNIQUE_PTR<orc::Type> ORCBlockOutputFormat::getORCType(const DataTypePtr & type, const std::string & column_name)
->>>>>>> c0af6924
+
+std::unique_ptr<orc::Type> ORCBlockOutputFormat::getORCType(const DataTypePtr & type, const std::string & column_name)
 {
     switch (type->getTypeId())
     {
@@ -482,12 +479,7 @@
     size_t columns_num = chunk.getNumColumns();
     size_t max_column_size = 0;
     for (size_t i = 0; i != columns_num; ++i)
-    {
         max_column_size = std::max(max_column_size, getColumnSize(*chunk.getColumns()[i], data_types[i]));
-<<<<<<< HEAD
-=======
-    }
->>>>>>> c0af6924
     return max_column_size;
 }
 
@@ -498,14 +490,9 @@
     size_t columns_num = chunk.getNumColumns();
     size_t rows_num = chunk.getNumRows();
     /// getMaxColumnSize is needed to write arrays.
-<<<<<<< HEAD
     /// The size of the batch must be no less than total amount of array elements
     /// and no less than the number of rows (ORC writes a null bit for every row).
     std::unique_ptr<orc::ColumnVectorBatch> batch = writer->createRowBatch(getMaxColumnSize(chunk));
-=======
-    /// The size of the batch must be no less than total amount of array elements.
-    ORC_UNIQUE_PTR<orc::ColumnVectorBatch> batch = writer->createRowBatch(getMaxColumnSize(chunk));
->>>>>>> c0af6924
     orc::StructVectorBatch & root = dynamic_cast<orc::StructVectorBatch &>(*batch);
     auto columns = chunk.detachColumns();
     for (auto & column : columns)
