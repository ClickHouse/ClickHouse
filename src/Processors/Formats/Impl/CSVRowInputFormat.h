--- conflicted
+++ resolved
@@ -82,10 +82,8 @@
     CSVFormatReader reader;
 };
 
-<<<<<<< HEAD
 void skipEndOfLine(ReadBuffer & in);
-=======
+
 std::pair<bool, size_t> fileSegmentationEngineCSVImpl(ReadBuffer & in, DB::Memory<> & memory, size_t min_chunk_size, size_t min_rows);
->>>>>>> 8500cdd0
 
 }