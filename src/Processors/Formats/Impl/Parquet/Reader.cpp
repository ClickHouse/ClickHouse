--- conflicted
+++ resolved
@@ -612,9 +612,9 @@
 
 void Reader::preparePrewhere()
 {
-<<<<<<< HEAD
-    PrewhereInfoPtr prewhere_info = format_filter_info->prewhere_info;
-    if (prewhere_info)
+    const auto & row_level_filter = format_filter_info->row_level_filter;
+    const auto & prewhere_info = format_filter_info->prewhere_info;
+    if (row_level_filter || prewhere_info)
     {
         /// TODO [parquet]: We currently run prewhere after reading all prewhere columns of the row
         ///     subgroup, in one thread per row group. Instead, we could extract single-column conditions
@@ -624,70 +624,38 @@
 
         /// Convert ActionsDAG to ExpressionActions.
         ExpressionActionsSettings actions_settings;
-        if (prewhere_info->row_level_filter.has_value())
-        {
-            ExpressionActions actions(prewhere_info->row_level_filter->clone(), actions_settings);
+        if (row_level_filter)
+        {
+            ExpressionActions actions(row_level_filter->actions.clone(), actions_settings);
             prewhere_steps.push_back(PrewhereStep
                 {
                     .actions = std::move(actions),
-                    .result_column_name = prewhere_info->row_level_column_name
+                    .result_column_name = row_level_filter->column_name,
                 });
-        }
-        ExpressionActions actions(prewhere_info->prewhere_actions.clone(), actions_settings);
-        prewhere_steps.push_back(PrewhereStep
-            {
-                .actions = std::move(actions),
-                .result_column_name = prewhere_info->prewhere_column_name,
-                .need_filter = prewhere_info->need_filter,
-            });
-        if (!prewhere_info->remove_prewhere_column)
-            prewhere_steps.back().idx_in_output_block = sample_block->getPositionByName(prewhere_info->prewhere_column_name);
-
-        /// Look up expression inputs in extended_sample_block.
-        for (PrewhereStep & step : prewhere_steps)
-=======
-    const auto & row_level_filter = format_filter_info->row_level_filter;
-    const auto & prewhere_info = format_filter_info->prewhere_info;
-    if (!prewhere_info && !row_level_filter)
-        return;
-
-    /// TODO [parquet]: We currently run prewhere after reading all prewhere columns of the row
-    ///     subgroup, in one thread per row group. Instead, we could extract single-column conditions
-    ///     and run them after decoding the corresponding columns, in parallel.
-    ///     (Still run multi-column conditions, like `col1 = 42 or col2 = 'yes'`, after reading all columns.)
-    ///     Probably reuse tryBuildPrewhereSteps from MergeTree for splitting the expression.
-
-    /// Convert ActionsDAG to ExpressionActions.
-    ExpressionActionsSettings actions_settings;
-    if (row_level_filter)
-    {
-        ExpressionActions actions(row_level_filter->actions.clone(), actions_settings);
-        prewhere_steps.push_back(PrewhereStep
-        {
-            .actions = std::move(actions),
-            .result_column_name = row_level_filter->column_name,
-        });
-
-        if (!row_level_filter->do_remove_column)
-            prewhere_steps.back().idx_in_output_block = sample_block->getPositionByName(row_level_filter->column_name);
-    }
-    if (prewhere_info)
-    {
-        ExpressionActions actions(prewhere_info->prewhere_actions.clone(), actions_settings);
-        prewhere_steps.push_back(PrewhereStep
-            {
-                .actions = std::move(actions),
-                .result_column_name = prewhere_info->prewhere_column_name,
-                .need_filter = prewhere_info->need_filter,
-            });
-        if (!prewhere_info->remove_prewhere_column)
-            prewhere_steps.back().idx_in_output_block = sample_block->getPositionByName(prewhere_info->prewhere_column_name);
-    }
+
+            if (!row_level_filter->do_remove_column)
+                prewhere_steps.back().idx_in_output_block = sample_block->getPositionByName(row_level_filter->column_name);
+        }
+
+        if (prewhere_info)
+        {
+            ExpressionActions actions(prewhere_info->prewhere_actions.clone(), actions_settings);
+            prewhere_steps.push_back(PrewhereStep
+                {
+                    .actions = std::move(actions),
+                    .result_column_name = prewhere_info->prewhere_column_name,
+                    .need_filter = prewhere_info->need_filter,
+                });
+
+            if (!prewhere_info->remove_prewhere_column)
+                prewhere_steps.back().idx_in_output_block = sample_block->getPositionByName(prewhere_info->prewhere_column_name);
+        }
+    }
+
     /// Look up expression inputs in extended_sample_block.
     for (PrewhereStep & step : prewhere_steps)
     {
         for (const auto & col : step.actions.getRequiredColumnsWithTypes())
->>>>>>> a94c7b96
         {
             for (const auto & col : step.actions.getRequiredColumnsWithTypes())
             {
