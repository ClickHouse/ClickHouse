--- conflicted
+++ resolved
@@ -23,11 +23,7 @@
     bool output_string_as_string = false;
     bool output_fixed_string_as_fixed_byte_array = true;
     bool output_datetime_as_uint32 = false;
-<<<<<<< HEAD
     bool output_date_as_uint16 = false;
-    bool output_enum_as_byte_array = false;
-=======
->>>>>>> 222bf4b4
 
     CompressionMethod compression = CompressionMethod::Lz4;
     int compression_level = 3;
