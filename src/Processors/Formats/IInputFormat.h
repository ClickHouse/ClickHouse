#pragma once

#include <Processors/Formats/InputFormatErrorsLogger.h>
#include <Processors/ISource.h>
#include <IO/ReadBuffer.h>
#include <Interpreters/Context.h>
#include <Formats/ColumnMapping.h>


namespace DB
{

using ColumnMappingPtr = std::shared_ptr<ColumnMapping>;

/** Input format is a source, that reads data from ReadBuffer.
  */
class IInputFormat : public ISource
{
protected:

    /// Skip GCC warning: ‘maybe_unused’ attribute ignored
#pragma GCC diagnostic push
#pragma GCC diagnostic ignored "-Wattributes"

    ReadBuffer * in [[maybe_unused]];

#pragma GCC diagnostic pop

public:
    IInputFormat(Block header, ReadBuffer & in_);

    /** In some usecase (hello Kafka) we need to read a lot of tiny streams in exactly the same format.
     * The recreating of parser for each small stream takes too long, so we introduce a method
     * resetParser() which allow to reset the state of parser to continue reading of
     * source stream without recreating that.
     * That should be called after current buffer was fully read.
     */
    virtual void resetParser();

    virtual void setReadBuffer(ReadBuffer & in_);
<<<<<<< HEAD
    virtual void resetReadBuffer() { in = nullptr; }
=======
    ReadBuffer & getReadBuffer() const { return *in; }
>>>>>>> b1793926

    virtual const BlockMissingValues & getMissingValues() const
    {
        static const BlockMissingValues none;
        return none;
    }

    /// Must be called from ParallelParsingInputFormat after readSuffix
    ColumnMappingPtr getColumnMapping() const { return column_mapping; }
    /// Must be called from ParallelParsingInputFormat before readPrefix
    void setColumnMapping(ColumnMappingPtr column_mapping_) { column_mapping = column_mapping_; }

    size_t getCurrentUnitNumber() const { return current_unit_number; }
    void setCurrentUnitNumber(size_t current_unit_number_) { current_unit_number = current_unit_number_; }

    void addBuffer(std::unique_ptr<ReadBuffer> buffer) { owned_buffers.emplace_back(std::move(buffer)); }

    void setErrorsLogger(const InputFormatErrorsLoggerPtr & errors_logger_) { errors_logger = errors_logger_; }

    virtual size_t getApproxBytesReadForChunk() const { return 0; }

protected:
<<<<<<< HEAD
    ReadBuffer & getReadBuffer() const { chassert(in); return *in; }

    virtual Chunk getChunkForCount(size_t rows);

=======
>>>>>>> b1793926
    ColumnMappingPtr column_mapping{};

    InputFormatErrorsLoggerPtr errors_logger;

private:
    /// Number of currently parsed chunk (if parallel parsing is enabled)
    size_t current_unit_number = 0;

    std::vector<std::unique_ptr<ReadBuffer>> owned_buffers;
};

using InputFormatPtr = std::shared_ptr<IInputFormat>;

}<|MERGE_RESOLUTION|>--- conflicted
+++ resolved
@@ -38,11 +38,7 @@
     virtual void resetParser();
 
     virtual void setReadBuffer(ReadBuffer & in_);
-<<<<<<< HEAD
     virtual void resetReadBuffer() { in = nullptr; }
-=======
-    ReadBuffer & getReadBuffer() const { return *in; }
->>>>>>> b1793926
 
     virtual const BlockMissingValues & getMissingValues() const
     {
@@ -65,13 +61,8 @@
     virtual size_t getApproxBytesReadForChunk() const { return 0; }
 
 protected:
-<<<<<<< HEAD
     ReadBuffer & getReadBuffer() const { chassert(in); return *in; }
 
-    virtual Chunk getChunkForCount(size_t rows);
-
-=======
->>>>>>> b1793926
     ColumnMappingPtr column_mapping{};
 
     InputFormatErrorsLoggerPtr errors_logger;
