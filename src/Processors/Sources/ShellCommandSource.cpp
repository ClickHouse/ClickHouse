--- conflicted
+++ resolved
@@ -556,11 +556,7 @@
     class SendingChunkHeaderTransform final : public ISimpleTransform
     {
     public:
-<<<<<<< HEAD
-        SendingChunkHeaderTransform(SharedHeader header, WriteBuffer & buffer_)
-=======
-        SendingChunkHeaderTransform(const Block & header, std::shared_ptr<TimeoutWriteBufferFromFileDescriptor> buffer_)
->>>>>>> 732b77ce
+        SendingChunkHeaderTransform(const Block & header, WriteBuffer & buffer_)
             : ISimpleTransform(header, header, false)
             , buffer(buffer_)
         {
@@ -572,13 +568,8 @@
 
         void transform(Chunk & chunk) override
         {
-<<<<<<< HEAD
             writeText(chunk.getNumRows(), buffer);
             writeChar('\n', buffer);
-=======
-            writeText(chunk.getNumRows(), *buffer);
-            writeChar('\n', *buffer);
->>>>>>> 732b77ce
         }
 
     private:
@@ -681,12 +672,8 @@
 
         if (configuration.send_chunk_header)
         {
-<<<<<<< HEAD
             /// We cannot use timeout_write_buffer directly since the output format may wrap the buffer, so we need to use a wrapper
-            auto transform = std::make_shared<SendingChunkHeaderTransform>(input_pipes[i].getSharedHeader(), *out->getWriteBufferPtr());
-=======
-            auto transform = std::make_shared<SendingChunkHeaderTransform>(input_pipes[i].getHeader(), timeout_write_buffer);
->>>>>>> 732b77ce
+            auto transform = std::make_shared<SendingChunkHeaderTransform>(input_pipes[i].getHeader(), *out->getWriteBufferPtr());
             input_pipes[i].addTransform(std::move(transform));
         }
 
