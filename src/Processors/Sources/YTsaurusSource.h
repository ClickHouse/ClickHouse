#pragma once

#include "config.h"

#if USE_YTSAURUS
#include <Interpreters/Context_fwd.h>
#include <Processors/ISource.h>
#include <Core/YTsaurus/YTsaurusClient.h>
#include <Processors/Formats/Impl/JSONEachRowRowInputFormat.h>
#include <Storages/YTsaurus/YTsaurusSettings.h>
#include <optional>
#include <memory>

namespace DB
{

struct YTsaurusTableSourceOptions
{
    const String cypress_path;
    YTsaurusSettings settings;
    std::optional<Block> lookup_input_block = std::nullopt;
<<<<<<< HEAD
    std::optional<String> select_rows_columns = std::nullopt;
=======
    bool check_types_allow_nullable = false;
>>>>>>> 7bd890e1
};

class YTsaurusTableSourceStaticTable final : public ISource
{
public:
    YTsaurusTableSourceStaticTable(
        YTsaurusClientPtr client_, const YTsaurusTableSourceOptions & source_options_, const SharedHeader & sample_block_, const UInt64 & max_block_size_);
    ~YTsaurusTableSourceStaticTable() override = default;

    String getName() const override { return "YTsaurusTableSourceStaticTable"; }

private:
    Chunk generate() override { return json_row_format->read(); }

    YTsaurusClientPtr client;
    const SharedHeader sample_block;
    UInt64 max_block_size;
    ReadBufferPtr read_buffer;
    std::unique_ptr<JSONEachRowRowInputFormat> json_row_format;
};

class YTsaurusTableSourceDynamicTable final : public ISource
{
public:
    YTsaurusTableSourceDynamicTable(
        YTsaurusClientPtr client_, const YTsaurusTableSourceOptions & source_options_, const SharedHeader & sample_block_, const UInt64 & max_block_size_);
    ~YTsaurusTableSourceDynamicTable() override = default;

    String getName() const override { return "YTsaurusTableSourceDynamicTable"; }

private:
    Chunk generate() override { return json_row_format->read(); }

    YTsaurusClientPtr client;
    const YTsaurusTableSourceOptions & source_options;
    const SharedHeader sample_block;
    UInt64 max_block_size;
    FormatSettings format_settings;
    ReadBufferPtr read_buffer;
    std::unique_ptr<JSONEachRowRowInputFormat> json_row_format;

    bool use_lookups;
};

struct YTsaurusSourceFactory
{
    static std::shared_ptr<ISource>
    createSource(YTsaurusClientPtr client, YTsaurusTableSourceOptions source_options, const SharedHeader & sample_block, UInt64 max_block_size);
};

}
#endif<|MERGE_RESOLUTION|>--- conflicted
+++ resolved
@@ -19,11 +19,8 @@
     const String cypress_path;
     YTsaurusSettings settings;
     std::optional<Block> lookup_input_block = std::nullopt;
-<<<<<<< HEAD
     std::optional<String> select_rows_columns = std::nullopt;
-=======
     bool check_types_allow_nullable = false;
->>>>>>> 7bd890e1
 };
 
 class YTsaurusTableSourceStaticTable final : public ISource
