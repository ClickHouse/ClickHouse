--- conflicted
+++ resolved
@@ -20,14 +20,9 @@
     if (has_aggregate_functions)
     {
         auto info = std::make_shared<AggregatedChunkInfo>();
-<<<<<<< HEAD
-        info->bucket_num = data.info.bucket_num;
-        info->is_overflows = data.info.is_overflows;
-        info->out_of_order_buckets = data.info.out_of_order_buckets;
-=======
         info->bucket_num = data->info.bucket_num;
         info->is_overflows = data->info.is_overflows;
->>>>>>> c4b81d4d
+        info->out_of_order_buckets = data->info.out_of_order_buckets;
         chunk.getChunkInfos().add(std::move(info));
     }
 }
