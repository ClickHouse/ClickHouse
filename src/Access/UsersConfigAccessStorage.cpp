#include <Access/UsersConfigAccessStorage.h>
#include <Access/Common/SSLCertificateSubjects.h>
#include <Access/Quota.h>
#include <Access/RowPolicy.h>
#include <Access/User.h>
#include <Access/Role.h>
#include <Access/SettingsProfile.h>
#include <Access/AccessControl.h>
#include <Access/resolveSetting.h>
#include <Access/AccessChangesNotifier.h>
#include <Dictionaries/IDictionary.h>
#include <Common/Config/ConfigReloader.h>
#include <Common/SSHWrapper.h>
#include <Common/StringUtils.h>
#include <Common/quoteString.h>
#include <Common/transformEndianness.h>
#include <Core/Settings.h>
#include <Interpreters/executeQuery.h>
#include <Parsers/Access/ASTGrantQuery.h>
#include <Parsers/Access/ASTRolesOrUsersSet.h>
#include <Parsers/Access/ParserGrantQuery.h>
#include <Parsers/parseQuery.h>
#include <Poco/Util/AbstractConfiguration.h>
#include <Poco/MD5Engine.h>
#include <Poco/JSON/JSON.h>
#include <Poco/JSON/Object.h>
#include <Poco/JSON/Stringifier.h>
#include <cstring>
#include <filesystem>
#include <base/FnTraits.h>


namespace DB
{
namespace ErrorCodes
{
    extern const int BAD_ARGUMENTS;
    extern const int UNKNOWN_ADDRESS_PATTERN_TYPE;
    extern const int THERE_IS_NO_PROFILE;
    extern const int NOT_IMPLEMENTED;
    extern const int SUPPORT_IS_DISABLED;
}

namespace
{

    UUID generateID(AccessEntityType type, const String & name)
    {
        Poco::MD5Engine md5;
        md5.update(name);
        char type_storage_chars[] = " USRSXML";
        type_storage_chars[0] = AccessEntityTypeInfo::get(type).unique_char;
        md5.update(type_storage_chars, strlen(type_storage_chars));
        UUID result;
        memcpy(&result, md5.digest().data(), md5.digestLength());
        transformEndianness<std::endian::native, std::endian::little>(result);
        return result;
    }

    UUID generateID(const IAccessEntity & entity) { return generateID(entity.getType(), entity.getName()); }

    template <typename T>
    void parseGrant(T & entity, const String & string_query, const std::unordered_set<UUID> & allowed_role_ids)
    {
        ParserGrantQuery parser;
        parser.setParseWithoutGrantees();

        String error_message;
        const char * pos = string_query.data();
        auto ast = tryParseQuery(parser, pos, pos + string_query.size(), error_message, false, "", false, 0, DBMS_DEFAULT_MAX_PARSER_DEPTH, DBMS_DEFAULT_MAX_PARSER_BACKTRACKS, true);

        if (!ast)
            throw Exception(ErrorCodes::BAD_ARGUMENTS, "Failed to parse grant query. Error: {}", error_message);

        auto & query = ast->as<ASTGrantQuery &>();

        if (query.roles && query.is_revoke)
            throw Exception(ErrorCodes::BAD_ARGUMENTS, "Roles can't be revoked in config file");

        if (!query.cluster.empty())
            throw Exception(ErrorCodes::BAD_ARGUMENTS, "Can't grant on cluster using config file");

        if (query.grantees)
            throw Exception(ErrorCodes::BAD_ARGUMENTS, "You can't specify grantees in query using config file");

        for (auto & element : query.access_rights_elements)
        {
            if (query.is_revoke)
                entity.access.revoke(element);
            else
                entity.access.grant(element);
        }

        if (query.roles)
        {
            std::vector<UUID> roles_to_grant;
            roles_to_grant.reserve(query.roles->size());

            for (const auto & role_name : query.roles->names)
            {
                auto role_id = generateID(AccessEntityType::ROLE, role_name);
                if (!allowed_role_ids.contains(role_id))
                    throw Exception(ErrorCodes::THERE_IS_NO_PROFILE, "Role {} was not found", role_name);

                roles_to_grant.push_back(role_id);
            }

            if (query.admin_option)
                entity.granted_roles.grantWithAdminOption(roles_to_grant);
            else
                entity.granted_roles.grant(roles_to_grant);
        }
    }

    UserPtr parseUser(
        const Poco::Util::AbstractConfiguration & config,
        const String & user_name,
        const std::unordered_set<UUID> & allowed_profile_ids,
        const std::unordered_set<UUID> & allowed_role_ids,
        bool allow_no_password,
        bool allow_plaintext_password)
    {
        const bool validate = true;
        auto user = std::make_shared<User>();
        user->setName(user_name);
        String user_config = "users." + user_name;
        bool has_no_password = config.has(user_config + ".no_password");
        bool has_password_plaintext = config.has(user_config + ".password");
        bool has_password_sha256_hex = config.has(user_config + ".password_sha256_hex");
        bool has_password_double_sha1_hex = config.has(user_config + ".password_double_sha1_hex");
        bool has_ldap = config.has(user_config + ".ldap");
        bool has_kerberos = config.has(user_config + ".kerberos");

        const auto certificates_config = user_config + ".ssl_certificates";
        bool has_certificates = config.has(certificates_config);

        const auto ssh_keys_config = user_config + ".ssh_keys";
        bool has_ssh_keys = config.has(ssh_keys_config);

        const auto http_auth_config = user_config + ".http_authentication";
        bool has_http_auth = config.has(http_auth_config);

        size_t num_password_fields = has_no_password + has_password_plaintext + has_password_sha256_hex + has_password_double_sha1_hex
            + has_ldap + has_kerberos + has_certificates + has_ssh_keys + has_http_auth;

        if (num_password_fields > 1)
            throw Exception(ErrorCodes::BAD_ARGUMENTS, "More than one field of 'password', 'password_sha256_hex', "
                            "'password_double_sha1_hex', 'no_password', 'ldap', 'kerberos', 'ssl_certificates', 'ssh_keys', "
                            "'http_authentication' are used to specify authentication info for user {}. "
                            "Must be only one of them.", user_name);

        if (num_password_fields < 1)
            throw Exception(ErrorCodes::BAD_ARGUMENTS, "Either 'password' or 'password_sha256_hex' "
                            "or 'password_double_sha1_hex' or 'no_password' or 'ldap' or 'kerberos "
                            "or 'ssl_certificates' or 'ssh_keys' or 'http_authentication' must be specified for user {}.", user_name);

        if (has_password_plaintext)
        {
<<<<<<< HEAD
            user->authentication_methods.emplace_back(AuthenticationType::PLAINTEXT_PASSWORD);
            user->authentication_methods.back().setPassword(config.getString(user_config + ".password"), validate);
        }
        else if (has_password_sha256_hex)
        {
            user->authentication_methods.emplace_back(AuthenticationType::SHA256_PASSWORD);
            user->authentication_methods.back().setPasswordHashHex(config.getString(user_config + ".password_sha256_hex"), validate);
        }
        else if (has_password_double_sha1_hex)
        {
            user->authentication_methods.emplace_back(AuthenticationType::DOUBLE_SHA1_PASSWORD);
            user->authentication_methods.back().setPasswordHashHex(config.getString(user_config + ".password_double_sha1_hex"), validate);
=======
            user->auth_data = AuthenticationData{AuthenticationType::PLAINTEXT_PASSWORD};
            user->auth_data.setPassword(config.getString(user_config + ".password"));
        }
        else if (has_password_sha256_hex)
        {
            user->auth_data = AuthenticationData{AuthenticationType::SHA256_PASSWORD};
            user->auth_data.setPasswordHashHex(config.getString(user_config + ".password_sha256_hex"));
        }
        else if (has_password_double_sha1_hex)
        {
            user->auth_data = AuthenticationData{AuthenticationType::DOUBLE_SHA1_PASSWORD};
            user->auth_data.setPasswordHashHex(config.getString(user_config + ".password_double_sha1_hex"));
>>>>>>> 6583db37
        }
        else if (has_ldap)
        {
            bool has_ldap_server = config.has(user_config + ".ldap.server");
            if (!has_ldap_server)
                throw Exception(ErrorCodes::BAD_ARGUMENTS, "Missing mandatory 'server' in 'ldap', with LDAP server name, for user {}.", user_name);

            const auto ldap_server_name = config.getString(user_config + ".ldap.server");
            if (ldap_server_name.empty())
                throw Exception(ErrorCodes::BAD_ARGUMENTS, "LDAP server name cannot be empty for user {}.", user_name);

            user->auth_data = AuthenticationData{AuthenticationType::LDAP};
            user->auth_data.setLDAPServerName(ldap_server_name);
        }
        else if (has_kerberos)
        {
            const auto realm = config.getString(user_config + ".kerberos.realm", "");

            user->auth_data = AuthenticationData{AuthenticationType::KERBEROS};
            user->auth_data.setKerberosRealm(realm);
        }
        else if (has_certificates)
        {
            user->auth_data = AuthenticationData{AuthenticationType::SSL_CERTIFICATE};

            /// Fill list of allowed certificates.
            Poco::Util::AbstractConfiguration::Keys keys;
            config.keys(certificates_config, keys);
            for (const String & key : keys)
            {
                if (key.starts_with("common_name"))
                {
                    String value = config.getString(certificates_config + "." + key);
                    user->auth_data.addSSLCertificateSubject(SSLCertificateSubjects::Type::CN, std::move(value));
                }
                else if (key.starts_with("subject_alt_name"))
                {
                    String value = config.getString(certificates_config + "." + key);
                    if (value.empty())
                        throw Exception(ErrorCodes::BAD_ARGUMENTS, "Expected ssl_certificates.subject_alt_name to not be empty");
                    user->auth_data.addSSLCertificateSubject(SSLCertificateSubjects::Type::SAN, std::move(value));
                }
                else
                    throw Exception(ErrorCodes::BAD_ARGUMENTS, "Unknown certificate pattern type: {}", key);
            }
        }
        else if (has_ssh_keys)
        {
#if USE_SSH
            user->auth_data = AuthenticationData{AuthenticationType::SSH_KEY};

            Poco::Util::AbstractConfiguration::Keys entries;
            config.keys(ssh_keys_config, entries);
            std::vector<SSHKey> keys;
            for (const String& entry : entries)
            {
                const auto conf_pref = ssh_keys_config + "." + entry + ".";
                if (entry.starts_with("ssh_key"))
                {
                    String type, base64_key;
                    if (config.has(conf_pref + "type"))
                    {
                        type = config.getString(conf_pref + "type");
                    }
                    else
                        throw Exception(ErrorCodes::BAD_ARGUMENTS, "Expected type field in {} entry", entry);
                    if (config.has(conf_pref + "base64_key"))
                    {
                        base64_key = config.getString(conf_pref + "base64_key");
                    }
                    else
                        throw Exception(ErrorCodes::BAD_ARGUMENTS, "Expected base64_key field in {} entry", entry);


                    try
                    {
                        keys.emplace_back(SSHKeyFactory::makePublicKeyFromBase64(base64_key, type));
                    }
                    catch (const std::invalid_argument &)
                    {
                        throw Exception(ErrorCodes::BAD_ARGUMENTS, "Bad SSH key in entry: {}", entry);
                    }
                }
                else
                    throw Exception(ErrorCodes::BAD_ARGUMENTS, "Unknown ssh_key entry pattern type: {}", entry);
            }
            user->auth_data.setSSHKeys(std::move(keys));
#else
            throw Exception(ErrorCodes::SUPPORT_IS_DISABLED, "SSH is disabled, because ClickHouse is built without libssh");
#endif
        }
        else if (has_http_auth)
        {
            user->auth_data = AuthenticationData{AuthenticationType::HTTP};
            user->auth_data.setHTTPAuthenticationServerName(config.getString(http_auth_config + ".server"));
            auto scheme = config.getString(http_auth_config + ".scheme");
            user->auth_data.setHTTPAuthenticationScheme(parseHTTPAuthenticationScheme(scheme));
        }

        auto auth_type = user->auth_data.getType();
        if (((auth_type == AuthenticationType::NO_PASSWORD) && !allow_no_password) ||
            ((auth_type == AuthenticationType::PLAINTEXT_PASSWORD) && !allow_plaintext_password))
        {
            throw Exception(ErrorCodes::BAD_ARGUMENTS,
                            "Authentication type {} is not allowed, check the setting allow_{} in the server configuration",
                            toString(auth_type), AuthenticationTypeInfo::get(auth_type).name);
        }

        const auto profile_name_config = user_config + ".profile";
        if (config.has(profile_name_config))
        {
            auto profile_name = config.getString(profile_name_config);
            auto profile_id = generateID(AccessEntityType::SETTINGS_PROFILE, profile_name);
            if (!allowed_profile_ids.contains(profile_id))
                throw Exception(ErrorCodes::THERE_IS_NO_PROFILE, "Profile {} was not found", profile_name);
            SettingsProfileElement profile_element;
            profile_element.parent_profile = profile_id;
            user->settings.push_back(std::move(profile_element));
        }

        /// Fill list of allowed hosts.
        const auto networks_config = user_config + ".networks";
        if (config.has(networks_config))
        {
            Poco::Util::AbstractConfiguration::Keys keys;
            config.keys(networks_config, keys);
            user->allowed_client_hosts.clear();
            for (const String & key : keys)
            {
                String value = config.getString(networks_config + "." + key);
                if (key.starts_with("ip"))
                    user->allowed_client_hosts.addSubnet(value);
                else if (key.starts_with("host_regexp"))
                    user->allowed_client_hosts.addNameRegexp(value);
                else if (key.starts_with("host"))
                    user->allowed_client_hosts.addName(value);
                else
                    throw Exception(ErrorCodes::UNKNOWN_ADDRESS_PATTERN_TYPE, "Unknown address pattern type: {}", key);
            }
        }

        /// Fill list of allowed databases.
        const auto databases_config = user_config + ".allow_databases";
        std::optional<Strings> databases;
        if (config.has(databases_config))
        {
            Poco::Util::AbstractConfiguration::Keys keys;
            config.keys(databases_config, keys);
            databases.emplace();
            databases->reserve(keys.size());
            for (const auto & key : keys)
            {
                const auto database_name = config.getString(databases_config + "." + key);
                databases->push_back(database_name);
            }
        }

        /// Fill list of allowed dictionaries.
        const auto dictionaries_config = user_config + ".allow_dictionaries";
        std::optional<Strings> dictionaries;
        if (config.has(dictionaries_config))
        {
            Poco::Util::AbstractConfiguration::Keys keys;
            config.keys(dictionaries_config, keys);
            dictionaries.emplace();
            dictionaries->reserve(keys.size());
            for (const auto & key : keys)
            {
                const auto dictionary_name = config.getString(dictionaries_config + "." + key);
                dictionaries->push_back(dictionary_name);
            }
        }

        const auto grants_config = user_config + ".grants";
        std::optional<Strings> grant_queries;
        if (config.has(grants_config))
        {
            Poco::Util::AbstractConfiguration::Keys keys;
            config.keys(grants_config, keys);
            grant_queries.emplace();
            grant_queries->reserve(keys.size());
            for (const auto & key : keys)
            {
                const auto query = config.getString(grants_config + "." + key);
                grant_queries->push_back(query);
            }
        }

        bool access_management = config.getBool(user_config + ".access_management", false);
        bool named_collection_control = config.getBool(user_config + ".named_collection_control", false) || config.getBool(user_config + ".named_collection_admin", false);
        bool show_named_collections_secrets = config.getBool(user_config + ".show_named_collections_secrets", false);

        if (grant_queries)
            if (databases || dictionaries || access_management || named_collection_control || show_named_collections_secrets)
                throw Exception(ErrorCodes::BAD_ARGUMENTS, "Any other access control settings can't be specified with `grants`");

        if (grant_queries)
        {
            for (const auto & string_query : *grant_queries)
                parseGrant(*user, string_query, allowed_role_ids);
        }
        else
        {
            /// By default all databases are accessible
            /// and the user can grant everything he has.
            user->access.grantWithGrantOption(AccessType::ALL);

            if (databases)
            {
                user->access.revoke(AccessFlags::allFlags() - AccessFlags::allGlobalFlags());
                user->access.grantWithGrantOption(AccessType::TABLE_ENGINE);
                user->access.grantWithGrantOption(AccessFlags::allDictionaryFlags(), IDictionary::NO_DATABASE_TAG);
                for (const String & database : *databases)
                    user->access.grantWithGrantOption(AccessFlags::allFlags(), database);
            }

            if (dictionaries)
            {
                user->access.revoke(AccessFlags::allDictionaryFlags(), IDictionary::NO_DATABASE_TAG);
                for (const String & dictionary : *dictionaries)
                    user->access.grantWithGrantOption(AccessFlags::allDictionaryFlags(), IDictionary::NO_DATABASE_TAG, dictionary);
            }

            if (!access_management)
            {
                user->access.revoke(AccessType::ACCESS_MANAGEMENT);
                user->access.revokeGrantOption(AccessType::ALL);
            }

            if (!named_collection_control)
            {
                user->access.revoke(AccessType::NAMED_COLLECTION_ADMIN);
            }

            if (!show_named_collections_secrets)
            {
                user->access.revoke(AccessType::SHOW_NAMED_COLLECTIONS_SECRETS);
            }
        }

        String default_database = config.getString(user_config + ".default_database", "");
        user->default_database = default_database;

        return user;
    }


    std::vector<AccessEntityPtr> parseUsers(
        const Poco::Util::AbstractConfiguration & config,
        const std::unordered_set<UUID> & allowed_profile_ids,
        const std::unordered_set<UUID> & allowed_role_ids,
        bool allow_no_password,
        bool allow_plaintext_password)
    {
        Poco::Util::AbstractConfiguration::Keys user_names;
        config.keys("users", user_names);

        std::vector<AccessEntityPtr> users;
        users.reserve(user_names.size());
        for (const auto & user_name : user_names)
        {
            try
            {
                users.push_back(parseUser(config, user_name, allowed_profile_ids, allowed_role_ids, allow_no_password, allow_plaintext_password));
            }
            catch (Exception & e)
            {
                e.addMessage(fmt::format("while parsing user '{}' in users configuration file", user_name));
                throw;
            }
        }

        return users;
    }

    RolePtr parseRole(
        const Poco::Util::AbstractConfiguration & config,
        const String & role_name,
        const std::unordered_set<UUID> & allowed_role_ids)
    {
        auto role = std::make_shared<Role>();
        role->setName(role_name);
        String role_config = "roles." + role_name;

        const auto grants_config = role_config + ".grants";
        if (config.has(grants_config))
        {
            Poco::Util::AbstractConfiguration::Keys keys;
            config.keys(grants_config, keys);
            for (const auto & key : keys)
            {
                const auto query = config.getString(grants_config + "." + key);
                parseGrant(*role, query, allowed_role_ids);
            }
        }

        return role;
    }

    std::vector<AccessEntityPtr> parseRoles(
        const Poco::Util::AbstractConfiguration & config,
        const std::unordered_set<UUID> & allowed_role_ids)
    {
        Poco::Util::AbstractConfiguration::Keys role_names;
        config.keys("roles", role_names);

        std::vector<AccessEntityPtr> roles;
        roles.reserve(role_names.size());
        for (const auto & role_name : role_names)
        {
            try
            {
                roles.push_back(parseRole(config, role_name, allowed_role_ids));
            }
            catch (Exception & e)
            {
                e.addMessage(fmt::format("while parsing roles '{}' in users configuration file", role_name));
                throw;
            }
        }

        return roles;
    }


    QuotaPtr parseQuota(const Poco::Util::AbstractConfiguration & config, const String & quota_name, const std::vector<UUID> & user_ids)
    {
        auto quota = std::make_shared<Quota>();
        quota->setName(quota_name);

        String quota_config = "quotas." + quota_name;
        if (config.has(quota_config + ".keyed_by_ip"))
            quota->key_type = QuotaKeyType::IP_ADDRESS;
        else if (config.has(quota_config + ".keyed_by_forwarded_ip"))
            quota->key_type = QuotaKeyType::FORWARDED_IP_ADDRESS;
        else if (config.has(quota_config + ".keyed"))
            quota->key_type = QuotaKeyType::CLIENT_KEY_OR_USER_NAME;
        else
            quota->key_type = QuotaKeyType::USER_NAME;

        Poco::Util::AbstractConfiguration::Keys interval_keys;
        config.keys(quota_config, interval_keys);

        for (const String & interval_key : interval_keys)
        {
            if (!startsWith(interval_key, "interval"))
                continue;

            String interval_config = quota_config + "." + interval_key;
            std::chrono::seconds duration{config.getInt(interval_config + ".duration", 0)};
            if (duration.count() <= 0) /// Skip quotas with non-positive duration.
                continue;

            quota->all_limits.emplace_back();
            auto & limits = quota->all_limits.back();
            limits.duration = duration;
            limits.randomize_interval = config.getBool(interval_config + ".randomize", false);

            for (auto quota_type : collections::range(QuotaType::MAX))
            {
                const auto & type_info = QuotaTypeInfo::get(quota_type);
                auto value = config.getString(interval_config + "." + type_info.name, "0");
                if (value != "0")
                    limits.max[static_cast<size_t>(quota_type)] = type_info.stringToValue(value);
            }
        }

        quota->to_roles.add(user_ids);
        return quota;
    }


    std::vector<AccessEntityPtr> parseQuotas(const Poco::Util::AbstractConfiguration & config)
    {
        Poco::Util::AbstractConfiguration::Keys user_names;
        config.keys("users", user_names);
        std::unordered_map<String, std::vector<UUID>> quota_to_user_ids;
        for (const auto & user_name : user_names)
        {
            if (config.has("users." + user_name + ".quota"))
                quota_to_user_ids[config.getString("users." + user_name + ".quota")].push_back(generateID(AccessEntityType::USER, user_name));
        }

        Poco::Util::AbstractConfiguration::Keys quota_names;
        config.keys("quotas", quota_names);

        std::vector<AccessEntityPtr> quotas;
        quotas.reserve(quota_names.size());

        for (const auto & quota_name : quota_names)
        {
            try
            {
                auto it = quota_to_user_ids.find(quota_name);
                const std::vector<UUID> & quota_users = (it != quota_to_user_ids.end()) ? std::move(it->second) : std::vector<UUID>{};
                quotas.push_back(parseQuota(config, quota_name, quota_users));
            }
            catch (Exception & e)
            {
                e.addMessage(fmt::format("while parsing quota '{}' in users configuration file", quota_name));
                throw;
            }
        }

        return quotas;
    }


    std::vector<AccessEntityPtr> parseRowPolicies(const Poco::Util::AbstractConfiguration & config, bool users_without_row_policies_can_read_rows)
    {
        std::map<std::pair<String /* database */, String /* table */>, std::unordered_map<String /* user */, String /* filter */>> all_filters_map;

        Poco::Util::AbstractConfiguration::Keys user_names;
        config.keys("users", user_names);

        for (const String & user_name : user_names)
        {
            const String databases_config = "users." + user_name + ".databases";
            if (config.has(databases_config))
            {
                Poco::Util::AbstractConfiguration::Keys database_keys;
                config.keys(databases_config, database_keys);

                /// Read tables within databases
                for (const String & database_key : database_keys)
                {
                    const String database_config = databases_config + "." + database_key;

                    String database_name;
                    if (((database_key == "database") || (database_key.starts_with("database["))) && config.has(database_config + "[@name]"))
                        database_name = config.getString(database_config + "[@name]");
                    else if (size_t bracket_pos = database_key.find('['); bracket_pos != std::string::npos)
                        database_name = database_key.substr(0, bracket_pos);
                    else
                        database_name = database_key;

                    Poco::Util::AbstractConfiguration::Keys table_keys;
                    config.keys(database_config, table_keys);

                    /// Read table properties
                    for (const String & table_key : table_keys)
                    {
                        String table_config = database_config + "." + table_key;
                        String table_name;
                        if (((table_key == "table") || (table_key.starts_with("table["))) && config.has(table_config + "[@name]"))
                            table_name = config.getString(table_config + "[@name]");
                        else if (size_t bracket_pos = table_key.find('['); bracket_pos != std::string::npos)
                            table_name = table_key.substr(0, bracket_pos);
                        else
                            table_name = table_key;

                        String filter_config = table_config + ".filter";
                        all_filters_map[{database_name, table_name}][user_name] = config.getString(filter_config);
                    }
                }
            }
        }

        std::vector<AccessEntityPtr> policies;
        for (auto & [database_and_table_name, user_to_filters] : all_filters_map)
        {
            const auto & [database, table_name] = database_and_table_name;
            for (const String & user_name : user_names)
            {
                String filter;
                auto it = user_to_filters.find(user_name);
                if (it != user_to_filters.end())
                {
                    filter = it->second;
                }
                else
                {
                    if (users_without_row_policies_can_read_rows)
                        continue;
                    else
                        filter = "1";
                }

                auto policy = std::make_shared<RowPolicy>();
                policy->setFullName(user_name, database, table_name);
                policy->filters[static_cast<size_t>(RowPolicyFilterType::SELECT_FILTER)] = filter;
                policy->to_roles.add(generateID(AccessEntityType::USER, user_name));
                policies.push_back(policy);
            }
        }
        return policies;
    }


    SettingsProfileElements parseSettingsConstraints(const Poco::Util::AbstractConfiguration & config,
                                                     const String & path_to_constraints,
                                                     const AccessControl & access_control)
    {
        SettingsProfileElements profile_elements;
        Poco::Util::AbstractConfiguration::Keys keys;
        config.keys(path_to_constraints, keys);

        for (const String & setting_name : keys)
        {
            access_control.checkSettingNameIsAllowed(setting_name);

            SettingsProfileElement profile_element;
            profile_element.setting_name = setting_name;
            Poco::Util::AbstractConfiguration::Keys constraint_types;
            String path_to_name = path_to_constraints + "." + setting_name;
            config.keys(path_to_name, constraint_types);

            size_t writability_count = 0;
            for (const String & constraint_type : constraint_types)
            {
                if (constraint_type == "min")
                    profile_element.min_value = settingStringToValueUtil(setting_name, config.getString(path_to_name + "." + constraint_type));
                else if (constraint_type == "max")
                    profile_element.max_value = settingStringToValueUtil(setting_name, config.getString(path_to_name + "." + constraint_type));
                else if (constraint_type == "readonly" || constraint_type == "const")
                {
                    writability_count++;
                    profile_element.writability = SettingConstraintWritability::CONST;
                }
                else if (constraint_type == "changeable_in_readonly")
                {
                    writability_count++;
                    if (access_control.doesSettingsConstraintsReplacePrevious())
                        profile_element.writability = SettingConstraintWritability::CHANGEABLE_IN_READONLY;
                    else
                        throw Exception(ErrorCodes::NOT_IMPLEMENTED, "Setting changeable_in_readonly for {} is not allowed "
                                        "unless settings_constraints_replace_previous is enabled", setting_name);
                }
                else
                    throw Exception(ErrorCodes::NOT_IMPLEMENTED, "Setting {} value for {} isn't supported", constraint_type, setting_name);
            }
            if (writability_count > 1)
                throw Exception(ErrorCodes::NOT_IMPLEMENTED, "Not more than one constraint writability specifier "
                                "(const/readonly/changeable_in_readonly) is allowed for {}", setting_name);

            profile_elements.push_back(std::move(profile_element));
        }

        return profile_elements;
    }

    std::shared_ptr<SettingsProfile> parseSettingsProfile(
        const Poco::Util::AbstractConfiguration & config,
        const String & profile_name,
        const std::unordered_set<UUID> & allowed_parent_profile_ids,
        const AccessControl & access_control)
    {
        auto profile = std::make_shared<SettingsProfile>();
        profile->setName(profile_name);
        String profile_config = "profiles." + profile_name;

        Poco::Util::AbstractConfiguration::Keys keys;
        config.keys(profile_config, keys);

        for (const std::string & key : keys)
        {
            if (key == "profile" || key.starts_with("profile["))
            {
                String parent_profile_name = config.getString(profile_config + "." + key);
                auto parent_profile_id = generateID(AccessEntityType::SETTINGS_PROFILE, parent_profile_name);
                if (!allowed_parent_profile_ids.contains(parent_profile_id))
                    throw Exception(ErrorCodes::THERE_IS_NO_PROFILE, "Parent profile '{}' was not found", parent_profile_name);
                SettingsProfileElement profile_element;
                profile_element.parent_profile = parent_profile_id;
                profile->elements.emplace_back(std::move(profile_element));
                continue;
            }

            if (key == "constraints" || key.starts_with("constraints["))
            {
                profile->elements.merge(parseSettingsConstraints(config, profile_config + "." + key, access_control));
                continue;
            }

            const auto & setting_name = key;
            access_control.checkSettingNameIsAllowed(setting_name);

            SettingsProfileElement profile_element;
            profile_element.setting_name = setting_name;
            profile_element.value = settingStringToValueUtil(setting_name, config.getString(profile_config + "." + key));
            profile->elements.emplace_back(std::move(profile_element));
        }

        return profile;
    }


    std::vector<AccessEntityPtr> parseSettingsProfiles(
        const Poco::Util::AbstractConfiguration & config,
        const std::unordered_set<UUID> & allowed_parent_profile_ids,
        const AccessControl & access_control)
    {
        Poco::Util::AbstractConfiguration::Keys profile_names;
        config.keys("profiles", profile_names);

        std::vector<AccessEntityPtr> profiles;
        profiles.reserve(profile_names.size());

        for (const auto & profile_name : profile_names)
        {
            try
            {
                profiles.push_back(parseSettingsProfile(config, profile_name, allowed_parent_profile_ids, access_control));
            }
            catch (Exception & e)
            {
                e.addMessage(fmt::format("while parsing profile '{}' in users configuration file", profile_name));
                throw;
            }
        }

        return profiles;
    }

    std::unordered_set<UUID> getAllowedIDs(
        const Poco::Util::AbstractConfiguration & config,
        const String & configuration_key,
        const AccessEntityType type)
    {
        Poco::Util::AbstractConfiguration::Keys keys;
        config.keys(configuration_key, keys);
        std::unordered_set<UUID> ids;
        for (const auto & key : keys)
            ids.emplace(generateID(type, key));
        return ids;
    }
}

UsersConfigAccessStorage::UsersConfigAccessStorage(const String & storage_name_, AccessControl & access_control_, bool allow_backup_)
    : IAccessStorage(storage_name_)
    , access_control(access_control_)
    , memory_storage(storage_name_, access_control.getChangesNotifier(), false)
    , backup_allowed(allow_backup_)
{
}

UsersConfigAccessStorage::~UsersConfigAccessStorage() = default;


String UsersConfigAccessStorage::getStorageParamsJSON() const
{
    std::lock_guard lock{load_mutex};
    Poco::JSON::Object json;
    if (!path.empty())
        json.set("path", path);
    std::ostringstream oss;     // STYLE_CHECK_ALLOW_STD_STRING_STREAM
    oss.exceptions(std::ios::failbit);
    Poco::JSON::Stringifier::stringify(json, oss);
    return oss.str();
}

String UsersConfigAccessStorage::getPath() const
{
    std::lock_guard lock{load_mutex};
    return path;
}

bool UsersConfigAccessStorage::isPathEqual(const String & path_) const
{
    return getPath() == path_;
}

void UsersConfigAccessStorage::setConfig(const Poco::Util::AbstractConfiguration & config)
{
    std::lock_guard lock{load_mutex};
    path.clear();
    config_reloader.reset();
    parseFromConfig(config);
}

void UsersConfigAccessStorage::parseFromConfig(const Poco::Util::AbstractConfiguration & config)
{
    try
    {
        auto allowed_profile_ids = getAllowedIDs(config, "profiles", AccessEntityType::SETTINGS_PROFILE);
        auto allowed_role_ids = getAllowedIDs(config, "roles", AccessEntityType::ROLE);
        bool no_password_allowed = access_control.isNoPasswordAllowed();
        bool plaintext_password_allowed = access_control.isPlaintextPasswordAllowed();

        std::vector<std::pair<UUID, AccessEntityPtr>> all_entities;
        for (const auto & entity : parseUsers(config, allowed_profile_ids, allowed_role_ids, no_password_allowed, plaintext_password_allowed))
            all_entities.emplace_back(generateID(*entity), entity);
        for (const auto & entity : parseQuotas(config))
            all_entities.emplace_back(generateID(*entity), entity);
        for (const auto & entity : parseRowPolicies(config, access_control.isEnabledUsersWithoutRowPoliciesCanReadRows()))
            all_entities.emplace_back(generateID(*entity), entity);
        for (const auto & entity : parseSettingsProfiles(config, allowed_profile_ids, access_control))
            all_entities.emplace_back(generateID(*entity), entity);
        for (const auto & entity : parseRoles(config, allowed_role_ids))
            all_entities.emplace_back(generateID(*entity), entity);
        memory_storage.setAll(all_entities);
    }
    catch (Exception & e)
    {
        e.addMessage(fmt::format("while loading {}", path.empty() ? "configuration" : ("configuration file " + quoteString(path))));
        throw;
    }
}

void UsersConfigAccessStorage::load(
    const String & users_config_path,
    const String & include_from_path,
    const String & preprocessed_dir,
    const zkutil::GetZooKeeper & get_zookeeper_function)
{
    std::lock_guard lock{load_mutex};
    path = std::filesystem::path{users_config_path}.lexically_normal();
    config_reloader.reset();
    config_reloader = std::make_unique<ConfigReloader>(
        users_config_path,
        std::vector{{include_from_path}},
        preprocessed_dir,
        zkutil::ZooKeeperNodeCache(get_zookeeper_function),
        std::make_shared<Poco::Event>(),
        [&](Poco::AutoPtr<Poco::Util::AbstractConfiguration> new_config, bool /*initial_loading*/)
        {
            Settings::checkNoSettingNamesAtTopLevel(*new_config, users_config_path);
            parseFromConfig(*new_config);
            access_control.getChangesNotifier().sendNotifications();
        });
}

void UsersConfigAccessStorage::startPeriodicReloading()
{
    std::lock_guard lock{load_mutex};
    if (config_reloader)
        config_reloader->start();
}

void UsersConfigAccessStorage::stopPeriodicReloading()
{
    std::lock_guard lock{load_mutex};
    if (config_reloader)
        config_reloader->stop();
}

void UsersConfigAccessStorage::reload(ReloadMode /* reload_mode */)
{
    std::lock_guard lock{load_mutex};
    if (config_reloader)
        config_reloader->reload();
}

std::optional<UUID> UsersConfigAccessStorage::findImpl(AccessEntityType type, const String & name) const
{
    return memory_storage.find(type, name);
}


std::vector<UUID> UsersConfigAccessStorage::findAllImpl(AccessEntityType type) const
{
    return memory_storage.findAll(type);
}


bool UsersConfigAccessStorage::exists(const UUID & id) const
{
    return memory_storage.exists(id);
}


AccessEntityPtr UsersConfigAccessStorage::readImpl(const UUID & id, bool throw_if_not_exists) const
{
    return memory_storage.read(id, throw_if_not_exists);
}


std::optional<std::pair<String, AccessEntityType>> UsersConfigAccessStorage::readNameWithTypeImpl(const UUID & id, bool throw_if_not_exists) const
{
    return memory_storage.readNameWithType(id, throw_if_not_exists);
}

}<|MERGE_RESOLUTION|>--- conflicted
+++ resolved
@@ -156,33 +156,18 @@
 
         if (has_password_plaintext)
         {
-<<<<<<< HEAD
-            user->authentication_methods.emplace_back(AuthenticationType::PLAINTEXT_PASSWORD);
-            user->authentication_methods.back().setPassword(config.getString(user_config + ".password"), validate);
+            user->auth_data = AuthenticationData{AuthenticationType::PLAINTEXT_PASSWORD};
+            user->auth_data.setPassword(config.getString(user_config + ".password"), validate);
         }
         else if (has_password_sha256_hex)
         {
-            user->authentication_methods.emplace_back(AuthenticationType::SHA256_PASSWORD);
-            user->authentication_methods.back().setPasswordHashHex(config.getString(user_config + ".password_sha256_hex"), validate);
+            user->auth_data = AuthenticationData{AuthenticationType::SHA256_PASSWORD};
+            user->auth_data.setPasswordHashHex(config.getString(user_config + ".password_sha256_hex"), validate);
         }
         else if (has_password_double_sha1_hex)
         {
-            user->authentication_methods.emplace_back(AuthenticationType::DOUBLE_SHA1_PASSWORD);
-            user->authentication_methods.back().setPasswordHashHex(config.getString(user_config + ".password_double_sha1_hex"), validate);
-=======
-            user->auth_data = AuthenticationData{AuthenticationType::PLAINTEXT_PASSWORD};
-            user->auth_data.setPassword(config.getString(user_config + ".password"));
-        }
-        else if (has_password_sha256_hex)
-        {
-            user->auth_data = AuthenticationData{AuthenticationType::SHA256_PASSWORD};
-            user->auth_data.setPasswordHashHex(config.getString(user_config + ".password_sha256_hex"));
-        }
-        else if (has_password_double_sha1_hex)
-        {
             user->auth_data = AuthenticationData{AuthenticationType::DOUBLE_SHA1_PASSWORD};
-            user->auth_data.setPasswordHashHex(config.getString(user_config + ".password_double_sha1_hex"));
->>>>>>> 6583db37
+            user->auth_data.setPasswordHashHex(config.getString(user_config + ".password_double_sha1_hex"), validate);
         }
         else if (has_ldap)
         {
