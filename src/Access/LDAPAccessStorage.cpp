--- conflicted
+++ resolved
@@ -3,11 +3,8 @@
 #include <Access/ExternalAuthenticators.h>
 #include <Access/User.h>
 #include <Access/Role.h>
-<<<<<<< HEAD
 #include <Access/Credentials.h>
-=======
 #include <Access/LDAPClient.h>
->>>>>>> ccd86154
 #include <Common/Exception.h>
 #include <common/logger_useful.h>
 #include <ext/scope_guard.h>
@@ -57,15 +54,9 @@
     if (!has_server)
         throw Exception("Missing 'server' field for LDAP user directory", ErrorCodes::BAD_ARGUMENTS);
 
-<<<<<<< HEAD
     const auto ldap_server_name_cfg = config.getString(prefix_str + "server");
     if (ldap_server_name_cfg.empty())
-        throw Exception("Empty 'server' field for LDAP user directory.", ErrorCodes::BAD_ARGUMENTS);
-=======
-    const auto ldap_server_cfg = config.getString(prefix_str + "server");
-    if (ldap_server_cfg.empty())
         throw Exception("Empty 'server' field for LDAP user directory", ErrorCodes::BAD_ARGUMENTS);
->>>>>>> ccd86154
 
     std::set<String> common_roles_cfg;
     if (has_roles)
@@ -77,7 +68,7 @@
         common_roles_cfg.insert(role_names.begin(), role_names.end());
     }
 
-    LDAPSearchParamsList role_search_params_cfg;
+    LDAPClient::SearchParamsList role_search_params_cfg;
     if (has_role_mapping)
     {
         Poco::Util::AbstractConfiguration::Keys all_keys;
@@ -99,22 +90,17 @@
 
             auto scope = config.getString(rm_prefix_str + "scope", "subtree");
             boost::algorithm::to_lower(scope);
-            if (scope == "base")           rm_params.scope = LDAPSearchParams::Scope::BASE;
-            else if (scope == "one_level") rm_params.scope = LDAPSearchParams::Scope::ONE_LEVEL;
-            else if (scope == "subtree")   rm_params.scope = LDAPSearchParams::Scope::SUBTREE;
-            else if (scope == "children")  rm_params.scope = LDAPSearchParams::Scope::CHILDREN;
+            if (scope == "base")           rm_params.scope = LDAPClient::SearchParams::Scope::BASE;
+            else if (scope == "one_level") rm_params.scope = LDAPClient::SearchParams::Scope::ONE_LEVEL;
+            else if (scope == "subtree")   rm_params.scope = LDAPClient::SearchParams::Scope::SUBTREE;
+            else if (scope == "children")  rm_params.scope = LDAPClient::SearchParams::Scope::CHILDREN;
             else
                 throw Exception("Invalid value of 'scope' field in '" + key + "' section of LDAP user directory, must be one of 'base', 'one_level', 'subtree', or 'children'", ErrorCodes::BAD_ARGUMENTS);
         }
     }
 
     access_control_manager = access_control_manager_;
-<<<<<<< HEAD
     ldap_server_name = ldap_server_name_cfg;
-    default_role_names.swap(roles_cfg);
-    roles_of_interest.clear();
-=======
-    ldap_server = ldap_server_cfg;
     role_search_params.swap(role_search_params_cfg);
     common_role_names.swap(common_roles_cfg);
 
@@ -124,7 +110,6 @@
     granted_role_names.clear();
     granted_role_ids.clear();
 
->>>>>>> ccd86154
     role_change_subscription = access_control_manager->subscribeForChanges<Role>(
         [this] (const UUID & id, const AccessEntityPtr & entity)
         {
@@ -234,14 +219,14 @@
 }
 
 
-void LDAPAccessStorage::assignRolesNoLock(User & user, const LDAPSearchResultsList & external_roles) const
-{
-    const auto external_roles_hash = boost::hash<LDAPSearchResultsList>{}(external_roles);
+void LDAPAccessStorage::assignRolesNoLock(User & user, const LDAPClient::SearchResultsList & external_roles) const
+{
+    const auto external_roles_hash = boost::hash<LDAPClient::SearchResultsList>{}(external_roles);
     return assignRolesNoLock(user, external_roles, external_roles_hash);
 }
 
 
-void LDAPAccessStorage::assignRolesNoLock(User & user, const LDAPSearchResultsList & external_roles, const std::size_t external_roles_hash) const
+void LDAPAccessStorage::assignRolesNoLock(User & user, const LDAPClient::SearchResultsList & external_roles, const std::size_t external_roles_hash) const
 {
     const auto & user_name = user.getName();
     auto & granted_roles = user.granted_roles.roles;
@@ -328,10 +313,10 @@
 }
 
 
-void LDAPAccessStorage::updateAssignedRolesNoLock(const UUID & id, const String & user_name, const LDAPSearchResultsList & external_roles) const
+void LDAPAccessStorage::updateAssignedRolesNoLock(const UUID & id, const String & user_name, const LDAPClient::SearchResultsList & external_roles) const
 {
     // No need to include common_role_names in this hash each time, since they don't change.
-    const auto external_roles_hash = boost::hash<LDAPSearchResultsList>{}(external_roles);
+    const auto external_roles_hash = boost::hash<LDAPClient::SearchResultsList>{}(external_roles);
 
     // Map and grant the roles from scratch only if the list of external role has changed.
     const auto it = external_role_hashes.find(user_name);
@@ -353,7 +338,7 @@
 }
 
 
-std::set<String> LDAPAccessStorage::mapExternalRolesNoLock(const LDAPSearchResultsList & external_roles) const
+std::set<String> LDAPAccessStorage::mapExternalRolesNoLock(const LDAPClient::SearchResultsList & external_roles) const
 {
     std::set<String> role_names;
 
@@ -381,10 +366,19 @@
 }
 
 
-bool LDAPAccessStorage::isPasswordCorrectLDAPNoLock(const String & user_name, const String & password,
-    const ExternalAuthenticators & external_authenticators, LDAPSearchResultsList & search_results) const
-{
-    return external_authenticators.checkLDAPCredentials(ldap_server, user_name, password, &role_search_params, &search_results);
+bool LDAPAccessStorage::areLDAPCredentialsValidNoLock(const User & user, const Credentials & credentials,
+    const ExternalAuthenticators & external_authenticators, LDAPClient::SearchResultsList & search_results) const
+{
+    if (!credentials.isReady())
+        return false;
+
+    if (credentials.getUserName() != user.getName())
+        return false;
+
+    if (const auto * basic_credentials = dynamic_cast<const BasicCredentials *>(&credentials))
+        return external_authenticators.checkLDAPCredentials(ldap_server_name, *basic_credentials, &role_search_params, &search_results);
+
+    return false;
 }
 
 
@@ -399,11 +393,7 @@
     std::scoped_lock lock(mutex);
     Poco::JSON::Object params_json;
 
-<<<<<<< HEAD
     params_json.set("server", ldap_server_name);
-    params_json.set("roles", default_role_names);
-=======
-    params_json.set("server", ldap_server);
 
     Poco::JSON::Array common_role_names_json;
     for (const auto & role : common_role_names)
@@ -425,17 +415,16 @@
         String scope;
         switch (role_mapping.scope)
         {
-            case LDAPSearchParams::Scope::BASE:      scope = "base"; break;
-            case LDAPSearchParams::Scope::ONE_LEVEL: scope = "one_level"; break;
-            case LDAPSearchParams::Scope::SUBTREE:   scope = "subtree"; break;
-            case LDAPSearchParams::Scope::CHILDREN:  scope = "children"; break;
+            case LDAPClient::SearchParams::Scope::BASE:      scope = "base"; break;
+            case LDAPClient::SearchParams::Scope::ONE_LEVEL: scope = "one_level"; break;
+            case LDAPClient::SearchParams::Scope::SUBTREE:   scope = "subtree"; break;
+            case LDAPClient::SearchParams::Scope::CHILDREN:  scope = "children"; break;
         }
         role_mapping_json.set("scope", scope);
 
         role_mappings_json.add(role_mapping_json);
     }
     params_json.set("role_mappings", role_mappings_json);
->>>>>>> ccd86154
 
     std::ostringstream oss;     // STYLE_CHECK_ALLOW_STD_STRING_STREAM
     oss.exceptions(std::ios::failbit);
@@ -538,32 +527,20 @@
 UUID LDAPAccessStorage::loginImpl(const Credentials & credentials, const Poco::Net::IPAddress & address, const ExternalAuthenticators & external_authenticators) const
 {
     std::scoped_lock lock(mutex);
-<<<<<<< HEAD
+    LDAPClient::SearchResultsList external_roles;
     auto id = memory_storage.find<User>(credentials.getUserName());
-=======
-    LDAPSearchResultsList external_roles;
-    auto id = memory_storage.find<User>(user_name);
->>>>>>> ccd86154
     if (id)
     {
         auto user = memory_storage.read<User>(*id);
 
-<<<<<<< HEAD
         if (!isAddressAllowedImpl(*user, address))
             throwAddressNotAllowed(address);
 
-        if (!areCredentialsValidImpl(*user, credentials, external_authenticators))
+        if (!areLDAPCredentialsValidNoLock(*user, credentials, external_authenticators, external_roles))
             throwInvalidCredentials();
-=======
-        if (!isPasswordCorrectLDAPNoLock(user->getName(), password, external_authenticators, external_roles))
-            throwInvalidPassword();
-
-        if (!isAddressAllowedImpl(*user, address))
-            throwAddressNotAllowed(address);
 
         // Just in case external_roles are changed. This will be no-op if they are not.
-        updateAssignedRolesNoLock(*id, user_name, external_roles);
->>>>>>> ccd86154
+        updateAssignedRolesNoLock(*id, user->getName(), external_roles);
 
         return *id;
     }
@@ -571,33 +548,17 @@
     {
         // User does not exist, so we create one, and will add it if authentication is successful.
         auto user = std::make_shared<User>();
-<<<<<<< HEAD
         user->setName(credentials.getUserName());
         user->authentication = Authentication(Authentication::Type::LDAP);
         user->authentication.setLDAPServerName(ldap_server_name);
-=======
-        user->setName(user_name);
-        user->authentication = Authentication(Authentication::Type::LDAP_SERVER);
-        user->authentication.setServerName(ldap_server);
-
-        if (!isPasswordCorrectLDAPNoLock(user->getName(), password, external_authenticators, external_roles))
-            throwInvalidPassword();
->>>>>>> ccd86154
 
         if (!isAddressAllowedImpl(*user, address))
             throwAddressNotAllowed(address);
 
-<<<<<<< HEAD
-        if (!areCredentialsValidImpl(*user, credentials, external_authenticators))
+        if (!areLDAPCredentialsValidNoLock(*user, credentials, external_authenticators, external_roles))
             throwInvalidCredentials();
 
-        checkAllDefaultRoleNamesFoundNoLock();
-
-        auto & granted_roles = user->granted_roles.roles;
-        boost::range::copy(roles_of_interest | boost::adaptors::map_keys, std::inserter(granted_roles, granted_roles.end()));
-=======
         assignRolesNoLock(*user, external_roles);
->>>>>>> ccd86154
 
         return memory_storage.insert(user);
     }
@@ -619,7 +580,7 @@
         user->authentication = Authentication(Authentication::Type::LDAP);
         user->authentication.setLDAPServerName(ldap_server_name);
 
-        LDAPSearchResultsList external_roles;
+        LDAPClient::SearchResultsList external_roles;
 
         // TODO: mapped external roles are not available here. Without a password we can't authenticate and retrieve roles from LDAP server.
 
