#include <Access/AccessEntityIO.h>
#include <Access/MemoryAccessStorage.h>
#include <Access/ReplicatedAccessStorage.h>
#include <IO/ReadHelpers.h>
#include <boost/container/flat_set.hpp>
#include <Common/ZooKeeper/KeeperException.h>
#include <Common/ZooKeeper/Types.h>
#include <Common/ZooKeeper/ZooKeeper.h>
#include <Common/escapeForFileName.h>
#include <base/range.h>
#include <base/sleep.h>


namespace DB
{
namespace ErrorCodes
{
extern const int BAD_ARGUMENTS;
extern const int NO_ZOOKEEPER;
}

static UUID parseUUID(const String & text)
{
    UUID uuid = UUIDHelpers::Nil;
    auto buffer = ReadBufferFromMemory(text.data(), text.length());
    readUUIDText(uuid, buffer);
    return uuid;
}

ReplicatedAccessStorage::ReplicatedAccessStorage(
    const String & storage_name_,
    const String & zookeeper_path_,
    zkutil::GetZooKeeper get_zookeeper_)
    : IAccessStorage(storage_name_)
    , zookeeper_path(zookeeper_path_)
    , get_zookeeper(get_zookeeper_)
    , refresh_queue(std::numeric_limits<size_t>::max())
{
    if (zookeeper_path.empty())
        throw Exception("ZooKeeper path must be non-empty", ErrorCodes::BAD_ARGUMENTS);

    if (zookeeper_path.back() == '/')
        zookeeper_path.resize(zookeeper_path.size() - 1);

    /// If zookeeper chroot prefix is used, path should start with '/', because chroot concatenates without it.
    if (zookeeper_path.front() != '/')
        zookeeper_path = "/" + zookeeper_path;
}

ReplicatedAccessStorage::~ReplicatedAccessStorage()
{
    ReplicatedAccessStorage::shutdown();
}


void ReplicatedAccessStorage::startup()
{
    initializeZookeeper();
    worker_thread = ThreadFromGlobalPool(&ReplicatedAccessStorage::runWorkerThread, this);
}

void ReplicatedAccessStorage::shutdown()
{
    bool prev_stop_flag = stop_flag.exchange(true);
    if (!prev_stop_flag)
    {
<<<<<<< HEAD
        if (worker_thread.joinable())
        {
            /// Notify the worker thread to stop waiting for new queue items
            refresh_queue.push(UUIDHelpers::Nil);
            worker_thread.join();
        }
=======
        refresh_queue.finish();

        if (worker_thread.joinable())
            worker_thread.join();
>>>>>>> 59c8ed9b
    }
}

template <typename Func>
static void retryOnZooKeeperUserError(size_t attempts, Func && function)
{
    while (attempts > 0)
    {
        try
        {
            function();
            return;
        }
        catch (zkutil::KeeperException & keeper_exception)
        {
            if (Coordination::isUserError(keeper_exception.code) && attempts > 1)
                attempts -= 1;
            else
                throw;
        }
    }
}

UUID ReplicatedAccessStorage::insertImpl(const AccessEntityPtr & new_entity, bool replace_if_exists)
{
    const UUID id = generateRandomID();
    const EntityTypeInfo type_info = EntityTypeInfo::get(new_entity->getType());
    const String & name = new_entity->getName();
    LOG_DEBUG(getLogger(), "Inserting entity of type {} named {} with id {}", type_info.name, name, toString(id));

    auto zookeeper = get_zookeeper();
    retryOnZooKeeperUserError(10, [&]{ insertZooKeeper(zookeeper, id, new_entity, replace_if_exists); });

    Notifications notifications;
    SCOPE_EXIT({ notify(notifications); });
    std::lock_guard lock{mutex};
    refreshEntityNoLock(zookeeper, id, notifications);
    return id;
}


void ReplicatedAccessStorage::insertZooKeeper(
    const zkutil::ZooKeeperPtr & zookeeper, const UUID & id, const AccessEntityPtr & new_entity, bool replace_if_exists)
{
    const String & name = new_entity->getName();
    const EntityType type = new_entity->getType();
    const EntityTypeInfo type_info = EntityTypeInfo::get(type);

    const String entity_uuid = toString(id);
    /// The entity data will be stored here, this ensures all entities have unique ids
    const String entity_path = zookeeper_path + "/uuid/" + entity_uuid;
    /// Then we create a znode with the entity name, inside the znode of each entity type
    /// This ensure all entities of the same type have a unique name
    const String name_path = zookeeper_path + "/" + type_info.unique_char + "/" + escapeForFileName(name);

    Coordination::Requests ops;
    const String new_entity_definition = serializeAccessEntity(*new_entity);
    ops.emplace_back(zkutil::makeCreateRequest(entity_path, new_entity_definition, zkutil::CreateMode::Persistent));
    /// The content of the "name" znode is the uuid of the entity owning that name
    ops.emplace_back(zkutil::makeCreateRequest(name_path, entity_uuid, zkutil::CreateMode::Persistent));

    Coordination::Responses responses;
    const Coordination::Error res = zookeeper->tryMulti(ops, responses);
    if (res == Coordination::Error::ZNODEEXISTS)
    {
        if (responses[0]->error == Coordination::Error::ZNODEEXISTS)
        {
            /// The UUID already exists, simply fail.

            /// To fail with a nice error message, we need info about what already exists.
            /// This itself could fail if the conflicting uuid disappears in the meantime.
            /// If that happens, then we'll just retry from the start.
            String existing_entity_definition = zookeeper->get(entity_path);

            AccessEntityPtr existing_entity = deserializeAccessEntity(existing_entity_definition, entity_path);
            EntityType existing_type = existing_entity->getType();
            String existing_name = existing_entity->getName();
            throwIDCollisionCannotInsert(id, type, name, existing_type, existing_name);
        }
        else if (replace_if_exists)
        {
            /// The name already exists for this type.
            /// If asked to, we need to replace the existing entity.

            /// First get the uuid of the existing entity
            /// This itself could fail if the conflicting name disappears in the meantime.
            /// If that happens, then we'll just retry from the start.
            Coordination::Stat name_stat;
            String existing_entity_uuid = zookeeper->get(name_path, &name_stat);

            const String existing_entity_path = zookeeper_path + "/uuid/" + existing_entity_uuid;
            Coordination::Requests replace_ops;
            replace_ops.emplace_back(zkutil::makeRemoveRequest(existing_entity_path, -1));
            replace_ops.emplace_back(zkutil::makeCreateRequest(entity_path, new_entity_definition, zkutil::CreateMode::Persistent));
            replace_ops.emplace_back(zkutil::makeSetRequest(name_path, entity_uuid, name_stat.version));

            /// If this fails, then we'll just retry from the start.
            zookeeper->multi(replace_ops);
        }
        else
        {
            throwNameCollisionCannotInsert(type, name);
        }
    }
    else
    {
        zkutil::KeeperMultiException::check(res, ops, responses);
    }
}

void ReplicatedAccessStorage::removeImpl(const UUID & id)
{
    LOG_DEBUG(getLogger(), "Removing entity {}", toString(id));

    auto zookeeper = get_zookeeper();
    retryOnZooKeeperUserError(10, [&] { removeZooKeeper(zookeeper, id); });

    Notifications notifications;
    SCOPE_EXIT({ notify(notifications); });
    std::lock_guard lock{mutex};
    removeEntityNoLock(id, notifications);
}


void ReplicatedAccessStorage::removeZooKeeper(const zkutil::ZooKeeperPtr & zookeeper, const UUID & id)
{
    const String entity_uuid = toString(id);
    const String entity_path = zookeeper_path + "/uuid/" + entity_uuid;

    String entity_definition;
    Coordination::Stat entity_stat;
    const bool uuid_exists = zookeeper->tryGet(entity_path, entity_definition, &entity_stat);
    if (!uuid_exists)
        throwNotFound(id);

    const AccessEntityPtr entity = deserializeAccessEntity(entity_definition, entity_path);
    const EntityTypeInfo type_info = EntityTypeInfo::get(entity->getType());
    const String & name = entity->getName();

    const String entity_name_path = zookeeper_path + "/" + type_info.unique_char + "/" + escapeForFileName(name);

    Coordination::Requests ops;
    ops.emplace_back(zkutil::makeRemoveRequest(entity_path, entity_stat.version));
    ops.emplace_back(zkutil::makeRemoveRequest(entity_name_path, -1));
    /// If this fails, then we'll just retry from the start.
    zookeeper->multi(ops);
}


void ReplicatedAccessStorage::updateImpl(const UUID & id, const UpdateFunc & update_func)
{
    LOG_DEBUG(getLogger(), "Updating entity {}", toString(id));

    auto zookeeper = get_zookeeper();
    retryOnZooKeeperUserError(10, [&] { updateZooKeeper(zookeeper, id, update_func); });

    Notifications notifications;
    SCOPE_EXIT({ notify(notifications); });
    std::lock_guard lock{mutex};
    refreshEntityNoLock(zookeeper, id, notifications);
}


void ReplicatedAccessStorage::updateZooKeeper(const zkutil::ZooKeeperPtr & zookeeper, const UUID & id, const UpdateFunc & update_func)
{
    const String entity_uuid = toString(id);
    const String entity_path = zookeeper_path + "/uuid/" + entity_uuid;

    String old_entity_definition;
    Coordination::Stat stat;
    const bool uuid_exists = zookeeper->tryGet(entity_path, old_entity_definition, &stat);
    if (!uuid_exists)
        throwNotFound(id);

    const AccessEntityPtr old_entity = deserializeAccessEntity(old_entity_definition, entity_path);
    const AccessEntityPtr new_entity = update_func(old_entity);

    if (!new_entity->isTypeOf(old_entity->getType()))
        throwBadCast(id, new_entity->getType(), new_entity->getName(), old_entity->getType());

    const EntityTypeInfo type_info = EntityTypeInfo::get(new_entity->getType());

    Coordination::Requests ops;
    const String new_entity_definition = serializeAccessEntity(*new_entity);
    ops.emplace_back(zkutil::makeSetRequest(entity_path, new_entity_definition, stat.version));

    const String & old_name = old_entity->getName();
    const String & new_name = new_entity->getName();
    if (new_name != old_name)
    {
        auto old_name_path = zookeeper_path + "/" + type_info.unique_char + "/" + escapeForFileName(old_name);
        auto new_name_path = zookeeper_path + "/" + type_info.unique_char + "/" + escapeForFileName(new_name);
        ops.emplace_back(zkutil::makeRemoveRequest(old_name_path, -1));
        ops.emplace_back(zkutil::makeCreateRequest(new_name_path, entity_uuid, zkutil::CreateMode::Persistent));
    }

    Coordination::Responses responses;
    const Coordination::Error res = zookeeper->tryMulti(ops, responses);
    if (res == Coordination::Error::ZNODEEXISTS)
    {
        throwNameCollisionCannotRename(new_entity->getType(), old_name, new_name);
    }
    else if (res == Coordination::Error::ZNONODE)
    {
        throwNotFound(id);
    }
    else
    {
        zkutil::KeeperMultiException::check(res, ops, responses);
    }
}


void ReplicatedAccessStorage::runWorkerThread()
{
    LOG_DEBUG(getLogger(), "Started worker thread");
    while (!stop_flag)
    {
        try
        {
            if (!initialized)
                initializeZookeeper();
            refresh();
        }
        catch (...)
        {
            tryLogCurrentException(getLogger(), "Unexpected error, will try to restart worker thread:");
            resetAfterError();
            sleepForSeconds(5);
        }
    }
}

void ReplicatedAccessStorage::resetAfterError()
{
    initialized = false;

    UUID id;
    while (refresh_queue.tryPop(id)) {}

    std::lock_guard lock{mutex};
    for (const auto type : collections::range(EntityType::MAX))
        entries_by_name_and_type[static_cast<size_t>(type)].clear();
    entries_by_id.clear();
}

void ReplicatedAccessStorage::initializeZookeeper()
{
    assert(!initialized);
    auto zookeeper = get_zookeeper();

    if (!zookeeper)
        throw Exception("Can't have Replicated access without ZooKeeper", ErrorCodes::NO_ZOOKEEPER);

    createRootNodes(zookeeper);

    refreshEntities(zookeeper);

    initialized = true;
}

void ReplicatedAccessStorage::createRootNodes(const zkutil::ZooKeeperPtr & zookeeper)
{
    zookeeper->createAncestors(zookeeper_path);
    zookeeper->createIfNotExists(zookeeper_path, "");
    zookeeper->createIfNotExists(zookeeper_path + "/uuid", "");
    for (const auto type : collections::range(EntityType::MAX))
    {
        /// Create a znode for each type of AccessEntity
        const auto type_info = EntityTypeInfo::get(type);
        zookeeper->createIfNotExists(zookeeper_path + "/" + type_info.unique_char, "");
    }
}

void ReplicatedAccessStorage::refresh()
{
    UUID id;
    if (refresh_queue.tryPop(id, /* timeout_ms: */ 10000))
    {
        if (stop_flag)
            return;

        auto zookeeper = get_zookeeper();

        if (id == UUIDHelpers::Nil)
            refreshEntities(zookeeper);
        else
            refreshEntity(zookeeper, id);
    }
}


void ReplicatedAccessStorage::refreshEntities(const zkutil::ZooKeeperPtr & zookeeper)
{
    LOG_DEBUG(getLogger(), "Refreshing entities list");

    const String zookeeper_uuids_path = zookeeper_path + "/uuid";
    auto watch_entities_list = [this](const Coordination::WatchResponse &)
    {
        [[maybe_unused]] bool push_result = refresh_queue.push(UUIDHelpers::Nil);
    };
    Coordination::Stat stat;
    const auto entity_uuid_strs = zookeeper->getChildrenWatch(zookeeper_uuids_path, &stat, watch_entities_list);

    std::unordered_set<UUID> entity_uuids;
    entity_uuids.reserve(entity_uuid_strs.size());
    for (const String & entity_uuid_str : entity_uuid_strs)
        entity_uuids.insert(parseUUID(entity_uuid_str));

    Notifications notifications;
    SCOPE_EXIT({ notify(notifications); });
    std::lock_guard lock{mutex};

    std::vector<UUID> entities_to_remove;
    /// Locally remove entities that were removed from ZooKeeper
    for (const auto & pair : entries_by_id)
    {
        const UUID & entity_uuid = pair.first;
        if (!entity_uuids.contains(entity_uuid))
            entities_to_remove.push_back(entity_uuid);
    }
    for (const auto & entity_uuid : entities_to_remove)
        removeEntityNoLock(entity_uuid, notifications);

    /// Locally add entities that were added to ZooKeeper
    for (const auto & entity_uuid : entity_uuids)
    {
        const auto it = entries_by_id.find(entity_uuid);
        if (it == entries_by_id.end())
            refreshEntityNoLock(zookeeper, entity_uuid, notifications);
    }

    LOG_DEBUG(getLogger(), "Refreshing entities list finished");
}

void ReplicatedAccessStorage::refreshEntity(const zkutil::ZooKeeperPtr & zookeeper, const UUID & id)
{
    Notifications notifications;
    SCOPE_EXIT({ notify(notifications); });
    std::lock_guard lock{mutex};

    refreshEntityNoLock(zookeeper, id, notifications);
}

void ReplicatedAccessStorage::refreshEntityNoLock(const zkutil::ZooKeeperPtr & zookeeper, const UUID & id, Notifications & notifications)
{
    LOG_DEBUG(getLogger(), "Refreshing entity {}", toString(id));

    const auto watch_entity = [this, id](const Coordination::WatchResponse & response)
    {
        if (response.type == Coordination::Event::CHANGED)
            [[maybe_unused]] bool push_result = refresh_queue.push(id);
    };
    Coordination::Stat entity_stat;
    const String entity_path = zookeeper_path + "/uuid/" + toString(id);
    String entity_definition;
    const bool exists = zookeeper->tryGetWatch(entity_path, entity_definition, &entity_stat, watch_entity);
    if (exists)
    {
        const AccessEntityPtr entity = deserializeAccessEntity(entity_definition, entity_path);
        setEntityNoLock(id, entity, notifications);
    }
    else
    {
        removeEntityNoLock(id, notifications);
    }
}


void ReplicatedAccessStorage::setEntityNoLock(const UUID & id, const AccessEntityPtr & entity, Notifications & notifications)
{
    LOG_DEBUG(getLogger(), "Setting id {} to entity named {}", toString(id), entity->getName());
    const EntityType type = entity->getType();
    const String & name = entity->getName();

    /// If the type+name already exists and is a different entity, remove old entity
    auto & entries_by_name = entries_by_name_and_type[static_cast<size_t>(type)];
    if (auto it = entries_by_name.find(name); it != entries_by_name.end() && it->second->id != id)
    {
        removeEntityNoLock(it->second->id, notifications);
    }

    /// If the entity already exists under a different type+name, remove old type+name
    if (auto it = entries_by_id.find(id); it != entries_by_id.end())
    {
        const AccessEntityPtr & existing_entity = it->second.entity;
        const EntityType existing_type = existing_entity->getType();
        const String & existing_name = existing_entity->getName();
        if (existing_type != type || existing_name != name)
        {
            auto & existing_entries_by_name = entries_by_name_and_type[static_cast<size_t>(existing_type)];
            existing_entries_by_name.erase(existing_name);
        }
    }

    auto & entry = entries_by_id[id];
    entry.id = id;
    entry.entity = entity;
    entries_by_name[name] = &entry;
    prepareNotifications(entry, false, notifications);
}


void ReplicatedAccessStorage::removeEntityNoLock(const UUID & id, Notifications & notifications)
{
    LOG_DEBUG(getLogger(), "Removing entity with id {}", toString(id));
    const auto it = entries_by_id.find(id);
    if (it == entries_by_id.end())
    {
        LOG_DEBUG(getLogger(), "Id {} not found, ignoring removal", toString(id));
        return;
    }

    const Entry & entry = it->second;
    const EntityType type = entry.entity->getType();
    const String & name = entry.entity->getName();
    prepareNotifications(entry, true, notifications);

    auto & entries_by_name = entries_by_name_and_type[static_cast<size_t>(type)];
    const auto name_it = entries_by_name.find(name);
    if (name_it == entries_by_name.end())
        LOG_WARNING(getLogger(), "Entity {} not found in names, ignoring removal of name", toString(id));
    else if (name_it->second != &(it->second))
        LOG_WARNING(getLogger(), "Name {} not pointing to entity {}, ignoring removal of name", name, toString(id));
    else
        entries_by_name.erase(name);

    entries_by_id.erase(id);
    LOG_DEBUG(getLogger(), "Removed entity with id {}", toString(id));
}


std::optional<UUID> ReplicatedAccessStorage::findImpl(EntityType type, const String & name) const
{
    std::lock_guard lock{mutex};
    const auto & entries_by_name = entries_by_name_and_type[static_cast<size_t>(type)];
    const auto it = entries_by_name.find(name);
    if (it == entries_by_name.end())
        return {};

    const Entry * entry = it->second;
    return entry->id;
}


std::vector<UUID> ReplicatedAccessStorage::findAllImpl(EntityType type) const
{
    std::lock_guard lock{mutex};
    std::vector<UUID> result;
    result.reserve(entries_by_id.size());
    for (const auto & [id, entry] : entries_by_id)
        if (entry.entity->isTypeOf(type))
            result.emplace_back(id);
    return result;
}


bool ReplicatedAccessStorage::existsImpl(const UUID & id) const
{
    std::lock_guard lock{mutex};
    return entries_by_id.count(id);
}


AccessEntityPtr ReplicatedAccessStorage::readImpl(const UUID & id) const
{
    std::lock_guard lock{mutex};
    const auto it = entries_by_id.find(id);
    if (it == entries_by_id.end())
        throwNotFound(id);
    const Entry & entry = it->second;
    return entry.entity;
}


String ReplicatedAccessStorage::readNameImpl(const UUID & id) const
{
    return readImpl(id)->getName();
}


void ReplicatedAccessStorage::prepareNotifications(const Entry & entry, bool remove, Notifications & notifications) const
{
    const AccessEntityPtr entity = remove ? nullptr : entry.entity;
    for (const auto & handler : entry.handlers_by_id)
        notifications.push_back({handler, entry.id, entity});

    for (const auto & handler : handlers_by_type[static_cast<size_t>(entry.entity->getType())])
        notifications.push_back({handler, entry.id, entity});
}


scope_guard ReplicatedAccessStorage::subscribeForChangesImpl(EntityType type, const OnChangedHandler & handler) const
{
    std::lock_guard lock{mutex};
    auto & handlers = handlers_by_type[static_cast<size_t>(type)];
    handlers.push_back(handler);
    auto handler_it = std::prev(handlers.end());

    return [this, type, handler_it]
    {
        std::lock_guard lock2{mutex};
        auto & handlers2 = handlers_by_type[static_cast<size_t>(type)];
        handlers2.erase(handler_it);
    };
}


scope_guard ReplicatedAccessStorage::subscribeForChangesImpl(const UUID & id, const OnChangedHandler & handler) const
{
    std::lock_guard lock{mutex};
    const auto it = entries_by_id.find(id);
    if (it == entries_by_id.end())
        return {};
    const Entry & entry = it->second;
    auto handler_it = entry.handlers_by_id.insert(entry.handlers_by_id.end(), handler);

    return [this, id, handler_it]
    {
        std::lock_guard lock2{mutex};
        auto it2 = entries_by_id.find(id);
        if (it2 != entries_by_id.end())
        {
            const Entry & entry2 = it2->second;
            entry2.handlers_by_id.erase(handler_it);
        }
    };
}


bool ReplicatedAccessStorage::hasSubscriptionImpl(const UUID & id) const
{
    std::lock_guard lock{mutex};
    const auto & it = entries_by_id.find(id);
    if (it != entries_by_id.end())
    {
        const Entry & entry = it->second;
        return !entry.handlers_by_id.empty();
    }
    return false;
}


bool ReplicatedAccessStorage::hasSubscriptionImpl(EntityType type) const
{
    std::lock_guard lock{mutex};
    const auto & handlers = handlers_by_type[static_cast<size_t>(type)];
    return !handlers.empty();
}
}<|MERGE_RESOLUTION|>--- conflicted
+++ resolved
@@ -64,19 +64,10 @@
     bool prev_stop_flag = stop_flag.exchange(true);
     if (!prev_stop_flag)
     {
-<<<<<<< HEAD
-        if (worker_thread.joinable())
-        {
-            /// Notify the worker thread to stop waiting for new queue items
-            refresh_queue.push(UUIDHelpers::Nil);
-            worker_thread.join();
-        }
-=======
         refresh_queue.finish();
 
         if (worker_thread.joinable())
             worker_thread.join();
->>>>>>> 59c8ed9b
     }
 }
 
