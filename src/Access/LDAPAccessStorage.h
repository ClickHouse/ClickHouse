--- conflicted
+++ resolved
@@ -50,12 +50,8 @@
     virtual ext::scope_guard subscribeForChangesImpl(EntityType type, const OnChangedHandler & handler) const override;
     virtual bool hasSubscriptionImpl(const UUID & id) const override;
     virtual bool hasSubscriptionImpl(EntityType type) const override;
-<<<<<<< HEAD
     virtual UUID loginImpl(const Credentials & credentials, const Poco::Net::IPAddress & address, const ExternalAuthenticators & external_authenticators) const override;
-=======
-    virtual UUID loginImpl(const String & user_name, const String & password, const Poco::Net::IPAddress & address, const ExternalAuthenticators & external_authenticators) const override;
     virtual UUID getIDOfLoggedUserImpl(const String & user_name) const override;
->>>>>>> 235a493a
 
 private:
     void setConfiguration(AccessControlManager * access_control_manager_, const Poco::Util::AbstractConfiguration & config, const String & prefix);
