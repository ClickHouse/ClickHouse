--- conflicted
+++ resolved
@@ -91,22 +91,15 @@
     {
         for (const auto & interval : intervals.intervals)
         {
-<<<<<<< HEAD
             if (!interval.end_of_interval.load().count())
             {
                 /// We need to calculate end of the interval if it hasn't been calculated before.
                 bool dummy;
                 getEndOfInterval(interval, current_time, dummy);
             }
-
-            auto quota_type_i = static_cast<size_t>(quota_type);
-            QuotaValue used = (interval.used[quota_type_i] += value);
-            QuotaValue max = interval.max[quota_type_i];
-
-=======
+            
             ResourceAmount used = (interval.used[resource_type] += amount);
             ResourceAmount max = interval.max[resource_type];
->>>>>>> eefd2267
             if (!max)
                 continue;
 
@@ -134,7 +127,6 @@
     {
         for (const auto & interval : intervals.intervals)
         {
-<<<<<<< HEAD
             if (!interval.end_of_interval.load().count())
             {
                 /// We need to calculate end of the interval if it hasn't been calculated before.
@@ -142,13 +134,8 @@
                 getEndOfInterval(interval, current_time, dummy);
             }
 
-            QuotaValue used = interval.used[quota_type_i];
-            QuotaValue max = interval.max[quota_type_i];
-
-=======
             ResourceAmount used = interval.used[resource_type];
             ResourceAmount max = interval.max[resource_type];
->>>>>>> eefd2267
             if (!max)
                 continue;
 
