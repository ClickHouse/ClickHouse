--- conflicted
+++ resolved
@@ -143,19 +143,13 @@
     bool hasSubscription(EntityType type) const;
     bool hasSubscription(const UUID & id) const;
 
-<<<<<<< HEAD
     /// Finds a user, check the provided credentials and returns the ID of the user if they are valid.
     /// Throws an exception if no such user or credentials are invalid.
-    UUID login(const Credentials & credentials, const Poco::Net::IPAddress & address, const ExternalAuthenticators & external_authenticators) const;
-=======
-    /// Finds an user, check its password and returns the ID of the user.
-    /// Throws an exception if no such user or password is incorrect.
-    UUID login(const String & user_name, const String & password, const Poco::Net::IPAddress & address, const ExternalAuthenticators & external_authenticators, bool replace_exception_with_cannot_authenticate = true) const;
+    UUID login(const Credentials & credentials, const Poco::Net::IPAddress & address, const ExternalAuthenticators & external_authenticators, bool replace_exception_with_cannot_authenticate = true) const;
 
     /// Returns the ID of an user who has logged in (maybe on another node).
     /// The function assumes that the password has been already checked somehow, so we can skip checking it now.
     UUID getIDOfLoggedUser(const String & user_name) const;
->>>>>>> 235a493a
 
 protected:
     virtual std::optional<UUID> findImpl(EntityType type, const String & name) const = 0;
@@ -174,6 +168,7 @@
     virtual UUID loginImpl(const Credentials & credentials, const Poco::Net::IPAddress & address, const ExternalAuthenticators & external_authenticators) const;
     virtual bool areCredentialsValidImpl(const User & user, const Credentials & credentials, const ExternalAuthenticators & external_authenticators) const;
     virtual bool isAddressAllowedImpl(const User & user, const Poco::Net::IPAddress & address) const;
+    virtual UUID getIDOfLoggedUserImpl(const String & user_name) const;
 
     static UUID generateRandomID();
     Poco::Logger * getLogger() const;
@@ -189,7 +184,7 @@
     [[noreturn]] void throwReadonlyCannotUpdate(EntityType type, const String & name) const;
     [[noreturn]] void throwReadonlyCannotRemove(EntityType type, const String & name) const;
     [[noreturn]] static void throwAddressNotAllowed(const Poco::Net::IPAddress & address);
-    [[noreturn]] static void throwInvalidPassword();
+    [[noreturn]] static void throwInvalidCredentials();
     [[noreturn]] static void throwCannotAuthenticate(const String & user_name);
 
     using Notification = std::tuple<OnChangedHandler, UUID, AccessEntityPtr>;
