#pragma once

#include <Client/ConnectionPool.h>
#include <Client/IConnections.h>
#include <Client/ConnectionPoolWithFailover.h>
#include <Common/UniqueLock.h>
#include <Interpreters/ClientInfo.h>
#include <Storages/IStorage_fwd.h>
#include <Interpreters/StorageID.h>
#include <sys/types.h>


namespace DB
{

class Context;

class IThrottler;
using ThrottlerPtr = std::shared_ptr<IThrottler>;

struct Progress;
using ProgressCallback = std::function<void(const Progress & progress)>;

struct ProfileInfo;
using ProfileInfoCallback = std::function<void(const ProfileInfo & info)>;

struct ClusterFunctionReadTaskResponse;
using ClusterFunctionReadTaskResponsePtr = std::shared_ptr<ClusterFunctionReadTaskResponse>;

class RemoteQueryExecutorReadContext;

class ParallelReplicasReadingCoordinator;

/// This is the same type as StorageS3Source::IteratorWrapper
using TaskIterator = std::function<ClusterFunctionReadTaskResponsePtr(size_t)>;

/// This class allows one to launch queries on remote replicas of one shard and get results
class RemoteQueryExecutor
{
public:
    using ReadContext = RemoteQueryExecutorReadContext;

    /// To avoid deadlock in case of OOM and timeout in CancellationChecker
    using LockAndBlocker = LockAndOverCommitTrackerBlocker<std::lock_guard, std::mutex>;

    /// We can provide additional logic for RemoteQueryExecutor
    /// For example for s3Cluster table function we provide an Iterator over tasks to do.
    /// Nodes involved into the query send request for a new task and we answer them using this object.
    /// In case of parallel reading from replicas we provide a Coordinator object
    /// Every replica will tell us about parts and mark ranges it wants to read and coordinator will
    /// decide whether to deny or to accept that request.
    struct Extension
    {
        std::shared_ptr<TaskIterator> task_iterator = nullptr;
        std::shared_ptr<ParallelReplicasReadingCoordinator> parallel_reading_coordinator = nullptr;
        std::optional<IConnections::ReplicaInfo> replica_info = {};
    };

    /// Takes a connection pool for a node (not cluster)
    RemoteQueryExecutor(
        ConnectionPoolPtr pool,
        const String & query_,
        SharedHeader header_,
        ContextPtr context_,
        ThrottlerPtr throttler = nullptr,
        const Scalars & scalars_ = Scalars(),
        const Tables & external_tables_ = Tables(),
        QueryProcessingStage::Enum stage_ = QueryProcessingStage::Complete,
        std::optional<Extension> extension_ = std::nullopt,
        ConnectionPoolWithFailoverPtr connection_pool_with_failover_ = nullptr);

    /// Takes already set connection.
    RemoteQueryExecutor(
        Connection & connection,
        const String & query_,
        SharedHeader header_,
        ContextPtr context_,
        ThrottlerPtr throttler_ = nullptr,
        const Scalars & scalars_ = Scalars(),
        const Tables & external_tables_ = Tables(),
        QueryProcessingStage::Enum stage_ = QueryProcessingStage::Complete,

        std::optional<Extension> extension_ = std::nullopt);

<<<<<<< HEAD
=======
    /// Takes already set connection.
    RemoteQueryExecutor(
        std::shared_ptr<Connection> connection,
        const String & query_,
        SharedHeader header_,
        ContextPtr context_,
        ThrottlerPtr throttler_ = nullptr,
        const Scalars & scalars_ = Scalars(),
        const Tables & external_tables_ = Tables(),
        QueryProcessingStage::Enum stage_ = QueryProcessingStage::Complete,
        std::optional<Extension> extension_ = std::nullopt);

>>>>>>> 9e61fdff
    /// Accepts several connections already taken from pool.
    RemoteQueryExecutor(
        std::vector<IConnectionPool::Entry> && connections_,
        const String & query_,
        SharedHeader header_,
        ContextPtr context_,
        const ThrottlerPtr & throttler = nullptr,
        const Scalars & scalars_ = Scalars(),
        const Tables & external_tables_ = Tables(),
        QueryProcessingStage::Enum stage_ = QueryProcessingStage::Complete,
        std::shared_ptr<const QueryPlan> query_plan_ = nullptr,
        std::optional<Extension> extension_ = std::nullopt);

    /// Takes a pool and gets one or several connections from it.
    RemoteQueryExecutor(
        const ConnectionPoolWithFailoverPtr & pool,
        const String & query_,
        SharedHeader header_,
        ContextPtr context_,
        const ThrottlerPtr & throttler = nullptr,
        const Scalars & scalars_ = Scalars(),
        const Tables & external_tables_ = Tables(),
        QueryProcessingStage::Enum stage_ = QueryProcessingStage::Complete,
        std::shared_ptr<const QueryPlan> query_plan_ = nullptr,
        std::optional<Extension> extension_ = std::nullopt,
        GetPriorityForLoadBalancing::Func priority_func = {});

    ~RemoteQueryExecutor();

    /// Create connection and send query, external tables and scalars.
    ///
    /// @param query_kind - kind of query, usually it is SECONDARY_QUERY,
    ///                     since this is the queries between servers
    ///                     (for which this code was written in general).
    ///                     But clickhouse-benchmark uses the same code,
    ///                     and it should pass INITIAL_QUERY.
    void sendQuery(ClientInfo::QueryKind query_kind = ClientInfo::QueryKind::SECONDARY_QUERY, AsyncCallback async_callback = {});
    void sendQueryUnlocked(ClientInfo::QueryKind query_kind = ClientInfo::QueryKind::SECONDARY_QUERY, AsyncCallback async_callback = {});

    int sendQueryAsync();

    /// Query is resent to a replica, the query itself can be modified.
    bool resent_query { false };
    bool recreate_read_context { false };

    struct ReadResult
    {
        enum class Type : uint8_t
        {
            Data,
            ParallelReplicasToken,
            FileDescriptor,
            Finished,
            Nothing
        };

        explicit ReadResult(Block block_)
            : type(Type::Data)
            , block(std::move(block_))
        {}

        explicit ReadResult(int fd_)
            : type(Type::FileDescriptor)
            , fd(fd_)
        {}

        explicit ReadResult(Type type_)
            : type(type_)
        {
            assert(type != Type::Data && type != Type::FileDescriptor);
        }

        Type getType() const { return type; }

        Block getBlock()
        {
            chassert(type == Type::Data);
            return std::move(block);
        }

        int getFileDescriptor() const
        {
            chassert(type == Type::FileDescriptor);
            return fd;
        }

        const Type type;
        Block block;
        const int fd{-1};
    };

    /// Read next block of data. Returns empty block if query is finished.
    Block readBlock();

    ReadResult read();

    /// Async variant of read. Returns ready block or file descriptor which may be used for polling.
    ReadResult readAsync();

    /// Receive all remain packets and finish query.
    /// It should be cancelled after read returned empty block.
    void finish();

    /// Cancel query execution. Sends Cancel packet and ignore others.
    /// This method may be called from separate thread.
    void cancel();

    /// Get totals and extremes if any.
    Block getTotals() { return std::move(totals); }
    Block getExtremes() { return std::move(extremes); }

    /// Set callback for progress. It will be called on Progress packet.
    void setProgressCallback(ProgressCallback callback);

    /// Set callback for profile info. It will be called on ProfileInfo packet.
    void setProfileInfoCallback(ProfileInfoCallback callback);

    /// Set the query_id. For now, used by performance test to later find the query
    /// in the server query_log. Must be called before sending the query to the server.
    void setQueryId(const std::string& query_id_) { assert(!sent_query); query_id = query_id_; }

    /// Specify how we allocate connections on a shard.
    void setPoolMode(PoolMode pool_mode_) { pool_mode = pool_mode_; }

    void setMainTable(StorageID main_table_) { main_table = std::move(main_table_); }

    void setLogger(LoggerPtr logger) { log = logger; }

    const Block & getHeader() const { return *header; }
    const SharedHeader & getSharedHeader() const { return header; }

    IConnections & getConnections() { return *connections; }

    bool needToSkipUnavailableShard() const;

    bool isReplicaUnavailable() const { return extension && extension->parallel_reading_coordinator && connections->size() == 0; }

    /// return true if parallel replica packet was processed
    bool processParallelReplicaPacketIfAny();

private:
    RemoteQueryExecutor(
        const String & query_,
        SharedHeader header_,
        ContextPtr context_,
        const Scalars & scalars_,
        const Tables & external_tables_,
        QueryProcessingStage::Enum stage_,
        std::shared_ptr<const QueryPlan> query_plan_,
        std::optional<Extension> extension_,
        GetPriorityForLoadBalancing::Func priority_func = {});

    SharedHeader header;
    Block totals;
    Block extremes;

    std::function<std::unique_ptr<IConnections>(AsyncCallback)> create_connections;
    std::unique_ptr<IConnections> connections;
    std::unique_ptr<ReadContext> read_context;

    const String query;
    std::shared_ptr<const QueryPlan> query_plan;
    String query_id;
    ContextPtr context;

    ProgressCallback progress_callback;
    ProfileInfoCallback profile_info_callback;

    /// Scalars needed to be sent to remote servers
    Scalars scalars;
    /// Temporary tables needed to be sent to remote servers
    Tables external_tables;
    QueryProcessingStage::Enum stage;

    std::optional<Extension> extension;
    /// Initiator identifier for distributed task processing
    std::shared_ptr<TaskIterator> task_iterator;

    /// Streams for reading from temporary tables and following sending of data
    /// to remote servers for GLOBAL-subqueries
    std::vector<ExternalTablesData> external_tables_data;
    std::mutex external_tables_mutex;

    /// Connections to replicas are established, but no queries are sent yet
    bool established = false;

    /// Query is sent (used before getting first block)
    bool sent_query { false };

    /** All data from all replicas are received, before EndOfStream packet.
      * To prevent desynchronization, if not all data is read before object
      * destruction, it's required to send cancel query request to replicas and
      * read all packets before EndOfStream
      */
    bool finished = false;

    /** Cancel query request was sent to all replicas because data is not needed anymore
      * This behaviour may occur when:
      * - data size is already satisfactory (when using LIMIT, for example)
      * - an exception was thrown from client side
      */
    bool was_cancelled = false;
    std::mutex was_cancelled_mutex;

    /** An exception from replica was received. No need in receiving more packets or
      * requesting to cancel query execution
      */
    bool got_exception_from_replica = false;

    /** Unknown packet was received from replica. No need in receiving more packets or
      * requesting to cancel query execution
      */
    bool got_unknown_packet_from_replica = false;

    /** Got duplicated uuids from replica
      */
    bool got_duplicated_part_uuids = false;

#if defined(OS_LINUX)
    bool packet_in_progress = false;
#endif

    /// Parts uuids, collected from remote replicas
    std::vector<UUID> duplicated_part_uuids;

    PoolMode pool_mode = PoolMode::GET_MANY;
    StorageID main_table = StorageID::createEmpty();

    LoggerPtr log = nullptr;

    GetPriorityForLoadBalancing::Func priority_func;

    const bool read_packet_type_separately = false;

    /// Send all scalars to remote servers
    void sendScalars();

    /// Send all temporary tables to remote servers
    void sendExternalTables();

    /// Set part uuids to a query context, collected from remote replicas.
    /// Return true if duplicates found.
    bool setPartUUIDs(const std::vector<UUID> & uuids);

    void processReadTaskRequest();

    void processMergeTreeReadTaskRequest(ParallelReadRequest request);
    void processMergeTreeInitialReadAnnouncement(InitialAllRangesAnnouncement announcement);

    /// Cancel query and restart it with info about duplicate UUIDs
    /// only for `allow_experimental_query_deduplication`.
    ReadResult restartQueryWithoutDuplicatedUUIDs();

    /// If wasn't sent yet, send request to cancel all connections to replicas
    void cancelUnlocked();
    void tryCancel(const char * reason);

    /// Returns true if query was sent
    bool isQueryPending() const;

    /// Returns true if exception was thrown
    bool hasThrownException() const;

    /// Process packet for read and return data block if possible.
    ReadResult processPacket(Packet packet);
};

}<|MERGE_RESOLUTION|>--- conflicted
+++ resolved
@@ -82,21 +82,6 @@
 
         std::optional<Extension> extension_ = std::nullopt);
 
-<<<<<<< HEAD
-=======
-    /// Takes already set connection.
-    RemoteQueryExecutor(
-        std::shared_ptr<Connection> connection,
-        const String & query_,
-        SharedHeader header_,
-        ContextPtr context_,
-        ThrottlerPtr throttler_ = nullptr,
-        const Scalars & scalars_ = Scalars(),
-        const Tables & external_tables_ = Tables(),
-        QueryProcessingStage::Enum stage_ = QueryProcessingStage::Complete,
-        std::optional<Extension> extension_ = std::nullopt);
-
->>>>>>> 9e61fdff
     /// Accepts several connections already taken from pool.
     RemoteQueryExecutor(
         std::vector<IConnectionPool::Entry> && connections_,
