#include <Common/ConcurrentBoundedQueue.h>
#include <QueryPipeline/RemoteQueryExecutor.h>
#include <QueryPipeline/RemoteQueryExecutorReadContext.h>

#include <Columns/ColumnConst.h>
#include <Common/CurrentThread.h>
#include <Core/Protocol.h>
#include <Core/Settings.h>
#include <Processors/QueryPlan/BuildQueryPipelineSettings.h>
#include <Processors/QueryPlan/Optimizations/QueryPlanOptimizationSettings.h>
#include <Processors/Sources/SourceFromSingleChunk.h>
#include <Processors/Transforms/LimitsCheckingTransform.h>
#include <Processors/QueryPlan/QueryPlan.h>
#include <QueryPipeline/QueryPipelineBuilder.h>
#include <Storages/SelectQueryInfo.h>
#include <Interpreters/castColumn.h>
#include <Interpreters/Cluster.h>
#include <Interpreters/Context.h>
#include <Interpreters/InternalTextLogsQueue.h>
#include <IO/ConnectionTimeouts.h>
#include <Client/ConnectionEstablisher.h>
#include <Client/MultiplexedConnections.h>
#include <Client/HedgedConnections.h>
#include <Storages/MergeTree/MergeTreeDataPartUUID.h>
#include <Storages/StorageMemory.h>
#include <Storages/MergeTree/ParallelReplicasReadingCoordinator.h>


namespace ProfileEvents
{
    extern const Event SuspendSendingQueryToShard;
    extern const Event ReadTaskRequestsReceived;
    extern const Event MergeTreeReadTaskRequestsReceived;
    extern const Event ParallelReplicasAvailableCount;
    extern const int SOCKET_TIMEOUT;
    extern const int NETWORK_ERROR;
}

namespace DB
{
namespace Setting
{
    extern const SettingsBool enable_scalar_subquery_optimization;
    extern const SettingsSeconds max_execution_time;
    extern const SettingsSeconds max_estimated_execution_time;
    extern const SettingsBool skip_unavailable_shards;
    extern const SettingsOverflowMode timeout_overflow_mode;
    extern const SettingsBool use_hedged_requests;
}

namespace ErrorCodes
{
    extern const int LOGICAL_ERROR;
    extern const int UNKNOWN_PACKET_FROM_SERVER;
    extern const int DUPLICATED_PART_UUIDS;
    extern const int SYSTEM_ERROR;
}

RemoteQueryExecutor::RemoteQueryExecutor(
    const String & query_,
    const Block & header_,
    ContextPtr context_,
    const Scalars & scalars_,
    const Tables & external_tables_,
    QueryProcessingStage::Enum stage_,
    std::optional<Extension> extension_,
    GetPriorityForLoadBalancing::Func priority_func_)
    : header(header_)
    , query(query_)
    , context(context_)
    , scalars(scalars_)
    , external_tables(external_tables_)
    , stage(stage_)
    , extension(extension_)
    , priority_func(priority_func_)
{
}

RemoteQueryExecutor::RemoteQueryExecutor(
    ConnectionPoolPtr pool,
    const String & query_,
    const Block & header_,
    ContextPtr context_,
    ThrottlerPtr throttler,
    const Scalars & scalars_,
    const Tables & external_tables_,
    QueryProcessingStage::Enum stage_,
    std::optional<Extension> extension_)
    : RemoteQueryExecutor(query_, header_, context_, scalars_, external_tables_, stage_, extension_)
{
    create_connections = [this, pool, throttler, extension_](AsyncCallback)
    {
        const Settings & current_settings = context->getSettingsRef();
        auto timeouts = ConnectionTimeouts::getTCPTimeoutsWithFailover(current_settings);

        ConnectionPoolWithFailover::TryResult result;
        std::string fail_message;
        if (main_table)
        {
            auto table_name = main_table.getQualifiedName();

            ConnectionEstablisher connection_establisher(pool, &timeouts, current_settings, log, &table_name);
            connection_establisher.run(result, fail_message, /*force_connected=*/ true);
        }
        else
        {
            ConnectionEstablisher connection_establisher(pool, &timeouts, current_settings, log, nullptr);
            connection_establisher.run(result, fail_message, /*force_connected=*/ true);
        }

        std::vector<IConnectionPool::Entry> connection_entries;
        if (!result.entry.isNull() && result.is_usable)
        {
            if (extension_ && extension_->parallel_reading_coordinator)
                ProfileEvents::increment(ProfileEvents::ParallelReplicasAvailableCount);

            connection_entries.emplace_back(std::move(result.entry));
        }
        else
        {
            chassert(!fail_message.empty());
            if (result.entry.isNull())
                LOG_DEBUG(log, "Failed to connect to replica {}. {}", pool->getAddress(), fail_message);
            else
                LOG_DEBUG(log, "Replica is not usable for remote query execution: {}. {}", pool->getAddress(), fail_message);
        }

        auto res = std::make_unique<MultiplexedConnections>(std::move(connection_entries), context, throttler);
        if (extension_ && extension_->replica_info)
            res->setReplicaInfo(*extension_->replica_info);

        return res;
    };
}

RemoteQueryExecutor::RemoteQueryExecutor(
    Connection & connection,
    const String & query_,
    const Block & header_,
    ContextPtr context_,
    ThrottlerPtr throttler,
    const Scalars & scalars_,
    const Tables & external_tables_,
    QueryProcessingStage::Enum stage_,
    std::optional<Extension> extension_)
    : RemoteQueryExecutor(query_, header_, context_, scalars_, external_tables_, stage_, extension_)
{
    create_connections = [this, &connection, throttler, extension_](AsyncCallback)
    {
        auto res = std::make_unique<MultiplexedConnections>(connection, context, throttler);
        if (extension_ && extension_->replica_info)
            res->setReplicaInfo(*extension_->replica_info);
        return res;
    };
}

RemoteQueryExecutor::RemoteQueryExecutor(
    std::shared_ptr<Connection> connection_ptr,
    const String & query_,
    const Block & header_,
    ContextPtr context_,
    ThrottlerPtr throttler,
    const Scalars & scalars_,
    const Tables & external_tables_,
    QueryProcessingStage::Enum stage_,
    std::optional<Extension> extension_)
    : RemoteQueryExecutor(query_, header_, context_, scalars_, external_tables_, stage_, extension_)
{
    create_connections = [this, connection_ptr, throttler, extension_](AsyncCallback)
    {
        auto res = std::make_unique<MultiplexedConnections>(connection_ptr, context, throttler);
        if (extension_ && extension_->replica_info)
            res->setReplicaInfo(*extension_->replica_info);
        return res;
    };
}

RemoteQueryExecutor::RemoteQueryExecutor(
    std::vector<IConnectionPool::Entry> && connections_,
    const String & query_,
    const Block & header_,
    ContextPtr context_,
    const ThrottlerPtr & throttler,
    const Scalars & scalars_,
    const Tables & external_tables_,
    QueryProcessingStage::Enum stage_,
    std::optional<Extension> extension_)
    : RemoteQueryExecutor(query_, header_, context_, scalars_, external_tables_, stage_, extension_)
{
    create_connections = [this, connections_, throttler, extension_](AsyncCallback) mutable
    {
        auto res = std::make_unique<MultiplexedConnections>(std::move(connections_), context, throttler);
        if (extension_ && extension_->replica_info)
            res->setReplicaInfo(*extension_->replica_info);
        return res;
    };
}

RemoteQueryExecutor::RemoteQueryExecutor(
    const ConnectionPoolWithFailoverPtr & pool,
    const String & query_,
    const Block & header_,
    ContextPtr context_,
    const ThrottlerPtr & throttler,
    const Scalars & scalars_,
    const Tables & external_tables_,
    QueryProcessingStage::Enum stage_,
    std::optional<Extension> extension_,
    GetPriorityForLoadBalancing::Func priority_func_)
    : RemoteQueryExecutor(query_, header_, context_, scalars_, external_tables_, stage_, extension_, priority_func_)
{
    create_connections = [this, pool, throttler](AsyncCallback async_callback)->std::unique_ptr<IConnections>
    {
        const Settings & current_settings = context->getSettingsRef();
        auto timeouts = ConnectionTimeouts::getTCPTimeoutsWithFailover(current_settings);

#if defined(OS_LINUX)
        if (current_settings[Setting::use_hedged_requests])
        {
            std::shared_ptr<QualifiedTableName> table_to_check = nullptr;
            if (main_table)
                table_to_check = std::make_shared<QualifiedTableName>(main_table.getQualifiedName());

            auto res = std::make_unique<HedgedConnections>(
                pool, context, timeouts, throttler, pool_mode, table_to_check, std::move(async_callback), priority_func);
            if (extension && extension->replica_info)
                res->setReplicaInfo(*extension->replica_info);
            return res;
        }
#endif

        std::vector<IConnectionPool::Entry> connection_entries;
        std::optional<bool> skip_unavailable_endpoints;
        if (extension && extension->parallel_reading_coordinator)
            skip_unavailable_endpoints = true;

        if (main_table)
        {
            auto try_results = pool->getManyChecked(
                timeouts,
                current_settings,
                pool_mode,
                main_table.getQualifiedName(),
                std::move(async_callback),
                skip_unavailable_endpoints,
                priority_func);
            connection_entries.reserve(try_results.size());
            for (auto & try_result : try_results)
                connection_entries.emplace_back(std::move(try_result.entry));
        }
        else
        {
            connection_entries = pool->getMany(
                timeouts, current_settings, pool_mode, std::move(async_callback), skip_unavailable_endpoints, priority_func);
        }

        auto res = std::make_unique<MultiplexedConnections>(std::move(connection_entries), context, throttler);
        if (extension && extension->replica_info)
            res->setReplicaInfo(*extension->replica_info);
        return res;
    };
}

RemoteQueryExecutor::~RemoteQueryExecutor()
{
    /// We should finish establishing connections to disconnect it later,
    /// so these connections won't be in the out-of-sync state.
    if (read_context && !established)
    {
        /// Set was_cancelled, so the query won't be sent after creating connections.
        was_cancelled = true;

        /// Cancellation may throw (i.e. some timeout), and in case of pipeline
        /// had not been properly created properly (EXCEPTION_BEFORE_START)
        /// cancel will not be sent, so cancellation will be done from dtor and
        /// will throw.
        try
        {
            read_context->cancel();
        }
        catch (...)
        {
            tryLogCurrentException(log ? log : getLogger("RemoteQueryExecutor"));
        }
    }

    /** If interrupted in the middle of the loop of communication with replicas, then interrupt
      * all connections, then read and skip the remaining packets to make sure
      * these connections did not remain hanging in the out-of-sync state.
      */
    if (established || (isQueryPending() && connections))
    {
        /// May also throw (so as cancel() above)
        try
        {
            connections->disconnect();
        }
        catch (...)
        {
            tryLogCurrentException(log ? log : getLogger("RemoteQueryExecutor"));
        }
    }
}

/** If we receive a block with slightly different column types, or with excessive columns,
  *  we will adapt it to expected structure.
  */
static Block adaptBlockStructure(const Block & block, const Block & header)
{
    /// Special case when reader doesn't care about result structure. Deprecated and used only in Benchmark, PerformanceTest.
    if (!header)
        return block;

    Block res;
    res.info = block.info;

    for (const auto & elem : header)
    {
        ColumnPtr column;

        if (elem.column && isColumnConst(*elem.column))
        {
            /// We expect constant column in block.
            /// If block is not empty, then get value for constant from it,
            /// because it may be different for remote server for functions like version(), uptime(), ...
            if (block.rows() > 0 && block.has(elem.name))
            {
                /// Const column is passed as materialized. Get first value from it.
                ///
                /// TODO: check that column contains the same value.
                /// TODO: serialize const columns.
                auto col = block.getByName(elem.name);
                col.column = block.getByName(elem.name).column->cut(0, 1);

                column = castColumn(col, elem.type);

                if (!isColumnConst(*column))
                    column = ColumnConst::create(column, block.rows());
                else
                    /// It is not possible now. Just in case we support const columns serialization.
                    column = column->cloneResized(block.rows());
            }
            else
                column = elem.column->cloneResized(block.rows());
        }
        else
            column = castColumn(block.getByName(elem.name), elem.type);

        res.insert({column, elem.type, elem.name});
    }
    return res;
}

void RemoteQueryExecutor::sendQuery(ClientInfo::QueryKind query_kind, AsyncCallback async_callback)
{
    /// Query cannot be canceled in the middle of the send query,
    /// since there are multiple packets:
    /// - Query
    /// - Data (multiple times)
    ///
    /// And after the Cancel packet none Data packet can be sent, otherwise the remote side will throw:
    ///
    ///     Unexpected packet Data received from client
    ///
    std::lock_guard guard(was_cancelled_mutex);
    sendQueryUnlocked(query_kind, async_callback);
}

void RemoteQueryExecutor::sendQueryUnlocked(ClientInfo::QueryKind query_kind, AsyncCallback async_callback)
{
    if (sent_query || was_cancelled)
        return;

    connections = create_connections(async_callback);
    AsyncCallbackSetter async_callback_setter(connections.get(), async_callback);

    const auto & settings = context->getSettingsRef();
    if (isReplicaUnavailable() || needToSkipUnavailableShard())
    {
        /// To avoid sending the query again in the read(), we need to update the following flags:
        was_cancelled = true;
        finished = true;
        sent_query = true;

        /// We need to tell the coordinator not to wait for this replica.
        if (extension && extension->parallel_reading_coordinator)
        {
            chassert(extension->replica_info);
            extension->parallel_reading_coordinator->markReplicaAsUnavailable(extension->replica_info->number_of_current_replica);
        }

        return;
    }

    established = true;

    auto timeouts = ConnectionTimeouts::getTCPTimeoutsWithFailover(settings);
    ClientInfo modified_client_info = context->getClientInfo();
    modified_client_info.query_kind = query_kind;

    if (!duplicated_part_uuids.empty())
        connections->sendIgnoredPartUUIDs(duplicated_part_uuids);

    connections->sendQuery(timeouts, query, query_id, stage, modified_client_info, true);

    established = false;
    sent_query = true;

    if (settings[Setting::enable_scalar_subquery_optimization])
        sendScalars();
    sendExternalTables();
}

int RemoteQueryExecutor::sendQueryAsync()
{
#if defined(OS_LINUX)
    std::lock_guard lock(was_cancelled_mutex);
    if (was_cancelled)
        return -1;

    if (!read_context)
        read_context = std::make_unique<ReadContext>(*this, /*suspend_when_query_sent*/ true);

    /// If query already sent, do nothing. Note that we cannot use sent_query flag here,
    /// because we can still be in process of sending scalars or external tables.
    if (read_context->isQuerySent())
        return -1;

    read_context->resume();

    if (read_context->isQuerySent())
        return -1;

    ProfileEvents::increment(ProfileEvents::SuspendSendingQueryToShard); /// Mostly for testing purposes.
    return read_context->getFileDescriptor();
#else
    sendQuery();
    return -1;
#endif
}

Block RemoteQueryExecutor::readBlock()
{
    while (true)
    {
        auto res = read();

        if (res.getType() == ReadResult::Type::Data)
            return res.getBlock();
    }
}

void RemoteQueryExecutor::resetConnection()
{
    // Logic to reset and re-establish connection to another replica
    connections->disconnect();

    const auto & settings = context->getSettingsRef();
    auto timeouts = ConnectionTimeouts::getTCPTimeoutsWithFailover(settings);

    create_connections(nullptr); // Recreate the connections using the same logic as in the constructor
}

RemoteQueryExecutor::ReadResult RemoteQueryExecutor::read()
{
    size_t retries = 0;
    const auto & settings = context->getSettingsRef();

    while (retries < settings.distributed_query_retries)
    {
        if (!sent_query)
        {
            sendQuery();

<<<<<<< HEAD
            if (context->getSettingsRef().skip_unavailable_shards && (0 == connections->size()))
                return ReadResult(Block());
        }
=======
        if (context->getSettingsRef()[Setting::skip_unavailable_shards] && (0 == connections->size()))
            return ReadResult(Block());
    }
>>>>>>> aa84f052

        try
        {
            while (true)
            {
                std::lock_guard lock(was_cancelled_mutex);
                if (was_cancelled)
                    return ReadResult(Block());

                auto packet = connections->receivePacket();
                auto anything = processPacket(std::move(packet));

                if (anything.getType() == ReadResult::Type::Data || anything.getType() == ReadResult::Type::ParallelReplicasToken)
                    return anything;

                if (got_duplicated_part_uuids)
                    break;
            }

            return restartQueryWithoutDuplicatedUUIDs();
        }
        catch (const Exception & ex)
        {
            if (ex.code() == ErrorCodes::NETWORK_ERROR || ex.code() == ErrorCodes::SOCKET_TIMEOUT)
            {
                LOG_WARNING(log, "Network error or socket timeout during SELECT query. Retrying {}/{}", retries + 1, settings.distributed_query_retries);
                ++retries;

                // Reset the connection and attempt to reconnect
                resetConnection();
                continue;
            }
            else
            {
                throw;
            }
        }
    }

    throw Exception(ErrorCodes::NETWORK_ERROR, "Failed to retrieve data after {} retries", settings.distributed_query_retries);
}


RemoteQueryExecutor::ReadResult RemoteQueryExecutor::readAsync()
{
#if defined(OS_LINUX)
    size_t retries = 0;
    const auto & settings = context->getSettingsRef();

    while (retries < settings.distributed_query_retries)
    {
        if (!read_context || (resent_query && recreate_read_context))
        {
            std::lock_guard lock(was_cancelled_mutex);
            if (was_cancelled)
                return ReadResult(Block());

            read_context = std::make_unique<ReadContext>(*this);
            recreate_read_context = false;
        }

        try
        {
            while (true)
            {
                std::lock_guard lock(was_cancelled_mutex);
                if (was_cancelled)
                    return ReadResult(Block());

                if (has_postponed_packet)
                {
                    has_postponed_packet = false;
                    auto read_result = processPacket(read_context->getPacket());
                    if (read_result.getType() == ReadResult::Type::Data || read_result.getType() == ReadResult::Type::ParallelReplicasToken)
                        return read_result;

                    if (got_duplicated_part_uuids)
                        break;
                }

                read_context->resume();

                if (isReplicaUnavailable() || needToSkipUnavailableShard())
                {
                    /// We need to tell the coordinator not to wait for this replica.
                    /// But at this point it may lead to an incomplete result set, because
                    /// this replica committed to read some part of their data and then died.
                    if (extension && extension->parallel_reading_coordinator)
                    {
                        chassert(extension->parallel_reading_coordinator);
                        extension->parallel_reading_coordinator->markReplicaAsUnavailable(extension->replica_info->number_of_current_replica);
                    }

                    return ReadResult(Block());
                }

                /// Check if packet is not ready yet.
                if (read_context->isInProgress())
                    return ReadResult(read_context->getFileDescriptor());

                auto read_result = processPacket(read_context->getPacket());
                if (read_result.getType() == ReadResult::Type::Data || read_result.getType() == ReadResult::Type::ParallelReplicasToken)
                    return read_result;

                if (got_duplicated_part_uuids)
                    break;
            }

            return restartQueryWithoutDuplicatedUUIDs();
        }
        catch (const Exception & ex)
        {
            if (ex.code() == ErrorCodes::NETWORK_ERROR || ex.code() == ErrorCodes::SOCKET_TIMEOUT)
            {
                LOG_WARNING(log, "Network error or socket timeout during SELECT query. Retrying {}/{}", retries + 1, settings.distributed_query_retries);
                ++retries;

                // Reset the connection and attempt to reconnect
                resetConnection();
                continue;
            }
            else
            {
                throw;
            }
        }
    }

    throw Exception(ErrorCodes::NETWORK_ERROR, "Failed to retrieve data after {} retries", settings.distributed_query_retries);
#else
    return read();
#endif
}


RemoteQueryExecutor::ReadResult RemoteQueryExecutor::restartQueryWithoutDuplicatedUUIDs()
{
    {
        std::lock_guard lock(was_cancelled_mutex);
        if (was_cancelled)
            return ReadResult(Block());

        /// Cancel previous query and disconnect before retry.
        cancelUnlocked();
        connections->disconnect();

        /// Only resend once, otherwise throw an exception
        if (resent_query)
            throw Exception(ErrorCodes::DUPLICATED_PART_UUIDS, "Found duplicate uuids while processing query");

        if (log)
            LOG_DEBUG(log, "Found duplicate UUIDs, will retry query without those parts");

        resent_query = true;
        recreate_read_context = true;
        sent_query = false;
        got_duplicated_part_uuids = false;
        was_cancelled = false;
    }

    /// Consecutive read will implicitly send query first.
    if (!read_context)
        return read();
    else
        return readAsync();
}

RemoteQueryExecutor::ReadResult RemoteQueryExecutor::processPacket(Packet packet)
{
    switch (packet.type)
    {
        case Protocol::Server::MergeTreeReadTaskRequest:
            chassert(packet.request.has_value());
            processMergeTreeReadTaskRequest(packet.request.value());
            return ReadResult(ReadResult::Type::ParallelReplicasToken);

        case Protocol::Server::MergeTreeAllRangesAnnouncement:
            chassert(packet.announcement.has_value());
            processMergeTreeInitialReadAnnouncement(packet.announcement.value());
            return ReadResult(ReadResult::Type::ParallelReplicasToken);

        case Protocol::Server::ReadTaskRequest:
            processReadTaskRequest();
            break;
        case Protocol::Server::PartUUIDs:
            if (!setPartUUIDs(packet.part_uuids))
                got_duplicated_part_uuids = true;
            break;
        case Protocol::Server::Data:
            /// Note: `packet.block.rows() > 0` means it's a header block.
            /// We can actually return it, and the first call to RemoteQueryExecutor::read
            /// will return earlier. We should consider doing it.
            if (packet.block && (packet.block.rows() > 0))
                return ReadResult(adaptBlockStructure(packet.block, header));
            break;  /// If the block is empty - we will receive other packets before EndOfStream.

        case Protocol::Server::Exception:
            got_exception_from_replica = true;
            packet.exception->rethrow();
            break;

        case Protocol::Server::EndOfStream:
            if (!connections->hasActiveConnections())
            {
                finished = true;
                /// TODO: Replace with Type::Finished
                return ReadResult(Block{});
            }
            break;

        case Protocol::Server::Progress:
            /** We use the progress from a remote server.
              * We also include in ProcessList,
              * and we use it to check
              * constraints (for example, the minimum speed of query execution)
              * and quotas (for example, the number of lines to read).
              */
            if (progress_callback)
                progress_callback(packet.progress);
            break;

        case Protocol::Server::ProfileInfo:
            /// Use own (client-side) info about read bytes, it is more correct info than server-side one.
            if (profile_info_callback)
                profile_info_callback(packet.profile_info);
            break;

        case Protocol::Server::Totals:
            totals = packet.block;
            if (totals)
                totals = adaptBlockStructure(totals, header);
            break;

        case Protocol::Server::Extremes:
            extremes = packet.block;
            if (extremes)
                extremes = adaptBlockStructure(packet.block, header);
            break;

        case Protocol::Server::Log:
            /// Pass logs from remote server to client
            if (auto log_queue = CurrentThread::getInternalTextLogsQueue())
                log_queue->pushBlock(std::move(packet.block));
            break;

        case Protocol::Server::ProfileEvents:
            /// Pass profile events from remote server to client
            if (auto profile_queue = CurrentThread::getInternalProfileEventsQueue())
                if (!profile_queue->emplace(std::move(packet.block)))
                    throw Exception(ErrorCodes::SYSTEM_ERROR, "Could not push into profile queue");
            break;

        case Protocol::Server::TimezoneUpdate:
            break;

        default:
            got_unknown_packet_from_replica = true;
            throw Exception(
                ErrorCodes::UNKNOWN_PACKET_FROM_SERVER,
                "Unknown packet {} from one of the following replicas: {}",
                packet.type,
                connections->dumpAddresses());
    }

    return ReadResult(ReadResult::Type::Nothing);
}

bool RemoteQueryExecutor::setPartUUIDs(const std::vector<UUID> & uuids)
{
    auto query_context = context->getQueryContext();
    auto duplicates = query_context->getPartUUIDs()->add(uuids);

    if (!duplicates.empty())
    {
        duplicated_part_uuids.insert(duplicated_part_uuids.begin(), duplicates.begin(), duplicates.end());
        return false;
    }
    return true;
}

void RemoteQueryExecutor::processReadTaskRequest()
{
    if (!extension || !extension->task_iterator)
        throw Exception(ErrorCodes::LOGICAL_ERROR, "Distributed task iterator is not initialized");

    ProfileEvents::increment(ProfileEvents::ReadTaskRequestsReceived);
    auto response = (*extension->task_iterator)();
    connections->sendReadTaskResponse(response);
}

void RemoteQueryExecutor::processMergeTreeReadTaskRequest(ParallelReadRequest request)
{
    if (!extension || !extension->parallel_reading_coordinator)
        throw Exception(ErrorCodes::LOGICAL_ERROR, "Coordinator for parallel reading from replicas is not initialized");

    ProfileEvents::increment(ProfileEvents::MergeTreeReadTaskRequestsReceived);
    auto response = extension->parallel_reading_coordinator->handleRequest(std::move(request));
    connections->sendMergeTreeReadTaskResponse(response);
}

void RemoteQueryExecutor::processMergeTreeInitialReadAnnouncement(InitialAllRangesAnnouncement announcement)
{
    if (!extension || !extension->parallel_reading_coordinator)
        throw Exception(ErrorCodes::LOGICAL_ERROR, "Coordinator for parallel reading from replicas is not initialized");

    extension->parallel_reading_coordinator->handleInitialAllRangesAnnouncement(std::move(announcement));
}

void RemoteQueryExecutor::finish()
{
    std::lock_guard guard(was_cancelled_mutex);

    /** If one of:
      * - nothing started to do;
      * - received all packets before EndOfStream;
      * - received exception from one replica;
      * - received an unknown packet from one replica;
      * then you do not need to read anything.
      */
    if (!isQueryPending() || hasThrownException())
        return;

    /** If you have not read all the data yet, but they are no longer needed.
      * This may be due to the fact that the data is sufficient (for example, when using LIMIT).
      */

    /// Send the request to abort the execution of the request, if not already sent.
    tryCancel("Cancelling query because enough data has been read");

    /// If connections weren't created yet, query wasn't sent or was already finished, nothing to do.
    if (!connections || !sent_query || finished)
        return;

    /// Get the remaining packets so that there is no out of sync in the connections to the replicas.
    /// We do this manually instead of calling drain() because we want to process Log, ProfileEvents and Progress
    /// packets that had been sent before the connection is fully finished in order to have final statistics of what
    /// was executed in the remote queries
    while (connections->hasActiveConnections() && !finished)
    {
        Packet packet = connections->receivePacket();

        switch (packet.type)
        {
            case Protocol::Server::EndOfStream:
                finished = true;
                break;

            case Protocol::Server::Exception:
                got_exception_from_replica = true;
                packet.exception->rethrow();
                break;

            case Protocol::Server::Log:
                /// Pass logs from remote server to client
                if (auto log_queue = CurrentThread::getInternalTextLogsQueue())
                    log_queue->pushBlock(std::move(packet.block));
                break;

            case Protocol::Server::ProfileEvents:
                /// Pass profile events from remote server to client
                if (auto profile_queue = CurrentThread::getInternalProfileEventsQueue())
                    if (!profile_queue->emplace(std::move(packet.block)))
                        throw Exception(ErrorCodes::SYSTEM_ERROR, "Could not push into profile queue");
                break;

            case Protocol::Server::ProfileInfo:
                /// Use own (client-side) info about read bytes, it is more correct info than server-side one.
                if (profile_info_callback)
                    profile_info_callback(packet.profile_info);
                break;

            case Protocol::Server::Progress:
                if (progress_callback)
                    progress_callback(packet.progress);
                break;

            default:
                break;
        }
    }
}

void RemoteQueryExecutor::cancel()
{
    std::lock_guard guard(was_cancelled_mutex);
    cancelUnlocked();
}

void RemoteQueryExecutor::cancelUnlocked()
{
    {
        std::lock_guard lock(external_tables_mutex);

        /// Stop sending external data.
        for (auto & vec : external_tables_data)
            for (auto & elem : vec)
                elem->is_cancelled = true;
    }

    if (!isQueryPending() || hasThrownException())
        return;

    tryCancel("Cancelling query");
}

void RemoteQueryExecutor::sendScalars()
{
    connections->sendScalarsData(scalars);
}

void RemoteQueryExecutor::sendExternalTables()
{
    size_t count = connections->size();

    {
        std::lock_guard lock(external_tables_mutex);

        external_tables_data.clear();
        external_tables_data.reserve(count);

        StreamLocalLimits limits;
        const auto & settings = context->getSettingsRef();
        limits.mode = LimitsMode::LIMITS_TOTAL;
        limits.speed_limits.max_execution_time = settings[Setting::max_execution_time];
        limits.timeout_overflow_mode = settings[Setting::timeout_overflow_mode];
        limits.speed_limits.max_estimated_execution_time = settings[Setting::max_estimated_execution_time];

        for (size_t i = 0; i < count; ++i)
        {
            ExternalTablesData res;
            for (const auto & table : external_tables)
            {
                StoragePtr cur = table.second;
                /// Send only temporary tables with StorageMemory
                if (!std::dynamic_pointer_cast<StorageMemory>(cur))
                    continue;

                auto data = std::make_unique<ExternalTableData>();
                data->table_name = table.first;
                data->creating_pipe_callback = [cur, limits, my_context = this->context]()
                {
                    SelectQueryInfo query_info;
                    auto metadata_snapshot = cur->getInMemoryMetadataPtr();
                    auto storage_snapshot = cur->getStorageSnapshot(metadata_snapshot, my_context);
                    QueryProcessingStage::Enum read_from_table_stage = cur->getQueryProcessingStage(
                        my_context, QueryProcessingStage::Complete, storage_snapshot, query_info);

                    QueryPlan plan;
                    cur->read(
                        plan,
                        metadata_snapshot->getColumns().getNamesOfPhysical(),
                        storage_snapshot, query_info, my_context,
                        read_from_table_stage, DEFAULT_BLOCK_SIZE, 1);

                    auto builder = plan.buildQueryPipeline(
                        QueryPlanOptimizationSettings::fromContext(my_context),
                        BuildQueryPipelineSettings::fromContext(my_context));

                    builder->resize(1);
                    builder->addTransform(std::make_shared<LimitsCheckingTransform>(builder->getHeader(), limits));

                    return builder;
                };

                data->pipe = data->creating_pipe_callback();
                res.emplace_back(std::move(data));
            }
            external_tables_data.push_back(std::move(res));
        }
    }

    connections->sendExternalTablesData(external_tables_data);
}

void RemoteQueryExecutor::tryCancel(const char * reason)
{
    if (was_cancelled)
        return;

    was_cancelled = true;

    if (read_context)
        read_context->cancel();

    /// Query could be cancelled during connection creation, query sending or data receiving.
    /// We should send cancel request if connections were already created, query were sent
    /// and remote query is not finished.
    if (connections && sent_query && !finished)
    {
        connections->sendCancel();
        if (log)
            LOG_TRACE(log, "({}) {}", connections->dumpAddresses(), reason);
    }
}

bool RemoteQueryExecutor::isQueryPending() const
{
    return (sent_query || read_context) && !finished;
}

bool RemoteQueryExecutor::hasThrownException() const
{
    return got_exception_from_replica || got_unknown_packet_from_replica;
}

void RemoteQueryExecutor::setProgressCallback(ProgressCallback callback)
{
    std::lock_guard guard(was_cancelled_mutex);
    progress_callback = std::move(callback);

    if (extension && extension->parallel_reading_coordinator)
        extension->parallel_reading_coordinator->setProgressCallback(progress_callback);
}

void RemoteQueryExecutor::setProfileInfoCallback(ProfileInfoCallback callback)
{
    std::lock_guard guard(was_cancelled_mutex);
    profile_info_callback = std::move(callback);
}

bool RemoteQueryExecutor::needToSkipUnavailableShard() const
{
    return context->getSettingsRef()[Setting::skip_unavailable_shards] && (0 == connections->size());
}

bool RemoteQueryExecutor::processParallelReplicaPacketIfAny()
{
#if defined(OS_LINUX)

    std::lock_guard lock(was_cancelled_mutex);
    if (was_cancelled)
        return false;

    if (!read_context || (resent_query && recreate_read_context))
    {
        read_context = std::make_unique<ReadContext>(*this);
        recreate_read_context = false;
    }

    chassert(!has_postponed_packet);

    read_context->resume();
    if (read_context->isInProgress()) // <- nothing to process
        return false;

    const auto packet_type = read_context->getPacketType();
    if (packet_type == Protocol::Server::MergeTreeReadTaskRequest || packet_type == Protocol::Server::MergeTreeAllRangesAnnouncement)
    {
        processPacket(read_context->getPacket());
        return true;
    }

    has_postponed_packet = true;

#endif

    return false;
}
}<|MERGE_RESOLUTION|>--- conflicted
+++ resolved
@@ -472,15 +472,14 @@
         {
             sendQuery();
 
-<<<<<<< HEAD
+
             if (context->getSettingsRef().skip_unavailable_shards && (0 == connections->size()))
                 return ReadResult(Block());
         }
-=======
+
         if (context->getSettingsRef()[Setting::skip_unavailable_shards] && (0 == connections->size()))
             return ReadResult(Block());
     }
->>>>>>> aa84f052
 
         try
         {
