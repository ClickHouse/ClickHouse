--- conflicted
+++ resolved
@@ -958,14 +958,11 @@
 {
 #if defined(OS_LINUX)
 
-<<<<<<< HEAD
     if (!context->canUseParallelReplicasOnInitiator())
         return false;
 
     OpenTelemetry::SpanHolder span_holder{"RemoteQueryExecutor::processParallelReplicaPacketIfAny"};
 
-=======
->>>>>>> 7474050e
     std::lock_guard lock(was_cancelled_mutex);
     if (was_cancelled)
         return false;
