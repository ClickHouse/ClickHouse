#pragma once

#include <Core/Block_fwd.h>
#include <Processors/IProcessor.h>

#include <functional>

namespace DB
{

class Chain;
class EnabledQuota;
struct StreamLocalLimits;

class Pipe;
using Pipes = std::vector<Pipe>;

class ReadProgressCallback;

using OutputPortRawPtrs = std::vector<OutputPort *>;

/// Pipe is a set of processors which represents the part of pipeline.
/// Pipe contains a list of output ports, with specified port for totals and specified port for extremes.
/// All output ports have same header.
/// All other ports are connected, all connections are inside processors set.
class Pipe
{
public:
    /// Default constructor creates empty pipe. Generally, you cannot do anything with it except to check it is empty().
    /// You cannot get empty pipe in any other way. All transforms check that result pipe is not empty.
    Pipe();
    /// Create from source. Source must have no input ports and single output.
    explicit Pipe(ProcessorPtr source);
    /// Create from source with specified totals end extremes (may be nullptr). Ports should be owned by source.
    explicit Pipe(ProcessorPtr source, OutputPort * output, OutputPort * totals, OutputPort * extremes);
    /// Create from processors. Use all not-connected output ports as output_ports. Check invariants.
    explicit Pipe(std::shared_ptr<Processors> processors_);

    Pipe(const Pipe & other) = delete;
    Pipe(Pipe && other) = default;
    Pipe & operator=(const Pipe & other) = delete;
    Pipe & operator=(Pipe && other) = default;

    const Block & getHeader() const { return *header; }
    const SharedHeader & getSharedHeader() const { return header; }
    bool empty() const { return processors->empty(); }
    size_t numOutputPorts() const { return output_ports.size(); }
    size_t maxParallelStreams() const { return max_parallel_streams; }
    OutputPort * getOutputPort(size_t pos) const { return output_ports[pos]; }
    OutputPort * getTotalsPort() const { return totals_port; }
    OutputPort * getExtremesPort() const { return extremes_port; }

    /// Add processor to list, add it output ports to output_ports.
    /// Processor shouldn't have input ports, output ports shouldn't be connected.
    /// Output headers should have same structure and be compatible with current header (if not empty()).
    void addSource(ProcessorPtr source);

    /// Add totals and extremes.
    void addTotalsSource(ProcessorPtr source);
    void addExtremesSource(ProcessorPtr source);

    /// Drop totals and extremes (create NullSink for them).
    void dropTotals();
    void dropExtremes();

    /// Add processor to list. It should have size() input ports with compatible header.
    /// Output ports should have same headers.
    /// If totals or extremes are not empty, transform shouldn't change header.
    void addTransform(ProcessorPtr transform);
    void addTransform(ProcessorPtr transform, OutputPort * totals, OutputPort * extremes);
    void addTransform(ProcessorPtr transform, InputPort * totals, InputPort * extremes);

    void addTransform(
        ProcessorPtr transform,
        InputPort * totals_in, InputPort * extremes_in,
        OutputPort * totals_out, OutputPort * extremes_out);

    enum class StreamType : uint8_t
    {
        Main = 0, /// Stream for query data. There may be several streams of this type.
        Totals,  /// Stream for totals. No more than one.
        Extremes, /// Stream for extremes. No more than one.
    };

    using ProcessorGetterSharedHeader = std::function<ProcessorPtr(const SharedHeader & header)>;
    using ProcessorGetterSharedHeaderWithStreamKind = std::function<ProcessorPtr(const SharedHeader & header, StreamType stream_type)>;

    /// Add transform with single input and single output for each port.
    void addSimpleTransform(const ProcessorGetterSharedHeader & getter);
    void addSimpleTransform(const ProcessorGetterSharedHeaderWithStreamKind & getter);

    /// Add chain to every output port.
    void addChains(std::vector<Chain> chains);

    /// Changes the number of output ports if needed. Adds (Strict)ResizeProcessor.
<<<<<<< HEAD
    void resize(size_t num_streams, bool force = false, bool strict = false, bool memory_dependent = false);
=======
    void resize(size_t num_streams, bool strict = false, UInt64 min_outstreams_per_resize_after_split = 0);
>>>>>>> 63148cf4

    using Transformer = std::function<Processors(OutputPortRawPtrs ports)>;

    /// Transform Pipe in general way.
    void transform(const Transformer & transformer, bool check_ports = true);

    /// Unite several pipes together. They should have same header.
    static Pipe unitePipes(Pipes pipes);

    /// Get processors from Pipe. Use it with caution, it is easy to lose totals and extremes ports.
    static Processors detachProcessors(Pipe pipe) { return *std::move(pipe.processors); }
    /// Get processors from Pipe without destroying pipe (used for EXPLAIN to keep QueryPlan).
    const Processors & getProcessors() const { return *processors; }

    std::shared_ptr<Processors> getProcessorsPtr() { return processors; }

private:
    /// Header is common for all output below.
    SharedHeader header;
    std::shared_ptr<Processors> processors;

    /// Output ports. Totals and extremes are allowed to be empty.
    OutputPortRawPtrs output_ports;
    OutputPort * totals_port = nullptr;
    OutputPort * extremes_port = nullptr;

    /// It is the max number of processors which can be executed in parallel for each step.
    /// Usually, it's the same as the number of output ports.
    size_t max_parallel_streams = 0;

    /// If is set, all newly created processors will be added to this too.
    /// It is needed for debug. See QueryPipelineProcessorsCollector.
    Processors * collected_processors = nullptr;

    /// This methods are for QueryPipeline. It is allowed to complete graph only there.
    /// So, we may be sure that Pipe always has output port if not empty.
    bool isCompleted() const { return !empty() && output_ports.empty(); }
    static Pipe unitePipes(Pipes pipes, Processors * collected_processors, bool allow_empty_header);
    void setSinks(const Pipe::ProcessorGetterSharedHeaderWithStreamKind & getter);
    void addSplitResizeTransform(size_t num_streams, size_t min_outstreams_per_resize_after_split, bool strict);

    friend class QueryPipelineBuilder;
    friend class QueryPipeline;
};

}<|MERGE_RESOLUTION|>--- conflicted
+++ resolved
@@ -93,11 +93,7 @@
     void addChains(std::vector<Chain> chains);
 
     /// Changes the number of output ports if needed. Adds (Strict)ResizeProcessor.
-<<<<<<< HEAD
-    void resize(size_t num_streams, bool force = false, bool strict = false, bool memory_dependent = false);
-=======
     void resize(size_t num_streams, bool strict = false, UInt64 min_outstreams_per_resize_after_split = 0);
->>>>>>> 63148cf4
 
     using Transformer = std::function<Processors(OutputPortRawPtrs ports)>;
 
