--- conflicted
+++ resolved
@@ -51,7 +51,6 @@
     reset();
 }
 
-<<<<<<< HEAD
 void BlockIO::onFinish()
 {
     if (finish_callback)
@@ -87,8 +86,6 @@
     pipeline.reset();
 }
 
-=======
->>>>>>> 9989b0ac
 void BlockIO::setAllDataSent() const
 {
     /// The following queries does not have process_list_entry:
