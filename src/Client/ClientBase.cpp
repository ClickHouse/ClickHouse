#include <Client/ClientBase.h>
#include <Client/LineReader.h>
#include <Client/ClientBaseHelpers.h>
#include <Client/TestHint.h>
#include <Client/InternalTextLogs.h>
#include <Client/TestTags.h>

#include <base/argsToConfig.h>
#include <base/safeExit.h>
#include <Core/Block.h>
#include <Core/BaseSettingsProgramOptions.h>
#include <Core/Protocol.h>
#include <Common/DateLUT.h>
#include <Common/MemoryTracker.h>
#include <Common/scope_guard_safe.h>
#include <Common/Exception.h>
#include <Common/getNumberOfPhysicalCPUCores.h>
#include <Common/typeid_cast.h>
#include <Common/TerminalSize.h>
#include <Common/clearPasswordFromCommandLine.h>
#include <Common/StringUtils/StringUtils.h>
#include <Common/filesystemHelpers.h>
#include <Common/NetException.h>
#include <Columns/ColumnString.h>
#include <Columns/ColumnsNumber.h>
#include <Formats/FormatFactory.h>

#include <Parsers/parseQuery.h>
#include <Parsers/ParserQuery.h>
#include <Parsers/formatAST.h>
#include <Parsers/ASTInsertQuery.h>
#include <Parsers/ASTCreateQuery.h>
#include <Parsers/ASTCreateFunctionQuery.h>
#include <Parsers/Access/ASTCreateUserQuery.h>
#include <Parsers/Access/ASTAuthenticationData.h>
#include <Parsers/ASTDropQuery.h>
#include <Parsers/ASTSelectQuery.h>
#include <Parsers/ASTSetQuery.h>
#include <Parsers/ASTUseQuery.h>
#include <Parsers/ASTSelectWithUnionQuery.h>
#include <Parsers/ASTQueryWithOutput.h>
#include <Parsers/ASTLiteral.h>
#include <Parsers/ASTIdentifier.h>
#include <Parsers/ASTColumnDeclaration.h>
#include <Parsers/ASTFunction.h>
#include <Parsers/Kusto/ParserKQLStatement.h>
#include <Parsers/PRQL/ParserPRQLQuery.h>
#include <Parsers/Kusto/parseKQLQuery.h>

#include <Processors/Formats/Impl/NullFormat.h>
#include <Processors/Formats/IInputFormat.h>
#include <Processors/Formats/IOutputFormat.h>
#include <Processors/QueryPlan/QueryPlan.h>
#include <Processors/QueryPlan/BuildQueryPipelineSettings.h>
#include <Processors/QueryPlan/Optimizations/QueryPlanOptimizationSettings.h>
#include <Processors/Executors/PullingAsyncPipelineExecutor.h>
#include <Processors/Transforms/AddingDefaultsTransform.h>
#include <QueryPipeline/QueryPipeline.h>
#include <QueryPipeline/QueryPipelineBuilder.h>
#include <Interpreters/ReplaceQueryParameterVisitor.h>
#include <Interpreters/ProfileEventsExt.h>
#include <IO/WriteBufferFromOStream.h>
#include <IO/WriteBufferFromFileDescriptor.h>
#include <IO/CompressionMethod.h>
#include <IO/ForkWriteBuffer.h>

#include <Access/AccessControl.h>
#include <Storages/ColumnsDescription.h>

#include <boost/algorithm/string/case_conv.hpp>
#include <boost/algorithm/string/replace.hpp>
#include <boost/algorithm/string/split.hpp>
#include <iostream>
#include <filesystem>
#include <limits>
#include <map>
#include <memory>
#include <unordered_map>

#include <Common/config_version.h>
#include "config.h"

namespace fs = std::filesystem;
using namespace std::literals;


namespace CurrentMetrics
{
    extern const Metric MemoryTracking;
}

namespace DB
{

namespace ErrorCodes
{
    extern const int BAD_ARGUMENTS;
    extern const int DEADLOCK_AVOIDED;
    extern const int CLIENT_OUTPUT_FORMAT_SPECIFIED;
    extern const int UNKNOWN_PACKET_FROM_SERVER;
    extern const int NO_DATA_TO_INSERT;
    extern const int UNEXPECTED_PACKET_FROM_SERVER;
    extern const int INVALID_USAGE_OF_INPUT;
    extern const int CANNOT_SET_SIGNAL_HANDLER;
    extern const int UNRECOGNIZED_ARGUMENTS;
    extern const int LOGICAL_ERROR;
    extern const int CANNOT_OPEN_FILE;
    extern const int FILE_ALREADY_EXISTS;
    extern const int USER_SESSION_LIMIT_EXCEEDED;
    extern const int NOT_IMPLEMENTED;
    extern const int CANNOT_READ_FROM_FILE_DESCRIPTOR;
}

}

namespace ProfileEvents
{
    extern const Event UserTimeMicroseconds;
    extern const Event SystemTimeMicroseconds;
}

namespace
{
constexpr UInt64 THREAD_GROUP_ID = 0;
}

namespace DB
{

ProgressOption toProgressOption(std::string progress)
{
    boost::to_upper(progress);

    if (progress == "OFF" || progress == "FALSE" || progress == "0" || progress == "NO")
        return ProgressOption::OFF;
    if (progress == "TTY" || progress == "ON" || progress == "TRUE" || progress == "1" || progress == "YES")
        return ProgressOption::TTY;
    if (progress == "ERR")
        return ProgressOption::ERR;
    if (progress == "DEFAULT")
        return ProgressOption::DEFAULT;

    throw boost::program_options::validation_error(boost::program_options::validation_error::invalid_option_value);
}

std::istream& operator>> (std::istream & in, ProgressOption & progress)
{
    std::string token;
    in >> token;
    progress = toProgressOption(token);
    return in;
}

static ClientInfo::QueryKind parseQueryKind(const String & query_kind)
{
    if (query_kind == "initial_query")
        return ClientInfo::QueryKind::INITIAL_QUERY;
    if (query_kind == "secondary_query")
        return ClientInfo::QueryKind::SECONDARY_QUERY;
    if (query_kind == "no_query")
        return ClientInfo::QueryKind::NO_QUERY;
    throw Exception(ErrorCodes::BAD_ARGUMENTS, "Unknown query kind {}", query_kind);
}

static void incrementProfileEventsBlock(Block & dst, const Block & src)
{
    if (!dst)
    {
        dst = src.cloneEmpty();
    }

    assertBlocksHaveEqualStructure(src, dst, "ProfileEvents");

    std::unordered_map<String, size_t> name_pos;
    for (size_t i = 0; i < dst.columns(); ++i)
        name_pos[dst.getByPosition(i).name] = i;

    size_t dst_rows = dst.rows();
    MutableColumns mutable_columns = dst.mutateColumns();

    auto & dst_column_host_name = typeid_cast<ColumnString &>(*mutable_columns[name_pos["host_name"]]);
    auto & dst_array_current_time = typeid_cast<ColumnUInt32 &>(*mutable_columns[name_pos["current_time"]]).getData();
    auto & dst_array_type = typeid_cast<ColumnInt8 &>(*mutable_columns[name_pos["type"]]).getData();
    auto & dst_column_name = typeid_cast<ColumnString &>(*mutable_columns[name_pos["name"]]);
    auto & dst_array_value = typeid_cast<ColumnInt64 &>(*mutable_columns[name_pos["value"]]).getData();

    const auto & src_column_host_name = typeid_cast<const ColumnString &>(*src.getByName("host_name").column);
    const auto & src_array_current_time = typeid_cast<const ColumnUInt32 &>(*src.getByName("current_time").column).getData();
    const auto & src_array_thread_id = typeid_cast<const ColumnUInt64 &>(*src.getByName("thread_id").column).getData();
    const auto & src_column_name = typeid_cast<const ColumnString &>(*src.getByName("name").column);
    const auto & src_array_value = typeid_cast<const ColumnInt64 &>(*src.getByName("value").column).getData();

    struct Id
    {
        StringRef name;
        StringRef host_name;

        bool operator<(const Id & rhs) const
        {
            return std::tie(name, host_name)
                 < std::tie(rhs.name, rhs.host_name);
        }
    };
    std::map<Id, UInt64> rows_by_name;

    for (size_t src_row = 0; src_row < src.rows(); ++src_row)
    {
        /// Filter out threads stats, use stats from thread group
        /// Exactly stats from thread group is stored to the table system.query_log
        /// The stats from threads are less useful.
        /// They take more records, they need to be combined,
        /// there even could be several records from one thread.
        /// Server doesn't send it any more to the clients, so this code left for compatible
        auto thread_id = src_array_thread_id[src_row];
        if (thread_id != THREAD_GROUP_ID)
            continue;

        Id id{
            src_column_name.getDataAt(src_row),
            src_column_host_name.getDataAt(src_row),
        };
        rows_by_name[id] = src_row;
    }

    /// Merge src into dst.
    for (size_t dst_row = 0; dst_row < dst_rows; ++dst_row)
    {
        Id id{
            dst_column_name.getDataAt(dst_row),
            dst_column_host_name.getDataAt(dst_row),
        };

        if (auto it = rows_by_name.find(id); it != rows_by_name.end())
        {
            size_t src_row = it->second;

            dst_array_current_time[dst_row] = src_array_current_time[src_row];

            switch (static_cast<ProfileEvents::Type>(dst_array_type[dst_row]))
            {
                case ProfileEvents::Type::INCREMENT:
                    dst_array_value[dst_row] += src_array_value[src_row];
                    break;
                case ProfileEvents::Type::GAUGE:
                    dst_array_value[dst_row] = src_array_value[src_row];
                    break;
            }

            rows_by_name.erase(it);
        }
    }

    /// Copy rows from src that dst does not contains.
    for (const auto & [id, pos] : rows_by_name)
    {
        for (size_t col = 0; col < src.columns(); ++col)
        {
            mutable_columns[col]->insert((*src.getByPosition(col).column)[pos]);
        }
    }

    dst.setColumns(std::move(mutable_columns));
}


std::atomic<Int32> exit_after_signals = 0;

class QueryInterruptHandler : private boost::noncopyable
{
public:
    /// Store how much interrupt signals can be before stopping the query
    /// by default stop after the first interrupt signal.
    static void start(Int32 signals_before_stop = 1) { exit_after_signals.store(signals_before_stop); }

    /// Set value not greater then 0 to mark the query as stopped.
    static void stop() { return exit_after_signals.store(0); }

    /// Return true if the query was stopped.
    /// Query was stopped if it received at least "signals_before_stop" interrupt signals.
    static bool try_stop() { return exit_after_signals.fetch_sub(1) <= 0; }
    static bool cancelled() { return exit_after_signals.load() <= 0; }

    /// Return how much interrupt signals remain before stop.
    static Int32 cancelled_status() { return exit_after_signals.load(); }
};

/// This signal handler is set for SIGINT and SIGQUIT.
void interruptSignalHandler(int signum)
{
    if (QueryInterruptHandler::try_stop())
        safeExit(128 + signum);
}


/// To cancel the query on local format error.
class LocalFormatError : public DB::Exception
{
public:
    using Exception::Exception;
};


ClientBase::~ClientBase() = default;
ClientBase::ClientBase() = default;


void ClientBase::setupSignalHandler()
{
    QueryInterruptHandler::stop();

    struct sigaction new_act;
    memset(&new_act, 0, sizeof(new_act));

    new_act.sa_handler = interruptSignalHandler;
    new_act.sa_flags = 0;

#if defined(OS_DARWIN)
    sigemptyset(&new_act.sa_mask);
#else
    if (sigemptyset(&new_act.sa_mask))
        throw ErrnoException(ErrorCodes::CANNOT_SET_SIGNAL_HANDLER, "Cannot set signal handler");
#endif

    if (sigaction(SIGINT, &new_act, nullptr))
        throw ErrnoException(ErrorCodes::CANNOT_SET_SIGNAL_HANDLER, "Cannot set signal handler");

    if (sigaction(SIGQUIT, &new_act, nullptr))
        throw ErrnoException(ErrorCodes::CANNOT_SET_SIGNAL_HANDLER, "Cannot set signal handler");
}


ASTPtr ClientBase::parseQuery(const char *& pos, const char * end, const Settings & settings, bool allow_multi_statements, bool is_interactive, bool ignore_error)
{
    std::unique_ptr<IParserBase> parser;
    std::unique_ptr<IKQLParserBase> kql_parser;
    ASTPtr res;

    size_t max_length = 0;

    if (!allow_multi_statements)
        max_length = settings.max_query_size;

    const Dialect & dialect = settings.dialect;

    if (dialect == Dialect::kusto)
<<<<<<< HEAD
        kql_parser = std::make_unique<ParserKQLStatement>(end, global_context->getSettings().allow_settings_after_format_in_insert);
=======
        parser = std::make_unique<ParserKQLStatement>(end, settings.allow_settings_after_format_in_insert);
>>>>>>> 4efa0371
    else if (dialect == Dialect::prql)
        parser = std::make_unique<ParserPRQLQuery>(max_length, settings.max_parser_depth, settings.max_parser_backtracks);
    else
        parser = std::make_unique<ParserQuery>(end, settings.allow_settings_after_format_in_insert);

    if (is_interactive || ignore_error)
    {
        String message;
        if (dialect == Dialect::kusto)
            res = tryParseKQLQuery(*kql_parser, pos, end, message, true, "", allow_multi_statements, max_length, settings.max_parser_depth, settings.max_parser_backtracks, true);
        else
            res = tryParseQuery(*parser, pos, end, message, true, "", allow_multi_statements, max_length, settings.max_parser_depth, settings.max_parser_backtracks, true);

        if (!res)
        {
            std::cerr << std::endl << message << std::endl << std::endl;
            return nullptr;
        }
    }
    else
    {
        if (dialect == Dialect::kusto)
            res = parseKQLQueryAndMovePosition(*kql_parser, pos, end, "", allow_multi_statements, max_length, settings.max_parser_depth, settings.max_parser_backtracks);
        else
            res = parseQueryAndMovePosition(*parser, pos, end, "", allow_multi_statements, max_length, settings.max_parser_depth, settings.max_parser_backtracks);
    }

    if (is_interactive)
    {
        std::cout << std::endl;
        WriteBufferFromOStream res_buf(std::cout, 4096);
        formatAST(*res, res_buf);
        res_buf.finalize();
        std::cout << std::endl << std::endl;
    }

    return res;
}


/// Consumes trailing semicolons and tries to consume the same-line trailing comment.
void ClientBase::adjustQueryEnd(const char *& this_query_end, const char * all_queries_end, uint32_t max_parser_depth, uint32_t max_parser_backtracks)
{
    // We have to skip the trailing semicolon that might be left
    // after VALUES parsing or just after a normal semicolon-terminated query.
    Tokens after_query_tokens(this_query_end, all_queries_end);
    IParser::Pos after_query_iterator(after_query_tokens, max_parser_depth, max_parser_backtracks);
    while (after_query_iterator.isValid() && after_query_iterator->type == TokenType::Semicolon)
    {
        this_query_end = after_query_iterator->end;
        ++after_query_iterator;
    }

    // Now we have to do some extra work to add the trailing
    // same-line comment to the query, but preserve the leading
    // comments of the next query. The trailing comment is important
    // because the test hints are usually written this way, e.g.:
    // select nonexistent_column; -- { serverError 12345 }.
    // The token iterator skips comments and whitespace, so we have
    // to find the newline in the string manually. If it's earlier
    // than the next significant token, it means that the text before
    // newline is some trailing whitespace or comment, and we should
    // add it to our query. There are also several special cases
    // that are described below.
    const auto * newline = find_first_symbols<'\n'>(this_query_end, all_queries_end);
    const char * next_query_begin = after_query_iterator->begin;

    // We include the entire line if the next query starts after
    // it. This is a generic case of trailing in-line comment.
    // The "equals" condition is for case of end of input (they both equal
    // all_queries_end);
    if (newline <= next_query_begin)
    {
        assert(newline >= this_query_end);
        this_query_end = newline;
    }
    else
    {
        // Many queries on one line, can't do anything. By the way, this
        // syntax is probably going to work as expected:
        // select nonexistent /* { serverError 12345 } */; select 1
    }
}


/// Convert external tables to ExternalTableData and send them using the connection.
void ClientBase::sendExternalTables(ASTPtr parsed_query)
{
    const auto * select = parsed_query->as<ASTSelectWithUnionQuery>();
    if (!select && !external_tables.empty())
        throw Exception(ErrorCodes::BAD_ARGUMENTS, "External tables could be sent only with select query");

    std::vector<ExternalTableDataPtr> data;
    for (auto & table : external_tables)
        data.emplace_back(table.getData(global_context));

    if (send_external_tables)
        connection->sendExternalTablesData(data);
}


void ClientBase::onData(Block & block, ASTPtr parsed_query)
{
    if (!block)
        return;

    processed_rows += block.rows();
    /// Even if all blocks are empty, we still need to initialize the output stream to write empty resultset.
    initOutputFormat(block, parsed_query);

    /// The header block containing zero rows was used to initialize
    /// output_format, do not output it.
    /// Also do not output too much data if we're fuzzing.
    if (block.rows() == 0 || (query_fuzzer_runs != 0 && processed_rows >= 100))
        return;

    /// If results are written INTO OUTFILE, we can avoid clearing progress to avoid flicker.
    if (need_render_progress && tty_buf && (!select_into_file || select_into_file_and_stdout))
        progress_indication.clearProgressOutput(*tty_buf);

    try
    {
        output_format->write(materializeBlock(block));
        written_first_block = true;
    }
    catch (const Exception &)
    {
        /// Catch client errors like NO_ROW_DELIMITER
        throw LocalFormatError(getCurrentExceptionMessageAndPattern(print_stack_trace), getCurrentExceptionCode());
    }

    /// Received data block is immediately displayed to the user.
    output_format->flush();

    /// Restore progress bar after data block.
    if (need_render_progress && tty_buf)
    {
        if (select_into_file && !select_into_file_and_stdout)
            std::cerr << "\r";
        progress_indication.writeProgress(*tty_buf);
    }
}


void ClientBase::onLogData(Block & block)
{
    initLogsOutputStream();
    if (need_render_progress && tty_buf)
        progress_indication.clearProgressOutput(*tty_buf);
    logs_out_stream->writeLogs(block);
    logs_out_stream->flush();
}


void ClientBase::onTotals(Block & block, ASTPtr parsed_query)
{
    initOutputFormat(block, parsed_query);
    output_format->setTotals(materializeBlock(block));
}


void ClientBase::onExtremes(Block & block, ASTPtr parsed_query)
{
    initOutputFormat(block, parsed_query);
    output_format->setExtremes(materializeBlock(block));
}


void ClientBase::onReceiveExceptionFromServer(std::unique_ptr<Exception> && e)
{
    have_error = true;
    server_exception = std::move(e);
    resetOutput();
}


void ClientBase::onProfileInfo(const ProfileInfo & profile_info)
{
    if (profile_info.hasAppliedLimit() && output_format)
        output_format->setRowsBeforeLimit(profile_info.getRowsBeforeLimit());
}


void ClientBase::initOutputFormat(const Block & block, ASTPtr parsed_query)
try
{
    if (!output_format)
    {
        /// Ignore all results when fuzzing as they can be huge.
        if (query_fuzzer_runs)
        {
            output_format = std::make_shared<NullOutputFormat>(block);
            return;
        }

        WriteBuffer * out_buf = nullptr;
        if (!pager.empty())
        {
            if (SIG_ERR == signal(SIGPIPE, SIG_IGN))
                throw ErrnoException(ErrorCodes::CANNOT_SET_SIGNAL_HANDLER, "Cannot set signal handler for SIGPIPE");
            /// We need to reset signals that had been installed in the
            /// setupSignalHandler() since terminal will send signals to both
            /// processes and so signals will be delivered to the
            /// clickhouse-client/local as well, which will be terminated when
            /// signal will be delivered second time.
            if (SIG_ERR == signal(SIGINT, SIG_IGN))
                throw ErrnoException(ErrorCodes::CANNOT_SET_SIGNAL_HANDLER, "Cannot set signal handler for SIGINT");
            if (SIG_ERR == signal(SIGQUIT, SIG_IGN))
                throw ErrnoException(ErrorCodes::CANNOT_SET_SIGNAL_HANDLER, "Cannot set signal handler for SIGQUIT");

            ShellCommand::Config config(pager);
            config.pipe_stdin_only = true;
            pager_cmd = ShellCommand::execute(config);
            out_buf = &pager_cmd->in;
        }
        else
        {
            out_buf = &std_out;
        }

        String current_format = default_output_format;

        select_into_file = false;
        select_into_file_and_stdout = false;
        /// The query can specify output format or output file.
        if (const auto * query_with_output = dynamic_cast<const ASTQueryWithOutput *>(parsed_query.get()))
        {
            String out_file;
            if (query_with_output->out_file)
            {
                select_into_file = true;

                const auto & out_file_node = query_with_output->out_file->as<ASTLiteral &>();
                out_file = out_file_node.value.safeGet<std::string>();

                std::string compression_method_string;

                if (query_with_output->compression)
                {
                    const auto & compression_method_node = query_with_output->compression->as<ASTLiteral &>();
                    compression_method_string = compression_method_node.value.safeGet<std::string>();
                }

                CompressionMethod compression_method = chooseCompressionMethod(out_file, compression_method_string);
                UInt64 compression_level = 3;

                if (query_with_output->compression_level)
                {
                    const auto & compression_level_node = query_with_output->compression_level->as<ASTLiteral &>();
                    compression_level_node.value.tryGet<UInt64>(compression_level);
                }

                auto flags = O_WRONLY | O_EXCL;

                auto file_exists = fs::exists(out_file);
                if (file_exists && query_with_output->is_outfile_append)
                    flags |= O_APPEND;
                else if (file_exists && query_with_output->is_outfile_truncate)
                    flags |= O_TRUNC;
                else
                    flags |= O_CREAT;

                out_file_buf = wrapWriteBufferWithCompressionMethod(
                    std::make_unique<WriteBufferFromFile>(out_file, DBMS_DEFAULT_BUFFER_SIZE, flags),
                    compression_method,
                    static_cast<int>(compression_level)
                );

                if (query_with_output->is_into_outfile_with_stdout)
                {
                    select_into_file_and_stdout = true;
                    out_file_buf = std::make_unique<ForkWriteBuffer>(std::vector<WriteBufferPtr>{std::move(out_file_buf),
                            std::make_shared<WriteBufferFromFileDescriptor>(STDOUT_FILENO)});
                }

                // We are writing to file, so default format is the same as in non-interactive mode.
                if (is_interactive && is_default_format)
                    current_format = "TabSeparated";
            }
            if (query_with_output->format != nullptr)
            {
                if (has_vertical_output_suffix)
                    throw Exception(ErrorCodes::CLIENT_OUTPUT_FORMAT_SPECIFIED, "Output format already specified");
                const auto & id = query_with_output->format->as<ASTIdentifier &>();
                current_format = id.name();
            }
            else if (query_with_output->out_file)
            {
                auto format_name = FormatFactory::instance().tryGetFormatFromFileName(out_file);
                if (format_name)
                    current_format = *format_name;
            }
        }

        if (has_vertical_output_suffix)
            current_format = "Vertical";

        bool logs_into_stdout = server_logs_file == "-";
        bool extras_into_stdout = need_render_progress || logs_into_stdout;
        bool select_only_into_file = select_into_file && !select_into_file_and_stdout;

        /// It is not clear how to write progress and logs
        /// intermixed with data with parallel formatting.
        /// It may increase code complexity significantly.
        if (!extras_into_stdout || select_only_into_file)
            output_format = global_context->getOutputFormatParallelIfPossible(
                current_format, out_file_buf ? *out_file_buf : *out_buf, block);
        else
            output_format = global_context->getOutputFormat(
                current_format, out_file_buf ? *out_file_buf : *out_buf, block);

        output_format->setAutoFlush();
    }
}
catch (...)
{
    throw LocalFormatError(getCurrentExceptionMessageAndPattern(print_stack_trace), getCurrentExceptionCode());
}


void ClientBase::initLogsOutputStream()
{
    if (!logs_out_stream)
    {
        WriteBuffer * wb = out_logs_buf.get();

        bool color_logs = false;
        if (!out_logs_buf)
        {
            if (server_logs_file.empty())
            {
                /// Use stderr by default
                out_logs_buf = std::make_unique<WriteBufferFromFileDescriptor>(STDERR_FILENO);
                wb = out_logs_buf.get();
                color_logs = stderr_is_a_tty;
            }
            else if (server_logs_file == "-")
            {
                /// Use stdout if --server_logs_file=- specified
                wb = &std_out;
                color_logs = stdout_is_a_tty;
            }
            else
            {
                out_logs_buf
                    = std::make_unique<WriteBufferFromFile>(server_logs_file, DBMS_DEFAULT_BUFFER_SIZE, O_WRONLY | O_APPEND | O_CREAT);
                wb = out_logs_buf.get();
            }
        }

        logs_out_stream = std::make_unique<InternalTextLogs>(*wb, color_logs);
    }
}

void ClientBase::adjustSettings()
{
    Settings settings = global_context->getSettings();

    /// NOTE: Do not forget to set changed=false to avoid sending it to the server (to avoid breakage read only profiles)

    /// In case of multi-query we allow data after semicolon since it will be
    /// parsed by the client and interpreted as new query
    if (is_multiquery && !global_context->getSettingsRef().input_format_values_allow_data_after_semicolon.changed)
    {
        settings.input_format_values_allow_data_after_semicolon = true;
        settings.input_format_values_allow_data_after_semicolon.changed = false;
    }

    /// Do not limit pretty format output in case of --pager specified.
    if (!pager.empty())
    {
        if (!global_context->getSettingsRef().output_format_pretty_max_rows.changed)
        {
            settings.output_format_pretty_max_rows = std::numeric_limits<UInt64>::max();
            settings.output_format_pretty_max_rows.changed = false;
        }

        if (!global_context->getSettingsRef().output_format_pretty_max_value_width.changed)
        {
            settings.output_format_pretty_max_value_width = std::numeric_limits<UInt64>::max();
            settings.output_format_pretty_max_value_width.changed = false;
        }
    }

    global_context->setSettings(settings);
}

bool ClientBase::isRegularFile(int fd)
{
    struct stat file_stat;
    return fstat(fd, &file_stat) == 0 && S_ISREG(file_stat.st_mode);
}

void ClientBase::setDefaultFormatsFromConfiguration()
{
    if (config().has("output-format"))
    {
        default_output_format = config().getString("output-format");
        is_default_format = false;
    }
    else if (config().has("format"))
    {
        default_output_format = config().getString("format");
        is_default_format = false;
    }
    else if (config().has("vertical"))
    {
        default_output_format = "Vertical";
        is_default_format = false;
    }
    else if (isRegularFile(STDOUT_FILENO))
    {
        std::optional<String> format_from_file_name = FormatFactory::instance().tryGetFormatFromFileDescriptor(STDOUT_FILENO);
        if (format_from_file_name)
            default_output_format = *format_from_file_name;
        else
            default_output_format = "TSV";
    }
    else if (is_interactive)
    {
        default_output_format = "PrettyCompact";
    }
    else
    {
        default_output_format = "TSV";
    }

    if (config().has("input-format"))
    {
        default_input_format = config().getString("input-format");
    }
    else if (config().has("format"))
    {
        default_input_format = config().getString("format");
    }
    else if (config().getString("table-file", "-") != "-")
    {
        auto file_name = config().getString("table-file");
        std::optional<String> format_from_file_name = FormatFactory::instance().tryGetFormatFromFileName(file_name);
        if (format_from_file_name)
            default_input_format = *format_from_file_name;
        else
            default_input_format = "TSV";
    }
    else
    {
        std::optional<String> format_from_file_name = FormatFactory::instance().tryGetFormatFromFileDescriptor(STDIN_FILENO);
        if (format_from_file_name)
            default_input_format = *format_from_file_name;
        else
            default_input_format = "TSV";
    }

    format_max_block_size = config().getUInt64("format_max_block_size",
        global_context->getSettingsRef().max_block_size);

    /// Setting value from cmd arg overrides one from config
    if (global_context->getSettingsRef().max_insert_block_size.changed)
    {
        insert_format_max_block_size = global_context->getSettingsRef().max_insert_block_size;
    }
    else
    {
        insert_format_max_block_size = config().getUInt64("insert_format_max_block_size",
            global_context->getSettingsRef().max_insert_block_size);
    }
}

void ClientBase::initTTYBuffer(ProgressOption progress)
{
    if (tty_buf)
        return;

    if (progress == ProgressOption::OFF || (!is_interactive && progress == ProgressOption::DEFAULT))
    {
         need_render_progress = false;
         return;
    }

    static constexpr auto tty_file_name = "/dev/tty";

    /// Output all progress bar commands to terminal at once to avoid flicker.
    /// This size is usually greater than the window size.
    static constexpr size_t buf_size = 1024;

    if (is_interactive || progress == ProgressOption::TTY)
    {
        std::error_code ec;
        std::filesystem::file_status tty = std::filesystem::status(tty_file_name, ec);

        if (!ec && exists(tty) && is_character_file(tty)
            && (tty.permissions() & std::filesystem::perms::others_write) != std::filesystem::perms::none)
        {
            try
            {
                tty_buf = std::make_unique<WriteBufferFromFile>(tty_file_name, buf_size);

                /// It is possible that the terminal file has writeable permissions
                /// but we cannot write anything there. Check it with invisible character.
                tty_buf->write('\0');
                tty_buf->next();

                return;
            }
            catch (const Exception & e)
            {
                if (tty_buf)
                    tty_buf.reset();

                if (e.code() != ErrorCodes::CANNOT_OPEN_FILE)
                    throw;

                /// It is normal if file exists, indicated as writeable but still cannot be opened.
                /// Fallback to other options.
            }
        }
    }

    if (stderr_is_a_tty || progress == ProgressOption::ERR)
    {
        tty_buf = std::make_unique<WriteBufferFromFileDescriptor>(STDERR_FILENO, buf_size);
    }
    else
        need_render_progress = false;
}

void ClientBase::updateSuggest(const ASTPtr & ast)
{
    std::vector<std::string> new_words;

    if (auto * create = ast->as<ASTCreateQuery>())
    {
        if (create->database)
            new_words.push_back(create->getDatabase());
        new_words.push_back(create->getTable());

        if (create->columns_list && create->columns_list->columns)
        {
            for (const auto & elem : create->columns_list->columns->children)
            {
                if (const auto * column = elem->as<ASTColumnDeclaration>())
                    new_words.push_back(column->name);
            }
        }
    }

    if (const auto * create_function = ast->as<ASTCreateFunctionQuery>())
    {
        new_words.push_back(create_function->getFunctionName());
    }

    if (!new_words.empty())
        suggest->addWords(std::move(new_words));
}

bool ClientBase::isSyncInsertWithData(const ASTInsertQuery & insert_query, const ContextPtr & context)
{
    if (!insert_query.data)
        return false;

    auto settings = context->getSettings();
    if (insert_query.settings_ast)
        settings.applyChanges(insert_query.settings_ast->as<ASTSetQuery>()->changes);

    return !settings.async_insert;
}

void ClientBase::processTextAsSingleQuery(const String & full_query)
{
    /// Some parts of a query (result output and formatting) are executed
    /// client-side. Thus we need to parse the query.
    const char * begin = full_query.data();
    auto parsed_query = parseQuery(begin, begin + full_query.size(),
        global_context->getSettingsRef(),
        /*allow_multi_statements=*/ false,
        is_interactive,
        ignore_error);

    if (!parsed_query)
        return;

    String query_to_execute;

    /// Query will be parsed before checking the result because error does not
    /// always means a problem, i.e. if table already exists, and it is no a
    /// huge problem if suggestion will be added even on error, since this is
    /// just suggestion.
    ///
    /// Do not update suggest, until suggestion will be ready
    /// (this will avoid extra complexity)
    if (suggest)
        updateSuggest(parsed_query);

    /// An INSERT query may have the data that follows query text.
    /// Send part of the query without data, because data will be sent separately.
    /// But for asynchronous inserts we don't extract data, because it's needed
    /// to be done on server side in that case (for coalescing the data from multiple inserts on server side).
    const auto * insert = parsed_query->as<ASTInsertQuery>();
    if (insert && isSyncInsertWithData(*insert, global_context))
        query_to_execute = full_query.substr(0, insert->data - full_query.data());
    else
        query_to_execute = full_query;

    try
    {
        processParsedSingleQuery(full_query, query_to_execute, parsed_query, echo_queries);
    }
    catch (Exception & e)
    {
        if (!is_interactive)
            e.addMessage("(in query: {})", full_query);
        throw;
    }

    if (have_error)
        processError(full_query);
}

void ClientBase::processOrdinaryQuery(const String & query_to_execute, ASTPtr parsed_query)
{
    auto query = query_to_execute;

    /// Rewrite query only when we have query parameters.
    /// Note that if query is rewritten, comments in query are lost.
    /// But the user often wants to see comments in server logs, query log, processlist, etc.
    /// For recent versions of the server query parameters will be transferred by network and applied on the server side.
    if (!query_parameters.empty()
        && connection->getServerRevision(connection_parameters.timeouts) < DBMS_MIN_PROTOCOL_VERSION_WITH_PARAMETERS)
    {
        /// Replace ASTQueryParameter with ASTLiteral for prepared statements.
        ReplaceQueryParameterVisitor visitor(query_parameters);
        visitor.visit(parsed_query);

        /// Get new query after substitutions.
        if (visitor.getNumberOfReplacedParameters())
            query = serializeAST(*parsed_query);
        chassert(!query.empty());
    }

    if (allow_merge_tree_settings && parsed_query->as<ASTCreateQuery>())
    {
        /// Rewrite query if new settings were added.
        if (addMergeTreeSettings(*parsed_query->as<ASTCreateQuery>()))
        {
            /// Replace query parameters because AST cannot be serialized otherwise.
            if (!query_parameters.empty())
            {
                ReplaceQueryParameterVisitor visitor(query_parameters);
                visitor.visit(parsed_query);
            }

            query = serializeAST(*parsed_query);
        }
    }

    // Run some local checks to make sure queries into output file will work before sending to server.
    if (const auto * query_with_output = dynamic_cast<const ASTQueryWithOutput *>(parsed_query.get()))
    {
        String out_file;
        if (query_with_output->out_file)
        {
            const auto & out_file_node = query_with_output->out_file->as<ASTLiteral &>();
            out_file = out_file_node.value.safeGet<std::string>();

            std::string compression_method_string;

            if (query_with_output->compression)
            {
                const auto & compression_method_node = query_with_output->compression->as<ASTLiteral &>();
                compression_method_string = compression_method_node.value.safeGet<std::string>();
            }

            CompressionMethod compression_method = chooseCompressionMethod(out_file, compression_method_string);
            UInt64 compression_level = 3;

            if (query_with_output->is_outfile_append && query_with_output->is_outfile_truncate)
            {
                throw Exception(
                    ErrorCodes::BAD_ARGUMENTS,
                    "Cannot use INTO OUTFILE with APPEND and TRUNCATE simultaneously.");
            }

            if (query_with_output->is_outfile_append && compression_method != CompressionMethod::None)
            {
                throw Exception(
                    ErrorCodes::BAD_ARGUMENTS,
                    "Cannot append to compressed file. Please use uncompressed file or remove APPEND keyword.");
            }

            if (query_with_output->compression_level)
            {
                const auto & compression_level_node = query_with_output->compression_level->as<ASTLiteral &>();
                bool res = compression_level_node.value.tryGet<UInt64>(compression_level);
                auto range = getCompressionLevelRange(compression_method);

                if (!res || compression_level < range.first || compression_level > range.second)
                    throw Exception(
                        ErrorCodes::BAD_ARGUMENTS,
                        "Invalid compression level, must be positive integer in range {}-{}",
                        range.first,
                        range.second);
            }

            if (fs::exists(out_file))
            {
                if (!query_with_output->is_outfile_append && !query_with_output->is_outfile_truncate)
                {
                    throw Exception(
                        ErrorCodes::FILE_ALREADY_EXISTS,
                        "File {} exists, consider using APPEND or TRUNCATE.",
                        out_file);
                }
            }
        }
    }

    const auto & settings = global_context->getSettingsRef();
    const Int32 signals_before_stop = settings.partial_result_on_first_cancel ? 2 : 1;

    int retries_left = 10;
    while (retries_left)
    {
        try
        {
            QueryInterruptHandler::start(signals_before_stop);
            SCOPE_EXIT({ QueryInterruptHandler::stop(); });

            connection->sendQuery(
                connection_parameters.timeouts,
                query,
                query_parameters,
                global_context->getCurrentQueryId(),
                query_processing_stage,
                &global_context->getSettingsRef(),
                &global_context->getClientInfo(),
                true,
                [&](const Progress & progress) { onProgress(progress); });

            if (send_external_tables)
                sendExternalTables(parsed_query);
            receiveResult(parsed_query, signals_before_stop, settings.partial_result_on_first_cancel);

            break;
        }
        catch (const Exception & e)
        {
            /// Retry when the server said "Client should retry" and no rows
            /// has been received yet.
            if (processed_rows == 0 && e.code() == ErrorCodes::DEADLOCK_AVOIDED && --retries_left)
            {
                std::cerr << "Got a transient error from the server, will"
                        << " retry (" << retries_left << " retries left)";
            }
            else
            {
                throw;
            }
        }
    }
    assert(retries_left > 0);
}


/// Receives and processes packets coming from server.
/// Also checks if query execution should be cancelled.
void ClientBase::receiveResult(ASTPtr parsed_query, Int32 signals_before_stop, bool partial_result_on_first_cancel)
{
    // TODO: get the poll_interval from commandline.
    const auto receive_timeout = connection_parameters.timeouts.receive_timeout;
    constexpr size_t default_poll_interval = 1000000; /// in microseconds
    constexpr size_t min_poll_interval = 5000; /// in microseconds
    const size_t poll_interval
        = std::max(min_poll_interval, std::min<size_t>(receive_timeout.totalMicroseconds(), default_poll_interval));

    bool break_on_timeout = connection->getConnectionType() != IServerConnection::Type::LOCAL;

    std::exception_ptr local_format_error;

    while (true)
    {
        Stopwatch receive_watch(CLOCK_MONOTONIC_COARSE);

        while (true)
        {
            /// Has the Ctrl+C been pressed and thus the query should be cancelled?
            /// If this is the case, inform the server about it and receive the remaining packets
            /// to avoid losing sync.
            if (!cancelled)
            {
                if (partial_result_on_first_cancel && QueryInterruptHandler::cancelled_status() == signals_before_stop - 1)
                {
                    connection->sendCancel();
                    /// First cancel reading request was sent. Next requests will only be with a full cancel
                    partial_result_on_first_cancel = false;
                }
                else if (QueryInterruptHandler::cancelled())
                {
                    cancelQuery();
                }
                else
                {
                    double elapsed = receive_watch.elapsedSeconds();
                    if (break_on_timeout && elapsed > receive_timeout.totalSeconds())
                    {
                        std::cout << "Timeout exceeded while receiving data from server."
                                    << " Waited for " << static_cast<size_t>(elapsed) << " seconds,"
                                    << " timeout is " << receive_timeout.totalSeconds() << " seconds." << std::endl;

                        cancelQuery();
                    }
                }
            }

            /// Poll for changes after a cancellation check, otherwise it never reached
            /// because of progress updates from server.

            if (connection->poll(poll_interval))
                break;
        }

        try
        {
            if (!receiveAndProcessPacket(parsed_query, cancelled))
                break;
        }
        catch (const LocalFormatError &)
        {
            /// Remember the first exception.
            if (!local_format_error)
                local_format_error = std::current_exception();
            connection->sendCancel();
        }
    }

    if (local_format_error)
        std::rethrow_exception(local_format_error);

    if (cancelled && is_interactive)
        std::cout << "Query was cancelled." << std::endl;
}


/// Receive a part of the result, or progress info or an exception and process it.
/// Returns true if one should continue receiving packets.
/// Output of result is suppressed if query was cancelled.
bool ClientBase::receiveAndProcessPacket(ASTPtr parsed_query, bool cancelled_)
{
    Packet packet = connection->receivePacket();

    switch (packet.type)
    {
        case Protocol::Server::PartUUIDs:
            return true;

        case Protocol::Server::Data:
            if (!cancelled_)
                onData(packet.block, parsed_query);
            return true;

        case Protocol::Server::Progress:
            onProgress(packet.progress);
            return true;

        case Protocol::Server::ProfileInfo:
            onProfileInfo(packet.profile_info);
            return true;

        case Protocol::Server::Totals:
            if (!cancelled_)
                onTotals(packet.block, parsed_query);
            return true;

        case Protocol::Server::Extremes:
            if (!cancelled_)
                onExtremes(packet.block, parsed_query);
            return true;

        case Protocol::Server::Exception:
            onReceiveExceptionFromServer(std::move(packet.exception));
            return false;

        case Protocol::Server::Log:
            onLogData(packet.block);
            return true;

        case Protocol::Server::EndOfStream:
            onEndOfStream();
            return false;

        case Protocol::Server::ProfileEvents:
            onProfileEvents(packet.block);
            return true;

        case Protocol::Server::TimezoneUpdate:
            onTimezoneUpdate(packet.server_timezone);
            return true;

        default:
            throw Exception(
                ErrorCodes::UNKNOWN_PACKET_FROM_SERVER, "Unknown packet {} from server {}", packet.type, connection->getDescription());
    }
}


void ClientBase::onProgress(const Progress & value)
{
    if (!progress_indication.updateProgress(value))
    {
        // Just a keep-alive update.
        return;
    }

    if (output_format)
        output_format->onProgress(value);

    if (need_render_progress && tty_buf)
        progress_indication.writeProgress(*tty_buf);
}

void ClientBase::onTimezoneUpdate(const String & tz)
{
    global_context->setSetting("session_timezone", tz);
}


void ClientBase::onEndOfStream()
{
    if (need_render_progress && tty_buf)
        progress_indication.clearProgressOutput(*tty_buf);

    if (output_format)
    {
        /// Do our best to estimate the start of the query so the output format matches the one reported by the server
        bool is_running = false;
        output_format->setStartTime(
            clock_gettime_ns(CLOCK_MONOTONIC) - static_cast<UInt64>(progress_indication.elapsedSeconds() * 1000000000), is_running);

        try
        {
            output_format->finalize();
        }
        catch (...)
        {
            /// Format should be reset to make it work for subsequent query
            /// (otherwise it will throw again in resetOutput())
            output_format.reset();
            throw;
        }
    }

    resetOutput();

    if (is_interactive && !written_first_block)
        std::cout << "Ok." << std::endl;
}


void ClientBase::onProfileEvents(Block & block)
{
    const auto rows = block.rows();
    if (rows == 0)
        return;

    if (getName() == "local" || server_revision >= DBMS_MIN_PROTOCOL_VERSION_WITH_INCREMENTAL_PROFILE_EVENTS)
    {
        const auto & array_thread_id = typeid_cast<const ColumnUInt64 &>(*block.getByName("thread_id").column).getData();
        const auto & names = typeid_cast<const ColumnString &>(*block.getByName("name").column);
        const auto & host_names = typeid_cast<const ColumnString &>(*block.getByName("host_name").column);
        const auto & array_values = typeid_cast<const ColumnInt64 &>(*block.getByName("value").column).getData();

        const auto * user_time_name = ProfileEvents::getName(ProfileEvents::UserTimeMicroseconds);
        const auto * system_time_name = ProfileEvents::getName(ProfileEvents::SystemTimeMicroseconds);

        HostToTimesMap thread_times;
        for (size_t i = 0; i < rows; ++i)
        {
            auto thread_id = array_thread_id[i];
            auto host_name = host_names.getDataAt(i).toString();

            /// In ProfileEvents packets thread id 0 specifies common profiling information
            /// for all threads executing current query on specific host. So instead of summing per thread
            /// consumption it's enough to look for data with thread id 0.
            if (thread_id != THREAD_GROUP_ID)
                continue;

            auto event_name = names.getDataAt(i);
            auto value = array_values[i];

            /// Ignore negative time delta or memory usage just in case.
            if (value < 0)
                continue;

            if (event_name == user_time_name)
                thread_times[host_name].user_ms = value;
            else if (event_name == system_time_name)
                thread_times[host_name].system_ms = value;
            else if (event_name == MemoryTracker::USAGE_EVENT_NAME)
                thread_times[host_name].memory_usage = value;
            else if (event_name == MemoryTracker::PEAK_USAGE_EVENT_NAME)
                thread_times[host_name].peak_memory_usage = value;
        }
        progress_indication.updateThreadEventData(thread_times);

        if (need_render_progress && tty_buf)
            progress_indication.writeProgress(*tty_buf);

        if (profile_events.print)
        {
            if (profile_events.watch.elapsedMilliseconds() >= profile_events.delay_ms)
            {
                /// We need to restart the watch each time we flushed these events
                profile_events.watch.restart();
                initLogsOutputStream();
                if (need_render_progress && tty_buf)
                    progress_indication.clearProgressOutput(*tty_buf);
                logs_out_stream->writeProfileEvents(block);
                logs_out_stream->flush();

                profile_events.last_block = {};
            }
            else
            {
                incrementProfileEventsBlock(profile_events.last_block, block);
            }
        }
    }
}


/// Flush all buffers.
void ClientBase::resetOutput()
{
    /// Order is important: format, compression, file

    if (output_format)
        output_format->finalize();
    output_format.reset();

    logs_out_stream.reset();

    if (out_file_buf)
    {
        out_file_buf->finalize();
        out_file_buf.reset();
    }

    if (pager_cmd)
    {
        pager_cmd->in.close();
        pager_cmd->wait();

        if (SIG_ERR == signal(SIGPIPE, SIG_DFL))
            throw ErrnoException(ErrorCodes::CANNOT_SET_SIGNAL_HANDLER, "Cannot set signal handler for SIGPIPE");
        if (SIG_ERR == signal(SIGINT, SIG_DFL))
            throw ErrnoException(ErrorCodes::CANNOT_SET_SIGNAL_HANDLER, "Cannot set signal handler for SIGINT");
        if (SIG_ERR == signal(SIGQUIT, SIG_DFL))
            throw ErrnoException(ErrorCodes::CANNOT_SET_SIGNAL_HANDLER, "Cannot set signal handler for SIGQUIT");

        setupSignalHandler();
    }
    pager_cmd = nullptr;

    if (out_logs_buf)
    {
        out_logs_buf->finalize();
        out_logs_buf.reset();
    }

    std_out.next();
}


/// Receive the block that serves as an example of the structure of table where data will be inserted.
bool ClientBase::receiveSampleBlock(Block & out, ColumnsDescription & columns_description, ASTPtr parsed_query)
{
    while (true)
    {
        Packet packet = connection->receivePacket();

        switch (packet.type)
        {
            case Protocol::Server::Data:
                out = packet.block;
                return true;

            case Protocol::Server::Exception:
                onReceiveExceptionFromServer(std::move(packet.exception));
                return false;

            case Protocol::Server::Log:
                onLogData(packet.block);
                break;

            case Protocol::Server::TableColumns:
                columns_description = ColumnsDescription::parse(packet.multistring_message[1]);
                return receiveSampleBlock(out, columns_description, parsed_query);

            case Protocol::Server::TimezoneUpdate:
                onTimezoneUpdate(packet.server_timezone);
                break;

            default:
                throw NetException(ErrorCodes::UNEXPECTED_PACKET_FROM_SERVER,
                    "Unexpected packet from server (expected Data, Exception, Log or TimezoneUpdate, got {})",
                    String(Protocol::Server::toString(packet.type)));
        }
    }
}


void ClientBase::setInsertionTable(const ASTInsertQuery & insert_query)
{
    if (!global_context->hasInsertionTable() && insert_query.table)
    {
        String table = insert_query.table->as<ASTIdentifier &>().shortName();
        if (!table.empty())
        {
            String database = insert_query.database ? insert_query.database->as<ASTIdentifier &>().shortName() : "";
            global_context->setInsertionTable(StorageID(database, table));
        }
    }
}


void ClientBase::addMultiquery(std::string_view query, Arguments & common_arguments) const
{
    common_arguments.emplace_back("--multiquery");
    common_arguments.emplace_back("-q");
    common_arguments.emplace_back(query);
}

namespace
{
bool isStdinNotEmptyAndValid(ReadBufferFromFileDescriptor & std_in)
{
    try
    {
        return !std_in.eof();
    }
    catch (const Exception & e)
    {
        if (e.code() == ErrorCodes::CANNOT_READ_FROM_FILE_DESCRIPTOR)
            return false;
        throw;
    }
}
}


void ClientBase::processInsertQuery(const String & query_to_execute, ASTPtr parsed_query)
{
    auto query = query_to_execute;
    if (!query_parameters.empty()
        && connection->getServerRevision(connection_parameters.timeouts) < DBMS_MIN_PROTOCOL_VERSION_WITH_PARAMETERS)
    {
        /// Replace ASTQueryParameter with ASTLiteral for prepared statements.
        ReplaceQueryParameterVisitor visitor(query_parameters);
        visitor.visit(parsed_query);

        /// Get new query after substitutions.
        if (visitor.getNumberOfReplacedParameters())
            query = serializeAST(*parsed_query);
        chassert(!query.empty());
    }

    /// Process the query that requires transferring data blocks to the server.
    const auto & parsed_insert_query = parsed_query->as<ASTInsertQuery &>();
    if ((!parsed_insert_query.data && !parsed_insert_query.infile) && (is_interactive || (!stdin_is_a_tty && !isStdinNotEmptyAndValid(std_in))))
    {
        const auto & settings = global_context->getSettingsRef();
        if (settings.throw_if_no_data_to_insert)
            throw Exception(ErrorCodes::NO_DATA_TO_INSERT, "No data to insert");
        else
            return;
    }

    QueryInterruptHandler::start();
    SCOPE_EXIT({ QueryInterruptHandler::stop(); });

    connection->sendQuery(
        connection_parameters.timeouts,
        query,
        query_parameters,
        global_context->getCurrentQueryId(),
        query_processing_stage,
        &global_context->getSettingsRef(),
        &global_context->getClientInfo(),
        true,
        [&](const Progress & progress) { onProgress(progress); });

    if (send_external_tables)
        sendExternalTables(parsed_query);

    /// Receive description of table structure.
    Block sample;
    ColumnsDescription columns_description;
    if (receiveSampleBlock(sample, columns_description, parsed_query))
    {
        /// If structure was received (thus, server has not thrown an exception),
        /// send our data with that structure.
        setInsertionTable(parsed_insert_query);

        sendData(sample, columns_description, parsed_query);
        receiveEndOfQuery();
    }
}


void ClientBase::sendData(Block & sample, const ColumnsDescription & columns_description, ASTPtr parsed_query)
{
    /// Get columns description from variable or (if it was empty) create it from sample.
    auto columns_description_for_query = columns_description.empty() ? ColumnsDescription(sample.getNamesAndTypesList()) : columns_description;
    if (columns_description_for_query.empty())
    {
        throw Exception(ErrorCodes::LOGICAL_ERROR,
                        "Column description is empty and it can't be built from sample from table. "
                        "Cannot execute query.");
    }

    /// If INSERT data must be sent.
    auto * parsed_insert_query = parsed_query->as<ASTInsertQuery>();
    if (!parsed_insert_query)
        return;

    bool have_data_in_stdin = !is_interactive && !stdin_is_a_tty && isStdinNotEmptyAndValid(std_in);

    if (need_render_progress)
    {
        /// Set total_bytes_to_read for current fd.
        FileProgress file_progress(0, std_in.getFileSize());
        progress_indication.updateProgress(Progress(file_progress));

        /// Set callback to be called on file progress.
        if (tty_buf)
            progress_indication.setFileProgressCallback(global_context, *tty_buf);
    }

    /// If data fetched from file (maybe compressed file)
    if (parsed_insert_query->infile)
    {
        /// Get name of this file (path to file)
        const auto & in_file_node = parsed_insert_query->infile->as<ASTLiteral &>();
        const auto in_file = in_file_node.value.safeGet<std::string>();

        std::string compression_method;
        /// Compression method can be specified in query
        if (parsed_insert_query->compression)
        {
            const auto & compression_method_node = parsed_insert_query->compression->as<ASTLiteral &>();
            compression_method = compression_method_node.value.safeGet<std::string>();
        }

        String current_format = parsed_insert_query->format;
        if (current_format.empty())
            current_format = FormatFactory::instance().getFormatFromFileName(in_file);

        /// Create temporary storage file, to support globs and parallel reading
        /// StorageFile doesn't support ephemeral/materialized/alias columns.
        /// We should change ephemeral columns to ordinary and ignore materialized/alias columns.
        ColumnsDescription columns_for_storage_file;
        for (const auto & [name, _] : columns_description_for_query.getInsertable())
        {
            ColumnDescription column = columns_description_for_query.get(name);
            column.default_desc.kind = ColumnDefaultKind::Default;
            columns_for_storage_file.add(std::move(column));
        }

        StorageFile::CommonArguments args{
            WithContext(global_context),
            parsed_insert_query->table_id,
            current_format,
            getFormatSettings(global_context),
            compression_method,
            columns_for_storage_file,
            ConstraintsDescription{},
            String{},
            {},
            String{},
        };
        StoragePtr storage = std::make_shared<StorageFile>(in_file, global_context->getUserFilesPath(), args);
        storage->startup();
        SelectQueryInfo query_info;

        try
        {
            auto metadata = storage->getInMemoryMetadataPtr();
            QueryPlan plan;
            storage->read(
                    plan,
                    sample.getNames(),
                    storage->getStorageSnapshot(metadata, global_context),
                    query_info,
                    global_context,
                    {},
                    global_context->getSettingsRef().max_block_size,
                    getNumberOfPhysicalCPUCores());

            auto builder = plan.buildQueryPipeline(
                QueryPlanOptimizationSettings::fromContext(global_context),
                BuildQueryPipelineSettings::fromContext(global_context));

            QueryPlanResourceHolder resources;
            auto pipe = QueryPipelineBuilder::getPipe(std::move(*builder), resources);

            sendDataFromPipe(
                std::move(pipe),
                parsed_query,
                have_data_in_stdin);
        }
        catch (Exception & e)
        {
            e.addMessage("data for INSERT was parsed from file");
            throw;
        }

        if (have_data_in_stdin && !cancelled)
            sendDataFromStdin(sample, columns_description_for_query, parsed_query);
    }
    else if (parsed_insert_query->data)
    {
        /// Send data contained in the query.
        ReadBufferFromMemory data_in(parsed_insert_query->data, parsed_insert_query->end - parsed_insert_query->data);
        try
        {
            sendDataFrom(data_in, sample, columns_description_for_query, parsed_query, have_data_in_stdin);
            if (have_data_in_stdin && !cancelled)
                sendDataFromStdin(sample, columns_description_for_query, parsed_query);
        }
        catch (Exception & e)
        {
            /// The following query will use data from input
            //      "INSERT INTO data FORMAT TSV\n " < data.csv
            //  And may be pretty hard to debug, so add information about data source to make it easier.
            e.addMessage("data for INSERT was parsed from query");
            throw;
        }
        // Remember where the data ended. We use this info later to determine
        // where the next query begins.
        parsed_insert_query->end = parsed_insert_query->data + data_in.count();
    }
    else if (!is_interactive)
    {
        sendDataFromStdin(sample, columns_description_for_query, parsed_query);
    }
    else
        throw Exception(ErrorCodes::NO_DATA_TO_INSERT, "No data to insert");
}


void ClientBase::sendDataFrom(ReadBuffer & buf, Block & sample, const ColumnsDescription & columns_description, ASTPtr parsed_query, bool have_more_data)
{
    String current_format = "Values";

    /// Data format can be specified in the INSERT query.
    if (const auto * insert = parsed_query->as<ASTInsertQuery>())
    {
        if (!insert->format.empty())
            current_format = insert->format;
    }

    auto source = global_context->getInputFormat(current_format, buf, sample, insert_format_max_block_size);
    Pipe pipe(source);

    if (columns_description.hasDefaults())
    {
        pipe.addSimpleTransform([&](const Block & header)
        {
            return std::make_shared<AddingDefaultsTransform>(header, columns_description, *source, global_context);
        });
    }

    sendDataFromPipe(std::move(pipe), parsed_query, have_more_data);
}

void ClientBase::sendDataFromPipe(Pipe&& pipe, ASTPtr parsed_query, bool have_more_data)
try
{
    QueryPipeline pipeline(std::move(pipe));
    PullingAsyncPipelineExecutor executor(pipeline);

    if (need_render_progress)
    {
        pipeline.setProgressCallback([this](const Progress & progress){ onProgress(progress); });
    }

    Block block;
    while (executor.pull(block))
    {
        if (!cancelled && QueryInterruptHandler::cancelled())
        {
            cancelQuery();
            executor.cancel();
            return;
        }

        /// Check if server send Log packet
        receiveLogsAndProfileEvents(parsed_query);

        /// Check if server send Exception packet
        auto packet_type = connection->checkPacket(0);
        if (packet_type && *packet_type == Protocol::Server::Exception)
        {
            /**
             * We're exiting with error, so it makes sense to kill the
             * input stream without waiting for it to complete.
             */
            executor.cancel();
            return;
        }

        if (block)
        {
            connection->sendData(block, /* name */"", /* scalar */false);
            processed_rows += block.rows();
        }
    }

    if (!have_more_data)
        connection->sendData({}, "", false);
}
catch (...)
{
    connection->sendCancel();
    receiveEndOfQuery();
    throw;
}

void ClientBase::sendDataFromStdin(Block & sample, const ColumnsDescription & columns_description, ASTPtr parsed_query)
{
    /// Send data read from stdin.
    try
    {
        sendDataFrom(std_in, sample, columns_description, parsed_query);
    }
    catch (Exception & e)
    {
        e.addMessage("data for INSERT was parsed from stdin");
        throw;
    }
}


/// Process Log packets, used when inserting data by blocks
void ClientBase::receiveLogsAndProfileEvents(ASTPtr parsed_query)
{
    auto packet_type = connection->checkPacket(0);

    while (packet_type && (*packet_type == Protocol::Server::Log
            || *packet_type == Protocol::Server::ProfileEvents
            || *packet_type == Protocol::Server::TimezoneUpdate))
    {
        receiveAndProcessPacket(parsed_query, false);
        packet_type = connection->checkPacket(0);
    }
}


/// Process Log packets, exit when receive Exception or EndOfStream
bool ClientBase::receiveEndOfQuery()
{
    while (true)
    {
        Packet packet = connection->receivePacket();

        switch (packet.type)
        {
            case Protocol::Server::EndOfStream:
                onEndOfStream();
                return true;

            case Protocol::Server::Exception:
                onReceiveExceptionFromServer(std::move(packet.exception));
                return false;

            case Protocol::Server::Log:
                onLogData(packet.block);
                break;

            case Protocol::Server::Progress:
                onProgress(packet.progress);
                break;

            case Protocol::Server::ProfileEvents:
                onProfileEvents(packet.block);
                break;

            case Protocol::Server::TimezoneUpdate:
                onTimezoneUpdate(packet.server_timezone);
                break;

            default:
                throw NetException(ErrorCodes::UNEXPECTED_PACKET_FROM_SERVER,
                    "Unexpected packet from server (expected Exception, EndOfStream, Log, Progress or ProfileEvents. Got {})",
                    String(Protocol::Server::toString(packet.type)));
        }
    }
}

void ClientBase::cancelQuery()
{
    connection->sendCancel();
    if (need_render_progress && tty_buf)
        progress_indication.clearProgressOutput(*tty_buf);

    if (is_interactive)
        std::cout << "Cancelling query." << std::endl;

    cancelled = true;
}

void ClientBase::processParsedSingleQuery(const String & full_query, const String & query_to_execute,
        ASTPtr parsed_query, std::optional<bool> echo_query_, bool report_error)
{
    resetOutput();
    have_error = false;
    cancelled = false;
    client_exception.reset();
    server_exception.reset();

    if (echo_query_ && *echo_query_)
    {
        writeString(full_query, std_out);
        writeChar('\n', std_out);
        std_out.next();
    }

    if (is_interactive)
    {
        global_context->setCurrentQueryId("");
        // Generate a new query_id
        for (const auto & query_id_format : query_id_formats)
        {
            writeString(query_id_format.first, std_out);
            writeString(fmt::format(fmt::runtime(query_id_format.second), fmt::arg("query_id", global_context->getCurrentQueryId())), std_out);
            writeChar('\n', std_out);
            std_out.next();
        }
    }

    if (const auto * set_query = parsed_query->as<ASTSetQuery>())
    {
        const auto * logs_level_field = set_query->changes.tryGet(std::string_view{"send_logs_level"});
        if (logs_level_field)
        {
            auto logs_level = logs_level_field->safeGet<String>();
            /// Check that setting value is correct before updating logger level.
            SettingFieldLogsLevelTraits::fromString(logs_level);
            updateLoggerLevel(logs_level);
        }
    }

    if (const auto * create_user_query = parsed_query->as<ASTCreateUserQuery>())
    {
        if (!create_user_query->attach && create_user_query->auth_data)
        {
            if (const auto * auth_data = create_user_query->auth_data->as<ASTAuthenticationData>())
            {
                auto password = auth_data->getPassword();

                if (password)
                    global_context->getAccessControl().checkPasswordComplexityRules(*password);
            }
        }
    }

    processed_rows = 0;
    written_first_block = false;
    progress_indication.resetProgress();
    profile_events.watch.restart();

    {
        /// Temporarily apply query settings to context.
        std::optional<Settings> old_settings;
        SCOPE_EXIT_SAFE({
            if (old_settings)
                global_context->setSettings(*old_settings);
        });

        auto apply_query_settings = [&](const IAST & settings_ast)
        {
            if (!old_settings)
                old_settings.emplace(global_context->getSettingsRef());
            global_context->applySettingsChanges(settings_ast.as<ASTSetQuery>()->changes);
            global_context->resetSettingsToDefaultValue(settings_ast.as<ASTSetQuery>()->default_settings);
        };

        const auto * insert = parsed_query->as<ASTInsertQuery>();
        if (const auto * select = parsed_query->as<ASTSelectQuery>(); select && select->settings())
            apply_query_settings(*select->settings());
        else if (const auto * select_with_union = parsed_query->as<ASTSelectWithUnionQuery>())
        {
            const ASTs & children = select_with_union->list_of_selects->children;
            if (!children.empty())
            {
                // On the client it is enough to apply settings only for the
                // last SELECT, since the only thing that is important to apply
                // on the client is format settings.
                const auto * last_select = children.back()->as<ASTSelectQuery>();
                if (last_select && last_select->settings())
                {
                    apply_query_settings(*last_select->settings());
                }
            }
        }
        else if (const auto * query_with_output = parsed_query->as<ASTQueryWithOutput>(); query_with_output && query_with_output->settings_ast)
            apply_query_settings(*query_with_output->settings_ast);
        else if (insert && insert->settings_ast)
            apply_query_settings(*insert->settings_ast);

        if (!connection->checkConnected(connection_parameters.timeouts))
            connect();

        ASTPtr input_function;
        if (insert && insert->select)
            insert->tryFindInputFunction(input_function);

        bool is_async_insert_with_inlined_data = global_context->getSettingsRef().async_insert && insert && insert->hasInlinedData();

        if (is_async_insert_with_inlined_data)
        {
            bool have_data_in_stdin = !is_interactive && !stdin_is_a_tty && isStdinNotEmptyAndValid(std_in);
            bool have_external_data = have_data_in_stdin || insert->infile;

            if (have_external_data)
                throw Exception(ErrorCodes::NOT_IMPLEMENTED,
                    "Processing async inserts with both inlined and external data (from stdin or infile) is not supported");
        }

        /// INSERT query for which data transfer is needed (not an INSERT SELECT or input()) is processed separately.
        if (insert && (!insert->select || input_function) && !is_async_insert_with_inlined_data)
        {
            if (input_function && insert->format.empty())
                throw Exception(ErrorCodes::INVALID_USAGE_OF_INPUT, "FORMAT must be specified for function input()");

            processInsertQuery(query_to_execute, parsed_query);
        }
        else
            processOrdinaryQuery(query_to_execute, parsed_query);
    }

    /// Do not change context (current DB, settings) in case of an exception.
    if (!have_error)
    {
        if (const auto * set_query = parsed_query->as<ASTSetQuery>())
        {
            /// Save all changes in settings to avoid losing them if the connection is lost.
            for (const auto & change : set_query->changes)
            {
                if (change.name == "profile")
                    current_profile = change.value.safeGet<String>();
                else
                    global_context->applySettingChange(change);
            }
            global_context->resetSettingsToDefaultValue(set_query->default_settings);

            /// Query parameters inside SET queries should be also saved on the client side
            ///  to override their previous definitions set with --param_* arguments
            ///  and for substitutions to work inside INSERT ... VALUES queries
            for (const auto & [name, value] : set_query->query_parameters)
                query_parameters.insert_or_assign(name, value);

            global_context->addQueryParameters(NameToNameMap{set_query->query_parameters.begin(), set_query->query_parameters.end()});
        }
        if (const auto * use_query = parsed_query->as<ASTUseQuery>())
        {
            const String & new_database = use_query->getDatabase();
            /// If the client initiates the reconnection, it takes the settings from the config.
            config().setString("database", new_database);
            /// If the connection initiates the reconnection, it uses its variable.
            connection->setDefaultDatabase(new_database);
        }
    }

    /// Always print last block (if it was not printed already)
    if (profile_events.last_block)
    {
        initLogsOutputStream();
        if (need_render_progress && tty_buf)
            progress_indication.clearProgressOutput(*tty_buf);
        logs_out_stream->writeProfileEvents(profile_events.last_block);
        logs_out_stream->flush();

        profile_events.last_block = {};
    }

    if (is_interactive)
    {
        std::cout << std::endl;
        if (!server_exception || processed_rows != 0)
            std::cout << processed_rows << " row" << (processed_rows == 1 ? "" : "s") << " in set. ";
        std::cout << "Elapsed: " << progress_indication.elapsedSeconds() << " sec. ";
        progress_indication.writeFinalProgress();
        std::cout << std::endl << std::endl;
    }
    else if (print_time_to_stderr)
    {
        std::cerr << progress_indication.elapsedSeconds() << "\n";
    }

    if (!is_interactive && print_num_processed_rows)
    {
        std::cout << "Processed rows: " << processed_rows << "\n";
    }

    if (have_error && report_error)
        processError(full_query);
}


MultiQueryProcessingStage ClientBase::analyzeMultiQueryText(
    const char *& this_query_begin, const char *& this_query_end, const char * all_queries_end,
    String & query_to_execute, ASTPtr & parsed_query, const String & all_queries_text,
    std::unique_ptr<Exception> & current_exception)
{
    if (!is_interactive && cancelled)
        return MultiQueryProcessingStage::QUERIES_END;

    if (this_query_begin >= all_queries_end)
        return MultiQueryProcessingStage::QUERIES_END;

    // Remove leading empty newlines and other whitespace, because they
    // are annoying to filter in the query log. This is mostly relevant for
    // the tests.
    while (this_query_begin < all_queries_end && isWhitespaceASCII(*this_query_begin))
        ++this_query_begin;

    if (this_query_begin >= all_queries_end)
        return MultiQueryProcessingStage::QUERIES_END;

    unsigned max_parser_depth = static_cast<unsigned>(global_context->getSettingsRef().max_parser_depth);
    unsigned max_parser_backtracks = static_cast<unsigned>(global_context->getSettingsRef().max_parser_backtracks);

    // If there are only comments left until the end of file, we just
    // stop. The parser can't handle this situation because it always
    // expects that there is some query that it can parse.
    // We can get into this situation because the parser also doesn't
    // skip the trailing comments after parsing a query. This is because
    // they may as well be the leading comments for the next query,
    // and it makes more sense to treat them as such.
    {
        Tokens tokens(this_query_begin, all_queries_end);
        IParser::Pos token_iterator(tokens, max_parser_depth, max_parser_backtracks);
        if (!token_iterator.isValid())
            return MultiQueryProcessingStage::QUERIES_END;
    }

    this_query_end = this_query_begin;
    try
    {
        parsed_query = parseQuery(this_query_end, all_queries_end,
            global_context->getSettingsRef(),
            /*allow_multi_statements=*/ true,
            is_interactive,
            ignore_error);
    }
    catch (const Exception & e)
    {
        current_exception.reset(e.clone());
        return MultiQueryProcessingStage::PARSING_EXCEPTION;
    }

    if (!parsed_query)
    {
        if (ignore_error)
        {
            Tokens tokens(this_query_begin, all_queries_end);
            IParser::Pos token_iterator(tokens, max_parser_depth, max_parser_backtracks);
            while (token_iterator->type != TokenType::Semicolon && token_iterator.isValid())
                ++token_iterator;
            this_query_begin = token_iterator->end;

            return MultiQueryProcessingStage::CONTINUE_PARSING;
        }

        return MultiQueryProcessingStage::PARSING_FAILED;
    }

    // INSERT queries may have the inserted data in the query text
    // that follow the query itself, e.g. "insert into t format CSV 1;2".
    // They need special handling. First of all, here we find where the
    // inserted data ends. In multi-query mode, it is delimited by a
    // newline.
    // The VALUES format needs even more handling - we also allow the
    // data to be delimited by semicolon. This case is handled later by
    // the format parser itself.
    // We can't do multiline INSERTs with inline data, because most
    // row input formats (e.g. TSV) can't tell when the input stops,
    // unlike VALUES.
    auto * insert_ast = parsed_query->as<ASTInsertQuery>();
    const char * query_to_execute_end = this_query_end;

    if (insert_ast && insert_ast->data)
    {
        this_query_end = find_first_symbols<'\n'>(insert_ast->data, all_queries_end);
        insert_ast->end = this_query_end;
        query_to_execute_end = isSyncInsertWithData(*insert_ast, global_context) ? insert_ast->data : this_query_end;
    }

    query_to_execute = all_queries_text.substr(this_query_begin - all_queries_text.data(), query_to_execute_end - this_query_begin);

    // Try to include the trailing comment with test hints. It is just
    // a guess for now, because we don't yet know where the query ends
    // if it is an INSERT query with inline data. We will do it again
    // after we have processed the query. But even this guess is
    // beneficial so that we see proper trailing comments in "echo" and
    // server log.
    adjustQueryEnd(this_query_end, all_queries_end, max_parser_depth, max_parser_backtracks);
    return MultiQueryProcessingStage::EXECUTE_QUERY;
}


bool ClientBase::executeMultiQuery(const String & all_queries_text)
{
    bool echo_query = echo_queries;

    {
        /// disable logs if expects errors
        TestHint test_hint(all_queries_text);
        if (test_hint.hasClientErrors() || test_hint.hasServerErrors())
            processTextAsSingleQuery("SET send_logs_level = 'fatal'");
    }

    /// Test tags are started with "--" so they are interpreted as comments anyway.
    /// But if the echo is enabled we have to remove the test tags from `all_queries_text`
    /// because we don't want test tags to be echoed.
    size_t test_tags_length = getTestTagsLength(all_queries_text);

    /// Several queries separated by ';'.
    /// INSERT data is ended by the end of line, not ';'.
    /// An exception is VALUES format where we also support semicolon in
    /// addition to end of line.
    const char * this_query_begin = all_queries_text.data() + test_tags_length;
    const char * this_query_end;
    const char * all_queries_end = all_queries_text.data() + all_queries_text.size();

    String full_query; // full_query is the query + inline INSERT data + trailing comments (the latter is our best guess for now).
    String query_to_execute;
    ASTPtr parsed_query;
    std::unique_ptr<Exception> current_exception;

    while (true)
    {
        auto stage = analyzeMultiQueryText(this_query_begin, this_query_end, all_queries_end,
                                           query_to_execute, parsed_query, all_queries_text, current_exception);
        switch (stage)
        {
            case MultiQueryProcessingStage::QUERIES_END:
            case MultiQueryProcessingStage::PARSING_FAILED:
            {
                return true;
            }
            case MultiQueryProcessingStage::CONTINUE_PARSING:
            {
                continue;
            }
            case MultiQueryProcessingStage::PARSING_EXCEPTION:
            {
                this_query_end = find_first_symbols<'\n'>(this_query_end, all_queries_end);

                // Try to find test hint for syntax error. We don't know where
                // the query ends because we failed to parse it, so we consume
                // the entire line.
                TestHint hint(String(this_query_begin, this_query_end - this_query_begin));
                if (hint.hasServerErrors())
                {
                    // Syntax errors are considered as client errors
                    current_exception->addMessage("\nExpected server error: {}.", hint.serverErrors());
                    current_exception->rethrow();
                }

                if (!hint.hasExpectedClientError(current_exception->code()))
                {
                    if (hint.hasClientErrors())
                        current_exception->addMessage("\nExpected client error: {}.", hint.clientErrors());

                    current_exception->rethrow();
                }

                /// It's expected syntax error, skip the line
                this_query_begin = this_query_end;
                current_exception.reset();

                continue;
            }
            case MultiQueryProcessingStage::EXECUTE_QUERY:
            {
                full_query = all_queries_text.substr(this_query_begin - all_queries_text.data(), this_query_end - this_query_begin);
                if (query_fuzzer_runs)
                {
                    if (!processWithFuzzing(full_query))
                        return false;

                    this_query_begin = this_query_end;
                    continue;
                }

                // Now we know for sure where the query ends.
                // Look for the hint in the text of query + insert data + trailing
                // comments, e.g. insert into t format CSV 'a' -- { serverError 123 }.
                // Use the updated query boundaries we just calculated.
                TestHint test_hint(full_query);

                // Echo all queries if asked; makes for a more readable reference file.
                echo_query = test_hint.echoQueries().value_or(echo_query);

                try
                {
                    processParsedSingleQuery(full_query, query_to_execute, parsed_query, echo_query, false);
                }
                catch (...)
                {
                    // Surprisingly, this is a client error. A server error would
                    // have been reported without throwing (see onReceiveSeverException()).
                    client_exception = std::make_unique<Exception>(getCurrentExceptionMessageAndPattern(print_stack_trace), getCurrentExceptionCode());
                    have_error = true;
                }

                // Check whether the error (or its absence) matches the test hints
                // (or their absence).
                bool error_matches_hint = true;
                if (have_error)
                {
                    if (test_hint.hasServerErrors())
                    {
                        if (!server_exception)
                        {
                            error_matches_hint = false;
                            fmt::print(stderr, "Expected server error code '{}' but got no server error (query: {}).\n",
                                       test_hint.serverErrors(), full_query);
                        }
                        else if (!test_hint.hasExpectedServerError(server_exception->code()))
                        {
                            error_matches_hint = false;
                            fmt::print(stderr, "Expected server error code: {} but got: {} (query: {}).\n",
                                       test_hint.serverErrors(), server_exception->code(), full_query);
                        }
                    }
                    if (test_hint.hasClientErrors())
                    {
                        if (!client_exception)
                        {
                            error_matches_hint = false;
                            fmt::print(stderr, "Expected client error code '{}' but got no client error (query: {}).\n",
                                       test_hint.clientErrors(), full_query);
                        }
                        else if (!test_hint.hasExpectedClientError(client_exception->code()))
                        {
                            error_matches_hint = false;
                            fmt::print(stderr, "Expected client error code '{}' but got '{}' (query: {}).\n",
                                       test_hint.clientErrors(), client_exception->code(), full_query);
                        }
                    }
                    if (!test_hint.hasClientErrors() && !test_hint.hasServerErrors())
                    {
                        // No error was expected but it still occurred. This is the
                        // default case without test hint, doesn't need additional
                        // diagnostics.
                        error_matches_hint = false;
                    }
                }
                else
                {
                    if (test_hint.hasClientErrors())
                    {
                        error_matches_hint = false;
                        fmt::print(stderr,
                                   "The query succeeded but the client error '{}' was expected (query: {}).\n",
                                   test_hint.clientErrors(), full_query);
                    }
                    if (test_hint.hasServerErrors())
                    {
                        error_matches_hint = false;
                        fmt::print(stderr,
                                   "The query succeeded but the server error '{}' was expected (query: {}).\n",
                                   test_hint.serverErrors(), full_query);
                    }
                }

                // If the error is expected, force reconnect and ignore it.
                if (have_error && error_matches_hint)
                {
                    client_exception.reset();
                    server_exception.reset();

                    have_error = false;

                    if (!connection->checkConnected(connection_parameters.timeouts))
                        connect();
                }

                // For INSERTs with inline data: use the end of inline data as
                // reported by the format parser (it is saved in sendData()).
                // This allows us to handle queries like:
                //   insert into t values (1); select 1
                // , where the inline data is delimited by semicolon and not by a
                // newline.
                auto * insert_ast = parsed_query->as<ASTInsertQuery>();
                if (insert_ast && isSyncInsertWithData(*insert_ast, global_context))
                {
                    this_query_end = insert_ast->end;
                    adjustQueryEnd(
                        this_query_end, all_queries_end,
                        static_cast<unsigned>(global_context->getSettingsRef().max_parser_depth),
                        static_cast<unsigned>(global_context->getSettingsRef().max_parser_backtracks));
                }

                // Report error.
                if (have_error)
                    processError(full_query);

                // Stop processing queries if needed.
                if (have_error && !ignore_error)
                    return is_interactive;

                this_query_begin = this_query_end;
                break;
            }
        }
    }
}


bool ClientBase::processQueryText(const String & text)
{
    auto trimmed_input = trim(text, [](char c) { return isWhitespaceASCII(c) || c == ';'; });

    if (exit_strings.end() != exit_strings.find(trimmed_input))
        return false;

    if (trimmed_input.starts_with("\\i"))
    {
        size_t skip_prefix_size = std::strlen("\\i");
        auto file_name = trim(
            trimmed_input.substr(skip_prefix_size, trimmed_input.size() - skip_prefix_size),
            [](char c) { return isWhitespaceASCII(c); });

        return processMultiQueryFromFile(file_name);
    }

    if (!is_multiquery)
    {
        assert(!query_fuzzer_runs);
        processTextAsSingleQuery(text);

        return true;
    }

    if (query_fuzzer_runs)
    {
        processWithFuzzing(text);
        return true;
    }

    return executeMultiQuery(text);
}


String ClientBase::prompt() const
{
    return prompt_by_server_display_name;
}


void ClientBase::initQueryIdFormats()
{
    if (!query_id_formats.empty())
        return;

    /// Initialize query_id_formats if any
    if (config().has("query_id_formats"))
    {
        Poco::Util::AbstractConfiguration::Keys keys;
        config().keys("query_id_formats", keys);
        for (const auto & name : keys)
            query_id_formats.emplace_back(name + ":", config().getString("query_id_formats." + name));
    }

    if (query_id_formats.empty())
        query_id_formats.emplace_back("Query id:", " {query_id}\n");
}


bool ClientBase::addMergeTreeSettings(ASTCreateQuery & ast_create)
{
    if (ast_create.attach
        || !ast_create.storage
        || !ast_create.storage->isExtendedStorageDefinition()
        || !ast_create.storage->engine
        || ast_create.storage->engine->name.find("MergeTree") == std::string::npos)
        return false;

    auto all_changed = cmd_merge_tree_settings.allChanged();
    if (all_changed.begin() == all_changed.end())
        return false;

    if (!ast_create.storage->settings)
    {
        auto settings_ast = std::make_shared<ASTSetQuery>();
        settings_ast->is_standalone = false;
        ast_create.storage->set(ast_create.storage->settings, settings_ast);
    }

    auto & storage_settings = *ast_create.storage->settings;
    bool added_new_setting = false;

    for (const auto & setting : all_changed)
    {
        if (!storage_settings.changes.tryGet(setting.getName()))
        {
            storage_settings.changes.emplace_back(setting.getName(), setting.getValue());
            added_new_setting = true;
        }
    }

    return added_new_setting;
}

void ClientBase::runInteractive()
{
    if (config().has("query_id"))
        throw Exception(ErrorCodes::BAD_ARGUMENTS, "query_id could be specified only in non-interactive mode");
    if (print_time_to_stderr)
        throw Exception(ErrorCodes::BAD_ARGUMENTS, "time option could be specified only in non-interactive mode");

    initQueryIdFormats();

    /// Initialize DateLUT here to avoid counting time spent here as query execution time.
    const auto local_tz = DateLUT::instance().getTimeZone();

    suggest.emplace();
    if (load_suggestions)
    {
        /// Load suggestion data from the server.
        if (global_context->getApplicationType() == Context::ApplicationType::CLIENT)
            suggest->load<Connection>(global_context, connection_parameters, config().getInt("suggestion_limit"), wait_for_suggestions_to_load);
        else if (global_context->getApplicationType() == Context::ApplicationType::LOCAL)
            suggest->load<LocalConnection>(global_context, connection_parameters, config().getInt("suggestion_limit"), wait_for_suggestions_to_load);
    }

    if (home_path.empty())
    {
        const char * home_path_cstr = getenv("HOME"); // NOLINT(concurrency-mt-unsafe)
        if (home_path_cstr)
            home_path = home_path_cstr;
    }

    /// Load command history if present.
    if (config().has("history_file"))
        history_file = config().getString("history_file");
    else
    {
        auto * history_file_from_env = getenv("CLICKHOUSE_HISTORY_FILE"); // NOLINT(concurrency-mt-unsafe)
        if (history_file_from_env)
            history_file = history_file_from_env;
        else if (!home_path.empty())
            history_file = home_path + "/.clickhouse-client-history";
    }

    if (!history_file.empty() && !fs::exists(history_file))
    {
        /// Avoid TOCTOU issue.
        try
        {
            FS::createFile(history_file);
        }
        catch (const ErrnoException & e)
        {
            if (e.getErrno() != EEXIST)
            {
                std::cerr << getCurrentExceptionMessage(false) << '\n';
            }
        }
    }

    LineReader::Patterns query_extenders = {"\\"};
    LineReader::Patterns query_delimiters = {";", "\\G", "\\G;"};
    char word_break_characters[] = " \t\v\f\a\b\r\n`~!@#$%^&*()-=+[{]}\\|;:'\",<.>/?";

#if USE_REPLXX
    replxx::Replxx::highlighter_callback_t highlight_callback{};
    if (config().getBool("highlight", true))
        highlight_callback = highlight;

    ReplxxLineReader lr(
        *suggest,
        history_file,
        config().has("multiline"),
        query_extenders,
        query_delimiters,
        word_break_characters,
        highlight_callback);
#else
    LineReader lr(
        history_file,
        config().has("multiline"),
        query_extenders,
        query_delimiters,
        word_break_characters);
#endif

    static const std::initializer_list<std::pair<String, String>> backslash_aliases =
        {
            { "\\l", "SHOW DATABASES" },
            { "\\d", "SHOW TABLES" },
            { "\\c", "USE" },
        };

    static const std::initializer_list<String> repeat_last_input_aliases =
        {
            ".",  /// Vim shortcut
            "/"   /// Oracle SQL Plus shortcut
        };

    String last_input;

    do
    {
        String input;
        {
            /// Enable bracketed-paste-mode so that we are able to paste multiline queries as a whole.
            /// But keep it disabled outside of query input, because it breaks password input
            /// (e.g. if we need to reconnect and show a password prompt).
            /// (Alternatively, we could make the password input ignore the control sequences.)
            lr.enableBracketedPaste();
            SCOPE_EXIT({ lr.disableBracketedPaste(); });

            input = lr.readLine(prompt(), ":-] ");
        }

        if (input.empty())
            break;

        has_vertical_output_suffix = false;
        if (input.ends_with("\\G") || input.ends_with("\\G;"))
        {
            if (input.ends_with("\\G"))
                input.resize(input.size() - 2);
            else if (input.ends_with("\\G;"))
                input.resize(input.size() - 3);

            has_vertical_output_suffix = true;
        }

        for (const auto & [alias, command] : backslash_aliases)
        {
            auto it = std::search(input.begin(), input.end(), alias.begin(), alias.end());
            if (it != input.end() && std::all_of(input.begin(), it, isWhitespaceASCII))
            {
                it += alias.size();
                if (it == input.end() || isWhitespaceASCII(*it))
                {
                    String new_input = command;
                    // append the rest of input to the command
                    // for parameters support, e.g. \c db_name -> USE db_name
                    new_input.append(it, input.end());
                    input = std::move(new_input);
                    break;
                }
            }
        }

        for (const auto & alias : repeat_last_input_aliases)
        {
            if (input == alias)
            {
                input  = last_input;
                break;
            }
        }

        if (suggest && suggest->getLastError() == ErrorCodes::USER_SESSION_LIMIT_EXCEEDED)
        {
            // If a separate connection loading suggestions failed to open a new session,
            // use the main session to receive them.
            suggest->load(*connection, connection_parameters.timeouts, config().getInt("suggestion_limit"));
        }

        try
        {
            if (!processQueryText(input))
                break;
            last_input = input;
        }
        catch (const Exception & e)
        {
            /// We don't need to handle the test hints in the interactive mode.
            std::cerr << "Exception on client:" << std::endl << getExceptionMessage(e, print_stack_trace, true) << std::endl << std::endl;
            client_exception.reset(e.clone());
        }

        if (client_exception)
        {
            /// client_exception may have been set above or elsewhere.
            /// Client-side exception during query execution can result in the loss of
            /// sync in the connection protocol.
            /// So we reconnect and allow to enter the next query.
            if (!connection->checkConnected(connection_parameters.timeouts))
                connect();
        }
    }
    while (true);

    if (isNewYearMode())
        std::cout << "Happy new year." << std::endl;
    else if (isChineseNewYearMode(local_tz))
        std::cout << "Happy Chinese new year. 春节快乐!" << std::endl;
    else
        std::cout << "Bye." << std::endl;
}


bool ClientBase::processMultiQueryFromFile(const String & file_name)
{
    String queries_from_file;

    ReadBufferFromFile in(file_name);
    readStringUntilEOF(queries_from_file, in);

    if (!has_log_comment)
    {
        Settings settings = global_context->getSettings();
        /// NOTE: cannot use even weakly_canonical() since it fails for /dev/stdin due to resolving of "pipe:[X]"
        settings.log_comment = fs::absolute(fs::path(file_name));
        global_context->setSettings(settings);
    }

    return executeMultiQuery(queries_from_file);
}


void ClientBase::runNonInteractive()
{
    if (delayed_interactive)
        initQueryIdFormats();

    if (!queries_files.empty())
    {
        for (const auto & queries_file : queries_files)
        {
            for (const auto & interleave_file : interleave_queries_files)
                if (!processMultiQueryFromFile(interleave_file))
                    return;

            if (!processMultiQueryFromFile(queries_file))
                return;
        }

        return;
    }

    if (!queries.empty())
    {
        for (const auto & query : queries)
        {
            if (query_fuzzer_runs)
            {
                if (!processWithFuzzing(query))
                    return;
            }
            else
            {
                if (!processQueryText(query))
                    return;
            }
        }
    }
    else
    {
        /// If 'query' parameter is not set, read a query from stdin.
        /// The query is read entirely into memory (streaming is disabled).
        ReadBufferFromFileDescriptor in(STDIN_FILENO);
        String text;
        readStringUntilEOF(text, in);
        if (query_fuzzer_runs)
            processWithFuzzing(text);
        else
            processQueryText(text);
    }
}


#if defined(FUZZING_MODE)
extern "C" int LLVMFuzzerRunDriver(int * argc, char *** argv, int (*callback)(const uint8_t * data, size_t size));
ClientBase * app;

void ClientBase::runLibFuzzer()
{
    app = this;
    std::vector<String> fuzzer_args_holder;

    if (const char * fuzzer_args_env = getenv("FUZZER_ARGS")) // NOLINT(concurrency-mt-unsafe)
        boost::split(fuzzer_args_holder, fuzzer_args_env, isWhitespaceASCII, boost::token_compress_on);

    std::vector<char *> fuzzer_args;
    fuzzer_args.push_back(argv0);
    for (auto & arg : fuzzer_args_holder)
        fuzzer_args.emplace_back(arg.data());

    int fuzzer_argc = fuzzer_args.size();
    char ** fuzzer_argv = fuzzer_args.data();

    LLVMFuzzerRunDriver(&fuzzer_argc, &fuzzer_argv, [](const uint8_t * data, size_t size)
    {
        try
        {
            String query(reinterpret_cast<const char *>(data), size);
            app->processQueryText(query);
        }
        catch (...)
        {
            return -1;
        }

        return 0;
    });
}
#else
void ClientBase::runLibFuzzer() {}
#endif


void ClientBase::clearTerminal()
{
    /// Clear from cursor until end of screen.
    /// It is needed if garbage is left in terminal.
    /// Show cursor. It can be left hidden by invocation of previous programs.
    /// A test for this feature: perl -e 'print "x"x100000'; echo -ne '\033[0;0H\033[?25l'; clickhouse-client
    std::cout << "\033[0J" "\033[?25h";
}


void ClientBase::showClientVersion()
{
    std::cout << VERSION_NAME << " " + getName() + " version " << VERSION_STRING << VERSION_OFFICIAL << "." << std::endl;
}

namespace
{

/// Define transparent hash to we can use
/// std::string_view with the containers
struct TransparentStringHash
{
    using is_transparent = void;
    size_t operator()(std::string_view txt) const
    {
        return std::hash<std::string_view>{}(txt);
    }
};

/*
 * This functor is used to parse command line arguments and replace dashes with underscores,
 * allowing options to be specified using either dashes or underscores.
 */
class OptionsAliasParser
{
public:
    explicit OptionsAliasParser(const boost::program_options::options_description& options)
    {
        options_names.reserve(options.options().size());
        for (const auto& option : options.options())
            options_names.insert(option->long_name());
    }

    /*
     * Parses arguments by replacing dashes with underscores, and matches the resulting name with known options
     * Implements boost::program_options::ext_parser logic
     */
    std::pair<std::string, std::string> operator()(const std::string& token) const
    {
        if (token.find("--") != 0)
            return {};
        std::string arg = token.substr(2);

        // divide token by '=' to separate key and value if options style=long_allow_adjacent
        auto pos_eq = arg.find('=');
        std::string key = arg.substr(0, pos_eq);

        if (options_names.contains(key))
            // option does not require any changes, because it is already correct
            return {};

        std::replace(key.begin(), key.end(), '-', '_');
        if (!options_names.contains(key))
            // after replacing '-' with '_' argument is still unknown
            return {};

        std::string value;
        if (pos_eq != std::string::npos && pos_eq < arg.size())
            value = arg.substr(pos_eq + 1);

        return {key, value};
    }

private:
    std::unordered_set<std::string> options_names;
};

}


void ClientBase::parseAndCheckOptions(OptionsDescription & options_description, po::variables_map & options, Arguments & arguments)
{
    if (allow_repeated_settings)
        addProgramOptionsAsMultitokens(cmd_settings, options_description.main_description.value());
    else
        addProgramOptions(cmd_settings, options_description.main_description.value());

    if (allow_merge_tree_settings)
    {
        /// Add merge tree settings manually, because names of some settings
        /// may clash. Query settings have higher priority and we just
        /// skip ambiguous merge tree settings.
        auto & main_options = options_description.main_description.value();

        std::unordered_set<std::string, TransparentStringHash, std::equal_to<>> main_option_names;
        for (const auto & option : main_options.options())
            main_option_names.insert(option->long_name());

        for (const auto & setting : cmd_merge_tree_settings.all())
        {
            const auto add_setting = [&](const std::string_view name)
            {
                if (auto it = main_option_names.find(name); it != main_option_names.end())
                    return;

                if (allow_repeated_settings)
                    addProgramOptionAsMultitoken(cmd_merge_tree_settings, main_options, name, setting);
                else
                    addProgramOption(cmd_merge_tree_settings, main_options, name, setting);
            };

            const auto & setting_name = setting.getName();

            add_setting(setting_name);

            const auto & settings_to_aliases = MergeTreeSettings::Traits::settingsToAliases();
            if (auto it = settings_to_aliases.find(setting_name); it != settings_to_aliases.end())
            {
                for (const auto alias : it->second)
                {
                    add_setting(alias);
                }
            }
        }
    }

    /// Parse main commandline options.
    auto parser = po::command_line_parser(arguments)
                      .options(options_description.main_description.value())
                      .extra_parser(OptionsAliasParser(options_description.main_description.value()))
                      .allow_unregistered();
    po::parsed_options parsed = parser.run();

    /// Check unrecognized options without positional options.
    auto unrecognized_options = po::collect_unrecognized(parsed.options, po::collect_unrecognized_mode::exclude_positional);
    if (!unrecognized_options.empty())
    {
        auto hints = this->getHints(unrecognized_options[0]);
        if (!hints.empty())
            throw Exception(ErrorCodes::UNRECOGNIZED_ARGUMENTS, "Unrecognized option '{}'. Maybe you meant {}",
                            unrecognized_options[0], toString(hints));

        throw Exception(ErrorCodes::UNRECOGNIZED_ARGUMENTS, "Unrecognized option '{}'", unrecognized_options[0]);
    }

    /// Check positional options.
    if (std::ranges::count_if(parsed.options, [](const auto & op){ return !op.unregistered && op.string_key.empty() && !op.original_tokens[0].starts_with("--"); }) > 1)
        throw Exception(ErrorCodes::BAD_ARGUMENTS, "Positional options are not supported.");

    po::store(parsed, options);
}


void ClientBase::init(int argc, char ** argv)
{
    namespace po = boost::program_options;

    /// Don't parse options with Poco library, we prefer neat boost::program_options.
    stopOptionsProcessing();

    stdin_is_a_tty = isatty(STDIN_FILENO);
    stdout_is_a_tty = isatty(STDOUT_FILENO);
    stderr_is_a_tty = isatty(STDERR_FILENO);
    terminal_width = getTerminalWidth();

    std::vector<Arguments> external_tables_arguments;
    Arguments common_arguments = {""}; /// 0th argument is ignored.
    std::vector<Arguments> hosts_and_ports_arguments;

    if (argc)
        argv0 = argv[0];
    readArguments(argc, argv, common_arguments, external_tables_arguments, hosts_and_ports_arguments);

    /// Support for Unicode dashes
    /// Interpret Unicode dashes as default double-hyphen
    for (auto & arg : common_arguments)
    {
        // replace em-dash(U+2014)
        boost::replace_all(arg, "—", "--");
        // replace en-dash(U+2013)
        boost::replace_all(arg, "–", "--");
        // replace mathematical minus(U+2212)
        boost::replace_all(arg, "−", "--");
    }


    OptionsDescription options_description;
    options_description.main_description.emplace(createOptionsDescription("Main options", terminal_width));

    /// Common options for clickhouse-client and clickhouse-local.
    options_description.main_description->add_options()
        ("help", "produce help message")
        ("version,V", "print version information and exit")
        ("version-clean", "print version in machine-readable format and exit")

        ("config-file,C", po::value<std::string>(), "config-file path")

        ("query,q", po::value<std::vector<std::string>>()->multitoken(), R"(query; can be specified multiple times (--query "SELECT 1" --query "SELECT 2"...))")
        ("queries-file", po::value<std::vector<std::string>>()->multitoken(), "file path with queries to execute; multiple files can be specified (--queries-file file1 file2...)")
        ("multiquery,n", "If specified, multiple queries separated by semicolons can be listed after --query. For convenience, it is also possible to omit --query and pass the queries directly after --multiquery.")
        ("multiline,m", "If specified, allow multiline queries (do not send the query on Enter)")
        ("database,d", po::value<std::string>(), "database")
        ("query_kind", po::value<std::string>()->default_value("initial_query"), "One of initial_query/secondary_query/no_query")
        ("query_id", po::value<std::string>(), "query_id")

        ("history_file", po::value<std::string>(), "path to history file")

        ("stage", po::value<std::string>()->default_value("complete"), "Request query processing up to specified stage: complete,fetch_columns,with_mergeable_state,with_mergeable_state_after_aggregation,with_mergeable_state_after_aggregation_and_limit")
        ("progress", po::value<ProgressOption>()->implicit_value(ProgressOption::TTY, "tty")->default_value(ProgressOption::DEFAULT, "default"), "Print progress of queries execution - to TTY: tty|on|1|true|yes; to STDERR non-interactive mode: err; OFF: off|0|false|no; DEFAULT - interactive to TTY, non-interactive is off")

        ("disable_suggestion,A", "Disable loading suggestion data. Note that suggestion data is loaded asynchronously through a second connection to ClickHouse server. Also it is reasonable to disable suggestion if you want to paste a query with TAB characters. Shorthand option -A is for those who get used to mysql client.")
        ("wait_for_suggestions_to_load", "Load suggestion data synchonously.")
        ("time,t", "print query execution time to stderr in non-interactive mode (for benchmarks)")

        ("echo", "in batch mode, print query before execution")
        ("verbose", "print query and other debugging info")

        ("log-level", po::value<std::string>(), "log level")
        ("server_logs_file", po::value<std::string>(), "put server logs into specified file")

        ("suggestion_limit", po::value<int>()->default_value(10000), "Suggestion limit for how many databases, tables and columns to fetch.")

        ("format,f", po::value<std::string>(), "default output format (and input format for clickhouse-local)")
        ("output-format", po::value<std::string>(), "default output format (this option has preference over --format)")

        ("vertical,E", "vertical output format, same as --format=Vertical or FORMAT Vertical or \\G at end of command")
        ("highlight", po::value<bool>()->default_value(true), "enable or disable basic syntax highlight in interactive command line")

        ("ignore-error", "do not stop processing in multiquery mode")
        ("stacktrace", "print stack traces of exceptions")
        ("hardware-utilization", "print hardware utilization information in progress bar")
        ("print-profile-events", po::value(&profile_events.print)->zero_tokens(), "Printing ProfileEvents packets")
        ("profile-events-delay-ms", po::value<UInt64>()->default_value(profile_events.delay_ms), "Delay between printing `ProfileEvents` packets (-1 - print only totals, 0 - print every single packet)")
        ("processed-rows", "print the number of locally processed rows")

        ("interactive", "Process queries-file or --query query and start interactive mode")
        ("pager", po::value<std::string>(), "Pipe all output into this command (less or similar)")
        ("max_memory_usage_in_client", po::value<std::string>(), "Set memory limit in client/local server")

        ("fuzzer-args", po::value<std::string>(), "Command line arguments for the LLVM's libFuzzer driver. Only relevant if the application is compiled with libFuzzer.")
    ;

    addOptions(options_description);

    auto getter = [](const auto & op)
    {
        String op_long_name = op->long_name();
        return "--" + String(op_long_name);
    };

    if (options_description.main_description)
    {
        const auto & main_options = options_description.main_description->options();
        std::transform(main_options.begin(), main_options.end(), std::back_inserter(cmd_options), getter);
    }

    if (options_description.external_description)
    {
        const auto & external_options = options_description.external_description->options();
        std::transform(external_options.begin(), external_options.end(), std::back_inserter(cmd_options), getter);
    }

    po::variables_map options;
    parseAndCheckOptions(options_description, options, common_arguments);
    po::notify(options);

    if (options.count("version") || options.count("V"))
    {
        showClientVersion();
        exit(0); // NOLINT(concurrency-mt-unsafe)
    }

    if (options.count("version-clean"))
    {
        std::cout << VERSION_STRING;
        exit(0); // NOLINT(concurrency-mt-unsafe)
    }

    /// Output of help message.
    if (options.count("help")
        || (options.count("host") && options["host"].as<std::string>() == "elp")) /// If user writes -help instead of --help.
    {
        printHelpMessage(options_description);
        exit(0); // NOLINT(concurrency-mt-unsafe)
    }

    /// Common options for clickhouse-client and clickhouse-local.
    if (options.count("time"))
        print_time_to_stderr = true;
    if (options.count("query"))
        queries = options["query"].as<std::vector<std::string>>();
    if (options.count("query_id"))
        config().setString("query_id", options["query_id"].as<std::string>());
    if (options.count("database"))
        config().setString("database", options["database"].as<std::string>());
    if (options.count("config-file"))
        config().setString("config-file", options["config-file"].as<std::string>());
    if (options.count("queries-file"))
        queries_files = options["queries-file"].as<std::vector<std::string>>();
    if (options.count("multiline"))
        config().setBool("multiline", true);
    if (options.count("multiquery"))
        config().setBool("multiquery", true);
    if (options.count("ignore-error"))
        config().setBool("ignore-error", true);
    if (options.count("format"))
        config().setString("format", options["format"].as<std::string>());
    if (options.count("output-format"))
        config().setString("output-format", options["output-format"].as<std::string>());
    if (options.count("vertical"))
        config().setBool("vertical", true);
    if (options.count("stacktrace"))
        config().setBool("stacktrace", true);
    if (options.count("print-profile-events"))
        config().setBool("print-profile-events", true);
    if (options.count("profile-events-delay-ms"))
        config().setUInt64("profile-events-delay-ms", options["profile-events-delay-ms"].as<UInt64>());
    if (options.count("processed-rows"))
        print_num_processed_rows = true;
    if (options.count("progress"))
    {
        switch (options["progress"].as<ProgressOption>())
        {
            case DEFAULT:
                config().setString("progress", "default");
                break;
            case OFF:
                config().setString("progress", "off");
                break;
            case TTY:
                config().setString("progress", "tty");
                break;
            case ERR:
                config().setString("progress", "err");
                break;
        }
    }
    if (options.count("echo"))
        config().setBool("echo", true);
    if (options.count("disable_suggestion"))
        config().setBool("disable_suggestion", true);
    if (options.count("wait_for_suggestions_to_load"))
        config().setBool("wait_for_suggestions_to_load", true);
    if (options.count("suggestion_limit"))
        config().setInt("suggestion_limit", options["suggestion_limit"].as<int>());
    if (options.count("highlight"))
        config().setBool("highlight", options["highlight"].as<bool>());
    if (options.count("history_file"))
        config().setString("history_file", options["history_file"].as<std::string>());
    if (options.count("verbose"))
        config().setBool("verbose", true);
    if (options.count("interactive"))
        config().setBool("interactive", true);
    if (options.count("pager"))
        config().setString("pager", options["pager"].as<std::string>());

    if (options.count("log-level"))
        Poco::Logger::root().setLevel(options["log-level"].as<std::string>());
    if (options.count("server_logs_file"))
        server_logs_file = options["server_logs_file"].as<std::string>();

    query_processing_stage = QueryProcessingStage::fromString(options["stage"].as<std::string>());
    query_kind = parseQueryKind(options["query_kind"].as<std::string>());
    profile_events.print = options.count("print-profile-events");
    profile_events.delay_ms = options["profile-events-delay-ms"].as<UInt64>();

    processOptions(options_description, options, external_tables_arguments, hosts_and_ports_arguments);
    {
        std::unordered_set<std::string> alias_names;
        alias_names.reserve(options_description.main_description->options().size());
        for (const auto& option : options_description.main_description->options())
            alias_names.insert(option->long_name());
        argsToConfig(common_arguments, config(), 100, &alias_names);
    }

    clearPasswordFromCommandLine(argc, argv);

    /// Limit on total memory usage
    std::string max_client_memory_usage = config().getString("max_memory_usage_in_client", "0" /*default value*/);
    if (max_client_memory_usage != "0")
    {
        UInt64 max_client_memory_usage_int = parseWithSizeSuffix<UInt64>(max_client_memory_usage.c_str(), max_client_memory_usage.length());

        total_memory_tracker.setHardLimit(max_client_memory_usage_int);
        total_memory_tracker.setDescription("(total)");
        total_memory_tracker.setMetric(CurrentMetrics::MemoryTracking);
    }

    has_log_comment = config().has("log_comment");
}

}<|MERGE_RESOLUTION|>--- conflicted
+++ resolved
@@ -343,11 +343,7 @@
     const Dialect & dialect = settings.dialect;
 
     if (dialect == Dialect::kusto)
-<<<<<<< HEAD
-        kql_parser = std::make_unique<ParserKQLStatement>(end, global_context->getSettings().allow_settings_after_format_in_insert);
-=======
-        parser = std::make_unique<ParserKQLStatement>(end, settings.allow_settings_after_format_in_insert);
->>>>>>> 4efa0371
+        kql_parser = std::make_unique<ParserKQLStatement>(end, settings.allow_settings_after_format_in_insert);
     else if (dialect == Dialect::prql)
         parser = std::make_unique<ParserPRQLQuery>(max_length, settings.max_parser_depth, settings.max_parser_backtracks);
     else
