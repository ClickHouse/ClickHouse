#include <Client/ClientBase.h>
#include <Client/LineReader.h>
#include <Client/ClientBaseHelpers.h>
#include <Client/TestHint.h>
#include <Client/InternalTextLogs.h>
#include <Client/TestTags.h>

#include <base/safeExit.h>
#include <Core/Block.h>
#include <Core/BaseSettingsProgramOptions.h>
#include <Core/Protocol.h>
#include <Common/DateLUT.h>
#include <Common/MemoryTracker.h>
#include <Common/scope_guard_safe.h>
#include <Common/Exception.h>
#include <Common/getNumberOfPhysicalCPUCores.h>
#include <Common/typeid_cast.h>
#include <Common/TerminalSize.h>
#include <Common/StringUtils.h>
#include <Common/filesystemHelpers.h>
#include <Common/NetException.h>
#include <Common/SignalHandlers.h>
#include <Common/tryGetFileNameByFileDescriptor.h>
#include <Columns/ColumnString.h>
#include <Columns/ColumnsNumber.h>
#include <Formats/FormatFactory.h>

#include <Parsers/parseQuery.h>
#include <Parsers/ParserQuery.h>
#include <Parsers/formatAST.h>
#include <Parsers/ASTInsertQuery.h>
#include <Parsers/ASTCreateQuery.h>
#include <Parsers/ASTCreateFunctionQuery.h>
#include <Parsers/Access/ASTCreateUserQuery.h>
#include <Parsers/Access/ASTAuthenticationData.h>
#include <Parsers/ASTDropQuery.h>
#include <Parsers/ASTSelectQuery.h>
#include <Parsers/ASTSetQuery.h>
#include <Parsers/ASTUseQuery.h>
#include <Parsers/ASTSelectWithUnionQuery.h>
#include <Parsers/ASTQueryWithOutput.h>
#include <Parsers/ASTLiteral.h>
#include <Parsers/ASTIdentifier.h>
#include <Parsers/ASTColumnDeclaration.h>
#include <Parsers/ASTFunction.h>
#include <Parsers/PRQL/ParserPRQLQuery.h>
#include <Parsers/Kusto/ParserKQLStatement.h>
#include <Parsers/Kusto/parseKQLQuery.h>

#include <Processors/Formats/Impl/NullFormat.h>
#include <Processors/Formats/IInputFormat.h>
#include <Processors/QueryPlan/QueryPlan.h>
#include <Processors/QueryPlan/BuildQueryPipelineSettings.h>
#include <Processors/QueryPlan/Optimizations/QueryPlanOptimizationSettings.h>
#include <Processors/Executors/PullingAsyncPipelineExecutor.h>
#include <Processors/Transforms/AddingDefaultsTransform.h>
#include <QueryPipeline/QueryPipeline.h>
#include <QueryPipeline/QueryPipelineBuilder.h>
#include <Interpreters/ReplaceQueryParameterVisitor.h>
#include <Interpreters/ProfileEventsExt.h>
#include <IO/WriteBufferFromOStream.h>
#include <IO/WriteBufferFromFileDescriptor.h>
#include <IO/CompressionMethod.h>
#include <IO/ForkWriteBuffer.h>

#include <Access/AccessControl.h>
#include <Storages/ColumnsDescription.h>

#include <boost/algorithm/string/case_conv.hpp>
#include <boost/algorithm/string/replace.hpp>
#include <iostream>
#include <filesystem>
#include <limits>
#include <map>
#include <memory>
#include <unordered_map>

#include <Common/config_version.h>
#include "config.h"
#include <IO/ReadHelpers.h>
#include <Processors/Formats/Impl/ValuesBlockInputFormat.h>

#if USE_GWP_ASAN
#    include <Common/GWPAsan.h>
#endif


namespace fs = std::filesystem;
using namespace std::literals;

namespace DB
{

namespace ErrorCodes
{
    extern const int BAD_ARGUMENTS;
    extern const int DEADLOCK_AVOIDED;
    extern const int CLIENT_OUTPUT_FORMAT_SPECIFIED;
    extern const int UNKNOWN_PACKET_FROM_SERVER;
    extern const int NO_DATA_TO_INSERT;
    extern const int UNEXPECTED_PACKET_FROM_SERVER;
    extern const int INVALID_USAGE_OF_INPUT;
    extern const int CANNOT_SET_SIGNAL_HANDLER;
    extern const int LOGICAL_ERROR;
    extern const int CANNOT_OPEN_FILE;
    extern const int FILE_ALREADY_EXISTS;
    extern const int USER_SESSION_LIMIT_EXCEEDED;
    extern const int NOT_IMPLEMENTED;
    extern const int CANNOT_READ_FROM_FILE_DESCRIPTOR;
    extern const int USER_EXPIRED;
}

}

namespace ProfileEvents
{
    extern const Event UserTimeMicroseconds;
    extern const Event SystemTimeMicroseconds;
}

namespace
{
constexpr UInt64 THREAD_GROUP_ID = 0;
}

namespace DB
{

ProgressOption toProgressOption(std::string progress)
{
    boost::to_upper(progress);

    if (progress == "OFF" || progress == "FALSE" || progress == "0" || progress == "NO")
        return ProgressOption::OFF;
    if (progress == "TTY" || progress == "ON" || progress == "TRUE" || progress == "1" || progress == "YES")
        return ProgressOption::TTY;
    if (progress == "ERR")
        return ProgressOption::ERR;
    if (progress == "DEFAULT")
        return ProgressOption::DEFAULT;

    throw boost::program_options::validation_error(boost::program_options::validation_error::invalid_option_value);
}

std::istream& operator>> (std::istream & in, ProgressOption & progress)
{
    std::string token;
    in >> token;
    progress = toProgressOption(token);
    return in;
}

static void incrementProfileEventsBlock(Block & dst, const Block & src)
{
    if (!dst)
    {
        dst = src.cloneEmpty();
    }

    assertBlocksHaveEqualStructure(src, dst, "ProfileEvents");

    std::unordered_map<String, size_t> name_pos;
    for (size_t i = 0; i < dst.columns(); ++i)
        name_pos[dst.getByPosition(i).name] = i;

    size_t dst_rows = dst.rows();
    MutableColumns mutable_columns = dst.mutateColumns();

    auto & dst_column_host_name = typeid_cast<ColumnString &>(*mutable_columns[name_pos["host_name"]]);
    auto & dst_array_current_time = typeid_cast<ColumnUInt32 &>(*mutable_columns[name_pos["current_time"]]).getData();
    auto & dst_array_type = typeid_cast<ColumnInt8 &>(*mutable_columns[name_pos["type"]]).getData();
    auto & dst_column_name = typeid_cast<ColumnString &>(*mutable_columns[name_pos["name"]]);
    auto & dst_array_value = typeid_cast<ColumnInt64 &>(*mutable_columns[name_pos["value"]]).getData();

    const auto & src_column_host_name = typeid_cast<const ColumnString &>(*src.getByName("host_name").column);
    const auto & src_array_current_time = typeid_cast<const ColumnUInt32 &>(*src.getByName("current_time").column).getData();
    const auto & src_array_thread_id = typeid_cast<const ColumnUInt64 &>(*src.getByName("thread_id").column).getData();
    const auto & src_column_name = typeid_cast<const ColumnString &>(*src.getByName("name").column);
    const auto & src_array_value = typeid_cast<const ColumnInt64 &>(*src.getByName("value").column).getData();

    struct Id
    {
        StringRef name;
        StringRef host_name;

        bool operator<(const Id & rhs) const
        {
            return std::tie(name, host_name)
                 < std::tie(rhs.name, rhs.host_name);
        }
    };
    std::map<Id, UInt64> rows_by_name;

    for (size_t src_row = 0; src_row < src.rows(); ++src_row)
    {
        /// Filter out threads stats, use stats from thread group
        /// Exactly stats from thread group is stored to the table system.query_log
        /// The stats from threads are less useful.
        /// They take more records, they need to be combined,
        /// there even could be several records from one thread.
        /// Server doesn't send it any more to the clients, so this code left for compatible
        auto thread_id = src_array_thread_id[src_row];
        if (thread_id != THREAD_GROUP_ID)
            continue;

        Id id{
            src_column_name.getDataAt(src_row),
            src_column_host_name.getDataAt(src_row),
        };
        rows_by_name[id] = src_row;
    }

    /// Merge src into dst.
    for (size_t dst_row = 0; dst_row < dst_rows; ++dst_row)
    {
        Id id{
            dst_column_name.getDataAt(dst_row),
            dst_column_host_name.getDataAt(dst_row),
        };

        if (auto it = rows_by_name.find(id); it != rows_by_name.end())
        {
            size_t src_row = it->second;

            dst_array_current_time[dst_row] = src_array_current_time[src_row];

            switch (static_cast<ProfileEvents::Type>(dst_array_type[dst_row]))
            {
                case ProfileEvents::Type::INCREMENT:
                    dst_array_value[dst_row] += src_array_value[src_row];
                    break;
                case ProfileEvents::Type::GAUGE:
                    dst_array_value[dst_row] = src_array_value[src_row];
                    break;
            }

            rows_by_name.erase(it);
        }
    }

    /// Copy rows from src that dst does not contains.
    for (const auto & [id, pos] : rows_by_name)
    {
        for (size_t col = 0; col < src.columns(); ++col)
        {
            mutable_columns[col]->insert((*src.getByPosition(col).column)[pos]);
        }
    }

    dst.setColumns(std::move(mutable_columns));
}

/// To cancel the query on local format error.
class LocalFormatError : public DB::Exception
{
public:
    using Exception::Exception;
};


ClientBase::~ClientBase() = default;

ClientBase::ClientBase(
    int in_fd_,
    int out_fd_,
    int err_fd_,
    std::istream & input_stream_,
    std::ostream & output_stream_,
    std::ostream & error_stream_
)
    : std_in(in_fd_)
    , std_out(out_fd_)
    , progress_indication(output_stream_, in_fd_, err_fd_)
    , in_fd(in_fd_)
    , out_fd(out_fd_)
    , err_fd(err_fd_)
    , input_stream(input_stream_)
    , output_stream(output_stream_)
    , error_stream(error_stream_)
{
    stdin_is_a_tty = isatty(in_fd);
    stdout_is_a_tty = isatty(out_fd);
    stderr_is_a_tty = isatty(err_fd);
    terminal_width = getTerminalWidth(in_fd, err_fd);
}

ASTPtr ClientBase::parseQuery(const char *& pos, const char * end, const Settings & settings, bool allow_multi_statements)
{
    std::unique_ptr<IParserBase> parser;
    ASTPtr res;

    size_t max_length = 0;

    if (!allow_multi_statements)
        max_length = settings.max_query_size;

    const Dialect & dialect = settings.dialect;

    if (dialect == Dialect::kusto)
        parser = std::make_unique<ParserKQLStatement>(end, settings.allow_settings_after_format_in_insert);
    else if (dialect == Dialect::prql)
        parser = std::make_unique<ParserPRQLQuery>(max_length, settings.max_parser_depth, settings.max_parser_backtracks);
    else
        parser = std::make_unique<ParserQuery>(end, settings.allow_settings_after_format_in_insert);

    if (is_interactive || ignore_error)
    {
        String message;
        if (dialect == Dialect::kusto)
            res = tryParseKQLQuery(*parser, pos, end, message, true, "", allow_multi_statements, max_length, settings.max_parser_depth, settings.max_parser_backtracks, true);
        else
            res = tryParseQuery(*parser, pos, end, message, true, "", allow_multi_statements, max_length, settings.max_parser_depth, settings.max_parser_backtracks, true);

        if (!res)
        {
            error_stream << std::endl << message << std::endl << std::endl;
            return nullptr;
        }
    }
    else
    {
        if (dialect == Dialect::kusto)
            res = parseKQLQueryAndMovePosition(*parser, pos, end, "", allow_multi_statements, max_length, settings.max_parser_depth, settings.max_parser_backtracks);
        else
            res = parseQueryAndMovePosition(*parser, pos, end, "", allow_multi_statements, max_length, settings.max_parser_depth, settings.max_parser_backtracks);
    }

    if (is_interactive)
    {
        output_stream << std::endl;
        WriteBufferFromOStream res_buf(output_stream, 4096);
        formatAST(*res, res_buf);
        res_buf.finalize();
        output_stream << std::endl << std::endl;
    }

    return res;
}


/// Consumes trailing semicolons and tries to consume the same-line trailing comment.
void ClientBase::adjustQueryEnd(const char *& this_query_end, const char * all_queries_end, uint32_t max_parser_depth, uint32_t max_parser_backtracks)
{
    // We have to skip the trailing semicolon that might be left
    // after VALUES parsing or just after a normal semicolon-terminated query.
    Tokens after_query_tokens(this_query_end, all_queries_end);
    IParser::Pos after_query_iterator(after_query_tokens, max_parser_depth, max_parser_backtracks);
    while (after_query_iterator.isValid() && after_query_iterator->type == TokenType::Semicolon)
    {
        this_query_end = after_query_iterator->end;
        ++after_query_iterator;
    }

    // Now we have to do some extra work to add the trailing
    // same-line comment to the query, but preserve the leading
    // comments of the next query. The trailing comment is important
    // because the test hints are usually written this way, e.g.:
    // select nonexistent_column; -- { serverError 12345 }.
    // The token iterator skips comments and whitespace, so we have
    // to find the newline in the string manually. If it's earlier
    // than the next significant token, it means that the text before
    // newline is some trailing whitespace or comment, and we should
    // add it to our query. There are also several special cases
    // that are described below.
    const auto * newline = find_first_symbols<'\n'>(this_query_end, all_queries_end);
    const char * next_query_begin = after_query_iterator->begin;

    // We include the entire line if the next query starts after
    // it. This is a generic case of trailing in-line comment.
    // The "equals" condition is for case of end of input (they both equal
    // all_queries_end);
    if (newline <= next_query_begin)
    {
        assert(newline >= this_query_end);
        this_query_end = newline;
    }
    else
    {
        // Many queries on one line, can't do anything. By the way, this
        // syntax is probably going to work as expected:
        // select nonexistent /* { serverError 12345 } */; select 1
    }
}


/// Convert external tables to ExternalTableData and send them using the connection.
void ClientBase::sendExternalTables(ASTPtr parsed_query)
{
    const auto * select = parsed_query->as<ASTSelectWithUnionQuery>();
    if (!select && !external_tables.empty())
        throw Exception(ErrorCodes::BAD_ARGUMENTS, "External tables could be sent only with select query");

    std::vector<ExternalTableDataPtr> data;
    for (auto & table : external_tables)
        data.emplace_back(table.getData(client_context));

    connection->sendExternalTablesData(data);
}


void ClientBase::onData(Block & block, ASTPtr parsed_query)
{
    if (!block)
        return;

    processed_rows += block.rows();
    /// Even if all blocks are empty, we still need to initialize the output stream to write empty resultset.
    initOutputFormat(block, parsed_query);

    /// The header block containing zero rows was used to initialize
    /// output_format, do not output it.
    /// Also do not output too much data if we're fuzzing.
    if (block.rows() == 0 || (query_fuzzer_runs != 0 && processed_rows >= 100))
        return;

    /// If results are written INTO OUTFILE, we can avoid clearing progress to avoid flicker.
    if (need_render_progress && tty_buf && (!select_into_file || select_into_file_and_stdout))
        progress_indication.clearProgressOutput(*tty_buf);

    try
    {
        output_format->write(materializeBlock(block));
        written_first_block = true;
    }
    catch (const Exception &)
    {
        /// Catch client errors like NO_ROW_DELIMITER
        throw LocalFormatError(getCurrentExceptionMessageAndPattern(print_stack_trace), getCurrentExceptionCode());
    }

    /// Received data block is immediately displayed to the user.
    output_format->flush();

    /// Restore progress bar after data block.
    if (need_render_progress && tty_buf)
    {
        if (select_into_file && !select_into_file_and_stdout)
            error_stream << "\r";
        progress_indication.writeProgress(*tty_buf);
    }
}


void ClientBase::onLogData(Block & block)
{
    initLogsOutputStream();
    if (need_render_progress && tty_buf)
        progress_indication.clearProgressOutput(*tty_buf);
    logs_out_stream->writeLogs(block);
    logs_out_stream->flush();
}


void ClientBase::onTotals(Block & block, ASTPtr parsed_query)
{
    initOutputFormat(block, parsed_query);
    output_format->setTotals(materializeBlock(block));
}


void ClientBase::onExtremes(Block & block, ASTPtr parsed_query)
{
    initOutputFormat(block, parsed_query);
    output_format->setExtremes(materializeBlock(block));
}


void ClientBase::onReceiveExceptionFromServer(std::unique_ptr<Exception> && e)
{
    have_error = true;
    server_exception = std::move(e);
    resetOutput();
}


void ClientBase::onProfileInfo(const ProfileInfo & profile_info)
{
    if (profile_info.hasAppliedLimit() && output_format)
        output_format->setRowsBeforeLimit(profile_info.getRowsBeforeLimit());
    if (profile_info.hasAppliedAggregation() && output_format)
        output_format->setRowsBeforeAggregation(profile_info.getRowsBeforeAggregation());
}


void ClientBase::initOutputFormat(const Block & block, ASTPtr parsed_query)
try
{
    if (!output_format)
    {
        /// Ignore all results when fuzzing as they can be huge.
        if (query_fuzzer_runs)
        {
            output_format = std::make_shared<NullOutputFormat>(block);
            return;
        }

        WriteBuffer * out_buf = nullptr;
        if (!pager.empty())
        {
            if (SIG_ERR == signal(SIGPIPE, SIG_IGN))
                throw ErrnoException(ErrorCodes::CANNOT_SET_SIGNAL_HANDLER, "Cannot set signal handler for SIGPIPE");
            /// We need to reset signals that had been installed in the
            /// setupSignalHandler() since terminal will send signals to both
            /// processes and so signals will be delivered to the
            /// clickhouse-client/local as well, which will be terminated when
            /// signal will be delivered second time.
            if (SIG_ERR == signal(SIGINT, SIG_IGN))
                throw ErrnoException(ErrorCodes::CANNOT_SET_SIGNAL_HANDLER, "Cannot set signal handler for SIGINT");
            if (SIG_ERR == signal(SIGQUIT, SIG_IGN))
                throw ErrnoException(ErrorCodes::CANNOT_SET_SIGNAL_HANDLER, "Cannot set signal handler for SIGQUIT");

            ShellCommand::Config config(pager);
            config.pipe_stdin_only = true;
            pager_cmd = ShellCommand::execute(config);
            out_buf = &pager_cmd->in;
        }
        else
        {
            out_buf = &std_out;
        }

        String current_format = default_output_format;

        select_into_file = false;
        select_into_file_and_stdout = false;
        /// The query can specify output format or output file.
        if (const auto * query_with_output = dynamic_cast<const ASTQueryWithOutput *>(parsed_query.get()))
        {
            String out_file;
            if (query_with_output->out_file)
            {
                select_into_file = true;

                const auto & out_file_node = query_with_output->out_file->as<ASTLiteral &>();
                out_file = out_file_node.value.safeGet<std::string>();

                std::string compression_method_string;

                if (query_with_output->compression)
                {
                    const auto & compression_method_node = query_with_output->compression->as<ASTLiteral &>();
                    compression_method_string = compression_method_node.value.safeGet<std::string>();
                }

                CompressionMethod compression_method = chooseCompressionMethod(out_file, compression_method_string);
                UInt64 compression_level = 3;

                if (query_with_output->compression_level)
                {
                    const auto & compression_level_node = query_with_output->compression_level->as<ASTLiteral &>();
                    compression_level_node.value.tryGet<UInt64>(compression_level);
                }

                auto flags = O_WRONLY | O_EXCL;

                auto file_exists = fs::exists(out_file);
                if (file_exists && query_with_output->is_outfile_append)
                    flags |= O_APPEND;
                else if (file_exists && query_with_output->is_outfile_truncate)
                    flags |= O_TRUNC;
                else
                    flags |= O_CREAT;

                out_file_buf = wrapWriteBufferWithCompressionMethod(
                    std::make_unique<WriteBufferFromFile>(out_file, DBMS_DEFAULT_BUFFER_SIZE, flags),
                    compression_method,
                    static_cast<int>(compression_level)
                );

                if (query_with_output->is_into_outfile_with_stdout)
                {
                    select_into_file_and_stdout = true;
                    out_file_buf = std::make_unique<ForkWriteBuffer>(std::vector<WriteBufferPtr>{std::move(out_file_buf),
                            std::make_shared<WriteBufferFromFileDescriptor>(STDOUT_FILENO)});
                }

                // We are writing to file, so default format is the same as in non-interactive mode.
                if (is_interactive && is_default_format)
                    current_format = "TabSeparated";
            }
            if (query_with_output->format != nullptr)
            {
                if (has_vertical_output_suffix)
                    throw Exception(ErrorCodes::CLIENT_OUTPUT_FORMAT_SPECIFIED, "Output format already specified");
                const auto & id = query_with_output->format->as<ASTIdentifier &>();
                current_format = id.name();
            }
            else if (query_with_output->out_file)
            {
                auto format_name = FormatFactory::instance().tryGetFormatFromFileName(out_file);
                if (format_name)
                    current_format = *format_name;
            }
        }

        if (has_vertical_output_suffix)
            current_format = "Vertical";

        bool logs_into_stdout = server_logs_file == "-";
        bool extras_into_stdout = need_render_progress || logs_into_stdout;
        bool select_only_into_file = select_into_file && !select_into_file_and_stdout;

        if (!out_file_buf && default_output_compression_method != CompressionMethod::None)
            out_file_buf = wrapWriteBufferWithCompressionMethod(out_buf, default_output_compression_method, 3, 0);

        /// It is not clear how to write progress and logs
        /// intermixed with data with parallel formatting.
        /// It may increase code complexity significantly.
        if (!extras_into_stdout || select_only_into_file)
            output_format = client_context->getOutputFormatParallelIfPossible(
                current_format, out_file_buf ? *out_file_buf : *out_buf, block);
        else
            output_format = client_context->getOutputFormat(
                current_format, out_file_buf ? *out_file_buf : *out_buf, block);

        output_format->setAutoFlush();
    }
}
catch (...)
{
    throw LocalFormatError(getCurrentExceptionMessageAndPattern(print_stack_trace), getCurrentExceptionCode());
}


void ClientBase::initLogsOutputStream()
{
    if (!logs_out_stream)
    {
        WriteBuffer * wb = out_logs_buf.get();

        bool color_logs = false;
        if (!out_logs_buf)
        {
            if (server_logs_file.empty())
            {
                /// Use stderr by default
                out_logs_buf = std::make_unique<WriteBufferFromFileDescriptor>(STDERR_FILENO);
                wb = out_logs_buf.get();
                color_logs = stderr_is_a_tty;
            }
            else if (server_logs_file == "-")
            {
                /// Use stdout if --server_logs_file=- specified
                wb = &std_out;
                color_logs = stdout_is_a_tty;
            }
            else
            {
                out_logs_buf
                    = std::make_unique<WriteBufferFromFile>(server_logs_file, DBMS_DEFAULT_BUFFER_SIZE, O_WRONLY | O_APPEND | O_CREAT);
                wb = out_logs_buf.get();
            }
        }

        logs_out_stream = std::make_unique<InternalTextLogs>(*wb, color_logs);
    }
}

void ClientBase::adjustSettings()
{
    Settings settings = global_context->getSettingsCopy();

    /// NOTE: Do not forget to set changed=false to avoid sending it to the server (to avoid breakage read only profiles)

    /// Do not limit pretty format output in case of --pager specified or in case of stdout is not a tty.
    if (!pager.empty() || !stdout_is_a_tty)
    {
        if (!global_context->getSettingsRef().output_format_pretty_max_rows.changed)
        {
            settings.output_format_pretty_max_rows = std::numeric_limits<UInt64>::max();
            settings.output_format_pretty_max_rows.changed = false;
        }

        if (!global_context->getSettingsRef().output_format_pretty_max_value_width.changed)
        {
            settings.output_format_pretty_max_value_width = std::numeric_limits<UInt64>::max();
            settings.output_format_pretty_max_value_width.changed = false;
        }
    }

    global_context->setSettings(settings);
}

void ClientBase::initClientContext()
{
    client_context->setClientName(std::string(DEFAULT_CLIENT_NAME));
    client_context->setQuotaClientKey(getClientConfiguration().getString("quota_key", ""));
    client_context->setQueryKindInitial();
    client_context->setQueryKind(query_kind);
    client_context->setQueryParameters(query_parameters);
}

bool ClientBase::isRegularFile(int fd)
{
    struct stat file_stat;
    return fstat(fd, &file_stat) == 0 && S_ISREG(file_stat.st_mode);
}

void ClientBase::setDefaultFormatsAndCompressionFromConfiguration()
{
    if (getClientConfiguration().has("output-format"))
    {
        default_output_format = getClientConfiguration().getString("output-format");
        is_default_format = false;
    }
    else if (getClientConfiguration().has("format"))
    {
        default_output_format = getClientConfiguration().getString("format");
        is_default_format = false;
    }
    else if (getClientConfiguration().has("vertical"))
    {
        default_output_format = "Vertical";
        is_default_format = false;
    }
    else if (isRegularFile(STDOUT_FILENO))
    {
        std::optional<String> format_from_file_name = FormatFactory::instance().tryGetFormatFromFileDescriptor(STDOUT_FILENO);
        if (format_from_file_name)
            default_output_format = *format_from_file_name;
        else
            default_output_format = "TSV";

        std::optional<String> file_name = tryGetFileNameFromFileDescriptor(STDOUT_FILENO);
        if (file_name)
            default_output_compression_method = chooseCompressionMethod(*file_name, "");
    }
    else if (is_interactive)
    {
        default_output_format = "PrettyCompact";
    }
    else
    {
        default_output_format = "TSV";
    }

    if (getClientConfiguration().has("input-format"))
    {
        default_input_format = getClientConfiguration().getString("input-format");
    }
    else if (getClientConfiguration().has("format"))
    {
        default_input_format = getClientConfiguration().getString("format");
    }
    else if (getClientConfiguration().getString("table-file", "-") != "-")
    {
        auto file_name = getClientConfiguration().getString("table-file");
        std::optional<String> format_from_file_name = FormatFactory::instance().tryGetFormatFromFileName(file_name);
        if (format_from_file_name)
            default_input_format = *format_from_file_name;
        else
            default_input_format = "TSV";
    }
    else
    {
        std::optional<String> format_from_file_name = FormatFactory::instance().tryGetFormatFromFileDescriptor(STDIN_FILENO);
        if (format_from_file_name)
            default_input_format = *format_from_file_name;
        else
            default_input_format = "TSV";
    }

    format_max_block_size = getClientConfiguration().getUInt64("format_max_block_size",
        global_context->getSettingsRef().max_block_size);

    /// Setting value from cmd arg overrides one from config
    if (global_context->getSettingsRef().max_insert_block_size.changed)
    {
        insert_format_max_block_size = global_context->getSettingsRef().max_insert_block_size;
    }
    else
    {
        insert_format_max_block_size = getClientConfiguration().getUInt64("insert_format_max_block_size",
            global_context->getSettingsRef().max_insert_block_size);
    }
}

void ClientBase::initTTYBuffer(ProgressOption progress)
{
    if (tty_buf)
        return;

    if (progress == ProgressOption::OFF || (!is_interactive && progress == ProgressOption::DEFAULT))
    {
         need_render_progress = false;
         return;
    }

    static constexpr auto tty_file_name = "/dev/tty";

    /// Output all progress bar commands to terminal at once to avoid flicker.
    /// This size is usually greater than the window size.
    static constexpr size_t buf_size = 1024;

    if (is_interactive || progress == ProgressOption::TTY)
    {
        std::error_code ec;
        std::filesystem::file_status tty = std::filesystem::status(tty_file_name, ec);

        if (!ec && exists(tty) && is_character_file(tty)
            && (tty.permissions() & std::filesystem::perms::others_write) != std::filesystem::perms::none)
        {
            try
            {
                tty_buf = std::make_unique<WriteBufferFromFile>(tty_file_name, buf_size);

                /// It is possible that the terminal file has writeable permissions
                /// but we cannot write anything there. Check it with invisible character.
                tty_buf->write('\0');
                tty_buf->next();

                return;
            }
            catch (const Exception & e)
            {
                if (tty_buf)
                    tty_buf.reset();

                if (e.code() != ErrorCodes::CANNOT_OPEN_FILE)
                    throw;

                /// It is normal if file exists, indicated as writeable but still cannot be opened.
                /// Fallback to other options.
            }
        }
    }

    if (stderr_is_a_tty || progress == ProgressOption::ERR)
    {
        tty_buf = std::make_unique<WriteBufferFromFileDescriptor>(STDERR_FILENO, buf_size);
    }
    else
        need_render_progress = false;
}

void ClientBase::updateSuggest(const ASTPtr & ast)
{
    std::vector<std::string> new_words;

    if (auto * create = ast->as<ASTCreateQuery>())
    {
        if (create->database)
            new_words.push_back(create->getDatabase());
        new_words.push_back(create->getTable());

        if (create->columns_list && create->columns_list->columns)
        {
            for (const auto & elem : create->columns_list->columns->children)
            {
                if (const auto * column = elem->as<ASTColumnDeclaration>())
                    new_words.push_back(column->name);
            }
        }
    }

    if (const auto * create_function = ast->as<ASTCreateFunctionQuery>())
    {
        new_words.push_back(create_function->getFunctionName());
    }

    if (!new_words.empty())
        suggest->addWords(std::move(new_words));
}

bool ClientBase::isSyncInsertWithData(const ASTInsertQuery & insert_query, const ContextPtr & context)
{
    if (!insert_query.data)
        return false;

    auto settings = context->getSettingsCopy();
    if (insert_query.settings_ast)
        settings.applyChanges(insert_query.settings_ast->as<ASTSetQuery>()->changes);

    return !settings.async_insert;
}

void ClientBase::processTextAsSingleQuery(const String & full_query)
{
    /// Some parts of a query (result output and formatting) are executed
    /// client-side. Thus we need to parse the query.
    const char * begin = full_query.data();
    auto parsed_query = parseQuery(begin, begin + full_query.size(),
        client_context->getSettingsRef(),
        /*allow_multi_statements=*/ false);

    if (!parsed_query)
        return;

    String query_to_execute;

    /// Query will be parsed before checking the result because error does not
    /// always means a problem, i.e. if table already exists, and it is no a
    /// huge problem if suggestion will be added even on error, since this is
    /// just suggestion.
    ///
    /// Do not update suggest, until suggestion will be ready
    /// (this will avoid extra complexity)
    if (suggest)
        updateSuggest(parsed_query);

    /// An INSERT query may have the data that follows query text.
    /// Send part of the query without data, because data will be sent separately.
    /// But for asynchronous inserts we don't extract data, because it's needed
    /// to be done on server side in that case (for coalescing the data from multiple inserts on server side).
    const auto * insert = parsed_query->as<ASTInsertQuery>();
    if (insert && isSyncInsertWithData(*insert, client_context))
        query_to_execute = full_query.substr(0, insert->data - full_query.data());
    else
        query_to_execute = full_query;

    try
    {
        processParsedSingleQuery(full_query, query_to_execute, parsed_query, echo_queries);
    }
    catch (Exception & e)
    {
        if (!is_interactive)
            e.addMessage("(in query: {})", full_query);
        throw;
    }

    if (have_error)
        processError(full_query);
}

void ClientBase::processOrdinaryQuery(const String & query_to_execute, ASTPtr parsed_query)
{
    auto query = query_to_execute;

    /// Rewrite query only when we have query parameters.
    /// Note that if query is rewritten, comments in query are lost.
    /// But the user often wants to see comments in server logs, query log, processlist, etc.
    /// For recent versions of the server query parameters will be transferred by network and applied on the server side.
    if (!query_parameters.empty()
        && connection->getServerRevision(connection_parameters.timeouts) < DBMS_MIN_PROTOCOL_VERSION_WITH_PARAMETERS)
    {
        /// Replace ASTQueryParameter with ASTLiteral for prepared statements.
        ReplaceQueryParameterVisitor visitor(query_parameters);
        visitor.visit(parsed_query);

        /// Get new query after substitutions.
        if (visitor.getNumberOfReplacedParameters())
            query = serializeAST(*parsed_query);
        chassert(!query.empty());
    }

    if (allow_merge_tree_settings && parsed_query->as<ASTCreateQuery>())
    {
        /// Rewrite query if new settings were added.
        if (addMergeTreeSettings(*parsed_query->as<ASTCreateQuery>()))
        {
            /// Replace query parameters because AST cannot be serialized otherwise.
            if (!query_parameters.empty())
            {
                ReplaceQueryParameterVisitor visitor(query_parameters);
                visitor.visit(parsed_query);
            }

            query = serializeAST(*parsed_query);
        }
    }

    // Run some local checks to make sure queries into output file will work before sending to server.
    if (const auto * query_with_output = dynamic_cast<const ASTQueryWithOutput *>(parsed_query.get()))
    {
        String out_file;
        if (query_with_output->out_file)
        {
            const auto & out_file_node = query_with_output->out_file->as<ASTLiteral &>();
            out_file = out_file_node.value.safeGet<std::string>();

            std::string compression_method_string;

            if (query_with_output->compression)
            {
                const auto & compression_method_node = query_with_output->compression->as<ASTLiteral &>();
                compression_method_string = compression_method_node.value.safeGet<std::string>();
            }

            CompressionMethod compression_method = chooseCompressionMethod(out_file, compression_method_string);
            UInt64 compression_level = 3;

            if (query_with_output->is_outfile_append && query_with_output->is_outfile_truncate)
            {
                throw Exception(
                    ErrorCodes::BAD_ARGUMENTS,
                    "Cannot use INTO OUTFILE with APPEND and TRUNCATE simultaneously.");
            }

            if (query_with_output->is_outfile_append && compression_method != CompressionMethod::None)
            {
                throw Exception(
                    ErrorCodes::BAD_ARGUMENTS,
                    "Cannot append to compressed file. Please use uncompressed file or remove APPEND keyword.");
            }

            if (query_with_output->compression_level)
            {
                const auto & compression_level_node = query_with_output->compression_level->as<ASTLiteral &>();
                bool res = compression_level_node.value.tryGet<UInt64>(compression_level);
                auto range = getCompressionLevelRange(compression_method);

                if (!res || compression_level < range.first || compression_level > range.second)
                    throw Exception(
                        ErrorCodes::BAD_ARGUMENTS,
                        "Invalid compression level, must be positive integer in range {}-{}",
                        range.first,
                        range.second);
            }

            if (fs::exists(out_file))
            {
                if (!query_with_output->is_outfile_append && !query_with_output->is_outfile_truncate)
                {
                    throw Exception(
                        ErrorCodes::FILE_ALREADY_EXISTS,
                        "File {} exists, consider using APPEND or TRUNCATE.",
                        out_file);
                }
            }
        }
    }

    const auto & settings = client_context->getSettingsRef();
    const Int32 signals_before_stop = settings.partial_result_on_first_cancel ? 2 : 1;

    int retries_left = 10;
    while (retries_left)
    {
        try
        {
            query_interrupt_handler.start(signals_before_stop);
            SCOPE_EXIT({ query_interrupt_handler.stop(); });

            connection->sendQuery(
                connection_parameters.timeouts,
                query,
                query_parameters,
                client_context->getCurrentQueryId(),
                query_processing_stage,
                &client_context->getSettingsRef(),
                &client_context->getClientInfo(),
                true,
                [&](const Progress & progress) { onProgress(progress); });

            if (send_external_tables)
                sendExternalTables(parsed_query);
            receiveResult(parsed_query, signals_before_stop, settings.partial_result_on_first_cancel);

            break;
        }
        catch (const Exception & e)
        {
            /// Retry when the server said "Client should retry" and no rows
            /// has been received yet.
            if (processed_rows == 0 && e.code() == ErrorCodes::DEADLOCK_AVOIDED && --retries_left)
            {
                error_stream << "Got a transient error from the server, will"
                        << " retry (" << retries_left << " retries left)";
            }
            else
            {
                throw;
            }
        }
    }
    assert(retries_left > 0);
}


/// Receives and processes packets coming from server.
/// Also checks if query execution should be cancelled.
void ClientBase::receiveResult(ASTPtr parsed_query, Int32 signals_before_stop, bool partial_result_on_first_cancel)
{
    // TODO: get the poll_interval from commandline.
    const auto receive_timeout = connection_parameters.timeouts.receive_timeout;
    constexpr size_t default_poll_interval = 1000000; /// in microseconds
    constexpr size_t min_poll_interval = 5000; /// in microseconds
    const size_t poll_interval
        = std::max(min_poll_interval, std::min<size_t>(receive_timeout.totalMicroseconds(), default_poll_interval));

    bool break_on_timeout = connection->getConnectionType() != IServerConnection::Type::LOCAL;

    std::exception_ptr local_format_error;

    while (true)
    {
        Stopwatch receive_watch(CLOCK_MONOTONIC_COARSE);

        while (true)
        {
            /// Has the Ctrl+C been pressed and thus the query should be cancelled?
            /// If this is the case, inform the server about it and receive the remaining packets
            /// to avoid losing sync.
            if (!cancelled)
            {
                if (partial_result_on_first_cancel && query_interrupt_handler.cancelled_status() == signals_before_stop - 1)
                {
                    connection->sendCancel();
                    /// First cancel reading request was sent. Next requests will only be with a full cancel
                    partial_result_on_first_cancel = false;
                }
                else if (query_interrupt_handler.cancelled())
                {
                    cancelQuery();
                }
                else
                {
                    double elapsed = receive_watch.elapsedSeconds();
                    if (break_on_timeout && elapsed > receive_timeout.totalSeconds())
                    {
                        output_stream << "Timeout exceeded while receiving data from server."
                                    << " Waited for " << static_cast<size_t>(elapsed) << " seconds,"
                                    << " timeout is " << receive_timeout.totalSeconds() << " seconds." << std::endl;

                        cancelQuery();
                    }
                }
            }

            /// Poll for changes after a cancellation check, otherwise it never reached
            /// because of progress updates from server.

            if (connection->poll(poll_interval))
                break;
        }

        try
        {
            if (!receiveAndProcessPacket(parsed_query, cancelled))
                break;
        }
        catch (const LocalFormatError &)
        {
            /// Remember the first exception.
            if (!local_format_error)
                local_format_error = std::current_exception();
            connection->sendCancel();
        }
    }

    if (local_format_error)
        std::rethrow_exception(local_format_error);

    if (cancelled && is_interactive && !cancelled_printed.exchange(true))
        output_stream << "Query was cancelled." << std::endl;
}


/// Receive a part of the result, or progress info or an exception and process it.
/// Returns true if one should continue receiving packets.
/// Output of result is suppressed if query was cancelled.
bool ClientBase::receiveAndProcessPacket(ASTPtr parsed_query, bool cancelled_)
{
    Packet packet = connection->receivePacket();

    switch (packet.type)
    {
        case Protocol::Server::PartUUIDs:
            return true;

        case Protocol::Server::Data:
            if (!cancelled_)
                onData(packet.block, parsed_query);
            return true;

        case Protocol::Server::Progress:
            onProgress(packet.progress);
            return true;

        case Protocol::Server::ProfileInfo:
            onProfileInfo(packet.profile_info);
            return true;

        case Protocol::Server::Totals:
            if (!cancelled_)
                onTotals(packet.block, parsed_query);
            return true;

        case Protocol::Server::Extremes:
            if (!cancelled_)
                onExtremes(packet.block, parsed_query);
            return true;

        case Protocol::Server::Exception:
            onReceiveExceptionFromServer(std::move(packet.exception));
            return false;

        case Protocol::Server::Log:
            onLogData(packet.block);
            return true;

        case Protocol::Server::EndOfStream:
            onEndOfStream();
            return false;

        case Protocol::Server::ProfileEvents:
            onProfileEvents(packet.block);
            return true;

        case Protocol::Server::TimezoneUpdate:
            onTimezoneUpdate(packet.server_timezone);
            return true;

        default:
            throw Exception(
                ErrorCodes::UNKNOWN_PACKET_FROM_SERVER, "Unknown packet {} from server {}", packet.type, connection->getDescription());
    }
}


void ClientBase::onProgress(const Progress & value)
{
    if (!progress_indication.updateProgress(value))
    {
        // Just a keep-alive update.
        return;
    }

    if (output_format)
        output_format->onProgress(value);

    if (need_render_progress && tty_buf)
        progress_indication.writeProgress(*tty_buf);
}

void ClientBase::onTimezoneUpdate(const String & tz)
{
    client_context->setSetting("session_timezone", tz);
}


void ClientBase::onEndOfStream()
{
    if (need_render_progress && tty_buf)
        progress_indication.clearProgressOutput(*tty_buf);

    if (output_format)
    {
        /// Do our best to estimate the start of the query so the output format matches the one reported by the server
        bool is_running = false;
        output_format->setStartTime(
            clock_gettime_ns(CLOCK_MONOTONIC) - static_cast<UInt64>(progress_indication.elapsedSeconds() * 1000000000), is_running);

        try
        {
            output_format->finalize();
        }
        catch (...)
        {
            /// Format should be reset to make it work for subsequent query
            /// (otherwise it will throw again in resetOutput())
            output_format.reset();
            throw;
        }
    }

    resetOutput();

    if (is_interactive)
    {
        if (cancelled && !cancelled_printed.exchange(true))
            output_stream << "Query was cancelled." << std::endl;
        else if (!written_first_block)
            output_stream << "Ok." << std::endl;
    }
}


void ClientBase::onProfileEvents(Block & block)
{
    const auto rows = block.rows();
    if (rows == 0)
        return;

    if (getName() == "local" || server_revision >= DBMS_MIN_PROTOCOL_VERSION_WITH_INCREMENTAL_PROFILE_EVENTS)
    {
        const auto & array_thread_id = typeid_cast<const ColumnUInt64 &>(*block.getByName("thread_id").column).getData();
        const auto & names = typeid_cast<const ColumnString &>(*block.getByName("name").column);
        const auto & host_names = typeid_cast<const ColumnString &>(*block.getByName("host_name").column);
        const auto & array_values = typeid_cast<const ColumnInt64 &>(*block.getByName("value").column).getData();

        const auto * user_time_name = ProfileEvents::getName(ProfileEvents::UserTimeMicroseconds);
        const auto * system_time_name = ProfileEvents::getName(ProfileEvents::SystemTimeMicroseconds);

        HostToTimesMap thread_times;
        for (size_t i = 0; i < rows; ++i)
        {
            auto thread_id = array_thread_id[i];
            auto host_name = host_names.getDataAt(i).toString();

            /// In ProfileEvents packets thread id 0 specifies common profiling information
            /// for all threads executing current query on specific host. So instead of summing per thread
            /// consumption it's enough to look for data with thread id 0.
            if (thread_id != THREAD_GROUP_ID)
                continue;

            auto event_name = names.getDataAt(i);
            auto value = array_values[i];

            /// Ignore negative time delta or memory usage just in case.
            if (value < 0)
                continue;

            if (event_name == user_time_name)
                thread_times[host_name].user_ms = value;
            else if (event_name == system_time_name)
                thread_times[host_name].system_ms = value;
            else if (event_name == MemoryTracker::USAGE_EVENT_NAME)
                thread_times[host_name].memory_usage = value;
            else if (event_name == MemoryTracker::PEAK_USAGE_EVENT_NAME)
                thread_times[host_name].peak_memory_usage = value;
        }
        progress_indication.updateThreadEventData(thread_times);

        if (need_render_progress && tty_buf)
            progress_indication.writeProgress(*tty_buf);

        if (profile_events.print)
        {
            if (profile_events.watch.elapsedMilliseconds() >= profile_events.delay_ms)
            {
                /// We need to restart the watch each time we flushed these events
                profile_events.watch.restart();
                initLogsOutputStream();
                if (need_render_progress && tty_buf)
                    progress_indication.clearProgressOutput(*tty_buf);
                logs_out_stream->writeProfileEvents(block);
                logs_out_stream->flush();

                profile_events.last_block = {};
            }
            else
            {
                incrementProfileEventsBlock(profile_events.last_block, block);
            }
        }
    }
}


/// Flush all buffers.
void ClientBase::resetOutput()
{
    /// Order is important: format, compression, file

    if (output_format)
        output_format->finalize();
    output_format.reset();

    logs_out_stream.reset();

    if (out_file_buf)
    {
        out_file_buf->finalize();
        out_file_buf.reset();
    }

    if (pager_cmd)
    {
        pager_cmd->in.close();
        pager_cmd->wait();

        if (SIG_ERR == signal(SIGPIPE, SIG_DFL))
            throw ErrnoException(ErrorCodes::CANNOT_SET_SIGNAL_HANDLER, "Cannot set signal handler for SIGPIPE");
        if (SIG_ERR == signal(SIGINT, SIG_DFL))
            throw ErrnoException(ErrorCodes::CANNOT_SET_SIGNAL_HANDLER, "Cannot set signal handler for SIGINT");
        if (SIG_ERR == signal(SIGQUIT, SIG_DFL))
            throw ErrnoException(ErrorCodes::CANNOT_SET_SIGNAL_HANDLER, "Cannot set signal handler for SIGQUIT");

        setupSignalHandler();
    }
    pager_cmd = nullptr;

    if (out_logs_buf)
    {
        out_logs_buf->finalize();
        out_logs_buf.reset();
    }

    std_out.next();
}


/// Receive the block that serves as an example of the structure of table where data will be inserted.
bool ClientBase::receiveSampleBlock(Block & out, ColumnsDescription & columns_description, ASTPtr parsed_query)
{
    while (true)
    {
        Packet packet = connection->receivePacket();

        switch (packet.type)
        {
            case Protocol::Server::Data:
                out = packet.block;
                return true;

            case Protocol::Server::Exception:
                onReceiveExceptionFromServer(std::move(packet.exception));
                return false;

            case Protocol::Server::Log:
                onLogData(packet.block);
                break;

            case Protocol::Server::TableColumns:
                columns_description = ColumnsDescription::parse(packet.multistring_message[1]);
                return receiveSampleBlock(out, columns_description, parsed_query);

            case Protocol::Server::TimezoneUpdate:
                onTimezoneUpdate(packet.server_timezone);
                break;

            default:
                throw NetException(ErrorCodes::UNEXPECTED_PACKET_FROM_SERVER,
                    "Unexpected packet from server (expected Data, Exception, Log or TimezoneUpdate, got {})",
                    String(Protocol::Server::toString(packet.type)));
        }
    }
}


void ClientBase::setInsertionTable(const ASTInsertQuery & insert_query)
{
    if (!client_context->hasInsertionTable() && insert_query.table)
    {
        String table = insert_query.table->as<ASTIdentifier &>().shortName();
        if (!table.empty())
        {
            String database = insert_query.database ? insert_query.database->as<ASTIdentifier &>().shortName() : "";
            client_context->setInsertionTable(StorageID(database, table));
        }
    }
}


namespace
{
bool isStdinNotEmptyAndValid(ReadBufferFromFileDescriptor & std_in)
{
    try
    {
        return !std_in.eof();
    }
    catch (const Exception & e)
    {
        if (e.code() == ErrorCodes::CANNOT_READ_FROM_FILE_DESCRIPTOR)
            return false;
        throw;
    }
}
}


void ClientBase::processInsertQuery(const String & query_to_execute, ASTPtr parsed_query)
{
    auto query = query_to_execute;
    if (!query_parameters.empty()
        && connection->getServerRevision(connection_parameters.timeouts) < DBMS_MIN_PROTOCOL_VERSION_WITH_PARAMETERS)
    {
        /// Replace ASTQueryParameter with ASTLiteral for prepared statements.
        ReplaceQueryParameterVisitor visitor(query_parameters);
        visitor.visit(parsed_query);

        /// Get new query after substitutions.
        if (visitor.getNumberOfReplacedParameters())
            query = serializeAST(*parsed_query);
        chassert(!query.empty());
    }

    /// Process the query that requires transferring data blocks to the server.
    const auto & parsed_insert_query = parsed_query->as<ASTInsertQuery &>();
    if ((!parsed_insert_query.data && !parsed_insert_query.infile) && (is_interactive || (!stdin_is_a_tty && !isStdinNotEmptyAndValid(std_in))))
    {
        const auto & settings = client_context->getSettingsRef();
        if (settings.throw_if_no_data_to_insert)
            throw Exception(ErrorCodes::NO_DATA_TO_INSERT, "No data to insert");
        else
            return;
    }

    query_interrupt_handler.start();
    SCOPE_EXIT({ query_interrupt_handler.stop(); });

    connection->sendQuery(
        connection_parameters.timeouts,
        query,
        query_parameters,
        client_context->getCurrentQueryId(),
        query_processing_stage,
        &client_context->getSettingsRef(),
        &client_context->getClientInfo(),
        true,
        [&](const Progress & progress) { onProgress(progress); });

    if (send_external_tables)
        sendExternalTables(parsed_query);

    /// Receive description of table structure.
    Block sample;
    ColumnsDescription columns_description;
    if (receiveSampleBlock(sample, columns_description, parsed_query))
    {
        /// If structure was received (thus, server has not thrown an exception),
        /// send our data with that structure.
        setInsertionTable(parsed_insert_query);

        sendData(sample, columns_description, parsed_query);
        receiveEndOfQuery();
    }
}


void ClientBase::sendData(Block & sample, const ColumnsDescription & columns_description, ASTPtr parsed_query)
{
    /// Get columns description from variable or (if it was empty) create it from sample.
    auto columns_description_for_query = columns_description.empty() ? ColumnsDescription(sample.getNamesAndTypesList()) : columns_description;
    if (columns_description_for_query.empty())
    {
        throw Exception(ErrorCodes::LOGICAL_ERROR,
                        "Column description is empty and it can't be built from sample from table. "
                        "Cannot execute query.");
    }

    /// If INSERT data must be sent.
    auto * parsed_insert_query = parsed_query->as<ASTInsertQuery>();
    if (!parsed_insert_query)
        return;

    bool have_data_in_stdin = !is_interactive && !stdin_is_a_tty && isStdinNotEmptyAndValid(std_in);

    if (need_render_progress)
    {
        /// Set total_bytes_to_read for current fd.
        FileProgress file_progress(0, std_in.getFileSize());
        progress_indication.updateProgress(Progress(file_progress));

        /// Set callback to be called on file progress.
        if (tty_buf)
            progress_indication.setFileProgressCallback(client_context, *tty_buf);
    }

    /// If data fetched from file (maybe compressed file)
    if (parsed_insert_query->infile)
    {
        /// Get name of this file (path to file)
        const auto & in_file_node = parsed_insert_query->infile->as<ASTLiteral &>();
        const auto in_file = in_file_node.value.safeGet<std::string>();

        std::string compression_method;
        /// Compression method can be specified in query
        if (parsed_insert_query->compression)
        {
            const auto & compression_method_node = parsed_insert_query->compression->as<ASTLiteral &>();
            compression_method = compression_method_node.value.safeGet<std::string>();
        }

        String current_format = parsed_insert_query->format;
        if (current_format.empty())
            current_format = FormatFactory::instance().getFormatFromFileName(in_file);

        /// Create temporary storage file, to support globs and parallel reading
        /// StorageFile doesn't support ephemeral/materialized/alias columns.
        /// We should change ephemeral columns to ordinary and ignore materialized/alias columns.
        ColumnsDescription columns_for_storage_file;
        for (const auto & [name, _] : columns_description_for_query.getInsertable())
        {
            ColumnDescription column = columns_description_for_query.get(name);
            column.default_desc.kind = ColumnDefaultKind::Default;
            columns_for_storage_file.add(std::move(column));
        }

        StorageFile::CommonArguments args{
            WithContext(client_context),
            parsed_insert_query->table_id,
            current_format,
            getFormatSettings(client_context),
            compression_method,
            columns_for_storage_file,
            ConstraintsDescription{},
            String{},
            {},
            String{},
        };
        StoragePtr storage = std::make_shared<StorageFile>(in_file, client_context->getUserFilesPath(), args);
        storage->startup();
        SelectQueryInfo query_info;

        try
        {
            auto metadata = storage->getInMemoryMetadataPtr();
            QueryPlan plan;
            storage->read(
                    plan,
                    sample.getNames(),
                    storage->getStorageSnapshot(metadata, client_context),
                    query_info,
                    client_context,
                    {},
                    client_context->getSettingsRef().max_block_size,
                    getNumberOfPhysicalCPUCores());

            auto builder = plan.buildQueryPipeline(
                QueryPlanOptimizationSettings::fromContext(client_context),
                BuildQueryPipelineSettings::fromContext(client_context));

            QueryPlanResourceHolder resources;
            auto pipe = QueryPipelineBuilder::getPipe(std::move(*builder), resources);

            sendDataFromPipe(
                std::move(pipe),
                parsed_query,
                have_data_in_stdin);
        }
        catch (Exception & e)
        {
            e.addMessage("data for INSERT was parsed from file");
            throw;
        }

        if (have_data_in_stdin && !cancelled)
            sendDataFromStdin(sample, columns_description_for_query, parsed_query);
    }
    else if (parsed_insert_query->data)
    {
        /// Send data contained in the query.
        ReadBufferFromMemory data_in(parsed_insert_query->data, parsed_insert_query->end - parsed_insert_query->data);
        try
        {
            sendDataFrom(data_in, sample, columns_description_for_query, parsed_query, have_data_in_stdin);
            if (have_data_in_stdin && !cancelled)
                sendDataFromStdin(sample, columns_description_for_query, parsed_query);
        }
        catch (Exception & e)
        {
            /// The following query will use data from input
            //      "INSERT INTO data FORMAT TSV\n " < data.csv
            //  And may be pretty hard to debug, so add information about data source to make it easier.
            e.addMessage("data for INSERT was parsed from query");
            throw;
        }
        // Remember where the data ended. We use this info later to determine
        // where the next query begins.
        parsed_insert_query->end = parsed_insert_query->data + data_in.count();
    }
    else if (!is_interactive)
    {
        sendDataFromStdin(sample, columns_description_for_query, parsed_query);
    }
    else
        throw Exception(ErrorCodes::NO_DATA_TO_INSERT, "No data to insert");
}


void ClientBase::sendDataFrom(ReadBuffer & buf, Block & sample, const ColumnsDescription & columns_description, ASTPtr parsed_query, bool have_more_data)
{
    String current_format = "Values";

    /// Data format can be specified in the INSERT query.
    if (const auto * insert = parsed_query->as<ASTInsertQuery>())
    {
        if (!insert->format.empty())
            current_format = insert->format;
    }

    auto source = client_context->getInputFormat(current_format, buf, sample, insert_format_max_block_size);
    Pipe pipe(source);

    if (columns_description.hasDefaults())
    {
        pipe.addSimpleTransform([&](const Block & header)
        {
            return std::make_shared<AddingDefaultsTransform>(header, columns_description, *source, client_context);
        });
    }

    sendDataFromPipe(std::move(pipe), parsed_query, have_more_data);
}

void ClientBase::sendDataFromPipe(Pipe&& pipe, ASTPtr parsed_query, bool have_more_data)
try
{
    QueryPipeline pipeline(std::move(pipe));
    PullingAsyncPipelineExecutor executor(pipeline);

    if (need_render_progress)
    {
        pipeline.setProgressCallback([this](const Progress & progress){ onProgress(progress); });
    }

    Block block;
    while (executor.pull(block))
    {
        if (!cancelled && query_interrupt_handler.cancelled())
        {
            cancelQuery();
            executor.cancel();
            return;
        }

        /// Check if server send Log packet
        receiveLogsAndProfileEvents(parsed_query);

        /// Check if server send Exception packet
        auto packet_type = connection->checkPacket(0);
        if (packet_type && *packet_type == Protocol::Server::Exception)
        {
            /**
             * We're exiting with error, so it makes sense to kill the
             * input stream without waiting for it to complete.
             */
            executor.cancel();
            return;
        }

        if (block)
        {
            connection->sendData(block, /* name */"", /* scalar */false);
            processed_rows += block.rows();
        }
    }

    if (!have_more_data)
        connection->sendData({}, "", false);
}
catch (...)
{
    connection->sendCancel();
    receiveEndOfQuery();
    throw;
}

void ClientBase::sendDataFromStdin(Block & sample, const ColumnsDescription & columns_description, ASTPtr parsed_query)
{
    /// Send data read from stdin.
    try
    {
        sendDataFrom(std_in, sample, columns_description, parsed_query);
    }
    catch (Exception & e)
    {
        e.addMessage("data for INSERT was parsed from stdin");
        throw;
    }
}


/// Process Log packets, used when inserting data by blocks
void ClientBase::receiveLogsAndProfileEvents(ASTPtr parsed_query)
{
    auto packet_type = connection->checkPacket(0);

    while (packet_type && (*packet_type == Protocol::Server::Log
            || *packet_type == Protocol::Server::ProfileEvents
            || *packet_type == Protocol::Server::TimezoneUpdate))
    {
        receiveAndProcessPacket(parsed_query, false);
        packet_type = connection->checkPacket(0);
    }
}


/// Process Log packets, exit when receive Exception or EndOfStream
bool ClientBase::receiveEndOfQuery()
{
    while (true)
    {
        Packet packet = connection->receivePacket();

        switch (packet.type)
        {
            case Protocol::Server::EndOfStream:
                onEndOfStream();
                return true;

            case Protocol::Server::Exception:
                onReceiveExceptionFromServer(std::move(packet.exception));
                return false;

            case Protocol::Server::Log:
                onLogData(packet.block);
                break;

            case Protocol::Server::Progress:
                onProgress(packet.progress);
                break;

            case Protocol::Server::ProfileEvents:
                onProfileEvents(packet.block);
                break;

            case Protocol::Server::TimezoneUpdate:
                onTimezoneUpdate(packet.server_timezone);
                break;

            default:
                throw NetException(ErrorCodes::UNEXPECTED_PACKET_FROM_SERVER,
                    "Unexpected packet from server (expected Exception, EndOfStream, Log, Progress or ProfileEvents. Got {})",
                    String(Protocol::Server::toString(packet.type)));
        }
    }
}

void ClientBase::cancelQuery()
{
    connection->sendCancel();
    if (need_render_progress && tty_buf)
        progress_indication.clearProgressOutput(*tty_buf);

    if (is_interactive)
        output_stream << "Cancelling query." << std::endl;

    cancelled = true;
}

void ClientBase::processParsedSingleQuery(const String & full_query, const String & query_to_execute,
        ASTPtr parsed_query, std::optional<bool> echo_query_, bool report_error)
{
    resetOutput();
    have_error = false;
    cancelled = false;
    cancelled_printed = false;
    client_exception.reset();
    server_exception.reset();

    if (echo_query_ && *echo_query_)
    {
        writeString(full_query, std_out);
        writeChar('\n', std_out);
        std_out.next();
    }

    if (is_interactive)
    {
        client_context->setCurrentQueryId("");
        // Generate a new query_id
        for (const auto & query_id_format : query_id_formats)
        {
            writeString(query_id_format.first, std_out);
            writeString(fmt::format(fmt::runtime(query_id_format.second), fmt::arg("query_id", client_context->getCurrentQueryId())), std_out);
            writeChar('\n', std_out);
            std_out.next();
        }
    }

    if (const auto * set_query = parsed_query->as<ASTSetQuery>())
    {
        const auto * logs_level_field = set_query->changes.tryGet(std::string_view{"send_logs_level"});
        if (logs_level_field)
        {
            auto logs_level = logs_level_field->safeGet<String>();
            /// Check that setting value is correct before updating logger level.
            SettingFieldLogsLevelTraits::fromString(logs_level);
            updateLoggerLevel(logs_level);
        }
    }

    if (const auto * create_user_query = parsed_query->as<ASTCreateUserQuery>())
    {
        if (!create_user_query->attach && create_user_query->auth_data)
        {
            if (const auto * auth_data = create_user_query->auth_data->as<ASTAuthenticationData>())
            {
                auto password = auth_data->getPassword();

                if (password)
                    client_context->getAccessControl().checkPasswordComplexityRules(*password);
            }
        }
    }

    processed_rows = 0;
    written_first_block = false;
    progress_indication.resetProgress();
    profile_events.watch.restart();

    {
        /// Temporarily apply query settings to context.
        std::optional<Settings> old_settings;
        SCOPE_EXIT_SAFE({
            if (old_settings)
                client_context->setSettings(*old_settings);
        });

        auto apply_query_settings = [&](const IAST & settings_ast)
        {
            if (!old_settings)
                old_settings.emplace(client_context->getSettingsRef());
            client_context->applySettingsChanges(settings_ast.as<ASTSetQuery>()->changes);
            client_context->resetSettingsToDefaultValue(settings_ast.as<ASTSetQuery>()->default_settings);
        };

        const auto * insert = parsed_query->as<ASTInsertQuery>();
        if (const auto * select = parsed_query->as<ASTSelectQuery>(); select && select->settings())
            apply_query_settings(*select->settings());
        else if (const auto * select_with_union = parsed_query->as<ASTSelectWithUnionQuery>())
        {
            const ASTs & children = select_with_union->list_of_selects->children;
            if (!children.empty())
            {
                // On the client it is enough to apply settings only for the
                // last SELECT, since the only thing that is important to apply
                // on the client is format settings.
                const auto * last_select = children.back()->as<ASTSelectQuery>();
                if (last_select && last_select->settings())
                {
                    apply_query_settings(*last_select->settings());
                }
            }
<<<<<<< HEAD
            client_context->setSettings(old_settings);
            connection->setFormatSettings(getFormatSettings(client_context));
        });
        InterpreterSetQuery::applySettingsFromQuery(parsed_query, client_context);
        connection->setFormatSettings(getFormatSettings(client_context));
=======
        }
        else if (const auto * query_with_output = parsed_query->as<ASTQueryWithOutput>(); query_with_output && query_with_output->settings_ast)
            apply_query_settings(*query_with_output->settings_ast);
        else if (insert && insert->settings_ast)
            apply_query_settings(*insert->settings_ast);
>>>>>>> 51998b12

        if (!connection->checkConnected(connection_parameters.timeouts))
            connect();

        ASTPtr input_function;
        if (insert && insert->select)
            insert->tryFindInputFunction(input_function);

        bool is_async_insert_with_inlined_data = client_context->getSettingsRef().async_insert && insert && insert->hasInlinedData();

        if (is_async_insert_with_inlined_data)
        {
            bool have_data_in_stdin = !is_interactive && !stdin_is_a_tty && isStdinNotEmptyAndValid(std_in);
            bool have_external_data = have_data_in_stdin || insert->infile;

            if (have_external_data)
                throw Exception(ErrorCodes::NOT_IMPLEMENTED,
                    "Processing async inserts with both inlined and external data (from stdin or infile) is not supported");
        }

        /// INSERT query for which data transfer is needed (not an INSERT SELECT or input()) is processed separately.
        if (insert && (!insert->select || input_function) && !is_async_insert_with_inlined_data)
        {
            if (input_function && insert->format.empty())
                throw Exception(ErrorCodes::INVALID_USAGE_OF_INPUT, "FORMAT must be specified for function input()");

            processInsertQuery(query_to_execute, parsed_query);
        }
        else
            processOrdinaryQuery(query_to_execute, parsed_query);
    }

    /// Do not change context (current DB, settings) in case of an exception.
    if (!have_error)
    {
        if (const auto * set_query = parsed_query->as<ASTSetQuery>())
        {
            /// Save all changes in settings to avoid losing them if the connection is lost.
            for (const auto & change : set_query->changes)
            {
                if (change.name == "profile")
                    current_profile = change.value.safeGet<String>();
                else
                    client_context->applySettingChange(change);
            }
            client_context->resetSettingsToDefaultValue(set_query->default_settings);

            /// Query parameters inside SET queries should be also saved on the client side
            ///  to override their previous definitions set with --param_* arguments
            ///  and for substitutions to work inside INSERT ... VALUES queries
            for (const auto & [name, value] : set_query->query_parameters)
                query_parameters.insert_or_assign(name, value);

            client_context->addQueryParameters(NameToNameMap{set_query->query_parameters.begin(), set_query->query_parameters.end()});
        }
        if (const auto * use_query = parsed_query->as<ASTUseQuery>())
        {
            const String & new_database = use_query->getDatabase();
            /// If the client initiates the reconnection, it takes the settings from the config.
            getClientConfiguration().setString("database", new_database);
            /// If the connection initiates the reconnection, it uses its variable.
            connection->setDefaultDatabase(new_database);
        }
    }

    /// Always print last block (if it was not printed already)
    if (profile_events.last_block)
    {
        initLogsOutputStream();
        if (need_render_progress && tty_buf)
            progress_indication.clearProgressOutput(*tty_buf);
        logs_out_stream->writeProfileEvents(profile_events.last_block);
        logs_out_stream->flush();

        profile_events.last_block = {};
    }

    if (is_interactive)
    {
        output_stream << std::endl;
        if (!server_exception || processed_rows != 0)
            output_stream << processed_rows << " row" << (processed_rows == 1 ? "" : "s") << " in set. ";
        output_stream << "Elapsed: " << progress_indication.elapsedSeconds() << " sec. ";
        progress_indication.writeFinalProgress();
        output_stream << std::endl << std::endl;
    }
    else
    {
        const auto & config = getClientConfiguration();
        if (config.getBool("print-time-to-stderr", false))
            error_stream << progress_indication.elapsedSeconds() << "\n";

        const auto & print_memory_mode = config.getString("print-memory-to-stderr", "");
        auto peak_memeory_usage = std::max<Int64>(progress_indication.getMemoryUsage().peak, 0);
        if (print_memory_mode == "default")
            error_stream << peak_memeory_usage << "\n";
        else if (print_memory_mode == "readable")
            error_stream << formatReadableSizeWithBinarySuffix(peak_memeory_usage) << "\n";
    }

    if (!is_interactive && getClientConfiguration().getBool("print-num-processed-rows", false))
    {
        output_stream << "Processed rows: " << processed_rows << "\n";
    }

    if (have_error && report_error)
        processError(full_query);
}


MultiQueryProcessingStage ClientBase::analyzeMultiQueryText(
    const char *& this_query_begin, const char *& this_query_end, const char * all_queries_end,
    String & query_to_execute, ASTPtr & parsed_query, const String & all_queries_text,
    std::unique_ptr<Exception> & current_exception)
{
    if (!is_interactive && cancelled)
        return MultiQueryProcessingStage::QUERIES_END;

    if (this_query_begin >= all_queries_end)
        return MultiQueryProcessingStage::QUERIES_END;

    // Remove leading empty newlines and other whitespace, because they
    // are annoying to filter in the query log. This is mostly relevant for
    // the tests.
    while (this_query_begin < all_queries_end && isWhitespaceASCII(*this_query_begin))
        ++this_query_begin;

    if (this_query_begin >= all_queries_end)
        return MultiQueryProcessingStage::QUERIES_END;

    unsigned max_parser_depth = static_cast<unsigned>(client_context->getSettingsRef().max_parser_depth);
    unsigned max_parser_backtracks = static_cast<unsigned>(client_context->getSettingsRef().max_parser_backtracks);

    // If there are only comments left until the end of file, we just
    // stop. The parser can't handle this situation because it always
    // expects that there is some query that it can parse.
    // We can get into this situation because the parser also doesn't
    // skip the trailing comments after parsing a query. This is because
    // they may as well be the leading comments for the next query,
    // and it makes more sense to treat them as such.
    {
        Tokens tokens(this_query_begin, all_queries_end);
        IParser::Pos token_iterator(tokens, max_parser_depth, max_parser_backtracks);
        if (!token_iterator.isValid())
            return MultiQueryProcessingStage::QUERIES_END;
    }

    this_query_end = this_query_begin;
    try
    {
        parsed_query = parseQuery(this_query_end, all_queries_end,
            client_context->getSettingsRef(),
            /*allow_multi_statements=*/ true);
    }
    catch (const Exception & e)
    {
        current_exception.reset(e.clone());
        return MultiQueryProcessingStage::PARSING_EXCEPTION;
    }

    if (!parsed_query)
    {
        if (ignore_error)
        {
            Tokens tokens(this_query_begin, all_queries_end);
            IParser::Pos token_iterator(tokens, max_parser_depth, max_parser_backtracks);
            while (token_iterator->type != TokenType::Semicolon && token_iterator.isValid())
                ++token_iterator;
            this_query_begin = token_iterator->end;

            return MultiQueryProcessingStage::CONTINUE_PARSING;
        }

        return MultiQueryProcessingStage::PARSING_FAILED;
    }

    // INSERT queries may have the inserted data in the query text that follow the query itself, e.g. "insert into t format CSV 1,2". They
    // need special handling.
    // - If the INSERT statement FORMAT is VALUES, we use the VALUES format parser to skip the inserted data until we reach the trailing single semicolon.
    // - Other formats (e.g. FORMAT CSV) are arbitrarily more complex and tricky to parse. For example, we may be unable to distinguish if the semicolon
    //   is part of the data or ends the statement. In this case, we simply assume that the end of the INSERT statement is determined by \n\n (two newlines).
    auto * insert_ast = parsed_query->as<ASTInsertQuery>();
    const char * query_to_execute_end = this_query_end;
    if (insert_ast && insert_ast->data)
    {
        if (insert_ast->format == "Values")
        {
            // Invoke the VALUES format parser to skip the inserted data
            ReadBufferFromMemory data_in(insert_ast->data, all_queries_end - insert_ast->data);
            skipBOMIfExists(data_in);
            do
            {
                skipWhitespaceIfAny(data_in);
                if (data_in.eof() || *data_in.position() == ';')
                    break;
            }
            while (ValuesBlockInputFormat::skipToNextRow(&data_in, 1, 0));
            // Handle the case of a comment followed by a semicolon
            //   Example: INSERT INTO tab VALUES xx; -- {serverError xx}
            // If we use this error hint, the next query should not be placed on the same line
            this_query_end = insert_ast->data + data_in.count();
            const auto * pos_newline = find_first_symbols<'\n'>(this_query_end, all_queries_end);
            if (pos_newline != this_query_end)
            {
                TestHint hint(String(this_query_end, pos_newline - this_query_end));
                if (hint.hasClientErrors() || hint.hasServerErrors())
                    this_query_end = pos_newline;
            }
        }
        else
        {
            // Handling of generic formats
            auto pos_newline = String(insert_ast->data, all_queries_end).find("\n\n");
            if (pos_newline != std::string::npos)
                this_query_end = insert_ast->data + pos_newline;
            else
                this_query_end = all_queries_end;
        }
        insert_ast->end = this_query_end;
        query_to_execute_end = isSyncInsertWithData(*insert_ast, client_context) ? insert_ast->data : this_query_end;
    }

    query_to_execute = all_queries_text.substr(this_query_begin - all_queries_text.data(), query_to_execute_end - this_query_begin);

    // Try to include the trailing comment with test hints. It is just
    // a guess for now, because we don't yet know where the query ends
    // if it is an INSERT query with inline data. We will do it again
    // after we have processed the query. But even this guess is
    // beneficial so that we see proper trailing comments in "echo" and
    // server log.
    adjustQueryEnd(this_query_end, all_queries_end, max_parser_depth, max_parser_backtracks);
    return MultiQueryProcessingStage::EXECUTE_QUERY;
}


bool ClientBase::executeMultiQuery(const String & all_queries_text)
{
    bool echo_query = echo_queries;

    {
        /// disable logs if expects errors
        TestHint test_hint(all_queries_text);
        if (test_hint.hasClientErrors() || test_hint.hasServerErrors())
            processTextAsSingleQuery("SET send_logs_level = 'fatal'");
    }

    /// Test tags are started with "--" so they are interpreted as comments anyway.
    /// But if the echo is enabled we have to remove the test tags from `all_queries_text`
    /// because we don't want test tags to be echoed.
    size_t test_tags_length = getTestTagsLength(all_queries_text);

    /// Several queries separated by ';'.
    /// INSERT data is ended by the empty line (\n\n), not ';'.
    /// Unnecessary semicolons may cause data to be parsed containing ';'
    /// e.g. 'insert into xx format csv val;' will insert "val;" instead of "val"
    ///      'insert into xx format csv val\n;' will insert "val" and ";"
    /// An exception is VALUES format where we also support semicolon in
    /// addition to end of line.
    const char * this_query_begin = all_queries_text.data() + test_tags_length;
    const char * this_query_end;
    const char * all_queries_end = all_queries_text.data() + all_queries_text.size();

    String full_query; // full_query is the query + inline INSERT data + trailing comments (the latter is our best guess for now).
    String query_to_execute;
    ASTPtr parsed_query;
    std::unique_ptr<Exception> current_exception;
    size_t retries_count = 0;
    bool is_first = true;

    while (true)
    {
        auto stage = analyzeMultiQueryText(this_query_begin, this_query_end, all_queries_end,
                                           query_to_execute, parsed_query, all_queries_text, current_exception);
        switch (stage)
        {
            case MultiQueryProcessingStage::QUERIES_END:
            {
                /// Compatible with old version when run interactive, e.g. "", "\ld"
                if (is_first && is_interactive)
                    processTextAsSingleQuery(all_queries_text);
                return true;
            }
            case MultiQueryProcessingStage::PARSING_FAILED:
            {
                return true;
            }
            case MultiQueryProcessingStage::CONTINUE_PARSING:
            {
                is_first = false;
                continue;
            }
            case MultiQueryProcessingStage::PARSING_EXCEPTION:
            {
                is_first = false;
                this_query_end = find_first_symbols<'\n'>(this_query_end, all_queries_end);

                // Try to find test hint for syntax error. We don't know where
                // the query ends because we failed to parse it, so we consume
                // the entire line.
                TestHint hint(String(this_query_begin, this_query_end - this_query_begin));
                if (hint.hasServerErrors())
                {
                    // Syntax errors are considered as client errors
                    current_exception->addMessage("\nExpected server error: {}.", hint.serverErrors());
                    current_exception->rethrow();
                }

                if (!hint.hasExpectedClientError(current_exception->code()))
                {
                    if (hint.hasClientErrors())
                        current_exception->addMessage("\nExpected client error: {}.", hint.clientErrors());

                    current_exception->rethrow();
                }

                /// It's expected syntax error, skip the line
                this_query_begin = this_query_end;
                current_exception.reset();

                continue;
            }
            case MultiQueryProcessingStage::EXECUTE_QUERY:
            {
                is_first = false;
                full_query = all_queries_text.substr(this_query_begin - all_queries_text.data(), this_query_end - this_query_begin);
                if (query_fuzzer_runs)
                {
                    if (!processWithFuzzing(full_query))
                        return false;

                    this_query_begin = this_query_end;
                    continue;
                }
                if (suggest)
                    updateSuggest(parsed_query);

                // Now we know for sure where the query ends.
                // Look for the hint in the text of query + insert data + trailing
                // comments, e.g. insert into t format CSV 'a' -- { serverError 123 }.
                // Use the updated query boundaries we just calculated.
                TestHint test_hint(full_query);

                // Echo all queries if asked; makes for a more readable reference file.
                echo_query = test_hint.echoQueries().value_or(echo_query);

                try
                {
                    processParsedSingleQuery(full_query, query_to_execute, parsed_query, echo_query, false);
                }
                catch (...)
                {
                    // Surprisingly, this is a client error. A server error would
                    // have been reported without throwing (see onReceiveExceptionFromServer()).
                    client_exception = std::make_unique<Exception>(getCurrentExceptionMessageAndPattern(print_stack_trace), getCurrentExceptionCode());
                    have_error = true;
                }

                // Check whether the error (or its absence) matches the test hints
                // (or their absence).
                bool error_matches_hint = true;
                bool need_retry = test_hint.needRetry(server_exception, &retries_count);
                if (need_retry)
                {
                    std::this_thread::sleep_for(std::chrono::seconds(1));
                }
                else if (have_error)
                {
                    if (test_hint.hasServerErrors())
                    {
                        if (!server_exception)
                        {
                            error_matches_hint = false;
                            fmt::print(stderr, "Expected server error code '{}' but got no server error (query: {}).\n",
                                       test_hint.serverErrors(), full_query);
                        }
                        else if (!test_hint.hasExpectedServerError(server_exception->code()))
                        {
                            error_matches_hint = false;
                            fmt::print(stderr, "Expected server error code: {} but got: {} (query: {}).\n",
                                       test_hint.serverErrors(), server_exception->code(), full_query);
                        }
                    }
                    if (test_hint.hasClientErrors())
                    {
                        if (!client_exception)
                        {
                            error_matches_hint = false;
                            fmt::print(stderr, "Expected client error code '{}' but got no client error (query: {}).\n",
                                       test_hint.clientErrors(), full_query);
                        }
                        else if (!test_hint.hasExpectedClientError(client_exception->code()))
                        {
                            error_matches_hint = false;
                            fmt::print(stderr, "Expected client error code '{}' but got '{}' (query: {}).\n",
                                       test_hint.clientErrors(), client_exception->code(), full_query);
                        }
                    }
                    if (!test_hint.hasClientErrors() && !test_hint.hasServerErrors())
                    {
                        // No error was expected but it still occurred. This is the
                        // default case without test hint, doesn't need additional
                        // diagnostics.
                        error_matches_hint = false;
                    }
                }
                else
                {
                    if (test_hint.hasClientErrors())
                    {
                        error_matches_hint = false;
                        fmt::print(stderr,
                                   "The query succeeded but the client error '{}' was expected (query: {}).\n",
                                   test_hint.clientErrors(), full_query);
                    }
                    if (test_hint.hasServerErrors())
                    {
                        error_matches_hint = false;
                        fmt::print(stderr,
                                   "The query succeeded but the server error '{}' was expected (query: {}).\n",
                                   test_hint.serverErrors(), full_query);
                    }
                }

                // If the error is expected, force reconnect and ignore it.
                if (have_error && error_matches_hint)
                {
                    client_exception.reset();
                    server_exception.reset();

                    have_error = false;

                    if (!connection->checkConnected(connection_parameters.timeouts))
                        connect();
                }

                // For INSERTs with inline data: use the end of inline data as
                // reported by the format parser (it is saved in sendData()).
                // This allows us to handle queries like:
                //   insert into t values (1); select 1
                // , where the inline data is delimited by semicolon and not by a
                // newline.
                auto * insert_ast = parsed_query->as<ASTInsertQuery>();
                if (insert_ast && isSyncInsertWithData(*insert_ast, client_context))
                {
                    this_query_end = insert_ast->end;
                    adjustQueryEnd(
                        this_query_end, all_queries_end,
                        static_cast<unsigned>(client_context->getSettingsRef().max_parser_depth),
                        static_cast<unsigned>(client_context->getSettingsRef().max_parser_backtracks));
                }

                // Report error.
                if (have_error)
                    processError(full_query);

                // Stop processing queries if needed.
                if (have_error && !ignore_error)
                    return is_interactive;

                if (!need_retry)
                    this_query_begin = this_query_end;
                break;
            }
        }
    }
}


bool ClientBase::processQueryText(const String & text)
{
    auto trimmed_input = trim(text, [](char c) { return isWhitespaceASCII(c) || c == ';'; });

    if (exit_strings.end() != exit_strings.find(trimmed_input))
        return false;

    if (trimmed_input.starts_with("\\i"))
    {
        size_t skip_prefix_size = std::strlen("\\i");
        auto file_name = trim(
            trimmed_input.substr(skip_prefix_size, trimmed_input.size() - skip_prefix_size),
            [](char c) { return isWhitespaceASCII(c); });

        return processMultiQueryFromFile(file_name);
    }

    if (query_fuzzer_runs)
    {
        processWithFuzzing(text);
        return true;
    }

    return executeMultiQuery(text);
}


String ClientBase::prompt() const
{
    return prompt_by_server_display_name;
}


void ClientBase::initQueryIdFormats()
{
    if (!query_id_formats.empty())
        return;

    /// Initialize query_id_formats if any
    if (getClientConfiguration().has("query_id_formats"))
    {
        Poco::Util::AbstractConfiguration::Keys keys;
        getClientConfiguration().keys("query_id_formats", keys);
        for (const auto & name : keys)
            query_id_formats.emplace_back(name + ":", getClientConfiguration().getString("query_id_formats." + name));
    }

    if (query_id_formats.empty())
        query_id_formats.emplace_back("Query id:", " {query_id}\n");
}


bool ClientBase::addMergeTreeSettings(ASTCreateQuery & ast_create)
{
    if (ast_create.attach
        || !ast_create.storage
        || !ast_create.storage->isExtendedStorageDefinition()
        || !ast_create.storage->engine
        || ast_create.storage->engine->name.find("MergeTree") == std::string::npos)
        return false;

    auto all_changed = cmd_merge_tree_settings.allChanged();
    if (all_changed.begin() == all_changed.end())
        return false;

    if (!ast_create.storage->settings)
    {
        auto settings_ast = std::make_shared<ASTSetQuery>();
        settings_ast->is_standalone = false;
        ast_create.storage->set(ast_create.storage->settings, settings_ast);
    }

    auto & storage_settings = *ast_create.storage->settings;
    bool added_new_setting = false;

    for (const auto & setting : all_changed)
    {
        if (!storage_settings.changes.tryGet(setting.getName()))
        {
            storage_settings.changes.emplace_back(setting.getName(), setting.getValue());
            added_new_setting = true;
        }
    }

    return added_new_setting;
}

void ClientBase::runInteractive()
{
    if (getClientConfiguration().has("query_id"))
        throw Exception(ErrorCodes::BAD_ARGUMENTS, "query_id could be specified only in non-interactive mode");
    if (getClientConfiguration().getBool("print-time-to-stderr", false))
        throw Exception(ErrorCodes::BAD_ARGUMENTS, "time option could be specified only in non-interactive mode");

    initQueryIdFormats();

    /// Initialize DateLUT here to avoid counting time spent here as query execution time.
    const auto local_tz = DateLUT::instance().getTimeZone();

    suggest.emplace();
    if (load_suggestions)
    {
        /// Load suggestion data from the server.
        if (client_context->getApplicationType() == Context::ApplicationType::CLIENT)
            suggest->load<Connection>(client_context, connection_parameters, getClientConfiguration().getInt("suggestion_limit"), wait_for_suggestions_to_load);
        else if (client_context->getApplicationType() == Context::ApplicationType::LOCAL)
            suggest->load<LocalConnection>(client_context, connection_parameters, getClientConfiguration().getInt("suggestion_limit"), wait_for_suggestions_to_load);
    }

    if (home_path.empty())
    {
        const char * home_path_cstr = getenv("HOME"); // NOLINT(concurrency-mt-unsafe)
        if (home_path_cstr)
            home_path = home_path_cstr;
    }

    /// Load command history if present.
    if (getClientConfiguration().has("history_file"))
        history_file = getClientConfiguration().getString("history_file");
    else
    {
        auto * history_file_from_env = getenv("CLICKHOUSE_HISTORY_FILE"); // NOLINT(concurrency-mt-unsafe)
        if (history_file_from_env)
            history_file = history_file_from_env;
        else if (!home_path.empty())
            history_file = home_path + "/.clickhouse-client-history";
    }

    if (!history_file.empty() && !fs::exists(history_file))
    {
        /// Avoid TOCTOU issue.
        try
        {
            FS::createFile(history_file);
        }
        catch (const ErrnoException & e)
        {
            if (e.getErrno() != EEXIST)
            {
                error_stream << getCurrentExceptionMessage(false) << '\n';
            }
        }
    }

    LineReader::Patterns query_extenders = {"\\"};
    LineReader::Patterns query_delimiters = {";", "\\G", "\\G;"};
    char word_break_characters[] = " \t\v\f\a\b\r\n`~!@#$%^&*()-=+[{]}\\|;:'\",<.>/?";

#if USE_REPLXX
    replxx::Replxx::highlighter_callback_t highlight_callback{};
    if (getClientConfiguration().getBool("highlight", true))
        highlight_callback = highlight;

    ReplxxLineReader lr(
        *suggest,
        history_file,
        getClientConfiguration().has("multiline"),
        query_extenders,
        query_delimiters,
        word_break_characters,
        highlight_callback);
#else
    (void)word_break_characters;
    LineReader lr(
        history_file,
        getClientConfiguration().has("multiline"),
        query_extenders,
        query_delimiters);
#endif

    static const std::initializer_list<std::pair<String, String>> backslash_aliases =
        {
            { "\\l", "SHOW DATABASES" },
            { "\\d", "SHOW TABLES" },
            { "\\c", "USE" },
        };

    static const std::initializer_list<String> repeat_last_input_aliases =
        {
            ".",  /// Vim shortcut
            "/"   /// Oracle SQL Plus shortcut
        };

    String last_input;

    do
    {
        String input;
        {
            /// Enable bracketed-paste-mode so that we are able to paste multiline queries as a whole.
            /// But keep it disabled outside of query input, because it breaks password input
            /// (e.g. if we need to reconnect and show a password prompt).
            /// (Alternatively, we could make the password input ignore the control sequences.)
            lr.enableBracketedPaste();
            SCOPE_EXIT({ lr.disableBracketedPaste(); });

            input = lr.readLine(prompt(), ":-] ");
        }

        if (input.empty())
            break;

        has_vertical_output_suffix = false;
        if (input.ends_with("\\G") || input.ends_with("\\G;"))
        {
            if (input.ends_with("\\G"))
                input.resize(input.size() - 2);
            else if (input.ends_with("\\G;"))
                input.resize(input.size() - 3);

            has_vertical_output_suffix = true;
        }

        for (const auto & [alias, command] : backslash_aliases)
        {
            auto it = std::search(input.begin(), input.end(), alias.begin(), alias.end());
            if (it != input.end() && std::all_of(input.begin(), it, isWhitespaceASCII))
            {
                it += alias.size();
                if (it == input.end() || isWhitespaceASCII(*it))
                {
                    String new_input = command;
                    // append the rest of input to the command
                    // for parameters support, e.g. \c db_name -> USE db_name
                    new_input.append(it, input.end());
                    input = std::move(new_input);
                    break;
                }
            }
        }

        for (const auto & alias : repeat_last_input_aliases)
        {
            if (input == alias)
            {
                input  = last_input;
                break;
            }
        }

        if (suggest && suggest->getLastError() == ErrorCodes::USER_SESSION_LIMIT_EXCEEDED)
        {
            // If a separate connection loading suggestions failed to open a new session,
            // use the main session to receive them.
            suggest->load(*connection, connection_parameters.timeouts, getClientConfiguration().getInt("suggestion_limit"), client_context->getClientInfo());
        }

        try
        {
            if (!processQueryText(input))
                break;
            last_input = input;
        }
        catch (const Exception & e)
        {
            if (e.code() == ErrorCodes::USER_EXPIRED)
                break;

            /// We don't need to handle the test hints in the interactive mode.
            error_stream << "Exception on client:" << std::endl << getExceptionMessage(e, print_stack_trace, true) << std::endl << std::endl;
            client_exception.reset(e.clone());
        }

        if (client_exception)
        {
            /// client_exception may have been set above or elsewhere.
            /// Client-side exception during query execution can result in the loss of
            /// sync in the connection protocol.
            /// So we reconnect and allow to enter the next query.
            if (!connection->checkConnected(connection_parameters.timeouts))
                connect();
        }
    }
    while (true);

    if (isNewYearMode())
        output_stream << "Happy new year." << std::endl;
    else if (isChineseNewYearMode(local_tz))
        output_stream << "Happy Chinese new year. 春节快乐!" << std::endl;
    else
        output_stream << "Bye." << std::endl;
}


bool ClientBase::processMultiQueryFromFile(const String & file_name)
{
    String queries_from_file;

    ReadBufferFromFile in(file_name);
    readStringUntilEOF(queries_from_file, in);

    if (!getClientConfiguration().has("log_comment"))
    {
        Settings settings = client_context->getSettingsCopy();
        /// NOTE: cannot use even weakly_canonical() since it fails for /dev/stdin due to resolving of "pipe:[X]"
        settings.log_comment = fs::absolute(fs::path(file_name));
        client_context->setSettings(settings);
    }

    return executeMultiQuery(queries_from_file);
}


void ClientBase::runNonInteractive()
{
    if (delayed_interactive)
        initQueryIdFormats();

    if (!queries_files.empty())
    {
        for (const auto & queries_file : queries_files)
        {
            for (const auto & interleave_file : interleave_queries_files)
                if (!processMultiQueryFromFile(interleave_file))
                    return;

            if (!processMultiQueryFromFile(queries_file))
                return;
        }

        return;
    }

    if (!queries.empty())
    {
        for (const auto & query : queries)
        {
            if (query_fuzzer_runs)
            {
                if (!processWithFuzzing(query))
                    return;
            }
            else
            {
                if (!processQueryText(query))
                    return;
            }
        }
    }
    else
    {
        /// If 'query' parameter is not set, read a query from stdin.
        /// The query is read entirely into memory (streaming is disabled).
        ReadBufferFromFileDescriptor in(STDIN_FILENO);
        String text;
        readStringUntilEOF(text, in);
        if (query_fuzzer_runs)
            processWithFuzzing(text);
        else
            processQueryText(text);
    }
}


#if defined(FUZZING_MODE)
extern "C" int LLVMFuzzerRunDriver(int * argc, char *** argv, int (*callback)(const uint8_t * data, size_t size));
ClientBase * app;

void ClientBase::runLibFuzzer()
{
    app = this;
    std::vector<String> fuzzer_args_holder;

    if (const char * fuzzer_args_env = getenv("FUZZER_ARGS")) // NOLINT(concurrency-mt-unsafe)
        boost::split(fuzzer_args_holder, fuzzer_args_env, isWhitespaceASCII, boost::token_compress_on);

    std::vector<char *> fuzzer_args;
    fuzzer_args.push_back(argv0);
    for (auto & arg : fuzzer_args_holder)
        fuzzer_args.emplace_back(arg.data());

    int fuzzer_argc = static_cast<int>(fuzzer_args.size());
    char ** fuzzer_argv = fuzzer_args.data();

    LLVMFuzzerRunDriver(&fuzzer_argc, &fuzzer_argv, [](const uint8_t * data, size_t size)
    {
        try
        {
            String query(reinterpret_cast<const char *>(data), size);
            app->processQueryText(query);
        }
        catch (...)
        {
            return -1;
        }

        return 0;
    });
}
#else
void ClientBase::runLibFuzzer() {}
#endif

void ClientBase::clearTerminal()
{
    /// Clear from cursor until end of screen.
    /// It is needed if garbage is left in terminal.
    /// Show cursor. It can be left hidden by invocation of previous programs.
    /// A test for this feature: perl -e 'print "x"x100000'; echo -ne '\033[0;0H\033[?25l'; clickhouse-client
    output_stream << "\033[0J" "\033[?25h";
}

void ClientBase::showClientVersion()
{
    output_stream << VERSION_NAME << " " + getName() + " version " << VERSION_STRING << VERSION_OFFICIAL << "." << std::endl;
}

}<|MERGE_RESOLUTION|>--- conflicted
+++ resolved
@@ -1879,7 +1879,10 @@
         std::optional<Settings> old_settings;
         SCOPE_EXIT_SAFE({
             if (old_settings)
+            {
                 client_context->setSettings(*old_settings);
+                connection->setFormatSettings(getFormatSettings(client_context));
+            }
         });
 
         auto apply_query_settings = [&](const IAST & settings_ast)
@@ -1888,6 +1891,7 @@
                 old_settings.emplace(client_context->getSettingsRef());
             client_context->applySettingsChanges(settings_ast.as<ASTSetQuery>()->changes);
             client_context->resetSettingsToDefaultValue(settings_ast.as<ASTSetQuery>()->default_settings);
+            connection->setFormatSettings(getFormatSettings(client_context));
         };
 
         const auto * insert = parsed_query->as<ASTInsertQuery>();
@@ -1907,19 +1911,11 @@
                     apply_query_settings(*last_select->settings());
                 }
             }
-<<<<<<< HEAD
-            client_context->setSettings(old_settings);
-            connection->setFormatSettings(getFormatSettings(client_context));
-        });
-        InterpreterSetQuery::applySettingsFromQuery(parsed_query, client_context);
-        connection->setFormatSettings(getFormatSettings(client_context));
-=======
         }
         else if (const auto * query_with_output = parsed_query->as<ASTQueryWithOutput>(); query_with_output && query_with_output->settings_ast)
             apply_query_settings(*query_with_output->settings_ast);
         else if (insert && insert->settings_ast)
             apply_query_settings(*insert->settings_ast);
->>>>>>> 51998b12
 
         if (!connection->checkConnected(connection_parameters.timeouts))
             connect();
