#include <Client/ClientBase.h>
#include <Client/LineReader.h>
#include <Client/ClientBaseHelpers.h>
#include <Client/TestHint.h>
#include <Client/InternalTextLogs.h>
#include <Client/TestTags.h>

#include <base/argsToConfig.h>
#include <base/safeExit.h>
#include <Core/Block.h>
#include <Core/BaseSettingsProgramOptions.h>
#include <Core/Protocol.h>
#include <Common/DateLUT.h>
#include <Common/MemoryTracker.h>
#include <Common/scope_guard_safe.h>
#include <Common/Exception.h>
#include <Common/getNumberOfPhysicalCPUCores.h>
#include <Common/typeid_cast.h>
#include <Common/TerminalSize.h>
#include <Common/clearPasswordFromCommandLine.h>
#include <Common/StringUtils.h>
#include <Common/filesystemHelpers.h>
#include <Common/NetException.h>
#include <Common/tryGetFileNameByFileDescriptor.h>
#include <Columns/ColumnString.h>
#include <Columns/ColumnsNumber.h>
#include <Formats/FormatFactory.h>

#include <Parsers/parseQuery.h>
#include <Parsers/ParserQuery.h>
#include <Parsers/formatAST.h>
#include <Parsers/ASTInsertQuery.h>
#include <Parsers/ASTCreateQuery.h>
#include <Parsers/ASTCreateFunctionQuery.h>
#include <Parsers/Access/ASTCreateUserQuery.h>
#include <Parsers/Access/ASTAuthenticationData.h>
#include <Parsers/ASTDropQuery.h>
#include <Parsers/ASTSelectQuery.h>
#include <Parsers/ASTSetQuery.h>
#include <Parsers/ASTUseQuery.h>
#include <Parsers/ASTSelectWithUnionQuery.h>
#include <Parsers/ASTQueryWithOutput.h>
#include <Parsers/ASTLiteral.h>
#include <Parsers/ASTIdentifier.h>
#include <Parsers/ASTColumnDeclaration.h>
#include <Parsers/ASTFunction.h>
#include <Parsers/Kusto/ParserKQLStatement.h>
#include <Parsers/PRQL/ParserPRQLQuery.h>
#include <Parsers/Kusto/parseKQLQuery.h>

#include <Processors/Formats/Impl/NullFormat.h>
#include <Processors/Formats/IInputFormat.h>
#include <Processors/Formats/IOutputFormat.h>
#include <Processors/QueryPlan/QueryPlan.h>
#include <Processors/QueryPlan/BuildQueryPipelineSettings.h>
#include <Processors/QueryPlan/Optimizations/QueryPlanOptimizationSettings.h>
#include <Processors/Executors/PullingAsyncPipelineExecutor.h>
#include <Processors/Transforms/AddingDefaultsTransform.h>
#include <QueryPipeline/QueryPipeline.h>
#include <QueryPipeline/QueryPipelineBuilder.h>
#include <Interpreters/ReplaceQueryParameterVisitor.h>
#include <Interpreters/ProfileEventsExt.h>
#include <IO/WriteBufferFromOStream.h>
#include <IO/WriteBufferFromFileDescriptor.h>
#include <IO/CompressionMethod.h>
#include <IO/ForkWriteBuffer.h>

#include <Access/AccessControl.h>
#include <Storages/ColumnsDescription.h>

#include <boost/algorithm/string/case_conv.hpp>
#include <boost/algorithm/string/replace.hpp>
#include <boost/algorithm/string/split.hpp>
#include <iostream>
#include <filesystem>
#include <limits>
#include <map>
#include <memory>
#include <unordered_map>

#include <Common/config_version.h>
#include "config.h"

namespace fs = std::filesystem;
using namespace std::literals;


namespace CurrentMetrics
{
    extern const Metric MemoryTracking;
}

namespace DB
{

namespace ErrorCodes
{
    extern const int BAD_ARGUMENTS;
    extern const int DEADLOCK_AVOIDED;
    extern const int CLIENT_OUTPUT_FORMAT_SPECIFIED;
    extern const int UNKNOWN_PACKET_FROM_SERVER;
    extern const int NO_DATA_TO_INSERT;
    extern const int UNEXPECTED_PACKET_FROM_SERVER;
    extern const int INVALID_USAGE_OF_INPUT;
    extern const int CANNOT_SET_SIGNAL_HANDLER;
    extern const int UNRECOGNIZED_ARGUMENTS;
    extern const int LOGICAL_ERROR;
    extern const int CANNOT_OPEN_FILE;
    extern const int FILE_ALREADY_EXISTS;
    extern const int USER_SESSION_LIMIT_EXCEEDED;
    extern const int NOT_IMPLEMENTED;
    extern const int CANNOT_READ_FROM_FILE_DESCRIPTOR;
}

}

namespace ProfileEvents
{
    extern const Event UserTimeMicroseconds;
    extern const Event SystemTimeMicroseconds;
}

namespace
{
constexpr UInt64 THREAD_GROUP_ID = 0;
}

namespace DB
{

ProgressOption toProgressOption(std::string progress)
{
    boost::to_upper(progress);

    if (progress == "OFF" || progress == "FALSE" || progress == "0" || progress == "NO")
        return ProgressOption::OFF;
    if (progress == "TTY" || progress == "ON" || progress == "TRUE" || progress == "1" || progress == "YES")
        return ProgressOption::TTY;
    if (progress == "ERR")
        return ProgressOption::ERR;
    if (progress == "DEFAULT")
        return ProgressOption::DEFAULT;

    throw boost::program_options::validation_error(boost::program_options::validation_error::invalid_option_value);
}

std::istream& operator>> (std::istream & in, ProgressOption & progress)
{
    std::string token;
    in >> token;
    progress = toProgressOption(token);
    return in;
}

static ClientInfo::QueryKind parseQueryKind(const String & query_kind)
{
    if (query_kind == "initial_query")
        return ClientInfo::QueryKind::INITIAL_QUERY;
    if (query_kind == "secondary_query")
        return ClientInfo::QueryKind::SECONDARY_QUERY;
    if (query_kind == "no_query")
        return ClientInfo::QueryKind::NO_QUERY;
    throw Exception(ErrorCodes::BAD_ARGUMENTS, "Unknown query kind {}", query_kind);
}

static void incrementProfileEventsBlock(Block & dst, const Block & src)
{
    if (!dst)
    {
        dst = src.cloneEmpty();
    }

    assertBlocksHaveEqualStructure(src, dst, "ProfileEvents");

    std::unordered_map<String, size_t> name_pos;
    for (size_t i = 0; i < dst.columns(); ++i)
        name_pos[dst.getByPosition(i).name] = i;

    size_t dst_rows = dst.rows();
    MutableColumns mutable_columns = dst.mutateColumns();

    auto & dst_column_host_name = typeid_cast<ColumnString &>(*mutable_columns[name_pos["host_name"]]);
    auto & dst_array_current_time = typeid_cast<ColumnUInt32 &>(*mutable_columns[name_pos["current_time"]]).getData();
    auto & dst_array_type = typeid_cast<ColumnInt8 &>(*mutable_columns[name_pos["type"]]).getData();
    auto & dst_column_name = typeid_cast<ColumnString &>(*mutable_columns[name_pos["name"]]);
    auto & dst_array_value = typeid_cast<ColumnInt64 &>(*mutable_columns[name_pos["value"]]).getData();

    const auto & src_column_host_name = typeid_cast<const ColumnString &>(*src.getByName("host_name").column);
    const auto & src_array_current_time = typeid_cast<const ColumnUInt32 &>(*src.getByName("current_time").column).getData();
    const auto & src_array_thread_id = typeid_cast<const ColumnUInt64 &>(*src.getByName("thread_id").column).getData();
    const auto & src_column_name = typeid_cast<const ColumnString &>(*src.getByName("name").column);
    const auto & src_array_value = typeid_cast<const ColumnInt64 &>(*src.getByName("value").column).getData();

    struct Id
    {
        StringRef name;
        StringRef host_name;

        bool operator<(const Id & rhs) const
        {
            return std::tie(name, host_name)
                 < std::tie(rhs.name, rhs.host_name);
        }
    };
    std::map<Id, UInt64> rows_by_name;

    for (size_t src_row = 0; src_row < src.rows(); ++src_row)
    {
        /// Filter out threads stats, use stats from thread group
        /// Exactly stats from thread group is stored to the table system.query_log
        /// The stats from threads are less useful.
        /// They take more records, they need to be combined,
        /// there even could be several records from one thread.
        /// Server doesn't send it any more to the clients, so this code left for compatible
        auto thread_id = src_array_thread_id[src_row];
        if (thread_id != THREAD_GROUP_ID)
            continue;

        Id id{
            src_column_name.getDataAt(src_row),
            src_column_host_name.getDataAt(src_row),
        };
        rows_by_name[id] = src_row;
    }

    /// Merge src into dst.
    for (size_t dst_row = 0; dst_row < dst_rows; ++dst_row)
    {
        Id id{
            dst_column_name.getDataAt(dst_row),
            dst_column_host_name.getDataAt(dst_row),
        };

        if (auto it = rows_by_name.find(id); it != rows_by_name.end())
        {
            size_t src_row = it->second;

            dst_array_current_time[dst_row] = src_array_current_time[src_row];

            switch (static_cast<ProfileEvents::Type>(dst_array_type[dst_row]))
            {
                case ProfileEvents::Type::INCREMENT:
                    dst_array_value[dst_row] += src_array_value[src_row];
                    break;
                case ProfileEvents::Type::GAUGE:
                    dst_array_value[dst_row] = src_array_value[src_row];
                    break;
            }

            rows_by_name.erase(it);
        }
    }

    /// Copy rows from src that dst does not contains.
    for (const auto & [id, pos] : rows_by_name)
    {
        for (size_t col = 0; col < src.columns(); ++col)
        {
            mutable_columns[col]->insert((*src.getByPosition(col).column)[pos]);
        }
    }

    dst.setColumns(std::move(mutable_columns));
}


std::atomic<Int32> exit_after_signals = 0;

class QueryInterruptHandler : private boost::noncopyable
{
public:
    /// Store how much interrupt signals can be before stopping the query
    /// by default stop after the first interrupt signal.
    static void start(Int32 signals_before_stop = 1) { exit_after_signals.store(signals_before_stop); }

    /// Set value not greater then 0 to mark the query as stopped.
    static void stop() { exit_after_signals.store(0); }

    /// Return true if the query was stopped.
    /// Query was stopped if it received at least "signals_before_stop" interrupt signals.
    static bool try_stop() { return exit_after_signals.fetch_sub(1) <= 0; }
    static bool cancelled() { return exit_after_signals.load() <= 0; }

    /// Return how much interrupt signals remain before stop.
    static Int32 cancelled_status() { return exit_after_signals.load(); }
};

/// This signal handler is set for SIGINT and SIGQUIT.
void interruptSignalHandler(int signum)
{
    if (QueryInterruptHandler::try_stop())
        safeExit(128 + signum);
}


/// To cancel the query on local format error.
class LocalFormatError : public DB::Exception
{
public:
    using Exception::Exception;
};


ClientBase::~ClientBase() = default;
ClientBase::ClientBase() = default;


void ClientBase::setupSignalHandler()
{
    QueryInterruptHandler::stop();

    struct sigaction new_act;
    memset(&new_act, 0, sizeof(new_act));

    new_act.sa_handler = interruptSignalHandler;
    new_act.sa_flags = 0;

#if defined(OS_DARWIN)
    sigemptyset(&new_act.sa_mask);
#else
    if (sigemptyset(&new_act.sa_mask))
        throw ErrnoException(ErrorCodes::CANNOT_SET_SIGNAL_HANDLER, "Cannot set signal handler");
#endif

    if (sigaction(SIGINT, &new_act, nullptr))
        throw ErrnoException(ErrorCodes::CANNOT_SET_SIGNAL_HANDLER, "Cannot set signal handler");

    if (sigaction(SIGQUIT, &new_act, nullptr))
        throw ErrnoException(ErrorCodes::CANNOT_SET_SIGNAL_HANDLER, "Cannot set signal handler");
}


ASTPtr ClientBase::parseQuery(const char *& pos, const char * end, const Settings & settings, bool allow_multi_statements, bool is_interactive, bool ignore_error)
{
    std::unique_ptr<IParserBase> parser;
    ASTPtr res;

    size_t max_length = 0;

    if (!allow_multi_statements)
        max_length = settings.max_query_size;

    const Dialect & dialect = settings.dialect;

    if (dialect == Dialect::kusto)
        parser = std::make_unique<ParserKQLStatement>(end, settings.allow_settings_after_format_in_insert);
    else if (dialect == Dialect::prql)
        parser = std::make_unique<ParserPRQLQuery>(max_length, settings.max_parser_depth, settings.max_parser_backtracks);
    else
        parser = std::make_unique<ParserQuery>(end, settings.allow_settings_after_format_in_insert);

    if (is_interactive || ignore_error)
    {
        String message;
        if (dialect == Dialect::kusto)
            res = tryParseKQLQuery(*parser, pos, end, message, true, "", allow_multi_statements, max_length, settings.max_parser_depth, settings.max_parser_backtracks, true);
        else
            res = tryParseQuery(*parser, pos, end, message, true, "", allow_multi_statements, max_length, settings.max_parser_depth, settings.max_parser_backtracks, true);

        if (!res)
        {
            std::cerr << std::endl << message << std::endl << std::endl;
            return nullptr;
        }
    }
    else
    {
        if (dialect == Dialect::kusto)
            res = parseKQLQueryAndMovePosition(*parser, pos, end, "", allow_multi_statements, max_length, settings.max_parser_depth, settings.max_parser_backtracks);
        else
            res = parseQueryAndMovePosition(*parser, pos, end, "", allow_multi_statements, max_length, settings.max_parser_depth, settings.max_parser_backtracks);
    }

    if (is_interactive)
    {
        std::cout << std::endl;
        WriteBufferFromOStream res_buf(std::cout, 4096);
        formatAST(*res, res_buf);
        res_buf.finalize();
        std::cout << std::endl << std::endl;
    }

    return res;
}


/// Consumes trailing semicolons and tries to consume the same-line trailing comment.
void ClientBase::adjustQueryEnd(const char *& this_query_end, const char * all_queries_end, uint32_t max_parser_depth, uint32_t max_parser_backtracks)
{
    // We have to skip the trailing semicolon that might be left
    // after VALUES parsing or just after a normal semicolon-terminated query.
    Tokens after_query_tokens(this_query_end, all_queries_end);
    IParser::Pos after_query_iterator(after_query_tokens, max_parser_depth, max_parser_backtracks);
    while (after_query_iterator.isValid() && after_query_iterator->type == TokenType::Semicolon)
    {
        this_query_end = after_query_iterator->end;
        ++after_query_iterator;
    }

    // Now we have to do some extra work to add the trailing
    // same-line comment to the query, but preserve the leading
    // comments of the next query. The trailing comment is important
    // because the test hints are usually written this way, e.g.:
    // select nonexistent_column; -- { serverError 12345 }.
    // The token iterator skips comments and whitespace, so we have
    // to find the newline in the string manually. If it's earlier
    // than the next significant token, it means that the text before
    // newline is some trailing whitespace or comment, and we should
    // add it to our query. There are also several special cases
    // that are described below.
    const auto * newline = find_first_symbols<'\n'>(this_query_end, all_queries_end);
    const char * next_query_begin = after_query_iterator->begin;

    // We include the entire line if the next query starts after
    // it. This is a generic case of trailing in-line comment.
    // The "equals" condition is for case of end of input (they both equal
    // all_queries_end);
    if (newline <= next_query_begin)
    {
        assert(newline >= this_query_end);
        this_query_end = newline;
    }
    else
    {
        // Many queries on one line, can't do anything. By the way, this
        // syntax is probably going to work as expected:
        // select nonexistent /* { serverError 12345 } */; select 1
    }
}


/// Convert external tables to ExternalTableData and send them using the connection.
void ClientBase::sendExternalTables(ASTPtr parsed_query)
{
    const auto * select = parsed_query->as<ASTSelectWithUnionQuery>();
    if (!select && !external_tables.empty())
        throw Exception(ErrorCodes::BAD_ARGUMENTS, "External tables could be sent only with select query");

    std::vector<ExternalTableDataPtr> data;
    for (auto & table : external_tables)
        data.emplace_back(table.getData(global_context));

    connection->sendExternalTablesData(data);
}


void ClientBase::onData(Block & block, ASTPtr parsed_query)
{
    if (block.info.cursors.has_value())
        cursors.add(block.info.cursors.value());

    if (!block)
        return;

    processed_rows += block.rows();
    /// Even if all blocks are empty, we still need to initialize the output stream to write empty resultset.
    initOutputFormat(block, parsed_query);

    /// The header block containing zero rows was used to initialize
    /// output_format, do not output it.
    /// Also do not output too much data if we're fuzzing.
    if (block.rows() == 0 || (query_fuzzer_runs != 0 && processed_rows >= 100))
        return;

    /// If results are written INTO OUTFILE, we can avoid clearing progress to avoid flicker.
    if (need_render_progress && tty_buf && (!select_into_file || select_into_file_and_stdout))
        progress_indication.clearProgressOutput(*tty_buf);

    try
    {
        output_format->write(materializeBlock(block));
        written_first_block = true;
    }
    catch (const Exception &)
    {
        /// Catch client errors like NO_ROW_DELIMITER
        throw LocalFormatError(getCurrentExceptionMessageAndPattern(print_stack_trace), getCurrentExceptionCode());
    }

    /// Received data block is immediately displayed to the user.
    output_format->flush();

    /// Restore progress bar after data block.
    if (need_render_progress && tty_buf)
    {
        if (select_into_file && !select_into_file_and_stdout)
            std::cerr << "\r";
        progress_indication.writeProgress(*tty_buf);
    }
}


void ClientBase::onLogData(Block & block)
{
    initLogsOutputStream();
    if (need_render_progress && tty_buf)
        progress_indication.clearProgressOutput(*tty_buf);
    logs_out_stream->writeLogs(block);
    logs_out_stream->flush();
}


void ClientBase::onTotals(Block & block, ASTPtr parsed_query)
{
    initOutputFormat(block, parsed_query);
    output_format->setTotals(materializeBlock(block));
}


void ClientBase::onExtremes(Block & block, ASTPtr parsed_query)
{
    initOutputFormat(block, parsed_query);
    output_format->setExtremes(materializeBlock(block));
}


void ClientBase::onReceiveExceptionFromServer(std::unique_ptr<Exception> && e)
{
    have_error = true;
    server_exception = std::move(e);
    resetOutput();
}


void ClientBase::onProfileInfo(const ProfileInfo & profile_info)
{
    if (profile_info.hasAppliedLimit() && output_format)
        output_format->setRowsBeforeLimit(profile_info.getRowsBeforeLimit());
}


void ClientBase::initOutputFormat(const Block & block, ASTPtr parsed_query)
try
{
    if (!output_format)
    {
        /// Ignore all results when fuzzing as they can be huge.
        if (query_fuzzer_runs)
        {
            output_format = std::make_shared<NullOutputFormat>(block);
            return;
        }

        WriteBuffer * out_buf = nullptr;
        if (!pager.empty())
        {
            if (SIG_ERR == signal(SIGPIPE, SIG_IGN))
                throw ErrnoException(ErrorCodes::CANNOT_SET_SIGNAL_HANDLER, "Cannot set signal handler for SIGPIPE");
            /// We need to reset signals that had been installed in the
            /// setupSignalHandler() since terminal will send signals to both
            /// processes and so signals will be delivered to the
            /// clickhouse-client/local as well, which will be terminated when
            /// signal will be delivered second time.
            if (SIG_ERR == signal(SIGINT, SIG_IGN))
                throw ErrnoException(ErrorCodes::CANNOT_SET_SIGNAL_HANDLER, "Cannot set signal handler for SIGINT");
            if (SIG_ERR == signal(SIGQUIT, SIG_IGN))
                throw ErrnoException(ErrorCodes::CANNOT_SET_SIGNAL_HANDLER, "Cannot set signal handler for SIGQUIT");

            ShellCommand::Config config(pager);
            config.pipe_stdin_only = true;
            pager_cmd = ShellCommand::execute(config);
            out_buf = &pager_cmd->in;
        }
        else
        {
            out_buf = &std_out;
        }

        String current_format = default_output_format;

        select_into_file = false;
        select_into_file_and_stdout = false;
        /// The query can specify output format or output file.
        if (const auto * query_with_output = dynamic_cast<const ASTQueryWithOutput *>(parsed_query.get()))
        {
            String out_file;
            if (query_with_output->out_file)
            {
                select_into_file = true;

                const auto & out_file_node = query_with_output->out_file->as<ASTLiteral &>();
                out_file = out_file_node.value.safeGet<std::string>();

                std::string compression_method_string;

                if (query_with_output->compression)
                {
                    const auto & compression_method_node = query_with_output->compression->as<ASTLiteral &>();
                    compression_method_string = compression_method_node.value.safeGet<std::string>();
                }

                CompressionMethod compression_method = chooseCompressionMethod(out_file, compression_method_string);
                UInt64 compression_level = 3;

                if (query_with_output->compression_level)
                {
                    const auto & compression_level_node = query_with_output->compression_level->as<ASTLiteral &>();
                    compression_level_node.value.tryGet<UInt64>(compression_level);
                }

                auto flags = O_WRONLY | O_EXCL;

                auto file_exists = fs::exists(out_file);
                if (file_exists && query_with_output->is_outfile_append)
                    flags |= O_APPEND;
                else if (file_exists && query_with_output->is_outfile_truncate)
                    flags |= O_TRUNC;
                else
                    flags |= O_CREAT;

                out_file_buf = wrapWriteBufferWithCompressionMethod(
                    std::make_unique<WriteBufferFromFile>(out_file, DBMS_DEFAULT_BUFFER_SIZE, flags),
                    compression_method,
                    static_cast<int>(compression_level)
                );

                if (query_with_output->is_into_outfile_with_stdout)
                {
                    select_into_file_and_stdout = true;
                    out_file_buf = std::make_unique<ForkWriteBuffer>(std::vector<WriteBufferPtr>{std::move(out_file_buf),
                            std::make_shared<WriteBufferFromFileDescriptor>(STDOUT_FILENO)});
                }

                // We are writing to file, so default format is the same as in non-interactive mode.
                if (is_interactive && is_default_format)
                    current_format = "TabSeparated";
            }
            if (query_with_output->format != nullptr)
            {
                if (has_vertical_output_suffix)
                    throw Exception(ErrorCodes::CLIENT_OUTPUT_FORMAT_SPECIFIED, "Output format already specified");
                const auto & id = query_with_output->format->as<ASTIdentifier &>();
                current_format = id.name();
            }
            else if (query_with_output->out_file)
            {
                auto format_name = FormatFactory::instance().tryGetFormatFromFileName(out_file);
                if (format_name)
                    current_format = *format_name;
            }
        }

        if (has_vertical_output_suffix)
            current_format = "Vertical";

        bool logs_into_stdout = server_logs_file == "-";
        bool extras_into_stdout = need_render_progress || logs_into_stdout;
        bool select_only_into_file = select_into_file && !select_into_file_and_stdout;

        if (!out_file_buf && default_output_compression_method != CompressionMethod::None)
            out_file_buf = wrapWriteBufferWithCompressionMethod(out_buf, default_output_compression_method, 3, 0);

        /// It is not clear how to write progress and logs
        /// intermixed with data with parallel formatting.
        /// It may increase code complexity significantly.
        if (!extras_into_stdout || select_only_into_file)
            output_format = global_context->getOutputFormatParallelIfPossible(
                current_format, out_file_buf ? *out_file_buf : *out_buf, block);
        else
            output_format = global_context->getOutputFormat(
                current_format, out_file_buf ? *out_file_buf : *out_buf, block);

        output_format->setAutoFlush();
    }
}
catch (...)
{
    throw LocalFormatError(getCurrentExceptionMessageAndPattern(print_stack_trace), getCurrentExceptionCode());
}


void ClientBase::initLogsOutputStream()
{
    if (!logs_out_stream)
    {
        WriteBuffer * wb = out_logs_buf.get();

        bool color_logs = false;
        if (!out_logs_buf)
        {
            if (server_logs_file.empty())
            {
                /// Use stderr by default
                out_logs_buf = std::make_unique<WriteBufferFromFileDescriptor>(STDERR_FILENO);
                wb = out_logs_buf.get();
                color_logs = stderr_is_a_tty;
            }
            else if (server_logs_file == "-")
            {
                /// Use stdout if --server_logs_file=- specified
                wb = &std_out;
                color_logs = stdout_is_a_tty;
            }
            else
            {
                out_logs_buf
                    = std::make_unique<WriteBufferFromFile>(server_logs_file, DBMS_DEFAULT_BUFFER_SIZE, O_WRONLY | O_APPEND | O_CREAT);
                wb = out_logs_buf.get();
            }
        }

        logs_out_stream = std::make_unique<InternalTextLogs>(*wb, color_logs);
    }
}

void ClientBase::adjustSettings()
{
    Settings settings = global_context->getSettings();

    /// NOTE: Do not forget to set changed=false to avoid sending it to the server (to avoid breakage read only profiles)

    /// In case of multi-query we allow data after semicolon since it will be
    /// parsed by the client and interpreted as new query
    if (is_multiquery && !global_context->getSettingsRef().input_format_values_allow_data_after_semicolon.changed)
    {
        settings.input_format_values_allow_data_after_semicolon = true;
        settings.input_format_values_allow_data_after_semicolon.changed = false;
    }

    /// Do not limit pretty format output in case of --pager specified or in case of stdout is not a tty.
    if (!pager.empty() || !stdout_is_a_tty)
    {
        if (!global_context->getSettingsRef().output_format_pretty_max_rows.changed)
        {
            settings.output_format_pretty_max_rows = std::numeric_limits<UInt64>::max();
            settings.output_format_pretty_max_rows.changed = false;
        }

        if (!global_context->getSettingsRef().output_format_pretty_max_value_width.changed)
        {
            settings.output_format_pretty_max_value_width = std::numeric_limits<UInt64>::max();
            settings.output_format_pretty_max_value_width.changed = false;
        }
    }

    global_context->setSettings(settings);
}

bool ClientBase::isRegularFile(int fd)
{
    struct stat file_stat;
    return fstat(fd, &file_stat) == 0 && S_ISREG(file_stat.st_mode);
}

void ClientBase::setDefaultFormatsAndCompressionFromConfiguration()
{
    if (config().has("output-format"))
    {
        default_output_format = config().getString("output-format");
        is_default_format = false;
    }
    else if (config().has("format"))
    {
        default_output_format = config().getString("format");
        is_default_format = false;
    }
    else if (config().has("vertical"))
    {
        default_output_format = "Vertical";
        is_default_format = false;
    }
    else if (isRegularFile(STDOUT_FILENO))
    {
        std::optional<String> format_from_file_name = FormatFactory::instance().tryGetFormatFromFileDescriptor(STDOUT_FILENO);
        if (format_from_file_name)
            default_output_format = *format_from_file_name;
        else
            default_output_format = "TSV";

        std::optional<String> file_name = tryGetFileNameFromFileDescriptor(STDOUT_FILENO);
        if (file_name)
            default_output_compression_method = chooseCompressionMethod(*file_name, "");
    }
    else if (is_interactive)
    {
        default_output_format = "PrettyCompact";
    }
    else
    {
        default_output_format = "TSV";
    }

    if (config().has("input-format"))
    {
        default_input_format = config().getString("input-format");
    }
    else if (config().has("format"))
    {
        default_input_format = config().getString("format");
    }
    else if (config().getString("table-file", "-") != "-")
    {
        auto file_name = config().getString("table-file");
        std::optional<String> format_from_file_name = FormatFactory::instance().tryGetFormatFromFileName(file_name);
        if (format_from_file_name)
            default_input_format = *format_from_file_name;
        else
            default_input_format = "TSV";
    }
    else
    {
        std::optional<String> format_from_file_name = FormatFactory::instance().tryGetFormatFromFileDescriptor(STDIN_FILENO);
        if (format_from_file_name)
            default_input_format = *format_from_file_name;
        else
            default_input_format = "TSV";
    }

    format_max_block_size = config().getUInt64("format_max_block_size",
        global_context->getSettingsRef().max_block_size);

    /// Setting value from cmd arg overrides one from config
    if (global_context->getSettingsRef().max_insert_block_size.changed)
    {
        insert_format_max_block_size = global_context->getSettingsRef().max_insert_block_size;
    }
    else
    {
        insert_format_max_block_size = config().getUInt64("insert_format_max_block_size",
            global_context->getSettingsRef().max_insert_block_size);
    }
}

void ClientBase::initTTYBuffer(ProgressOption progress)
{
    if (tty_buf)
        return;

    if (progress == ProgressOption::OFF || (!is_interactive && progress == ProgressOption::DEFAULT))
    {
         need_render_progress = false;
         return;
    }

    static constexpr auto tty_file_name = "/dev/tty";

    /// Output all progress bar commands to terminal at once to avoid flicker.
    /// This size is usually greater than the window size.
    static constexpr size_t buf_size = 1024;

    if (is_interactive || progress == ProgressOption::TTY)
    {
        std::error_code ec;
        std::filesystem::file_status tty = std::filesystem::status(tty_file_name, ec);

        if (!ec && exists(tty) && is_character_file(tty)
            && (tty.permissions() & std::filesystem::perms::others_write) != std::filesystem::perms::none)
        {
            try
            {
                tty_buf = std::make_unique<WriteBufferFromFile>(tty_file_name, buf_size);

                /// It is possible that the terminal file has writeable permissions
                /// but we cannot write anything there. Check it with invisible character.
                tty_buf->write('\0');
                tty_buf->next();

                return;
            }
            catch (const Exception & e)
            {
                if (tty_buf)
                    tty_buf.reset();

                if (e.code() != ErrorCodes::CANNOT_OPEN_FILE)
                    throw;

                /// It is normal if file exists, indicated as writeable but still cannot be opened.
                /// Fallback to other options.
            }
        }
    }

    if (stderr_is_a_tty || progress == ProgressOption::ERR)
    {
        tty_buf = std::make_unique<WriteBufferFromFileDescriptor>(STDERR_FILENO, buf_size);
    }
    else
        need_render_progress = false;
}

void ClientBase::updateSuggest(const ASTPtr & ast)
{
    std::vector<std::string> new_words;

    if (auto * create = ast->as<ASTCreateQuery>())
    {
        if (create->database)
            new_words.push_back(create->getDatabase());
        new_words.push_back(create->getTable());

        if (create->columns_list && create->columns_list->columns)
        {
            for (const auto & elem : create->columns_list->columns->children)
            {
                if (const auto * column = elem->as<ASTColumnDeclaration>())
                    new_words.push_back(column->name);
            }
        }
    }

    if (const auto * create_function = ast->as<ASTCreateFunctionQuery>())
    {
        new_words.push_back(create_function->getFunctionName());
    }

    if (!new_words.empty())
        suggest->addWords(std::move(new_words));
}

bool ClientBase::isSyncInsertWithData(const ASTInsertQuery & insert_query, const ContextPtr & context)
{
    if (!insert_query.data)
        return false;

    auto settings = context->getSettings();
    if (insert_query.settings_ast)
        settings.applyChanges(insert_query.settings_ast->as<ASTSetQuery>()->changes);

    return !settings.async_insert;
}

void ClientBase::processTextAsSingleQuery(const String & full_query)
{
    /// Some parts of a query (result output and formatting) are executed
    /// client-side. Thus we need to parse the query.
    const char * begin = full_query.data();
    auto parsed_query = parseQuery(begin, begin + full_query.size(),
        global_context->getSettingsRef(),
        /*allow_multi_statements=*/ false,
        is_interactive,
        ignore_error);

    if (!parsed_query)
        return;

    String query_to_execute;

    /// Query will be parsed before checking the result because error does not
    /// always means a problem, i.e. if table already exists, and it is no a
    /// huge problem if suggestion will be added even on error, since this is
    /// just suggestion.
    ///
    /// Do not update suggest, until suggestion will be ready
    /// (this will avoid extra complexity)
    if (suggest)
        updateSuggest(parsed_query);

    /// An INSERT query may have the data that follows query text.
    /// Send part of the query without data, because data will be sent separately.
    /// But for asynchronous inserts we don't extract data, because it's needed
    /// to be done on server side in that case (for coalescing the data from multiple inserts on server side).
    const auto * insert = parsed_query->as<ASTInsertQuery>();
    if (insert && isSyncInsertWithData(*insert, global_context))
        query_to_execute = full_query.substr(0, insert->data - full_query.data());
    else
        query_to_execute = full_query;

    try
    {
        processParsedSingleQuery(full_query, query_to_execute, parsed_query, echo_queries);
    }
    catch (Exception & e)
    {
        if (!is_interactive)
            e.addMessage("(in query: {})", full_query);
        throw;
    }

    if (have_error)
        processError(full_query);
}

void ClientBase::processOrdinaryQuery(const String & query_to_execute, ASTPtr parsed_query)
{
    auto query = query_to_execute;

    /// Rewrite query only when we have query parameters.
    /// Note that if query is rewritten, comments in query are lost.
    /// But the user often wants to see comments in server logs, query log, processlist, etc.
    /// For recent versions of the server query parameters will be transferred by network and applied on the server side.
    if (!query_parameters.empty()
        && connection->getServerRevision(connection_parameters.timeouts) < DBMS_MIN_PROTOCOL_VERSION_WITH_PARAMETERS)
    {
        /// Replace ASTQueryParameter with ASTLiteral for prepared statements.
        ReplaceQueryParameterVisitor visitor(query_parameters);
        visitor.visit(parsed_query);

        /// Get new query after substitutions.
        if (visitor.getNumberOfReplacedParameters())
            query = serializeAST(*parsed_query);
        chassert(!query.empty());
    }

    if (allow_merge_tree_settings && parsed_query->as<ASTCreateQuery>())
    {
        /// Rewrite query if new settings were added.
        if (addMergeTreeSettings(*parsed_query->as<ASTCreateQuery>()))
        {
            /// Replace query parameters because AST cannot be serialized otherwise.
            if (!query_parameters.empty())
            {
                ReplaceQueryParameterVisitor visitor(query_parameters);
                visitor.visit(parsed_query);
            }

            query = serializeAST(*parsed_query);
        }
    }

    // Run some local checks to make sure queries into output file will work before sending to server.
    if (const auto * query_with_output = dynamic_cast<const ASTQueryWithOutput *>(parsed_query.get()))
    {
        String out_file;
        if (query_with_output->out_file)
        {
            const auto & out_file_node = query_with_output->out_file->as<ASTLiteral &>();
            out_file = out_file_node.value.safeGet<std::string>();

            std::string compression_method_string;

            if (query_with_output->compression)
            {
                const auto & compression_method_node = query_with_output->compression->as<ASTLiteral &>();
                compression_method_string = compression_method_node.value.safeGet<std::string>();
            }

            CompressionMethod compression_method = chooseCompressionMethod(out_file, compression_method_string);
            UInt64 compression_level = 3;

            if (query_with_output->is_outfile_append && query_with_output->is_outfile_truncate)
            {
                throw Exception(
                    ErrorCodes::BAD_ARGUMENTS,
                    "Cannot use INTO OUTFILE with APPEND and TRUNCATE simultaneously.");
            }

            if (query_with_output->is_outfile_append && compression_method != CompressionMethod::None)
            {
                throw Exception(
                    ErrorCodes::BAD_ARGUMENTS,
                    "Cannot append to compressed file. Please use uncompressed file or remove APPEND keyword.");
            }

            if (query_with_output->compression_level)
            {
                const auto & compression_level_node = query_with_output->compression_level->as<ASTLiteral &>();
                bool res = compression_level_node.value.tryGet<UInt64>(compression_level);
                auto range = getCompressionLevelRange(compression_method);

                if (!res || compression_level < range.first || compression_level > range.second)
                    throw Exception(
                        ErrorCodes::BAD_ARGUMENTS,
                        "Invalid compression level, must be positive integer in range {}-{}",
                        range.first,
                        range.second);
            }

            if (fs::exists(out_file))
            {
                if (!query_with_output->is_outfile_append && !query_with_output->is_outfile_truncate)
                {
                    throw Exception(
                        ErrorCodes::FILE_ALREADY_EXISTS,
                        "File {} exists, consider using APPEND or TRUNCATE.",
                        out_file);
                }
            }
        }
    }

    const auto & settings = global_context->getSettingsRef();
    const Int32 signals_before_stop = settings.partial_result_on_first_cancel ? 2 : 1;

    int retries_left = 10;
    while (retries_left)
    {
        try
        {
            QueryInterruptHandler::start(signals_before_stop);
            SCOPE_EXIT({ QueryInterruptHandler::stop(); });

            connection->sendQuery(
                connection_parameters.timeouts,
                query,
                query_parameters,
                global_context->getCurrentQueryId(),
                query_processing_stage,
                &global_context->getSettingsRef(),
                &global_context->getClientInfo(),
                true,
                [&](const Progress & progress) { onProgress(progress); });

            if (send_external_tables)
                sendExternalTables(parsed_query);
            receiveResult(parsed_query, signals_before_stop, settings.partial_result_on_first_cancel);

            break;
        }
        catch (const Exception & e)
        {
            /// Retry when the server said "Client should retry" and no rows
            /// has been received yet.
            if (processed_rows == 0 && e.code() == ErrorCodes::DEADLOCK_AVOIDED && --retries_left)
            {
                std::cerr << "Got a transient error from the server, will"
                        << " retry (" << retries_left << " retries left)";
            }
            else
            {
                throw;
            }
        }
    }
    assert(retries_left > 0);
}


/// Receives and processes packets coming from server.
/// Also checks if query execution should be cancelled.
void ClientBase::receiveResult(ASTPtr parsed_query, Int32 signals_before_stop, bool partial_result_on_first_cancel)
{
    // TODO: get the poll_interval from commandline.
    const auto receive_timeout = connection_parameters.timeouts.receive_timeout;
    constexpr size_t default_poll_interval = 1000000; /// in microseconds
    constexpr size_t min_poll_interval = 5000; /// in microseconds
    const size_t poll_interval
        = std::max(min_poll_interval, std::min<size_t>(receive_timeout.totalMicroseconds(), default_poll_interval));

    bool break_on_timeout = connection->getConnectionType() != IServerConnection::Type::LOCAL;

    std::exception_ptr local_format_error;

    while (true)
    {
        Stopwatch receive_watch(CLOCK_MONOTONIC_COARSE);

        while (true)
        {
            /// Has the Ctrl+C been pressed and thus the query should be cancelled?
            /// If this is the case, inform the server about it and receive the remaining packets
            /// to avoid losing sync.
            if (!cancelled)
            {
                if (partial_result_on_first_cancel && QueryInterruptHandler::cancelled_status() == signals_before_stop - 1)
                {
                    connection->sendCancel();
                    /// First cancel reading request was sent. Next requests will only be with a full cancel
                    partial_result_on_first_cancel = false;
                }
                else if (QueryInterruptHandler::cancelled())
                {
                    cancelQuery();
                }
                else
                {
                    double elapsed = receive_watch.elapsedSeconds();
                    if (break_on_timeout && elapsed > receive_timeout.totalSeconds())
                    {
                        std::cout << "Timeout exceeded while receiving data from server."
                                    << " Waited for " << static_cast<size_t>(elapsed) << " seconds,"
                                    << " timeout is " << receive_timeout.totalSeconds() << " seconds." << std::endl;

                        cancelQuery();
                    }
                }
            }

            /// Poll for changes after a cancellation check, otherwise it never reached
            /// because of progress updates from server.

            if (connection->poll(poll_interval))
                break;
        }

        try
        {
            if (!receiveAndProcessPacket(parsed_query, cancelled))
                break;
        }
        catch (const LocalFormatError &)
        {
            /// Remember the first exception.
            if (!local_format_error)
                local_format_error = std::current_exception();
            connection->sendCancel();
        }
    }

    if (local_format_error)
        std::rethrow_exception(local_format_error);

    if (cancelled && is_interactive)
    {
        std::cout << "Query was cancelled." << std::endl;
        cancelled_printed = true;
    }
}


/// Receive a part of the result, or progress info or an exception and process it.
/// Returns true if one should continue receiving packets.
/// Output of result is suppressed if query was cancelled.
bool ClientBase::receiveAndProcessPacket(ASTPtr parsed_query, bool cancelled_)
{
    Packet packet = connection->receivePacket();

    switch (packet.type)
    {
        case Protocol::Server::PartUUIDs:
            return true;

        case Protocol::Server::Data:
            if (!cancelled_)
                onData(packet.block, parsed_query);
            return true;

        case Protocol::Server::Progress:
            onProgress(packet.progress);
            return true;

        case Protocol::Server::ProfileInfo:
            onProfileInfo(packet.profile_info);
            return true;

        case Protocol::Server::Totals:
            if (!cancelled_)
                onTotals(packet.block, parsed_query);
            return true;

        case Protocol::Server::Extremes:
            if (!cancelled_)
                onExtremes(packet.block, parsed_query);
            return true;

        case Protocol::Server::Exception:
            onReceiveExceptionFromServer(std::move(packet.exception));
            return false;

        case Protocol::Server::Log:
            onLogData(packet.block);
            return true;

        case Protocol::Server::EndOfStream:
            onEndOfStream();
            return false;

        case Protocol::Server::ProfileEvents:
            onProfileEvents(packet.block);
            return true;

        case Protocol::Server::TimezoneUpdate:
            onTimezoneUpdate(packet.server_timezone);
            return true;

        default:
            throw Exception(
                ErrorCodes::UNKNOWN_PACKET_FROM_SERVER, "Unknown packet {} from server {}", packet.type, connection->getDescription());
    }
}


void ClientBase::onProgress(const Progress & value)
{
    if (!progress_indication.updateProgress(value))
    {
        // Just a keep-alive update.
        return;
    }

    if (output_format)
        output_format->onProgress(value);

    if (need_render_progress && tty_buf)
        progress_indication.writeProgress(*tty_buf);
}

void ClientBase::onTimezoneUpdate(const String & tz)
{
    global_context->setSetting("session_timezone", tz);
}


void ClientBase::onEndOfStream()
{
    if (need_render_progress && tty_buf)
        progress_indication.clearProgressOutput(*tty_buf);

    if (output_format)
    {
        /// Do our best to estimate the start of the query so the output format matches the one reported by the server
        bool is_running = false;
        output_format->setStartTime(
            clock_gettime_ns(CLOCK_MONOTONIC) - static_cast<UInt64>(progress_indication.elapsedSeconds() * 1000000000), is_running);

        try
        {
            output_format->finalize();
        }
        catch (...)
        {
            /// Format should be reset to make it work for subsequent query
            /// (otherwise it will throw again in resetOutput())
            output_format.reset();
            throw;
        }
    }

    resetOutput();

<<<<<<< HEAD
    if (is_interactive && !written_first_block)
        std::cout << "Ok." << std::endl;

    if (is_interactive && cursors.hasSome())
    {
        std::cout << std::endl << "Cursors:" << std::endl;

        auto finalized_cursors = cursors.finalize();
        for (const auto & [storage, cursor] : finalized_cursors)
            std::cout << storage << ": " << cursorTreeToString(cursor.tree) << std::endl;

        std::cout << std::endl;
=======
    if (is_interactive)
    {
        if (cancelled && !cancelled_printed)
            std::cout << "Query was cancelled." << std::endl;
        else if (!written_first_block)
            std::cout << "Ok." << std::endl;
>>>>>>> 905495e5
    }
}


void ClientBase::onProfileEvents(Block & block)
{
    const auto rows = block.rows();
    if (rows == 0)
        return;

    if (getName() == "local" || server_revision >= DBMS_MIN_PROTOCOL_VERSION_WITH_INCREMENTAL_PROFILE_EVENTS)
    {
        const auto & array_thread_id = typeid_cast<const ColumnUInt64 &>(*block.getByName("thread_id").column).getData();
        const auto & names = typeid_cast<const ColumnString &>(*block.getByName("name").column);
        const auto & host_names = typeid_cast<const ColumnString &>(*block.getByName("host_name").column);
        const auto & array_values = typeid_cast<const ColumnInt64 &>(*block.getByName("value").column).getData();

        const auto * user_time_name = ProfileEvents::getName(ProfileEvents::UserTimeMicroseconds);
        const auto * system_time_name = ProfileEvents::getName(ProfileEvents::SystemTimeMicroseconds);

        HostToTimesMap thread_times;
        for (size_t i = 0; i < rows; ++i)
        {
            auto thread_id = array_thread_id[i];
            auto host_name = host_names.getDataAt(i).toString();

            /// In ProfileEvents packets thread id 0 specifies common profiling information
            /// for all threads executing current query on specific host. So instead of summing per thread
            /// consumption it's enough to look for data with thread id 0.
            if (thread_id != THREAD_GROUP_ID)
                continue;

            auto event_name = names.getDataAt(i);
            auto value = array_values[i];

            /// Ignore negative time delta or memory usage just in case.
            if (value < 0)
                continue;

            if (event_name == user_time_name)
                thread_times[host_name].user_ms = value;
            else if (event_name == system_time_name)
                thread_times[host_name].system_ms = value;
            else if (event_name == MemoryTracker::USAGE_EVENT_NAME)
                thread_times[host_name].memory_usage = value;
            else if (event_name == MemoryTracker::PEAK_USAGE_EVENT_NAME)
                thread_times[host_name].peak_memory_usage = value;
        }
        progress_indication.updateThreadEventData(thread_times);

        if (need_render_progress && tty_buf)
            progress_indication.writeProgress(*tty_buf);

        if (profile_events.print)
        {
            if (profile_events.watch.elapsedMilliseconds() >= profile_events.delay_ms)
            {
                /// We need to restart the watch each time we flushed these events
                profile_events.watch.restart();
                initLogsOutputStream();
                if (need_render_progress && tty_buf)
                    progress_indication.clearProgressOutput(*tty_buf);
                logs_out_stream->writeProfileEvents(block);
                logs_out_stream->flush();

                profile_events.last_block = {};
            }
            else
            {
                incrementProfileEventsBlock(profile_events.last_block, block);
            }
        }
    }
}


/// Flush all buffers.
void ClientBase::resetOutput()
{
    /// Order is important: format, compression, file

    if (output_format)
        output_format->finalize();
    output_format.reset();

    logs_out_stream.reset();

    if (out_file_buf)
    {
        out_file_buf->finalize();
        out_file_buf.reset();
    }

    if (pager_cmd)
    {
        pager_cmd->in.close();
        pager_cmd->wait();

        if (SIG_ERR == signal(SIGPIPE, SIG_DFL))
            throw ErrnoException(ErrorCodes::CANNOT_SET_SIGNAL_HANDLER, "Cannot set signal handler for SIGPIPE");
        if (SIG_ERR == signal(SIGINT, SIG_DFL))
            throw ErrnoException(ErrorCodes::CANNOT_SET_SIGNAL_HANDLER, "Cannot set signal handler for SIGINT");
        if (SIG_ERR == signal(SIGQUIT, SIG_DFL))
            throw ErrnoException(ErrorCodes::CANNOT_SET_SIGNAL_HANDLER, "Cannot set signal handler for SIGQUIT");

        setupSignalHandler();
    }
    pager_cmd = nullptr;

    if (out_logs_buf)
    {
        out_logs_buf->finalize();
        out_logs_buf.reset();
    }

    std_out.next();
}


/// Receive the block that serves as an example of the structure of table where data will be inserted.
bool ClientBase::receiveSampleBlock(Block & out, ColumnsDescription & columns_description, ASTPtr parsed_query)
{
    while (true)
    {
        Packet packet = connection->receivePacket();

        switch (packet.type)
        {
            case Protocol::Server::Data:
                out = packet.block;
                return true;

            case Protocol::Server::Exception:
                onReceiveExceptionFromServer(std::move(packet.exception));
                return false;

            case Protocol::Server::Log:
                onLogData(packet.block);
                break;

            case Protocol::Server::TableColumns:
                columns_description = ColumnsDescription::parse(packet.multistring_message[1]);
                return receiveSampleBlock(out, columns_description, parsed_query);

            case Protocol::Server::TimezoneUpdate:
                onTimezoneUpdate(packet.server_timezone);
                break;

            default:
                throw NetException(ErrorCodes::UNEXPECTED_PACKET_FROM_SERVER,
                    "Unexpected packet from server (expected Data, Exception, Log or TimezoneUpdate, got {})",
                    String(Protocol::Server::toString(packet.type)));
        }
    }
}


void ClientBase::setInsertionTable(const ASTInsertQuery & insert_query)
{
    if (!global_context->hasInsertionTable() && insert_query.table)
    {
        String table = insert_query.table->as<ASTIdentifier &>().shortName();
        if (!table.empty())
        {
            String database = insert_query.database ? insert_query.database->as<ASTIdentifier &>().shortName() : "";
            global_context->setInsertionTable(StorageID(database, table));
        }
    }
}


void ClientBase::addMultiquery(std::string_view query, Arguments & common_arguments) const
{
    common_arguments.emplace_back("--multiquery");
    common_arguments.emplace_back("-q");
    common_arguments.emplace_back(query);
}

namespace
{
bool isStdinNotEmptyAndValid(ReadBufferFromFileDescriptor & std_in)
{
    try
    {
        return !std_in.eof();
    }
    catch (const Exception & e)
    {
        if (e.code() == ErrorCodes::CANNOT_READ_FROM_FILE_DESCRIPTOR)
            return false;
        throw;
    }
}
}


void ClientBase::processInsertQuery(const String & query_to_execute, ASTPtr parsed_query)
{
    auto query = query_to_execute;
    if (!query_parameters.empty()
        && connection->getServerRevision(connection_parameters.timeouts) < DBMS_MIN_PROTOCOL_VERSION_WITH_PARAMETERS)
    {
        /// Replace ASTQueryParameter with ASTLiteral for prepared statements.
        ReplaceQueryParameterVisitor visitor(query_parameters);
        visitor.visit(parsed_query);

        /// Get new query after substitutions.
        if (visitor.getNumberOfReplacedParameters())
            query = serializeAST(*parsed_query);
        chassert(!query.empty());
    }

    /// Process the query that requires transferring data blocks to the server.
    const auto & parsed_insert_query = parsed_query->as<ASTInsertQuery &>();
    if ((!parsed_insert_query.data && !parsed_insert_query.infile) && (is_interactive || (!stdin_is_a_tty && !isStdinNotEmptyAndValid(std_in))))
    {
        const auto & settings = global_context->getSettingsRef();
        if (settings.throw_if_no_data_to_insert)
            throw Exception(ErrorCodes::NO_DATA_TO_INSERT, "No data to insert");
        else
            return;
    }

    QueryInterruptHandler::start();
    SCOPE_EXIT({ QueryInterruptHandler::stop(); });

    connection->sendQuery(
        connection_parameters.timeouts,
        query,
        query_parameters,
        global_context->getCurrentQueryId(),
        query_processing_stage,
        &global_context->getSettingsRef(),
        &global_context->getClientInfo(),
        true,
        [&](const Progress & progress) { onProgress(progress); });

    if (send_external_tables)
        sendExternalTables(parsed_query);

    /// Receive description of table structure.
    Block sample;
    ColumnsDescription columns_description;
    if (receiveSampleBlock(sample, columns_description, parsed_query))
    {
        /// If structure was received (thus, server has not thrown an exception),
        /// send our data with that structure.
        setInsertionTable(parsed_insert_query);

        sendData(sample, columns_description, parsed_query);
        receiveEndOfQuery();
    }
}


void ClientBase::sendData(Block & sample, const ColumnsDescription & columns_description, ASTPtr parsed_query)
{
    /// Get columns description from variable or (if it was empty) create it from sample.
    auto columns_description_for_query = columns_description.empty() ? ColumnsDescription(sample.getNamesAndTypesList()) : columns_description;
    if (columns_description_for_query.empty())
    {
        throw Exception(ErrorCodes::LOGICAL_ERROR,
                        "Column description is empty and it can't be built from sample from table. "
                        "Cannot execute query.");
    }

    /// If INSERT data must be sent.
    auto * parsed_insert_query = parsed_query->as<ASTInsertQuery>();
    if (!parsed_insert_query)
        return;

    bool have_data_in_stdin = !is_interactive && !stdin_is_a_tty && isStdinNotEmptyAndValid(std_in);

    if (need_render_progress)
    {
        /// Set total_bytes_to_read for current fd.
        FileProgress file_progress(0, std_in.getFileSize());
        progress_indication.updateProgress(Progress(file_progress));

        /// Set callback to be called on file progress.
        if (tty_buf)
            progress_indication.setFileProgressCallback(global_context, *tty_buf);
    }

    /// If data fetched from file (maybe compressed file)
    if (parsed_insert_query->infile)
    {
        /// Get name of this file (path to file)
        const auto & in_file_node = parsed_insert_query->infile->as<ASTLiteral &>();
        const auto in_file = in_file_node.value.safeGet<std::string>();

        std::string compression_method;
        /// Compression method can be specified in query
        if (parsed_insert_query->compression)
        {
            const auto & compression_method_node = parsed_insert_query->compression->as<ASTLiteral &>();
            compression_method = compression_method_node.value.safeGet<std::string>();
        }

        String current_format = parsed_insert_query->format;
        if (current_format.empty())
            current_format = FormatFactory::instance().getFormatFromFileName(in_file);

        /// Create temporary storage file, to support globs and parallel reading
        /// StorageFile doesn't support ephemeral/materialized/alias columns.
        /// We should change ephemeral columns to ordinary and ignore materialized/alias columns.
        ColumnsDescription columns_for_storage_file;
        for (const auto & [name, _] : columns_description_for_query.getInsertable())
        {
            ColumnDescription column = columns_description_for_query.get(name);
            column.default_desc.kind = ColumnDefaultKind::Default;
            columns_for_storage_file.add(std::move(column));
        }

        StorageFile::CommonArguments args{
            WithContext(global_context),
            parsed_insert_query->table_id,
            current_format,
            getFormatSettings(global_context),
            compression_method,
            columns_for_storage_file,
            ConstraintsDescription{},
            String{},
            {},
            String{},
        };
        StoragePtr storage = std::make_shared<StorageFile>(in_file, global_context->getUserFilesPath(), args);
        storage->startup();
        SelectQueryInfo query_info;

        try
        {
            auto metadata = storage->getInMemoryMetadataPtr();
            QueryPlan plan;
            storage->read(
                    plan,
                    sample.getNames(),
                    storage->getStorageSnapshot(metadata, global_context),
                    query_info,
                    global_context,
                    {},
                    global_context->getSettingsRef().max_block_size,
                    getNumberOfPhysicalCPUCores());

            auto builder = plan.buildQueryPipeline(
                QueryPlanOptimizationSettings::fromContext(global_context),
                BuildQueryPipelineSettings::fromContext(global_context));

            QueryPlanResourceHolder resources;
            auto pipe = QueryPipelineBuilder::getPipe(std::move(*builder), resources);

            sendDataFromPipe(
                std::move(pipe),
                parsed_query,
                have_data_in_stdin);
        }
        catch (Exception & e)
        {
            e.addMessage("data for INSERT was parsed from file");
            throw;
        }

        if (have_data_in_stdin && !cancelled)
            sendDataFromStdin(sample, columns_description_for_query, parsed_query);
    }
    else if (parsed_insert_query->data)
    {
        /// Send data contained in the query.
        ReadBufferFromMemory data_in(parsed_insert_query->data, parsed_insert_query->end - parsed_insert_query->data);
        try
        {
            sendDataFrom(data_in, sample, columns_description_for_query, parsed_query, have_data_in_stdin);
            if (have_data_in_stdin && !cancelled)
                sendDataFromStdin(sample, columns_description_for_query, parsed_query);
        }
        catch (Exception & e)
        {
            /// The following query will use data from input
            //      "INSERT INTO data FORMAT TSV\n " < data.csv
            //  And may be pretty hard to debug, so add information about data source to make it easier.
            e.addMessage("data for INSERT was parsed from query");
            throw;
        }
        // Remember where the data ended. We use this info later to determine
        // where the next query begins.
        parsed_insert_query->end = parsed_insert_query->data + data_in.count();
    }
    else if (!is_interactive)
    {
        sendDataFromStdin(sample, columns_description_for_query, parsed_query);
    }
    else
        throw Exception(ErrorCodes::NO_DATA_TO_INSERT, "No data to insert");
}


void ClientBase::sendDataFrom(ReadBuffer & buf, Block & sample, const ColumnsDescription & columns_description, ASTPtr parsed_query, bool have_more_data)
{
    String current_format = "Values";

    /// Data format can be specified in the INSERT query.
    if (const auto * insert = parsed_query->as<ASTInsertQuery>())
    {
        if (!insert->format.empty())
            current_format = insert->format;
    }

    auto source = global_context->getInputFormat(current_format, buf, sample, insert_format_max_block_size);
    Pipe pipe(source);

    if (columns_description.hasDefaults())
    {
        pipe.addSimpleTransform([&](const Block & header)
        {
            return std::make_shared<AddingDefaultsTransform>(header, columns_description, *source, global_context);
        });
    }

    sendDataFromPipe(std::move(pipe), parsed_query, have_more_data);
}

void ClientBase::sendDataFromPipe(Pipe&& pipe, ASTPtr parsed_query, bool have_more_data)
try
{
    QueryPipeline pipeline(std::move(pipe));
    PullingAsyncPipelineExecutor executor(pipeline);

    if (need_render_progress)
    {
        pipeline.setProgressCallback([this](const Progress & progress){ onProgress(progress); });
    }

    Block block;
    while (executor.pull(block))
    {
        if (!cancelled && QueryInterruptHandler::cancelled())
        {
            cancelQuery();
            executor.cancel();
            return;
        }

        /// Check if server send Log packet
        receiveLogsAndProfileEvents(parsed_query);

        /// Check if server send Exception packet
        auto packet_type = connection->checkPacket(0);
        if (packet_type && *packet_type == Protocol::Server::Exception)
        {
            /**
             * We're exiting with error, so it makes sense to kill the
             * input stream without waiting for it to complete.
             */
            executor.cancel();
            return;
        }

        if (block)
        {
            connection->sendData(block, /* name */"", /* scalar */false);
            processed_rows += block.rows();
        }
    }

    if (!have_more_data)
        connection->sendData({}, "", false);
}
catch (...)
{
    connection->sendCancel();
    receiveEndOfQuery();
    throw;
}

void ClientBase::sendDataFromStdin(Block & sample, const ColumnsDescription & columns_description, ASTPtr parsed_query)
{
    /// Send data read from stdin.
    try
    {
        sendDataFrom(std_in, sample, columns_description, parsed_query);
    }
    catch (Exception & e)
    {
        e.addMessage("data for INSERT was parsed from stdin");
        throw;
    }
}


/// Process Log packets, used when inserting data by blocks
void ClientBase::receiveLogsAndProfileEvents(ASTPtr parsed_query)
{
    auto packet_type = connection->checkPacket(0);

    while (packet_type && (*packet_type == Protocol::Server::Log
            || *packet_type == Protocol::Server::ProfileEvents
            || *packet_type == Protocol::Server::TimezoneUpdate))
    {
        receiveAndProcessPacket(parsed_query, false);
        packet_type = connection->checkPacket(0);
    }
}


/// Process Log packets, exit when receive Exception or EndOfStream
bool ClientBase::receiveEndOfQuery()
{
    while (true)
    {
        Packet packet = connection->receivePacket();

        switch (packet.type)
        {
            case Protocol::Server::EndOfStream:
                onEndOfStream();
                return true;

            case Protocol::Server::Exception:
                onReceiveExceptionFromServer(std::move(packet.exception));
                return false;

            case Protocol::Server::Log:
                onLogData(packet.block);
                break;

            case Protocol::Server::Progress:
                onProgress(packet.progress);
                break;

            case Protocol::Server::ProfileEvents:
                onProfileEvents(packet.block);
                break;

            case Protocol::Server::TimezoneUpdate:
                onTimezoneUpdate(packet.server_timezone);
                break;

            default:
                throw NetException(ErrorCodes::UNEXPECTED_PACKET_FROM_SERVER,
                    "Unexpected packet from server (expected Exception, EndOfStream, Log, Progress or ProfileEvents. Got {})",
                    String(Protocol::Server::toString(packet.type)));
        }
    }
}

void ClientBase::cancelQuery()
{
    connection->sendCancel();
    if (need_render_progress && tty_buf)
        progress_indication.clearProgressOutput(*tty_buf);

    if (is_interactive)
        std::cout << "Cancelling query." << std::endl;

    cancelled = true;
}

void ClientBase::processParsedSingleQuery(const String & full_query, const String & query_to_execute,
        ASTPtr parsed_query, std::optional<bool> echo_query_, bool report_error)
{
    resetOutput();
    have_error = false;
    cancelled = false;
    cancelled_printed = false;
    client_exception.reset();
    server_exception.reset();

    if (echo_query_ && *echo_query_)
    {
        writeString(full_query, std_out);
        writeChar('\n', std_out);
        std_out.next();
    }

    if (is_interactive)
    {
        global_context->setCurrentQueryId("");
        // Generate a new query_id
        for (const auto & query_id_format : query_id_formats)
        {
            writeString(query_id_format.first, std_out);
            writeString(fmt::format(fmt::runtime(query_id_format.second), fmt::arg("query_id", global_context->getCurrentQueryId())), std_out);
            writeChar('\n', std_out);
            std_out.next();
        }
    }

    if (const auto * set_query = parsed_query->as<ASTSetQuery>())
    {
        const auto * logs_level_field = set_query->changes.tryGet(std::string_view{"send_logs_level"});
        if (logs_level_field)
        {
            auto logs_level = logs_level_field->safeGet<String>();
            /// Check that setting value is correct before updating logger level.
            SettingFieldLogsLevelTraits::fromString(logs_level);
            updateLoggerLevel(logs_level);
        }
    }

    if (const auto * create_user_query = parsed_query->as<ASTCreateUserQuery>())
    {
        if (!create_user_query->attach && create_user_query->auth_data)
        {
            if (const auto * auth_data = create_user_query->auth_data->as<ASTAuthenticationData>())
            {
                auto password = auth_data->getPassword();

                if (password)
                    global_context->getAccessControl().checkPasswordComplexityRules(*password);
            }
        }
    }

    processed_rows = 0;
    written_first_block = false;
    progress_indication.resetProgress();
    profile_events.watch.restart();

    {
        /// Temporarily apply query settings to context.
        std::optional<Settings> old_settings;
        SCOPE_EXIT_SAFE({
            if (old_settings)
                global_context->setSettings(*old_settings);
        });

        auto apply_query_settings = [&](const IAST & settings_ast)
        {
            if (!old_settings)
                old_settings.emplace(global_context->getSettingsRef());
            global_context->applySettingsChanges(settings_ast.as<ASTSetQuery>()->changes);
            global_context->resetSettingsToDefaultValue(settings_ast.as<ASTSetQuery>()->default_settings);
        };

        const auto * insert = parsed_query->as<ASTInsertQuery>();
        if (const auto * select = parsed_query->as<ASTSelectQuery>(); select && select->settings())
            apply_query_settings(*select->settings());
        else if (const auto * select_with_union = parsed_query->as<ASTSelectWithUnionQuery>())
        {
            const ASTs & children = select_with_union->list_of_selects->children;
            if (!children.empty())
            {
                // On the client it is enough to apply settings only for the
                // last SELECT, since the only thing that is important to apply
                // on the client is format settings.
                const auto * last_select = children.back()->as<ASTSelectQuery>();
                if (last_select && last_select->settings())
                {
                    apply_query_settings(*last_select->settings());
                }
            }
        }
        else if (const auto * query_with_output = parsed_query->as<ASTQueryWithOutput>(); query_with_output && query_with_output->settings_ast)
            apply_query_settings(*query_with_output->settings_ast);
        else if (insert && insert->settings_ast)
            apply_query_settings(*insert->settings_ast);

        if (!connection->checkConnected(connection_parameters.timeouts))
            connect();

        ASTPtr input_function;
        if (insert && insert->select)
            insert->tryFindInputFunction(input_function);

        bool is_async_insert_with_inlined_data = global_context->getSettingsRef().async_insert && insert && insert->hasInlinedData();

        if (is_async_insert_with_inlined_data)
        {
            bool have_data_in_stdin = !is_interactive && !stdin_is_a_tty && isStdinNotEmptyAndValid(std_in);
            bool have_external_data = have_data_in_stdin || insert->infile;

            if (have_external_data)
                throw Exception(ErrorCodes::NOT_IMPLEMENTED,
                    "Processing async inserts with both inlined and external data (from stdin or infile) is not supported");
        }

        /// INSERT query for which data transfer is needed (not an INSERT SELECT or input()) is processed separately.
        if (insert && (!insert->select || input_function) && !is_async_insert_with_inlined_data)
        {
            if (input_function && insert->format.empty())
                throw Exception(ErrorCodes::INVALID_USAGE_OF_INPUT, "FORMAT must be specified for function input()");

            processInsertQuery(query_to_execute, parsed_query);
        }
        else
            processOrdinaryQuery(query_to_execute, parsed_query);
    }

    /// Do not change context (current DB, settings) in case of an exception.
    if (!have_error)
    {
        if (const auto * set_query = parsed_query->as<ASTSetQuery>())
        {
            /// Save all changes in settings to avoid losing them if the connection is lost.
            for (const auto & change : set_query->changes)
            {
                if (change.name == "profile")
                    current_profile = change.value.safeGet<String>();
                else
                    global_context->applySettingChange(change);
            }
            global_context->resetSettingsToDefaultValue(set_query->default_settings);

            /// Query parameters inside SET queries should be also saved on the client side
            ///  to override their previous definitions set with --param_* arguments
            ///  and for substitutions to work inside INSERT ... VALUES queries
            for (const auto & [name, value] : set_query->query_parameters)
                query_parameters.insert_or_assign(name, value);

            global_context->addQueryParameters(NameToNameMap{set_query->query_parameters.begin(), set_query->query_parameters.end()});
        }
        if (const auto * use_query = parsed_query->as<ASTUseQuery>())
        {
            const String & new_database = use_query->getDatabase();
            /// If the client initiates the reconnection, it takes the settings from the config.
            config().setString("database", new_database);
            /// If the connection initiates the reconnection, it uses its variable.
            connection->setDefaultDatabase(new_database);
        }
    }

    /// Always print last block (if it was not printed already)
    if (profile_events.last_block)
    {
        initLogsOutputStream();
        if (need_render_progress && tty_buf)
            progress_indication.clearProgressOutput(*tty_buf);
        logs_out_stream->writeProfileEvents(profile_events.last_block);
        logs_out_stream->flush();

        profile_events.last_block = {};
    }

    if (is_interactive)
    {
        std::cout << std::endl;
        if (!server_exception || processed_rows != 0)
            std::cout << processed_rows << " row" << (processed_rows == 1 ? "" : "s") << " in set. ";
        std::cout << "Elapsed: " << progress_indication.elapsedSeconds() << " sec. ";
        progress_indication.writeFinalProgress();
        std::cout << std::endl << std::endl;
    }
    else if (print_time_to_stderr)
    {
        std::cerr << progress_indication.elapsedSeconds() << "\n";
    }

    if (!is_interactive && print_num_processed_rows)
    {
        std::cout << "Processed rows: " << processed_rows << "\n";
    }

    if (have_error && report_error)
        processError(full_query);
}


MultiQueryProcessingStage ClientBase::analyzeMultiQueryText(
    const char *& this_query_begin, const char *& this_query_end, const char * all_queries_end,
    String & query_to_execute, ASTPtr & parsed_query, const String & all_queries_text,
    std::unique_ptr<Exception> & current_exception)
{
    if (!is_interactive && cancelled)
        return MultiQueryProcessingStage::QUERIES_END;

    if (this_query_begin >= all_queries_end)
        return MultiQueryProcessingStage::QUERIES_END;

    // Remove leading empty newlines and other whitespace, because they
    // are annoying to filter in the query log. This is mostly relevant for
    // the tests.
    while (this_query_begin < all_queries_end && isWhitespaceASCII(*this_query_begin))
        ++this_query_begin;

    if (this_query_begin >= all_queries_end)
        return MultiQueryProcessingStage::QUERIES_END;

    unsigned max_parser_depth = static_cast<unsigned>(global_context->getSettingsRef().max_parser_depth);
    unsigned max_parser_backtracks = static_cast<unsigned>(global_context->getSettingsRef().max_parser_backtracks);

    // If there are only comments left until the end of file, we just
    // stop. The parser can't handle this situation because it always
    // expects that there is some query that it can parse.
    // We can get into this situation because the parser also doesn't
    // skip the trailing comments after parsing a query. This is because
    // they may as well be the leading comments for the next query,
    // and it makes more sense to treat them as such.
    {
        Tokens tokens(this_query_begin, all_queries_end);
        IParser::Pos token_iterator(tokens, max_parser_depth, max_parser_backtracks);
        if (!token_iterator.isValid())
            return MultiQueryProcessingStage::QUERIES_END;
    }

    this_query_end = this_query_begin;
    try
    {
        parsed_query = parseQuery(this_query_end, all_queries_end,
            global_context->getSettingsRef(),
            /*allow_multi_statements=*/ true,
            is_interactive,
            ignore_error);
    }
    catch (const Exception & e)
    {
        current_exception.reset(e.clone());
        return MultiQueryProcessingStage::PARSING_EXCEPTION;
    }

    if (!parsed_query)
    {
        if (ignore_error)
        {
            Tokens tokens(this_query_begin, all_queries_end);
            IParser::Pos token_iterator(tokens, max_parser_depth, max_parser_backtracks);
            while (token_iterator->type != TokenType::Semicolon && token_iterator.isValid())
                ++token_iterator;
            this_query_begin = token_iterator->end;

            return MultiQueryProcessingStage::CONTINUE_PARSING;
        }

        return MultiQueryProcessingStage::PARSING_FAILED;
    }

    // INSERT queries may have the inserted data in the query text
    // that follow the query itself, e.g. "insert into t format CSV 1;2".
    // They need special handling. First of all, here we find where the
    // inserted data ends. In multi-query mode, it is delimited by a
    // newline.
    // The VALUES format needs even more handling - we also allow the
    // data to be delimited by semicolon. This case is handled later by
    // the format parser itself.
    // We can't do multiline INSERTs with inline data, because most
    // row input formats (e.g. TSV) can't tell when the input stops,
    // unlike VALUES.
    auto * insert_ast = parsed_query->as<ASTInsertQuery>();
    const char * query_to_execute_end = this_query_end;

    if (insert_ast && insert_ast->data)
    {
        this_query_end = find_first_symbols<'\n'>(insert_ast->data, all_queries_end);
        insert_ast->end = this_query_end;
        query_to_execute_end = isSyncInsertWithData(*insert_ast, global_context) ? insert_ast->data : this_query_end;
    }

    query_to_execute = all_queries_text.substr(this_query_begin - all_queries_text.data(), query_to_execute_end - this_query_begin);

    // Try to include the trailing comment with test hints. It is just
    // a guess for now, because we don't yet know where the query ends
    // if it is an INSERT query with inline data. We will do it again
    // after we have processed the query. But even this guess is
    // beneficial so that we see proper trailing comments in "echo" and
    // server log.
    adjustQueryEnd(this_query_end, all_queries_end, max_parser_depth, max_parser_backtracks);
    return MultiQueryProcessingStage::EXECUTE_QUERY;
}


bool ClientBase::executeMultiQuery(const String & all_queries_text)
{
    bool echo_query = echo_queries;

    {
        /// disable logs if expects errors
        TestHint test_hint(all_queries_text);
        if (test_hint.hasClientErrors() || test_hint.hasServerErrors())
            processTextAsSingleQuery("SET send_logs_level = 'fatal'");
    }

    /// Test tags are started with "--" so they are interpreted as comments anyway.
    /// But if the echo is enabled we have to remove the test tags from `all_queries_text`
    /// because we don't want test tags to be echoed.
    size_t test_tags_length = getTestTagsLength(all_queries_text);

    /// Several queries separated by ';'.
    /// INSERT data is ended by the end of line, not ';'.
    /// An exception is VALUES format where we also support semicolon in
    /// addition to end of line.
    const char * this_query_begin = all_queries_text.data() + test_tags_length;
    const char * this_query_end;
    const char * all_queries_end = all_queries_text.data() + all_queries_text.size();

    String full_query; // full_query is the query + inline INSERT data + trailing comments (the latter is our best guess for now).
    String query_to_execute;
    ASTPtr parsed_query;
    std::unique_ptr<Exception> current_exception;

    while (true)
    {
        auto stage = analyzeMultiQueryText(this_query_begin, this_query_end, all_queries_end,
                                           query_to_execute, parsed_query, all_queries_text, current_exception);
        switch (stage)
        {
            case MultiQueryProcessingStage::QUERIES_END:
            case MultiQueryProcessingStage::PARSING_FAILED:
            {
                return true;
            }
            case MultiQueryProcessingStage::CONTINUE_PARSING:
            {
                continue;
            }
            case MultiQueryProcessingStage::PARSING_EXCEPTION:
            {
                this_query_end = find_first_symbols<'\n'>(this_query_end, all_queries_end);

                // Try to find test hint for syntax error. We don't know where
                // the query ends because we failed to parse it, so we consume
                // the entire line.
                TestHint hint(String(this_query_begin, this_query_end - this_query_begin));
                if (hint.hasServerErrors())
                {
                    // Syntax errors are considered as client errors
                    current_exception->addMessage("\nExpected server error: {}.", hint.serverErrors());
                    current_exception->rethrow();
                }

                if (!hint.hasExpectedClientError(current_exception->code()))
                {
                    if (hint.hasClientErrors())
                        current_exception->addMessage("\nExpected client error: {}.", hint.clientErrors());

                    current_exception->rethrow();
                }

                /// It's expected syntax error, skip the line
                this_query_begin = this_query_end;
                current_exception.reset();

                continue;
            }
            case MultiQueryProcessingStage::EXECUTE_QUERY:
            {
                full_query = all_queries_text.substr(this_query_begin - all_queries_text.data(), this_query_end - this_query_begin);
                if (query_fuzzer_runs)
                {
                    if (!processWithFuzzing(full_query))
                        return false;

                    this_query_begin = this_query_end;
                    continue;
                }

                // Now we know for sure where the query ends.
                // Look for the hint in the text of query + insert data + trailing
                // comments, e.g. insert into t format CSV 'a' -- { serverError 123 }.
                // Use the updated query boundaries we just calculated.
                TestHint test_hint(full_query);

                // Echo all queries if asked; makes for a more readable reference file.
                echo_query = test_hint.echoQueries().value_or(echo_query);

                try
                {
                    processParsedSingleQuery(full_query, query_to_execute, parsed_query, echo_query, false);
                }
                catch (...)
                {
                    // Surprisingly, this is a client error. A server error would
                    // have been reported without throwing (see onReceiveSeverException()).
                    client_exception = std::make_unique<Exception>(getCurrentExceptionMessageAndPattern(print_stack_trace), getCurrentExceptionCode());
                    have_error = true;
                }

                // Check whether the error (or its absence) matches the test hints
                // (or their absence).
                bool error_matches_hint = true;
                if (have_error)
                {
                    if (test_hint.hasServerErrors())
                    {
                        if (!server_exception)
                        {
                            error_matches_hint = false;
                            fmt::print(stderr, "Expected server error code '{}' but got no server error (query: {}).\n",
                                       test_hint.serverErrors(), full_query);
                        }
                        else if (!test_hint.hasExpectedServerError(server_exception->code()))
                        {
                            error_matches_hint = false;
                            fmt::print(stderr, "Expected server error code: {} but got: {} (query: {}).\n",
                                       test_hint.serverErrors(), server_exception->code(), full_query);
                        }
                    }
                    if (test_hint.hasClientErrors())
                    {
                        if (!client_exception)
                        {
                            error_matches_hint = false;
                            fmt::print(stderr, "Expected client error code '{}' but got no client error (query: {}).\n",
                                       test_hint.clientErrors(), full_query);
                        }
                        else if (!test_hint.hasExpectedClientError(client_exception->code()))
                        {
                            error_matches_hint = false;
                            fmt::print(stderr, "Expected client error code '{}' but got '{}' (query: {}).\n",
                                       test_hint.clientErrors(), client_exception->code(), full_query);
                        }
                    }
                    if (!test_hint.hasClientErrors() && !test_hint.hasServerErrors())
                    {
                        // No error was expected but it still occurred. This is the
                        // default case without test hint, doesn't need additional
                        // diagnostics.
                        error_matches_hint = false;
                    }
                }
                else
                {
                    if (test_hint.hasClientErrors())
                    {
                        error_matches_hint = false;
                        fmt::print(stderr,
                                   "The query succeeded but the client error '{}' was expected (query: {}).\n",
                                   test_hint.clientErrors(), full_query);
                    }
                    if (test_hint.hasServerErrors())
                    {
                        error_matches_hint = false;
                        fmt::print(stderr,
                                   "The query succeeded but the server error '{}' was expected (query: {}).\n",
                                   test_hint.serverErrors(), full_query);
                    }
                }

                // If the error is expected, force reconnect and ignore it.
                if (have_error && error_matches_hint)
                {
                    client_exception.reset();
                    server_exception.reset();

                    have_error = false;

                    if (!connection->checkConnected(connection_parameters.timeouts))
                        connect();
                }

                // For INSERTs with inline data: use the end of inline data as
                // reported by the format parser (it is saved in sendData()).
                // This allows us to handle queries like:
                //   insert into t values (1); select 1
                // , where the inline data is delimited by semicolon and not by a
                // newline.
                auto * insert_ast = parsed_query->as<ASTInsertQuery>();
                if (insert_ast && isSyncInsertWithData(*insert_ast, global_context))
                {
                    this_query_end = insert_ast->end;
                    adjustQueryEnd(
                        this_query_end, all_queries_end,
                        static_cast<unsigned>(global_context->getSettingsRef().max_parser_depth),
                        static_cast<unsigned>(global_context->getSettingsRef().max_parser_backtracks));
                }

                // Report error.
                if (have_error)
                    processError(full_query);

                // Stop processing queries if needed.
                if (have_error && !ignore_error)
                    return is_interactive;

                this_query_begin = this_query_end;
                break;
            }
        }
    }
}


bool ClientBase::processQueryText(const String & text)
{
    auto trimmed_input = trim(text, [](char c) { return isWhitespaceASCII(c) || c == ';'; });

    if (exit_strings.end() != exit_strings.find(trimmed_input))
        return false;

    if (trimmed_input.starts_with("\\i"))
    {
        size_t skip_prefix_size = std::strlen("\\i");
        auto file_name = trim(
            trimmed_input.substr(skip_prefix_size, trimmed_input.size() - skip_prefix_size),
            [](char c) { return isWhitespaceASCII(c); });

        return processMultiQueryFromFile(file_name);
    }

    if (!is_multiquery)
    {
        assert(!query_fuzzer_runs);
        processTextAsSingleQuery(text);

        return true;
    }

    if (query_fuzzer_runs)
    {
        processWithFuzzing(text);
        return true;
    }

    return executeMultiQuery(text);
}


String ClientBase::prompt() const
{
    return prompt_by_server_display_name;
}


void ClientBase::initQueryIdFormats()
{
    if (!query_id_formats.empty())
        return;

    /// Initialize query_id_formats if any
    if (config().has("query_id_formats"))
    {
        Poco::Util::AbstractConfiguration::Keys keys;
        config().keys("query_id_formats", keys);
        for (const auto & name : keys)
            query_id_formats.emplace_back(name + ":", config().getString("query_id_formats." + name));
    }

    if (query_id_formats.empty())
        query_id_formats.emplace_back("Query id:", " {query_id}\n");
}


bool ClientBase::addMergeTreeSettings(ASTCreateQuery & ast_create)
{
    if (ast_create.attach
        || !ast_create.storage
        || !ast_create.storage->isExtendedStorageDefinition()
        || !ast_create.storage->engine
        || ast_create.storage->engine->name.find("MergeTree") == std::string::npos)
        return false;

    auto all_changed = cmd_merge_tree_settings.allChanged();
    if (all_changed.begin() == all_changed.end())
        return false;

    if (!ast_create.storage->settings)
    {
        auto settings_ast = std::make_shared<ASTSetQuery>();
        settings_ast->is_standalone = false;
        ast_create.storage->set(ast_create.storage->settings, settings_ast);
    }

    auto & storage_settings = *ast_create.storage->settings;
    bool added_new_setting = false;

    for (const auto & setting : all_changed)
    {
        if (!storage_settings.changes.tryGet(setting.getName()))
        {
            storage_settings.changes.emplace_back(setting.getName(), setting.getValue());
            added_new_setting = true;
        }
    }

    return added_new_setting;
}

void ClientBase::runInteractive()
{
    if (config().has("query_id"))
        throw Exception(ErrorCodes::BAD_ARGUMENTS, "query_id could be specified only in non-interactive mode");
    if (print_time_to_stderr)
        throw Exception(ErrorCodes::BAD_ARGUMENTS, "time option could be specified only in non-interactive mode");

    initQueryIdFormats();

    /// Initialize DateLUT here to avoid counting time spent here as query execution time.
    const auto local_tz = DateLUT::instance().getTimeZone();

    suggest.emplace();
    if (load_suggestions)
    {
        /// Load suggestion data from the server.
        if (global_context->getApplicationType() == Context::ApplicationType::CLIENT)
            suggest->load<Connection>(global_context, connection_parameters, config().getInt("suggestion_limit"), wait_for_suggestions_to_load);
        else if (global_context->getApplicationType() == Context::ApplicationType::LOCAL)
            suggest->load<LocalConnection>(global_context, connection_parameters, config().getInt("suggestion_limit"), wait_for_suggestions_to_load);
    }

    if (home_path.empty())
    {
        const char * home_path_cstr = getenv("HOME"); // NOLINT(concurrency-mt-unsafe)
        if (home_path_cstr)
            home_path = home_path_cstr;
    }

    /// Load command history if present.
    if (config().has("history_file"))
        history_file = config().getString("history_file");
    else
    {
        auto * history_file_from_env = getenv("CLICKHOUSE_HISTORY_FILE"); // NOLINT(concurrency-mt-unsafe)
        if (history_file_from_env)
            history_file = history_file_from_env;
        else if (!home_path.empty())
            history_file = home_path + "/.clickhouse-client-history";
    }

    if (!history_file.empty() && !fs::exists(history_file))
    {
        /// Avoid TOCTOU issue.
        try
        {
            FS::createFile(history_file);
        }
        catch (const ErrnoException & e)
        {
            if (e.getErrno() != EEXIST)
            {
                std::cerr << getCurrentExceptionMessage(false) << '\n';
            }
        }
    }

    LineReader::Patterns query_extenders = {"\\"};
    LineReader::Patterns query_delimiters = {";", "\\G", "\\G;"};
    char word_break_characters[] = " \t\v\f\a\b\r\n`~!@#$%^&*()-=+[{]}\\|;:'\",<.>/?";

#if USE_REPLXX
    replxx::Replxx::highlighter_callback_t highlight_callback{};
    if (config().getBool("highlight", true))
        highlight_callback = highlight;

    ReplxxLineReader lr(
        *suggest,
        history_file,
        config().has("multiline"),
        query_extenders,
        query_delimiters,
        word_break_characters,
        highlight_callback);
#else
    LineReader lr(
        history_file,
        config().has("multiline"),
        query_extenders,
        query_delimiters,
        word_break_characters);
#endif

    static const std::initializer_list<std::pair<String, String>> backslash_aliases =
        {
            { "\\l", "SHOW DATABASES" },
            { "\\d", "SHOW TABLES" },
            { "\\c", "USE" },
        };

    static const std::initializer_list<String> repeat_last_input_aliases =
        {
            ".",  /// Vim shortcut
            "/"   /// Oracle SQL Plus shortcut
        };

    String last_input;

    do
    {
        String input;
        {
            /// Enable bracketed-paste-mode so that we are able to paste multiline queries as a whole.
            /// But keep it disabled outside of query input, because it breaks password input
            /// (e.g. if we need to reconnect and show a password prompt).
            /// (Alternatively, we could make the password input ignore the control sequences.)
            lr.enableBracketedPaste();
            SCOPE_EXIT({ lr.disableBracketedPaste(); });

            input = lr.readLine(prompt(), ":-] ");
        }

        if (input.empty())
            break;

        has_vertical_output_suffix = false;
        if (input.ends_with("\\G") || input.ends_with("\\G;"))
        {
            if (input.ends_with("\\G"))
                input.resize(input.size() - 2);
            else if (input.ends_with("\\G;"))
                input.resize(input.size() - 3);

            has_vertical_output_suffix = true;
        }

        for (const auto & [alias, command] : backslash_aliases)
        {
            auto it = std::search(input.begin(), input.end(), alias.begin(), alias.end());
            if (it != input.end() && std::all_of(input.begin(), it, isWhitespaceASCII))
            {
                it += alias.size();
                if (it == input.end() || isWhitespaceASCII(*it))
                {
                    String new_input = command;
                    // append the rest of input to the command
                    // for parameters support, e.g. \c db_name -> USE db_name
                    new_input.append(it, input.end());
                    input = std::move(new_input);
                    break;
                }
            }
        }

        for (const auto & alias : repeat_last_input_aliases)
        {
            if (input == alias)
            {
                input  = last_input;
                break;
            }
        }

        if (suggest && suggest->getLastError() == ErrorCodes::USER_SESSION_LIMIT_EXCEEDED)
        {
            // If a separate connection loading suggestions failed to open a new session,
            // use the main session to receive them.
            suggest->load(*connection, connection_parameters.timeouts, config().getInt("suggestion_limit"), global_context->getClientInfo());
        }

        try
        {
            if (!processQueryText(input))
                break;
            last_input = input;
        }
        catch (const Exception & e)
        {
            /// We don't need to handle the test hints in the interactive mode.
            std::cerr << "Exception on client:" << std::endl << getExceptionMessage(e, print_stack_trace, true) << std::endl << std::endl;
            client_exception.reset(e.clone());
        }

        if (client_exception)
        {
            /// client_exception may have been set above or elsewhere.
            /// Client-side exception during query execution can result in the loss of
            /// sync in the connection protocol.
            /// So we reconnect and allow to enter the next query.
            if (!connection->checkConnected(connection_parameters.timeouts))
                connect();
        }
    }
    while (true);

    if (isNewYearMode())
        std::cout << "Happy new year." << std::endl;
    else if (isChineseNewYearMode(local_tz))
        std::cout << "Happy Chinese new year. 春节快乐!" << std::endl;
    else
        std::cout << "Bye." << std::endl;
}


bool ClientBase::processMultiQueryFromFile(const String & file_name)
{
    String queries_from_file;

    ReadBufferFromFile in(file_name);
    readStringUntilEOF(queries_from_file, in);

    if (!has_log_comment)
    {
        Settings settings = global_context->getSettings();
        /// NOTE: cannot use even weakly_canonical() since it fails for /dev/stdin due to resolving of "pipe:[X]"
        settings.log_comment = fs::absolute(fs::path(file_name));
        global_context->setSettings(settings);
    }

    return executeMultiQuery(queries_from_file);
}


void ClientBase::runNonInteractive()
{
    if (delayed_interactive)
        initQueryIdFormats();

    if (!queries_files.empty())
    {
        for (const auto & queries_file : queries_files)
        {
            for (const auto & interleave_file : interleave_queries_files)
                if (!processMultiQueryFromFile(interleave_file))
                    return;

            if (!processMultiQueryFromFile(queries_file))
                return;
        }

        return;
    }

    if (!queries.empty())
    {
        for (const auto & query : queries)
        {
            if (query_fuzzer_runs)
            {
                if (!processWithFuzzing(query))
                    return;
            }
            else
            {
                if (!processQueryText(query))
                    return;
            }
        }
    }
    else
    {
        /// If 'query' parameter is not set, read a query from stdin.
        /// The query is read entirely into memory (streaming is disabled).
        ReadBufferFromFileDescriptor in(STDIN_FILENO);
        String text;
        readStringUntilEOF(text, in);
        if (query_fuzzer_runs)
            processWithFuzzing(text);
        else
            processQueryText(text);
    }
}


#if defined(FUZZING_MODE)
extern "C" int LLVMFuzzerRunDriver(int * argc, char *** argv, int (*callback)(const uint8_t * data, size_t size));
ClientBase * app;

void ClientBase::runLibFuzzer()
{
    app = this;
    std::vector<String> fuzzer_args_holder;

    if (const char * fuzzer_args_env = getenv("FUZZER_ARGS")) // NOLINT(concurrency-mt-unsafe)
        boost::split(fuzzer_args_holder, fuzzer_args_env, isWhitespaceASCII, boost::token_compress_on);

    std::vector<char *> fuzzer_args;
    fuzzer_args.push_back(argv0);
    for (auto & arg : fuzzer_args_holder)
        fuzzer_args.emplace_back(arg.data());

    int fuzzer_argc = fuzzer_args.size();
    char ** fuzzer_argv = fuzzer_args.data();

    LLVMFuzzerRunDriver(&fuzzer_argc, &fuzzer_argv, [](const uint8_t * data, size_t size)
    {
        try
        {
            String query(reinterpret_cast<const char *>(data), size);
            app->processQueryText(query);
        }
        catch (...)
        {
            return -1;
        }

        return 0;
    });
}
#else
void ClientBase::runLibFuzzer() {}
#endif


void ClientBase::clearTerminal()
{
    /// Clear from cursor until end of screen.
    /// It is needed if garbage is left in terminal.
    /// Show cursor. It can be left hidden by invocation of previous programs.
    /// A test for this feature: perl -e 'print "x"x100000'; echo -ne '\033[0;0H\033[?25l'; clickhouse-client
    std::cout << "\033[0J" "\033[?25h";
}


void ClientBase::showClientVersion()
{
    std::cout << VERSION_NAME << " " + getName() + " version " << VERSION_STRING << VERSION_OFFICIAL << "." << std::endl;
}

namespace
{

/// Define transparent hash to we can use
/// std::string_view with the containers
struct TransparentStringHash
{
    using is_transparent = void;
    size_t operator()(std::string_view txt) const
    {
        return std::hash<std::string_view>{}(txt);
    }
};

/*
 * This functor is used to parse command line arguments and replace dashes with underscores,
 * allowing options to be specified using either dashes or underscores.
 */
class OptionsAliasParser
{
public:
    explicit OptionsAliasParser(const boost::program_options::options_description& options)
    {
        options_names.reserve(options.options().size());
        for (const auto& option : options.options())
            options_names.insert(option->long_name());
    }

    /*
     * Parses arguments by replacing dashes with underscores, and matches the resulting name with known options
     * Implements boost::program_options::ext_parser logic
     */
    std::pair<std::string, std::string> operator()(const std::string & token) const
    {
        if (!token.starts_with("--"))
            return {};
        std::string arg = token.substr(2);

        // divide token by '=' to separate key and value if options style=long_allow_adjacent
        auto pos_eq = arg.find('=');
        std::string key = arg.substr(0, pos_eq);

        if (options_names.contains(key))
            // option does not require any changes, because it is already correct
            return {};

        std::replace(key.begin(), key.end(), '-', '_');
        if (!options_names.contains(key))
            // after replacing '-' with '_' argument is still unknown
            return {};

        std::string value;
        if (pos_eq != std::string::npos && pos_eq < arg.size())
            value = arg.substr(pos_eq + 1);

        return {key, value};
    }

private:
    std::unordered_set<std::string> options_names;
};

}


void ClientBase::parseAndCheckOptions(OptionsDescription & options_description, po::variables_map & options, Arguments & arguments)
{
    if (allow_repeated_settings)
        addProgramOptionsAsMultitokens(cmd_settings, options_description.main_description.value());
    else
        addProgramOptions(cmd_settings, options_description.main_description.value());

    if (allow_merge_tree_settings)
    {
        /// Add merge tree settings manually, because names of some settings
        /// may clash. Query settings have higher priority and we just
        /// skip ambiguous merge tree settings.
        auto & main_options = options_description.main_description.value();

        std::unordered_set<std::string, TransparentStringHash, std::equal_to<>> main_option_names;
        for (const auto & option : main_options.options())
            main_option_names.insert(option->long_name());

        for (const auto & setting : cmd_merge_tree_settings.all())
        {
            const auto add_setting = [&](const std::string_view name)
            {
                if (auto it = main_option_names.find(name); it != main_option_names.end())
                    return;

                if (allow_repeated_settings)
                    addProgramOptionAsMultitoken(cmd_merge_tree_settings, main_options, name, setting);
                else
                    addProgramOption(cmd_merge_tree_settings, main_options, name, setting);
            };

            const auto & setting_name = setting.getName();

            add_setting(setting_name);

            const auto & settings_to_aliases = MergeTreeSettings::Traits::settingsToAliases();
            if (auto it = settings_to_aliases.find(setting_name); it != settings_to_aliases.end())
            {
                for (const auto alias : it->second)
                {
                    add_setting(alias);
                }
            }
        }
    }

    /// Parse main commandline options.
    auto parser = po::command_line_parser(arguments)
                      .options(options_description.main_description.value())
                      .extra_parser(OptionsAliasParser(options_description.main_description.value()))
                      .allow_unregistered();
    po::parsed_options parsed = parser.run();

    /// Check unrecognized options without positional options.
    auto unrecognized_options = po::collect_unrecognized(parsed.options, po::collect_unrecognized_mode::exclude_positional);
    if (!unrecognized_options.empty())
    {
        auto hints = this->getHints(unrecognized_options[0]);
        if (!hints.empty())
            throw Exception(ErrorCodes::UNRECOGNIZED_ARGUMENTS, "Unrecognized option '{}'. Maybe you meant {}",
                            unrecognized_options[0], toString(hints));

        throw Exception(ErrorCodes::UNRECOGNIZED_ARGUMENTS, "Unrecognized option '{}'", unrecognized_options[0]);
    }

    /// Check positional options.
    for (const auto & op : parsed.options)
    {
        if (!op.unregistered && op.string_key.empty() && !op.original_tokens[0].starts_with("--")
            && !op.original_tokens[0].empty() && !op.value.empty())
        {
            /// Two special cases for better usability:
            /// - if the option contains a whitespace, it might be a query: clickhouse "SELECT 1"
            /// These are relevant for interactive usage - user-friendly, but questionable in general.
            /// In case of ambiguity or for scripts, prefer using proper options.

            const auto & token = op.original_tokens[0];
            po::variable_value value(boost::any(op.value), false);

            const char * option;
            if (token.contains(' '))
                option = "query";
            else
                throw Exception(ErrorCodes::BAD_ARGUMENTS, "Positional option `{}` is not supported.", token);

            if (!options.emplace(option, value).second)
                throw Exception(ErrorCodes::BAD_ARGUMENTS, "Positional option `{}` is not supported.", token);
        }
    }

    po::store(parsed, options);
}


void ClientBase::init(int argc, char ** argv)
{
    namespace po = boost::program_options;

    /// Don't parse options with Poco library, we prefer neat boost::program_options.
    stopOptionsProcessing();

    stdin_is_a_tty = isatty(STDIN_FILENO);
    stdout_is_a_tty = isatty(STDOUT_FILENO);
    stderr_is_a_tty = isatty(STDERR_FILENO);
    terminal_width = getTerminalWidth();

    std::vector<Arguments> external_tables_arguments;
    Arguments common_arguments = {""}; /// 0th argument is ignored.
    std::vector<Arguments> hosts_and_ports_arguments;

    if (argc)
        argv0 = argv[0];
    readArguments(argc, argv, common_arguments, external_tables_arguments, hosts_and_ports_arguments);

    /// Support for Unicode dashes
    /// Interpret Unicode dashes as default double-hyphen
    for (auto & arg : common_arguments)
    {
        // replace em-dash(U+2014)
        boost::replace_all(arg, "—", "--");
        // replace en-dash(U+2013)
        boost::replace_all(arg, "–", "--");
        // replace mathematical minus(U+2212)
        boost::replace_all(arg, "−", "--");
    }


    OptionsDescription options_description;
    options_description.main_description.emplace(createOptionsDescription("Main options", terminal_width));

    /// Common options for clickhouse-client and clickhouse-local.
    options_description.main_description->add_options()
        ("help", "print usage summary, combine with --verbose to display all options")
        ("verbose", "print query and other debugging info")
        ("version,V", "print version information and exit")
        ("version-clean", "print version in machine-readable format and exit")

        ("config-file,C", po::value<std::string>(), "config-file path")

        ("query,q", po::value<std::vector<std::string>>()->multitoken(), R"(query; can be specified multiple times (--query "SELECT 1" --query "SELECT 2"...))")
        ("queries-file", po::value<std::vector<std::string>>()->multitoken(), "file path with queries to execute; multiple files can be specified (--queries-file file1 file2...)")
        ("multiquery,n", "If specified, multiple queries separated by semicolons can be listed after --query. For convenience, it is also possible to omit --query and pass the queries directly after --multiquery.")
        ("multiline,m", "If specified, allow multiline queries (do not send the query on Enter)")
        ("database,d", po::value<std::string>(), "database")
        ("query_kind", po::value<std::string>()->default_value("initial_query"), "One of initial_query/secondary_query/no_query")
        ("query_id", po::value<std::string>(), "query_id")

        ("history_file", po::value<std::string>(), "path to history file")

        ("stage", po::value<std::string>()->default_value("complete"), "Request query processing up to specified stage: complete,fetch_columns,with_mergeable_state,with_mergeable_state_after_aggregation,with_mergeable_state_after_aggregation_and_limit")
        ("progress", po::value<ProgressOption>()->implicit_value(ProgressOption::TTY, "tty")->default_value(ProgressOption::DEFAULT, "default"), "Print progress of queries execution - to TTY: tty|on|1|true|yes; to STDERR non-interactive mode: err; OFF: off|0|false|no; DEFAULT - interactive to TTY, non-interactive is off")

        ("disable_suggestion,A", "Disable loading suggestion data. Note that suggestion data is loaded asynchronously through a second connection to ClickHouse server. Also it is reasonable to disable suggestion if you want to paste a query with TAB characters. Shorthand option -A is for those who get used to mysql client.")
        ("wait_for_suggestions_to_load", "Load suggestion data synchonously.")
        ("time,t", "print query execution time to stderr in non-interactive mode (for benchmarks)")

        ("echo", "in batch mode, print query before execution")

        ("log-level", po::value<std::string>(), "log level")
        ("server_logs_file", po::value<std::string>(), "put server logs into specified file")

        ("suggestion_limit", po::value<int>()->default_value(10000), "Suggestion limit for how many databases, tables and columns to fetch.")

        ("format,f", po::value<std::string>(), "default output format (and input format for clickhouse-local)")
        ("output-format", po::value<std::string>(), "default output format (this option has preference over --format)")

        ("vertical,E", "vertical output format, same as --format=Vertical or FORMAT Vertical or \\G at end of command")
        ("highlight", po::value<bool>()->default_value(true), "enable or disable basic syntax highlight in interactive command line")

        ("ignore-error", "do not stop processing in multiquery mode")
        ("stacktrace", "print stack traces of exceptions")
        ("hardware-utilization", "print hardware utilization information in progress bar")
        ("print-profile-events", po::value(&profile_events.print)->zero_tokens(), "Printing ProfileEvents packets")
        ("profile-events-delay-ms", po::value<UInt64>()->default_value(profile_events.delay_ms), "Delay between printing `ProfileEvents` packets (-1 - print only totals, 0 - print every single packet)")
        ("processed-rows", "print the number of locally processed rows")

        ("interactive", "Process queries-file or --query query and start interactive mode")
        ("pager", po::value<std::string>(), "Pipe all output into this command (less or similar)")
        ("max_memory_usage_in_client", po::value<std::string>(), "Set memory limit in client/local server")

        ("fuzzer-args", po::value<std::string>(), "Command line arguments for the LLVM's libFuzzer driver. Only relevant if the application is compiled with libFuzzer.")
    ;

    addOptions(options_description);

    OptionsDescription options_description_non_verbose = options_description;

    auto getter = [](const auto & op)
    {
        String op_long_name = op->long_name();
        return "--" + String(op_long_name);
    };

    if (options_description.main_description)
    {
        const auto & main_options = options_description.main_description->options();
        std::transform(main_options.begin(), main_options.end(), std::back_inserter(cmd_options), getter);
    }

    if (options_description.external_description)
    {
        const auto & external_options = options_description.external_description->options();
        std::transform(external_options.begin(), external_options.end(), std::back_inserter(cmd_options), getter);
    }

    po::variables_map options;
    parseAndCheckOptions(options_description, options, common_arguments);
    po::notify(options);

    if (options.count("version") || options.count("V"))
    {
        showClientVersion();
        exit(0); // NOLINT(concurrency-mt-unsafe)
    }

    if (options.count("version-clean"))
    {
        std::cout << VERSION_STRING;
        exit(0); // NOLINT(concurrency-mt-unsafe)
    }

    if (options.count("verbose"))
        config().setBool("verbose", true);

    /// Output of help message.
    if (options.count("help")
        || (options.count("host") && options["host"].as<std::string>() == "elp")) /// If user writes -help instead of --help.
    {
        if (config().getBool("verbose", false))
            printHelpMessage(options_description, true);
        else
            printHelpMessage(options_description_non_verbose, false);
        exit(0); // NOLINT(concurrency-mt-unsafe)
    }

    /// Common options for clickhouse-client and clickhouse-local.
    if (options.count("time"))
        print_time_to_stderr = true;
    if (options.count("query"))
        queries = options["query"].as<std::vector<std::string>>();
    if (options.count("query_id"))
        config().setString("query_id", options["query_id"].as<std::string>());
    if (options.count("database"))
        config().setString("database", options["database"].as<std::string>());
    if (options.count("config-file"))
        config().setString("config-file", options["config-file"].as<std::string>());
    if (options.count("queries-file"))
        queries_files = options["queries-file"].as<std::vector<std::string>>();
    if (options.count("multiline"))
        config().setBool("multiline", true);
    if (options.count("multiquery"))
        config().setBool("multiquery", true);
    if (options.count("ignore-error"))
        config().setBool("ignore-error", true);
    if (options.count("format"))
        config().setString("format", options["format"].as<std::string>());
    if (options.count("output-format"))
        config().setString("output-format", options["output-format"].as<std::string>());
    if (options.count("vertical"))
        config().setBool("vertical", true);
    if (options.count("stacktrace"))
        config().setBool("stacktrace", true);
    if (options.count("print-profile-events"))
        config().setBool("print-profile-events", true);
    if (options.count("profile-events-delay-ms"))
        config().setUInt64("profile-events-delay-ms", options["profile-events-delay-ms"].as<UInt64>());
    if (options.count("processed-rows"))
        print_num_processed_rows = true;
    if (options.count("progress"))
    {
        switch (options["progress"].as<ProgressOption>())
        {
            case DEFAULT:
                config().setString("progress", "default");
                break;
            case OFF:
                config().setString("progress", "off");
                break;
            case TTY:
                config().setString("progress", "tty");
                break;
            case ERR:
                config().setString("progress", "err");
                break;
        }
    }
    if (options.count("echo"))
        config().setBool("echo", true);
    if (options.count("disable_suggestion"))
        config().setBool("disable_suggestion", true);
    if (options.count("wait_for_suggestions_to_load"))
        config().setBool("wait_for_suggestions_to_load", true);
    if (options.count("suggestion_limit"))
        config().setInt("suggestion_limit", options["suggestion_limit"].as<int>());
    if (options.count("highlight"))
        config().setBool("highlight", options["highlight"].as<bool>());
    if (options.count("history_file"))
        config().setString("history_file", options["history_file"].as<std::string>());
    if (options.count("interactive"))
        config().setBool("interactive", true);
    if (options.count("pager"))
        config().setString("pager", options["pager"].as<std::string>());

    if (options.count("log-level"))
        Poco::Logger::root().setLevel(options["log-level"].as<std::string>());
    if (options.count("server_logs_file"))
        server_logs_file = options["server_logs_file"].as<std::string>();

    query_processing_stage = QueryProcessingStage::fromString(options["stage"].as<std::string>());
    query_kind = parseQueryKind(options["query_kind"].as<std::string>());
    profile_events.print = options.count("print-profile-events");
    profile_events.delay_ms = options["profile-events-delay-ms"].as<UInt64>();

    processOptions(options_description, options, external_tables_arguments, hosts_and_ports_arguments);
    {
        std::unordered_set<std::string> alias_names;
        alias_names.reserve(options_description.main_description->options().size());
        for (const auto& option : options_description.main_description->options())
            alias_names.insert(option->long_name());
        argsToConfig(common_arguments, config(), 100, &alias_names);
    }

    clearPasswordFromCommandLine(argc, argv);

    /// Limit on total memory usage
    std::string max_client_memory_usage = config().getString("max_memory_usage_in_client", "0" /*default value*/);
    if (max_client_memory_usage != "0")
    {
        UInt64 max_client_memory_usage_int = parseWithSizeSuffix<UInt64>(max_client_memory_usage.c_str(), max_client_memory_usage.length());

        total_memory_tracker.setHardLimit(max_client_memory_usage_int);
        total_memory_tracker.setDescription("(total)");
        total_memory_tracker.setMetric(CurrentMetrics::MemoryTracking);
    }

    has_log_comment = config().has("log_comment");
}

}<|MERGE_RESOLUTION|>--- conflicted
+++ resolved
@@ -1308,27 +1308,23 @@
 
     resetOutput();
 
-<<<<<<< HEAD
-    if (is_interactive && !written_first_block)
-        std::cout << "Ok." << std::endl;
-
-    if (is_interactive && cursors.hasSome())
-    {
-        std::cout << std::endl << "Cursors:" << std::endl;
-
-        auto finalized_cursors = cursors.finalize();
-        for (const auto & [storage, cursor] : finalized_cursors)
-            std::cout << storage << ": " << cursorTreeToString(cursor.tree) << std::endl;
-
-        std::cout << std::endl;
-=======
     if (is_interactive)
     {
         if (cancelled && !cancelled_printed)
             std::cout << "Query was cancelled." << std::endl;
         else if (!written_first_block)
             std::cout << "Ok." << std::endl;
->>>>>>> 905495e5
+    }
+
+    if (is_interactive && cursors.hasSome())
+    {
+        std::cout << std::endl << "Cursors:" << std::endl;
+
+        auto finalized_cursors = cursors.finalize();
+        for (const auto & [storage, cursor] : finalized_cursors)
+            std::cout << storage << ": " << cursorTreeToString(cursor.tree) << std::endl;
+
+        std::cout << std::endl;
     }
 }
 
