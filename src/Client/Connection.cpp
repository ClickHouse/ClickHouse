--- conflicted
+++ resolved
@@ -104,16 +104,12 @@
     const String & client_name_,
     Protocol::Compression compression_,
     Protocol::Secure secure_,
-<<<<<<< HEAD
     const String & tls_sni_override_,
-    const String & bind_host_)
-=======
     const String & bind_host_
 #if USE_JWT_CPP && USE_SSL
     , std::shared_ptr<JWTProvider> jwt_provider_
 #endif
 )
->>>>>>> 3336e4f3
     : host(host_), port(port_), default_database(default_database_)
     , user(user_), password(password_)
     , proto_send_chunked(proto_send_chunked_), proto_recv_chunked(proto_recv_chunked_)
@@ -1625,16 +1621,12 @@
         std::string(DEFAULT_CLIENT_NAME),
         parameters.compression,
         parameters.security,
-<<<<<<< HEAD
         parameters.tls_sni_override,
-        parameters.bind_host);
-=======
-        parameters.bind_host
+        parameters.bind_host,
 #if USE_JWT_CPP && USE_SSL
-        , parameters.jwt_provider
+        parameters.jwt_provider
 #endif
         );
->>>>>>> 3336e4f3
 }
 
 }