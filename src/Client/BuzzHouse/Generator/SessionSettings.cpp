#include <Client/BuzzHouse/Generator/RandomSettings.h>

namespace DB
{
namespace ErrorCodes
{
extern const int BUZZHOUSE;
}
}

namespace BuzzHouse
{

static const auto nastyStrings = [](RandomGenerator & rg, FuzzConfig &) { return "'" + rg.pickRandomly(rg.nasty_strings) + "'"; };

static const auto setSetting = CHSetting(
    [](RandomGenerator & rg, FuzzConfig &)
    {
        static const DB::Strings & choices = {"''", "'ALL'", "'DISTINCT'"};
        return rg.pickRandomly(choices);
    },
    {},
    false);

std::unordered_map<String, CHSetting> hotSettings;

std::unordered_map<String, CHSetting> performanceSettings
    = {{"allow_aggregate_partitions_independently", trueOrFalseSetting},
       {"allow_execute_multiif_columnar", trueOrFalseSetting},
       {"allow_experimental_query_deduplication", trueOrFalseSetting},
       {"allow_general_join_planning", trueOrFalseSetting},
       {"allow_hyperscan", trueOrFalseSetting},
       {"allow_prefetched_read_pool_for_local_filesystem", trueOrFalseSetting},
       {"allow_prefetched_read_pool_for_remote_filesystem", trueOrFalseSetting},
       {"allow_push_predicate_ast_for_distributed_subqueries", trueOrFalseSetting},
       {"allow_push_predicate_when_subquery_contains_with", trueOrFalseSetting},
       {"allow_reorder_prewhere_conditions", trueOrFalseSetting},
       {"allow_simdjson", trueOrFalseSetting},
       {"allow_statistics_optimize", trueOrFalseSetting},
       {"cluster_function_process_archive_on_multiple_nodes", trueOrFalseSetting},
       {"compile_aggregate_expressions", trueOrFalseSetting},
       {"compile_expressions", trueOrFalseSetting},
       {"compile_sort_description", trueOrFalseSetting},
       {"correlated_subqueries_substitute_equivalent_expressions", trueOrFalseSetting},
       {"count_distinct_implementation",
        CHSetting(
            [](RandomGenerator & rg, FuzzConfig &)
            {
                static const DB::Strings & choices = {"'uniq'", "'uniqCombined'", "'uniqCombined64'", "'uniqHLL12'", "'uniqExact'"};
                return rg.pickRandomly(choices);
            },
            {"'uniq'", "'uniqCombined'", "'uniqCombined64'", "'uniqHLL12'", "'uniqExact'"},
            false)},
       {"count_distinct_optimization", trueOrFalseSetting},
       {"enable_adaptive_memory_spill_scheduler", trueOrFalseSetting},
       {"enable_add_distinct_to_in_subqueries", trueOrFalseSetting},
       {"enable_analyzer", trueOrFalseSetting},
       {"enable_join_runtime_filters", trueOrFalseSetting},
       {"enable_lazy_columns_replication", trueOrFalseSetting},
       {"enable_optimize_predicate_expression", trueOrFalseSetting},
       {"enable_optimize_predicate_expression_to_final_subquery", trueOrFalseSetting},
       {"enable_parallel_replicas", trueOrFalseSetting},
       {"enable_producing_buckets_out_of_order_in_aggregation", trueOrFalseSetting},
       {"join_algorithm",
        CHSetting(
            [](RandomGenerator & rg, FuzzConfig &)
            {
                String res;
                DB::Strings choices
                    = {"auto",
                       "default",
                       "direct",
                       "full_sorting_merge",
                       "grace_hash",
                       "hash",
                       "parallel_hash",
                       "partial_merge",
                       "prefer_partial_merge"};

                if (rg.nextBool())
                {
                    res = rg.pickRandomly(choices);
                }
                else
                {
                    const uint32_t nalgo = rg.randomInt<uint32_t>(0, static_cast<uint32_t>(choices.size()));

                    std::shuffle(choices.begin(), choices.end(), rg.generator);
                    for (uint32_t i = 0; i < nalgo; i++)
                    {
                        if (i != 0)
                        {
                            res += ",";
                        }
                        res += choices[i];
                    }
                }
                return "'" + res + "'";
            },
            {"'default'",
             "'grace_hash'",
             "'direct, hash'",
             "'hash'",
             "'parallel_hash'",
             "'partial_merge'",
             "'direct'",
             "'auto'",
             "'full_sorting_merge'",
             "'prefer_partial_merge'"},
            false)},
       {"join_any_take_last_row", trueOrFalseSetting},
       {"low_cardinality_use_single_dictionary_for_part", trueOrFalseSetting},
       {"max_bytes_ratio_before_external_group_by", probRangeNoZeroSetting},
       {"max_bytes_ratio_before_external_sort", probRangeNoZeroSetting},
       {"max_streams_to_max_threads_ratio", probRangeSetting},
       {"merge_tree_determine_task_size_by_prewhere_columns", trueOrFalseSetting},
       {"min_count_to_compile_aggregate_expression", CHSetting(zeroToThree, {"0", "1", "2", "3"}, false)},
       {"min_count_to_compile_expression", CHSetting(zeroToThree, {"0", "1", "2", "3"}, false)},
       {"min_count_to_compile_sort_description", CHSetting(zeroToThree, {"0", "1", "2", "3"}, false)},
       {"move_all_conditions_to_prewhere", trueOrFalseSetting},
       {"move_primary_key_columns_to_end_of_prewhere", trueOrFalseSetting},
       {"optimize_aggregation_in_order", trueOrFalseSetting},
       {"optimize_aggregators_of_group_by_keys", trueOrFalseSetting},
       {"optimize_append_index", trueOrFalseSetting},
       {"optimize_arithmetic_operations_in_aggregate_functions", trueOrFalseSetting},
       {"optimize_and_compare_chain", trueOrFalseSetting},
       {"optimize_distinct_in_order", trueOrFalseSetting},
       {"optimize_distributed_group_by_sharding_key", trueOrFalseSetting},
       {"optimize_empty_string_comparisons", trueOrFalseSetting},
       {"optimize_functions_to_subcolumns", trueOrFalseSetting},
       {"optimize_group_by_constant_keys", trueOrFalseSetting},
       {"optimize_group_by_function_keys", trueOrFalseSetting},
       {"optimize_if_chain_to_multiif", trueOrFalseSetting},
       {"optimize_if_transform_strings_to_enum", trueOrFalseSetting},
       {"optimize_injective_functions_in_group_by", trueOrFalseSetting},
       {"optimize_injective_functions_inside_uniq", trueOrFalseSetting},
       {"optimize_move_to_prewhere", trueOrFalseSetting},
       {"optimize_move_to_prewhere_if_final", trueOrFalseSetting},
       {"optimize_multiif_to_if", trueOrFalseSetting},
       {"optimize_normalize_count_variants", trueOrFalseSetting},
       {"optimize_qbit_distance_function_reads", trueOrFalseSetting},
       {"optimize_read_in_order", trueOrFalseSetting},
       {"optimize_read_in_window_order", trueOrFalseSetting},
       {"optimize_redundant_functions_in_order_by", trueOrFalseSetting},
       {"optimize_respect_aliases", trueOrFalseSetting},
       {"optimize_rewrite_aggregate_function_with_if", trueOrFalseSetting},
       {"optimize_rewrite_array_exists_to_has", trueOrFalseSetting},
       {"optimize_rewrite_like_perfect_affix", trueOrFalseSetting},
       {"optimize_rewrite_regexp_functions", trueOrFalseSetting},
       {"optimize_rewrite_sum_if_to_count_if", trueOrFalseSetting},
       {"optimize_skip_merged_partitions", trueOrFalseSetting},
       {"optimize_skip_unused_shards", trueOrFalseSetting},
       {"optimize_skip_unused_shards_nesting", CHSetting(zeroOneTwo, {"0", "1", "2"}, false)},
       {"optimize_skip_unused_shards_rewrite_in", trueOrFalseSetting},
       {"optimize_sorting_by_input_stream_properties", trueOrFalseSetting},
       {"optimize_substitute_columns", trueOrFalseSetting},
       {"optimize_syntax_fuse_functions", trueOrFalseSetting},
       {"optimize_trivial_approximate_count_query", trueOrFalseSetting},
       {"optimize_trivial_count_query", trueOrFalseSetting},
       {"optimize_uniq_to_count", trueOrFalseSetting},
       {"optimize_use_implicit_projections", trueOrFalseSetting},
       {"optimize_use_projections", trueOrFalseSetting},
       {"optimize_use_projection_filtering", trueOrFalseSetting},
       {"optimize_inverse_dictionary_lookup", trueOrFalseSetting},
       {"parallel_replicas_only_with_analyzer", trueOrFalseSetting},
       {"parallel_replicas_prefer_local_join", trueOrFalseSetting},
       {"parallel_view_processing", trueOrFalseSetting},
       {"parallelize_output_from_storages", trueOrFalseSetting},
       {"partial_merge_join_optimizations", trueOrFalseSetting},
       {"prefer_global_in_and_join", trueOrFalseSetting},
       {"prefer_localhost_replica", trueOrFalseSetting},
       {"query_plan_aggregation_in_order", trueOrFalseSetting},
       {"query_plan_convert_join_to_in", trueOrFalseSetting},
       {"query_plan_convert_outer_join_to_inner_join", trueOrFalseSetting},
       {"query_plan_direct_read_from_text_index", trueOrFalseSetting},
       {"query_plan_enable_multithreading_after_window_functions", trueOrFalseSetting},
       {"query_plan_enable_optimizations", trueOrFalseSetting},
       {"query_plan_execute_functions_after_sorting", trueOrFalseSetting},
       {"query_plan_filter_push_down", trueOrFalseSetting},
       {"query_plan_optimize_join_order_limit",
        CHSetting(
            [](RandomGenerator & rg, FuzzConfig &) { return std::to_string(rg.randomInt<uint32_t>(0, 64)); },
            {"0", "1", "2", "4", "16", "64"},
            false)},
       {"query_plan_join_shard_by_pk_ranges", trueOrFalseSetting},
       {"query_plan_join_swap_table",
        CHSetting(
            [](RandomGenerator & rg, FuzzConfig &)
            {
                static const DB::Strings & choices = {"'false'", "'true'", "'auto'"};
                return rg.pickRandomly(choices);
            },
            {"'false'", "'true'", "'auto'"},
            false)},
       {"query_plan_lift_up_array_join", trueOrFalseSetting},
       {"query_plan_lift_up_union", trueOrFalseSetting},
       {"query_plan_merge_expressions", trueOrFalseSetting},
       {"query_plan_merge_filter_into_join_condition", trueOrFalseSetting},
       {"query_plan_merge_filters", trueOrFalseSetting},
       {"query_plan_optimize_lazy_materialization", trueOrFalseSetting},
       {"query_plan_optimize_prewhere", trueOrFalseSetting},
       {"query_plan_push_down_limit", trueOrFalseSetting},
       {"query_plan_read_in_order", trueOrFalseSetting},
       {"query_plan_remove_redundant_distinct", trueOrFalseSetting},
       {"query_plan_remove_redundant_sorting", trueOrFalseSetting},
       {"query_plan_remove_unused_columns", trueOrFalseSetting},
       {"query_plan_reuse_storage_ordering_for_window_functions", trueOrFalseSetting},
       {"query_plan_split_filter", trueOrFalseSetting},
       {"query_plan_try_use_vector_search", trueOrFalseSetting},
       {"read_in_order_two_level_merge_threshold",
        CHSetting(
            [](RandomGenerator & rg, FuzzConfig &) { return std::to_string(rg.randomInt<uint32_t>(0, 100)); },
            {"0", "1", "10", "100"},
            false)},
       {"read_in_order_use_buffering", trueOrFalseSetting},
       {"read_in_order_use_virtual_row", trueOrFalseSetting},
       {"remerge_sort_lowered_memory_bytes_ratio",
        CHSetting(
            [](RandomGenerator & rg, FuzzConfig &) { return std::to_string(rg.thresholdGenerator<double>(0.2, 0.2, 0.0, 4.0)); },
            {"0", "0.001", "0.01", "0.1", "0.5", "0.9", "0.99", "0.999", "1", "1.5", "2", "2.5"},
            false)},
       {"rewrite_count_distinct_if_with_count_distinct_implementation", trueOrFalseSetting},
       {"rewrite_in_to_join", trueOrFalseSetting},
       {"short_circuit_function_evaluation",
        CHSetting(
            [](RandomGenerator & rg, FuzzConfig &)
            {
                static const DB::Strings & choices = {"'enable'", "'force_enable'", "'disable'"};
                return rg.pickRandomly(choices);
            },
            {"'enable'", "'force_enable'", "'disable'"},
            false)},
       {"single_join_prefer_left_table", trueOrFalseSetting},
       {"split_intersecting_parts_ranges_into_layers_final", trueOrFalseSetting},
       {"split_parts_ranges_into_intersecting_and_non_intersecting_final", trueOrFalseSetting},
       {"temporary_files_codec",
        CHSetting(
            [](RandomGenerator & rg, FuzzConfig &)
            {
                static const DB::Strings & choices = {"'lz4'", "'none'"};
                return rg.pickRandomly(choices);
            },
            {},
            false)},
       {"text_index_use_bloom_filter", trueOrFalseSetting},
       {"use_concurrency_control", trueOrFalseSetting},
       {"use_iceberg_partition_pruning", trueOrFalseSetting},
       {"use_index_for_in_with_subqueries", trueOrFalseSetting},
       {"use_index_for_in_with_subqueries_max_values", trueOrFalseSetting},
       {"use_join_disjunctions_push_down", trueOrFalseSetting},
       /// ClickHouse cloud setting
       {"use_page_cache_with_distributed_cache", trueOrFalseSetting},
       {"use_query_condition_cache", trueOrFalseSetting},
       {"use_skip_indexes", trueOrFalseSetting},
       {"use_skip_indexes_for_disjunctions", trueOrFalseSetting},
       {"use_skip_indexes_for_top_k", trueOrFalseSetting},
       {"use_skip_indexes_if_final", trueOrFalseSetting},
       {"use_skip_indexes_on_data_read", trueOrFalseSetting},
       {"use_statistics_cache", trueOrFalseSetting},
       {"use_top_k_dynamic_filtering", trueOrFalseSetting},
       {"use_uncompressed_cache", trueOrFalseSetting}};

std::unordered_map<String, CHSetting> serverSettings = {
    {"add_http_cors_header", trueOrFalseSettingNoOracle},
    {"aggregate_function_input_format",
     CHSetting(
         [](RandomGenerator & rg, FuzzConfig &)
         {
             static const DB::Strings & choices = {"'state'", "'value'", "'array'"};
             return rg.pickRandomly(choices);
         },
         {},
         false)},
    {"aggregate_functions_null_for_empty", trueOrFalseSettingNoOracle},
    {"aggregation_memory_efficient_merge_threads", threadSetting},
    {"allow_archive_path_syntax", trueOrFalseSettingNoOracle},
    {"allow_asynchronous_read_from_io_pool_for_merge_tree", trueOrFalseSetting},
    {"allow_changing_replica_until_first_data_packet", trueOrFalseSettingNoOracle},
    {"allow_dynamic_type_in_join_keys", trueOrFalseSettingNoOracle},
    {"allow_experimental_delta_kernel_rs", trueOrFalseSettingNoOracle},
    {"allow_get_client_http_header", trueOrFalseSettingNoOracle},
    {"allow_introspection_functions", trueOrFalseSetting},
    {"allow_special_bool_values_inside_variant", trueOrFalseSettingNoOracle},
    {"allow_special_serialization_kinds_in_output_formats", trueOrFalseSetting},
    {"alter_move_to_space_execute_async", trueOrFalseSettingNoOracle},
    {"alter_partition_verbose_result", trueOrFalseSettingNoOracle},
    {"alter_sync", CHSetting(zeroOneTwo, {}, false)},
    {"alter_update_mode",
     CHSetting(
         [](RandomGenerator & rg, FuzzConfig &)
         {
             static const DB::Strings & choices = {"'heavy'", "'lightweight'", "'lightweight_force'"};
             return rg.pickRandomly(choices);
         },
         {},
         false)},
    {"allow_unrestricted_reads_from_keeper", trueOrFalseSettingNoOracle},
    {"analyze_index_with_space_filling_curves", trueOrFalseSetting},
    {"analyzer_compatibility_join_using_top_level_identifier", trueOrFalseSetting},
    {"apply_mutations_on_fly", trueOrFalseSettingNoOracle},
    {"apply_patch_parts", trueOrFalseSetting},
    {"apply_settings_from_server", trueOrFalseSettingNoOracle},
    {"any_join_distinct_right_table_keys", trueOrFalseSetting},
    {"asterisk_include_alias_columns", trueOrFalseSettingNoOracle},
    {"asterisk_include_materialized_columns", trueOrFalseSettingNoOracle},
    {"async_insert", trueOrFalseSettingNoOracle},
    {"async_insert_deduplicate", trueOrFalseSettingNoOracle},
    {"async_insert_threads", threadSetting},
    {"async_insert_use_adaptive_busy_timeout", trueOrFalseSettingNoOracle},
    {"async_query_sending_for_remote", trueOrFalseSetting},
    {"async_socket_for_remote", trueOrFalseSetting},
    {"cache_warmer_threads", threadSetting},
    {"calculate_text_stack_trace", trueOrFalseSettingNoOracle},
    {"cancel_http_readonly_queries_on_client_close", trueOrFalseSettingNoOracle},
    {"cast_ipv4_ipv6_default_on_conversion_error", trueOrFalseSettingNoOracle},
    {"cast_keep_nullable", trueOrFalseSettingNoOracle},
    {"cast_string_to_date_time_mode",
     CHSetting(
         [](RandomGenerator & rg, FuzzConfig &)
         {
             static const DB::Strings & choices = {"'best_effort'", "'best_effort_us'", "'basic'"};
             return rg.pickRandomly(choices);
         },
         {"'best_effort'", "'best_effort_us'", "'basic'"},
         false)},
    {"cast_string_to_dynamic_use_inference", trueOrFalseSettingNoOracle},
    {"cast_string_to_variant_use_inference", trueOrFalseSettingNoOracle},
    {"check_query_single_value_result", trueOrFalseSetting},
    {"check_referential_table_dependencies", trueOrFalseSettingNoOracle},
    {"check_table_dependencies", trueOrFalseSettingNoOracle},
    {"checksum_on_read", trueOrFalseSettingNoOracle},
    {"cloud_mode", trueOrFalseSettingNoOracle},
    {"cloud_mode_database_engine", CHSetting([](RandomGenerator & rg, FuzzConfig &) { return rg.nextBool() ? "1" : "2"; }, {}, false)},
    {"cloud_mode_engine",
     CHSetting([](RandomGenerator & rg, FuzzConfig &) { return std::to_string(rg.randomInt<uint32_t>(0, 3)); }, {}, false)},
    {"cluster_table_function_split_granularity",
     CHSetting(
         [](RandomGenerator & rg, FuzzConfig &)
         {
             static const DB::Strings & choices = {"'file'", "'bucket'"};
             return rg.pickRandomly(choices);
         },
         {"'file'", "'bucket'"},
         false)},
    {"collect_hash_table_stats_during_aggregation", trueOrFalseSetting},
    {"collect_hash_table_stats_during_joins", trueOrFalseSetting},
    {"compatibility_ignore_auto_increment_in_create_table", trueOrFalseSettingNoOracle},
    {"compatibility_ignore_collation_in_create_table", trueOrFalseSettingNoOracle},
    {"convert_query_to_cnf", trueOrFalseSettingNoOracle},
    {"correlated_subqueries_default_join_kind",
     CHSetting(
         [](RandomGenerator & rg, FuzzConfig &)
         {
             static const DB::Strings & choices = {"'left'", "'right'"};
             return rg.pickRandomly(choices);
         },
         {},
         false)},
    {"create_table_empty_primary_key_by_default", trueOrFalseSettingNoOracle},
    {"cross_to_inner_join_rewrite", CHSetting(zeroOneTwo, {"0", "1", "2"}, false)},
    {"database_atomic_wait_for_drop_and_detach_synchronously", trueOrFalseSettingNoOracle},
    {"database_replicated_allow_explicit_uuid", CHSetting(zeroOneTwo, {}, false)},
    {"database_replicated_allow_heavy_create", trueOrFalseSettingNoOracle},
    {"database_replicated_allow_replicated_engine_arguments",
     CHSetting([](RandomGenerator & rg, FuzzConfig &) { return std::to_string(rg.randomInt<uint32_t>(0, 3)); }, {}, false)},
    {"database_replicated_always_detach_permanently", trueOrFalseSettingNoOracle},
    {"database_replicated_enforce_synchronous_settings", trueOrFalseSettingNoOracle},
    {"data_type_default_nullable", trueOrFalseSettingNoOracle},
    {"date_time_64_output_format_cut_trailing_zeros_align_to_groups_of_thousands", trueOrFalseSettingNoOracle},
    {"date_time_output_format",
     CHSetting(
         [](RandomGenerator & rg, FuzzConfig &)
         {
             static const DB::Strings & choices
                 = {"'simple', date_time_input_format = 'basic'", "'iso', date_time_input_format = 'best_effort'"};
             return rg.pickRandomly(choices);
         },
         {},
         false)},
    {"date_time_overflow_behavior",
     CHSetting(
         [](RandomGenerator & rg, FuzzConfig &)
         {
             static const DB::Strings & choices = {"'ignore'", "'saturate'", "'throw'"};
             return rg.pickRandomly(choices);
         },
         {},
         false)},
    {"decimal_check_overflow", trueOrFalseSettingNoOracle},
    {"delta_lake_enable_engine_predicate", trueOrFalseSetting},
    {"delta_lake_enable_expression_visitor_logging", trueOrFalseSettingNoOracle},
    {"delta_lake_log_metadata", trueOrFalseSettingNoOracle},
    {"delta_lake_throw_on_engine_predicate_error", trueOrFalseSettingNoOracle},
    {"describe_include_subcolumns", trueOrFalseSettingNoOracle},
    {"describe_include_virtual_columns", trueOrFalseSettingNoOracle},
    {"dictionary_use_async_executor", trueOrFalseSettingNoOracle},
    {"dictionary_validate_primary_key_type", trueOrFalseSettingNoOracle},
    {"distributed_aggregation_memory_efficient", trueOrFalseSetting},
    {"distributed_background_insert_batch", trueOrFalseSettingNoOracle},
    {"distributed_background_insert_split_batch_on_failure", trueOrFalseSettingNoOracle},
    /// ClickHouse cloud setting
    {"distributed_cache_bypass_connection_pool", trueOrFalseSettingNoOracle},
    /// ClickHouse cloud setting
    {"distributed_cache_discard_connection_if_unread_data", trueOrFalseSettingNoOracle},
    /// ClickHouse cloud setting
    {"distributed_cache_fetch_metrics_only_from_current_az", trueOrFalseSettingNoOracle},
    /// ClickHouse cloud setting
    {"distributed_cache_log_mode",
     CHSetting(
         [](RandomGenerator & rg, FuzzConfig &)
         {
             static const DB::Strings & choices = {"'nothing'", "'on_error'", "'all'"};
             return rg.pickRandomly(choices);
         },
         {},
         false)},
    /// ClickHouse cloud setting
    {"distributed_cache_pool_behaviour_on_limit",
     CHSetting(
         [](RandomGenerator & rg, FuzzConfig &)
         {
             static const DB::Strings & choices = {"'wait'", "'allocate_bypassing_pool'"};
             return rg.pickRandomly(choices);
         },
         {},
         false)},
    /// ClickHouse cloud setting
    {"distributed_cache_prefer_bigger_buffer_size", trueOrFalseSettingNoOracle},
    /// ClickHouse cloud setting
    {"distributed_cache_read_only_from_current_az", trueOrFalseSettingNoOracle},
    /// ClickHouse cloud setting
    {"distributed_cache_throw_on_error", trueOrFalseSettingNoOracle},
    {"distributed_foreground_insert", trueOrFalseSettingNoOracle},
    {"distributed_group_by_no_merge", CHSetting(zeroOneTwo, {}, false)},
    {"distributed_insert_skip_read_only_replicas", trueOrFalseSettingNoOracle},
    {"distributed_plan_default_reader_bucket_count",
     CHSetting(
         [](RandomGenerator & rg, FuzzConfig &) { return std::to_string(rg.thresholdGenerator<uint64_t>(0.2, 0.2, 0, 128)); }, {}, false)},
    {"distributed_plan_default_shuffle_join_bucket_count",
     CHSetting(
         [](RandomGenerator & rg, FuzzConfig &) { return std::to_string(rg.thresholdGenerator<uint64_t>(0.2, 0.2, 0, 128)); }, {}, false)},
    {"distributed_plan_execute_locally", trueOrFalseSetting},
    {"distributed_plan_force_exchange_kind",
     CHSetting(
         [](RandomGenerator & rg, FuzzConfig &)
         {
             static const DB::Strings & choices = {"''", "'Persisted'", "'Streaming'"};
             return rg.pickRandomly(choices);
         },
         {"''", "'Persisted'", "'Streaming'"},
         false)},
    {"distributed_plan_optimize_exchanges", trueOrFalseSetting},
    {"distributed_plan_force_shuffle_aggregation", trueOrFalseSetting},
    {"distributed_product_mode",
     CHSetting(
         [](RandomGenerator & rg, FuzzConfig &)
         {
             static const DB::Strings & choices = {"'deny'", "'local'", "'global'", "'allow'"};
             return rg.pickRandomly(choices);
         },
         {},
         false)},
    {"distributed_push_down_limit", trueOrFalseSetting},
    {"do_not_merge_across_partitions_select_final", trueOrFalseSettingNoOracle},
    {"empty_result_for_aggregation_by_constant_keys_on_empty_set", trueOrFalseSettingNoOracle},
    {"enable_blob_storage_log", trueOrFalseSettingNoOracle},
    {"enable_early_constant_folding", trueOrFalseSettingNoOracle},
    {"enable_extended_results_for_datetime_functions", trueOrFalseSettingNoOracle},
    {"enable_filesystem_cache", trueOrFalseSetting},
    {"enable_filesystem_cache_log", trueOrFalseSettingNoOracle},
    {"enable_filesystem_cache_on_write_operations", trueOrFalseSettingNoOracle},
    {"enable_filesystem_read_prefetches_log", trueOrFalseSetting},
    {"enable_global_with_statement", trueOrFalseSettingNoOracle},
    {"enable_hdfs_pread", trueOrFalseSettingNoOracle},
    {"enable_http_compression", trueOrFalseSettingNoOracle},
    {"enable_job_stack_trace", trueOrFalseSettingNoOracle},
    {"enable_memory_bound_merging_of_aggregation_results", trueOrFalseSetting},
    {"enable_multiple_prewhere_read_steps", trueOrFalseSetting},
    {"enable_named_columns_in_function_tuple", trueOrFalseSettingNoOracle},
    {"enable_parallel_blocks_marshalling", trueOrFalseSetting},
    {"enable_parsing_to_custom_serialization", trueOrFalseSetting},
    {"enable_reads_from_query_cache", trueOrFalseSetting},
    {"enable_s3_requests_logging", trueOrFalseSettingNoOracle},
    {"enable_scalar_subquery_optimization", trueOrFalseSetting},
    {"enable_scopes_for_with_statement", trueOrFalseSettingNoOracle},
    {"enable_shared_storage_snapshot_in_query", trueOrFalseSetting},
    {"enable_sharing_sets_for_mutations", trueOrFalseSetting},
    {"enable_software_prefetch_in_aggregation", trueOrFalseSetting},
    {"enable_unaligned_array_join", trueOrFalseSetting},
    {"enable_url_encoding", trueOrFalseSettingNoOracle},
    {"enable_vertical_final", trueOrFalseSetting},
    {"enable_writes_to_query_cache", trueOrFalseSetting},
    {"engine_file_allow_create_multiple_files", trueOrFalseSettingNoOracle},
    {"engine_file_empty_if_not_exists", trueOrFalseSettingNoOracle},
    {"engine_file_skip_empty_files", trueOrFalseSettingNoOracle},
    {"engine_url_skip_empty_files", trueOrFalseSettingNoOracle},
    /// {"exact_rows_before_limit", trueOrFalseSetting}, cannot use with generateRandom
    {"except_default_mode", setSetting},
    {"exclude_materialize_skip_indexes_on_insert",
     CHSetting(
         [](RandomGenerator & rg, FuzzConfig &)
         {
             String res;
             std::vector<uint32_t> choices = {0, 1, 2, 3, 4};
             const uint32_t nchoices = rg.randomInt<uint32_t>(0, static_cast<uint32_t>(choices.size()));

             std::shuffle(choices.begin(), choices.end(), rg.generator);
             for (uint32_t i = 0; i < nchoices; i++)
             {
                 if (i != 0)
                 {
                     res += ",";
                 }
                 res += "i";
                 res += std::to_string(choices[i]);
             }
             return "'" + res + "'";
         },
         {},
         false)},
    {"extremes", trueOrFalseSettingNoOracle},
    {"fallback_to_stale_replicas_for_distributed_queries", trueOrFalseSetting},
    {"filesystem_cache_allow_background_download", trueOrFalseSettingNoOracle},
    {"filesystem_cache_enable_background_download_during_fetch", trueOrFalseSettingNoOracle},
    {"filesystem_cache_enable_background_download_for_metadata_files_in_packed_storage", trueOrFalseSettingNoOracle},
    {"filesystem_cache_prefer_bigger_buffer_size", trueOrFalseSetting},
    {"filesystem_cache_skip_download_if_exceeds_per_query_cache_write_limit", trueOrFalseSettingNoOracle},
    {"filesystem_cache_segments_batch_size",
     CHSetting(
         [](RandomGenerator & rg, FuzzConfig &)
         {
             const std::vector<uint32_t> choices{0, 3, 10, 50};
             return std::to_string(rg.pickRandomly(choices));
         },
         {},
         false)},
    {"filesystem_prefetch_step_marks", CHSetting([](RandomGenerator & rg, FuzzConfig &) { return rg.nextBool() ? "0" : "50"; }, {}, false)},
    {"filesystem_prefetches_limit", CHSetting([](RandomGenerator & rg, FuzzConfig &) { return rg.nextBool() ? "0" : "10"; }, {}, false)},
    {"final", trueOrFalseSettingNoOracle},
    {"flatten_nested", trueOrFalseSetting},
    {"force_aggregate_partitions_independently", trueOrFalseSetting},
    {"force_grouping_standard_compatibility", trueOrFalseSettingNoOracle},
    {"force_optimize_skip_unused_shards", CHSetting(zeroOneTwo, {}, false)},
    {"force_optimize_skip_unused_shards_nesting", CHSetting(zeroOneTwo, {}, false)},
    {"force_remove_data_recursively_on_drop", trueOrFalseSettingNoOracle},
    {"format_capn_proto_use_autogenerated_schema", trueOrFalseSettingNoOracle},
    {"format_display_secrets_in_show_and_select", trueOrFalseSettingNoOracle},
    {"format_protobuf_use_autogenerated_schema", trueOrFalseSettingNoOracle},
    {"format_regexp_skip_unmatched", trueOrFalseSettingNoOracle},
    {"fsync_metadata", trueOrFalseSetting},
    {"function_date_trunc_return_type_behavior", trueOrFalseSettingNoOracle},
    {"function_json_value_return_type_allow_complex", trueOrFalseSettingNoOracle},
    {"function_json_value_return_type_allow_nullable", trueOrFalseSettingNoOracle},
    {"function_locate_has_mysql_compatible_argument_order", trueOrFalseSettingNoOracle},
    {"function_visible_width_behavior", trueOrFalseSettingNoOracle},
    {"geo_distance_returns_float64_on_float64_arguments", trueOrFalseSettingNoOracle},
    {"grace_hash_join_initial_buckets",
     CHSetting(
         [](RandomGenerator & rg, FuzzConfig &) { return std::to_string(rg.thresholdGenerator<uint64_t>(0.2, 0.2, 1, 1024)); }, {}, false)},
    {"grace_hash_join_max_buckets",
     CHSetting(
         [](RandomGenerator & rg, FuzzConfig &) { return std::to_string(rg.thresholdGenerator<uint64_t>(0.2, 0.2, 1, 1024)); }, {}, false)},
    {"group_by_use_nulls", trueOrFalseSettingNoOracle},
    {"hdfs_create_new_file_on_insert", trueOrFalseSettingNoOracle},
    {"hdfs_ignore_file_doesnt_exist", trueOrFalseSettingNoOracle},
    {"hdfs_skip_empty_files", trueOrFalseSettingNoOracle},
    {"hdfs_throw_on_zero_files_match", trueOrFalseSettingNoOracle},
    {"http_make_head_request", trueOrFalseSettingNoOracle},
    {"http_native_compression_disable_checksumming_on_decompress", trueOrFalseSettingNoOracle},
    {"http_response_buffer_size", CHSetting(highRange, {}, false)},
    {"http_skip_not_found_url_for_globs", trueOrFalseSettingNoOracle},
    {"http_wait_end_of_query", trueOrFalseSettingNoOracle},
    {"http_write_exception_in_output_format", trueOrFalseSettingNoOracle},
    {"iceberg_delete_data_on_drop", trueOrFalseSettingNoOracle},
    {"iceberg_metadata_compression_method",
     CHSetting([](RandomGenerator & rg, FuzzConfig &) { return "'" + rg.pickRandomly(compressionMethods) + "'"; }, {}, false)},
    {"iceberg_metadata_log_level",
     CHSetting(
         [](RandomGenerator & rg, FuzzConfig &)
         {
             static const DB::Strings & choices
                 = {"'none'",
                    "'metadata'",
                    "'manifest_list_metadata'",
                    "'manifest_list_entry'",
                    "'manifest_file_metadata'",
                    "'manifest_file_entry'"};
             return rg.pickRandomly(choices);
         },
         {},
         false)},
    {"iceberg_snapshot_id",
     CHSetting([](RandomGenerator &, FuzzConfig & fc) { return fc.getRandomIcebergHistoryValue("\"snapshot_id\""); }, {}, false)},
    {"iceberg_timestamp_ms",
     CHSetting(
         [](RandomGenerator & rg, FuzzConfig & fc)
         {
             if (rg.nextBool())
             {
                 return fc.getRandomIcebergHistoryValue("toUnixTimestamp64Milli(\"made_current_at\")");
             }
             else
             {
                 static const std::vector<uint32_t> & values = {1, 2, 3, 5, 10, 15, 20};
                 const auto now = std::chrono::system_clock::now();

                 // Convert to milliseconds since epoch
                 auto ms = duration_cast<std::chrono::milliseconds>(now.time_since_epoch()).count();
                 ms -= (rg.pickRandomly(values) * 1000);
                 return std::to_string(ms);
             }
         },
         {},
         false)},
    /// ClickHouse cloud setting
    {"ignore_cold_parts_seconds",
     CHSetting(
         [](RandomGenerator & rg, FuzzConfig &) { return std::to_string(rg.thresholdGenerator<uint64_t>(0.2, 0.2, 0, 60)); }, {}, false)},
    {"ignore_materialized_views_with_dropped_target_table", trueOrFalseSettingNoOracle},
    {"ignore_on_cluster_for_replicated_access_entities_queries", trueOrFalseSettingNoOracle},
    {"ignore_on_cluster_for_replicated_named_collections_queries", trueOrFalseSettingNoOracle},
    {"ignore_on_cluster_for_replicated_udf_queries", trueOrFalseSettingNoOracle},
    {"implicit_select", trueOrFalseSettingNoOracle},
    {"input_format_allow_errors_num", CHSetting(highRange, {}, false)},
    {"input_format_allow_errors_ratio", CHSetting(probRange, {}, false)},
    {"input_format_allow_seeks", trueOrFalseSettingNoOracle},
    {"input_format_arrow_allow_missing_columns", trueOrFalseSettingNoOracle},
    {"input_format_arrow_case_insensitive_column_matching", trueOrFalseSettingNoOracle},
    {"input_format_arrow_skip_columns_with_unsupported_types_in_schema_inference", trueOrFalseSettingNoOracle},
    {"input_format_avro_allow_missing_fields", trueOrFalseSettingNoOracle},
    {"input_format_avro_null_as_default", trueOrFalseSettingNoOracle},
    {"input_format_binary_read_json_as_string", trueOrFalseSettingNoOracle},
    {"input_format_bson_skip_fields_with_unsupported_types_in_schema_inference", trueOrFalseSettingNoOracle},
    {"input_format_capn_proto_skip_fields_with_unsupported_types_in_schema_inference", trueOrFalseSettingNoOracle},
    {"input_format_csv_allow_cr_end_of_line", trueOrFalseSettingNoOracle},
    {"input_format_csv_allow_variable_number_of_columns", trueOrFalseSettingNoOracle},
    {"input_format_csv_allow_whitespace_or_tab_as_delimiter", trueOrFalseSettingNoOracle},
    {"input_format_csv_deserialize_separate_columns_into_tuple", trueOrFalseSettingNoOracle},
    {"input_format_csv_empty_as_default", trueOrFalseSettingNoOracle},
    {"input_format_csv_skip_trailing_empty_lines", trueOrFalseSettingNoOracle},
    {"input_format_csv_trim_whitespaces", trueOrFalseSettingNoOracle},
    {"input_format_csv_try_infer_numbers_from_strings", trueOrFalseSettingNoOracle},
    {"input_format_csv_try_infer_strings_from_quoted_tuples", trueOrFalseSettingNoOracle},
    {"input_format_csv_use_best_effort_in_schema_inference", trueOrFalseSettingNoOracle},
    {"input_format_csv_use_default_on_bad_values", trueOrFalseSettingNoOracle},
    {"input_format_custom_allow_variable_number_of_columns", trueOrFalseSettingNoOracle},
    {"input_format_custom_skip_trailing_empty_lines", trueOrFalseSettingNoOracle},
    {"input_format_defaults_for_omitted_fields", trueOrFalseSettingNoOracle},
    {"input_format_force_null_for_omitted_fields", trueOrFalseSettingNoOracle},
    {"input_format_hive_text_allow_variable_number_of_columns", trueOrFalseSettingNoOracle},
    {"input_format_import_nested_json", trueOrFalseSettingNoOracle},
    {"input_format_ipv4_default_on_conversion_error", trueOrFalseSettingNoOracle},
    {"input_format_ipv6_default_on_conversion_error", trueOrFalseSettingNoOracle},
    {"input_format_json_compact_allow_variable_number_of_columns", trueOrFalseSettingNoOracle},
    {"input_format_json_defaults_for_missing_elements_in_named_tuple", trueOrFalseSettingNoOracle},
    {"input_format_json_ignore_unknown_keys_in_named_tuple", trueOrFalseSettingNoOracle},
    {"input_format_json_ignore_unnecessary_fields", trueOrFalseSettingNoOracle},
    {"input_format_json_infer_incomplete_types_as_strings", trueOrFalseSettingNoOracle},
    {"input_format_json_named_tuples_as_objects", trueOrFalseSettingNoOracle},
    {"input_format_json_read_arrays_as_strings", trueOrFalseSettingNoOracle},
    {"input_format_json_read_bools_as_numbers", trueOrFalseSettingNoOracle},
    {"input_format_json_read_bools_as_strings", trueOrFalseSettingNoOracle},
    {"input_format_json_read_numbers_as_strings", trueOrFalseSettingNoOracle},
    {"input_format_json_read_objects_as_strings", trueOrFalseSettingNoOracle},
    {"input_format_json_throw_on_bad_escape_sequence", trueOrFalseSettingNoOracle},
    {"input_format_json_try_infer_named_tuples_from_objects", trueOrFalseSettingNoOracle},
    {"input_format_json_try_infer_numbers_from_strings", trueOrFalseSettingNoOracle},
    {"input_format_json_use_string_type_for_ambiguous_paths_in_named_tuples_inference_from_objects", trueOrFalseSettingNoOracle},
    {"input_format_json_validate_types_from_metadata", trueOrFalseSettingNoOracle},
    {"input_format_native_allow_types_conversion", trueOrFalseSettingNoOracle},
    {"input_format_null_as_default", trueOrFalseSettingNoOracle},
    {"input_format_orc_allow_missing_columns", trueOrFalseSettingNoOracle},
    {"input_format_orc_case_insensitive_column_matching", trueOrFalseSettingNoOracle},
    {"input_format_orc_dictionary_as_low_cardinality", trueOrFalseSettingNoOracle},
    {"input_format_orc_filter_push_down", trueOrFalseSetting},
    {"input_format_orc_skip_columns_with_unsupported_types_in_schema_inference", trueOrFalseSettingNoOracle},
    {"input_format_orc_use_fast_decoder", trueOrFalseSettingNoOracle},
    {"input_format_parallel_parsing", trueOrFalseSetting},
    {"input_format_parquet_allow_missing_columns", trueOrFalseSettingNoOracle},
    {"input_format_parquet_bloom_filter_push_down", trueOrFalseSetting},
    {"input_format_parquet_case_insensitive_column_matching", trueOrFalseSettingNoOracle},
    {"input_format_parquet_enable_json_parsing", trueOrFalseSettingNoOracle},
    {"input_format_parquet_enable_row_group_prefetch", trueOrFalseSettingNoOracle},
    {"input_format_parquet_verify_checksums", trueOrFalseSettingNoOracle},
    {"input_format_parquet_local_time_as_utc", trueOrFalseSettingNoOracle},
    {"input_format_parquet_filter_push_down", trueOrFalseSetting},
    {"input_format_parquet_preserve_order", trueOrFalseSettingNoOracle},
    {"input_format_parquet_skip_columns_with_unsupported_types_in_schema_inference", trueOrFalseSettingNoOracle},
    {"input_format_parquet_use_native_reader_v3", trueOrFalseSetting},
    {"input_format_parquet_page_filter_push_down", trueOrFalseSetting},
    {"input_format_parquet_use_offset_index", trueOrFalseSetting},
    {"input_format_protobuf_flatten_google_wrappers", trueOrFalseSettingNoOracle},
    {"input_format_protobuf_oneof_presence", trueOrFalseSettingNoOracle},
    {"input_format_protobuf_skip_fields_with_unsupported_types_in_schema_inference", trueOrFalseSettingNoOracle},
    {"input_format_skip_unknown_fields", trueOrFalseSettingNoOracle},
    {"input_format_try_infer_dates", trueOrFalseSettingNoOracle},
    {"input_format_try_infer_datetimes", trueOrFalseSettingNoOracle},
    {"input_format_try_infer_datetimes_only_datetime64", trueOrFalseSettingNoOracle},
    {"input_format_try_infer_exponent_floats", trueOrFalseSettingNoOracle},
    {"input_format_try_infer_integers", trueOrFalseSettingNoOracle},
    {"input_format_try_infer_variants", trueOrFalseSettingNoOracle},
    {"input_format_tsv_allow_variable_number_of_columns", trueOrFalseSettingNoOracle},
    {"input_format_tsv_empty_as_default", trueOrFalseSettingNoOracle},
    {"input_format_tsv_enum_as_number", trueOrFalseSettingNoOracle},
    {"input_format_tsv_skip_trailing_empty_lines", trueOrFalseSettingNoOracle},
    {"input_format_tsv_use_best_effort_in_schema_inference", trueOrFalseSettingNoOracle},
    {"input_format_values_accurate_types_of_literals", trueOrFalseSettingNoOracle},
    {"input_format_values_deduce_templates_of_expressions", trueOrFalseSettingNoOracle},
    {"insert_allow_materialized_columns", trueOrFalseSettingNoOracle},
    {"insert_deduplicate", trueOrFalseSettingNoOracle},
    {"insert_distributed_one_random_shard", trueOrFalseSettingNoOracle},
    {"insert_null_as_default", trueOrFalseSettingNoOracle},
    {"insert_quorum", CHSetting(zeroOneTwo, {}, false)},
    {"insert_quorum_parallel", trueOrFalseSettingNoOracle},
    {"insert_shard_id",
     CHSetting(
         [](RandomGenerator & rg, FuzzConfig &) { return std::to_string(rg.thresholdGenerator<uint64_t>(0.2, 0.2, 1, 2)); }, {}, false)},
    {"intersect_default_mode", setSetting},
    {"interval_output_format",
     CHSetting([](RandomGenerator & rg, FuzzConfig &) { return rg.nextBool() ? "'kusto'" : "'numeric'"; }, {}, false)},
    {"join_default_strictness",
     CHSetting(
         [](RandomGenerator & rg, FuzzConfig &)
         {
             static const DB::Strings & choices = {"'ALL'", "'ANY'", "''"};
             return rg.pickRandomly(choices);
         },
         {},
         false)},
    {"join_on_disk_max_files_to_merge",
     CHSetting(
         [](RandomGenerator & rg, FuzzConfig &) { return std::to_string(rg.thresholdGenerator<uint64_t>(0.2, 0.2, 0, 32)); }, {}, false)},
    {"join_runtime_bloom_filter_hash_functions",
     CHSetting(
         [](RandomGenerator & rg, FuzzConfig &) { return std::to_string(rg.thresholdGenerator<uint32_t>(0.2, 0.2, 0, 20)); },
         {"0", "1", "2", "3", "4", "10"},
         false)},
    {"join_use_nulls", trueOrFalseSettingNoOracle},
    {"joined_block_split_single_row", trueOrFalseSetting},
    {"keeper_map_strict_mode", trueOrFalseSettingNoOracle},
    {"least_greatest_legacy_null_behavior", trueOrFalseSettingNoOracle},
    {"legacy_column_name_of_tuple_literal", trueOrFalseSettingNoOracle},
    {"lightweight_delete_mode",
     CHSetting(
         [](RandomGenerator & rg, FuzzConfig &)
         {
             static const DB::Strings & choices = {"'alter_update'", "'lightweight_update'", "'lightweight_update_force'"};
             return rg.pickRandomly(choices);
         },
         {},
         false)},
    {"load_balancing",
     CHSetting(
         [](RandomGenerator & rg, FuzzConfig &)
         {
             static const DB::Strings & choices = {
                 "'round_robin'", "'in_order'", "'hostname_levenshtein_distance'", "'nearest_hostname'", "'first_or_random'", "'random'"};
             return rg.pickRandomly(choices);
         },
         {"'round_robin'", "'in_order'", "'hostname_levenshtein_distance'", "'nearest_hostname'", "'first_or_random'", "'random'"},
         false)},
    {"load_balancing_first_offset",
     CHSetting(
         [](RandomGenerator & rg, FuzzConfig &) { return std::to_string(rg.thresholdGenerator<uint64_t>(0.2, 0.2, 0, 8)); }, {}, false)},
    {"load_marks_asynchronously", trueOrFalseSettingNoOracle},
    {"local_filesystem_read_method",
     CHSetting(
         [](RandomGenerator & rg, FuzzConfig &)
         {
             static const DB::Strings & choices = {"'read'", "'pread'", "'mmap'", "'pread_threadpool'", "'io_uring'"};
             return rg.pickRandomly(choices);
         },
         {"'read'", "'pread'", "'mmap'", "'pread_threadpool'", "'io_uring'"},
         false)}};

static std::unordered_map<String, CHSetting> serverSettings2 = {
    {"local_filesystem_read_prefetch", trueOrFalseSetting},
    {"log_formatted_queries", trueOrFalseSettingNoOracle},
    {"log_processors_profiles", trueOrFalseSettingNoOracle},
    {"log_profile_events", trueOrFalseSettingNoOracle},
    {"log_queries", trueOrFalseSettingNoOracle},
    {"log_query_settings", trueOrFalseSettingNoOracle},
    {"log_query_threads", trueOrFalseSetting},
    {"log_query_views", trueOrFalseSetting},
    {"low_cardinality_max_dictionary_size", CHSetting(highRange, {}, false)},
    {"make_distributed_plan", trueOrFalseSetting},
    {"materialize_skip_indexes_on_insert", trueOrFalseSettingNoOracle},
    {"materialize_statistics_on_insert", trueOrFalseSettingNoOracle},
    {"materialize_ttl_after_modify", trueOrFalseSettingNoOracle},
    {"materialized_views_ignore_errors", trueOrFalseSettingNoOracle},
    {"materialized_views_squash_parallel_inserts", trueOrFalseSettingNoOracle},
    {"max_download_threads", threadSetting},
    {"max_final_threads", threadSetting},
    {"max_insert_delayed_streams_for_parallel_write",
     CHSetting([](RandomGenerator & rg, FuzzConfig &) { return std::to_string(UINT32_C(1) << (rg.nextLargeNumber() % 12)); }, {}, false)},
    {"max_insert_threads", threadSetting},
    {"max_parallel_replicas",
     CHSetting(
         [](RandomGenerator & rg, FuzzConfig &) { return std::to_string(rg.thresholdGenerator<uint64_t>(0.3, 0.2, 0, 5)); }, {}, false)},
    {"max_parsing_threads", threadSetting},
    {"max_parts_to_move",
     CHSetting(
         [](RandomGenerator & rg, FuzzConfig &) { return std::to_string(rg.thresholdGenerator<uint64_t>(0.2, 0.2, 0, UINT32_C(4096))); },
         {"0", "1", "100", "1000"},
         false)},
    {"max_threads", threadSetting},
    {"max_threads_for_indexes", threadSetting},
    {"merge_tree_coarse_index_granularity",
     CHSetting([](RandomGenerator & rg, FuzzConfig &) { return std::to_string(rg.randomInt<uint32_t>(2, 32)); }, {}, false)},
    {"merge_tree_compact_parts_min_granules_to_multibuffer_read",
     CHSetting([](RandomGenerator & rg, FuzzConfig &) { return std::to_string(rg.randomInt<uint32_t>(1, 128)); }, {}, false)},
    {"merge_tree_use_const_size_tasks_for_remote_reading", trueOrFalseSettingNoOracle},
    {"merge_tree_use_v1_object_and_dynamic_serialization", trueOrFalseSettingNoOracle},
    {"metrics_perf_events_enabled", trueOrFalseSettingNoOracle},
    {"min_hit_rate_to_use_consecutive_keys_optimization", probRangeSetting},
    {"mongodb_throw_on_unsupported_query", trueOrFalseSettingNoOracle},
    {"multiple_joins_try_to_keep_original_names", trueOrFalseSetting},
    {"mutations_execute_nondeterministic_on_initiator", trueOrFalseSetting},
    {"mutations_execute_subqueries_on_initiator", trueOrFalseSetting},
    {"mutations_sync", CHSetting(zeroOneTwo, {}, false)},
    {"mysql_map_fixed_string_to_text_in_show_columns", trueOrFalseSettingNoOracle},
    {"mysql_map_string_to_text_in_show_columns", trueOrFalseSettingNoOracle},
    {"normalize_function_names", trueOrFalseSetting},
    {"opentelemetry_trace_cpu_scheduling", trueOrFalseSettingNoOracle},
    {"optimize_const_name_size",
     CHSetting([](RandomGenerator & rg, FuzzConfig &) { return std::to_string(rg.randomInt<int32_t>(-100, 100)); }, {}, false)},
    {"optimize_count_from_files", trueOrFalseSetting},
    {"optimize_extract_common_expressions", trueOrFalseSetting},
    {"optimize_min_equality_disjunction_chain_length",
     CHSetting(
         [](RandomGenerator & rg, FuzzConfig &) { return std::to_string(rg.randomInt<uint32_t>(0, 10)); }, {"0", "1", "5", "10"}, false)},
    {"optimize_min_inequality_conjunction_chain_length",
     CHSetting(
         [](RandomGenerator & rg, FuzzConfig &) { return std::to_string(rg.randomInt<uint32_t>(0, 10)); }, {"0", "1", "5", "10"}, false)},
    {"optimize_on_insert", trueOrFalseSetting},
    {"optimize_or_like_chain", trueOrFalseSetting},
    {"optimize_skip_unused_shards_limit",
     CHSetting(
         [](RandomGenerator & rg, FuzzConfig &) { return std::to_string(rg.randomInt<uint32_t>(0, 30)); }, {"0", "1", "5", "10"}, false)},
    {"optimize_throw_if_noop", trueOrFalseSettingNoOracle},
    {"optimize_time_filter_with_preimage", trueOrFalseSetting},
    {"optimize_trivial_insert_select", trueOrFalseSetting},
    {"output_format_arrow_compression_method",
     CHSetting(
         [](RandomGenerator & rg, FuzzConfig &)
         {
             static const DB::Strings & choices = {"'lz4_frame'", "'zstd'", "'none'"};
             return rg.pickRandomly(choices);
         },
         {},
         false)},
    {"output_format_arrow_fixed_string_as_fixed_byte_array", trueOrFalseSettingNoOracle},
    {"output_format_arrow_low_cardinality_as_dictionary", trueOrFalseSettingNoOracle},
    {"output_format_arrow_string_as_string", trueOrFalseSettingNoOracle},
    {"output_format_arrow_use_64_bit_indexes_for_dictionary", trueOrFalseSettingNoOracle},
    {"output_format_arrow_use_signed_indexes_for_dictionary", trueOrFalseSettingNoOracle},
    {"output_format_avro_codec",
     CHSetting(
         [](RandomGenerator & rg, FuzzConfig &)
         {
             static const DB::Strings & choices = {"'null'", "'deflate'", "'snappy'", "'zstd'"};
             return rg.pickRandomly(choices);
         },
         {},
         false)},
    {"output_format_avro_sync_interval",
     CHSetting(
         [](RandomGenerator & rg, FuzzConfig &)
         { return std::to_string(rg.thresholdGenerator<uint64_t>(0.2, 0.2, 32, UINT32_C(10) * UINT32_C(1024) * UINT32_C(1024))); },
         {"32", "1024", "4096", "16384", "'10M'"},
         false)},
    {"output_format_binary_write_json_as_string", trueOrFalseSettingNoOracle},
    {"output_format_bson_string_as_string", trueOrFalseSettingNoOracle},
    {"output_format_compression_level",
     CHSetting(
         [](RandomGenerator & rg, FuzzConfig &) { return std::to_string(rg.thresholdGenerator<uint64_t>(0.2, 0.2, 1, 22)); }, {}, false)},
    {"output_format_csv_serialize_tuple_into_separate_columns", trueOrFalseSettingNoOracle},
    {"output_format_decimal_trailing_zeros", trueOrFalseSettingNoOracle},
    {"output_format_enable_streaming", trueOrFalseSettingNoOracle},
    {"output_format_json_array_of_rows", trueOrFalseSettingNoOracle},
    {"output_format_json_escape_forward_slashes", trueOrFalseSettingNoOracle},
    {"output_format_json_named_tuples_as_objects", trueOrFalseSettingNoOracle},
    {"output_format_json_pretty_print", trueOrFalseSettingNoOracle},
    {"output_format_json_quote_64bit_floats", trueOrFalseSettingNoOracle},
    {"output_format_json_quote_64bit_integers", trueOrFalseSettingNoOracle},
    {"output_format_json_quote_decimals", trueOrFalseSettingNoOracle},
    {"output_format_json_quote_denormals", trueOrFalseSettingNoOracle},
    {"output_format_json_skip_null_value_in_named_tuples", trueOrFalseSettingNoOracle},
    {"output_format_json_validate_utf8", trueOrFalseSettingNoOracle},
    {"output_format_markdown_escape_special_characters", trueOrFalseSettingNoOracle},
    {"output_format_native_use_flattened_dynamic_and_json_serialization", trueOrFalseSettingNoOracle},
    {"output_format_native_write_json_as_string", trueOrFalseSettingNoOracle},
    {"output_format_orc_compression_method",
     CHSetting(
         [](RandomGenerator & rg, FuzzConfig &)
         {
             static const DB::Strings & choices = {"'lz4'", "'snappy'", "'zlib'", "'zstd'", "'none'"};
             return rg.pickRandomly(choices);
         },
         {},
         false)},
    {"output_format_orc_string_as_string", trueOrFalseSettingNoOracle},
    {"output_format_parallel_formatting", trueOrFalseSetting},
    {"output_format_parquet_bloom_filter_bits_per_value",
     CHSetting(
         [](RandomGenerator & rg, FuzzConfig &) { return std::to_string(rg.thresholdGenerator<double>(0.2, 0.2, 0.0, 100.0)); },
         {},
         false)},
    {"output_format_parquet_bloom_filter_flush_threshold_bytes",
     CHSetting(
         [](RandomGenerator & rg, FuzzConfig &)
         { return std::to_string(rg.thresholdGenerator<uint64_t>(0.2, 0.2, 0, UINT32_C(1024) * UINT32_C(1024) * UINT32_C(1024))); },
         {},
         false)},
    {"output_format_parquet_compliant_nested_types", trueOrFalseSettingNoOracle},
    {"output_format_parquet_compression_method",
     CHSetting(
         [](RandomGenerator & rg, FuzzConfig &)
         {
             static const DB::Strings & choices = {"'snappy'", "'lz4'", "'brotli'", "'zstd'", "'gzip'", "'none'"};
             return rg.pickRandomly(choices);
         },
         {},
         false)},
    {"output_format_parquet_enum_as_byte_array", CHSetting(trueOrFalse, {}, false)},
    {"output_format_parquet_datetime_as_uint32", trueOrFalseSettingNoOracle},
    {"output_format_parquet_date_as_uint16", trueOrFalseSettingNoOracle},
    {"output_format_parquet_max_dictionary_size",
     CHSetting(
         [](RandomGenerator & rg, FuzzConfig &)
         { return std::to_string(rg.thresholdGenerator<uint32_t>(0.3, 0.3, 0, UINT32_C(1024) * UINT32_C(1024) * UINT32_C(1024))); },
         {},
         false)},
    {"output_format_parquet_fixed_string_as_fixed_byte_array", trueOrFalseSettingNoOracle},
    {"output_format_parquet_geometadata", trueOrFalseSettingNoOracle},
    {"output_format_parquet_parallel_encoding", trueOrFalseSettingNoOracle},
    {"output_format_parquet_string_as_string", trueOrFalseSettingNoOracle},
    {"output_format_parquet_use_custom_encoder", trueOrFalseSettingNoOracle},
    {"output_format_parquet_version",
     CHSetting(
         [](RandomGenerator & rg, FuzzConfig &)
         {
             static const DB::Strings & choices = {"'1.0'", "'2.4'", "'2.6'", "'2.latest'"};
             return rg.pickRandomly(choices);
         },
         {},
         false)},
    {"output_format_parquet_write_bloom_filter", trueOrFalseSettingNoOracle},
    {"output_format_parquet_write_page_index", trueOrFalseSettingNoOracle},
    {"output_format_pretty_color",
     CHSetting(
         [](RandomGenerator & rg, FuzzConfig &)
         {
             static const DB::Strings & choices = {"'0'", "'1'", "'auto'"};
             return rg.pickRandomly(choices);
         },
         {},
         false)},
    {"output_format_pretty_fallback_to_vertical", trueOrFalseSettingNoOracle},
    {"output_format_pretty_glue_chunks", trueOrFalseSettingNoOracle},
    {"output_format_pretty_grid_charset",
     CHSetting([](RandomGenerator & rg, FuzzConfig &) { return rg.nextBool() ? "'UTF-8'" : "'ASCII'"; }, {}, false)},
    {"output_format_pretty_highlight_digit_groups", trueOrFalseSettingNoOracle},
    {"output_format_pretty_multiline_fields", trueOrFalseSettingNoOracle},
    {"output_format_pretty_row_numbers", trueOrFalseSettingNoOracle},
    {"output_format_protobuf_nullables_with_google_wrappers", trueOrFalseSettingNoOracle},
    {"output_format_sql_insert_include_column_names", trueOrFalseSettingNoOracle},
    {"output_format_sql_insert_quote_names", trueOrFalseSettingNoOracle},
    {"output_format_sql_insert_use_replace", trueOrFalseSettingNoOracle},
    {"output_format_values_escape_quote_with_quote", trueOrFalseSettingNoOracle},
    {"output_format_write_statistics", trueOrFalseSettingNoOracle},
    {"page_cache_inject_eviction", trueOrFalseSetting},
    {"parallel_distributed_insert_select", CHSetting(zeroOneTwo, {}, false)},
    {"parallel_replicas_allow_in_with_subquery", trueOrFalseSetting},
    {"parallel_replicas_custom_key_range_lower", CHSetting(highRange, {}, false)},
    {"parallel_replicas_custom_key_range_upper", CHSetting(highRange, {}, false)},
    {"parallel_replicas_for_cluster_engines", trueOrFalseSetting},
    {"parallel_replicas_for_non_replicated_merge_tree", trueOrFalseSetting},
    {"parallel_replicas_index_analysis_only_on_coordinator", trueOrFalseSetting},
    {"parallel_replicas_insert_select_local_pipeline", trueOrFalseSettingNoOracle},
    {"parallel_replicas_local_plan", trueOrFalseSetting},
    {"parallel_replicas_mark_segment_size", CHSetting(highRange, {}, false)},
    {"parallel_replicas_min_number_of_rows_per_replica", CHSetting(highRange, {}, false)},
    {"parallel_replicas_mode",
     CHSetting(
         [](RandomGenerator & rg, FuzzConfig &)
         {
             static const DB::Strings & choices
                 = {"'sampling_key'", "'read_tasks'", "'custom_key_range'", "'custom_key_sampling'", "'auto'"};
             return rg.pickRandomly(choices);
         },
         {"'sampling_key'", "'read_tasks'", "'custom_key_range'", "'custom_key_sampling'", "'auto'"},
         false)},
    {"parallel_replicas_support_projection", trueOrFalseSetting},
    {"partial_result_on_first_cancel", trueOrFalseSettingNoOracle},
    {"parsedatetime_e_requires_space_padding", trueOrFalseSettingNoOracle},
    {"parsedatetime_parse_without_leading_zeros", trueOrFalseSettingNoOracle},
    {"per_part_index_stats", trueOrFalseSetting},
    {"precise_float_parsing", trueOrFalseSettingNoOracle},
    {"print_pretty_type_names", trueOrFalseSettingNoOracle},
    {"push_external_roles_in_interserver_queries", trueOrFalseSettingNoOracle},
    {"query_cache_compress_entries", trueOrFalseSetting},
    {"query_cache_share_between_users", trueOrFalseSettingNoOracle},
    {"query_cache_squash_partial_results", trueOrFalseSetting},
    {"query_condition_cache_store_conditions_as_plaintext", trueOrFalseSettingNoOracle},
    {"query_plan_display_internal_aliases", trueOrFalseSettingNoOracle},
    {"query_plan_max_limit_for_top_k_optimization",
     CHSetting(
         [](RandomGenerator & rg, FuzzConfig &) { return std::to_string(rg.thresholdGenerator<uint64_t>(0.2, 0.2, 0, 1000)); },
         {"0", "1", "2", "4", "16", "64"},
         false)},
    {"query_plan_max_step_description_length",
     CHSetting(
         [](RandomGenerator & rg, FuzzConfig &) { return std::to_string(rg.thresholdGenerator<uint64_t>(0.2, 0.2, 0, 1000)); }, {}, false)},
    {"query_plan_text_index_add_hint", trueOrFalseSetting},
    {"query_plan_read_in_order_through_join", trueOrFalseSetting},
    {"query_plan_use_logical_join_step", trueOrFalseSetting},
    /// ClickHouse cloud setting
    {"read_from_distributed_cache_if_exists_otherwise_bypass_cache", trueOrFalseSetting},
    {"read_from_filesystem_cache_if_exists_otherwise_bypass_cache", trueOrFalseSetting},
    {"read_from_page_cache_if_exists_otherwise_bypass_cache", trueOrFalseSetting},
    /// ClickHouse cloud setting
    {"read_through_distributed_cache", trueOrFalseSetting},
    {"regexp_dict_allow_hyperscan", trueOrFalseSetting},
    {"regexp_dict_flag_case_insensitive", trueOrFalseSettingNoOracle},
    {"regexp_dict_flag_dotall", trueOrFalseSettingNoOracle},
    {"reject_expensive_hyperscan_regexps", trueOrFalseSetting},
    {"remote_filesystem_read_prefetch", trueOrFalseSetting},
    {"replace_running_query", trueOrFalseSettingNoOracle},
    {"restore_replace_external_dictionary_source_to_null", trueOrFalseSettingNoOracle},
    {"restore_replace_external_engines_to_null", trueOrFalseSettingNoOracle},
    {"restore_replace_external_table_functions_to_null", trueOrFalseSettingNoOracle},
    {"restore_replicated_merge_tree_to_shared_merge_tree", trueOrFalseSettingNoOracle},
    {"rows_before_aggregation", trueOrFalseSetting},
    {"s3_allow_multipart_copy", trueOrFalseSetting},
    {"s3_allow_parallel_part_upload", trueOrFalseSettingNoOracle},
    {"s3_check_objects_after_upload", trueOrFalseSettingNoOracle},
    {"s3_create_new_file_on_insert", trueOrFalseSettingNoOracle},
    {"s3_disable_checksum", trueOrFalseSettingNoOracle},
    {"s3_ignore_file_doesnt_exist", trueOrFalseSettingNoOracle},
    {"s3_skip_empty_files", trueOrFalseSettingNoOracle},
    {"s3_slow_all_threads_after_network_error", trueOrFalseSettingNoOracle},
    {"s3_throw_on_zero_files_match", trueOrFalseSettingNoOracle},
    {"s3_truncate_on_insert", trueOrFalseSettingNoOracle},
    {"s3_use_adaptive_timeouts", trueOrFalseSettingNoOracle},
    {"s3_validate_request_settings", trueOrFalseSettingNoOracle},
    {"s3queue_enable_logging_to_s3queue_log", trueOrFalseSettingNoOracle},
    {"schema_inference_cache_require_modification_time_for_url", trueOrFalseSettingNoOracle},
    {"schema_inference_make_columns_nullable",
     CHSetting([](RandomGenerator & rg, FuzzConfig &) { return std::to_string(rg.randomInt<uint32_t>(0, 3)); }, {}, false)},
    {"schema_inference_make_json_columns_nullable", trueOrFalseSettingNoOracle},
    {"schema_inference_use_cache_for_file", trueOrFalseSettingNoOracle},
    {"schema_inference_use_cache_for_s3", trueOrFalseSettingNoOracle},
    {"schema_inference_use_cache_for_url", trueOrFalseSettingNoOracle},
    {"secondary_indices_enable_bulk_filtering", trueOrFalseSetting},
    {"select_sequential_consistency", trueOrFalseSetting},
    {"send_logs_level",
     CHSetting(
         [](RandomGenerator & rg, FuzzConfig &)
         {
             static const DB::Strings & choices
                 = {"'debug'", "'information'", "'trace'", "'error'", "'test'", "'warning'", "'fatal'", "'none'"};
             return rg.pickRandomly(choices);
         },
         {},
         false)},
    {"send_progress_in_http_headers", trueOrFalseSettingNoOracle},
    {"send_profile_events", trueOrFalseSettingNoOracle},
    {"serialize_query_plan", trueOrFalseSetting},
    {"serialize_string_in_memory_with_zero_byte", trueOrFalseSettingNoOracle},
    {"shared_merge_tree_sync_parts_on_partition_operations", trueOrFalseSettingNoOracle},
    {"short_circuit_function_evaluation_for_nulls", trueOrFalseSetting},
    {"short_circuit_function_evaluation_for_nulls_threshold", probRangeSetting},
    {"show_data_lake_catalogs_in_system_tables", trueOrFalseSettingNoOracle},
    {"show_create_query_identifier_quoting_rule",
     CHSetting(
         [](RandomGenerator & rg, FuzzConfig &)
         {
             static const DB::Strings & choices = {"'when_necessary'", "'always'", "'user_display'"};
             return rg.pickRandomly(choices);
         },
         {},
         false)},
    {"show_create_query_identifier_quoting_style",
     CHSetting(
         [](RandomGenerator & rg, FuzzConfig &)
         {
             static const DB::Strings & choices = {"'Backticks'", "'DoubleQuotes'", "'BackticksMySQL'"};
             return rg.pickRandomly(choices);
         },
         {},
         false)},
    {"show_processlist_include_internal", trueOrFalseSettingNoOracle},
    {"show_table_uuid_in_table_create_query_if_not_nil", trueOrFalseSettingNoOracle},
    {"skip_download_if_exceeds_query_cache", trueOrFalseSetting},
    {"skip_redundant_aliases_in_udf", trueOrFalseSettingNoOracle},
    {"skip_unavailable_shards", trueOrFalseSettingNoOracle},
    {"splitby_max_substrings_includes_remaining_string", trueOrFalseSettingNoOracle},
    {"storage_file_read_method",
     CHSetting(
         [](RandomGenerator & rg, FuzzConfig &)
         {
             static const DB::Strings & choices = {"'read'", "'pread'", "'mmap'"};
             return rg.pickRandomly(choices);
         },
         {},
         false)},
    {"stream_like_engine_allow_direct_select", trueOrFalseSetting},
    {"system_events_show_zero_values", trueOrFalseSettingNoOracle},
    /// ClickHouse cloud setting
    {"table_engine_read_through_distributed_cache", trueOrFalseSetting},
    {"table_function_remote_max_addresses",
     CHSetting(
         [](RandomGenerator & rg, FuzzConfig &) { return std::to_string(rg.thresholdGenerator<uint64_t>(0.3, 0.2, 1, 100)); }, {}, false)},
    {"text_index_hint_max_selectivity", probRangeSetting},
    {"throw_if_deduplication_in_dependent_materialized_views_enabled_with_async_insert", trueOrFalseSettingNoOracle},
    {"throw_if_no_data_to_insert", trueOrFalseSettingNoOracle},
    {"throw_on_error_from_cache_on_write_operations", trueOrFalseSettingNoOracle},
    {"throw_on_max_partitions_per_insert_block", trueOrFalseSettingNoOracle},
    {"throw_on_unsupported_query_inside_transaction", trueOrFalseSettingNoOracle},
    {"totals_auto_threshold", CHSetting(probRange, {}, false)},
    {"totals_mode",
     CHSetting(
         [](RandomGenerator & rg, FuzzConfig &)
         {
             static const DB::Strings & choices
                 = {"'before_having'", "'after_having_exclusive'", "'after_having_inclusive'", "'after_having_auto'"};
             return rg.pickRandomly(choices);
         },
         {},
         false)},
    {"trace_profile_events", trueOrFalseSettingNoOracle},
    {"transform_null_in", trueOrFalseSettingNoOracle},
    {"traverse_shadow_remote_data_paths", trueOrFalseSettingNoOracle},
    {"type_json_skip_duplicated_paths", trueOrFalseSettingNoOracle},
    {"type_json_skip_invalid_typed_paths", trueOrFalseSettingNoOracle},
    {"union_default_mode", setSetting},
    {"update_insert_deduplication_token_in_dependent_materialized_views", trueOrFalseSettingNoOracle},
    {"update_parallel_mode",
     CHSetting(
         [](RandomGenerator & rg, FuzzConfig &)
         {
             static const DB::Strings & choices = {"'sync'", "'auto'"};
             return rg.pickRandomly(choices);
         },
         {},
         false)},
    {"update_sequential_consistency", trueOrFalseSetting},
    {"use_async_executor_for_materialized_views", trueOrFalseSetting},
    {"use_cache_for_count_from_files", trueOrFalseSetting},
    {"use_client_time_zone", trueOrFalseSettingNoOracle},
    {"use_compact_format_in_distributed_parts_names", trueOrFalseSettingNoOracle},
    {"use_hedged_requests", trueOrFalseSetting},
    {"use_hive_partitioning", trueOrFalseSettingNoOracle},
    {"use_iceberg_metadata_files_cache", trueOrFalseSetting},
    {"use_legacy_to_time", trueOrFalseSettingNoOracle},
    {"use_page_cache_for_disks_without_file_cache", trueOrFalseSetting},
    {"use_query_cache", trueOrFalseSetting},
    {"use_roaring_bitmap_iceberg_positional_deletes", trueOrFalseSetting},
    {"use_skip_indexes_if_final_exact_mode", CHSetting(trueOrFalse, {"0", "1"}, true)},
    {"use_structure_from_insertion_table_in_table_functions", CHSetting(zeroOneTwo, {}, false)},
    {"use_text_index_dictionary_cache", trueOrFalseSetting},
    {"use_text_index_header_cache", trueOrFalseSetting},
    {"use_text_index_postings_cache", trueOrFalseSetting},
    {"use_variant_as_common_type", CHSetting(trueOrFalse, {"0", "1"}, true)},
    {"use_with_fill_by_sorting_prefix", trueOrFalseSetting},
    {"validate_enum_literals_in_operators", trueOrFalseSettingNoOracle},
    {"validate_experimental_and_suspicious_types_inside_nested_types", trueOrFalseSettingNoOracle},
    {"validate_mutation_query", trueOrFalseSettingNoOracle},
    {"validate_polygons", trueOrFalseSettingNoOracle},
    {"vector_search_filter_strategy",
     CHSetting(
         [](RandomGenerator & rg, FuzzConfig &)
         {
             static const DB::Strings & choices = {"'auto'", "'postfilter'", "'prefilter'"};
             return rg.pickRandomly(choices);
         },
         {"'auto'", "'postfilter'", "'prefilter'"},
         false)},
    {"vector_search_index_fetch_multiplier",
     CHSetting(
         [](RandomGenerator & rg, FuzzConfig &) { return std::to_string(rg.thresholdGenerator<double>(0.2, 0.2, 0.0, 4.0)); },
         {"0", "0.001", "0.01", "0.1", "0.5", "0.9", "0.99", "0.999", "1", "1.5", "2", "2.5"},
         false)},
    {"vector_search_with_rescoring", trueOrFalseSettingNoOracle},
    {"wait_changes_become_visible_after_commit_mode",
     CHSetting(
         [](RandomGenerator & rg, FuzzConfig &)
         {
             static const DB::Strings & choices = {"'async'", "'wait'", "'wait_unknown'"};
             return rg.pickRandomly(choices);
         },
         {},
         false)},
<<<<<<< HEAD
    /// {"wait_for_async_insert", trueOrFalseSettingNoOracle},
    {"enable_uuids_for_columns", trueOrFalseSettingNoOracle},
=======
>>>>>>> be90faa4
    {"write_full_path_in_iceberg_metadata", trueOrFalseSettingNoOracle},
    /// ClickHouse cloud setting
    {"write_through_distributed_cache", trueOrFalseSettingNoOracle},
    {"zstd_window_log_max",
     CHSetting(
         [](RandomGenerator & rg, FuzzConfig &) { return std::to_string(rg.thresholdGenerator<uint64_t>(0.3, 0.2, -100, 100)); },
         {},
         false)}};

std::unordered_map<String, CHSetting> queryOracleSettings;

std::unordered_map<String, CHSetting> formatSettings;

void loadFuzzerServerSettings(const FuzzConfig & fc)
{
    if (!fc.clusters.empty())
    {
        serverSettings.insert(
            {{"cluster_for_parallel_replicas",
              CHSetting([&](RandomGenerator & rg, FuzzConfig &) { return "'" + rg.pickRandomly(fc.clusters) + "'"; }, {}, false)}});
    }
    if (!fc.caches.empty())
    {
        serverSettings.insert(
            {{"filesystem_cache_name",
              CHSetting([&](RandomGenerator & rg, FuzzConfig &) { return "'" + rg.pickRandomly(fc.caches) + "'"; }, {}, false)}});
    }
    for (const auto & setting : performanceSettings)
    {
        serverSettings.insert(setting);
    }
    for (auto & setting : serverSettings2)
    {
        serverSettings.emplace(std::move(setting));
    }
    if (fc.allow_transactions)
    {
        serverSettings.insert({{"implicit_transaction", trueOrFalseSettingNoOracle}});
    }

    DB::Strings max_bytes_values
        = {"aggregation_in_order_max_block_bytes",
           "async_insert_max_data_size",
           "azure_max_single_part_upload_size",
           "cross_join_min_bytes_to_compress",
           "default_max_bytes_in_join",
           "delta_lake_insert_max_bytes_in_data_file",
           /// ClickHouse cloud setting
           "distributed_cache_alignment",
           /// ClickHouse cloud setting
           "distributed_cache_min_bytes_for_seek",
           /// ClickHouse cloud setting
           "distributed_cache_read_alignment",
           "external_storage_max_read_bytes",
           "filesystem_cache_boundary_alignment",
           "filesystem_cache_max_download_size",
           "filesystem_prefetch_max_memory_usage",
           "filesystem_prefetch_min_bytes_for_single_read_task",
           "filesystem_prefetch_step_bytes",
           "group_by_two_level_threshold_bytes",
           "input_format_max_block_size_bytes",
           "input_format_parquet_local_file_min_bytes_for_seek",
           "input_format_parquet_prefer_block_bytes",
           "input_format_parquet_memory_low_watermark",
           "input_format_parquet_memory_high_watermark",
           "join_runtime_bloom_filter_bytes",
           "max_bytes_before_external_group_by",
           "max_bytes_before_external_sort",
           "max_bytes_before_remerge_sort",
           "max_download_buffer_size",
           "iceberg_insert_max_bytes_in_data_file",
           "max_joined_block_size_bytes",
           "max_read_buffer_size",
           "max_read_buffer_size_local_fs",
           "max_read_buffer_size_remote_fs",
           "max_table_size_to_drop",
           "max_temporary_data_on_disk_size_for_query",
           "max_temporary_data_on_disk_size_for_user",
           "max_untracked_memory",
           "max_reverse_dictionary_lookup_cache_size_bytes",
           "merge_tree_max_bytes_to_use_cache",
           "merge_tree_min_bytes_for_concurrent_read",
           "merge_tree_min_bytes_for_concurrent_read_for_remote_filesystem",
           "merge_tree_min_bytes_for_seek",
           "merge_tree_min_bytes_per_task_for_remote_reading",
           "min_bytes_to_use_direct_io",
           "min_bytes_to_use_mmap_io",
           "min_chunk_bytes_for_parallel_parsing",
           "min_external_table_block_size_bytes",
           "min_insert_block_size_bytes",
           "min_insert_block_size_bytes_for_materialized_views",
           "min_joined_block_size_bytes",
           "output_format_parquet_row_group_size_bytes",
           "page_cache_block_size",
           "partial_merge_join_left_table_buffer_bytes",
           "prefer_external_sort_block_bytes",
           "preferred_block_size_bytes",
           "preferred_max_column_in_block_size_bytes",
           "prefetch_buffer_size",
           "query_cache_max_size_in_bytes",
           "remote_read_min_bytes_for_seek",
           "temporary_files_buffer_size",
           /// ClickHouse cloud setting
           "write_through_distributed_cache_buffer_size"};
    DB::Strings max_rows_values
        = {"cluster_table_function_buckets_batch_size",
           "cross_join_min_rows_to_compress",
           "delta_lake_insert_max_rows_in_data_file",
           "distributed_plan_max_rows_to_broadcast",
           "external_storage_max_read_rows",
           "function_range_max_elements_in_block",
           "group_by_two_level_threshold",
           "hnsw_candidate_list_size_for_search",
           "join_output_by_rowlist_perkey_rows_threshold",
           "join_runtime_filter_exact_values_limit",
           "join_to_sort_maximum_table_rows",
           "join_to_sort_minimum_perkey_rows",
           "iceberg_insert_max_partitions",
           "iceberg_insert_max_rows_in_data_file",
           "max_joined_block_size_rows",
           "max_limit_for_vector_search_queries",
           "max_number_of_partitions_for_independent_aggregation",
           "max_projection_rows_to_use_projection_index",
           "max_rows_to_transfer",
           "merge_tree_max_rows_to_use_cache",
           "merge_tree_min_read_task_size",
           "merge_tree_min_rows_for_concurrent_read",
           "merge_tree_min_rows_for_concurrent_read_for_remote_filesystem",
           "merge_tree_min_rows_for_seek",
           "min_external_table_block_size_rows",
           "min_insert_block_size_rows",
           "min_insert_block_size_rows_for_materialized_views",
           "min_joined_block_size_rows",
           "min_outstreams_per_resize_after_split",
           "min_table_rows_to_use_projection_index",
           "output_format_parquet_batch_size",
           "output_format_parquet_data_page_size",
           "output_format_parquet_row_group_size",
           "output_format_pretty_max_rows",
           "page_cache_lookahead_blocks",
           "parallel_hash_join_threshold",
           "partial_merge_join_rows_in_right_blocks",
           "query_plan_max_limit_for_lazy_materialization"};
    DB::Strings max_block_sizes = {"input_format_parquet_max_block_size",
            "max_block_size",
            "max_compress_block_size",
            "max_insert_block_size",
            "min_compress_block_size"/*,
            "output_format_orc_compression_block_size" can give std::exception */};
    DB::Strings max_columns_values;

    if (!fc.allow_query_oracles)
    {
        serverSettings.insert(
            {{"apply_deleted_mask", trueOrFalseSettingNoOracle}, /// gives issue with dump table oracle
             {"deduplicate_blocks_in_dependent_materialized_views", trueOrFalseSettingNoOracle},
             {"describe_compact_output", trueOrFalseSettingNoOracle},
             {"empty_result_for_aggregation_by_empty_set", trueOrFalseSettingNoOracle}, /// the oracle doesn't get output
             {"external_table_functions_use_nulls", trueOrFalseSettingNoOracle},
             {"external_table_strict_query", trueOrFalseSettingNoOracle},
             {"ignore_data_skipping_indices", trueOrFalseSettingNoOracle},
             {"lightweight_deletes_sync", CHSetting(zeroOneTwo, {}, false)},
             {"optimize_using_constraints", trueOrFalseSettingNoOracle},
             {"parallel_replica_offset",
              CHSetting([](RandomGenerator & rg, FuzzConfig &) { return std::to_string(rg.nextSmallNumber() - 1); }, {}, false)},
             {"parallel_replicas_count",
              CHSetting([](RandomGenerator & rg, FuzzConfig &) { return std::to_string(rg.nextSmallNumber() - 1); }, {}, false)},
             {"remote_filesystem_read_method",
              CHSetting([](RandomGenerator & rg, FuzzConfig &) { return rg.nextBool() ? "'read'" : "'threadpool'"; }, {}, false)},
             {"wait_for_async_insert", trueOrFalseSettingNoOracle}});
        max_bytes_values.insert(
            max_bytes_values.end(),
            {"max_bytes_in_distinct",
             "max_bytes_in_join",
             "max_bytes_in_set",
             "max_bytes_to_read",
             "max_bytes_to_read_leaf",
             "max_bytes_to_sort",
             "max_bytes_to_transfer",
             "max_result_bytes"});
        max_rows_values.insert(
            max_rows_values.end(),
            {"limit",
             "max_result_rows",
             "max_rows_in_distinct",
             "max_rows_in_join",
             "max_rows_in_set",
             "max_rows_to_group_by",
             "max_rows_to_read",
             "max_rows_to_read_leaf",
             "max_rows_to_sort"});
        /*max_columns_values.insert( too many errors on queries
            max_columns_values.end(), {"max_columns_to_read", "max_temporary_columns", "max_temporary_non_const_columns"});*/
    }

    /// When measuring performance use bigger block sizes
    for (const auto & entry : max_bytes_values)
    {
        performanceSettings.insert({{entry, CHSetting(bytesRange, {"32768", "65536", "1048576", "4194304", "33554432", "'10M'"}, false)}});
        serverSettings.insert({{entry, CHSetting(bytesRange, {"0", "4", "8", "32", "1024", "4096", "16384", "'10M'"}, false)}});
    }
    for (const auto & entry : max_rows_values)
    {
        performanceSettings.insert({{entry, CHSetting(rowsRange, {"0", "512", "1024", "2048", "4096", "16384", "'10M'"}, false)}});
        serverSettings.insert({{entry, CHSetting(rowsRange, {"0", "4", "8", "32", "1024", "4096", "16384", "'10M'"}, false)}});
    }
    for (const auto & entry : max_block_sizes)
    {
        performanceSettings.insert({{entry, CHSetting(highRange, {"1024", "2048", "4096", "8192", "16384", "'10M'"}, false)}});
        serverSettings.insert({{entry, CHSetting(highRange, {"4", "8", "32", "64", "1024", "4096", "16384", "'10M'"}, false)}});
    }
    for (const auto & entry : max_columns_values)
    {
        chassert(!fc.allow_query_oracles);
        serverSettings.insert({{entry, CHSetting(columnsRange, {}, false)}});
    }

    if (!fc.timezones.empty())
    {
        const auto timeZones = [&](RandomGenerator & rg, FuzzConfig &) { return "'" + rg.pickRandomly(fc.timezones) + "'"; };

        serverSettings.insert({{"session_timezone", CHSetting(timeZones, {}, false)}});
        formatSettings.insert(
            {{"input_format_orc_reader_time_zone_name", CHSetting(timeZones, {}, false)},
             {"output_format_orc_writer_time_zone_name", CHSetting(timeZones, {}, false)}});
    }
    if (fc.enable_fault_injection_settings)
    {
        serverSettings.insert(
            {{"backup_restore_keeper_fault_injection_probability", CHSetting(probRange, {}, false)},
             {"create_replicated_merge_tree_fault_injection_probability", CHSetting(probRange, {}, false)},
             {"enforce_strict_identifier_format", trueOrFalseSettingNoOracle},
             {"input_format_values_interpret_expressions", trueOrFalseSettingNoOracle},
             {"insert_keeper_fault_injection_probability", CHSetting(probRange, {}, false)},
             {"memory_tracker_fault_probability", CHSetting(probRange, {}, false)},
             {"merge_tree_read_split_ranges_into_intersecting_and_non_intersecting_injection_probability", CHSetting(probRange, {}, false)},
             {"min_free_disk_bytes_to_perform_insert", CHSetting(bytesRange, {}, false)},
             {"min_free_disk_ratio_to_perform_insert", CHSetting(probRange, {}, false)},
             {"min_free_disk_space_for_temporary_data", CHSetting(bytesRange, {}, false)},
             {"postgresql_fault_injection_probability", CHSetting(probRange, {}, false)},
             {"s3queue_keeper_fault_injection_probability", CHSetting(probRange, {}, false)},
             {"unknown_packet_in_send_data",
              CHSetting(
                  [](RandomGenerator & rg, FuzzConfig &) { return std::to_string(rg.thresholdGenerator<uint64_t>(0.1, 0.1, 0, 16384)); },
                  {},
                  false)}});
    }
    if (fc.enable_force_settings)
    {
        serverSettings.insert(
            {{"force_aggregation_in_order", trueOrFalseSettingNoOracle},
             {"force_data_skipping_indices", trueOrFalseSettingNoOracle},
             {"force_index_by_date", trueOrFalseSettingNoOracle},
             {"force_optimize_projection", trueOrFalseSettingNoOracle},
             {"force_primary_key", trueOrFalseSettingNoOracle}});
    }
    if (fc.enable_overflow_settings)
    {
        static const auto & overflowSetting = CHSetting(
            [](RandomGenerator & rg, FuzzConfig &)
            {
                static const DB::Strings & choices = {"'throw'", "'break'", "'any'"};
                return rg.pickRandomly(choices);
            },
            {},
            false);

        serverSettings.insert(
            {{"distinct_overflow_mode", overflowSetting},
             {"group_by_overflow_mode", overflowSetting},
             {"join_overflow_mode", overflowSetting},
             {"read_overflow_mode", overflowSetting},
             {"read_overflow_mode_leaf", overflowSetting},
             {"result_overflow_mode", overflowSetting},
             {"set_overflow_mode", overflowSetting},
             {"sort_overflow_mode", overflowSetting},
             {"timeout_overflow_mode", overflowSetting},
             {"timeout_overflow_mode_leaf", overflowSetting},
             {"transfer_overflow_mode", overflowSetting}});
    }

    /// Set hot settings
    for (const auto & entry : fc.hot_settings)
    {
        if (!serverSettings.contains(entry))
        {
            throw DB::Exception(DB::ErrorCodes::BUZZHOUSE, "Unknown server setting: {}", entry);
        }
        const auto & next = serverSettings.at(entry);
        if (next.oracle_values.empty())
        {
            throw DB::Exception(DB::ErrorCodes::BUZZHOUSE, "Server setting {} can't be set as hot", entry);
        }
        hotSettings.insert({entry, next});
    }
    for (const auto & [key, value] : serverSettings)
    {
        if (!value.oracle_values.empty())
        {
            queryOracleSettings.insert({{key, value}});
        }
    }

    /// Format settings are to be used by the dump oracle when not looking for correctness
    for (const auto & setting : serverSettings)
    {
        formatSettings.insert(setting);
    }
    formatSettings.insert(
        {{"bool_false_representation", CHSetting(nastyStrings, {}, false)},
         {"bool_true_representation", CHSetting(nastyStrings, {}, false)},
         {"format_binary_max_array_size", CHSetting(rowsRange, {}, false)},
         {"format_binary_max_string_size", CHSetting(rowsRange, {}, false)},
         {"format_capn_proto_enum_comparising_mode",
          CHSetting(
              [](RandomGenerator & rg, FuzzConfig &)
              {
                  static const DB::Strings & choices = {"'by_names'", "'by_names_case_insensitive'", "'by_values'"};
                  return rg.pickRandomly(choices);
              },
              {},
              false)},
         {"format_csv_allow_double_quotes", trueOrFalseSettingNoOracle},
         {"format_csv_allow_single_quotes", trueOrFalseSettingNoOracle},
         {"format_csv_delimiter", CHSetting(nastyStrings, {}, false)},
         {"format_csv_null_representation", CHSetting(nastyStrings, {}, false)},
         {"format_custom_escaping_rule",
          CHSetting(
              [](RandomGenerator & rg, FuzzConfig &)
              {
                  static const DB::Strings & choices = {"'None'", "'Escaped'", "'Quoted'", "'CSV'", "'JSON'", "'XML'", "'Raw'"};
                  return rg.pickRandomly(choices);
              },
              {},
              false)},
         {"format_custom_field_delimiter", CHSetting(nastyStrings, {}, false)},
         {"format_custom_row_before_delimiter", CHSetting(nastyStrings, {}, false)},
         {"format_custom_row_after_delimiter", CHSetting(nastyStrings, {}, false)},
         {"format_custom_row_between_delimiter", CHSetting(nastyStrings, {}, false)},
         {"format_custom_result_before_delimiter", CHSetting(nastyStrings, {}, false)},
         {"format_custom_result_after_delimiter", CHSetting(nastyStrings, {}, false)},
         {"format_tsv_null_representation", CHSetting(nastyStrings, {}, false)},
         {"input_format_binary_decode_types_in_binary_format", trueOrFalseSettingNoOracle},
         {"input_format_csv_arrays_as_nested_csv", trueOrFalseSettingNoOracle},
         {"input_format_csv_detect_header", trueOrFalseSettingNoOracle},
         {"input_format_csv_enum_as_number", trueOrFalseSettingNoOracle},
         {"input_format_custom_detect_header", trueOrFalseSettingNoOracle},
         {"input_format_json_empty_as_default", trueOrFalseSettingNoOracle},
         {"input_format_json_infer_array_of_dynamic_from_array_of_different_types", trueOrFalseSettingNoOracle},
         {"input_format_json_map_as_array_of_tuples", trueOrFalseSettingNoOracle},
         {"input_format_json_max_depth", CHSetting(rowsRange, {}, false)},
         {"input_format_max_rows_to_read_for_schema_inference", CHSetting(rowsRange, {}, false)},
         {"input_format_max_bytes_to_read_for_schema_inference", CHSetting(bytesRange, {}, false)},
         {"input_format_msgpack_number_of_columns",
          CHSetting([](RandomGenerator & rg, FuzzConfig &) { return std::to_string(rg.randomInt<uint32_t>(0, 20)); }, {}, false)},
         /// {"input_format_native_decode_types_in_binary_format", trueOrFalseSettingNoOracle}, may block the client
         {"input_format_orc_row_batch_size", CHSetting(rowsRange, {}, false)},
         {"input_format_tsv_crlf_end_of_line", trueOrFalseSettingNoOracle},
         {"input_format_tsv_detect_header", trueOrFalseSettingNoOracle},
         {"input_format_with_names_use_header", trueOrFalseSettingNoOracle},
         {"input_format_with_types_use_header", trueOrFalseSettingNoOracle},
         {"low_cardinality_allow_in_native_format", trueOrFalseSettingNoOracle},
         {"output_format_avro_rows_in_file", CHSetting(rowsRange, {}, false)},
         {"output_format_orc_dictionary_key_size_threshold",
          CHSetting(
              [](RandomGenerator & rg, FuzzConfig &) { return std::to_string(rg.thresholdGenerator<double>(0.2, 0.2, 0.0, 1.0)); },
              {},
              false)},
         {"output_format_binary_encode_types_in_binary_format", trueOrFalseSettingNoOracle},
         {"output_format_csv_crlf_end_of_line", trueOrFalseSettingNoOracle},
         {"output_format_json_map_as_array_of_tuples", trueOrFalseSettingNoOracle},
         {"output_format_msgpack_uuid_representation",
          CHSetting(
              [](RandomGenerator & rg, FuzzConfig &)
              {
                  static const DB::Strings & choices = {"'ext'", "'str'", "'bin'"};
                  return rg.pickRandomly(choices);
              },
              {},
              false)},
         /// {"output_format_native_encode_types_in_binary_format", trueOrFalseSettingNoOracle}, may block the client
         {"output_format_orc_row_index_stride", CHSetting(rowsRange, {}, false)},
         {"output_format_parquet_write_checksums", trueOrFalseSettingNoOracle},
         {"output_format_tsv_crlf_end_of_line", trueOrFalseSettingNoOracle}});

    /// Remove disallowed settings
    for (const auto & entry : fc.disallowed_settings)
    {
        hotSettings.erase(entry);
        serverSettings.erase(entry);
        performanceSettings.erase(entry);
        queryOracleSettings.erase(entry);
        formatSettings.erase(entry);
    }
    if (serverSettings.empty() || performanceSettings.empty() || queryOracleSettings.empty() || formatSettings.empty())
    {
        throw DB::Exception(DB::ErrorCodes::BUZZHOUSE, "Settings map can't be empty");
    }
}

std::unique_ptr<SQLType> size_tp, null_tp, string_tp;

std::vector<SystemTable> systemTables;

void loadSystemTables(FuzzConfig & fc)
{
    size_tp = std::make_unique<IntType>(64, true);
    null_tp = std::make_unique<BoolType>();
    string_tp = std::make_unique<StringType>(1);

    fc.loadSystemTables(systemTables);
}

}<|MERGE_RESOLUTION|>--- conflicted
+++ resolved
@@ -1192,11 +1192,7 @@
          },
          {},
          false)},
-<<<<<<< HEAD
-    /// {"wait_for_async_insert", trueOrFalseSettingNoOracle},
     {"enable_uuids_for_columns", trueOrFalseSettingNoOracle},
-=======
->>>>>>> be90faa4
     {"write_full_path_in_iceberg_metadata", trueOrFalseSettingNoOracle},
     /// ClickHouse cloud setting
     {"write_through_distributed_cache", trueOrFalseSettingNoOracle},
