#include <cstdio>

#include <Client/BuzzHouse/Generator/QueryOracle.h>
#include <Common/Exception.h>

namespace DB
{
namespace ErrorCodes
{
extern const int BUZZHOUSE;
}
}

namespace BuzzHouse
{

/// Correctness query oracle
/// SELECT COUNT(*) FROM <FROM_CLAUSE> WHERE <PRED>;
/// or
/// SELECT COUNT(*) FROM <FROM_CLAUSE> WHERE <PRED1> GROUP BY <GROUP_BY CLAUSE> HAVING <PRED2>;
void QueryOracle::generateCorrectnessTestFirstQuery(RandomGenerator & rg, StatementGenerator & gen, SQLQuery & sq1)
{
    TopSelect * ts = sq1.mutable_explain()->mutable_inner_query()->mutable_select();
    SelectIntoFile * sif = ts->mutable_intofile();
    SelectStatementCore * ssc = ts->mutable_sel()->mutable_select_core();
    /// TODO fix this 0 WHERE, 1 HAVING, 2 WHERE + HAVING
    const uint32_t combination = 0;

    can_test_query_success = fc.compare_success_results && rg.nextBool();
    gen.setAllowEngineUDF(!can_test_query_success);
    gen.setAllowNotDetermistic(false);
    gen.enforceFinal(true);
    gen.levels[gen.current_level] = QueryLevel(gen.current_level);
    gen.generateFromStatement(rg, std::numeric_limits<uint32_t>::max(), ssc->mutable_from());

    const bool prev_allow_aggregates = gen.levels[gen.current_level].allow_aggregates;
    const bool prev_allow_window_funcs = gen.levels[gen.current_level].allow_window_funcs;
    gen.levels[gen.current_level].allow_aggregates = gen.levels[gen.current_level].allow_window_funcs = false;
    if (combination != 1)
    {
        BinaryExpr * bexpr = ssc->mutable_where()->mutable_expr()->mutable_expr()->mutable_comp_expr()->mutable_binary_expr();

        bexpr->set_op(BinaryOperator::BINOP_EQ);
        bexpr->mutable_rhs()->mutable_lit_val()->set_special_val(SpecialVal::VAL_TRUE);
        gen.generateWherePredicate(rg, bexpr->mutable_lhs());
    }
    if (combination != 0)
    {
        gen.generateGroupBy(rg, 1, true, true, ssc->mutable_groupby());
    }
    gen.levels[gen.current_level].allow_aggregates = prev_allow_aggregates;
    gen.levels[gen.current_level].allow_window_funcs = prev_allow_window_funcs;

    ssc->add_result_columns()->mutable_eca()->mutable_expr()->mutable_comp_expr()->mutable_func_call()->mutable_func()->set_catalog_func(
        FUNCcount);
    gen.levels.erase(gen.current_level);
    gen.setAllowNotDetermistic(true);
    gen.enforceFinal(false);
    gen.setAllowEngineUDF(true);

    ts->set_format(OutFormat::OUT_CSV);
    sif->set_path(qfile.generic_string());
    sif->set_step(SelectIntoFile_SelectIntoFileStep::SelectIntoFile_SelectIntoFileStep_TRUNCATE);
}

/// SELECT ifNull(SUM(PRED),0) FROM <FROM_CLAUSE>;
/// or
/// SELECT ifNull(SUM(PRED2),0) FROM <FROM_CLAUSE> WHERE <PRED1> GROUP BY <GROUP_BY CLAUSE>;
void QueryOracle::generateCorrectnessTestSecondQuery(SQLQuery & sq1, SQLQuery & sq2)
{
    TopSelect * ts = sq2.mutable_explain()->mutable_inner_query()->mutable_select();
    SelectIntoFile * sif = ts->mutable_intofile();
    SelectStatementCore & ssc1 = const_cast<SelectStatementCore &>(sq1.explain().inner_query().select().sel().select_core());
    SelectStatementCore * ssc2 = ts->mutable_sel()->mutable_select_core();
    SQLFuncCall * sfc1 = ssc2->add_result_columns()->mutable_eca()->mutable_expr()->mutable_comp_expr()->mutable_func_call();
    SQLFuncCall * sfc2 = sfc1->add_args()->mutable_expr()->mutable_comp_expr()->mutable_func_call();

    sfc1->mutable_func()->set_catalog_func(FUNCifNull);
    sfc1->add_args()->mutable_expr()->mutable_lit_val()->set_special_val(SpecialVal::VAL_ZERO);
    sfc2->mutable_func()->set_catalog_func(FUNCsum);

    ssc2->set_allocated_from(ssc1.release_from());
    if (ssc1.has_groupby())
    {
        GroupByStatement & gbs = const_cast<GroupByStatement &>(ssc1.groupby());

        sfc2->add_args()->set_allocated_expr(gbs.release_having_expr());
        ssc2->set_allocated_groupby(ssc1.release_groupby());
        ssc2->set_allocated_where(ssc1.release_where());
    }
    else
    {
        ExprComparisonHighProbability & expr = const_cast<ExprComparisonHighProbability &>(ssc1.where().expr());

        sfc2->add_args()->set_allocated_expr(expr.release_expr());
    }
    ts->set_format(OutFormat::OUT_CSV);
    sif->set_path(qfile.generic_string());
    sif->set_step(SelectIntoFile_SelectIntoFileStep::SelectIntoFile_SelectIntoFileStep_TRUNCATE);
}

/// Dump and read table oracle
void QueryOracle::dumpTableContent(RandomGenerator & rg, StatementGenerator & gen, const SQLTable & t, SQLQuery & sq1)
{
    bool first = true;
    TopSelect * ts = sq1.mutable_explain()->mutable_inner_query()->mutable_select();
    SelectIntoFile * sif = ts->mutable_intofile();
    SelectStatementCore * sel = ts->mutable_sel()->mutable_select_core();
    JoinedTable * jt = sel->mutable_from()->mutable_tos()->mutable_join_clause()->mutable_tos()->mutable_joined_table();
    OrderByList * obs = sel->mutable_orderby()->mutable_olist();
    ExprSchemaTable * est = jt->mutable_est();

    if (t.db)
    {
        est->mutable_database()->set_database("d" + std::to_string(t.db->dname));
    }
    est->mutable_table()->set_table("t" + std::to_string(t.tname));
    jt->set_final(t.supportsFinal());
    gen.flatTableColumnPath(0, t, [](const SQLColumn & c) { return c.canBeInserted(); });
    for (const auto & entry : gen.entries)
    {
        ExprOrderingTerm * eot = first ? obs->mutable_ord_term() : obs->add_extra_ord_terms();

        gen.columnPathRef(entry, sel->add_result_columns()->mutable_etc()->mutable_col()->mutable_path());
        gen.columnPathRef(entry, eot->mutable_expr()->mutable_comp_expr()->mutable_expr_stc()->mutable_col()->mutable_path());
        if (rg.nextBool())
        {
            eot->set_asc_desc(rg.nextBool() ? AscDesc::ASC : AscDesc::DESC);
        }
        if (rg.nextBool())
        {
            eot->set_nulls_order(
                rg.nextBool() ? ExprOrderingTerm_NullsOrder::ExprOrderingTerm_NullsOrder_FIRST
                              : ExprOrderingTerm_NullsOrder::ExprOrderingTerm_NullsOrder_LAST);
        }
        first = false;
    }
    gen.entries.clear();
    ts->set_format(OutFormat::OUT_CSV);
    sif->set_path(qfile.generic_string());
    sif->set_step(SelectIntoFile_SelectIntoFileStep::SelectIntoFile_SelectIntoFileStep_TRUNCATE);
}

static const std::unordered_map<OutFormat, InFormat> out_in{
    {OutFormat::OUT_CSV, InFormat::IN_CSV},
    {OutFormat::OUT_CSVWithNames, InFormat::IN_CSVWithNames},
    {OutFormat::OUT_CSVWithNamesAndTypes, InFormat::IN_CSVWithNamesAndTypes},
    {OutFormat::OUT_Values, InFormat::IN_Values},
    {OutFormat::OUT_JSON, InFormat::IN_JSON},
    {OutFormat::OUT_JSONColumns, InFormat::IN_JSONColumns},
    {OutFormat::OUT_JSONColumnsWithMetadata, InFormat::IN_JSONColumnsWithMetadata},
    {OutFormat::OUT_JSONCompact, InFormat::IN_JSONCompact},
    {OutFormat::OUT_JSONCompactColumns, InFormat::IN_JSONCompactColumns},
    {OutFormat::OUT_JSONEachRow, InFormat::IN_JSONEachRow},
    {OutFormat::OUT_JSONStringsEachRow, InFormat::IN_JSONStringsEachRow},
    {OutFormat::OUT_JSONCompactEachRow, InFormat::IN_JSONCompactEachRow},
    {OutFormat::OUT_JSONCompactEachRowWithNames, InFormat::IN_JSONCompactEachRowWithNames},
    {OutFormat::OUT_JSONCompactEachRowWithNamesAndTypes, InFormat::IN_JSONCompactEachRowWithNamesAndTypes},
    {OutFormat::OUT_JSONCompactStringsEachRow, InFormat::IN_JSONCompactStringsEachRow},
    {OutFormat::OUT_JSONCompactStringsEachRowWithNames, InFormat::IN_JSONCompactStringsEachRowWithNames},
    {OutFormat::OUT_JSONCompactStringsEachRowWithNamesAndTypes, InFormat::IN_JSONCompactStringsEachRowWithNamesAndTypes},
    {OutFormat::OUT_JSONObjectEachRow, InFormat::IN_JSONObjectEachRow},
    {OutFormat::OUT_BSONEachRow, InFormat::IN_BSONEachRow},
    {OutFormat::OUT_TSKV, InFormat::IN_TSKV},
    {OutFormat::OUT_Protobuf, InFormat::IN_Protobuf},
    {OutFormat::OUT_ProtobufSingle, InFormat::IN_ProtobufSingle},
    {OutFormat::OUT_Avro, InFormat::IN_Avro},
    {OutFormat::OUT_Parquet, InFormat::IN_Parquet},
    {OutFormat::OUT_Arrow, InFormat::IN_Arrow},
    {OutFormat::OUT_ArrowStream, InFormat::IN_ArrowStream},
    {OutFormat::OUT_ORC, InFormat::IN_ORC},
    {OutFormat::OUT_RowBinary, InFormat::IN_RowBinary},
    {OutFormat::OUT_RowBinaryWithNames, InFormat::IN_RowBinaryWithNames},
    {OutFormat::OUT_RowBinaryWithNamesAndTypes, InFormat::IN_RowBinaryWithNamesAndTypes},
    {OutFormat::OUT_Native, InFormat::IN_Native},
    {OutFormat::OUT_MsgPack, InFormat::IN_MsgPack}};

void QueryOracle::generateExportQuery(RandomGenerator & rg, StatementGenerator & gen, const SQLTable & t, SQLQuery & sq2)
{
    String buf;
    bool first = true;
    std::error_code ec;
    Insert * ins = sq2.mutable_explain()->mutable_inner_query()->mutable_insert();
    FileFunc * ff = ins->mutable_tfunction()->mutable_file();
    SelectStatementCore * sel = ins->mutable_insert_select()->mutable_select()->mutable_select_core();
    const std::filesystem::path & nfile = fc.db_file_path / "table.data";
    OutFormat outf = rg.pickKeyRandomlyFromMap(out_in);

    /// Remove the file if exists
    if (!std::filesystem::remove(nfile, ec) && ec)
    {
        LOG_ERROR(fc.log, "Could not remove file: {}", ec.message());
    }
    ff->set_path(nfile.generic_string());

    gen.flatTableColumnPath(0, t, [](const SQLColumn & c) { return c.canBeInserted(); });
    for (const auto & entry : gen.entries)
    {
        SQLType * tp = entry.getBottomType();

        buf += fmt::format(
            "{}{} {}{}",
            first ? "" : ", ",
            entry.getBottomName(),
            tp->typeName(true),
            entry.nullable.has_value() ? (entry.nullable.value() ? " NULL" : " NOT NULL") : "");
        gen.columnPathRef(entry, sel->add_result_columns()->mutable_etc()->mutable_col()->mutable_path());
        /// ArrowStream doesn't support UUID
        if (outf == OutFormat::OUT_ArrowStream && tp->getTypeClass() == SQLTypeClass::UUID)
        {
            outf = OutFormat::OUT_CSV;
        }
        first = false;
    }
    gen.entries.clear();
    ff->set_outformat(outf);
    ff->set_structure(buf);
    if (rg.nextSmallNumber() < 4)
    {
        ff->set_fcomp(static_cast<FileCompression>((rg.nextRandomUInt32() % static_cast<uint32_t>(FileCompression_MAX)) + 1));
    }

    /// Set the table on select
    JoinedTable * jt = sel->mutable_from()->mutable_tos()->mutable_join_clause()->mutable_tos()->mutable_joined_table();
    ExprSchemaTable * est = jt->mutable_est();

    if (t.db)
    {
        est->mutable_database()->set_database("d" + std::to_string(t.db->dname));
    }
    est->mutable_table()->set_table("t" + std::to_string(t.tname));
    jt->set_final(t.supportsFinal());
}

void QueryOracle::generateClearQuery(const SQLTable & t, SQLQuery & sq3)
{
    Truncate * trunc = sq3.mutable_explain()->mutable_inner_query()->mutable_trunc();
    ExprSchemaTable * est = trunc->mutable_est();

    if (t.db)
    {
        est->mutable_database()->set_database("d" + std::to_string(t.db->dname));
    }
    est->mutable_table()->set_table("t" + std::to_string(t.tname));
}

void QueryOracle::generateImportQuery(StatementGenerator & gen, const SQLTable & t, const SQLQuery & sq2, SQLQuery & sq4)
{
    Insert * ins = sq4.mutable_explain()->mutable_inner_query()->mutable_insert();
    InsertFromFile * iff = ins->mutable_insert_file();
    const FileFunc & ff = sq2.explain().inner_query().insert().tfunction().file();
    ExprSchemaTable * est = ins->mutable_est();

    if (t.db)
    {
        est->mutable_database()->set_database("d" + std::to_string(t.db->dname));
    }
    est->mutable_table()->set_table("t" + std::to_string(t.tname));
    gen.flatTableColumnPath(0, t, [](const SQLColumn & c) { return c.canBeInserted(); });
    for (const auto & entry : gen.entries)
    {
        gen.columnPathRef(entry, ins->add_cols());
    }
    gen.entries.clear();
    iff->set_path(ff.path());
    iff->set_format(out_in.at(ff.outformat()));
    if (ff.has_fcomp())
    {
        iff->set_fcomp(ff.fcomp());
    }
    if (iff->format() == IN_CSV)
    {
        SettingValues * vals = iff->mutable_settings();
        SetValue * sv = vals->mutable_set_value();

        sv->set_property("input_format_csv_detect_header");
        sv->set_value("0");
    }
}

static std::unordered_map<String, CHSetting> queryOracleSettings;

void loadFuzzerOracleSettings(const FuzzConfig &)
{
    for (auto & [key, value] : serverSettings)
    {
        if (!value.oracle_values.empty())
        {
            queryOracleSettings.insert({{key, value}});
        }
    }
}

/// Run query with different settings oracle
void QueryOracle::generateFirstSetting(RandomGenerator & rg, SQLQuery & sq1)
{
    const uint32_t nsets = rg.nextBool() ? 1 : ((rg.nextSmallNumber() % 3) + 1);
    SettingValues * sv = sq1.mutable_explain()->mutable_inner_query()->mutable_setting_values();

    nsettings.clear();
    for (uint32_t i = 0; i < nsets; i++)
    {
        const String & setting = rg.pickKeyRandomlyFromMap(queryOracleSettings);
        const CHSetting & chs = queryOracleSettings.at(setting);
        SetValue * setv = i == 0 ? sv->mutable_set_value() : sv->add_other_values();

        setv->set_property(setting);
        if (chs.oracle_values.size() == 2)
        {
            if (rg.nextBool())
            {
                setv->set_value(*chs.oracle_values.begin());
                nsettings.push_back(*std::next(chs.oracle_values.begin(), 1));
            }
            else
            {
                setv->set_value(*std::next(chs.oracle_values.begin(), 1));
                nsettings.push_back(*(chs.oracle_values.begin()));
            }
        }
        else
        {
            setv->set_value(rg.pickRandomlyFromSet(chs.oracle_values));
            nsettings.push_back(rg.pickRandomlyFromSet(chs.oracle_values));
        }
        can_test_query_success &= !chs.changes_behavior;
    }
}

void QueryOracle::generateSecondSetting(const SQLQuery & sq1, SQLQuery & sq3)
{
    const SettingValues & osv = sq1.explain().inner_query().setting_values();
    SettingValues * sv = sq3.mutable_explain()->mutable_inner_query()->mutable_setting_values();

    for (size_t i = 0; i < nsettings.size(); i++)
    {
        const SetValue & osetv = i == 0 ? osv.set_value() : osv.other_values(static_cast<int>(i - 1));
        SetValue * setv = i == 0 ? sv->mutable_set_value() : sv->add_other_values();

        setv->set_property(osetv.property());
        setv->set_value(nsettings[i]);
    }
}

void QueryOracle::generateOracleSelectQuery(RandomGenerator & rg, const PeerQuery pq, StatementGenerator & gen, SQLQuery & sq2)
{
    std::error_code ec;
    bool explain = false;
    Select * sel = nullptr;
    InsertSelect * insel = nullptr;
    const uint32_t ncols = (rg.nextMediumNumber() % 5) + UINT32_C(1);

    peer_query = pq;
    if (peer_query == PeerQuery::ClickHouseOnly && (fc.measure_performance || fc.compare_explains) && rg.nextBool())
    {
        const uint32_t next_opt = rg.nextSmallNumber();

        measure_performance = !fc.compare_explains || next_opt < 7;
        explain = !fc.measure_performance || next_opt > 6;
    }
    const bool global_aggregate = !measure_performance && !explain && rg.nextSmallNumber() < 4;

    if (measure_performance)
    {
        /// When measuring performance, don't insert into file
        sel = sq2.mutable_explain()->mutable_inner_query()->mutable_select()->mutable_sel();
    }
    else
    {
        Insert * ins = sq2.mutable_explain()->mutable_inner_query()->mutable_insert();
        FileFunc * ff = ins->mutable_tfunction()->mutable_file();

        if (!std::filesystem::remove(qfile, ec) && ec)
        {
            LOG_ERROR(fc.log, "Could not remove file: {}", ec.message());
        }
        ff->set_path(qfile.generic_string());
        ff->set_outformat(OutFormat::OUT_CSV);
        insel = ins->mutable_insert_select();
        sel = insel->mutable_select();
    }

    gen.setAllowNotDetermistic(false);
    gen.enforceFinal(true);
    gen.generatingPeerQuery(pq);
    gen.setAllowEngineUDF(peer_query != PeerQuery::ClickHouseOnly);
    if (explain)
    {
        /// INSERT INTO FILE EXPLAIN SELECT is not supported, so run
        /// INSERT INTO FILE SELECT * FROM (EXPLAIN SELECT);
        ExplainQuery * eq = sel->mutable_select_core()
                                ->mutable_from()
                                ->mutable_tos()
                                ->mutable_join_clause()
                                ->mutable_tos()
                                ->mutable_joined_derived_query()
                                ->mutable_select();

        if (rg.nextBool())
        {
            ExplainOption * eopt = eq->add_opts();

            eopt->set_opt(ExplainOption_ExplainOpt::ExplainOption_ExplainOpt_indexes);
            eopt->set_val(1);
        }
        if (rg.nextBool())
        {
            ExplainOption * eopt = eq->add_opts();

            eopt->set_opt(ExplainOption_ExplainOpt::ExplainOption_ExplainOpt_actions);
            eopt->set_val(1);
        }
        eq->set_is_explain(true);
        sel = eq->mutable_inner_query()->mutable_select()->mutable_sel();
    }
    gen.generateSelect(rg, true, global_aggregate, ncols, std::numeric_limits<uint32_t>::max(), sel);
    gen.setAllowNotDetermistic(true);
    gen.enforceFinal(false);
    gen.generatingPeerQuery(PeerQuery::None);
    gen.setAllowEngineUDF(true);

    if (!measure_performance && !explain && !global_aggregate)
    {
        /// If not global aggregate, use ORDER BY clause
        Select * osel = insel->release_select();
        SelectStatementCore * nsel = insel->mutable_select()->mutable_select_core();
        nsel->mutable_from()
            ->mutable_tos()
            ->mutable_join_clause()
            ->mutable_tos()
            ->mutable_joined_derived_query()
            ->mutable_select()
            ->mutable_inner_query()
            ->mutable_select()
            ->set_allocated_sel(osel);
        nsel->mutable_orderby()->set_oall(true);
    }
    else if (measure_performance)
    {
        /// Add tag to find query later on
        if (!sel->has_setting_values())
        {
<<<<<<< HEAD
            (void)sel->mutable_setting_values();
=======
            auto * news = sel->mutable_setting_values();
            UNUSED(news);
>>>>>>> 6d3526b7
        }
        SettingValues & svs = const_cast<SettingValues &>(sel->setting_values());
        SetValue * sv = svs.has_set_value() ? svs.add_other_values() : svs.mutable_set_value();

        sv->set_property("log_comment");
        sv->set_value("'measure_performance'");
    }
}

void QueryOracle::findTablesWithPeersAndReplace(
    RandomGenerator & rg, google::protobuf::Message & mes, StatementGenerator & gen, const bool replace)
{
    checkStackSize();

    if (mes.GetTypeName() == "BuzzHouse.Select")
    {
        auto & sel = static_cast<Select &>(mes);

        if (sel.has_select_core())
        {
            findTablesWithPeersAndReplace(rg, const_cast<SelectStatementCore &>(sel.select_core()), gen, replace);
        }
        else if (sel.has_set_query())
        {
            findTablesWithPeersAndReplace(rg, const_cast<SetQuery &>(sel.set_query()), gen, replace);
        }
        if (sel.has_ctes())
        {
            findTablesWithPeersAndReplace(rg, const_cast<Select &>(sel.ctes().cte().query()), gen, replace);
            for (int i = 0; i < sel.ctes().other_ctes_size(); i++)
            {
                findTablesWithPeersAndReplace(rg, const_cast<Select &>(sel.ctes().other_ctes(i).query()), gen, replace);
            }
        }
    }
    else if (mes.GetTypeName() == "BuzzHouse.SetQuery")
    {
        auto & setq = static_cast<SetQuery &>(mes);

        findTablesWithPeersAndReplace(rg, const_cast<Select &>(setq.sel1().inner_query().select().sel()), gen, replace);
        findTablesWithPeersAndReplace(rg, const_cast<Select &>(setq.sel2().inner_query().select().sel()), gen, replace);
    }
    else if (mes.GetTypeName() == "BuzzHouse.SelectStatementCore")
    {
        auto & ssc = static_cast<SelectStatementCore &>(mes);

        if (ssc.has_from())
        {
            findTablesWithPeersAndReplace(rg, const_cast<JoinedQuery &>(ssc.from().tos()), gen, replace);
        }
    }
    else if (mes.GetTypeName() == "BuzzHouse.JoinedQuery")
    {
        auto & jquery = static_cast<JoinedQuery &>(mes);

        for (int i = 0; i < jquery.tos_list_size(); i++)
        {
            findTablesWithPeersAndReplace(rg, const_cast<TableOrSubquery &>(jquery.tos_list(i)), gen, replace);
        }
        findTablesWithPeersAndReplace(rg, const_cast<JoinClause &>(jquery.join_clause()), gen, replace);
    }
    else if (mes.GetTypeName() == "BuzzHouse.JoinClause")
    {
        auto & jclause = static_cast<JoinClause &>(mes);

        for (int i = 0; i < jclause.clauses_size(); i++)
        {
            if (jclause.clauses(i).has_core())
            {
                findTablesWithPeersAndReplace(rg, const_cast<TableOrSubquery &>(jclause.clauses(i).core().tos()), gen, replace);
            }
        }
        findTablesWithPeersAndReplace(rg, const_cast<TableOrSubquery &>(jclause.tos()), gen, replace);
    }
    else if (mes.GetTypeName() == "BuzzHouse.TableOrSubquery")
    {
        auto & tos = static_cast<TableOrSubquery &>(mes);

        if (tos.has_joined_table())
        {
            const ExprSchemaTable & est = tos.joined_table().est();

            if ((!est.has_database() || est.database().database() != "system") && est.table().table().at(0) == 't')
            {
                const uint32_t tname = static_cast<uint32_t>(std::stoul(tos.joined_table().est().table().table().substr(1)));

                if (gen.tables.find(tname) != gen.tables.end())
                {
                    const SQLTable & t = gen.tables.at(tname);

                    if (t.hasDatabasePeer())
                    {
                        if (replace)
                        {
                            const String saved = tos.joined_table().table_alias().table();
                            tos.clear_joined_table();
                            JoinedTableFunction * jtf = tos.mutable_joined_table_function();
                            gen.setTableRemote(rg, false, t, jtf->mutable_tfunc());
                            jtf->mutable_table_alias()->set_table(saved);
                        }
                        found_tables.insert(tname);
                        can_test_query_success &= t.hasClickHousePeer();
                    }
                }
            }
        }
        else if (tos.has_joined_derived_query())
        {
            findTablesWithPeersAndReplace(
                rg, const_cast<Select &>(tos.joined_derived_query().select().inner_query().select().sel()), gen, replace);
        }
        else if (tos.has_joined_query())
        {
            findTablesWithPeersAndReplace(rg, const_cast<JoinedQuery &>(tos.joined_query()), gen, replace);
        }
    }
}

void QueryOracle::truncatePeerTables(const StatementGenerator & gen)
{
    for (const auto & entry : found_tables)
    {
        /// First truncate tables
        other_steps_sucess &= gen.connections.truncatePeerTableOnRemote(gen.tables.at(entry));
    }
}

void QueryOracle::optimizePeerTables(const StatementGenerator & gen)
{
    for (const auto & entry : found_tables)
    {
        /// Lastly optimize tables
        const auto & ntable = gen.tables.at(entry);

        other_steps_sucess &= gen.connections.optimizeTableForOracle(PeerTableDatabase::ClickHouse, ntable);
        if (measure_performance)
        {
            other_steps_sucess &= gen.connections.optimizeTableForOracle(PeerTableDatabase::None, ntable);
        }
    }
}

void QueryOracle::replaceQueryWithTablePeers(
    RandomGenerator & rg, const SQLQuery & sq1, StatementGenerator & gen, std::vector<SQLQuery> & peer_queries, SQLQuery & sq2)
{
    found_tables.clear();
    peer_queries.clear();

    sq2.CopyFrom(sq1);
    Select & nsel = const_cast<Select &>(
        measure_performance ? sq2.explain().inner_query().select().sel() : sq2.explain().inner_query().insert().insert_select().select());
    /// Replace references
    findTablesWithPeersAndReplace(rg, nsel, gen, peer_query != PeerQuery::ClickHouseOnly);
    if (peer_query == PeerQuery::ClickHouseOnly && !measure_performance)
    {
        /// Use a different file for the peer database
        std::error_code ec;
        FileFunc & ff = const_cast<FileFunc &>(sq2.explain().inner_query().insert().tfunction().file());

        if (!std::filesystem::remove(qfile_peer, ec) && ec)
        {
            LOG_ERROR(fc.log, "Could not remove file: {}", ec.message());
        }
        ff.set_path(qfile_peer.generic_string());
    }
    for (const auto & entry : found_tables)
    {
        SQLQuery next;
        const SQLTable & t = gen.tables.at(entry);
        Insert * ins = next.mutable_explain()->mutable_inner_query()->mutable_insert();
        SelectStatementCore * sel = ins->mutable_insert_select()->mutable_select()->mutable_select_core();

        // Then insert the data
        gen.setTableRemote(rg, false, t, ins->mutable_tfunction());
        JoinedTable * jt = sel->mutable_from()->mutable_tos()->mutable_join_clause()->mutable_tos()->mutable_joined_table();
        ExprSchemaTable * est = jt->mutable_est();
        if (t.db)
        {
            est->mutable_database()->set_database("d" + std::to_string(t.db->dname));
        }
        est->mutable_table()->set_table("t" + std::to_string(t.tname));
        jt->set_final(t.supportsFinal());
        gen.flatTableColumnPath(0, t, [](const SQLColumn & c) { return c.canBeInserted(); });
        for (const auto & colRef : gen.entries)
        {
            gen.columnPathRef(colRef, ins->add_cols());
            gen.columnPathRef(colRef, sel->add_result_columns()->mutable_etc()->mutable_col()->mutable_path());
        }
        gen.entries.clear();
        peer_queries.emplace_back(next);
    }
}

void QueryOracle::resetOracleValues()
{
    peer_query = PeerQuery::AllPeers;
    measure_performance = false;
    first_success = other_steps_sucess = true;
    can_test_query_success = fc.compare_success_results;
    res1 = PerformanceResult();
    res2 = PerformanceResult();
}

void QueryOracle::setIntermediateStepSuccess(const bool success)
{
    other_steps_sucess &= success;
}

void QueryOracle::processFirstOracleQueryResult(const bool success, ExternalIntegrations & ei)
{
    if (success)
    {
        if (measure_performance)
        {
            measure_performance &= ei.getPerformanceMetricsForLastQuery(PeerTableDatabase::None, this->res1);
        }
        else
        {
            md5_hash1.hashFile(qfile.generic_string(), first_digest);
        }
    }
    first_success = success;
}

void QueryOracle::processSecondOracleQueryResult(const bool success, ExternalIntegrations & ei, const String & oracle_name)
{
    if (other_steps_sucess)
    {
        if (can_test_query_success && first_success != success)
        {
            throw DB::Exception(DB::ErrorCodes::BUZZHOUSE, "{}: failed with different success results", oracle_name);
        }
        if (first_success && success)
        {
            if (measure_performance)
            {
                if (ei.getPerformanceMetricsForLastQuery(PeerTableDatabase::ClickHouse, this->res2))
                {
                    fc.comparePerformanceResults(oracle_name, this->res1, this->res2);
                }
            }
            else
            {
                md5_hash2.hashFile((peer_query == PeerQuery::ClickHouseOnly ? qfile_peer : qfile).generic_string(), second_digest);
                if (first_digest != second_digest)
                {
                    throw DB::Exception(DB::ErrorCodes::BUZZHOUSE, "{}: failed with different result sets", oracle_name);
                }
            }
        }
    }
}

}<|MERGE_RESOLUTION|>--- conflicted
+++ resolved
@@ -440,12 +440,8 @@
         /// Add tag to find query later on
         if (!sel->has_setting_values())
         {
-<<<<<<< HEAD
-            (void)sel->mutable_setting_values();
-=======
             auto * news = sel->mutable_setting_values();
             UNUSED(news);
->>>>>>> 6d3526b7
         }
         SettingValues & svs = const_cast<SettingValues &>(sel->setting_values());
         SetValue * sv = svs.has_set_value() ? svs.add_other_values() : svs.mutable_set_value();
