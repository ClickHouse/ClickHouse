#pragma once

#include <cstdint>
#include <filesystem>
#include <fstream>
#include <optional>
#include <unordered_map>
#include <unordered_set>

#include "config.h"

#if USE_SIMDJSON
#    include <Common/JSONParsers/SimdJSONParser.h>
namespace BuzzHouse
{
using JSONParserImpl = DB::SimdJSONParser;
}
#elif USE_RAPIDJSON
#    include <Common/JSONParsers/RapidJSONParser.h>
namespace BuzzHouse
{
using JSONParserImpl = DB::RapidJSONParser;
}
#else
#    include <Common/JSONParsers/DummyJSONParser.h>
namespace BuzzHouse
{
using JSONParserImpl = DB::DummyJSONParser;
}
#endif

#include <Client/ClientBase.h>
#include <Common/logger_useful.h>

namespace BuzzHouse
{

const constexpr uint32_t allow_bool = (1 << 0), allow_unsigned_int = (1 << 1), allow_int8 = (1 << 2), allow_int64 = (1 << 3),
                         allow_int128 = (1 << 4), allow_floating_points = (1 << 5), allow_dates = (1 << 6), allow_date32 = (1 << 7),
                         allow_datetimes = (1 << 8), allow_datetime64 = (1 << 9), allow_strings = (1 << 10), allow_decimals = (1 << 11),
                         allow_uuid = (1 << 12), allow_enum = (1 << 13), allow_dynamic = (1 << 14), allow_JSON = (1 << 15),
                         allow_nullable = (1 << 16), allow_low_cardinality = (1 << 17), allow_array = (1 << 18), allow_map = (1 << 19),
                         allow_tuple = (1 << 20), allow_variant = (1 << 21), allow_nested = (1 << 22), allow_ipv4 = (1 << 23),
                         allow_ipv6 = (1 << 24), allow_geo = (1 << 25), set_any_datetime_precision = (1 << 26),
                         set_no_decimal_limit = (1 << 27), allow_fixed_strings = (1 << 28), allow_time = (1 << 29),
                         allow_time64 = (1 << 30);

using JSONObjectType = JSONParserImpl::Element;

class ServerCredentials
{
public:
    String client_hostname, server_hostname, container;
    uint32_t port, mysql_port;
    String unix_socket, user, password, database;
    std::filesystem::path user_files_dir, query_log_file;

    ServerCredentials()
        : client_hostname("localhost")
        , server_hostname("localhost")
        , port(0)
        , mysql_port(0)
        , user("test")
    {
    }

    ServerCredentials(
        const String & client_hostname_,
        const String & server_hostname_,
        const String & container_,
        const uint32_t port_,
        const uint32_t mysql_port_,
        const String & unix_socket_,
        const String & user_,
        const String & password_,
        const String & database_,
        const std::filesystem::path & user_files_dir_,
        const std::filesystem::path & query_log_file_)
        : client_hostname(client_hostname_)
        , server_hostname(server_hostname_)
        , container(container_)
        , port(port_)
        , mysql_port(mysql_port_)
        , unix_socket(unix_socket_)
        , user(user_)
        , password(password_)
        , database(database_)
        , user_files_dir(user_files_dir_)
        , query_log_file(query_log_file_)
    {
    }

    ServerCredentials(const ServerCredentials & sc) = default;
    ServerCredentials(ServerCredentials && sc) = default;
    ServerCredentials & operator=(const ServerCredentials & sc) = default;
    ServerCredentials & operator=(ServerCredentials && sc) noexcept = default;
};

class PerformanceMetric
{
public:
    bool enabled = false;
    uint64_t threshold = 10, minimum = 1000;

    PerformanceMetric() = default;

    PerformanceMetric(const bool enabled_, const uint64_t threshold_, const uint64_t minimum_)
        : enabled(enabled_)
        , threshold(threshold_)
        , minimum(minimum_)
    {
    }

    PerformanceMetric(const PerformanceMetric & pm) = default;
    PerformanceMetric(PerformanceMetric && pm) = default;
    PerformanceMetric & operator=(const PerformanceMetric & pm) = default;
    PerformanceMetric & operator=(PerformanceMetric && pm) noexcept = default;
};

class PerformanceResult
{
public:
    /// The metrics and respective value
    std::unordered_map<String, uint64_t> metrics;
    /// The metrics and respective String representation (I can improve this)
    std::unordered_map<String, String> result_strings;

    PerformanceResult() = default;

    PerformanceResult(const PerformanceResult & pr) = default;
    PerformanceResult(PerformanceResult && pr) = default;
    PerformanceResult & operator=(const PerformanceResult & pr) = default;
    PerformanceResult & operator=(PerformanceResult && pr) noexcept = default;
};

class FuzzConfig
{
private:
    DB::ClientBase * cb = nullptr;

public:
    LoggerPtr log;
    std::ofstream outf;
    DB::Strings collations, storage_policies, timezones, disks, keeper_disks, clusters, caches;
    std::optional<ServerCredentials> clickhouse_server, mysql_server, postgresql_server, sqlite_server, mongodb_server, redis_server,
        minio_server, http_server, azurite_server;
    std::unordered_map<String, PerformanceMetric> metrics;
    std::unordered_set<uint32_t> disallowed_error_codes;
    String host = "localhost", keeper_map_path_prefix;
    bool read_log = false, fuzz_floating_points = true, test_with_fill = true, dump_table_oracle_compare_content = true,
         compare_success_results = false, measure_performance = false, allow_infinite_tables = false, compare_explains = false,
         allow_memory_tables = true, allow_client_restarts = false;
    uint64_t seed = 0, min_insert_rows = 1, max_insert_rows = 1000, min_nested_rows = 0, max_nested_rows = 10, flush_log_wait_time = 1000;
    uint32_t max_depth = 3, max_width = 3, max_databases = 4, max_functions = 4, max_tables = 10, max_views = 5, max_dictionaries = 5,
             max_columns = 5, time_to_run = 0, type_mask = std::numeric_limits<uint32_t>::max(), port = 9000, secure_port = 9440,
             http_port = 8123, http_secure_port = 8443, use_dump_table_oracle = 2, max_reconnection_attempts = 3,
<<<<<<< HEAD
             time_to_sleep_between_reconnects = 3000, max_string_length = 1009;
=======
             time_to_sleep_between_reconnects = 3000, min_string_length = 0, max_string_length = 1009;
>>>>>>> 2040e3f2
    std::filesystem::path log_path = std::filesystem::temp_directory_path() / "out.sql",
                          client_file_path = std::filesystem::temp_directory_path() / "db",
                          server_file_path = std::filesystem::temp_directory_path() / "db",
                          fuzz_client_out = client_file_path / "fuzz.data", fuzz_server_out = server_file_path / "fuzz.data";

    FuzzConfig()
        : cb(nullptr)
        , log(getLogger("BuzzHouse"))
    {
    }

    FuzzConfig(DB::ClientBase * c, const String & path);

    bool processServerQuery(bool outlog, const String & query);

private:
    void loadServerSettings(DB::Strings & out, const String & desc, const String & query);

public:
    void loadServerConfigurations();

    String getConnectionHostAndPort(bool secure) const;

    String getHTTPURL(bool secure) const;

    void loadSystemTables(std::unordered_map<String, DB::Strings> & tables);

    bool hasMutations();

    String getRandomMutation(uint64_t rand_val);

    bool tableHasPartitions(bool detached, const String & database, const String & table);

    String tableGetRandomPartitionOrPart(uint64_t rand_val, bool detached, bool partition, const String & database, const String & table);

    void comparePerformanceResults(const String & oracle_name, PerformanceResult & server, PerformanceResult & peer) const;
};

}<|MERGE_RESOLUTION|>--- conflicted
+++ resolved
@@ -154,11 +154,7 @@
     uint32_t max_depth = 3, max_width = 3, max_databases = 4, max_functions = 4, max_tables = 10, max_views = 5, max_dictionaries = 5,
              max_columns = 5, time_to_run = 0, type_mask = std::numeric_limits<uint32_t>::max(), port = 9000, secure_port = 9440,
              http_port = 8123, http_secure_port = 8443, use_dump_table_oracle = 2, max_reconnection_attempts = 3,
-<<<<<<< HEAD
-             time_to_sleep_between_reconnects = 3000, max_string_length = 1009;
-=======
              time_to_sleep_between_reconnects = 3000, min_string_length = 0, max_string_length = 1009;
->>>>>>> 2040e3f2
     std::filesystem::path log_path = std::filesystem::temp_directory_path() / "out.sql",
                           client_file_path = std::filesystem::temp_directory_path() / "db",
                           server_file_path = std::filesystem::temp_directory_path() / "db",
