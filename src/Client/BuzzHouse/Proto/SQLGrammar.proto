syntax = "proto2";

package BuzzHouse;

enum SQLFunc {
    FUNCabs = 1;
    FUNCaccurateCast = 2;
    FUNCacos = 3;
    FUNCacosh = 4;
    FUNCaddDate = 5;
    FUNCaddDays = 6;
    FUNCaddHours = 7;
    FUNCaddInterval = 8;
    FUNCaddMicroseconds = 9;
    FUNCaddMilliseconds = 10;
    FUNCaddMinutes = 11;
    FUNCaddMonths = 12;
    FUNCaddNanoseconds = 13;
    FUNCaddQuarters = 14;
    FUNCaddressToLine = 15;
    FUNCaddressToLineWithInlines = 16;
    FUNCaddressToSymbol = 17;
    FUNCaddSeconds = 18;
    FUNCaddTupleOfIntervals = 19;
    FUNCaddWeeks = 20;
    FUNCaddYears = 21;
    FUNCaes_decrypt_mysql = 22;
    FUNCaes_encrypt_mysql = 23;
    FUNCage = 24;
    FUNCaggThrow = 25;
    FUNCalphaTokens = 26;
    FUNCanalysisOfVariance = 27;
    FUNCand = 28;
    FUNCanova = 29;
    FUNCany = 30;
    FUNCany_value = 31;
    FUNCanyHeavy = 32;
    FUNCanyLast = 33;
    FUNCappendTrailingCharIfAbsent = 34;
    FUNCapprox_top_count = 35;
    FUNCapprox_top_k = 36;
    FUNCapprox_top_sum = 37;
    FUNCareaCartesian = 38;
    FUNCareaSpherical = 39;
    FUNCargMax = 40;
    FUNCargMin = 41;
    FUNCarray = 42;
    FUNCarray_agg = 43;
    FUNCarray_concat_agg = 44;
    FUNCarrayAll = 45;
    FUNCarrayAUC = 46;
    FUNCarrayAUCPR = 47;
    FUNCarrayAvg = 48;
    FUNCarrayCompact = 49;
    FUNCarrayConcat = 50;
    FUNCarrayCount = 51;
    FUNCarrayCumSum = 52;
    FUNCarrayCumSumNonNegative = 53;
    FUNCarrayDifference = 54;
    FUNCarrayDistinct = 55;
    FUNCarrayDotProduct = 56;
    FUNCarrayElement = 57;
    FUNCarrayElementOrNull = 58;
    FUNCarrayEnumerate = 59;
    FUNCarrayEnumerateDense = 60;
    FUNCarrayEnumerateDenseRanked = 61;
    FUNCarrayEnumerateUniq = 62;
    FUNCarrayEnumerateUniqRanked = 63;
    FUNCarrayExcept = 64;
    FUNCarrayExists = 65;
    FUNCarrayFill = 66;
    FUNCarrayFilter = 67;
    FUNCarrayFirst = 68;
    FUNCarrayFirstIndex = 69;
    FUNCarrayFirstOrNull = 70;
    FUNCarrayFlatten = 71;
    FUNCarrayFold = 72;
    FUNCarrayIntersect = 73;
    FUNCarrayJaccardIndex = 74;
    FUNCarrayJoin = 75;
    FUNCarrayLast = 76;
    FUNCarrayLastIndex = 77;
    FUNCarrayLastOrNull = 78;
    FUNCarrayLevenshteinDistance = 79;
    FUNCarrayLevenshteinDistanceWeighted = 80;
    FUNCarrayMap = 81;
    FUNCarrayMax = 82;
    FUNCarrayMin = 83;
    FUNCarrayNormalizedGini = 84;
    FUNCarrayPartialReverseSort = 85;
    FUNCarrayPartialShuffle = 86;
    FUNCarrayPartialSort = 87;
    FUNCarrayPopBack = 88;
    FUNCarrayPopFront = 89;
    FUNCarrayPRAUC = 90;
    FUNCarrayProduct = 91;
    FUNCarrayPushBack = 92;
    FUNCarrayPushFront = 93;
    FUNCarrayRandomSample = 94;
    FUNCarrayReduce = 95;
    FUNCarrayReduceInRanges = 96;
    FUNCarrayResize = 97;
    FUNCarrayReverse = 98;
    FUNCarrayReverseFill = 99;
    FUNCarrayReverseSort = 100;
    FUNCarrayReverseSplit = 101;
    FUNCarrayROCAUC = 102;
    FUNCarrayRotateLeft = 103;
    FUNCarrayRotateRight = 104;
    FUNCarrayShiftLeft = 105;
    FUNCarrayShiftRight = 106;
    FUNCarrayShingles = 107;
    FUNCarrayShuffle = 108;
    FUNCarraySimilarity = 109;
    FUNCarraySlice = 110;
    FUNCarraySort = 111;
    FUNCarraySplit = 112;
    FUNCarrayStringConcat = 113;
    FUNCarraySum = 114;
    FUNCarraySymmetricDifference = 115;
    FUNCarrayUnion = 116;
    FUNCarrayUniq = 117;
    FUNCarrayWithConstant = 118;
    FUNCarrayZip = 119;
    FUNCarrayZipUnaligned = 120;
    FUNCascii = 121;
    FUNCasin = 122;
    FUNCasinh = 123;
    FUNCassumeNotNull = 124;
    FUNCatan = 125;
    FUNCatan2 = 126;
    FUNCatanh = 127;
    FUNCauthenticatedUser = 128;
    FUNCavg = 129;
    FUNCavgWeighted = 130;
    FUNCbar = 131;
    FUNCbase32Decode = 132;
    FUNCbase32Encode = 133;
    FUNCbase58Decode = 134;
    FUNCbase58Encode = 135;
    FUNCbase64Decode = 136;
    FUNCbase64Encode = 137;
    FUNCbase64URLDecode = 138;
    FUNCbase64URLEncode = 139;
    FUNCbasename = 140;
    FUNCbech32Decode = 141;
    FUNCbech32Encode = 142;
    FUNCbin = 143;
    FUNCBIT_AND = 144;
    FUNCBIT_OR = 145;
    FUNCBIT_XOR = 146;
    FUNCbitAnd = 147;
    FUNCbitCount = 148;
    FUNCbitHammingDistance = 149;
    FUNCbitmapAnd = 150;
    FUNCbitmapAndCardinality = 151;
    FUNCbitmapAndnot = 152;
    FUNCbitmapAndnotCardinality = 153;
    FUNCbitmapBuild = 154;
    FUNCbitmapCardinality = 155;
    FUNCbitmapContains = 156;
    FUNCbitmapHasAll = 157;
    FUNCbitmapHasAny = 158;
    FUNCbitmapMax = 159;
    FUNCbitmapMin = 160;
    FUNCbitmapOr = 161;
    FUNCbitmapOrCardinality = 162;
    FUNCbitmapSubsetInRange = 163;
    FUNCbitmapSubsetLimit = 164;
    FUNCbitmapToArray = 165;
    FUNCbitmapTransform = 166;
    FUNCbitmapXor = 167;
    FUNCbitmapXorCardinality = 168;
    FUNCbitmaskToArray = 169;
    FUNCbitmaskToList = 170;
    FUNCbitNot = 171;
    FUNCbitOr = 172;
    FUNCbitPositionsToArray = 173;
    FUNCbitRotateLeft = 174;
    FUNCbitRotateRight = 175;
    FUNCbitShiftLeft = 176;
    FUNCbitShiftRight = 177;
    FUNCbitSlice = 178;
    FUNCbitTest = 179;
    FUNCbitTestAll = 180;
    FUNCbitTestAny = 181;
    FUNCbitXor = 182;
    FUNCBLAKE3 = 183;
    FUNCblockNumber = 184;
    FUNCblockSerializedSize = 185;
    FUNCblockSize = 186;
    FUNCboundingRatio = 187;
    FUNCbuildId = 188;
    FUNCbyteHammingDistance = 189;
    FUNCbyteSize = 190;
    FUNCbyteSlice = 191;
    FUNCbyteSwap = 192;
    FUNCcaseWithExpr = 193;
    FUNCcaseWithExpression = 194;
    FUNCcaseWithoutExpr = 195;
    FUNCcaseWithoutExpression = 196;
    FUNCCAST = 197;
    FUNCcatboostEvaluate = 198;
    FUNCcategoricalInformationValue = 199;
    FUNCcbrt = 200;
    FUNCceil = 201;
    FUNCceiling = 202;
    FUNCchangeDay = 203;
    FUNCchangeHour = 204;
    FUNCchangeMinute = 205;
    FUNCchangeMonth = 206;
    FUNCchangeSecond = 207;
    FUNCchangeYear = 208;
    FUNCchar = 209;
    FUNCCHAR_LENGTH = 210;
    FUNCCHARACTER_LENGTH = 211;
    FUNCcityHash64 = 212;
    FUNCclamp = 213;
    FUNCcoalesce = 214;
    FUNCcolorOKLCHToSRGB = 215;
    FUNCcolorSRGBToOKLCH = 216;
    FUNCcompareSubstrings = 217;
    FUNCconcat = 218;
    FUNCconcat_ws = 219;
    FUNCconcatAssumeInjective = 220;
    FUNCconcatWithSeparator = 221;
    FUNCconcatWithSeparatorAssumeInjective = 222;
    FUNCconnection_id = 223;
    FUNCconnectionId = 224;
    FUNCcontingency = 225;
    FUNCconvertCharset = 226;
    FUNCcorr = 227;
    FUNCcorrMatrix = 228;
    FUNCcorrStable = 229;
    FUNCcos = 230;
    FUNCcosh = 231;
    FUNCcosineDistance = 232;
    FUNCcount = 233;
    FUNCcountDigits = 234;
    FUNCcountEqual = 235;
    FUNCcountMatches = 236;
    FUNCcountMatchesCaseInsensitive = 237;
    FUNCcountSubstrings = 238;
    FUNCcountSubstringsCaseInsensitive = 239;
    FUNCcountSubstringsCaseInsensitiveUTF8 = 240;
    FUNCCOVAR_POP = 241;
    FUNCCOVAR_SAMP = 242;
    FUNCcovarPop = 243;
    FUNCcovarPopMatrix = 244;
    FUNCcovarPopStable = 245;
    FUNCcovarSamp = 246;
    FUNCcovarSampMatrix = 247;
    FUNCcovarSampStable = 248;
    FUNCcramersV = 249;
    FUNCcramersVBiasCorrected = 250;
    FUNCCRC32 = 251;
    FUNCCRC32IEEE = 252;
    FUNCCRC64 = 253;
    FUNCcurdate = 254;
    FUNCcurrent_database = 255;
    FUNCcurrent_date = 256;
    FUNCcurrent_schemas = 257;
    FUNCcurrent_timestamp = 258;
    FUNCcurrent_user = 259;
    FUNCcurrentDatabase = 260;
    FUNCcurrentProfiles = 261;
    FUNCcurrentRoles = 262;
    FUNCcurrentSchemas = 263;
    FUNCcurrentUser = 264;
    FUNCcutFragment = 265;
    FUNCcutIPv6 = 266;
    FUNCcutQueryString = 267;
    FUNCcutQueryStringAndFragment = 268;
    FUNCcutToFirstSignificantSubdomain = 269;
    FUNCcutToFirstSignificantSubdomainCustom = 270;
    FUNCcutToFirstSignificantSubdomainCustomRFC = 271;
    FUNCcutToFirstSignificantSubdomainCustomWithWWW = 272;
    FUNCcutToFirstSignificantSubdomainCustomWithWWWRFC = 273;
    FUNCcutToFirstSignificantSubdomainRFC = 274;
    FUNCcutToFirstSignificantSubdomainWithWWW = 275;
    FUNCcutToFirstSignificantSubdomainWithWWWRFC = 276;
    FUNCcutURLParameter = 277;
    FUNCcutWWW = 278;
    FUNCdamerauLevenshteinDistance = 279;
    FUNCDATABASE = 280;
    FUNCDATE = 281;
    FUNCdate_add = 282;
    FUNCdate_diff = 283;
    FUNCDATE_FORMAT = 284;
    FUNCdate_sub = 285;
    FUNCDATE_TRUNC = 286;
    FUNCdateDiff = 287;
    FUNCdateName = 288;
    FUNCdateTime64ToSnowflake = 289;
    FUNCdateTime64ToSnowflakeID = 290;
    FUNCdateTimeToSnowflake = 291;
    FUNCdateTimeToSnowflakeID = 292;
    FUNCdateTimeToUUIDv7 = 293;
    FUNCdateTrunc = 294;
    FUNCDAY = 295;
    FUNCDAYOFMONTH = 296;
    FUNCDAYOFWEEK = 297;
    FUNCDAYOFYEAR = 298;
    FUNCdecodeHTMLComponent = 299;
    FUNCdecodeURLComponent = 300;
    FUNCdecodeURLFormComponent = 301;
    FUNCdecodeXMLComponent = 302;
    FUNCdecrypt = 303;
    FUNCdefaultProfiles = 304;
    FUNCdefaultRoles = 305;
    FUNCdefaultValueOfArgumentType = 306;
    FUNCdefaultValueOfTypeName = 307;
    FUNCdegrees = 308;
    FUNCdeltaSum = 309;
    FUNCdeltaSumTimestamp = 310;
    FUNCdemangle = 311;
    FUNCdense_rank = 312;
    FUNCdenseRank = 313;
    FUNCdetectCharset = 314;
    FUNCdetectLanguage = 315;
    FUNCdetectLanguageMixed = 316;
    FUNCdetectLanguageUnknown = 317;
    FUNCdetectProgrammingLanguage = 318;
    FUNCdetectTonality = 319;
    FUNCdictGet = 320;
    FUNCdictGetAll = 321;
    FUNCdictGetChildren = 322;
    FUNCdictGetDate = 323;
    FUNCdictGetDateOrDefault = 324;
    FUNCdictGetDateTime = 325;
    FUNCdictGetDateTimeOrDefault = 326;
    FUNCdictGetDescendants = 327;
    FUNCdictGetFloat32 = 328;
    FUNCdictGetFloat32OrDefault = 329;
    FUNCdictGetFloat64 = 330;
    FUNCdictGetFloat64OrDefault = 331;
    FUNCdictGetHierarchy = 332;
    FUNCdictGetInt16 = 333;
    FUNCdictGetInt16OrDefault = 334;
    FUNCdictGetInt32 = 335;
    FUNCdictGetInt32OrDefault = 336;
    FUNCdictGetInt64 = 337;
    FUNCdictGetInt64OrDefault = 338;
    FUNCdictGetInt8 = 339;
    FUNCdictGetInt8OrDefault = 340;
    FUNCdictGetIPv4 = 341;
    FUNCdictGetIPv4OrDefault = 342;
    FUNCdictGetIPv6 = 343;
    FUNCdictGetIPv6OrDefault = 344;
    FUNCdictGetKeys = 345;
    FUNCdictGetOrDefault = 346;
    FUNCdictGetOrNull = 347;
    FUNCdictGetString = 348;
    FUNCdictGetStringOrDefault = 349;
    FUNCdictGetUInt16 = 350;
    FUNCdictGetUInt16OrDefault = 351;
    FUNCdictGetUInt32 = 352;
    FUNCdictGetUInt32OrDefault = 353;
    FUNCdictGetUInt64 = 354;
    FUNCdictGetUInt64OrDefault = 355;
    FUNCdictGetUInt8 = 356;
    FUNCdictGetUInt8OrDefault = 357;
    FUNCdictGetUUID = 358;
    FUNCdictGetUUIDOrDefault = 359;
    FUNCdictHas = 360;
    FUNCdictIsIn = 361;
    FUNCdisplayName = 362;
    FUNCdistanceL1 = 363;
    FUNCdistanceL2 = 364;
    FUNCdistanceL2Squared = 365;
    FUNCdistanceLinf = 366;
    FUNCdistanceLp = 367;
    FUNCdistinctDynamicTypes = 368;
    FUNCdistinctJSONPaths = 369;
    FUNCdistinctJSONPathsAndTypes = 370;
    FUNCdivide = 371;
    FUNCdivideDecimal = 372;
    FUNCdivideOrNull = 373;
    FUNCdomain = 374;
    FUNCdomainRFC = 375;
    FUNCdomainWithoutWWW = 376;
    FUNCdomainWithoutWWWRFC = 377;
    FUNCdotProduct = 378;
    FUNCdumpColumnStructure = 379;
    FUNCdynamicElement = 380;
    FUNCdynamicType = 381;
    FUNCe = 382;
    FUNCeditDistance = 383;
    FUNCeditDistanceUTF8 = 384;
    FUNCempty = 385;
    FUNCemptyArrayDate = 386;
    FUNCemptyArrayDateTime = 387;
    FUNCemptyArrayFloat32 = 388;
    FUNCemptyArrayFloat64 = 389;
    FUNCemptyArrayInt16 = 390;
    FUNCemptyArrayInt32 = 391;
    FUNCemptyArrayInt64 = 392;
    FUNCemptyArrayInt8 = 393;
    FUNCemptyArrayString = 394;
    FUNCemptyArrayToSingle = 395;
    FUNCemptyArrayUInt16 = 396;
    FUNCemptyArrayUInt32 = 397;
    FUNCemptyArrayUInt64 = 398;
    FUNCemptyArrayUInt8 = 399;
    FUNCenabledProfiles = 400;
    FUNCenabledRoles = 401;
    FUNCencodeURLComponent = 402;
    FUNCencodeURLFormComponent = 403;
    FUNCencodeXMLComponent = 404;
    FUNCencrypt = 405;
    FUNCendsWith = 406;
    FUNCendsWithCaseInsensitive = 407;
    FUNCendsWithCaseInsensitiveUTF8 = 408;
    FUNCendsWithUTF8 = 409;
    FUNCentropy = 410;
    FUNCequals = 411;
    FUNCerf = 412;
    FUNCerfc = 413;
    FUNCerrorCodeToName = 414;
    FUNCestimateCompressionRatio = 415;
    FUNCevalMLMethod = 416;
    FUNCexp = 417;
    FUNCexp10 = 418;
    FUNCexp2 = 419;
    FUNCexponentialMovingAverage = 420;
    FUNCexponentialTimeDecayedAvg = 421;
    FUNCexponentialTimeDecayedCount = 422;
    FUNCexponentialTimeDecayedMax = 423;
    FUNCexponentialTimeDecayedSum = 424;
    FUNCextract = 425;
    FUNCextractAll = 426;
    FUNCextractAllGroups = 427;
    FUNCextractAllGroupsHorizontal = 428;
    FUNCextractAllGroupsVertical = 429;
    FUNCextractGroups = 430;
    FUNCextractKeyValuePairs = 431;
    FUNCextractKeyValuePairsWithEscaping = 432;
    FUNCextractTextFromHTML = 433;
    FUNCextractURLParameter = 434;
    FUNCextractURLParameterNames = 435;
    FUNCextractURLParameters = 436;
    FUNCfactorial = 437;
    FUNCfarmFingerprint64 = 438;
    FUNCfarmHash64 = 439;
    FUNCfile = 440;
    FUNCfilesystemAvailable = 441;
    FUNCfilesystemCapacity = 442;
    FUNCfilesystemUnreserved = 443;
    FUNCfinalizeAggregation = 444;
    FUNCfinancialInternalRateOfReturn = 445;
    FUNCfinancialInternalRateOfReturnExtended = 446;
    FUNCfinancialNetPresentValue = 447;
    FUNCfinancialNetPresentValueExtended = 448;
    FUNCfirst_value = 449;
    FUNCfirstLine = 450;
    FUNCfirstNonDefault = 451;
    FUNCfirstSignificantSubdomain = 452;
    FUNCfirstSignificantSubdomainCustom = 453;
    FUNCfirstSignificantSubdomainCustomRFC = 454;
    FUNCfirstSignificantSubdomainRFC = 455;
    FUNCflameGraph = 456;
    FUNCflatten = 457;
    FUNCflattenTuple = 458;
    FUNCflipCoordinates = 459;
    FUNCfloor = 460;
    FUNCformat = 461;
    FUNCFORMAT_BYTES = 462;
    FUNCformatDateTime = 463;
    FUNCformatDateTimeInJodaSyntax = 464;
    FUNCformatQuery = 465;
    FUNCformatQuerySingleLine = 466;
    FUNCformatReadableDecimalSize = 467;
    FUNCformatReadableQuantity = 468;
    FUNCformatReadableSize = 469;
    FUNCformatReadableTimeDelta = 470;
    FUNCformatRow = 471;
    FUNCformatRowNoNewline = 472;
    FUNCfqdn = 473;
    FUNCfragment = 474;
    FUNCFROM_BASE64 = 475;
    FUNCFROM_DAYS = 476;
    FUNCFROM_UNIXTIME = 477;
    FUNCfrom_utc_timestamp = 478;
    FUNCfromDaysSinceYearZero = 479;
    FUNCfromDaysSinceYearZero32 = 480;
    FUNCfromModifiedJulianDay = 481;
    FUNCfromModifiedJulianDayOrNull = 482;
    FUNCfromUnixTimestamp = 483;
    FUNCfromUnixTimestamp64Micro = 484;
    FUNCfromUnixTimestamp64Milli = 485;
    FUNCfromUnixTimestamp64Nano = 486;
    FUNCfromUnixTimestamp64Second = 487;
    FUNCfromUnixTimestampInJodaSyntax = 488;
    FUNCfromUTCTimestamp = 489;
    FUNCfullHostName = 490;
    FUNCfuzzBits = 491;
    FUNCgccMurmurHash = 492;
    FUNCgcd = 493;
    FUNCgenerateRandomStructure = 494;
    FUNCgenerateSerialID = 495;
    FUNCgenerateSnowflakeID = 496;
    FUNCgenerateULID = 497;
    FUNCgenerateUUIDv4 = 498;
    FUNCgenerateUUIDv7 = 499;
    FUNCgeoDistance = 500;
    FUNCgeohashDecode = 501;
    FUNCgeohashEncode = 502;
    FUNCgeohashesInBox = 503;
    FUNCgeoToH3 = 504;
    FUNCgeoToS2 = 505;
    FUNCgetClientHTTPHeader = 506;
    FUNCgetMacro = 507;
    FUNCgetOSKernelVersion = 508;
    FUNCgetServerPort = 509;
    FUNCgetSetting = 510;
    FUNCgetSizeOfEnumType = 511;
    FUNCgetSubcolumn = 512;
    FUNCgetTypeSerializationStreams = 513;
    FUNCglobalIn = 514;
    FUNCglobalInIgnoreSet = 515;
    FUNCglobalNotIn = 516;
    FUNCglobalNotInIgnoreSet = 517;
    FUNCglobalNotNullIn = 518;
    FUNCglobalNotNullInIgnoreSet = 519;
    FUNCglobalNullIn = 520;
    FUNCglobalNullInIgnoreSet = 521;
    FUNCglobalVariable = 522;
    FUNCgreatCircleAngle = 523;
    FUNCgreatCircleDistance = 524;
    FUNCgreater = 525;
    FUNCgreaterOrEquals = 526;
    FUNCgreatest = 527;
    FUNCgroup_concat = 528;
    FUNCgroupArray = 529;
    FUNCgroupArrayArray = 530;
    FUNCgroupArrayInsertAt = 531;
    FUNCgroupArrayIntersect = 532;
    FUNCgroupArrayLast = 533;
    FUNCgroupArrayLastArray = 534;
    FUNCgroupArrayMovingAvg = 535;
    FUNCgroupArrayMovingSum = 536;
    FUNCgroupArraySample = 537;
    FUNCgroupArraySorted = 538;
    FUNCgroupBitAnd = 539;
    FUNCgroupBitmap = 540;
    FUNCgroupBitmapAnd = 541;
    FUNCgroupBitmapOr = 542;
    FUNCgroupBitmapXor = 543;
    FUNCgroupBitOr = 544;
    FUNCgroupBitXor = 545;
    FUNCgroupConcat = 546;
    FUNCgrouping = 547;
    FUNCgroupUniqArray = 548;
    FUNCgroupUniqArrayArray = 549;
    FUNCgroupUniqArrayArrayMap = 550;
    FUNCh3CellAreaM2 = 551;
    FUNCh3CellAreaRads2 = 552;
    FUNCh3Distance = 553;
    FUNCh3EdgeAngle = 554;
    FUNCh3EdgeLengthKm = 555;
    FUNCh3EdgeLengthM = 556;
    FUNCh3ExactEdgeLengthKm = 557;
    FUNCh3ExactEdgeLengthM = 558;
    FUNCh3ExactEdgeLengthRads = 559;
    FUNCh3GetBaseCell = 560;
    FUNCh3GetDestinationIndexFromUnidirectionalEdge = 561;
    FUNCh3GetFaces = 562;
    FUNCh3GetIndexesFromUnidirectionalEdge = 563;
    FUNCh3GetOriginIndexFromUnidirectionalEdge = 564;
    FUNCh3GetPentagonIndexes = 565;
    FUNCh3GetRes0Indexes = 566;
    FUNCh3GetResolution = 567;
    FUNCh3GetUnidirectionalEdge = 568;
    FUNCh3GetUnidirectionalEdgeBoundary = 569;
    FUNCh3GetUnidirectionalEdgesFromHexagon = 570;
    FUNCh3HexAreaKm2 = 571;
    FUNCh3HexAreaM2 = 572;
    FUNCh3HexRing = 573;
    FUNCh3IndexesAreNeighbors = 574;
    FUNCh3IsPentagon = 575;
    FUNCh3IsResClassIII = 576;
    FUNCh3IsValid = 577;
    FUNCh3kRing = 578;
    FUNCh3Line = 579;
    FUNCh3NumHexagons = 580;
    FUNCh3PointDistKm = 581;
    FUNCh3PointDistM = 582;
    FUNCh3PointDistRads = 583;
    FUNCh3ToCenterChild = 584;
    FUNCh3ToChildren = 585;
    FUNCh3ToGeo = 586;
    FUNCh3ToGeoBoundary = 587;
    FUNCh3ToParent = 588;
    FUNCh3ToString = 589;
    FUNCh3UnidirectionalEdgeIsValid = 590;
    FUNChalfMD5 = 591;
    FUNChas = 592;
    FUNChasAll = 593;
    FUNChasAllTokens = 594;
    FUNChasAny = 595;
    FUNChasAnyTokens = 596;
    FUNChasColumnInTable = 597;
    FUNChasSubsequence = 598;
    FUNChasSubsequenceCaseInsensitive = 599;
    FUNChasSubsequenceCaseInsensitiveUTF8 = 600;
    FUNChasSubsequenceUTF8 = 601;
    FUNChasSubstr = 602;
    FUNChasThreadFuzzer = 603;
    FUNChasToken = 604;
    FUNChasTokenCaseInsensitive = 605;
    FUNChasTokenCaseInsensitiveOrNull = 606;
    FUNChasTokenOrNull = 607;
    FUNChex = 608;
    FUNChilbertDecode = 609;
    FUNChilbertEncode = 610;
    FUNChistogram = 611;
    FUNChiveHash = 612;
    FUNChop = 613;
    FUNChopEnd = 614;
    FUNChopStart = 615;
    FUNChostname = 616;
    FUNCHOUR = 617;
    FUNChypot = 618;
    FUNCicebergBucket = 619;
    FUNCicebergHash = 620;
    FUNCicebergTruncate = 621;
    FUNCidentity = 622;
    FUNCidnaDecode = 623;
    FUNCidnaEncode = 624;
    FUNCif = 625;
    FUNCifNotFinite = 626;
    FUNCifNull = 627;
    FUNCignore = 628;
    FUNCilike = 629;
    FUNCin = 630;
    FUNCindexHint = 631;
    FUNCindexOf = 632;
    FUNCindexOfAssumeSorted = 633;
    FUNCINET6_ATON = 634;
    FUNCINET6_NTOA = 635;
    FUNCINET_ATON = 636;
    FUNCINET_NTOA = 637;
    FUNCinIgnoreSet = 638;
    FUNCinitcap = 639;
    FUNCinitcapUTF8 = 640;
    FUNCinitial_query_id = 641;
    FUNCinitializeAggregation = 642;
    FUNCinitialQueryID = 643;
    FUNCinitialQueryStartTime = 644;
    FUNCinstr = 645;
    FUNCintDiv = 646;
    FUNCintDivOrNull = 647;
    FUNCintDivOrZero = 648;
    FUNCintervalLengthSum = 649;
    FUNCintExp10 = 650;
    FUNCintExp2 = 651;
    FUNCintHash32 = 652;
    FUNCintHash64 = 653;
    FUNCIPv4CIDRToRange = 654;
    FUNCIPv4NumToString = 655;
    FUNCIPv4NumToStringClassC = 656;
    FUNCIPv4StringToNum = 657;
    FUNCIPv4StringToNumOrDefault = 658;
    FUNCIPv4StringToNumOrNull = 659;
    FUNCIPv4ToIPv6 = 660;
    FUNCIPv6CIDRToRange = 661;
    FUNCIPv6NumToString = 662;
    FUNCIPv6StringToNum = 663;
    FUNCIPv6StringToNumOrDefault = 664;
    FUNCIPv6StringToNumOrNull = 665;
    FUNCisASCII = 666;
    FUNCisConstant = 667;
    FUNCisDecimalOverflow = 668;
    FUNCisDistinctFrom = 669;
    FUNCisDynamicElementInSharedData = 670;
    FUNCisFinite = 671;
    FUNCisInfinite = 672;
    FUNCisIPAddressInRange = 673;
    FUNCisIPv4String = 674;
    FUNCisIPv6String = 675;
    FUNCisNaN = 676;
    FUNCisNotDistinctFrom = 677;
    FUNCisNotNull = 678;
    FUNCisNull = 679;
    FUNCisNullable = 680;
    FUNCisValidASCII = 681;
    FUNCisValidJSON = 682;
    FUNCisValidUTF8 = 683;
    FUNCisZeroOrNull = 684;
    FUNCjaroSimilarity = 685;
    FUNCjaroWinklerSimilarity = 686;
    FUNCjavaHash = 687;
    FUNCjavaHashUTF16LE = 688;
    FUNCjoinGet = 689;
    FUNCJSON_ARRAY_LENGTH = 690;
    FUNCJSON_EXISTS = 691;
    FUNCJSON_QUERY = 692;
    FUNCJSON_VALUE = 693;
    FUNCJSONAllPaths = 694;
    FUNCJSONAllPathsWithTypes = 695;
    FUNCJSONArrayLength = 696;
    FUNCJSONDynamicPaths = 697;
    FUNCJSONDynamicPathsWithTypes = 698;
    FUNCJSONEmpty = 699;
    FUNCJSONExtract = 700;
    FUNCJSONExtractArrayRaw = 701;
    FUNCJSONExtractArrayRawCaseInsensitive = 702;
    FUNCJSONExtractBool = 703;
    FUNCJSONExtractBoolCaseInsensitive = 704;
    FUNCJSONExtractCaseInsensitive = 705;
    FUNCJSONExtractFloat = 706;
    FUNCJSONExtractFloatCaseInsensitive = 707;
    FUNCJSONExtractInt = 708;
    FUNCJSONExtractIntCaseInsensitive = 709;
    FUNCJSONExtractKeys = 710;
    FUNCJSONExtractKeysAndValues = 711;
    FUNCJSONExtractKeysAndValuesCaseInsensitive = 712;
    FUNCJSONExtractKeysAndValuesRaw = 713;
    FUNCJSONExtractKeysAndValuesRawCaseInsensitive = 714;
    FUNCJSONExtractKeysCaseInsensitive = 715;
    FUNCJSONExtractRaw = 716;
    FUNCJSONExtractRawCaseInsensitive = 717;
    FUNCJSONExtractString = 718;
    FUNCJSONExtractStringCaseInsensitive = 719;
    FUNCJSONExtractUInt = 720;
    FUNCJSONExtractUIntCaseInsensitive = 721;
    FUNCJSONHas = 722;
    FUNCJSONKey = 723;
    FUNCJSONLength = 724;
    FUNCJSONMergePatch = 725;
    FUNCJSONSharedDataPaths = 726;
    FUNCJSONSharedDataPathsWithTypes = 727;
    FUNCJSONType = 728;
    FUNCjumpConsistentHash = 729;
    FUNCkafkaMurmurHash = 730;
    FUNCkeccak256 = 731;
    FUNCkolmogorovSmirnovTest = 732;
    FUNCkostikConsistentHash = 733;
    FUNCkql_array_sort_asc = 734;
    FUNCkql_array_sort_desc = 735;
    FUNCkurtPop = 736;
    FUNCkurtSamp = 737;
    FUNCL1Distance = 738;
    FUNCL1Norm = 739;
    FUNCL1Normalize = 740;
    FUNCL2Distance = 741;
    FUNCL2DistanceTransposed = 742;
    FUNCL2Norm = 743;
    FUNCL2Normalize = 744;
    FUNCL2SquaredDistance = 745;
    FUNCL2SquaredNorm = 746;
    FUNClagInFrame = 747;
    FUNClargestTriangleThreeBuckets = 748;
    FUNCLAST_DAY = 749;
    FUNClast_value = 750;
    FUNClcase = 751;
    FUNClcm = 752;
    FUNCleadInFrame = 753;
    FUNCleast = 754;
    FUNCleft = 755;
    FUNCleftPad = 756;
    FUNCleftPadUTF8 = 757;
    FUNCleftUTF8 = 758;
    FUNClemmatize = 759;
    FUNClength = 760;
    FUNClengthUTF8 = 761;
    FUNCless = 762;
    FUNClessOrEquals = 763;
    FUNClevenshteinDistance = 764;
    FUNClevenshteinDistanceUTF8 = 765;
    FUNClgamma = 766;
    FUNClike = 767;
    FUNCLinfDistance = 768;
    FUNCLinfNorm = 769;
    FUNCLinfNormalize = 770;
    FUNCln = 771;
    FUNClocate = 772;
    FUNClog = 773;
    FUNClog10 = 774;
    FUNClog1p = 775;
    FUNClog2 = 776;
    FUNClogTrace = 777;
    FUNClowCardinalityIndices = 778;
    FUNClowCardinalityKeys = 779;
    FUNClower = 780;
    FUNClowerUTF8 = 781;
    FUNClpad = 782;
    FUNCLpDistance = 783;
    FUNCLpNorm = 784;
    FUNCLpNormalize = 785;
    FUNCltrim = 786;
    FUNClttb = 787;
    FUNCMACNumToString = 788;
    FUNCMACStringToNum = 789;
    FUNCMACStringToOUI = 790;
    FUNCmakeDate = 791;
    FUNCmakeDate32 = 792;
    FUNCmakeDateTime = 793;
    FUNCmakeDateTime64 = 794;
    FUNCmannWhitneyUTest = 795;
    FUNCmap = 796;
    FUNCMAP_FROM_ARRAYS = 797;
    FUNCmapAdd = 798;
    FUNCmapAll = 799;
    FUNCmapApply = 800;
    FUNCmapConcat = 801;
    FUNCmapContains = 802;
    FUNCmapContainsKey = 803;
    FUNCmapContainsKeyLike = 804;
    FUNCmapContainsValue = 805;
    FUNCmapContainsValueLike = 806;
    FUNCmapExists = 807;
    FUNCmapExtractKeyLike = 808;
    FUNCmapExtractValueLike = 809;
    FUNCmapFilter = 810;
    FUNCmapFromArrays = 811;
    FUNCmapFromString = 812;
    FUNCmapKeys = 813;
    FUNCmapPartialReverseSort = 814;
    FUNCmapPartialSort = 815;
    FUNCmapPopulateSeries = 816;
    FUNCmapReverseSort = 817;
    FUNCmapSort = 818;
    FUNCmapSubtract = 819;
    FUNCmapUpdate = 820;
    FUNCmapValues = 821;
    FUNCmatch = 822;
    FUNCmaterialize = 823;
    FUNCmax = 824;
    FUNCmax2 = 825;
    FUNCmaxIntersections = 826;
    FUNCmaxIntersectionsPosition = 827;
    FUNCmaxMap = 828;
    FUNCmaxMappedArrays = 829;
    FUNCMD4 = 830;
    FUNCMD5 = 831;
    FUNCmeanZTest = 832;
    FUNCmedian = 833;
    FUNCmedianBFloat16 = 834;
    FUNCmedianBFloat16Weighted = 835;
    FUNCmedianDD = 836;
    FUNCmedianDeterministic = 837;
    FUNCmedianExact = 838;
    FUNCmedianExactHigh = 839;
    FUNCmedianExactLow = 840;
    FUNCmedianExactWeighted = 841;
    FUNCmedianGK = 842;
    FUNCmedianInterpolatedWeighted = 843;
    FUNCmedianTDigest = 844;
    FUNCmedianTDigestWeighted = 845;
    FUNCmedianTiming = 846;
    FUNCmedianTimingWeighted = 847;
    FUNCmetroHash64 = 848;
    FUNCmid = 849;
    FUNCMILLISECOND = 850;
    FUNCmin = 851;
    FUNCmin2 = 852;
    FUNCminMap = 853;
    FUNCminMappedArrays = 854;
    FUNCminSampleSizeContinous = 855;
    FUNCminSampleSizeContinuous = 856;
    FUNCminSampleSizeConversion = 857;
    FUNCminus = 858;
    FUNCMINUTE = 859;
    FUNCmismatches = 860;
    FUNCmod = 861;
    FUNCmodulo = 862;
    FUNCmoduloLegacy = 863;
    FUNCmoduloOrNull = 864;
    FUNCmoduloOrZero = 865;
    FUNCMONTH = 866;
    FUNCmonthName = 867;
    FUNCmortonDecode = 868;
    FUNCmortonEncode = 869;
    FUNCmultiFuzzyMatchAllIndices = 870;
    FUNCmultiFuzzyMatchAny = 871;
    FUNCmultiFuzzyMatchAnyIndex = 872;
    FUNCmultiIf = 873;
    FUNCmultiMatchAllIndices = 874;
    FUNCmultiMatchAny = 875;
    FUNCmultiMatchAnyIndex = 876;
    FUNCmultiply = 877;
    FUNCmultiplyDecimal = 878;
    FUNCmultiSearchAllPositions = 879;
    FUNCmultiSearchAllPositionsCaseInsensitive = 880;
    FUNCmultiSearchAllPositionsCaseInsensitiveUTF8 = 881;
    FUNCmultiSearchAllPositionsUTF8 = 882;
    FUNCmultiSearchAny = 883;
    FUNCmultiSearchAnyCaseInsensitive = 884;
    FUNCmultiSearchAnyCaseInsensitiveUTF8 = 885;
    FUNCmultiSearchAnyUTF8 = 886;
    FUNCmultiSearchFirstIndex = 887;
    FUNCmultiSearchFirstIndexCaseInsensitive = 888;
    FUNCmultiSearchFirstIndexCaseInsensitiveUTF8 = 889;
    FUNCmultiSearchFirstIndexUTF8 = 890;
    FUNCmultiSearchFirstPosition = 891;
    FUNCmultiSearchFirstPositionCaseInsensitive = 892;
    FUNCmultiSearchFirstPositionCaseInsensitiveUTF8 = 893;
    FUNCmultiSearchFirstPositionUTF8 = 894;
    FUNCmurmurHash2_32 = 895;
    FUNCmurmurHash2_64 = 896;
    FUNCmurmurHash3_128 = 897;
    FUNCmurmurHash3_32 = 898;
    FUNCmurmurHash3_64 = 899;
    FUNCnegate = 900;
    FUNCneighbor = 901;
    FUNCnested = 902;
    FUNCnetloc = 903;
    FUNCngramDistance = 904;
    FUNCngramDistanceCaseInsensitive = 905;
    FUNCngramDistanceCaseInsensitiveUTF8 = 906;
    FUNCngramDistanceUTF8 = 907;
    FUNCngramMinHash = 908;
    FUNCngramMinHashArg = 909;
    FUNCngramMinHashArgCaseInsensitive = 910;
    FUNCngramMinHashArgCaseInsensitiveUTF8 = 911;
    FUNCngramMinHashArgUTF8 = 912;
    FUNCngramMinHashCaseInsensitive = 913;
    FUNCngramMinHashCaseInsensitiveUTF8 = 914;
    FUNCngramMinHashUTF8 = 915;
    FUNCngrams = 916;
    FUNCngramSearch = 917;
    FUNCngramSearchCaseInsensitive = 918;
    FUNCngramSearchCaseInsensitiveUTF8 = 919;
    FUNCngramSearchUTF8 = 920;
    FUNCngramSimHash = 921;
    FUNCngramSimHashCaseInsensitive = 922;
    FUNCngramSimHashCaseInsensitiveUTF8 = 923;
    FUNCngramSimHashUTF8 = 924;
    FUNCnonNegativeDerivative = 925;
    FUNCnormalizedQueryHash = 926;
    FUNCnormalizedQueryHashKeepNames = 927;
    FUNCnormalizeL1 = 928;
    FUNCnormalizeL2 = 929;
    FUNCnormalizeLinf = 930;
    FUNCnormalizeLp = 931;
    FUNCnormalizeQuery = 932;
    FUNCnormalizeQueryKeepNames = 933;
    FUNCnormalizeUTF8NFC = 934;
    FUNCnormalizeUTF8NFD = 935;
    FUNCnormalizeUTF8NFKC = 936;
    FUNCnormalizeUTF8NFKD = 937;
    FUNCnormL1 = 938;
    FUNCnormL2 = 939;
    FUNCnormL2Squared = 940;
    FUNCnormLinf = 941;
    FUNCnormLp = 942;
    FUNCnot = 943;
    FUNCnotEmpty = 944;
    FUNCnotEquals = 945;
    FUNCnothing = 946;
    FUNCnothingUInt64 = 947;
    FUNCnotILike = 948;
    FUNCnotIn = 949;
    FUNCnotInIgnoreSet = 950;
    FUNCnotLike = 951;
    FUNCnotNullIn = 952;
    FUNCnotNullInIgnoreSet = 953;
    FUNCnow = 954;
    FUNCnow64 = 955;
    FUNCnowInBlock = 956;
    FUNCnowInBlock64 = 957;
    FUNCnth_value = 958;
    FUNCntile = 959;
    FUNCnullIf = 960;
    FUNCnullIn = 961;
    FUNCnullInIgnoreSet = 962;
    FUNCnumericIndexedVectorAllValueSum = 963;
    FUNCnumericIndexedVectorBuild = 964;
    FUNCnumericIndexedVectorCardinality = 965;
    FUNCnumericIndexedVectorGetValue = 966;
    FUNCnumericIndexedVectorPointwiseAdd = 967;
    FUNCnumericIndexedVectorPointwiseDivide = 968;
    FUNCnumericIndexedVectorPointwiseEqual = 969;
    FUNCnumericIndexedVectorPointwiseGreater = 970;
    FUNCnumericIndexedVectorPointwiseGreaterEqual = 971;
    FUNCnumericIndexedVectorPointwiseLess = 972;
    FUNCnumericIndexedVectorPointwiseLessEqual = 973;
    FUNCnumericIndexedVectorPointwiseMultiply = 974;
    FUNCnumericIndexedVectorPointwiseNotEqual = 975;
    FUNCnumericIndexedVectorPointwiseSubtract = 976;
    FUNCnumericIndexedVectorShortDebugString = 977;
    FUNCnumericIndexedVectorToMap = 978;
    FUNCOCTET_LENGTH = 979;
    FUNCor = 980;
    FUNCoverlay = 981;
    FUNCoverlayUTF8 = 982;
    FUNCparseDateTime = 983;
    FUNCparseDateTime32BestEffort = 984;
    FUNCparseDateTime32BestEffortOrNull = 985;
    FUNCparseDateTime32BestEffortOrZero = 986;
    FUNCparseDateTime64BestEffort = 987;
    FUNCparseDateTime64BestEffortOrNull = 988;
    FUNCparseDateTime64BestEffortOrZero = 989;
    FUNCparseDateTime64BestEffortUS = 990;
    FUNCparseDateTime64BestEffortUSOrNull = 991;
    FUNCparseDateTime64BestEffortUSOrZero = 992;
    FUNCparseDateTimeBestEffort = 993;
    FUNCparseDateTimeBestEffortOrNull = 994;
    FUNCparseDateTimeBestEffortOrZero = 995;
    FUNCparseDateTimeBestEffortUS = 996;
    FUNCparseDateTimeBestEffortUSOrNull = 997;
    FUNCparseDateTimeBestEffortUSOrZero = 998;
    FUNCparseDateTimeInJodaSyntax = 999;
    FUNCparseDateTimeInJodaSyntaxOrNull = 1000;
    FUNCparseDateTimeInJodaSyntaxOrZero = 1001;
    FUNCparseDateTimeOrNull = 1002;
    FUNCparseDateTimeOrZero = 1003;
    FUNCparseReadableSize = 1004;
    FUNCparseReadableSizeOrZero = 1005;
    FUNCparseTimeDelta = 1006;
    FUNCpartitionID = 1007;
    FUNCpath = 1008;
    FUNCpathFull = 1009;
    FUNCpercent_rank = 1010;
    FUNCpercentRank = 1011;
    FUNCperimeterCartesian = 1012;
    FUNCperimeterSpherical = 1013;
    FUNCpi = 1014;
    FUNCplus = 1015;
    FUNCpmod = 1016;
    FUNCpointInEllipses = 1017;
    FUNCpointInPolygon = 1018;
    FUNCpolygonAreaCartesian = 1019;
    FUNCpolygonAreaSpherical = 1020;
    FUNCpolygonConvexHullCartesian = 1021;
    FUNCpolygonPerimeterCartesian = 1022;
    FUNCpolygonPerimeterSpherical = 1023;
    FUNCpolygonsDistanceCartesian = 1024;
    FUNCpolygonsDistanceSpherical = 1025;
    FUNCpolygonsEqualsCartesian = 1026;
    FUNCpolygonsIntersectCartesian = 1027;
    FUNCpolygonsIntersectionCartesian = 1028;
    FUNCpolygonsIntersectionSpherical = 1029;
    FUNCpolygonsIntersectSpherical = 1030;
    FUNCpolygonsSymDifferenceCartesian = 1031;
    FUNCpolygonsSymDifferenceSpherical = 1032;
    FUNCpolygonsUnionCartesian = 1033;
    FUNCpolygonsUnionSpherical = 1034;
    FUNCpolygonsWithinCartesian = 1035;
    FUNCpolygonsWithinSpherical = 1036;
    FUNCport = 1037;
    FUNCportRFC = 1038;
    FUNCposition = 1039;
    FUNCpositionCaseInsensitive = 1040;
    FUNCpositionCaseInsensitiveUTF8 = 1041;
    FUNCpositionUTF8 = 1042;
    FUNCpositive_modulo = 1043;
    FUNCpositiveModulo = 1044;
    FUNCpositiveModuloOrNull = 1045;
    FUNCpow = 1046;
    FUNCpower = 1047;
    FUNCprintf = 1048;
    FUNCproportionsZTest = 1049;
    FUNCprotocol = 1050;
    FUNCpunycodeDecode = 1051;
    FUNCpunycodeEncode = 1052;
    FUNCquantile = 1053;
    FUNCquantileBFloat16 = 1054;
    FUNCquantileBFloat16Weighted = 1055;
    FUNCquantileDD = 1056;
    FUNCquantileDeterministic = 1057;
    FUNCquantileExact = 1058;
    FUNCquantileExactExclusive = 1059;
    FUNCquantileExactHigh = 1060;
    FUNCquantileExactInclusive = 1061;
    FUNCquantileExactLow = 1062;
    FUNCquantileExactWeighted = 1063;
    FUNCquantileExactWeightedInterpolated = 1064;
    FUNCquantileGK = 1065;
    FUNCquantileInterpolatedWeighted = 1066;
    FUNCquantiles = 1067;
    FUNCquantilesBFloat16 = 1068;
    FUNCquantilesBFloat16Weighted = 1069;
    FUNCquantilesDD = 1070;
    FUNCquantilesDeterministic = 1071;
    FUNCquantilesExact = 1072;
    FUNCquantilesExactExclusive = 1073;
    FUNCquantilesExactHigh = 1074;
    FUNCquantilesExactInclusive = 1075;
    FUNCquantilesExactLow = 1076;
    FUNCquantilesExactWeighted = 1077;
    FUNCquantilesExactWeightedInterpolated = 1078;
    FUNCquantilesGK = 1079;
    FUNCquantilesInterpolatedWeighted = 1080;
    FUNCquantilesTDigest = 1081;
    FUNCquantilesTDigestWeighted = 1082;
    FUNCquantilesTiming = 1083;
    FUNCquantilesTimingWeighted = 1084;
    FUNCquantileTDigest = 1085;
    FUNCquantileTDigestWeighted = 1086;
    FUNCquantileTiming = 1087;
    FUNCquantileTimingWeighted = 1088;
    FUNCQUARTER = 1089;
    FUNCquery_id = 1090;
    FUNCqueryID = 1091;
    FUNCqueryString = 1092;
    FUNCqueryStringAndFragment = 1093;
    FUNCradians = 1094;
    FUNCrand = 1095;
    FUNCrand32 = 1096;
    FUNCrand64 = 1097;
    FUNCrandBernoulli = 1098;
    FUNCrandBinomial = 1099;
    FUNCrandCanonical = 1100;
    FUNCrandChiSquared = 1101;
    FUNCrandConstant = 1102;
    FUNCrandExponential = 1103;
    FUNCrandFisherF = 1104;
    FUNCrandLogNormal = 1105;
    FUNCrandNegativeBinomial = 1106;
    FUNCrandNormal = 1107;
    FUNCrandomFixedString = 1108;
    FUNCrandomPrintableASCII = 1109;
    FUNCrandomString = 1110;
    FUNCrandomStringUTF8 = 1111;
    FUNCrandPoisson = 1112;
    FUNCrandStudentT = 1113;
    FUNCrandUniform = 1114;
    FUNCrange = 1115;
    FUNCrank = 1116;
    FUNCrankCorr = 1117;
    FUNCreadWKB = 1118;
    FUNCreadWKBLineString = 1119;
    FUNCreadWKBMultiLineString = 1120;
    FUNCreadWKBMultiPolygon = 1121;
    FUNCreadWKBPoint = 1122;
    FUNCreadWKBPolygon = 1123;
    FUNCreadWKT = 1124;
    FUNCreadWKTLineString = 1125;
    FUNCreadWKTMultiLineString = 1126;
    FUNCreadWKTMultiPolygon = 1127;
    FUNCreadWKTPoint = 1128;
    FUNCreadWKTPolygon = 1129;
    FUNCreadWKTRing = 1130;
    FUNCREGEXP_EXTRACT = 1131;
    FUNCREGEXP_MATCHES = 1132;
    FUNCREGEXP_REPLACE = 1133;
    FUNCregexpExtract = 1134;
    FUNCregexpQuoteMeta = 1135;
    FUNCregionHierarchy = 1136;
    FUNCregionIn = 1137;
    FUNCregionToArea = 1138;
    FUNCregionToCity = 1139;
    FUNCregionToContinent = 1140;
    FUNCregionToCountry = 1141;
    FUNCregionToDistrict = 1142;
    FUNCregionToName = 1143;
    FUNCregionToPopulation = 1144;
    FUNCregionToTopContinent = 1145;
    FUNCreinterpret = 1146;
    FUNCreinterpretAsDate = 1147;
    FUNCreinterpretAsDateTime = 1148;
    FUNCreinterpretAsFixedString = 1149;
    FUNCreinterpretAsFloat32 = 1150;
    FUNCreinterpretAsFloat64 = 1151;
    FUNCreinterpretAsInt128 = 1152;
    FUNCreinterpretAsInt16 = 1153;
    FUNCreinterpretAsInt256 = 1154;
    FUNCreinterpretAsInt32 = 1155;
    FUNCreinterpretAsInt64 = 1156;
    FUNCreinterpretAsInt8 = 1157;
    FUNCreinterpretAsString = 1158;
    FUNCreinterpretAsUInt128 = 1159;
    FUNCreinterpretAsUInt16 = 1160;
    FUNCreinterpretAsUInt256 = 1161;
    FUNCreinterpretAsUInt32 = 1162;
    FUNCreinterpretAsUInt64 = 1163;
    FUNCreinterpretAsUInt8 = 1164;
    FUNCreinterpretAsUUID = 1165;
    FUNCrepeat = 1166;
    FUNCreplace = 1167;
    FUNCreplaceAll = 1168;
    FUNCreplaceOne = 1169;
    FUNCreplaceRegexpAll = 1170;
    FUNCreplaceRegexpOne = 1171;
    FUNCreplicate = 1172;
    FUNCretention = 1173;
    FUNCreverse = 1174;
    FUNCreverseUTF8 = 1175;
    FUNCrevision = 1176;
    FUNCright = 1177;
    FUNCrightPad = 1178;
    FUNCrightPadUTF8 = 1179;
    FUNCrightUTF8 = 1180;
    FUNCRIPEMD160 = 1181;
    FUNCround = 1182;
    FUNCroundAge = 1183;
    FUNCroundBankers = 1184;
    FUNCroundDown = 1185;
    FUNCroundDuration = 1186;
    FUNCroundToExp2 = 1187;
    FUNCrow_number = 1188;
    FUNCrowNumberInAllBlocks = 1189;
    FUNCrowNumberInBlock = 1190;
    FUNCrpad = 1191;
    FUNCrtrim = 1192;
    FUNCrunningAccumulate = 1193;
    FUNCrunningConcurrency = 1194;
    FUNCrunningDifference = 1195;
    FUNCrunningDifferenceStartingWithFirstValue = 1196;
    FUNCs2CapContains = 1197;
    FUNCs2CapUnion = 1198;
    FUNCs2CellsIntersect = 1199;
    FUNCs2GetNeighbors = 1200;
    FUNCs2RectAdd = 1201;
    FUNCs2RectContains = 1202;
    FUNCs2RectIntersection = 1203;
    FUNCs2RectUnion = 1204;
    FUNCs2ToGeo = 1205;
    FUNCscalarProduct = 1206;
    FUNCSCHEMA = 1207;
    FUNCSECOND = 1208;
    FUNCsequenceCount = 1209;
    FUNCsequenceMatch = 1210;
    FUNCsequenceNextNode = 1211;
    FUNCseriesDecomposeSTL = 1212;
    FUNCseriesOutliersDetectTukey = 1213;
    FUNCseriesPeriodDetectFFT = 1214;
    FUNCserverTimezone = 1215;
    FUNCserverUUID = 1216;
    FUNCSHA1 = 1217;
    FUNCSHA224 = 1218;
    FUNCSHA256 = 1219;
    FUNCSHA384 = 1220;
    FUNCSHA512 = 1221;
    FUNCSHA512_256 = 1222;
    FUNCshardCount = 1223;
    FUNCshardNum = 1224;
    FUNCshowCertificate = 1225;
    FUNCsigmoid = 1226;
    FUNCsign = 1227;
    FUNCsimpleJSONExtractBool = 1228;
    FUNCsimpleJSONExtractFloat = 1229;
    FUNCsimpleJSONExtractInt = 1230;
    FUNCsimpleJSONExtractRaw = 1231;
    FUNCsimpleJSONExtractString = 1232;
    FUNCsimpleJSONExtractUInt = 1233;
    FUNCsimpleJSONHas = 1234;
    FUNCsimpleLinearRegression = 1235;
    FUNCsin = 1236;
    FUNCsingleValueOrNull = 1237;
    FUNCsinh = 1238;
    FUNCsipHash128 = 1239;
    FUNCsipHash128Keyed = 1240;
    FUNCsipHash128Reference = 1241;
    FUNCsipHash128ReferenceKeyed = 1242;
    FUNCsipHash64 = 1243;
    FUNCsipHash64Keyed = 1244;
    FUNCskewPop = 1245;
    FUNCskewSamp = 1246;
    FUNCsleep = 1247;
    FUNCsleepEachRow = 1248;
    FUNCsnowflakeIDToDateTime = 1249;
    FUNCsnowflakeIDToDateTime64 = 1250;
    FUNCsnowflakeToDateTime = 1251;
    FUNCsnowflakeToDateTime64 = 1252;
    FUNCsoundex = 1253;
    FUNCspace = 1254;
    FUNCsparkBar = 1255;
    FUNCsparseGrams = 1256;
    FUNCsparseGramsHashes = 1257;
    FUNCsparseGramsHashesUTF8 = 1258;
    FUNCsparseGramsUTF8 = 1259;
    FUNCsplitByAlpha = 1260;
    FUNCsplitByChar = 1261;
    FUNCsplitByNonAlpha = 1262;
    FUNCsplitByRegexp = 1263;
    FUNCsplitByString = 1264;
    FUNCsplitByWhitespace = 1265;
    FUNCsqid = 1266;
    FUNCsqidDecode = 1267;
    FUNCsqidEncode = 1268;
    FUNCsqrt = 1269;
    FUNCstartsWith = 1270;
    FUNCstartsWithCaseInsensitive = 1271;
    FUNCstartsWithCaseInsensitiveUTF8 = 1272;
    FUNCstartsWithUTF8 = 1273;
    FUNCSTD = 1274;
    FUNCSTDDEV_POP = 1275;
    FUNCSTDDEV_SAMP = 1276;
    FUNCstddevPop = 1277;
    FUNCstddevPopStable = 1278;
    FUNCstddevSamp = 1279;
    FUNCstddevSampStable = 1280;
    FUNCstem = 1281;
    FUNCstochasticLinearRegression = 1282;
    FUNCstochasticLogisticRegression = 1283;
    FUNCstr_to_date = 1284;
    FUNCstringBytesEntropy = 1285;
    FUNCstringBytesUniq = 1286;
    FUNCstringCompare = 1287;
    FUNCstringJaccardIndex = 1288;
    FUNCstringJaccardIndexUTF8 = 1289;
    FUNCstringToH3 = 1290;
    FUNCstructureToCapnProtoSchema = 1291;
    FUNCstructureToProtobufSchema = 1292;
    FUNCstudentTTest = 1293;
    FUNCsubBitmap = 1294;
    FUNCsubDate = 1295;
    FUNCsubstr = 1296;
    FUNCsubstring = 1297;
    FUNCSUBSTRING_INDEX = 1298;
    FUNCsubstringIndex = 1299;
    FUNCsubstringIndexUTF8 = 1300;
    FUNCsubstringUTF8 = 1301;
    FUNCsubtractDays = 1302;
    FUNCsubtractHours = 1303;
    FUNCsubtractInterval = 1304;
    FUNCsubtractMicroseconds = 1305;
    FUNCsubtractMilliseconds = 1306;
    FUNCsubtractMinutes = 1307;
    FUNCsubtractMonths = 1308;
    FUNCsubtractNanoseconds = 1309;
    FUNCsubtractQuarters = 1310;
    FUNCsubtractSeconds = 1311;
    FUNCsubtractTupleOfIntervals = 1312;
    FUNCsubtractWeeks = 1313;
    FUNCsubtractYears = 1314;
    FUNCsum = 1315;
    FUNCsumCount = 1316;
    FUNCsumKahan = 1317;
    FUNCsumMap = 1318;
    FUNCsumMapFiltered = 1319;
    FUNCsumMapFilteredWithOverflow = 1320;
    FUNCsumMappedArrays = 1321;
    FUNCsumMapWithOverflow = 1322;
    FUNCsumWithOverflow = 1323;
    FUNCSVG = 1324;
    FUNCsynonyms = 1325;
    FUNCtan = 1326;
    FUNCtanh = 1327;
    FUNCtcpPort = 1328;
    FUNCtgamma = 1329;
    FUNCtheilsU = 1330;
    FUNCtid = 1331;
    FUNCtimeDiff = 1332;
    FUNCtimeSeriesFromGrid = 1333;
    FUNCtimeSeriesIdToTags = 1334;
    FUNCtimeSeriesIdToTagsGroup = 1335;
    FUNCtimeSeriesRange = 1336;
    FUNCtimeSeriesStoreTags = 1337;
    FUNCtimeSeriesTagsGroupToTags = 1338;
    FUNCtimeSlot = 1339;
    FUNCtimeSlots = 1340;
    FUNCtimestamp = 1341;
    FUNCtimestamp_add = 1342;
    FUNCtimestamp_diff = 1343;
    FUNCtimestamp_sub = 1344;
    FUNCtimestampDiff = 1345;
    FUNCtimezone = 1346;
    FUNCtimezoneOf = 1347;
    FUNCtimezoneOffset = 1348;
    FUNCTO_BASE64 = 1349;
    FUNCTO_DAYS = 1350;
    FUNCTO_UNIXTIME = 1351;
    FUNCto_utc_timestamp = 1352;
    FUNCtoBFloat16 = 1353;
    FUNCtoBFloat16OrNull = 1354;
    FUNCtoBFloat16OrZero = 1355;
    FUNCtoBool = 1356;
    FUNCtoColumnTypeName = 1357;
    FUNCtoDate = 1358;
    FUNCtoDate32 = 1359;
    FUNCtoDate32OrDefault = 1360;
    FUNCtoDate32OrNull = 1361;
    FUNCtoDate32OrZero = 1362;
    FUNCtoDateOrDefault = 1363;
    FUNCtoDateOrNull = 1364;
    FUNCtoDateOrZero = 1365;
    FUNCtoDateTime = 1366;
    FUNCtoDateTime32 = 1367;
    FUNCtoDateTime64 = 1368;
    FUNCtoDateTime64OrDefault = 1369;
    FUNCtoDateTime64OrNull = 1370;
    FUNCtoDateTime64OrZero = 1371;
    FUNCtoDateTimeOrDefault = 1372;
    FUNCtoDateTimeOrNull = 1373;
    FUNCtoDateTimeOrZero = 1374;
    FUNCtoday = 1375;
    FUNCtoDayOfMonth = 1376;
    FUNCtoDayOfWeek = 1377;
    FUNCtoDayOfYear = 1378;
    FUNCtoDaysSinceYearZero = 1379;
    FUNCtoDecimal128 = 1380;
    FUNCtoDecimal128OrDefault = 1381;
    FUNCtoDecimal128OrNull = 1382;
    FUNCtoDecimal128OrZero = 1383;
    FUNCtoDecimal256 = 1384;
    FUNCtoDecimal256OrDefault = 1385;
    FUNCtoDecimal256OrNull = 1386;
    FUNCtoDecimal256OrZero = 1387;
    FUNCtoDecimal32 = 1388;
    FUNCtoDecimal32OrDefault = 1389;
    FUNCtoDecimal32OrNull = 1390;
    FUNCtoDecimal32OrZero = 1391;
    FUNCtoDecimal64 = 1392;
    FUNCtoDecimal64OrDefault = 1393;
    FUNCtoDecimal64OrNull = 1394;
    FUNCtoDecimal64OrZero = 1395;
    FUNCtoDecimalString = 1396;
    FUNCtoFixedString = 1397;
    FUNCtoFloat32 = 1398;
    FUNCtoFloat32OrDefault = 1399;
    FUNCtoFloat32OrNull = 1400;
    FUNCtoFloat32OrZero = 1401;
    FUNCtoFloat64 = 1402;
    FUNCtoFloat64OrDefault = 1403;
    FUNCtoFloat64OrNull = 1404;
    FUNCtoFloat64OrZero = 1405;
    FUNCtoHour = 1406;
    FUNCtoInt128 = 1407;
    FUNCtoInt128OrDefault = 1408;
    FUNCtoInt128OrNull = 1409;
    FUNCtoInt128OrZero = 1410;
    FUNCtoInt16 = 1411;
    FUNCtoInt16OrDefault = 1412;
    FUNCtoInt16OrNull = 1413;
    FUNCtoInt16OrZero = 1414;
    FUNCtoInt256 = 1415;
    FUNCtoInt256OrDefault = 1416;
    FUNCtoInt256OrNull = 1417;
    FUNCtoInt256OrZero = 1418;
    FUNCtoInt32 = 1419;
    FUNCtoInt32OrDefault = 1420;
    FUNCtoInt32OrNull = 1421;
    FUNCtoInt32OrZero = 1422;
    FUNCtoInt64 = 1423;
    FUNCtoInt64OrDefault = 1424;
    FUNCtoInt64OrNull = 1425;
    FUNCtoInt64OrZero = 1426;
    FUNCtoInt8 = 1427;
    FUNCtoInt8OrDefault = 1428;
    FUNCtoInt8OrNull = 1429;
    FUNCtoInt8OrZero = 1430;
    FUNCtoInterval = 1431;
    FUNCtoIntervalDay = 1432;
    FUNCtoIntervalHour = 1433;
    FUNCtoIntervalMicrosecond = 1434;
    FUNCtoIntervalMillisecond = 1435;
    FUNCtoIntervalMinute = 1436;
    FUNCtoIntervalMonth = 1437;
    FUNCtoIntervalNanosecond = 1438;
    FUNCtoIntervalQuarter = 1439;
    FUNCtoIntervalSecond = 1440;
    FUNCtoIntervalWeek = 1441;
    FUNCtoIntervalYear = 1442;
    FUNCtoIPv4 = 1443;
    FUNCtoIPv4OrDefault = 1444;
    FUNCtoIPv4OrNull = 1445;
    FUNCtoIPv4OrZero = 1446;
    FUNCtoIPv6 = 1447;
    FUNCtoIPv6OrDefault = 1448;
    FUNCtoIPv6OrNull = 1449;
    FUNCtoIPv6OrZero = 1450;
    FUNCtoISOWeek = 1451;
    FUNCtoISOYear = 1452;
    FUNCtoJSONString = 1453;
    FUNCtokens = 1454;
    FUNCtoLastDayOfMonth = 1455;
    FUNCtoLastDayOfWeek = 1456;
    FUNCtoLowCardinality = 1457;
    FUNCtoMillisecond = 1458;
    FUNCtoMinute = 1459;
    FUNCtoModifiedJulianDay = 1460;
    FUNCtoModifiedJulianDayOrNull = 1461;
    FUNCtoMonday = 1462;
    FUNCtoMonth = 1463;
    FUNCtoMonthNumSinceEpoch = 1464;
    FUNCtoNullable = 1465;
    FUNCtopK = 1466;
    FUNCtopKWeighted = 1467;
    FUNCtopLevelDomain = 1468;
    FUNCtopLevelDomainRFC = 1469;
    FUNCtoQuarter = 1470;
    FUNCtoRelativeDayNum = 1471;
    FUNCtoRelativeHourNum = 1472;
    FUNCtoRelativeMinuteNum = 1473;
    FUNCtoRelativeMonthNum = 1474;
    FUNCtoRelativeQuarterNum = 1475;
    FUNCtoRelativeSecondNum = 1476;
    FUNCtoRelativeWeekNum = 1477;
    FUNCtoRelativeYearNum = 1478;
    FUNCtoSecond = 1479;
    FUNCtoStartOfDay = 1480;
    FUNCtoStartOfFifteenMinutes = 1481;
    FUNCtoStartOfFiveMinute = 1482;
    FUNCtoStartOfFiveMinutes = 1483;
    FUNCtoStartOfHour = 1484;
    FUNCtoStartOfInterval = 1485;
    FUNCtoStartOfISOYear = 1486;
    FUNCtoStartOfMicrosecond = 1487;
    FUNCtoStartOfMillisecond = 1488;
    FUNCtoStartOfMinute = 1489;
    FUNCtoStartOfMonth = 1490;
    FUNCtoStartOfNanosecond = 1491;
    FUNCtoStartOfQuarter = 1492;
    FUNCtoStartOfSecond = 1493;
    FUNCtoStartOfTenMinutes = 1494;
    FUNCtoStartOfWeek = 1495;
    FUNCtoStartOfYear = 1496;
    FUNCtoString = 1497;
    FUNCtoStringCutToZero = 1498;
    FUNCtoTime = 1499;
    FUNCtoTimezone = 1500;
    FUNCtoTypeName = 1501;
    FUNCtoUInt128 = 1502;
    FUNCtoUInt128OrDefault = 1503;
    FUNCtoUInt128OrNull = 1504;
    FUNCtoUInt128OrZero = 1505;
    FUNCtoUInt16 = 1506;
    FUNCtoUInt16OrDefault = 1507;
    FUNCtoUInt16OrNull = 1508;
    FUNCtoUInt16OrZero = 1509;
    FUNCtoUInt256 = 1510;
    FUNCtoUInt256OrDefault = 1511;
    FUNCtoUInt256OrNull = 1512;
    FUNCtoUInt256OrZero = 1513;
    FUNCtoUInt32 = 1514;
    FUNCtoUInt32OrDefault = 1515;
    FUNCtoUInt32OrNull = 1516;
    FUNCtoUInt32OrZero = 1517;
    FUNCtoUInt64 = 1518;
    FUNCtoUInt64OrDefault = 1519;
    FUNCtoUInt64OrNull = 1520;
    FUNCtoUInt64OrZero = 1521;
    FUNCtoUInt8 = 1522;
    FUNCtoUInt8OrDefault = 1523;
    FUNCtoUInt8OrNull = 1524;
    FUNCtoUInt8OrZero = 1525;
    FUNCtoUnixTimestamp = 1526;
    FUNCtoUnixTimestamp64Micro = 1527;
    FUNCtoUnixTimestamp64Milli = 1528;
    FUNCtoUnixTimestamp64Nano = 1529;
    FUNCtoUnixTimestamp64Second = 1530;
    FUNCtoUTCTimestamp = 1531;
    FUNCtoUUID = 1532;
    FUNCtoUUIDOrDefault = 1533;
    FUNCtoUUIDOrNull = 1534;
    FUNCtoUUIDOrZero = 1535;
    FUNCtoValidUTF8 = 1536;
    FUNCtoWeek = 1537;
    FUNCtoYear = 1538;
    FUNCtoYearNumSinceEpoch = 1539;
    FUNCtoYearWeek = 1540;
    FUNCtoYYYYMM = 1541;
    FUNCtoYYYYMMDD = 1542;
    FUNCtoYYYYMMDDhhmmss = 1543;
    FUNCtransactionID = 1544;
    FUNCtransactionLatestSnapshot = 1545;
    FUNCtransactionOldestSnapshot = 1546;
    FUNCtransform = 1547;
    FUNCtranslate = 1548;
    FUNCtranslateUTF8 = 1549;
    FUNCtrim = 1550;
    FUNCtrimBoth = 1551;
    FUNCtrimLeft = 1552;
    FUNCtrimRight = 1553;
    FUNCtrunc = 1554;
    FUNCtruncate = 1555;
    FUNCtryBase32Decode = 1556;
    FUNCtryBase58Decode = 1557;
    FUNCtryBase64Decode = 1558;
    FUNCtryBase64URLDecode = 1559;
    FUNCtryDecrypt = 1560;
    FUNCtryIdnaEncode = 1561;
    FUNCtryPunycodeDecode = 1562;
    FUNCtumble = 1563;
    FUNCtumbleEnd = 1564;
    FUNCtumbleStart = 1565;
    FUNCtuple = 1566;
    FUNCtupleConcat = 1567;
    FUNCtupleDivide = 1568;
    FUNCtupleDivideByNumber = 1569;
    FUNCtupleElement = 1570;
    FUNCtupleHammingDistance = 1571;
    FUNCtupleIntDiv = 1572;
    FUNCtupleIntDivByNumber = 1573;
    FUNCtupleIntDivOrZero = 1574;
    FUNCtupleIntDivOrZeroByNumber = 1575;
    FUNCtupleMinus = 1576;
    FUNCtupleModulo = 1577;
    FUNCtupleModuloByNumber = 1578;
    FUNCtupleMultiply = 1579;
    FUNCtupleMultiplyByNumber = 1580;
    FUNCtupleNames = 1581;
    FUNCtupleNegate = 1582;
    FUNCtuplePlus = 1583;
    FUNCtupleToNameValuePairs = 1584;
    FUNCucase = 1585;
    FUNCULIDStringToDateTime = 1586;
    FUNCunbin = 1587;
    FUNCunhex = 1588;
    FUNCuniq = 1589;
    FUNCuniqCombined = 1590;
    FUNCuniqCombined64 = 1591;
    FUNCuniqExact = 1592;
    FUNCuniqHLL12 = 1593;
    FUNCuniqTheta = 1594;
    FUNCuniqThetaIntersect = 1595;
    FUNCuniqThetaNot = 1596;
    FUNCuniqThetaUnion = 1597;
    FUNCuniqUpTo = 1598;
    FUNCuntuple = 1599;
    FUNCupper = 1600;
    FUNCupperUTF8 = 1601;
    FUNCuptime = 1602;
    FUNCURLHash = 1603;
    FUNCURLHierarchy = 1604;
    FUNCURLPathHierarchy = 1605;
    FUNCuser = 1606;
    FUNCUTC_timestamp = 1607;
    FUNCUTCTimestamp = 1608;
    FUNCUUIDNumToString = 1609;
    FUNCUUIDStringToNum = 1610;
    FUNCUUIDToNum = 1611;
    FUNCUUIDv7ToDateTime = 1612;
    FUNCvalidateNestedArraySizes = 1613;
    FUNCVAR_POP = 1614;
    FUNCVAR_SAMP = 1615;
    FUNCvariantElement = 1616;
    FUNCvariantType = 1617;
    FUNCvarPop = 1618;
    FUNCvarPopStable = 1619;
    FUNCvarSamp = 1620;
    FUNCvarSampStable = 1621;
    FUNCvectorDifference = 1622;
    FUNCvectorSum = 1623;
    FUNCversion = 1624;
    FUNCvisibleWidth = 1625;
    FUNCvisitParamExtractBool = 1626;
    FUNCvisitParamExtractFloat = 1627;
    FUNCvisitParamExtractInt = 1628;
    FUNCvisitParamExtractRaw = 1629;
    FUNCvisitParamExtractString = 1630;
    FUNCvisitParamExtractUInt = 1631;
    FUNCvisitParamHas = 1632;
    FUNCweek = 1633;
    FUNCwelchTTest = 1634;
    FUNCwidth_bucket = 1635;
    FUNCwidthBucket = 1636;
    FUNCwindowFunnel = 1637;
    FUNCwindowID = 1638;
    FUNCWKB = 1639;
    FUNCWKT = 1640;
    FUNCwordShingleMinHash = 1641;
    FUNCwordShingleMinHashArg = 1642;
    FUNCwordShingleMinHashArgCaseInsensitive = 1643;
    FUNCwordShingleMinHashArgCaseInsensitiveUTF8 = 1644;
    FUNCwordShingleMinHashArgUTF8 = 1645;
    FUNCwordShingleMinHashCaseInsensitive = 1646;
    FUNCwordShingleMinHashCaseInsensitiveUTF8 = 1647;
    FUNCwordShingleMinHashUTF8 = 1648;
    FUNCwordShingleSimHash = 1649;
    FUNCwordShingleSimHashCaseInsensitive = 1650;
    FUNCwordShingleSimHashCaseInsensitiveUTF8 = 1651;
    FUNCwordShingleSimHashUTF8 = 1652;
    FUNCwyHash64 = 1653;
    FUNCxor = 1654;
    FUNCxxh3 = 1655;
    FUNCxxHash32 = 1656;
    FUNCxxHash64 = 1657;
    FUNCyandexConsistentHash = 1658;
    FUNCYEAR = 1659;
    FUNCyearweek = 1660;
    FUNCyesterday = 1661;
    FUNCYYYYMMDDhhmmssToDateTime = 1662;
    FUNCYYYYMMDDhhmmssToDateTime64 = 1663;
    FUNCYYYYMMDDToDate = 1664;
    FUNCYYYYMMDDToDate32 = 1665;
    FUNCzookeeperSessionUptime = 1666;
}

enum SQLTableFunc {
    TFarrowFlight = 1;
    TFazureBlobStorage = 2;
    TFazureBlobStorageCluster = 3;
    TFcluster = 4;
    TFclusterAllReplicas = 5;
    TFdeltaLake = 6;
    TFdeltaLakeCluster = 7;
    TFdictionary = 8;
    TFexecutable = 9;
    TFfile = 10;
    TFfileCluster = 11;
    TFformat = 12;
    TFfuzzJSON = 13;
    TFfuzzQuery = 14;
    TFgcs = 15;
    TFgenerateSeries = 16;
    TFgenerateRandom = 17;
    TFhdfs = 18;
    TFhdfsCluster = 19;
    TFhudi = 20;
    TFhudiCluster = 21;
    TFiceberg = 22;
    TFicebergCluster = 23;
    TFinput = 24;
    TFjdbc = 25;
    TFloop = 26;
    TFmerge = 27;
    TFmergeTreeIndex = 28;
    TFmergeTreeProjection = 29;
    TFmongodb = 30;
    TFmysql = 31;
    TFnull = 32;
    TFnumbers = 33;
    TFodbc = 34;
    TFpaimon = 35;
    TFpaimonCluster = 36;
    TFpostgresql = 37;
    TFprometheusQuery = 38;
    TFprometheusQueryRange = 39;
    TFredis = 40;
    TFremote = 41;
    TFremoteSecure = 42;
    TFs3 = 43;
    TFs3Cluster = 44;
    TFsqlite = 45;
    TFtimeSeriesData = 46;
    TFtimeSeriesMetrics = 47;
    TFtimeSeriesSelector = 48;
    TFtimeSeriesTags = 49;
    TFurl = 50;
    TFurlCluster = 51;
    TFvalues = 52;
    TFview = 53;
    TFytsaurus = 54;
}

message Database {
    required string database = 1;
}

message Table {
    required string table = 1;
}

message Column {
    required string column = 1;
}

message ColumnPath {
    required Column col = 1;
    repeated Column sub_cols = 2;
}

message Index {
    required string index = 1;
}

message Projection {
    required string projection = 1;
}

message Constraint {
    required string constraint = 1;
}

message Function {
    required string function = 1;
}

message Cluster {
    required string cluster = 1;
}

message Storage {
    enum DataStorage {
        DISK = 1;
        VOLUME = 2;
    }
    required DataStorage storage = 1;
    required string storage_name = 2;
}

message Window {
    required string window = 1;
}

message SpecialVal {
    enum SpecialValEnum {
        VAL_NULL = 1;
        VAL_TRUE = 2;
        VAL_FALSE = 3;
        VAL_ZERO = 4;
        VAL_ONE = 5;
        VAL_MINUS_ONE = 6;
        VAL_EMPTY_STRING = 7;
        VAL_EMPTY_ARRAY = 8;
        VAL_EMPTY_TUPLE = 9;
        VAL_EMPTY_MAP = 10;
        VAL_EMPTY_JSON = 11;
        VAL_MINUS_ZERO_FP = 12;
        VAL_PLUS_ZERO_FP = 13;
        VAL_ZERO_FP = 14;
        VAL_INF = 15;
        VAL_PLUS_INF = 16;
        VAL_MINUS_INF = 17;
        VAL_NAN = 18;
        VAL_PLUS_NAN = 19;
        VAL_MINUS_NAN = 20;
        VAL_HAPPY = 21;
        VAL_TEN_HAPPY = 22;
        MIN_INT32 = 23;
        MAX_INT32 = 24;
        MIN_INT64 = 25;
        MAX_INT64 = 26;
        MIN_INT128 = 27;
        MAX_INT128 = 28;
        MIN_INT256 = 29;
        MAX_INT256 = 30;
        MAX_UINT32 = 31;
        MAX_UINT64 = 32;
        MAX_UINT128 = 33;
        MAX_UINT256 = 34;
        MIN_DATE = 35;
        MAX_DATE = 36;
        MIN_DATE32 = 37;
        MAX_DATE32 = 38;
        MIN_TIME = 39;
        MAX_TIME = 40;
        MIN_TIME64 = 41;
        MAX_TIME64 = 42;
        MIN_DATETIME = 43;
        MAX_DATETIME = 44;
        MIN_DATETIME64 = 45;
        MAX_DATETIME64 = 46;
        MIN_DOUBLE = 47;
        MAX_DOUBLE = 48;
        DENORM_MIN_DOUBLE = 49;
        LOWEST_DOUBLE = 50;
        VAL_NULL_CHAR = 51;
        VAL_DEFAULT = 52;
        VAL_STAR = 53;
    }
    required SpecialValEnum val = 1;
    optional bool paren = 2;
}

message NumericLiteral {
    required bool negative = 1;
    repeated uint32 digits = 2;
    required bool decimal_point = 3;
    repeated uint32 dec_digits = 4;
    repeated uint32 exp_digits = 5;
    required bool negative_exp = 6;
}

enum Integers {
    UInt8 = 1;
    UInt16 = 2;
    UInt32 = 3;
    UInt64 = 4;
    UInt128 = 5;
    UInt256 = 6;
    Int8 = 7;
    Int16 = 8;
    Int32 = 9;
    Int64 = 10;
    Int128 = 11;
    Int256 = 12;
    Int = 13;
}

enum FloatingPoints {
    BFloat16 = 1;
    Float32 = 2;
    Float64 = 3;
}

enum Dates {
    Date = 1;
    Date32 = 2;
}

enum Times {
    Time = 1;
    Time64 = 2;
}

enum DateTimes {
    DateTime = 1;
    DateTime64 = 2;
}

message TimeTp {
    required Times type = 1;
    optional uint32 precision = 2;
}

message DateTimeTp {
    required DateTimes type = 1;
    optional uint32 precision = 2;
    optional string timezone = 3;
}

message HugeIntLiteral {
    required int64 upper = 1;
    required uint64 lower = 2;
}

message UHugeIntLiteral {
    required uint64 upper = 1;
    required uint64 lower = 2;
}

message IntLiteral {
    oneof int_oneof {
        int64 int_lit = 1;
        uint64 uint_lit = 2;
        HugeIntLiteral huge_lit = 3;
        UHugeIntLiteral uhuge_lit = 4;
    }
    optional Integers integers = 5;
}

message LiteralValue {
    oneof lit_val_oneof {
        IntLiteral int_lit = 1;
        NumericLiteral numeric_lit = 2;
        bytes string_lit = 3;
        bytes hex_string = 4;
        bytes heredoc = 5;
        SpecialVal special_val = 6;
        string no_quote_str = 7;
    }
}

message JSONColumn {
    required Column col = 1;
    oneof jcol_oneof {
        bool jcol = 2;
        uint32 jarray = 3;
    }
}

message JSONColumns {
    required JSONColumn jcol = 1;
    repeated JSONColumn other_jcols = 2;
    oneof jcol_oneof {
        TypeName jcast = 3;
        TypeName jreinterpret = 4;
    }
}

message FieldAccess {
    oneof nested_oneof {
        int32 array_index = 1;
        Expr array_expr = 2;
        Column array_key = 3;
        int32 tuple_index = 4;
    }
}

message ExprColumn {
    required ColumnPath path = 1;
    optional JSONColumns subcols = 2;
    optional TypeName dynamic_subtype = 3;
}

message ExprSchemaTableColumn {
    optional Database database = 1;
    optional Table table = 2;
    required ExprColumn col = 3;
}

enum UnaryOperator {
    UNOP_MINUS = 1;
    UNOP_PLUS = 2;
    UNOP_NOT = 3;
}

message UnaryExpr {
    optional bool paren = 1;
    required UnaryOperator unary_op = 2;
    required Expr expr = 3;
}

enum BinaryOperator {
    BINOP_LE = 1;
    BINOP_LEQ = 2;
    BINOP_GR = 3;
    BINOP_GREQ = 4;
    BINOP_EQ = 5;
    BINOP_EQEQ = 6;
    BINOP_NOTEQ = 7;
    BINOP_LEGR = 8;
    BINOP_LEEQGR = 9;
    BINOP_IS_DISTINCT_FROM = 10;
    BINOP_IS_NOT_DISTINCT_FROM = 11;
    BINOP_AND = 12;
    BINOP_OR = 13;
    BINOP_CONCAT = 14;
    BINOP_STAR = 15;
    BINOP_SLASH = 16;
    BINOP_PERCENT = 17;
    BINOP_PLUS = 18;
    BINOP_MINUS = 19;
    BINOP_DIV = 20;
    BINOP_MOD = 21;
}

message BinaryExpr {
    required Expr lhs = 1;
    required BinaryOperator op = 2;
    required Expr rhs = 3;
}

message CastExpr {
    optional bool simple = 1;
    required Expr expr = 2;
    required TypeName type_name = 3;
}

message ExprBetween {
    optional bool paren = 1;
    required bool not = 2;
    required Expr expr1 = 3;
    required Expr expr2 = 4;
    required Expr expr3 = 5;
}

message ExprList {
    required Expr expr = 1;
    repeated Expr extra_exprs = 2;
}

message ExprIn {
    required ExprList expr = 1;
    required bool global = 2;
    required bool not = 3;
    oneof in_oneof {
        Expr single_expr = 4;
        ExprList array = 5;
        ExprList tuple = 6;
        ExplainQuery sel = 7;
    }
}

message ExprAny {
    required Expr expr = 1;
    required BinaryOperator op = 2;
    required bool anyall = 3;
    required ExplainQuery sel = 4;
}

message ExprNullTests {
    required Expr expr = 1;
    required bool not = 2;
}

message ExprCase {
    optional Expr expr = 1;
    required ExprWhenThen when_then = 2;
    repeated ExprWhenThen extra_when_thens = 3;
    optional Expr else_expr = 4;
}

message ExprWhenThen {
    required Expr when_expr = 1;
    required Expr then_expr = 2;
}

message ExprExists {
    required bool not = 1;
    required ExplainQuery select = 3;
}

message ExprLike {
    required Expr expr1 = 1;
    required bool not = 2;
    enum PossibleKeywords {
        LIKE = 1;
        ILIKE = 2;
        REGEXP = 3;
    }
    required PossibleKeywords keyword = 3;
    required Expr expr2 = 4;
}

message CondExpr {
    optional bool paren = 1;
    required Expr expr1 = 2;
    required Expr expr2 = 3;
    required Expr expr3 = 4;
}

message LambdaExpr {
    repeated Column args = 1;
    required Expr expr = 2;
}

message SQLFuncArg {
    oneof func_arg_oneof {
        LambdaExpr lambda = 1;
        Expr expr = 2;
    }
}

enum FuncNulls {
    NRESPECT = 1;
    NIGNORE = 2;
}

message SQLFuncName {
    oneof func_arg_oneof {
        SQLFunc catalog_func = 1;
        Function function = 2;
    }
}

message SQLFuncCall {
    enum AggregateCombinator {
        If = 1;
        Array = 2;
        Map = 3;
        ForEach = 4;
        Distinct = 5;
        OrDefault = 6;
        OrNull = 7;
        Resample = 8;
        ArgMin = 9;
        ArgMax = 10;
        /// Not deterministic maybe?
        SimpleState = 11;
        State = 12;
        Merge = 13;
        MergeState = 14;
    }
    required SQLFuncName func = 1;
    repeated AggregateCombinator combinators = 2;
    optional bool distinct = 3;
    repeated Expr params = 4;
    repeated SQLFuncArg args = 5;
    optional FuncNulls fnulls = 6;
}

message FrameSpecSubLeftExpr {
    enum Which {
        CURRENT_ROW = 1;
        UNBOUNDED_PRECEDING = 2;
        PRECEDING = 3;
        FOLLOWING = 4;
    }
    required Which which = 1;
    optional Expr expr = 2;
}

message FrameSpecSubRightExpr {
    enum Which {
        CURRENT_ROW = 1;
        UNBOUNDED_FOLLOWING = 2;
        PRECEDING = 3;
        FOLLOWING = 4;
    }
    required Which which = 1;
    optional Expr expr = 2;
}

message ExprFrameSpec {
    enum RangeRows {
        RANGE = 0;
        ROWS = 1;
    }
    required RangeRows range_rows = 1;
    required FrameSpecSubLeftExpr left_expr = 2;
    optional FrameSpecSubRightExpr right_expr = 3;
}

message ExprOrderingWithFill {
    oneof order_by_oneof {
        Expr from_expr = 1;
        Expr staleness_expr = 2;
    }
    optional Expr to_expr = 3;
    optional Expr step_expr = 4;
}

message ExprOrderingTerm {
    enum NullsOrder {
        FIRST = 1;
        LAST = 2;
    }
    required Expr expr = 1;
    optional AscDesc asc_desc = 2;
    optional NullsOrder nulls_order = 3;
    optional string collation = 4;
    optional ExprOrderingWithFill fill = 5;
}

message InterpolateExpr {
    required Column col = 1;
    required Expr expr = 2;
}

message OrderByList {
    required ExprOrderingTerm ord_term = 1;
    repeated ExprOrderingTerm extra_ord_terms = 2;
    repeated InterpolateExpr interpolate = 3;
}

message OrderByStatement {
    oneof order_by_oneof {
        OrderByList olist = 1;
        bool oall = 2;
    }
}

message WindowDefn {
    repeated Expr partition_exprs = 1;
    optional OrderByStatement order_by = 2;
    optional ExprFrameSpec frame_spec = 3;
}

enum WindowFuncs {
    WINcume_dist = 1;
    WINdense_rank = 2;
    WINfirst_value = 3;
    WINlag = 4;
    WINlagInFrame = 5;
    WINlast_value = 6;
    WINleadInFrame = 7;
    WINlead = 8;
    WINnth_value = 9;
    WINntile = 10;
    WINpercent_rank = 11;
    WINrank = 12;
    WINrow_number = 13;
}

message SQLWindowCall {
    required WindowFuncs func = 1;
    repeated Expr args = 2;
    optional FuncNulls fnulls = 3;
}

message WindowFuncCall {
    oneof window_fn_oneof {
        SQLWindowCall win_func = 1;
        SQLFuncCall agg_func = 2;
    }
    oneof window_over_oneof {
        WindowDefn win_defn = 3;
        Window window = 4;
    }
}

message WindowDef {
    required Window window = 1;
    required WindowDefn win_defn = 2;
}

message IntervalExpr {
    enum Interval {
        NANOSECOND = 1;
        MICROSECOND = 2;
        MILLISECOND = 3;
        SECOND = 4;
        MINUTE = 5;
        HOUR = 6;
        DAY = 7;
        WEEK = 8;
        MONTH = 9;
        QUARTER = 10;
        YEAR = 11;
    }
    required Interval interval = 1;
    required Expr expr = 2;
}

/// Separate this out to inflate the probability of having a literal value
message ComplicatedExpr {
    oneof complicated_expr_oneof {
        ExprSchemaTableColumn expr_stc = 1;
        UnaryExpr unary_expr = 2;
        BinaryExpr binary_expr = 3;
        ExprColAlias alias_expr = 4;
        CastExpr cast_expr = 5;
        ExprBetween expr_between = 6;
        ExprIn expr_in = 7;
        ExprAny expr_any = 8;
        ExprNullTests expr_null_tests = 9;
        ExprCase expr_case = 10;
        ExprExists expr_exists = 11;
        ExprLike expr_like = 12;
        CondExpr expr_cond = 13;
        ExplainQuery subquery = 14;
        SQLFuncCall func_call = 15;
        WindowFuncCall window_call = 16;
        IntervalExpr interval = 17;
        string columns = 18;
        ExprList array = 19;
        ExprList tuple = 20;
        Table table = 21;
        LambdaExpr lambda = 22;
    }
}

message Expr {
    oneof expr_oneof {
        LiteralValue lit_val = 1;
        ComplicatedExpr comp_expr = 2;
    }
    optional FieldAccess field = 3;
}

message ExprColAlias {
    optional bool use_parenthesis = 1;
    required Expr expr = 2;
    optional Column col_alias = 3;
}

message ResultColumn {
    oneof result_col_oneof {
        ExprSchemaTableColumn etc = 1;
        ExprColAlias eca = 2;
    }
}

message ExprSchemaTable {
    optional Database database = 1;
    required Table table = 2;
}

enum InFormat {
    IN_Arrow = 1;
    IN_ArrowStream = 2;
    IN_Avro = 3;
    IN_AvroConfluent = 4;
    IN_BSONEachRow = 5;
    IN_Buffers = 6;
    IN_CapnProto = 7;
    IN_CSV = 8;
    IN_CSVWithNames = 9;
    IN_CSVWithNamesAndTypes = 10;
    IN_CustomSeparated = 11;
    IN_CustomSeparatedIgnoreSpaces = 12;
    IN_CustomSeparatedIgnoreSpacesWithNames = 13;
    IN_CustomSeparatedIgnoreSpacesWithNamesAndTypes = 14;
    IN_CustomSeparatedWithNames = 15;
    IN_CustomSeparatedWithNamesAndTypes = 16;
    IN_DWARF = 17;
    IN_Form = 18;
    IN_JSON = 19;
    IN_JSONAsObject = 20;
    IN_JSONAsString = 21;
    IN_JSONColumns = 22;
    IN_JSONColumnsWithMetadata = 23;
    IN_JSONCompact = 24;
    IN_JSONCompactColumns = 25;
    IN_JSONCompactEachRow = 26;
    IN_JSONCompactEachRowWithNames = 27;
    IN_JSONCompactEachRowWithNamesAndTypes = 28;
    IN_JSONCompactStringsEachRow = 29;
    IN_JSONCompactStringsEachRowWithNames = 30;
    IN_JSONCompactStringsEachRowWithNamesAndTypes = 31;
    IN_JSONEachRow = 32;
    IN_JSONLines = 33;
    IN_JSONObjectEachRow = 34;
    IN_JSONStrings = 35;
    IN_JSONStringsEachRow = 36;
    IN_LineAsString = 37;
    IN_MsgPack = 38;
    IN_MySQLDump = 39;
    IN_MySQLWire = 40;
    IN_Native = 41;
    IN_Npy = 42;
    IN_One = 43;
    IN_ORC = 44;
    IN_Parquet = 45;
    IN_ParquetMetadata = 46;
    IN_PostgreSQLWire = 47;
    IN_Protobuf = 48;
    IN_ProtobufList = 49;
    IN_ProtobufSingle = 50;
    IN_RawBLOB = 51;
    IN_Regexp = 52;
    IN_RowBinary = 53;
    IN_RowBinaryWithDefaults = 54;
    IN_RowBinaryWithNames = 55;
    IN_RowBinaryWithNamesAndTypes = 56;
    IN_TabSeparated = 57;
    IN_TabSeparatedRaw = 58;
    IN_TabSeparatedRawWithNames = 59;
    IN_TabSeparatedRawWithNamesAndTypes = 60;
    IN_TabSeparatedWithNames = 61;
    IN_TabSeparatedWithNamesAndTypes = 62;
    IN_Template = 63;
    IN_TemplateIgnoreSpaces = 64;
    IN_TSKV = 65;
    IN_Values = 66;
}

enum OutFormat {
    OUT_Arrow = 1;
    OUT_ArrowStream = 2;
    OUT_Avro = 3;
    OUT_BSONEachRow = 4;
    OUT_Buffers = 5;
    OUT_CapnProto = 6;
    OUT_CSV = 7;
    OUT_CSVWithNames = 8;
    OUT_CSVWithNamesAndTypes = 9;
    OUT_CustomSeparated = 10;
    OUT_CustomSeparatedWithNames = 11;
    OUT_CustomSeparatedWithNamesAndTypes = 12;
    OUT_Hash = 13;
    OUT_JSON = 14;
    OUT_JSONColumns = 15;
    OUT_JSONColumnsWithMetadata = 16;
    OUT_JSONCompact = 17;
    OUT_JSONCompactColumns = 18;
    OUT_JSONCompactEachRow = 19;
    OUT_JSONCompactEachRowWithNames = 20;
    OUT_JSONCompactEachRowWithNamesAndTypes = 21;
    OUT_JSONCompactStrings = 22;
    OUT_JSONCompactStringsEachRow = 23;
    OUT_JSONCompactStringsEachRowWithNames = 24;
    OUT_JSONCompactStringsEachRowWithNamesAndTypes = 25;
    OUT_JSONEachRow = 26;
    OUT_JSONEachRowWithProgress = 27;
    OUT_JSONLines = 28;
    OUT_JSONObjectEachRow = 29;
    OUT_JSONStrings = 30;
    OUT_JSONStringsEachRow = 31;
    OUT_JSONStringsEachRowWithProgress = 32;
    OUT_LineAsString = 33;
    OUT_LineAsStringWithNames = 34;
    OUT_LineAsStringWithNamesAndTypes = 35;
    OUT_Markdown = 36;
    OUT_MsgPack = 37;
    OUT_Native = 38;
    OUT_Npy = 39;
    OUT_Null = 40;
    OUT_ODBCDriver2 = 41;
    OUT_ORC = 42;
    OUT_Parquet = 43;
    OUT_Pretty = 44;
    OUT_PrettyCompact = 45;
    OUT_PrettyCompactMonoBlock = 46;
    OUT_PrettyCompactNoEscapes = 47;
    OUT_PrettyCompactNoEscapesMonoBlock = 48;
    OUT_PrettyJSONEachRow = 49;
    OUT_PrettyMonoBlock = 50;
    OUT_PrettyNoEscapes = 51;
    OUT_PrettyNoEscapesMonoBlock = 52;
    OUT_PrettySpace = 53;
    OUT_PrettySpaceMonoBlock = 54;
    OUT_PrettySpaceNoEscapes = 55;
    OUT_PrettySpaceNoEscapesMonoBlock = 56;
    OUT_Prometheus = 57;
    OUT_Protobuf = 58;
    OUT_ProtobufList = 59;
    OUT_ProtobufSingle = 60;
    OUT_RawBLOB = 61;
    OUT_RowBinary = 62;
    OUT_RowBinaryWithNames = 63;
    OUT_RowBinaryWithNamesAndTypes = 64;
    OUT_SQLInsert = 65;
    OUT_TabSeparated = 66;
    OUT_TabSeparatedRaw = 67;
    OUT_TabSeparatedRawWithNames = 68;
    OUT_TabSeparatedRawWithNamesAndTypes = 69;
    OUT_TabSeparatedWithNames = 70;
    OUT_TabSeparatedWithNamesAndTypes = 71;
    OUT_Template = 72;
    OUT_TSKV = 73;
    OUT_Values = 74;
    OUT_Vertical = 75;
    OUT_XML = 76;
}

enum InOutFormat {
    INOUT_Arrow = 1;
    INOUT_ArrowStream = 2;
    INOUT_Avro = 3;
    INOUT_BSONEachRow = 4;
    INOUT_Buffers = 5;
    INOUT_CSV = 6;
    INOUT_CSVWithNames = 7;
    INOUT_CSVWithNamesAndTypes = 8;
    INOUT_CustomSeparated = 9;
    INOUT_CustomSeparatedWithNames = 10;
    INOUT_CustomSeparatedWithNamesAndTypes = 11;
    INOUT_JSON = 12;
    INOUT_JSONColumns = 13;
    INOUT_JSONColumnsWithMetadata = 14;
    INOUT_JSONCompact = 15;
    INOUT_JSONCompactColumns = 16;
    INOUT_JSONCompactEachRow = 17;
    INOUT_JSONCompactEachRowWithNames = 18;
    INOUT_JSONCompactEachRowWithNamesAndTypes = 19;
    INOUT_JSONCompactStringsEachRow = 20;
    INOUT_JSONCompactStringsEachRowWithNames = 21;
    INOUT_JSONCompactStringsEachRowWithNamesAndTypes = 22;
    INOUT_JSONEachRow = 23;
    INOUT_JSONLines = 24;
    INOUT_JSONObjectEachRow = 25;
    INOUT_JSONStringsEachRow = 26;
    INOUT_LineAsString = 27;
    INOUT_MsgPack = 28;
    INOUT_Native = 29;
    INOUT_Npy = 30;
    INOUT_ORC = 31;
    INOUT_Parquet = 32;
    INOUT_Protobuf = 33;
    INOUT_ProtobufList = 34;
    INOUT_ProtobufSingle = 35;
    INOUT_RawBLOB = 36;
    INOUT_RowBinary = 37;
    INOUT_RowBinaryWithNames = 38;
    INOUT_RowBinaryWithNamesAndTypes = 39;
    INOUT_TabSeparated = 40;
    INOUT_TabSeparatedRaw = 41;
    INOUT_TabSeparatedRawWithNames = 42;
    INOUT_TabSeparatedRawWithNamesAndTypes = 43;
    INOUT_TabSeparatedWithNames = 44;
    INOUT_TabSeparatedWithNamesAndTypes = 45;
    INOUT_Template = 46;
    INOUT_TSKV = 47;
    INOUT_Values = 48;
}

message UsingExpr {
    repeated ExprColumn columns = 1;
}

message JoinConstraint {
    oneof join_constraint_oneof {
        Expr on_expr = 1;
        UsingExpr using_expr = 2;
    }
}

enum JoinType {
    J_LEFT = 1;
    J_INNER = 2;
    J_RIGHT = 3;
    J_FULL = 4;
    J_PASTE = 5;
    J_CROSS = 6;
}

enum JoinConst {
    J_ANY = 1;
    J_ALL = 2;
    J_SEMI = 3;
    J_ANTI = 4;
    J_ASOF = 5;
}

message JoinCore {
    optional bool global = 1;
    optional bool const_on_right = 2;
    optional JoinConst join_const = 3;
    optional JoinType join_op = 4;
    required TableOrSubquery tos = 5;
    required JoinConstraint join_constraint = 6;
}

message ArrayJoin {
    optional bool left = 1;
    required ExprColAlias constraint = 2;
    repeated ExprColAlias other_constraints = 3;
}

message JoinClauseCore {
    oneof join_clause_oneof {
        JoinCore core = 1;
        ArrayJoin arr = 2;
    }
}

message JoinClause {
    required TableOrSubquery tos = 1;
    repeated JoinClauseCore clauses = 2;
}

message KeyValuePair {
    required string key = 1;
    required string value = 2;
}

message SetValue {
    required string property = 1;
    required string value = 2;
}

message SettingValues {
    required SetValue set_value = 1;
    repeated SetValue other_values = 2;
}

message FileFunc {
    enum FName {
        file = 1;
        fileCluster = 2;
    }
    required FName fname = 1;
    optional Cluster cluster = 2;
    required string path = 3;
    oneof file_func_oneof {
        InFormat informat = 4;
        OutFormat outformat = 5;
        InOutFormat inoutformat = 6;
    }
    optional Expr structure = 7;
    optional string fcomp = 8;
}

message FormatFunc {
    required InFormat format = 1;
    optional Expr structure = 2;
    required string data = 3;
}

message GenerateSeriesFunc {
    enum GSName {
        generate_series = 1;
        generateSeries = 2;
        numbers = 3;
        numbers_mt = 4;
    }
    required GSName fname = 1;
    required Expr expr1 = 2;
    optional Expr expr2 = 3;
    optional Expr expr3 = 4;
}

message TableOrFunction {
    oneof jtf_oneof {
        ExprSchemaTable est = 1;
        TableFunction tfunc = 2;
        ExplainQuery select = 3;
    }
}

message RemoteFunc {
    enum RName {
        remote = 1;
        remoteSecure = 2;
    }
    required RName rname = 1;
    required string address = 2;
    required TableOrFunction tof = 3;
    optional string user = 4;
    optional string password = 5;
    optional Expr sharding_key = 6;
}

message MySQLFunc {
    required string address = 1;
    required string rdatabase = 2;
    required string rtable = 3;
    required string user = 4;
    required string password = 5;
}

message PostgreSQLFunc {
    required string address = 1;
    required string rdatabase = 2;
    required string rtable = 3;
    required string user = 4;
    required string password = 5;
    optional string rschema = 6;
}

message SQLiteFunc {
    required string rdatabase = 1;
    required string rtable = 2;
}

message RedisFunc {
    required string address = 1;
    required Expr key = 2;
    optional Expr structure = 3;
    optional uint32 db_index = 4;
    optional string password = 5;
    optional uint32 pool_size = 6;
}

message MongoDBFunc {
    required string address = 1;
    required string database = 2;
    required string collection = 3;
    required string user = 4;
    required string password = 5;
    optional Expr structure = 6;
}

message S3Func {
    enum FName {
        gcs = 1;
        s3 = 2;
        deltaLakeS3 = 3;
        icebergS3 = 4;
        gcsCluster = 5; /// Add as an alignment
        s3Cluster = 6;
        deltaLakeS3Cluster = 7;
        icebergS3Cluster = 8;
    }
    required FName fname = 1;
    optional Cluster cluster = 2;
    required string credential = 3;
    repeated KeyValuePair params = 4;
    optional SettingValues setting_values = 5;
}

message AzureBlobStorageFunc {
    enum FName {
        azureBlobStorage = 1;
        deltaLakeAzure = 2;
        icebergAzure = 3;
        deltaLakeAzureCluster = 4;
        azureBlobStorageCluster = 5;
        icebergAzureCluster = 6;
    }
    required FName fname = 1;
    optional Cluster cluster = 2;
    required string credential = 3;
    repeated KeyValuePair params = 4;
    optional SettingValues setting_values = 5;
}

message LocalFunc {
    enum FName {
        deltaLakeLocal = 1;
        icebergLocal = 2;
    }
    required FName fname = 1;
    required string credential = 2;
    repeated KeyValuePair params = 3;
    optional SettingValues setting_values = 4;
}

message URLFunc {
    enum FName {
        url = 1;
        urlCluster = 2;
    }
    required FName fname = 1;
    optional Cluster cluster = 2;
    required string uurl = 3;
    oneof url_func_oneof {
        InFormat informat = 4;
        OutFormat outformat = 5;
        InOutFormat inoutformat = 6;
    }
    optional Expr structure = 7;
}

message SQLTableFuncCall {
    required SQLTableFunc func = 1;
    repeated SQLFuncArg args = 2;
}

message MergeFunc {
    optional string mdatabase = 1;
    required string mtable = 2;
}

message ClusterFunc {
    optional bool all_replicas = 1;
    required Cluster cluster = 2;
    required TableOrFunction tof = 3;
    optional Expr sharding_key = 4;
}

message MergeTreeIndexFunc {
    required ExprSchemaTable est = 1;
    optional bool with_marks = 2;
    optional bool with_minmax = 3;
}

message MergeTreeProjectionFunc {
    required ExprSchemaTable est = 1;
    required Projection proj = 2;
}

message GenerateRandomFunc {
    required Expr structure = 1;
    optional uint64 random_seed = 2;
    optional uint32 max_string_length = 3;
    optional uint64 max_array_length = 4;
}

message ValuesStatement {
    required ExprList expr_list = 1;
    repeated ExprList extra_expr_lists = 2;
}

message ArrowFlightFunc {
    required string address = 1;
    required string dataset = 2;
}

message TableFunction {
    oneof jtf_oneof {
        FileFunc file = 1;
        FormatFunc format = 2;
        GenerateSeriesFunc gseries = 3;
        RemoteFunc remote = 4;
        MySQLFunc mysql = 5;
        PostgreSQLFunc postgresql = 6;
        SQLiteFunc sqite = 7;
        S3Func s3 = 8;
        MergeFunc merge = 9;
        ClusterFunc cluster = 10;
        MergeTreeIndexFunc mtindex = 11;
        TableOrFunction loop = 12;
        GenerateRandomFunc grandom = 13;
        ValuesStatement values = 14;
        ExprSchemaTable dictionary = 15;
        AzureBlobStorageFunc azure = 16;
        LocalFunc local = 17;
        URLFunc url = 18;
        RedisFunc redis = 19;
        MongoDBFunc mongodb = 20;
        MergeTreeProjectionFunc mtproj = 21;
        Expr nullf = 22;
        ArrowFlightFunc flight = 23;
        SQLTableFuncCall func = 24;
    }
}

message JoinedTableOrFunction {
    required TableOrFunction tof = 1;
    optional Table table_alias = 2;
    repeated Column col_aliases = 3;
    optional bool final = 4;
}

message TableOrSubquery {
    oneof tos_oneof {
        JoinedTableOrFunction joined_table = 1;
        JoinedQuery joined_query = 2;
    }
}

message JoinedQuery {
    /// If empty, use the join clause
    repeated TableOrSubquery tos_list = 1;
    required JoinClause join_clause = 2;
}

message FromStatement {
    required JoinedQuery tos = 1;
}

message ColumnComparison {
    required ExprSchemaTableColumn col = 1;
    required BinaryOperator op = 2;
    required Expr expr = 3;
}

message ExprComparisonHighProbability {
    oneof expr_comp_oneof {
        ColumnComparison cc = 1;
        Expr expr = 2;
    }
}

message WhereStatement {
    required ExprComparisonHighProbability expr = 1;
}

message OptionalExprList {
    repeated Expr exprs = 1;
}

message GroupingSets {
    required OptionalExprList exprs = 1;
    repeated OptionalExprList other_exprs = 2;
}

message GroupByList {
    enum GroupingSetsModifier {
        ROLLUP = 1;
        CUBE = 2;
    }
    oneof group_by_list_oneof {
        ExprList exprs = 1;
        ExprList rollup = 2;
        ExprList cube = 3;
        GroupingSets sets = 4;
    }
    optional GroupingSetsModifier gsm = 5;
    optional bool with_totals = 6;
}

message GroupByStatement {
    oneof group_by_oneof {
        GroupByList glist = 1;
        bool gall = 2;
    }
    optional WhereStatement having_expr = 3;
}

enum RowsKeyword {
    OFF_ROW = 1;
    OFF_ROWS = 2;
}

message LimitByStatement {
    required Expr limit = 1;
    optional bool comma = 2;
    optional Expr offset = 3;
    oneof limit_by_oneof {
        Expr by_expr = 4;
        bool lall = 5;
    }
}

message LimitStatement {
    required Expr limit = 1;
    optional bool with_ties = 2;
}

message FetchStatement {
    required bool first = 1;
    required Expr row_count = 2;
    required RowsKeyword rows = 3;
}

message OffsetStatement {
    optional bool comma = 1;
    required Expr row_count = 2;
    optional RowsKeyword rows = 3;
    optional FetchStatement fetch = 4;
    optional bool with_ties = 5;
}

enum AllOrDistinct {
    DISTINCT = 1;
    ALL = 2;
}

message SelectStatementCore {
    optional AllOrDistinct s_or_d = 1;
    optional bool from_first = 2;
    repeated ResultColumn result_columns = 3;
    optional FromStatement from = 4;
    optional WhereStatement pre_where = 5;
    optional WhereStatement where = 6;
    optional GroupByStatement groupby = 7;
    optional OrderByStatement orderby = 8;
    repeated WindowDef window_defs = 9;
    optional WhereStatement qualify_expr = 10;
    optional LimitByStatement limit_by = 11;
    optional LimitStatement limit = 12;
    optional OffsetStatement offset = 13;
}

message SetQuery {
    enum SetOp {
        UNION = 1;
        EXCEPT = 2;
        INTERSECT = 3;
    }
    optional bool paren1 = 1;
    required ExplainQuery sel1 = 2;
    required SetOp set_op = 3;
    optional AllOrDistinct s_or_d = 4;
    optional bool paren2 = 5;
    required ExplainQuery sel2 = 6;
}

message CTEquery {
    optional bool recursive = 1;
    required Table table = 2;
    required Select query = 3;
}

message CTEexpr {
    required Expr expr = 1;
    required Column col_alias = 2;
}

message SingleCTE {
    oneof cte_oneof {
        CTEquery cte_query = 1;
        CTEexpr cte_expr = 2;
    }
}

message CTEs {
    required SingleCTE cte = 1;
    repeated SingleCTE other_ctes = 2;
}

message Select {
    optional CTEs ctes = 1;
    oneof select_oneof {
        SelectStatementCore select_core = 2;
        SetQuery set_query = 3;
    }
    optional SettingValues setting_values = 4;
}

enum DatabaseEngineValues {
    DAtomic = 1;
    DMemory = 2;
    DReplicated = 3;
    DShared = 4;
    DLazy = 5;
    DOrdinary = 6;
    DDataLakeCatalog = 7;
    DPostgreSQL = 8;
    DMySQL = 9;
    DSQLite = 10;
    DBackup = 11;
    DMaterializedPostgreSQL = 12;
}

message BackupDisk {
    required string disk = 1;
    required Database database = 2;
}

message DatabaseEngineParam {
    oneof database_engine_param_oneof {
        string svalue = 1;
        Database database = 2;
        BackupDisk disk = 3;
        Expr expr = 4;
    }
}

message DatabaseEngine {
    required DatabaseEngineValues engine = 1;
    repeated DatabaseEngineParam params = 2;
}

message CreateDatabase {
    optional bool if_not_exists = 1;
    required Database database = 2;
    optional string uuid = 3;
    optional Cluster cluster = 4;
    required DatabaseEngine dengine = 5;
    optional SettingValues setting_values = 6;
    optional string comment = 7;
}

message CreateFunction {
    required CreateReplaceOption create_opt = 1;
    required Function function = 2;
    optional Cluster cluster = 3;
    required LambdaExpr lexpr = 4;
}

message DecimalN {
    enum DecimalPrecision {
        D32 = 1;
        D64 = 2;
        D128 = 3;
        D256 = 4;
    }
    required DecimalPrecision precision = 1;
    required uint32 scale = 2;
}

message DecimalSimple {
    optional uint32 precision = 1;
    optional uint32 scale = 2;
}

message Decimal {
    oneof decimal_oneof {
        DecimalN decimaln = 1;
        DecimalSimple decimal_simple = 2;
    }
}

message ColumnPathList {
    required ColumnPath col = 1;
    repeated ColumnPath other_cols = 2;
}

message JSONPathType {
    required ColumnPath col = 1;
    required TopTypeName type = 2;
}

message JSONDefItem {
    oneof JSON_spec_oneof {
        uint32 max_dynamic_paths = 1;
        uint32 max_dynamic_types = 2;
        ColumnPath skip_path = 3;
        JSONPathType path_type = 4;
    }
}

message JSONDef {
    repeated JSONDefItem spec = 1;
}

message EnumDefValue {
    required string enumv = 1;
    required int32 number = 2;
}

message EnumDef {
    /// False for 8 or true for 16
    optional bool bits = 1;
    required EnumDefValue first_value = 2;
    repeated EnumDefValue other_values = 3;
}

message Dynamic {
    optional uint32 ntypes = 1;
}

message QBit {
    required FloatingPoints subtype = 1;
    required uint32 dimension = 2;
}

message AggregateFunction {
    required bool simple = 1;
    required SQLFunc aggr = 2;
    repeated TopTypeName types = 3;
}

enum GeoTypes {
    Point = 1;
    Ring = 2;
    LineString = 3;
    MultiLineString = 4;
    Polygon = 5;
    MultiPolygon = 6;
    Geometry = 7;
}

message BottomTypeName {
    oneof bottom_one_of {
        Integers integers = 1;
        FloatingPoints floats = 2;
        bool standard_string = 3;
        uint32 fixed_string = 4;
        Dates dates = 5;
        TimeTp times = 6;
        DateTimeTp datetimes = 7;
        Decimal decimal = 8;
        bool boolean = 9;
        bool uuid = 10;
        JSONDef jdef = 11;
        Dynamic dynamic = 12;
        EnumDef enum_def = 13;
        bool IPv4 = 14;
        bool IPv6 = 15;
        QBit qbit = 16;
        GeoTypes geo = 17;
        AggregateFunction aggr = 18;
    }
}

message MapTypeDef {
    required TopTypeName key = 1;
    required TopTypeName value = 2;
}

message TypeColumnDef {
    required Column col = 1;
    required TopTypeName type_name = 2;
}

message TupleWithColumnNames {
    repeated TypeColumnDef values = 1;
}

message TupleWithOutColumnNames {
    repeated TopTypeName values = 1;
}

message TupleTypeDef {
    oneof tuple_oneof {
        TupleWithColumnNames with_names = 1;
        TupleWithOutColumnNames no_names = 2;
    }
}

message NestedTypeDef {
    required TypeColumnDef type1 = 1;
    repeated TypeColumnDef others = 2;
}

message TopTypeName {
    oneof type_oneof {
        BottomTypeName non_nullable = 1;
        BottomTypeName nullable = 2;
        BottomTypeName non_nullable_lcard = 3;
        BottomTypeName nullable_lcard = 4;
        TopTypeName array = 5;
        MapTypeDef map = 6;
        TupleTypeDef tuple = 7;
        NestedTypeDef nested = 8;
        TupleWithOutColumnNames variant = 9;
    }
}

message TypeName {
    required TopTypeName type = 1;
}

enum ColumnStat {
    STAT_MinMax = 1;
    STAT_TDigest = 2;
    STAT_Uniq = 3;
    STAT_CountMin = 4;
}

message ColumnStatistics {
    required ColumnStat stat = 1;
    repeated ColumnStat other_stats = 2;
}

enum DModifier {
    DEF_DEFAULT = 1;
    DEF_MATERIALIZED = 2;
    DEF_EPHEMERAL = 3;
    DEF_ALIAS = 4;
}

message DefaultModifier {
    required DModifier dvalue = 1;
    optional Expr expr = 2;
}

enum CompressionCodec {
    COMP_Default = 1;
    COMP_NONE = 2;
    COMP_LZ4 = 3;
    COMP_LZ4HC = 4;
    COMP_ZSTD = 5;
<<<<<<< HEAD
    COMP_ZSTD_QAT = 6;
    COMP_DEFLATE_QPL = 7;
    COMP_Delta = 8;
    COMP_DoubleDelta = 9;
    COMP_GCD = 10;
    COMP_Gorilla = 11;
    COMP_FPC = 12;
    COMP_T64 = 13;
    //COMP_SZ3 = 14;
    COMP_AES_128_GCM_SIV = 14;
    COMP_AES_256_GCM_SIV = 15;
    COMP_ALP = 16;
=======
    COMP_Delta = 6;
    COMP_DoubleDelta = 7;
    COMP_GCD = 8;
    COMP_Gorilla = 9;
    COMP_FPC = 10;
    COMP_T64 = 11;
    COMP_AES_128_GCM_SIV = 12;
    COMP_AES_256_GCM_SIV = 13;
    /// COMP_ZSTD_QAT = 14;
    /// COMP_DEFLATE_QPL = 15;
    /// COMP_SZ3 = 16;
>>>>>>> 7c029d1a
}

message IndexKeyVal {
    required string key = 1;
    required Expr value = 2;
}

message IndexParam {
    oneof index_param_oneof {
        double dval = 1;
        uint32 ival = 2;
        string sval = 3;
        string unescaped_sval = 4;
        IndexKeyVal kval = 5;
    }
}

message CodecParam {
    required CompressionCodec codec = 1;
    repeated IndexParam params = 2;
}

message CodecList {
    required CodecParam codec = 1;
    repeated CodecParam other_codecs = 2;
}

message ColumnDef {
    required ColumnPath col = 1;
    required TypeName type = 2;
    optional bool nullable = 3;
    optional DefaultModifier defaultv = 4;
    optional string comment = 5;
    optional CodecList codecs = 6;
    optional ColumnStatistics stats = 7;
    optional Expr ttl_expr = 8;
    optional bool is_pkey = 9;
    optional SettingValues setting_values = 10;
}

enum IndexType {
    IDX_set = 1;
    IDX_minmax = 2;
    IDX_hypothesis = 3;
    IDX_bloom_filter = 4;
    IDX_vector_similarity = 5;
    IDX_ngrambf_v1 = 6;
    IDX_tokenbf_v1 = 7;
    IDX_text = 8;
}

message IndexDef {
    required Index idx = 1;
    required Expr expr = 2;
    required IndexType type = 3;
    repeated IndexParam params = 4;
    optional uint32 granularity = 5;
}

message ProjectionDef {
    required Projection proj = 1;
    required Select select = 2;
    optional SettingValues setting_values = 3;
}

message ConstraintDef {
    enum ConstraintType {
        CHECK = 1;
        ASSUME = 2;
    }
    required Constraint constr = 1;
    required ConstraintType ctype = 2;
    required Expr expr = 3;
}

message TableDefItem {
    oneof createdef_oneof {
        ColumnDef col_def = 1;
        IndexDef idx_def = 2;
        ProjectionDef proj_def = 3;
        ConstraintDef const_def = 4;
    }
}

message TableDef {
    repeated TableDefItem table_defs = 1;
}

enum AscDesc {
    ASC = 1;
    DESC = 2;
}

message TableKeyExpr {
    required Expr expr = 1;
    optional AscDesc asc_desc = 2;
}

message TableKey {
    repeated TableKeyExpr exprs = 1;
}

enum TableEngineValues {
    MergeTree = 1;
    ReplacingMergeTree = 2;
    CoalescingMergeTree = 3;
    SummingMergeTree = 4;
    AggregatingMergeTree = 5;
    CollapsingMergeTree = 6;
    VersionedCollapsingMergeTree = 7;
    GraphiteMergeTree = 8;
    File = 9;
    Null = 10;
    Set = 11;
    Join = 12;
    Memory = 13;
    StripeLog = 14;
    Log = 15;
    TinyLog = 16;
    EmbeddedRocksDB = 17;
    Buffer = 18;
    MySQL = 19;
    PostgreSQL = 20;
    SQLite = 21;
    MongoDB = 22;
    Redis = 23;
    S3 = 24;
    S3Queue = 25;
    Hudi = 26;
    DeltaLakeS3 = 27;
    DeltaLakeAzure = 28;
    DeltaLakeLocal = 29;
    IcebergS3 = 30;
    IcebergAzure = 31;
    IcebergLocal = 32;
    Merge = 33;
    Distributed = 34;
    Dictionary = 35;
    GenerateRandom = 36;
    AzureBlobStorage = 37;
    AzureQueue = 38;
    URL = 39;
    KeeperMap = 40;
    ExternalDistributed = 41;
    MaterializedPostgreSQL = 42;
    ArrowFlight = 43;
    Alias = 44;
    TimeSeries = 45;
    HDFS = 46;
    Hive = 47;
    JDBC = 48;
    Kafka = 49;
    NATS = 50;
    ODBC = 51;
    RabbitMQ = 52;
    YTsaurus = 53;
    Executable = 54;
    ExecutablePool = 55;
    FileLog = 56;
}

enum TableEngineOption {
    TShared = 1;
    TReplicated = 2;
}

message TableEngineParam {
    oneof table_engine_param_oneof {
        ColumnPath cols = 1;
        InFormat in = 2;
        OutFormat out = 3;
        InOutFormat in_out = 4;
        JoinType join_op = 5;
        JoinConst join_const = 6;
        Database database = 7;
        Table table = 8;
        uint32 num = 9;
        string svalue = 10;
        ColumnPathList col_list = 11;
        string regexp = 12;
        ExprSchemaTable est = 13;
        Expr expr = 14;
        KeyValuePair kvalue = 15;
        string rvalue = 16;
    }
}

message TTLDelete {
    optional WhereStatement where = 1;
}

message TTLUpdate {
    oneof ttlupdate_oneof {
        TTLDelete del = 1;
        CodecList codecs = 2;
        Storage storage = 3;
    }
    optional WhereStatement where = 4;
}

message TTLSet {
    required ColumnPath col = 1;
    required Expr expr = 2;
}

message TTLGroupBy {
    required ExprList expr_list = 1;
    required TTLSet ttl_set = 2;
    repeated TTLSet other_ttl_set = 3;
}

message TTLEntry {
    required Expr time_expr = 1;
    oneof ttlentry_oneof {
        TTLUpdate update = 2;
        TTLGroupBy group_by = 3;
    }
}

message TTLExpr {
    required TTLEntry ttl_expr = 1;
    repeated TTLEntry other_ttl = 2;
}

message TableEngine {
    optional TableEngineOption toption = 1;
    optional TableEngineValues engine = 2;
    repeated TableEngineParam params = 3;
    optional TableKey order = 4;
    optional TableKey partition_by = 5;
    optional TableKey primary_key = 6;
    optional TableKey sample_by = 7;
    optional TTLExpr ttl_expr = 8;
    optional SettingValues setting_values = 9;
}

message CreateTableAs {
    optional bool clone = 1;
    required ExprSchemaTable est = 2;
}

message CreateTableSelect {
    optional bool empty = 1;
    optional bool paren = 2;
    required Select select = 3;
}

enum CreateReplaceOption {
    Create = 1;
    Replace = 2;
    CreateOrReplace = 3;
}

message CreateTable {
    required CreateReplaceOption create_opt = 1;
    optional bool is_temp = 2;
    optional bool if_not_exists = 3;
    required ExprSchemaTable est = 4;
    optional string uuid = 5;
    optional Cluster cluster = 6;
    oneof create_table_oneof {
        TableDef table_def = 7;
        CreateTableAs table_as = 8;
    }
    required TableEngine engine = 9;
    optional TTLExpr ttl_expr = 10;
    optional CreateTableSelect as_select_stmt = 11;
    optional string comment = 12;
}

enum SQLObject {
    DATABASE = 1;
    DICTIONARY = 2;
    FUNCTION = 3;
    TABLE = 4;
    VIEW = 5;
}

message SQLObjectName {
    oneof objn_oneof {
        ExprSchemaTable est = 1;
        Database database = 2;
        Function function = 3;
    }
}

message Drop {
    optional bool is_temp = 1;
    required SQLObject sobject = 2;
    optional bool if_exists = 3;
    optional bool if_empty = 4;
    required SQLObjectName object = 5;
    repeated SQLObjectName other_objects = 6;
    optional Cluster cluster = 7;
    optional bool sync = 8;
    optional SettingValues setting_values = 9;
}

message InsertFromFile {
    required string path = 1;
    optional string fcomp = 2;
    required InFormat format = 3;
}

message SelectParen {
    optional bool paren = 1;
    required Select select = 2;
}

message Insert {
    optional CTEs ctes = 1;
    required TableOrFunction tof = 2;
    repeated ColumnPath cols = 3;
    oneof insert_oneof {
        ValuesStatement values = 4;
        SelectParen select = 5;
        InsertFromFile insert_file = 6;
        string query = 7;
    }
    optional SettingValues setting_values = 8;
}

message PartitionExpr {
    oneof partition_oneof {
        string part = 1;
        string partition = 2;
        string partition_id = 3;
        bool all = 4;
        bool tuple = 5;
    }
}

message SinglePartitionExpr {
    required PartitionExpr partition = 1;
}

message Delete {
    optional SinglePartitionExpr single_partition = 1;
    required WhereStatement where = 2;
}

message LightDelete {
    required ExprSchemaTable est = 1;
    optional Cluster cluster = 2;
    required Delete del = 3;
    optional SettingValues setting_values = 4;
}

message UpdateSet {
    required ColumnPath col = 1;
    required Expr expr = 2;
}

message Update {
    required UpdateSet update = 1;
    repeated UpdateSet other_updates = 2;
    optional SinglePartitionExpr single_partition = 3;
    required WhereStatement where = 4;
}

message LightUpdate {
    required ExprSchemaTable est = 1;
    optional Cluster cluster = 2;
    required Update upt = 3;
    optional SettingValues setting_values = 4;
}

message Truncate {
    oneof truncate_oneof {
        ExprSchemaTable est = 1;
        Database all_tables = 2;
        Database database = 3;
    }
    optional Cluster cluster = 4;
    optional bool sync = 5;
    optional SettingValues setting_values = 6;
}


message SelectIntoFile {
    enum SelectIntoFileStep {
        APPEND = 1;
        TRUNCATE = 2;
    }
    required string path = 1;
    optional bool tstdout = 2;
    optional SelectIntoFileStep step = 3;
    optional string compression = 4;
    optional uint32 level = 5;
}

message TopSelect {
    required Select sel = 1;
    optional SelectIntoFile intofile = 2;
    optional OutFormat format = 3;
}

message CheckTable {
    required ExprSchemaTable est = 1;
    optional SinglePartitionExpr single_partition = 2;
    optional SettingValues setting_values = 3;
    optional OutFormat format = 4;
}

message DescribeStatement {
    oneof desc_oneof {
        TableOrFunction tof = 1;
        ExplainQuery sel = 2;
        SQLTableFuncCall stf = 3;
    }
    optional SettingValues setting_values = 4;
    optional OutFormat format = 5;
}

message DeduplicateExpr {
    oneof deduplicate_oneof {
        ColumnPathList col_list = 1;
        bool ded_star = 2;
        ColumnPathList ded_star_except = 3;
    }
}

message OptimizeTable {
    required ExprSchemaTable est = 1;
    optional Cluster cluster = 2;
    optional SinglePartitionExpr single_partition = 3;
    optional bool use_force = 4;
    optional bool final = 5;
    optional DeduplicateExpr dedup = 6;
    optional bool cleanup = 7;
    optional SettingValues setting_values = 8;
    optional OutFormat format = 9;
}

message Exchange {
    required SQLObject sobject = 1;
    required SQLObjectName object1 = 2;
    required SQLObjectName object2 = 3;
    optional Cluster cluster = 4;
    optional SettingValues setting_values = 5;
}

message AddWhere {
    oneof add_where_oneof {
        ColumnPath col = 1;
        Index idx = 2;
        bool first = 3;
    }
}

message AddColumn {
    required ColumnDef new_col = 1;
    optional AddWhere add_where = 2;
}

message RenameCol {
    required ColumnPath old_name = 1;
    required ColumnPath new_name = 2;
}

message ColInPartition {
    required ColumnPath col = 1;
    optional SinglePartitionExpr single_partition = 2;
}

message CommentColumn {
    required ColumnPath col = 1;
    required string comment = 2;
}

message AddStatistics {
    required ColumnPathList cols = 1;
    required ColumnStatistics stats = 2;
}

message MaterializeStatistics {
    oneof statistics_oneof {
        ColumnPathList cols = 1;
        bool all = 2;
    }
}

message AddIndex {
    required IndexDef new_idx = 1;
    optional AddWhere add_where = 2;
}

message IdxInPartition {
    required Index idx = 1;
    optional SinglePartitionExpr single_partition = 2;
}

message ProjectionInPartition {
    required Projection proj = 1;
    optional SinglePartitionExpr single_partition = 2;
}

message RemoveColumnProperty {
    enum ColumnProperties {
        DEFAULT = 1;
        ALIAS = 2;
        MATERIALIZED = 3;
        CODEC = 4;
        COMMENT = 5;
        TTL = 6;
        SETTINGS = 7;
    }
    required ColumnPath col = 1;
    required ColumnProperties property = 2;
}

message ModifyColumnSetting {
    required ColumnPath col = 1;
    required SettingValues setting_values = 2;
}

message SettingList {
    required string setting = 1;
    repeated string other_settings = 2;
}

message RemoveColumnSetting {
    required ColumnPath col = 1;
    required SettingList setting_values = 2;
}

message RefreshInterval {
    enum RefreshUnit {
        SECOND = 1;
        MINUTE = 2;
        HOUR = 3;
        DAY = 4;
        WEEK = 5;
        MONTH = 6;
        YEAR = 7;
    }
    required uint32 interval = 1;
    required RefreshUnit unit = 2;
}

message DependsList {
    required ExprSchemaTable est = 1;
    repeated ExprSchemaTable other_est = 2;
}

message RefreshableView {
    enum RefreshPolicy {
        EVERY = 1;
        AFTER = 2;
    }
    required RefreshPolicy policy = 1;
    required RefreshInterval interval = 2;
    optional RefreshInterval offset = 3;
    required RefreshInterval randomize = 4;
    optional DependsList depends = 5;
    optional SettingValues setting_values = 6;
    optional bool append = 7;
}

message CreateMatViewTo {
    required ExprSchemaTable est = 1;
    repeated ColumnDef col_list = 2;
}

message CreateView {
    required CreateReplaceOption create_opt = 1;
    optional bool is_temp = 2;
    optional bool if_not_exists = 3;
    optional bool materialized = 4;
    required ExprSchemaTable est = 5;
    optional string uuid = 6;
    optional Cluster cluster = 7;
    optional RefreshableView refresh = 8;
    optional CreateMatViewTo to = 9;
    optional TableEngine engine = 10;
    optional bool populate = 11;
    optional bool empty = 12;
    required SelectParen select = 13;
    optional string comment = 14;
}

message DictionaryColumn {
    required Column col = 1;
    required TypeName type = 2;
    required Expr default_val = 3;
    optional Expr expression = 4;
    optional bool hierarchical = 5; /// or injective
    optional bool is_object_id = 6;
}

message DictionarySourceDetails {
    enum DictionarySourceType {
        CLICKHOUSE = 1;
        MYSQL = 2;
        POSTGRESQL = 3;
        MONGODB = 4;
        REDIS = 5;
    }
    enum RedisStorageType {
        simple = 1;
        hash_map = 2;
    }
    required DictionarySourceType source = 1;
    optional ExprSchemaTable est = 2;
    optional string host = 3;
    optional string port = 4;
    optional string user = 5;
    optional string password = 6;
    optional RedisStorageType redis_storage = 7;
}

message DictionarySource {
    oneof dictionary_source_oneof {
        DictionarySourceDetails source = 1;
        bool null_src = 2;
    }
}

enum DictionaryLayouts {
    CACHE = 1;
    COMPLEX_KEY_CACHE = 2;
    COMPLEX_KEY_DIRECT = 3;
    COMPLEX_KEY_HASHED = 4;
    COMPLEX_KEY_HASHED_ARRAY = 5;
    COMPLEX_KEY_RANGE_HASHED = 6;
    COMPLEX_KEY_SPARSE_HASHED = 7;
    COMPLEX_KEY_SSD_CACHE = 8;
    DIRECT = 9;
    FLAT = 10;
    HASHED = 11;
    HASHED_ARRAY = 12;
    IP_TRIE = 13;
    RANGE_HASHED = 14;
    SPARSE_HASHED = 15;
    SSD_CACHE = 16;
}

message DictionaryLayout {
    required DictionaryLayouts layout = 1;
    optional SettingValues setting_values = 2;
}

message DictionaryLifetime {
    required uint32 min = 1;
    optional uint32 max = 2;
}

message DictionaryRange {
    required Expr min = 1;
    required Expr max = 2;
}

message CreateDictionary {
    required CreateReplaceOption create_opt = 1;
    optional bool if_not_exists = 2;
    required ExprSchemaTable est = 3;
    optional string uuid = 4;
    optional Cluster cluster = 5;
    required DictionaryColumn col = 6;
    repeated DictionaryColumn other_cols = 7;
    required TableKey primary_key = 8;
    optional DictionarySource source = 9;
    required DictionaryLayout layout = 10;
    optional DictionaryRange range = 11;
    optional DictionaryLifetime lifetime = 12;
    optional SettingValues setting_values = 13;
    optional string comment = 14;
}

message OptionalPartitionExpr {
    optional SinglePartitionExpr single_partition = 1;
}

message AttachPartitionFrom {
    required SinglePartitionExpr single_partition = 1;
    required ExprSchemaTable est = 2;
}

message ClearColumnInPartition {
    required ColumnPath col = 1;
    required SinglePartitionExpr single_partition = 2;
}

message FreezePartition {
    optional SinglePartitionExpr single_partition = 1;
    required uint32 fname = 2;
}

message ClearIndexInPartition {
    required Index idx = 1;
    required SinglePartitionExpr single_partition = 2;
}

message MovePartition {
    required SinglePartitionExpr single_partition = 1;
    required Storage storage = 2;
}

message AlterItem {
    optional bool paren = 1;
    oneof alter_oneof {
        /// For tables
        Delete del = 2;
        Update update = 3;
        TableKey order = 4;
        ColInPartition materialize_column = 5;
        AddColumn add_column = 6;
        ColumnPath drop_column = 7;
        RenameCol rename_column = 8;
        ColInPartition clear_column = 9;
        AddColumn modify_column = 10;
        CommentColumn comment_column = 11;
        OptionalPartitionExpr delete_mask = 12;
        AddStatistics add_stats = 13;
        AddStatistics mod_stats = 14;
        ColumnPathList drop_stats = 15;
        ColumnPathList clear_stats = 16;
        MaterializeStatistics mat_stats = 17;
        AddIndex add_index = 18;
        IdxInPartition materialize_index = 19;
        Index drop_index = 20;
        IdxInPartition clear_index = 21;
        RemoveColumnProperty column_remove_property = 22;
        ModifyColumnSetting column_modify_setting = 23;
        RemoveColumnSetting column_remove_setting = 24;
        SettingValues table_modify_setting = 25;
        SettingList table_remove_setting = 26;
        ProjectionDef add_projection = 27;
        Projection remove_projection = 28;
        ProjectionInPartition materialize_projection = 29;
        ProjectionInPartition clear_projection = 30;
        ConstraintDef add_constraint = 31;
        Constraint remove_constraint = 32;
        SinglePartitionExpr detach_partition = 33;
        SinglePartitionExpr drop_partition = 34;
        SinglePartitionExpr drop_detached_partition = 35;
        SinglePartitionExpr forget_partition = 36;
        SinglePartitionExpr attach_partition = 37;
        AttachPartitionFrom attach_partition_from = 38;
        AttachPartitionFrom replace_partition_from = 39;
        AttachPartitionFrom move_partition_to = 40;
        ClearColumnInPartition clear_column_partition = 41;
        FreezePartition freeze_partition = 42;
        FreezePartition unfreeze_partition = 43;
        ClearIndexInPartition clear_index_partition = 44;
        MovePartition move_partition = 45;
        TTLExpr modify_ttl  = 46;
        bool remove_ttl = 47;
        OptionalPartitionExpr rewrite_parts = 48;
        /// For views
        SelectParen modify_query = 49;
        RefreshableView refresh = 50;
        /// For tables, views and databases
        string comment = 51;
    }
}

message Alter {
    optional bool is_temp = 1;
    required SQLObject sobject = 2;
    required SQLObjectName object = 3;
    optional Cluster cluster = 4;
    required AlterItem alter = 5;
    repeated AlterItem other_alters = 6;
    optional SettingValues setting_values = 7;
}

message Attach {
    required SQLObject sobject = 1;
    required SQLObjectName object = 2;
    optional string uuid = 3;
    optional Cluster cluster = 4;
    optional bool as_replicated = 5;
    optional SettingValues setting_values = 6;
}

message Detach {
    required SQLObject sobject = 1;
    required SQLObjectName object = 2;
    optional Cluster cluster = 3;
    optional bool permanently = 4;
    optional bool sync = 5;
    optional SettingValues setting_values = 6;
}

message SyncReplica {
    enum SyncPolicy {
        STRICT = 1;
        LIGHTWEIGHT = 2;
        PULL = 3;
    }
    required ExprSchemaTable est = 1;
    required SyncPolicy policy = 2;
}

enum FailPoint {
    replicated_merge_tree_commit_zk_fail_after_op = 1;
    replicated_queue_fail_next_entry = 2;
    replicated_queue_unfail_entries = 3;
    replicated_merge_tree_insert_quorum_fail_0 = 4;
    replicated_merge_tree_commit_zk_fail_when_recovering_from_hw_fault = 5;
    use_delayed_remote_source = 6;
    cluster_discovery_faults = 7;
    stripe_log_sink_write_fallpoint = 8;
    smt_commit_merge_mutate_zk_fail_after_op = 9;
    smt_commit_merge_mutate_zk_fail_before_op = 10;
    smt_commit_write_zk_fail_after_op = 11;
    smt_commit_write_zk_fail_before_op = 12;
    smt_commit_merge_change_version_before_op = 13;
    smt_merge_mutate_intention_freeze_in_destructor = 14;
    smt_add_part_sleep_after_add_before_commit = 15;
    smt_sleep_in_constructor = 16;
    meta_in_keeper_create_metadata_failure = 17;
    smt_insert_retry_timeout = 18;
    smt_insert_fake_hardware_error = 19;
    smt_sleep_after_hardware_in_insert = 20;
    smt_throw_keeper_exception_after_successful_insert = 21;
    smt_lightweight_snapshot_fail = 22;
    object_storage_queue_fail_commit = 23;
    smt_dont_merge_first_part = 24;
    smt_sleep_in_schedule_data_processing_job = 25;
    cache_warmer_stall = 26;
    file_cache_dynamic_resize_fail_to_evict = 27;
    check_table_query_delay_for_part = 28;
    dummy_failpoint = 29;
    prefetched_reader_pool_failpoint = 30;
    shared_set_sleep_during_update = 31;
    smt_outdated_parts_exception_response = 32;
    object_storage_queue_fail_in_the_middle_of_file = 33;
    replicated_merge_tree_insert_retry_pause = 34;
    finish_set_quorum_failed_parts = 35;
    finish_clean_quorum_failed_parts = 36;
    dummy_pausable_failpoint = 37;
    execute_query_calling_empty_set_result_func_on_exception = 38;
    receive_timeout_on_table_status_response = 39;
    keepermap_fail_drop_data = 40;
    lazy_pipe_fds_fail_close = 41;
    infinite_sleep = 42;
    stop_moving_part_before_swap_with_active = 43;
    replicated_merge_tree_all_replicas_stale = 44;
    zero_copy_lock_zk_fail_before_op = 45;
    zero_copy_lock_zk_fail_after_op = 46;
    plain_object_storage_write_fail_on_directory_create = 47;
    plain_object_storage_write_fail_on_directory_move = 48;
    zero_copy_unlock_zk_fail_before_op = 49;
    zero_copy_unlock_zk_fail_after_op = 50;
    plain_rewritable_object_storage_azure_not_found_on_init = 51;
    storage_merge_tree_background_clear_old_parts_pause = 52;
    database_replicated_startup_pause = 53;
    parallel_replicas_wait_for_unused_replicas = 54;
    plain_object_storage_copy_fail_on_file_move = 55;
    plain_object_storage_copy_temp_source_file_fail_on_file_move = 56;
    plain_object_storage_copy_temp_target_file_fail_on_file_move = 57;
    slowdown_parallel_replicas_local_plan_read = 58;
    iceberg_writes_cleanup = 59;
    smt_commit_exception_before_op = 60;
    //keeper_leader_sets_invalid_digest = 61; The server aborts legitimately, can't be used
}

message SystemCommand {
    oneof system_cmd_oneof {
        bool reload_embedded_dictionaries = 1;
        bool reload_dictionaries = 2;
        bool reload_models = 3;
        bool reload_functions = 4;
        Function reload_function = 5;
        bool reload_asynchronous_metrics = 6;
        bool drop_dns_cache = 7;
        bool drop_mark_cache = 8;
        bool drop_uncompressed_cache = 9;
        bool drop_compiled_expression_cache = 10;
        bool drop_query_cache = 11;
        /// The bool value is used here
        bool drop_format_schema_cache = 12;
        bool flush_logs = 13;
        bool reload_config = 14;
        bool reload_users = 15;
        ExprSchemaTable stop_merges = 16;
        ExprSchemaTable start_merges = 17;
        ExprSchemaTable stop_ttl_merges = 18;
        ExprSchemaTable start_ttl_merges = 19;
        ExprSchemaTable stop_moves = 20;
        ExprSchemaTable start_moves = 21;
        ExprSchemaTable wait_loading_parts = 22;
        ExprSchemaTable stop_fetches = 23;
        ExprSchemaTable start_fetches = 24;
        ExprSchemaTable stop_replicated_sends = 25;
        ExprSchemaTable start_replicated_sends = 26;
        ExprSchemaTable stop_replication_queues = 27;
        ExprSchemaTable start_replication_queues = 28;
        ExprSchemaTable stop_pulling_replication_log = 29;
        ExprSchemaTable start_pulling_replication_log = 30;
        SyncReplica sync_replica = 31;
        Database sync_replicated_database = 32;
        ExprSchemaTable restart_replica = 33;
        ExprSchemaTable restore_replica = 34;
        bool restart_replicas = 35;
        bool drop_filesystem_cache = 36;
        bool sync_file_cache = 37;
        bool load_pks = 38;
        ExprSchemaTable load_pk = 39;
        bool unload_pks = 40;
        ExprSchemaTable unload_pk = 41;
        bool refresh_views = 42;
        ExprSchemaTable refresh_view = 43;
        bool stop_views = 44;
        ExprSchemaTable stop_view = 45;
        bool start_views = 46;
        ExprSchemaTable start_view = 47;
        ExprSchemaTable cancel_view = 48;
        ExprSchemaTable wait_view = 49;
        ExprSchemaTable prewarm_cache = 50;
        ExprSchemaTable prewarm_primary_index_cache = 51;
        bool drop_connections_cache = 52;
        bool drop_primary_index_cache = 53;
        bool drop_index_mark_cache = 54;
        bool drop_index_uncompressed_cache = 55;
        bool drop_mmap_cache = 56;
        bool drop_page_cache = 57;
        bool drop_schema_cache = 58;
        bool drop_s3_client_cache = 59;
        bool flush_async_insert_queue = 60;
        bool sync_filesystem_cache = 61;
        bool drop_vector_similarity_index_cache = 62;
        ExprSchemaTable reload_dictionary = 63;
        ExprSchemaTable flush_distributed = 64;
        ExprSchemaTable stop_distributed_sends = 65;
        ExprSchemaTable start_distributed_sends = 66;
        bool drop_query_condition_cache = 67;
        FailPoint enable_failpoint = 68;
        FailPoint disable_failpoint = 69;
        bool iceberg_metadata_cache = 70;
        bool reconnect_keeper = 71;
        bool drop_text_index_dictionary_cache = 72;
        bool drop_text_index_header_cache = 73;
        bool drop_text_index_postings_cache = 74;
        bool drop_text_index_caches = 75;
    }
    optional Cluster cluster = 76;
}

message BackupRestoreObject {
    optional bool is_temp = 1;
    required SQLObject sobject = 2;
    required SQLObjectName object = 3;
    optional SQLObjectName alias = 4;
    repeated PartitionExpr partitions = 5;
}

message BackupRestoreElement {
    oneof backup_oneof {
        BackupRestoreObject bobject = 1;
        bool all = 2;
    }
    repeated ExprSchemaTable except_tables = 3;
}

message BackupParam {
    oneof backup_param_oneof {
        string svalue = 1;
        string rvalue = 2;
    }
}

message BackupParams {
    repeated BackupParam out_params = 1;
}

message BackupRestore {
    enum BackupCommand {
        BACKUP = 1;
        RESTORE = 2;
    }
    required BackupCommand command = 1;
    required BackupRestoreElement backup_element = 2;
    repeated BackupRestoreElement other_elements = 3;
    optional Cluster cluster = 4;
    enum BackupOutput {
        Disk = 1;
        File = 2;
        Memory = 3;
        Null = 4;
        S3 = 5;
        AzureBlobStorage = 6;
    }
    required BackupOutput out = 5;
    required BackupParams params = 6;
    optional SettingValues setting_values = 7;
    enum SyncOrAsync {
        SYNC = 1;
        ASYNC = 2;
    }
    optional SyncOrAsync sync = 8;
    oneof backup_format_oneof {
        InFormat informat = 9;
        OutFormat outformat = 10;
    }
    /// Need to know backup number
    required uint32 backup_number = 11;
}

message Rename {
    required SQLObject sobject = 1;
    required SQLObjectName old_object = 2;
    required SQLObjectName new_object = 3;
    optional Cluster cluster = 4;
    optional SettingValues setting_values = 5;
}

message Kill {
    enum KillEnum {
        QUERY = 1;
        MUTATION = 2;
    }
    required KillEnum command = 1;
    optional Cluster cluster = 2;
    required WhereStatement where = 3;
    enum KillOption {
        SYNC = 1;
        ASYNC = 2;
        TEST = 3;
    }
    optional KillOption option = 4;
    oneof kill_format_oneof {
        InFormat informat = 5;
        OutFormat outformat = 6;
    }
    optional SettingValues setting_values = 7;
}

message ShowObject {
    optional bool create = 1;
    optional bool is_temp = 2;
    required SQLObject sobject = 3;
    required SQLObjectName object = 4;
}

message ShowTables {
    optional bool full = 1;
    optional bool is_temp = 2;
    optional Database database = 3;
}

message ShowDictionaries {
    optional Database database = 1;
}

message ShowColumns {
    optional bool extended = 1;
    optional bool full = 2;
    required ExprSchemaTable est = 3;
}

message ShowIndex {
    enum IndexShow {
        INDEX = 1;
        INDEXES = 2;
        INDICES = 3;
        KEYS = 4;
    }
    optional bool extended = 1;
    required IndexShow key = 2;
    required ExprSchemaTable est = 3;
}

message ShowStatement {
    oneof show_oneof {
        ShowObject object = 1;
        bool databases = 2;
        ShowTables tables = 3;
        ShowColumns columns = 4;
        ShowDictionaries dictionaries = 5;
        ShowIndex indexes = 6;
        bool processlist = 7;
        bool grants = 8; /// bool is used here
        bool users = 9;
        bool roles = 10; /// bool is used here
        bool profiles = 11; /// bool is used here
        ExprSchemaTable policies = 12;
        bool quotas = 13;
        bool quota = 14; /// bool is used here
        bool access = 15;
        Cluster cluster = 16;
        bool clusters = 17;
        bool settings = 18; /// bool is used here
        string setting = 19;
        bool filesystem_caches = 20;
        bool engines = 21;
        bool functions = 22;
        bool merges = 23;
    }
    optional SettingValues setting_values = 24;
    optional OutFormat format = 25;
}

message SQLQueryInner {
    oneof query_inner_oneof {
        TopSelect select = 1;
        CreateTable create_table = 2;
        Drop drop = 3;
        Insert insert = 4;
        LightDelete del = 5;
        LightUpdate upt = 6;
        Truncate trunc = 7;
        OptimizeTable opt = 8;
        CheckTable check = 9;
        DescribeStatement desc = 10;
        Exchange exchange = 11;
        Alter alter = 12;
        SettingValues setting_values = 13;
        CreateView create_view = 14;
        Attach attach = 15;
        Detach detach = 16;
        CreateDatabase create_database = 17;
        CreateFunction create_function = 18;
        SystemCommand system_cmd = 19;
        BackupRestore backup_restore = 20;
        CreateDictionary create_dictionary = 21;
        Rename rename = 22;
        Kill kill = 23;
        ShowStatement show = 24;
    }
}

message ExplainOption {
    enum ExplainOpt {
        graph = 1;
        optimize = 2;
        oneline = 3;
        dump_ast = 4;
        dump_passes = 5;
        dump_tree = 6;
        run_passes = 7;
        passes = 8;
        distributed = 9;
        sorting = 10;
        json = 11;
        description = 12;
        indexes = 13;
        keep_logical_steps = 14;
        actions = 15;
        header = 16;
        compact = 17;
        run_query_tree_passes = 18;
        query_tree_passes = 19;
        projections = 20;
        input_headers = 21;
    }
    required ExplainOpt opt = 1;
    required uint32 val = 2;
}

message ExplainQuery {
    enum ExplainValues {
        PLAN = 1;
        PIPELINE = 2;
        QUERY_TREE = 3;
        AST = 4;
        SYNTAX = 5;
        ESTIMATE = 6;
        TABLE_OVERRIDE = 7;
    }
    optional bool is_explain = 1;
    optional ExplainValues expl = 2;
    repeated ExplainOption opts = 3;
    required SQLQueryInner inner_query = 4;
}

message SingleSQLQuery {
    oneof query_oneof {
        ExplainQuery explain = 1;
        bool start_trans = 2;
        bool commit_trans = 3;
        bool rollback_trans = 4;
    }
}

message SQLQuery {
    required SingleSQLQuery single_query = 1;
    repeated SingleSQLQuery parallel_queries = 2;
}<|MERGE_RESOLUTION|>--- conflicted
+++ resolved
@@ -3233,20 +3233,6 @@
     COMP_LZ4 = 3;
     COMP_LZ4HC = 4;
     COMP_ZSTD = 5;
-<<<<<<< HEAD
-    COMP_ZSTD_QAT = 6;
-    COMP_DEFLATE_QPL = 7;
-    COMP_Delta = 8;
-    COMP_DoubleDelta = 9;
-    COMP_GCD = 10;
-    COMP_Gorilla = 11;
-    COMP_FPC = 12;
-    COMP_T64 = 13;
-    //COMP_SZ3 = 14;
-    COMP_AES_128_GCM_SIV = 14;
-    COMP_AES_256_GCM_SIV = 15;
-    COMP_ALP = 16;
-=======
     COMP_Delta = 6;
     COMP_DoubleDelta = 7;
     COMP_GCD = 8;
@@ -3258,7 +3244,7 @@
     /// COMP_ZSTD_QAT = 14;
     /// COMP_DEFLATE_QPL = 15;
     /// COMP_SZ3 = 16;
->>>>>>> 7c029d1a
+    COMP_ALP = 17;
 }
 
 message IndexKeyVal {
