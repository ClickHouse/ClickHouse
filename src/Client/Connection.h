#pragma once

#include <base/logger_useful.h>

#include <Poco/Net/StreamSocket.h>

#if !defined(ARCADIA_BUILD)
#   include <Common/config.h>
#endif
#include <Client/IServerConnection.h>
#include <Core/Defines.h>


#include <IO/ReadBufferFromPocoSocket.h>

#include <Interpreters/TablesStatus.h>
#include <Interpreters/Context_fwd.h>

#include <Compression/ICompressionCodec.h>

#include <Storages/MergeTree/RequestResponse.h>

#include <atomic>
#include <optional>

namespace DB
{

struct Settings;

class Connection;
struct ConnectionParameters;

using ConnectionPtr = std::shared_ptr<Connection>;
using Connections = std::vector<ConnectionPtr>;


<<<<<<< HEAD
/// Packet that could be received from server.
struct Packet
{
    UInt64 type;

    Block block;
    std::unique_ptr<Exception> exception;
    std::vector<String> multistring_message;
    Progress progress;
    BlockStreamProfileInfo profile_info;
    std::vector<UUID> part_uuids;
    PartitionReadRequest request;
    PartitionReadResponce response;

    Packet() : type(Protocol::Server::Hello) {}
};


=======
>>>>>>> 979b312d
/** Connection with database server, to use by client.
  * How to use - see Core/Protocol.h
  * (Implementation of server end - see Server/TCPHandler.h)
  *
  * As 'default_database' empty string could be passed
  *  - in that case, server will use it's own default database.
  */
class Connection : public IServerConnection
{
    friend class MultiplexedConnections;

public:
    Connection(const String & host_, UInt16 port_,
        const String & default_database_,
        const String & user_, const String & password_,
        const String & cluster_,
        const String & cluster_secret_,
        const String & client_name_,
        Protocol::Compression compression_,
        Protocol::Secure secure_,
        Poco::Timespan sync_request_timeout_ = Poco::Timespan(DBMS_DEFAULT_SYNC_REQUEST_TIMEOUT_SEC, 0))
        :
        host(host_), port(port_), default_database(default_database_),
        user(user_), password(password_),
        cluster(cluster_),
        cluster_secret(cluster_secret_),
        client_name(client_name_),
        compression(compression_),
        secure(secure_),
        sync_request_timeout(sync_request_timeout_),
        log_wrapper(*this)
    {
        /// Don't connect immediately, only on first need.

        if (user.empty())
            user = "default";

        setDescription();
    }

    static ServerConnectionPtr createConnection(const ConnectionParameters & parameters, ContextPtr context);

    /// Set throttler of network traffic. One throttler could be used for multiple connections to limit total traffic.
    void setThrottler(const ThrottlerPtr & throttler_) override
    {
        throttler = throttler_;
    }

    /// Change default database. Changes will take effect on next reconnect.
    void setDefaultDatabase(const String & database) override;

    void getServerVersion(const ConnectionTimeouts & timeouts,
                          String & name,
                          UInt64 & version_major,
                          UInt64 & version_minor,
                          UInt64 & version_patch,
                          UInt64 & revision) override;

    UInt64 getServerRevision(const ConnectionTimeouts & timeouts) override;

    const String & getServerTimezone(const ConnectionTimeouts & timeouts) override;
    const String & getServerDisplayName(const ConnectionTimeouts & timeouts) override;

    /// For log and exception messages.
    const String & getDescription() const override;
    const String & getHost() const;
    UInt16 getPort() const;
    const String & getDefaultDatabase() const;

    Protocol::Compression getCompression() const { return compression; }

    void sendQuery(
        const ConnectionTimeouts & timeouts,
        const String & query,
        const String & query_id_/* = "" */,
        UInt64 stage/* = QueryProcessingStage::Complete */,
        const Settings * settings/* = nullptr */,
        const ClientInfo * client_info/* = nullptr */,
        bool with_pending_data/* = false */) override;

    void sendCancel() override;

<<<<<<< HEAD
    void sendMergeTreeReadTaskResponce(const PartitionReadResponce & response);

    /// Send prepared block of data (serialized and, if need, compressed), that will be read from 'input'.
    /// You could pass size of serialized/compressed block.
    void sendPreparedData(ReadBuffer & input, size_t size, const String & name = "");
=======
    void sendData(const Block & block, const String & name/* = "" */, bool scalar/* = false */) override;

    void sendExternalTablesData(ExternalTablesData & data) override;

    bool poll(size_t timeout_microseconds/* = 0 */) override;

    bool hasReadPendingData() const override;
>>>>>>> 979b312d

    std::optional<UInt64> checkPacket(size_t timeout_microseconds/* = 0*/) override;

    Packet receivePacket() override;

    void forceConnected(const ConnectionTimeouts & timeouts) override;

    bool isConnected() const override { return connected; }

    bool checkConnected() override { return connected && ping(); }

    void disconnect() override;


    /// Send prepared block of data (serialized and, if need, compressed), that will be read from 'input'.
    /// You could pass size of serialized/compressed block.
    void sendPreparedData(ReadBuffer & input, size_t size, const String & name = "");

    void sendReadTaskResponse(const String &);
    /// Send all scalars.
    void sendScalarsData(Scalars & data);
    /// Send parts' uuids to excluded them from query processing
    void sendIgnoredPartUUIDs(const std::vector<UUID> & uuids);

    TablesStatusResponse getTablesStatus(const ConnectionTimeouts & timeouts,
                                         const TablesStatusRequest & request);

    size_t outBytesCount() const { return out ? out->count() : 0; }
    size_t inBytesCount() const { return in ? in->count() : 0; }

    Poco::Net::Socket * getSocket() { return socket.get(); }

    /// Each time read from socket blocks and async_callback is set, it will be called. You can poll socket inside it.
    void setAsyncCallback(AsyncCallback async_callback_)
    {
        async_callback = std::move(async_callback_);
        if (in)
            in->setAsyncCallback(std::move(async_callback));
    }
private:
    String host;
    UInt16 port;
    String default_database;
    String user;
    String password;

    /// For inter-server authorization
    String cluster;
    String cluster_secret;
    String salt;

    /// Address is resolved during the first connection (or the following reconnects)
    /// Use it only for logging purposes
    std::optional<Poco::Net::SocketAddress> current_resolved_address;

    /// For messages in log and in exceptions.
    String description;
    void setDescription();

    /// Returns resolved address if it was resolved.
    std::optional<Poco::Net::SocketAddress> getResolvedAddress() const;

    String client_name;

    bool connected = false;

    String server_name;
    UInt64 server_version_major = 0;
    UInt64 server_version_minor = 0;
    UInt64 server_version_patch = 0;
    UInt64 server_revision = 0;
    String server_timezone;
    String server_display_name;

    std::unique_ptr<Poco::Net::StreamSocket> socket;
    std::shared_ptr<ReadBufferFromPocoSocket> in;
    std::shared_ptr<WriteBuffer> out;
    std::optional<UInt64> last_input_packet_type;

    String query_id;
    Protocol::Compression compression;        /// Enable data compression for communication.
    Protocol::Secure secure;             /// Enable data encryption for communication.

    /// What compression settings to use while sending data for INSERT queries and external tables.
    CompressionCodecPtr compression_codec;

    /** If not nullptr, used to limit network traffic.
      * Only traffic for transferring blocks is accounted. Other packets don't.
      */
    ThrottlerPtr throttler;

    Poco::Timespan sync_request_timeout;

    /// From where to read query execution result.
    std::shared_ptr<ReadBuffer> maybe_compressed_in;
    BlockInputStreamPtr block_in;
    BlockInputStreamPtr block_logs_in;

    /// Where to write data for INSERT.
    std::shared_ptr<WriteBuffer> maybe_compressed_out;
    BlockOutputStreamPtr block_out;

    /// Logger is created lazily, for avoid to run DNS request in constructor.
    class LoggerWrapper
    {
    public:
        explicit LoggerWrapper(Connection & parent_)
            : log(nullptr), parent(parent_)
        {
        }

        Poco::Logger * get()
        {
            if (!log)
                log = &Poco::Logger::get("Connection (" + parent.getDescription() + ")");

            return log;
        }

    private:
        std::atomic<Poco::Logger *> log;
        Connection & parent;
    };

    LoggerWrapper log_wrapper;

    AsyncCallback async_callback = {};

    void connect(const ConnectionTimeouts & timeouts);
    void sendHello();
    void receiveHello();

#if USE_SSL
    void sendClusterNameAndSalt();
#endif
    bool ping();

    Block receiveData();
    Block receiveLogData();
    Block receiveDataImpl(BlockInputStreamPtr & stream);

    std::vector<String> receiveMultistringMessage(UInt64 msg_type) const;
    std::unique_ptr<Exception> receiveException() const;
    Progress receiveProgress() const;
    BlockStreamProfileInfo receiveProfileInfo() const;
    PartitionReadRequest receivePartitionReadRequest() const;

    void initInputBuffers();
    void initBlockInput();
    void initBlockLogsInput();

    [[noreturn]] void throwUnexpectedPacket(UInt64 packet_type, const char * expected) const;
};

class AsyncCallbackSetter
{
public:
    AsyncCallbackSetter(Connection * connection_, AsyncCallback async_callback) : connection(connection_)
    {
        connection->setAsyncCallback(std::move(async_callback));
    }

    ~AsyncCallbackSetter()
    {
        connection->setAsyncCallback({});
    }
private:
    Connection * connection;
};

}<|MERGE_RESOLUTION|>--- conflicted
+++ resolved
@@ -35,27 +35,6 @@
 using Connections = std::vector<ConnectionPtr>;
 
 
-<<<<<<< HEAD
-/// Packet that could be received from server.
-struct Packet
-{
-    UInt64 type;
-
-    Block block;
-    std::unique_ptr<Exception> exception;
-    std::vector<String> multistring_message;
-    Progress progress;
-    BlockStreamProfileInfo profile_info;
-    std::vector<UUID> part_uuids;
-    PartitionReadRequest request;
-    PartitionReadResponce response;
-
-    Packet() : type(Protocol::Server::Hello) {}
-};
-
-
-=======
->>>>>>> 979b312d
 /** Connection with database server, to use by client.
   * How to use - see Core/Protocol.h
   * (Implementation of server end - see Server/TCPHandler.h)
@@ -138,21 +117,15 @@
 
     void sendCancel() override;
 
-<<<<<<< HEAD
-    void sendMergeTreeReadTaskResponce(const PartitionReadResponce & response);
-
-    /// Send prepared block of data (serialized and, if need, compressed), that will be read from 'input'.
-    /// You could pass size of serialized/compressed block.
-    void sendPreparedData(ReadBuffer & input, size_t size, const String & name = "");
-=======
     void sendData(const Block & block, const String & name/* = "" */, bool scalar/* = false */) override;
 
+    void sendMergeTreeReadTaskResponce(const PartitionReadResponce & response) override;
+
     void sendExternalTablesData(ExternalTablesData & data) override;
 
     bool poll(size_t timeout_microseconds/* = 0 */) override;
 
     bool hasReadPendingData() const override;
->>>>>>> 979b312d
 
     std::optional<UInt64> checkPacket(size_t timeout_microseconds/* = 0*/) override;
 
