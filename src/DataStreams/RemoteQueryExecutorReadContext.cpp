#if defined(OS_LINUX)

#include <DataStreams/RemoteQueryExecutorReadContext.h>
#include <Common/Exception.h>
#include <Common/NetException.h>
#include <Client/MultiplexedConnections.h>
#include <sys/epoll.h>

namespace DB
{

struct RemoteQueryExecutorRoutine
{
    MultiplexedConnections & connections;
    RemoteQueryExecutorReadContext & read_context;

    struct ReadCallback
    {
        RemoteQueryExecutorReadContext & read_context;
        Fiber & fiber;

        void operator()(Poco::Net::Socket & socket)
        {
            try
            {
                read_context.setSocket(socket);
            }
            catch (DB::Exception & e)
            {
                e.addMessage(" while reading from socket ({})", socket.peerAddress().toString());
                throw;
            }

            read_context.is_read_in_progress.store(true, std::memory_order_relaxed);
            fiber = std::move(fiber).resume();
            read_context.is_read_in_progress.store(false, std::memory_order_relaxed);
        }
    };

    Fiber operator()(Fiber && sink) const
    {
        try
        {
            while (true)
            {
                read_context.packet = connections.receivePacketUnlocked(ReadCallback{read_context, sink});
                sink = std::move(sink).resume();
            }
        }
        catch (const boost::context::detail::forced_unwind &)
        {
            /// This exception is thrown by fiber implementation in case if fiber is being deleted but hasn't exited
            /// It should not be caught or it will segfault.
            /// Other exceptions must be caught
            throw;
        }
        catch (...)
        {
            read_context.exception = std::current_exception();
        }

        return std::move(sink);
    }
};

namespace ErrorCodes
{
    extern const int CANNOT_READ_FROM_SOCKET;
    extern const int CANNOT_OPEN_FILE;
    extern const int SOCKET_TIMEOUT;
}

RemoteQueryExecutorReadContext::RemoteQueryExecutorReadContext(MultiplexedConnections & connections_)
    : connections(connections_)
{
    epoll_fd = epoll_create(2);
    if (-1 == epoll_fd)
        throwFromErrno("Cannot create epoll descriptor", ErrorCodes::CANNOT_OPEN_FILE);

    if (-1 == pipe2(pipe_fd, O_NONBLOCK))
        throwFromErrno("Cannot create pipe", ErrorCodes::CANNOT_OPEN_FILE);

    {
        epoll_event socket_event;
        socket_event.events = EPOLLIN | EPOLLPRI;
        socket_event.data.fd = pipe_fd[0];

        if (-1 == epoll_ctl(epoll_fd, EPOLL_CTL_ADD, pipe_fd[0], &socket_event))
            throwFromErrno("Cannot add pipe descriptor to epoll", ErrorCodes::CANNOT_OPEN_FILE);
    }

    {
        epoll_event timer_event;
        timer_event.events = EPOLLIN | EPOLLPRI;
        timer_event.data.fd = timer.getDescriptor();

        if (-1 == epoll_ctl(epoll_fd, EPOLL_CTL_ADD, timer_event.data.fd, &timer_event))
            throwFromErrno("Cannot add timer descriptor to epoll", ErrorCodes::CANNOT_OPEN_FILE);
    }

    auto routine = RemoteQueryExecutorRoutine{connections, *this};
    fiber = boost::context::fiber(std::allocator_arg_t(), stack, std::move(routine));
}

void RemoteQueryExecutorReadContext::setSocket(Poco::Net::Socket & socket)
{
    int fd = socket.impl()->sockfd();
    if (fd == socket_fd)
        return;

    epoll_event socket_event;
    socket_event.events = EPOLLIN | EPOLLPRI;
    socket_event.data.fd = fd;

    if (socket_fd != -1)
    {
        if (-1 == epoll_ctl(epoll_fd, EPOLL_CTL_DEL, socket_fd, &socket_event))
            throwFromErrno("Cannot remove socket descriptor to epoll", ErrorCodes::CANNOT_OPEN_FILE);
    }

    socket_fd = fd;

    if (-1 == epoll_ctl(epoll_fd, EPOLL_CTL_ADD, socket_fd, &socket_event))
        throwFromErrno("Cannot add socket descriptor to epoll", ErrorCodes::CANNOT_OPEN_FILE);

    receive_timeout = socket.impl()->getReceiveTimeout();
}

bool RemoteQueryExecutorReadContext::checkTimeout(bool blocking)
{
    try
    {
        return checkTimeoutImpl(blocking);
    }
    catch (DB::Exception & e)
    {
        if (last_used_socket)
            e.addMessage(" while reading from socket ({})", last_used_socket->peerAddress().toString());
        throw;
    }
}

bool RemoteQueryExecutorReadContext::checkTimeoutImpl(bool blocking)
{
    epoll_event events[3];
    events[0].data.fd = events[1].data.fd = events[2].data.fd = -1;

    /// Wait for epoll_fd will not block if it was polled externally.
<<<<<<< HEAD
    int num_events = 0;
    while (num_events <= 0)
    {
        num_events = epoll_wait(epoll_fd, events, 3, -1);
        if (num_events == -1 && errno != EINTR)
            throwFromErrno("Failed to epoll_wait", ErrorCodes::CANNOT_READ_FROM_SOCKET);
    }
=======
    int timeout = blocking ? -1 : 0;
    int num_events = epoll_wait(epoll_fd, events, 3, timeout);
    if (num_events == -1)
        throwFromErrno("Failed to epoll_wait", ErrorCodes::CANNOT_READ_FROM_SOCKET);
>>>>>>> 93c7a90b

    bool is_socket_ready = false;
    bool is_pipe_alarmed = false;

    for (int i = 0; i < num_events; ++i)
    {
        if (events[i].data.fd == socket_fd)
            is_socket_ready = true;
        if (events[i].data.fd == timer.getDescriptor())
            is_timer_alarmed = true;
        if (events[i].data.fd == pipe_fd[0])
            is_pipe_alarmed = true;
    }

    if (is_pipe_alarmed)
        return false;

    if (is_timer_alarmed && !is_socket_ready)
    {
        /// Socket receive timeout. Drain it in case or error, or it may be hide by timeout exception.
        timer.drain();
        throw NetException("Timeout exceeded", ErrorCodes::SOCKET_TIMEOUT);
    }

    return true;
}

void RemoteQueryExecutorReadContext::setTimer() const
{
    /// Did not get packet yet. Init timeout for the next async reading.
    timer.reset();

    if (receive_timeout.totalMicroseconds())
        timer.setRelative(receive_timeout);
}

bool RemoteQueryExecutorReadContext::resumeRoutine()
{
    if (is_read_in_progress.load(std::memory_order_relaxed) && !checkTimeout())
        return false;

    {
        std::lock_guard guard(fiber_lock);
        if (!fiber)
            return false;

        fiber = std::move(fiber).resume();
    }

    if (exception)
        std::rethrow_exception(std::move(exception));

    return true;
}

void RemoteQueryExecutorReadContext::cancel()
{
    std::lock_guard guard(fiber_lock);

    /// It is safe to just destroy fiber - we are not in the process of reading from socket.
    boost::context::fiber to_destroy = std::move(fiber);

    /// One should not try to wait for the current packet here in case of
    /// timeout because this will exceed the timeout.
    /// Anyway if the timeout is exceeded, then the connection will be shutdown
    /// (disconnected), so it will not left in an unsynchronised state.
    if (!is_timer_alarmed)
    {
        /// Wait for current pending packet, to avoid leaving connection in unsynchronised state.
        while (is_read_in_progress.load(std::memory_order_relaxed))
        {
            checkTimeout(/* blocking= */ true);
            to_destroy = std::move(to_destroy).resume();
        }
    }

    /// Send something to pipe to cancel executor waiting.
    uint64_t buf = 0;
    while (-1 == write(pipe_fd[1], &buf, sizeof(buf)))
    {
        if (errno == EAGAIN)
            break;

        if (errno != EINTR)
            throwFromErrno("Cannot write to pipe", ErrorCodes::CANNOT_READ_FROM_SOCKET);
    }
}

RemoteQueryExecutorReadContext::~RemoteQueryExecutorReadContext()
{
    /// socket_fd is closed by Poco::Net::Socket
    if (epoll_fd != -1)
        close(epoll_fd);
    if (pipe_fd[0] != -1)
        close(pipe_fd[0]);
    if (pipe_fd[1] != -1)
        close(pipe_fd[1]);
}

}
#endif<|MERGE_RESOLUTION|>--- conflicted
+++ resolved
@@ -146,20 +146,14 @@
     events[0].data.fd = events[1].data.fd = events[2].data.fd = -1;
 
     /// Wait for epoll_fd will not block if it was polled externally.
-<<<<<<< HEAD
+    int timeout = blocking ? -1 : 0;
     int num_events = 0;
     while (num_events <= 0)
     {
-        num_events = epoll_wait(epoll_fd, events, 3, -1);
+        num_events = epoll_wait(epoll_fd, events, 3, timeout);
         if (num_events == -1 && errno != EINTR)
             throwFromErrno("Failed to epoll_wait", ErrorCodes::CANNOT_READ_FROM_SOCKET);
     }
-=======
-    int timeout = blocking ? -1 : 0;
-    int num_events = epoll_wait(epoll_fd, events, 3, timeout);
-    if (num_events == -1)
-        throwFromErrno("Failed to epoll_wait", ErrorCodes::CANNOT_READ_FROM_SOCKET);
->>>>>>> 93c7a90b
 
     bool is_socket_ready = false;
     bool is_pipe_alarmed = false;
