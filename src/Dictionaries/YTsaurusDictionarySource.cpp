#include "config.h"

#if USE_YTSAURUS
#include <Dictionaries/DictionarySourceFactory.h>
#include <Dictionaries/YTsaurusDictionarySource.h>
#include <Interpreters/Context.h>
#include <Processors/Sources/YTsaurusSource.h>
#include <Storages/YTsaurus/StorageYTsaurus.h>
#include <Storages/NamedCollectionsHelpers.h>
#include <Dictionaries/DictionarySourceHelpers.h>
#include <Core/Settings.h>
#include <Common/parseRemoteDescription.h>

#include <boost/algorithm/string/split.hpp>

#endif

namespace DB
{

namespace ErrorCodes
{
    #if USE_YTSAURUS
    extern const int UNSUPPORTED_METHOD;
    extern const int LOGICAL_ERROR;
    extern const int UNKNOWN_STORAGE;
    #else
    extern const int SUPPORT_IS_DISABLED;
    #endif
}

namespace YTsaurusSetting
{
    extern const YTsaurusSettingsBool encode_utf8;
    extern const YTsaurusSettingsBool enable_heavy_proxy_redirection;
}


namespace Setting
{
    extern const SettingsBool allow_experimental_ytsaurus_dictionary_source;
}


void registerDictionarySourceYTsaurus(DictionarySourceFactory & factory)
{
    #if USE_YTSAURUS
    auto create_dictionary_source = [](
        const String& /*name*/,
        const DictionaryStructure & dict_struct,
        const Poco::Util::AbstractConfiguration & config,
        const std::string & root_config_prefix,
        Block & sample_block,
        ContextPtr context,
        const std::string & /* default_database */,
        bool created_from_ddl) -> DictionarySourcePtr
    {
        if (!context->getSettingsRef()[Setting::allow_experimental_ytsaurus_dictionary_source])
            throw Exception(ErrorCodes::UNKNOWN_STORAGE, "Dictionary source YTsaurus is experimental. "
                "Set `allow_experimental_ytsaurus_dictionary_source` setting to enable it");

        const auto config_prefix = root_config_prefix + ".ytsaurus";
        auto configuration = std::make_shared<YTsaurusStorageConfiguration>();
        Poco::Util::AbstractConfiguration::Keys keys;
        config.keys(config_prefix, keys);
        for (const auto & key : keys)
        {
            if (!YTsaurusSettings::hasBuiltin(key))
            {
                continue;
            }
            configuration->settings.set(key, config.getString(config_prefix + "." + key));
        }
        auto named_collection = created_from_ddl ? tryGetNamedCollectionWithOverrides(config, config_prefix, context) : nullptr;
        if (named_collection)
        {
            configuration->settings.loadFromNamedCollection(*named_collection);
        }

        boost::split(configuration->http_proxy_urls, config.getString(config_prefix + ".http_proxy_urls"), [](char c) { return c == '|'; });
        configuration->cypress_path = config.getString(config_prefix + ".cypress_path");
        configuration->oauth_token = config.getString(config_prefix + ".oauth_token");
        if (config.has(config_prefix + ".ytsaurus_columns_description"))
            configuration->ytsaurus_columns_description = config.getString(config_prefix + ".ytsaurus_columns_description");

        return std::make_unique<YTsarususDictionarySource>(context, dict_struct, std::move(configuration), sample_block);
    };

    #else
    auto create_dictionary_source = [](
        const String& /*name*/,
        const DictionaryStructure & /* dict_struct */,
        const Poco::Util::AbstractConfiguration & /* config */,
        const std::string & /* root_config_prefix */,
        Block & /* sample_block */,
        ContextPtr /* context */,
        const std::string & /* default_database */,
        bool /* created_from_ddl */) -> DictionarySourcePtr
    {
        throw Exception(ErrorCodes::SUPPORT_IS_DISABLED,
        "Dictionary source of type `ytsaurus` is disabled because ClickHouse was built without YTsaurus support.");
    };
    #endif

    factory.registerSource("ytsaurus", create_dictionary_source);
}

#if USE_YTSAURUS
static const UInt64 max_block_size = 8192;


YTsarususDictionarySource::YTsarususDictionarySource(
    ContextPtr context_,
    const DictionaryStructure & dict_struct_,
    std::shared_ptr<YTsaurusStorageConfiguration> configuration_,
    const Block & sample_block_)
    : context(context_)
    , dict_struct{dict_struct_}
    , configuration{configuration_}
    , sample_block{std::make_shared<Block>(sample_block_)}
    , client(new YTsaurusClient(context,
        {
            .http_proxy_urls = configuration->http_proxy_urls,
            .oauth_token = configuration->oauth_token,
            .encode_utf8 = configuration->settings[YTsaurusSetting::encode_utf8],
            .enable_heavy_proxy_redirection = configuration->settings[YTsaurusSetting::enable_heavy_proxy_redirection],
        }))
{
}

YTsarususDictionarySource::YTsarususDictionarySource(const YTsarususDictionarySource & other)
    : YTsarususDictionarySource{other.context, other.dict_struct, other.configuration, *other.sample_block}
{
}

YTsarususDictionarySource::~YTsarususDictionarySource() = default;

BlockIO YTsarususDictionarySource::loadAll()
{
    BlockIO io;
<<<<<<< HEAD
    io.pipeline = QueryPipeline(YTsaurusSourceFactory::createSource(client, {.cypress_path = configuration->cypress_path, .settings = configuration->settings, .select_rows_columns = configuration->ytsaurus_columns_description}, sample_block, max_block_size));
=======
    io.pipeline = QueryPipeline(YTsaurusSourceFactory::createSource(client, {.cypress_path = configuration->cypress_path, .settings = configuration->settings, .check_types_allow_nullable = true}, sample_block, max_block_size));
>>>>>>> 7bd890e1
    return io;
}

BlockIO YTsarususDictionarySource::loadIds(const std::vector<UInt64> & ids)
{
    if (!dict_struct.id)
        throw Exception(ErrorCodes::UNSUPPORTED_METHOD, "'id' is required for selective loading");

    if (!supportsSelectiveLoad())
        throw Exception(ErrorCodes::UNSUPPORTED_METHOD, "Can't make selective update of YTsaurus dictionary because data source doesn't supports lookups.");

    auto block = blockForIds(dict_struct, ids);

    BlockIO io;
    io.pipeline = QueryPipeline(YTsaurusSourceFactory::createSource(client, {.cypress_path = configuration->cypress_path, .settings = configuration->settings, .lookup_input_block = std::move(block), .check_types_allow_nullable = true}, sample_block, max_block_size));
    return io;
}

BlockIO YTsarususDictionarySource::loadKeys(const Columns & key_columns, const std::vector<size_t> & requested_rows)
{
    if (!supportsSelectiveLoad())
        throw Exception(ErrorCodes::UNSUPPORTED_METHOD, "Can't make selective update of YTsaurus dictionary because data source doesn't supports lookups.");

    if (!dict_struct.key)
        throw Exception(ErrorCodes::UNSUPPORTED_METHOD, "'key' is required for selective loading");

    if (key_columns.size() != dict_struct.key->size())
        throw Exception(ErrorCodes::LOGICAL_ERROR, "The size of key_columns does not equal to the size of dictionary key");

    auto block = blockForKeys(dict_struct, key_columns, requested_rows);

    BlockIO io;
    io.pipeline = QueryPipeline(YTsaurusSourceFactory::createSource(client, {.cypress_path = configuration->cypress_path, .settings = configuration->settings, .lookup_input_block = std::move(block), .check_types_allow_nullable = true}, sample_block, max_block_size));
    return io;
}

bool YTsarususDictionarySource::supportsSelectiveLoad() const
{
    return client->getNodeType(configuration->cypress_path) == YTsaurusNodeType::DYNAMIC_TABLE;
}


std::string YTsarususDictionarySource::toString() const
{
    return fmt::format("YTsaurus: {}", configuration->cypress_path);
}
#endif

}<|MERGE_RESOLUTION|>--- conflicted
+++ resolved
@@ -138,11 +138,12 @@
 BlockIO YTsarususDictionarySource::loadAll()
 {
     BlockIO io;
-<<<<<<< HEAD
-    io.pipeline = QueryPipeline(YTsaurusSourceFactory::createSource(client, {.cypress_path = configuration->cypress_path, .settings = configuration->settings, .select_rows_columns = configuration->ytsaurus_columns_description}, sample_block, max_block_size));
-=======
-    io.pipeline = QueryPipeline(YTsaurusSourceFactory::createSource(client, {.cypress_path = configuration->cypress_path, .settings = configuration->settings, .check_types_allow_nullable = true}, sample_block, max_block_size));
->>>>>>> 7bd890e1
+    io.pipeline = QueryPipeline(YTsaurusSourceFactory::createSource(client, {
+        .cypress_path = configuration->cypress_path,
+        .settings = configuration->settings,
+        .check_types_allow_nullable = true,
+        .select_rows_columns = configuration->ytsaurus_columns_description,
+    }, sample_block, max_block_size));
     return io;
 }
 
