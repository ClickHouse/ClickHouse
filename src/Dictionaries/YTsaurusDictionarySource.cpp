--- conflicted
+++ resolved
@@ -126,22 +126,14 @@
 
 YTsaurusDictionarySource::~YTsaurusDictionarySource() = default;
 
-<<<<<<< HEAD
-QueryPipeline YTsaurusDictionarySource::loadAll()
-=======
 BlockIO YTsarususDictionarySource::loadAll()
->>>>>>> c43edff0
 {
     BlockIO io;
     io.pipeline = QueryPipeline(YTsaurusSourceFactory::createSource(client, {.cypress_path = configuration->cypress_path, .settings = configuration->settings}, sample_block, max_block_size));
     return io;
 }
 
-<<<<<<< HEAD
-QueryPipeline YTsaurusDictionarySource::loadIds(const std::vector<UInt64> & ids)
-=======
 BlockIO YTsarususDictionarySource::loadIds(const std::vector<UInt64> & ids)
->>>>>>> c43edff0
 {
     if (!dict_struct.id)
         throw Exception(ErrorCodes::UNSUPPORTED_METHOD, "'id' is required for selective loading");
@@ -156,11 +148,7 @@
     return io;
 }
 
-<<<<<<< HEAD
-QueryPipeline YTsaurusDictionarySource::loadKeys(const Columns & key_columns, const std::vector<size_t> & requested_rows)
-=======
 BlockIO YTsarususDictionarySource::loadKeys(const Columns & key_columns, const std::vector<size_t> & requested_rows)
->>>>>>> c43edff0
 {
     if (!supportsSelectiveLoad())
         throw Exception(ErrorCodes::UNSUPPORTED_METHOD, "Can't make selective update of YTsaurus dictionary because data source doesn't supports lookups.");
