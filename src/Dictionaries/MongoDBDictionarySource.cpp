--- conflicted
+++ resolved
@@ -5,31 +5,9 @@
 
 namespace DB
 {
-namespace ErrorCodes
-{
-    extern const int SUPPORT_IS_DISABLED;
-}
 
 void registerDictionarySourceMongoDB(DictionarySourceFactory & factory)
 {
-<<<<<<< HEAD
-    auto create_table_source = [=](const DictionaryStructure & dict_struct,
-                                 const Poco::Util::AbstractConfiguration & config,
-                                 const std::string & config_prefix,
-                                 Block & sample_block,
-                                 const Context & /* context */,
-                                 bool /* check_config */) -> DictionarySourcePtr {
-#if USE_POCO_MONGODB
-        return std::make_unique<MongoDBDictionarySource>(dict_struct, config, config_prefix + ".mongodb", sample_block);
-#else
-        (void)dict_struct;
-        (void)config;
-        (void)config_prefix;
-        (void)sample_block;
-        throw Exception{"Dictionary source of type `mongodb` is disabled because poco library was built without mongodb support.",
-                        ErrorCodes::SUPPORT_IS_DISABLED};
-#endif
-=======
     auto create_mongo_db_dictionary = [](
         const DictionaryStructure & dict_struct,
         const Poco::Util::AbstractConfiguration & config,
@@ -49,7 +27,6 @@
             config.getString(config_prefix + ".db", ""),
             config.getString(config_prefix + ".collection"),
             sample_block);
->>>>>>> 811d124a
     };
 
     factory.registerSource("mongodb", create_mongo_db_dictionary);
@@ -57,17 +34,6 @@
 
 }
 
-<<<<<<< HEAD
-#if USE_POCO_MONGODB
-
-#    include <Poco/MongoDB/Array.h>
-#    include <Poco/MongoDB/Connection.h>
-#    include <Poco/MongoDB/Cursor.h>
-#    include <Poco/MongoDB/Database.h>
-#    include <Poco/MongoDB/ObjectId.h>
-#    include <Poco/Util/AbstractConfiguration.h>
-#    include <Poco/Version.h>
-=======
 #include <common/logger_useful.h>
 #include <Poco/MongoDB/Array.h>
 #include <Poco/MongoDB/Connection.h>
@@ -77,23 +43,15 @@
 #include <Poco/URI.h>
 #include <Poco/Util/AbstractConfiguration.h>
 #include <Poco/Version.h>
->>>>>>> 811d124a
 
 // only after poco
 // naming conflict:
 // Poco/MongoDB/BSONWriter.h:54: void writeCString(const std::string & value);
 // src/IO/WriteHelpers.h:146 #define writeCString(s, buf)
-<<<<<<< HEAD
-#    include <IO/WriteHelpers.h>
-#    include <Common/FieldVisitors.h>
-#    include <ext/enumerate.h>
-#    include "MongoDBBlockInputStream.h"
-=======
 #include <IO/WriteHelpers.h>
 #include <Common/FieldVisitors.h>
 #include <ext/enumerate.h>
 #include <DataStreams/MongoDBBlockInputStream.h>
->>>>>>> 811d124a
 
 
 namespace DB
@@ -108,110 +66,6 @@
 static const UInt64 max_block_size = 8192;
 
 
-<<<<<<< HEAD
-#    if POCO_VERSION < 0x01070800
-/// See https://pocoproject.org/forum/viewtopic.php?f=10&t=6326&p=11426&hilit=mongodb+auth#p11485
-static void
-authenticate(Poco::MongoDB::Connection & connection, const std::string & database, const std::string & user, const std::string & password)
-{
-    Poco::MongoDB::Database db(database);
-
-    /// Challenge-response authentication.
-    std::string nonce;
-
-    /// First step: request nonce.
-    {
-        auto command = db.createCommand();
-        command->setNumberToReturn(1);
-        command->selector().add<Int32>("getnonce", 1);
-
-        Poco::MongoDB::ResponseMessage response;
-        connection.sendRequest(*command, response);
-
-        if (response.documents().empty())
-            throw Exception(
-                "Cannot authenticate in MongoDB: server returned empty response for 'getnonce' command",
-                ErrorCodes::MONGODB_CANNOT_AUTHENTICATE);
-
-        auto doc = response.documents()[0];
-        try
-        {
-            double ok = doc->get<double>("ok", 0);
-            if (ok != 1)
-                throw Exception(
-                    "Cannot authenticate in MongoDB: server returned response for 'getnonce' command that"
-                    " has field 'ok' missing or having wrong value",
-                    ErrorCodes::MONGODB_CANNOT_AUTHENTICATE);
-
-            nonce = doc->get<std::string>("nonce", "");
-            if (nonce.empty())
-                throw Exception(
-                    "Cannot authenticate in MongoDB: server returned response for 'getnonce' command that"
-                    " has field 'nonce' missing or empty",
-                    ErrorCodes::MONGODB_CANNOT_AUTHENTICATE);
-        }
-        catch (Poco::NotFoundException & e)
-        {
-            throw Exception(
-                "Cannot authenticate in MongoDB: server returned response for 'getnonce' command that has missing required field: "
-                    + e.displayText(),
-                ErrorCodes::MONGODB_CANNOT_AUTHENTICATE);
-        }
-    }
-
-    /// Second step: use nonce to calculate digest and send it back to the server.
-    /// Digest is hex_md5(n.nonce + username + hex_md5(username + ":mongo:" + password))
-    {
-        std::string first = user + ":mongo:" + password;
-
-        Poco::MD5Engine md5;
-        md5.update(first);
-        std::string digest_first(Poco::DigestEngine::digestToHex(md5.digest()));
-        std::string second = nonce + user + digest_first;
-        md5.reset();
-        md5.update(second);
-        std::string digest_second(Poco::DigestEngine::digestToHex(md5.digest()));
-
-        auto command = db.createCommand();
-        command->setNumberToReturn(1);
-        command->selector()
-            .add<Int32>("authenticate", 1)
-            .add<std::string>("user", user)
-            .add<std::string>("nonce", nonce)
-            .add<std::string>("key", digest_second);
-
-        Poco::MongoDB::ResponseMessage response;
-        connection.sendRequest(*command, response);
-
-        if (response.empty())
-            throw Exception(
-                "Cannot authenticate in MongoDB: server returned empty response for 'authenticate' command",
-                ErrorCodes::MONGODB_CANNOT_AUTHENTICATE);
-
-        auto doc = response.documents()[0];
-        try
-        {
-            double ok = doc->get<double>("ok", 0);
-            if (ok != 1)
-                throw Exception(
-                    "Cannot authenticate in MongoDB: server returned response for 'authenticate' command that"
-                    " has field 'ok' missing or having wrong value",
-                    ErrorCodes::MONGODB_CANNOT_AUTHENTICATE);
-        }
-        catch (Poco::NotFoundException & e)
-        {
-            throw Exception(
-                "Cannot authenticate in MongoDB: server returned response for 'authenticate' command that has missing required field: "
-                    + e.displayText(),
-                ErrorCodes::MONGODB_CANNOT_AUTHENTICATE);
-        }
-    }
-}
-#    endif
-
-
-=======
->>>>>>> 811d124a
 MongoDBDictionarySource::MongoDBDictionarySource(
     const DictionaryStructure & dict_struct_,
     const std::string & uri_,
@@ -237,48 +91,6 @@
 {
     if (!uri.empty())
     {
-<<<<<<< HEAD
-#    if POCO_VERSION >= 0x01070800
-        Poco::MongoDB::Database poco_db(db);
-        if (!poco_db.authenticate(*connection, user, password, method.empty() ? Poco::MongoDB::Database::AUTH_SCRAM_SHA1 : method))
-            throw Exception("Cannot authenticate in MongoDB, incorrect user or password", ErrorCodes::MONGODB_CANNOT_AUTHENTICATE);
-#    else
-        authenticate(*connection, db, user, password);
-#    endif
-    }
-}
-
-
-MongoDBDictionarySource::MongoDBDictionarySource(
-    const DictionaryStructure & dict_struct_,
-    const Poco::Util::AbstractConfiguration & config,
-    const std::string & config_prefix,
-    Block & sample_block_)
-    : MongoDBDictionarySource(
-          dict_struct_,
-          config.getString(config_prefix + ".host"),
-          config.getUInt(config_prefix + ".port"),
-          config.getString(config_prefix + ".user", ""),
-          config.getString(config_prefix + ".password", ""),
-          config.getString(config_prefix + ".method", ""),
-          config.getString(config_prefix + ".db", ""),
-          config.getString(config_prefix + ".collection"),
-          sample_block_)
-{
-}
-
-
-MongoDBDictionarySource::MongoDBDictionarySource(const MongoDBDictionarySource & other)
-    : MongoDBDictionarySource{other.dict_struct,
-                              other.host,
-                              other.port,
-                              other.user,
-                              other.password,
-                              other.method,
-                              other.db,
-                              other.collection,
-                              other.sample_block}
-=======
         Poco::URI poco_uri(uri);
 
         // Parse database from URI. This is required for correctness -- the
@@ -325,7 +137,6 @@
 MongoDBDictionarySource::MongoDBDictionarySource(const MongoDBDictionarySource & other)
     : MongoDBDictionarySource{
         other.dict_struct, other.uri, other.host, other.port, other.user, other.password, other.method, other.db, other.collection, other.sample_block}
->>>>>>> 811d124a
 {
 }
 
@@ -422,6 +233,4 @@
     return "MongoDB: " + db + '.' + collection + ',' + (user.empty() ? " " : " " + user + '@') + host + ':' + DB::toString(port);
 }
 
-}
-
-#endif+}