--- conflicted
+++ resolved
@@ -32,14 +32,9 @@
     , sample_block{sample_block_}
     , context(context_)
 {
-<<<<<<< HEAD
     auto user_files_path = context->getUserFilesPath();
     if (created_from_ddl && !fileOrSymlinkPathStartsWith(filepath, user_files_path))
         throw Exception(ErrorCodes::PATH_ACCESS_DENIED, "File path {} is not inside {}", filepath, user_files_path);
-=======
-    if (created_from_ddl && !pathStartsWith(filepath, context->getUserFilesPath()))
-        throw Exception(ErrorCodes::PATH_ACCESS_DENIED, "File path {} is not inside {}", filepath, context->getUserFilesPath());
->>>>>>> 349ed4e0
 }
 
 
