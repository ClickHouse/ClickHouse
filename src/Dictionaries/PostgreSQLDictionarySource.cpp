#include "PostgreSQLDictionarySource.h"

#include <Poco/Util/AbstractConfiguration.h>
#include "DictionarySourceFactory.h"
#include "registerDictionaries.h"

#if USE_LIBPQXX
#include <Columns/ColumnString.h>
#include <DataTypes/DataTypeString.h>
#include <DataStreams/PostgreSQLBlockInputStream.h>
#include "readInvalidateQuery.h"
#endif


namespace DB
{

namespace ErrorCodes
{
    extern const int SUPPORT_IS_DISABLED;
}

#if USE_LIBPQXX

static const UInt64 max_block_size = 8192;

PostgreSQLDictionarySource::PostgreSQLDictionarySource(
    const DictionaryStructure & dict_struct_,
    const Poco::Util::AbstractConfiguration & config_,
    const std::string & config_prefix,
    const Block & sample_block_)
    : dict_struct{dict_struct_}
    , sample_block(sample_block_)
    , connection(std::make_shared<PostgreSQLReplicaConnection>(config_, config_prefix))
    , log(&Poco::Logger::get("PostgreSQLDictionarySource"))
    , db(config_.getString(fmt::format("{}.db", config_prefix), ""))
    , table(config_.getString(fmt::format("{}.table", config_prefix), ""))
    , where(config_.getString(fmt::format("{}.where", config_prefix), ""))
    , query_builder(dict_struct, "", "", table, where, IdentifierQuotingStyle::DoubleQuotes)
    , load_all_query(query_builder.composeLoadAllQuery())
    , invalidate_query(config_.getString(fmt::format("{}.invalidate_query", config_prefix), ""))
    , update_field(config_.getString(fmt::format("{}.update_field", config_prefix), ""))
{
}


/// copy-constructor is provided in order to support cloneability
PostgreSQLDictionarySource::PostgreSQLDictionarySource(const PostgreSQLDictionarySource & other)
    : dict_struct(other.dict_struct)
    , sample_block(other.sample_block)
    , connection(other.connection)
    , log(&Poco::Logger::get("PostgreSQLDictionarySource"))
    , db(other.db)
    , table(other.table)
    , where(other.where)
    , query_builder(dict_struct, "", "", table, where, IdentifierQuotingStyle::DoubleQuotes)
    , load_all_query(query_builder.composeLoadAllQuery())
    , invalidate_query(other.invalidate_query)
    , update_time(other.update_time)
    , update_field(other.update_field)
    , invalidate_query_response(other.invalidate_query_response)
{
}


BlockInputStreamPtr PostgreSQLDictionarySource::loadAll()
{
    LOG_TRACE(log, load_all_query);
    return loadBase(load_all_query);
}


BlockInputStreamPtr PostgreSQLDictionarySource::loadUpdatedAll()
{
    auto load_update_query = getUpdateFieldAndDate();
    LOG_TRACE(log, load_update_query);
    return loadBase(load_update_query);
}

BlockInputStreamPtr PostgreSQLDictionarySource::loadIds(const std::vector<UInt64> & ids)
{
    const auto query = query_builder.composeLoadIdsQuery(ids);
    return loadBase(query);
}


BlockInputStreamPtr PostgreSQLDictionarySource::loadKeys(const Columns & key_columns, const std::vector<size_t> & requested_rows)
{
    const auto query = query_builder.composeLoadKeysQuery(key_columns, requested_rows, ExternalQueryBuilder::AND_OR_CHAIN);
    return loadBase(query);
<<<<<<< HEAD
}


BlockInputStreamPtr PostgreSQLDictionarySource::loadBase(const String & query)
{
    auto tx = std::make_shared<pqxx::read_transaction>(*connection->conn());
    return std::make_shared<PostgreSQLBlockInputStream<pqxx::read_transaction>>(tx, query, sample_block, max_block_size);
=======
>>>>>>> ba02193c
}


BlockInputStreamPtr PostgreSQLDictionarySource::loadBase(const String & query)
{
    return std::make_shared<PostgreSQLBlockInputStream>(connection->get(), query, sample_block, max_block_size);
}

bool PostgreSQLDictionarySource::isModified() const
{
    if (!invalidate_query.empty())
    {
        auto response = doInvalidateQuery(invalidate_query);
        if (response == invalidate_query_response)
            return false;
        invalidate_query_response = response;
    }
    return true;
}


std::string PostgreSQLDictionarySource::doInvalidateQuery(const std::string & request) const
{
    Block invalidate_sample_block;
    ColumnPtr column(ColumnString::create());
    invalidate_sample_block.insert(ColumnWithTypeAndName(column, std::make_shared<DataTypeString>(), "Sample Block"));
<<<<<<< HEAD
    auto tx = std::make_shared<pqxx::read_transaction>(*connection->conn());
    PostgreSQLBlockInputStream<pqxx::read_transaction> block_input_stream(tx, request, invalidate_sample_block, 1);

=======
    PostgreSQLBlockInputStream block_input_stream(connection->get(), request, invalidate_sample_block, 1);
>>>>>>> ba02193c
    return readInvalidateQuery(block_input_stream);
}


bool PostgreSQLDictionarySource::hasUpdateField() const
{
    return !update_field.empty();
}


std::string PostgreSQLDictionarySource::getUpdateFieldAndDate()
{
    if (update_time != std::chrono::system_clock::from_time_t(0))
    {
        time_t hr_time = std::chrono::system_clock::to_time_t(update_time) - 1;
        std::string str_time = DateLUT::instance().timeToString(hr_time);
        update_time = std::chrono::system_clock::now();
        return query_builder.composeUpdateQuery(update_field, str_time);
    }
    else
    {
        update_time = std::chrono::system_clock::now();
        return query_builder.composeLoadAllQuery();
    }
}


bool PostgreSQLDictionarySource::supportsSelectiveLoad() const
{
    return true;
}


DictionarySourcePtr PostgreSQLDictionarySource::clone() const
{
    return std::make_unique<PostgreSQLDictionarySource>(*this);
}


std::string PostgreSQLDictionarySource::toString() const
{
    return "PostgreSQL: " + db + '.' + table + (where.empty() ? "" : ", where: " + where);
}

#endif

void registerDictionarySourcePostgreSQL(DictionarySourceFactory & factory)
{
    auto create_table_source = [=](const DictionaryStructure & dict_struct,
                                 const Poco::Util::AbstractConfiguration & config,
                                 const std::string & root_config_prefix,
                                 Block & sample_block,
                                 const Context & /* context */,
                                 const std::string & /* default_database */,
                                 bool /* check_config */) -> DictionarySourcePtr
    {
#if USE_LIBPQXX
        const auto config_prefix = root_config_prefix + ".postgresql";
        return std::make_unique<PostgreSQLDictionarySource>(
                dict_struct, config, config_prefix, sample_block);
#else
        (void)dict_struct;
        (void)config;
        (void)root_config_prefix;
        (void)sample_block;
        throw Exception{"Dictionary source of type `postgresql` is disabled because ClickHouse was built without postgresql support.",
                        ErrorCodes::SUPPORT_IS_DISABLED};
#endif
    };
    factory.registerSource("postgresql", create_table_source);
}

}<|MERGE_RESOLUTION|>--- conflicted
+++ resolved
@@ -88,23 +88,15 @@
 {
     const auto query = query_builder.composeLoadKeysQuery(key_columns, requested_rows, ExternalQueryBuilder::AND_OR_CHAIN);
     return loadBase(query);
-<<<<<<< HEAD
 }
 
 
 BlockInputStreamPtr PostgreSQLDictionarySource::loadBase(const String & query)
 {
-    auto tx = std::make_shared<pqxx::read_transaction>(*connection->conn());
+    auto tx = std::make_shared<pqxx::read_transaction>(*connection->get());
     return std::make_shared<PostgreSQLBlockInputStream<pqxx::read_transaction>>(tx, query, sample_block, max_block_size);
-=======
->>>>>>> ba02193c
 }
 
-
-BlockInputStreamPtr PostgreSQLDictionarySource::loadBase(const String & query)
-{
-    return std::make_shared<PostgreSQLBlockInputStream>(connection->get(), query, sample_block, max_block_size);
-}
 
 bool PostgreSQLDictionarySource::isModified() const
 {
@@ -124,13 +116,8 @@
     Block invalidate_sample_block;
     ColumnPtr column(ColumnString::create());
     invalidate_sample_block.insert(ColumnWithTypeAndName(column, std::make_shared<DataTypeString>(), "Sample Block"));
-<<<<<<< HEAD
-    auto tx = std::make_shared<pqxx::read_transaction>(*connection->conn());
+    auto tx = std::make_shared<pqxx::read_transaction>(*connection->get());
     PostgreSQLBlockInputStream<pqxx::read_transaction> block_input_stream(tx, request, invalidate_sample_block, 1);
-
-=======
-    PostgreSQLBlockInputStream block_input_stream(connection->get(), request, invalidate_sample_block, 1);
->>>>>>> ba02193c
     return readInvalidateQuery(block_input_stream);
 }
 
