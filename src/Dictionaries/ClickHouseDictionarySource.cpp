#include "ClickHouseDictionarySource.h"
#include <memory>
#include <Client/ConnectionPool.h>
#include <DataStreams/RemoteBlockInputStream.h>
#include <DataStreams/ConvertingBlockInputStream.h>
#include <IO/ConnectionTimeouts.h>
#include <Interpreters/executeQuery.h>
#include <Common/isLocalAddress.h>
#include <common/logger_useful.h>
#include "DictionarySourceFactory.h"
#include "DictionaryStructure.h"
#include "ExternalQueryBuilder.h"
#include "readInvalidateQuery.h"
#include "writeParenthesisedString.h"
#include "DictionaryFactory.h"
#include "DictionarySourceHelpers.h"

namespace DB
{
namespace ErrorCodes
{
}


static const size_t MAX_CONNECTIONS = 16;

static ConnectionPoolWithFailoverPtr createPool(
    const std::string & host,
    UInt16 port,
    bool secure,
    const std::string & db,
    const std::string & user,
    const std::string & password)
{
    ConnectionPoolPtrs pools;
    pools.emplace_back(std::make_shared<ConnectionPool>(
        MAX_CONNECTIONS,
        host,
        port,
        db,
        user,
        password,
        "ClickHouseDictionarySource",
        Protocol::Compression::Enable,
        secure ? Protocol::Secure::Enable : Protocol::Secure::Disable));
    return std::make_shared<ConnectionPoolWithFailover>(pools, LoadBalancing::RANDOM);
}


ClickHouseDictionarySource::ClickHouseDictionarySource(
    const DictionaryStructure & dict_struct_,
    const Poco::Util::AbstractConfiguration & config,
    const std::string & path_to_settings,
    const std::string & config_prefix,
    const Block & sample_block_,
    const Context & context_)
    : update_time{std::chrono::system_clock::from_time_t(0)}
    , dict_struct{dict_struct_}
    , host{config.getString(config_prefix + ".host")}
    , port(config.getInt(config_prefix + ".port"))
    , secure(config.getBool(config_prefix + ".secure", false))
    , user{config.getString(config_prefix + ".user", "")}
    , password{config.getString(config_prefix + ".password", "")}
    , db{config.getString(config_prefix + ".db", "")}
    , table{config.getString(config_prefix + ".table")}
    , where{config.getString(config_prefix + ".where", "")}
    , update_field{config.getString(config_prefix + ".update_field", "")}
    , invalidate_query{config.getString(config_prefix + ".invalidate_query", "")}
    , query_builder{dict_struct, db, "", table, where, IdentifierQuotingStyle::Backticks}
    , sample_block{sample_block_}
    , context(context_)
    , is_local{isLocalAddress({host, port}, secure ? context.getTCPPortSecure().value_or(0) : context.getTCPPort())}
    , pool{is_local ? nullptr : createPool(host, port, secure, db, user, password)}
    , load_all_query{query_builder.composeLoadAllQuery()}
{
    /// We should set user info even for the case when the dictionary is loaded in-process (without TCP communication).
<<<<<<< HEAD
    if (is_local)
    {
        context.setUser(user, password, Poco::Net::SocketAddress("127.0.0.1", 0));
        context = copyContextAndApplySettings(path_to_settings, context, config);
    }
=======
    context.setUser(user, password, Poco::Net::SocketAddress("127.0.0.1", 0), {});
    context = copyContextAndApplySettings(path_to_settings, context, config);
>>>>>>> 40db37d2

    /// Processors are not supported here yet.
    context.setSetting("experimental_use_processors", false);

    /// Query context is needed because some code in executeQuery function may assume it exists.
    /// Current example is Context::getSampleBlockCache from InterpreterSelectWithUnionQuery::getSampleBlock.
    context.makeQueryContext();
}


ClickHouseDictionarySource::ClickHouseDictionarySource(const ClickHouseDictionarySource & other)
    : update_time{other.update_time}
    , dict_struct{other.dict_struct}
    , host{other.host}
    , port{other.port}
    , secure{other.secure}
    , user{other.user}
    , password{other.password}
    , db{other.db}
    , table{other.table}
    , where{other.where}
    , update_field{other.update_field}
    , invalidate_query{other.invalidate_query}
    , invalidate_query_response{other.invalidate_query_response}
    , query_builder{dict_struct, db, "", table, where, IdentifierQuotingStyle::Backticks}
    , sample_block{other.sample_block}
    , context(other.context)
    , is_local{other.is_local}
    , pool{is_local ? nullptr : createPool(host, port, secure, db, user, password)}
    , load_all_query{other.load_all_query}
{
    context.makeQueryContext();
}

std::string ClickHouseDictionarySource::getUpdateFieldAndDate()
{
    if (update_time != std::chrono::system_clock::from_time_t(0))
    {
        auto tmp_time = update_time;
        update_time = std::chrono::system_clock::now();
        time_t hr_time = std::chrono::system_clock::to_time_t(tmp_time) - 1;
        std::string str_time = std::to_string(LocalDateTime(hr_time));
        return query_builder.composeUpdateQuery(update_field, str_time);
    }
    else
    {
        update_time = std::chrono::system_clock::now();
        return query_builder.composeLoadAllQuery();
    }
}

BlockInputStreamPtr ClickHouseDictionarySource::loadAll()
{
    /** Query to local ClickHouse is marked internal in order to avoid
      *    the necessity of holding process_list_element shared pointer.
      */
    if (is_local)
    {
        BlockIO res = executeQuery(load_all_query, context, true);
        /// FIXME res.in may implicitly use some objects owned be res, but them will be destructed after return
        res.in = std::make_shared<ConvertingBlockInputStream>(res.in, sample_block, ConvertingBlockInputStream::MatchColumnsMode::Position);
        return res.in;
    }
    return std::make_shared<RemoteBlockInputStream>(pool, load_all_query, sample_block, context);
}

BlockInputStreamPtr ClickHouseDictionarySource::loadUpdatedAll()
{
    std::string load_update_query = getUpdateFieldAndDate();
    if (is_local)
    {
        auto res = executeQuery(load_update_query, context, true);
        res.in = std::make_shared<ConvertingBlockInputStream>(res.in, sample_block, ConvertingBlockInputStream::MatchColumnsMode::Position);
        return res.in;
    }
    return std::make_shared<RemoteBlockInputStream>(pool, load_update_query, sample_block, context);
}

BlockInputStreamPtr ClickHouseDictionarySource::loadIds(const std::vector<UInt64> & ids)
{
    return createStreamForSelectiveLoad(query_builder.composeLoadIdsQuery(ids));
}


BlockInputStreamPtr ClickHouseDictionarySource::loadKeys(const Columns & key_columns, const std::vector<size_t> & requested_rows)
{
    return createStreamForSelectiveLoad(
        query_builder.composeLoadKeysQuery(key_columns, requested_rows, ExternalQueryBuilder::IN_WITH_TUPLES));
}

bool ClickHouseDictionarySource::isModified() const
{
    if (!invalidate_query.empty())
    {
        auto response = doInvalidateQuery(invalidate_query);
        LOG_TRACE(log, "Invalidate query has returned: " << response << ", previous value: " << invalidate_query_response);
        if (invalidate_query_response == response)
            return false;
        invalidate_query_response = response;
    }
    return true;
}

bool ClickHouseDictionarySource::hasUpdateField() const
{
    return !update_field.empty();
}

std::string ClickHouseDictionarySource::toString() const
{
    return "ClickHouse: " + db + '.' + table + (where.empty() ? "" : ", where: " + where);
}


BlockInputStreamPtr ClickHouseDictionarySource::createStreamForSelectiveLoad(const std::string & query)
{
    if (is_local)
    {
        auto res = executeQuery(query, context, true);
        res.in = std::make_shared<ConvertingBlockInputStream>(
            res.in, sample_block, ConvertingBlockInputStream::MatchColumnsMode::Position);
        return res.in;
    }

    return std::make_shared<RemoteBlockInputStream>(pool, query, sample_block, context);
}

std::string ClickHouseDictionarySource::doInvalidateQuery(const std::string & request) const
{
    LOG_TRACE(log, "Performing invalidate query");
    if (is_local)
    {
        Context query_context = context;
        auto input_block = executeQuery(request, query_context, true).in;
        return readInvalidateQuery(*input_block);
    }
    else
    {
        /// We pass empty block to RemoteBlockInputStream, because we don't know the structure of the result.
        Block invalidate_sample_block;
        RemoteBlockInputStream invalidate_stream(pool, request, invalidate_sample_block, context);
        return readInvalidateQuery(invalidate_stream);
    }
}


void registerDictionarySourceClickHouse(DictionarySourceFactory & factory)
{
    auto create_table_source = [=](const DictionaryStructure & dict_struct,
                                 const Poco::Util::AbstractConfiguration & config,
                                 const std::string & config_prefix,
                                 Block & sample_block,
                                 const Context & context,
                                 bool /* check_config */) -> DictionarySourcePtr
    {
        return std::make_unique<ClickHouseDictionarySource>(dict_struct, config, config_prefix, config_prefix + ".clickhouse", sample_block, context);
    };
    factory.registerSource("clickhouse", create_table_source);
}

}<|MERGE_RESOLUTION|>--- conflicted
+++ resolved
@@ -74,16 +74,11 @@
     , load_all_query{query_builder.composeLoadAllQuery()}
 {
     /// We should set user info even for the case when the dictionary is loaded in-process (without TCP communication).
-<<<<<<< HEAD
-    if (is_local)
-    {
-        context.setUser(user, password, Poco::Net::SocketAddress("127.0.0.1", 0));
+    if (is_local)
+    {
+        context.setUser(user, password, Poco::Net::SocketAddress("127.0.0.1", 0), {});
         context = copyContextAndApplySettings(path_to_settings, context, config);
     }
-=======
-    context.setUser(user, password, Poco::Net::SocketAddress("127.0.0.1", 0), {});
-    context = copyContextAndApplySettings(path_to_settings, context, config);
->>>>>>> 40db37d2
 
     /// Processors are not supported here yet.
     context.setSetting("experimental_use_processors", false);
