--- conflicted
+++ resolved
@@ -41,7 +41,6 @@
 {
 }
 
-<<<<<<< HEAD
 #if USE_ENET
 class ProtocolServerAdapter::ENetServerAdapterImpl : public Impl
 {
@@ -78,11 +77,7 @@
 }
 #endif
 
-
-#if USE_GRPC && !defined(KEEPER_STANDALONE_BUILD)
-=======
 #if USE_GRPC && !defined(CLICKHOUSE_PROGRAM_STANDALONE_BUILD)
->>>>>>> 3d26232c
 class ProtocolServerAdapter::GRPCServerAdapterImpl : public Impl
 {
 public:
