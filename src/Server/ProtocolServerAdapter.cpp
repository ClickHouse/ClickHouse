--- conflicted
+++ resolved
@@ -40,7 +40,6 @@
 {
 }
 
-<<<<<<< HEAD
 #if USE_UDT
 class ProtocolServerAdapter::UDTServerAdapterImpl : public Impl
 {
@@ -75,12 +74,10 @@
     , impl(std::make_unique<UDTServerAdapterImpl>(std::move(udt_server_)))
 {
 }
-#endif
 
-#if USE_GRPC && !defined(KEEPER_STANDALONE_BUILD)
-=======
+
+
 #if USE_GRPC && !defined(CLICKHOUSE_PROGRAM_STANDALONE_BUILD)
->>>>>>> f98c337d
 class ProtocolServerAdapter::GRPCServerAdapterImpl : public Impl
 {
 public:
