--- conflicted
+++ resolved
@@ -47,9 +47,6 @@
     X509Certificate peerCertificate() const;
 #endif
 
-<<<<<<< HEAD
-    std::string toStringForLogging() const;
-=======
     bool canKeepAlive() const
     {
         if (stream && stream_is_bounded)
@@ -57,7 +54,6 @@
 
         return false;
     }
->>>>>>> 95f2e9b0
 
 private:
     /// Limits for basic sanity checks when reading a header
