--- conflicted
+++ resolved
@@ -88,11 +88,6 @@
         response.setStatusAndReason(Poco::Net::HTTPResponse::HTTP_NOT_FOUND);
         *response.send() << "Not found.\n";
     }
-<<<<<<< HEAD
-=======
-
-    handle(request, response, {reinterpret_cast<const char *>(gresource_binary_htmlData), gresource_binary_htmlSize});
->>>>>>> 4f8e6902
 }
 
 }