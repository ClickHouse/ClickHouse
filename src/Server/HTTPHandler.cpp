#include <Server/HTTPHandler.h>

#include <Access/Authentication.h>
#include <Access/Credentials.h>
#include <Access/ExternalAuthenticators.h>
#include <Compression/CompressedReadBuffer.h>
#include <Compression/CompressedWriteBuffer.h>
#include <Core/ExternalTable.h>
#include <Disks/StoragePolicy.h>
#include <IO/CascadeWriteBuffer.h>
#include <IO/ConcatReadBuffer.h>
#include <IO/MemoryReadWriteBuffer.h>
#include <IO/ReadBufferFromString.h>
#include <IO/WriteHelpers.h>
#include <IO/copyData.h>
#include <Interpreters/Context.h>
#include <Interpreters/TemporaryDataOnDisk.h>
#include <Parsers/QueryParameterVisitor.h>
#include <Interpreters/executeQuery.h>
#include <Interpreters/Session.h>
#include <Server/HTTPHandlerFactory.h>
#include <Server/HTTPHandlerRequestFilter.h>
#include <Server/IServer.h>
#include <Common/logger_useful.h>
#include <Common/SettingsChanges.h>
#include <Common/StringUtils/StringUtils.h>
#include <Common/scope_guard_safe.h>
#include <Common/setThreadName.h>
#include <Common/typeid_cast.h>
#include <Parsers/ASTSetQuery.h>
#include <Processors/Formats/IOutputFormat.h>
#include <Formats/FormatFactory.h>

#include <base/getFQDNOrHostName.h>
#include <base/scope_guard.h>
#include <Server/HTTP/HTTPResponse.h>

#include "config.h"

#include <Poco/Base64Decoder.h>
#include <Poco/Base64Encoder.h>
#include <Poco/Net/HTTPBasicCredentials.h>
#include <Poco/Net/HTTPStream.h>
#include <Poco/MemoryStream.h>
#include <Poco/StreamCopier.h>
#include <Poco/String.h>
#include <Poco/Net/SocketAddress.h>
#include <Poco/Net/NameValueCollection.h>

#include <chrono>
#include <sstream>

#ifdef __clang__
#  pragma clang diagnostic push
#  pragma clang diagnostic ignored "-Wzero-as-null-pointer-constant"
#endif
#include <re2/re2.h>
#ifdef __clang__
#  pragma clang diagnostic pop
#endif

#if USE_SSL
#include <Poco/Net/X509Certificate.h>
#endif


namespace DB
{

namespace ErrorCodes
{
    extern const int BAD_ARGUMENTS;
    extern const int LOGICAL_ERROR;
    extern const int CANNOT_PARSE_TEXT;
    extern const int CANNOT_PARSE_ESCAPE_SEQUENCE;
    extern const int CANNOT_PARSE_QUOTED_STRING;
    extern const int CANNOT_PARSE_DATE;
    extern const int CANNOT_PARSE_DATETIME;
    extern const int CANNOT_PARSE_NUMBER;
    extern const int CANNOT_PARSE_DOMAIN_VALUE_FROM_STRING;
    extern const int CANNOT_PARSE_IPV4;
    extern const int CANNOT_PARSE_IPV6;
    extern const int CANNOT_PARSE_UUID;
    extern const int CANNOT_PARSE_INPUT_ASSERTION_FAILED;
    extern const int CANNOT_OPEN_FILE;
    extern const int CANNOT_COMPILE_REGEXP;
    extern const int DUPLICATE_COLUMN;
    extern const int ILLEGAL_COLUMN;
    extern const int THERE_IS_NO_COLUMN;
    extern const int UNKNOWN_ELEMENT_IN_AST;
    extern const int UNKNOWN_TYPE_OF_AST_NODE;
    extern const int TOO_DEEP_AST;
    extern const int TOO_BIG_AST;
    extern const int UNEXPECTED_AST_STRUCTURE;
    extern const int VALUE_IS_OUT_OF_RANGE_OF_DATA_TYPE;

    extern const int SYNTAX_ERROR;

    extern const int INCORRECT_DATA;
    extern const int TYPE_MISMATCH;

    extern const int UNKNOWN_TABLE;
    extern const int UNKNOWN_FUNCTION;
    extern const int UNKNOWN_IDENTIFIER;
    extern const int UNKNOWN_TYPE;
    extern const int UNKNOWN_STORAGE;
    extern const int UNKNOWN_DATABASE;
    extern const int UNKNOWN_SETTING;
    extern const int UNKNOWN_DIRECTION_OF_SORTING;
    extern const int UNKNOWN_AGGREGATE_FUNCTION;
    extern const int UNKNOWN_FORMAT;
    extern const int UNKNOWN_DATABASE_ENGINE;
    extern const int UNKNOWN_TYPE_OF_QUERY;
    extern const int NO_ELEMENTS_IN_CONFIG;

    extern const int QUERY_IS_TOO_LARGE;

    extern const int NOT_IMPLEMENTED;
    extern const int SOCKET_TIMEOUT;

    extern const int UNKNOWN_USER;
    extern const int WRONG_PASSWORD;
    extern const int REQUIRED_PASSWORD;
    extern const int AUTHENTICATION_FAILED;

    extern const int INVALID_SESSION_TIMEOUT;
    extern const int HTTP_LENGTH_REQUIRED;
    extern const int SUPPORT_IS_DISABLED;

    extern const int TIMEOUT_EXCEEDED;
}

namespace
{
bool tryAddHttpOptionHeadersFromConfig(HTTPServerResponse & response, const Poco::Util::LayeredConfiguration & config)
{
    if (config.has("http_options_response"))
    {
        Strings config_keys;
        config.keys("http_options_response", config_keys);
        for (const std::string & config_key : config_keys)
        {
            if (config_key == "header" || config_key.starts_with("header["))
            {
                /// If there is empty header name, it will not be processed and message about it will be in logs
                if (config.getString("http_options_response." + config_key + ".name", "").empty())
                    LOG_WARNING(&Poco::Logger::get("processOptionsRequest"), "Empty header was found in config. It will not be processed.");
                else
                    response.add(config.getString("http_options_response." + config_key + ".name", ""),
                                    config.getString("http_options_response." + config_key + ".value", ""));

            }
        }
        return true;
    }
    return false;
}

/// Process options request. Useful for CORS.
void processOptionsRequest(HTTPServerResponse & response, const Poco::Util::LayeredConfiguration & config)
{
    /// If can add some headers from config
    if (tryAddHttpOptionHeadersFromConfig(response, config))
    {
        response.setKeepAlive(false);
        response.setStatusAndReason(HTTPResponse::HTTP_NO_CONTENT);
        response.send();
    }
}
}

static String base64Decode(const String & encoded)
{
    String decoded;
    Poco::MemoryInputStream istr(encoded.data(), encoded.size());
    Poco::Base64Decoder decoder(istr);
    Poco::StreamCopier::copyToString(decoder, decoded);
    return decoded;
}

static String base64Encode(const String & decoded)
{
    std::ostringstream ostr; // STYLE_CHECK_ALLOW_STD_STRING_STREAM
    ostr.exceptions(std::ios::failbit);
    Poco::Base64Encoder encoder(ostr);
    encoder.rdbuf()->setLineLength(0);
    encoder << decoded;
    encoder.close();
    return ostr.str();
}

static Poco::Net::HTTPResponse::HTTPStatus exceptionCodeToHTTPStatus(int exception_code)
{
    using namespace Poco::Net;

    if (exception_code == ErrorCodes::REQUIRED_PASSWORD)
    {
        return HTTPResponse::HTTP_UNAUTHORIZED;
    }
    else if (exception_code == ErrorCodes::UNKNOWN_USER ||
             exception_code == ErrorCodes::WRONG_PASSWORD ||
             exception_code == ErrorCodes::AUTHENTICATION_FAILED)
    {
        return HTTPResponse::HTTP_FORBIDDEN;
    }
    else if (exception_code == ErrorCodes::BAD_ARGUMENTS ||
             exception_code == ErrorCodes::CANNOT_COMPILE_REGEXP ||
             exception_code == ErrorCodes::CANNOT_PARSE_TEXT ||
             exception_code == ErrorCodes::CANNOT_PARSE_ESCAPE_SEQUENCE ||
             exception_code == ErrorCodes::CANNOT_PARSE_QUOTED_STRING ||
             exception_code == ErrorCodes::CANNOT_PARSE_DATE ||
             exception_code == ErrorCodes::CANNOT_PARSE_DATETIME ||
             exception_code == ErrorCodes::CANNOT_PARSE_NUMBER ||
             exception_code == ErrorCodes::CANNOT_PARSE_DOMAIN_VALUE_FROM_STRING ||
             exception_code == ErrorCodes::CANNOT_PARSE_IPV4 ||
             exception_code == ErrorCodes::CANNOT_PARSE_IPV6 ||
             exception_code == ErrorCodes::CANNOT_PARSE_INPUT_ASSERTION_FAILED ||
             exception_code == ErrorCodes::CANNOT_PARSE_UUID ||
             exception_code == ErrorCodes::DUPLICATE_COLUMN ||
             exception_code == ErrorCodes::ILLEGAL_COLUMN ||
             exception_code == ErrorCodes::UNKNOWN_ELEMENT_IN_AST ||
             exception_code == ErrorCodes::UNKNOWN_TYPE_OF_AST_NODE ||
             exception_code == ErrorCodes::THERE_IS_NO_COLUMN ||
             exception_code == ErrorCodes::TOO_DEEP_AST ||
             exception_code == ErrorCodes::TOO_BIG_AST ||
             exception_code == ErrorCodes::UNEXPECTED_AST_STRUCTURE ||
             exception_code == ErrorCodes::SYNTAX_ERROR ||
             exception_code == ErrorCodes::INCORRECT_DATA ||
             exception_code == ErrorCodes::TYPE_MISMATCH ||
             exception_code == ErrorCodes::VALUE_IS_OUT_OF_RANGE_OF_DATA_TYPE)
    {
        return HTTPResponse::HTTP_BAD_REQUEST;
    }
    else if (exception_code == ErrorCodes::UNKNOWN_TABLE ||
             exception_code == ErrorCodes::UNKNOWN_FUNCTION ||
             exception_code == ErrorCodes::UNKNOWN_IDENTIFIER ||
             exception_code == ErrorCodes::UNKNOWN_TYPE ||
             exception_code == ErrorCodes::UNKNOWN_STORAGE ||
             exception_code == ErrorCodes::UNKNOWN_DATABASE ||
             exception_code == ErrorCodes::UNKNOWN_SETTING ||
             exception_code == ErrorCodes::UNKNOWN_DIRECTION_OF_SORTING ||
             exception_code == ErrorCodes::UNKNOWN_AGGREGATE_FUNCTION ||
             exception_code == ErrorCodes::UNKNOWN_FORMAT ||
             exception_code == ErrorCodes::UNKNOWN_DATABASE_ENGINE ||
             exception_code == ErrorCodes::UNKNOWN_TYPE_OF_QUERY)
    {
        return HTTPResponse::HTTP_NOT_FOUND;
    }
    else if (exception_code == ErrorCodes::QUERY_IS_TOO_LARGE)
    {
        return HTTPResponse::HTTP_REQUESTENTITYTOOLARGE;
    }
    else if (exception_code == ErrorCodes::NOT_IMPLEMENTED)
    {
        return HTTPResponse::HTTP_NOT_IMPLEMENTED;
    }
    else if (exception_code == ErrorCodes::SOCKET_TIMEOUT ||
             exception_code == ErrorCodes::CANNOT_OPEN_FILE)
    {
        return HTTPResponse::HTTP_SERVICE_UNAVAILABLE;
    }
    else if (exception_code == ErrorCodes::HTTP_LENGTH_REQUIRED)
    {
        return HTTPResponse::HTTP_LENGTH_REQUIRED;
    }
    else if (exception_code == ErrorCodes::TIMEOUT_EXCEEDED)
    {
        return HTTPResponse::HTTP_REQUEST_TIMEOUT;
    }

    return HTTPResponse::HTTP_INTERNAL_SERVER_ERROR;
}


static std::chrono::steady_clock::duration parseSessionTimeout(
    const Poco::Util::AbstractConfiguration & config,
    const HTMLForm & params)
{
    unsigned session_timeout = config.getInt("default_session_timeout", 60);

    if (params.has("session_timeout"))
    {
        unsigned max_session_timeout = config.getUInt("max_session_timeout", 3600);
        std::string session_timeout_str = params.get("session_timeout");

        ReadBufferFromString buf(session_timeout_str);
        if (!tryReadIntText(session_timeout, buf) || !buf.eof())
            throw Exception(ErrorCodes::INVALID_SESSION_TIMEOUT, "Invalid session timeout: '{}'", session_timeout_str);

        if (session_timeout > max_session_timeout)
            throw Exception(ErrorCodes::INVALID_SESSION_TIMEOUT, "Session timeout '{}' is larger than max_session_timeout: {}. "
                "Maximum session timeout could be modified in configuration file.",
                session_timeout_str, max_session_timeout);
    }

    return std::chrono::seconds(session_timeout);
}


void HTTPHandler::pushDelayedResults(Output & used_output)
{
    std::vector<WriteBufferPtr> write_buffers;
    ConcatReadBuffer::Buffers read_buffers;

    auto * cascade_buffer = typeid_cast<CascadeWriteBuffer *>(used_output.out_maybe_delayed_and_compressed.get());
    if (!cascade_buffer)
        throw Exception(ErrorCodes::LOGICAL_ERROR, "Expected CascadeWriteBuffer");

    cascade_buffer->getResultBuffers(write_buffers);

    if (write_buffers.empty())
        throw Exception(ErrorCodes::LOGICAL_ERROR, "At least one buffer is expected to overwrite result into HTTP response");

    for (auto & write_buf : write_buffers)
    {
        if (!write_buf)
            continue;

        IReadableWriteBuffer * write_buf_concrete = dynamic_cast<IReadableWriteBuffer *>(write_buf.get());
        if (write_buf_concrete)
        {
            ReadBufferPtr reread_buf = write_buf_concrete->tryGetReadBuffer();
            if (reread_buf)
                read_buffers.emplace_back(wrapReadBufferPointer(reread_buf));
        }
    }

    if (!read_buffers.empty())
    {
        ConcatReadBuffer concat_read_buffer(std::move(read_buffers));
        copyData(concat_read_buffer, *used_output.out_maybe_compressed);
    }
}


HTTPHandler::HTTPHandler(IServer & server_, const std::string & name, const std::optional<String> & content_type_override_)
    : server(server_)
    , log(&Poco::Logger::get(name))
    , default_settings(server.context()->getSettingsRef())
    , content_type_override(content_type_override_)
{
    server_display_name = server.config().getString("display_name", getFQDNOrHostName());
}


/// We need d-tor to be present in this translation unit to make it play well with some
/// forward decls in the header. Other than that, the default d-tor would be OK.
HTTPHandler::~HTTPHandler() = default;


bool HTTPHandler::authenticateUser(
    HTTPServerRequest & request,
    HTMLForm & params,
    HTTPServerResponse & response)
{
    using namespace Poco::Net;

    /// The user and password can be passed by headers (similar to X-Auth-*),
    /// which is used by load balancers to pass authentication information.
    std::string user = request.get("X-ClickHouse-User", "");
    std::string password = request.get("X-ClickHouse-Key", "");
    std::string quota_key = request.get("X-ClickHouse-Quota", "");

    /// The header 'X-ClickHouse-SSL-Certificate-Auth: on' enables checking the common name
    /// extracted from the SSL certificate used for this connection instead of checking password.
    bool has_ssl_certificate_auth = (request.get("X-ClickHouse-SSL-Certificate-Auth", "") == "on");
    bool has_auth_headers = !user.empty() || !password.empty() || !quota_key.empty() || has_ssl_certificate_auth;

    /// User name and password can be passed using HTTP Basic auth or query parameters
    /// (both methods are insecure).
    bool has_http_credentials = request.hasCredentials();
    bool has_credentials_in_query_params = params.has("user") || params.has("password") || params.has("quota_key");

    std::string spnego_challenge;
    std::string certificate_common_name;

    if (has_auth_headers)
    {
        /// It is prohibited to mix different authorization schemes.
        if (has_http_credentials)
            throw Exception(ErrorCodes::AUTHENTICATION_FAILED,
                            "Invalid authentication: it is not allowed "
                            "to use SSL certificate authentication and Authorization HTTP header simultaneously");
        if (has_credentials_in_query_params)
            throw Exception(ErrorCodes::AUTHENTICATION_FAILED,
                            "Invalid authentication: it is not allowed "
                            "to use SSL certificate authentication and authentication via parameters simultaneously simultaneously");

        if (has_ssl_certificate_auth)
        {
#if USE_SSL
            if (!password.empty())
                throw Exception(ErrorCodes::AUTHENTICATION_FAILED,
                                "Invalid authentication: it is not allowed "
                                "to use SSL certificate authentication and authentication via password simultaneously");

            if (request.havePeerCertificate())
                certificate_common_name = request.peerCertificate().commonName();

            if (certificate_common_name.empty())
                throw Exception(ErrorCodes::AUTHENTICATION_FAILED,
                                "Invalid authentication: SSL certificate authentication requires nonempty certificate's Common Name");
#else
            throw Exception(ErrorCodes::SUPPORT_IS_DISABLED,
                            "SSL certificate authentication disabled because ClickHouse was built without SSL library");
#endif
        }
    }
    else if (has_http_credentials)
    {
        /// It is prohibited to mix different authorization schemes.
        if (has_credentials_in_query_params)
            throw Exception(ErrorCodes::AUTHENTICATION_FAILED,
                            "Invalid authentication: it is not allowed "
                            "to use Authorization HTTP header and authentication via parameters simultaneously");

        std::string scheme;
        std::string auth_info;
        request.getCredentials(scheme, auth_info);

        if (Poco::icompare(scheme, "Basic") == 0)
        {
            HTTPBasicCredentials credentials(auth_info);
            user = credentials.getUsername();
            password = credentials.getPassword();
        }
        else if (Poco::icompare(scheme, "Negotiate") == 0)
        {
            spnego_challenge = auth_info;

            if (spnego_challenge.empty())
                throw Exception(ErrorCodes::AUTHENTICATION_FAILED, "Invalid authentication: SPNEGO challenge is empty");
        }
        else
        {
            throw Exception(ErrorCodes::AUTHENTICATION_FAILED, "Invalid authentication: '{}' HTTP Authorization scheme is not supported", scheme);
        }

        quota_key = params.get("quota_key", "");
    }
    else
    {
        /// If the user name is not set we assume it's the 'default' user.
        user = params.get("user", "default");
        password = params.get("password", "");
        quota_key = params.get("quota_key", "");
    }

    if (!certificate_common_name.empty())
    {
        if (!request_credentials)
            request_credentials = std::make_unique<SSLCertificateCredentials>(user, certificate_common_name);

        auto * certificate_credentials = dynamic_cast<SSLCertificateCredentials *>(request_credentials.get());
        if (!certificate_credentials)
            throw Exception(ErrorCodes::AUTHENTICATION_FAILED, "Invalid authentication: expected SSL certificate authorization scheme");
    }
    else if (!spnego_challenge.empty())
    {
        if (!request_credentials)
            request_credentials = server.context()->makeGSSAcceptorContext();

        auto * gss_acceptor_context = dynamic_cast<GSSAcceptorContext *>(request_credentials.get());
        if (!gss_acceptor_context)
            throw Exception(ErrorCodes::AUTHENTICATION_FAILED, "Invalid authentication: unexpected 'Negotiate' HTTP Authorization scheme expected");

#pragma clang diagnostic push
#pragma clang diagnostic ignored "-Wunreachable-code"
        const auto spnego_response = base64Encode(gss_acceptor_context->processToken(base64Decode(spnego_challenge), log));
#pragma clang diagnostic pop

        if (!spnego_response.empty())
            response.set("WWW-Authenticate", "Negotiate " + spnego_response);

        if (!gss_acceptor_context->isFailed() && !gss_acceptor_context->isReady())
        {
            if (spnego_response.empty())
                throw Exception(ErrorCodes::AUTHENTICATION_FAILED, "Invalid authentication: 'Negotiate' HTTP Authorization failure");

            response.setStatusAndReason(HTTPResponse::HTTP_UNAUTHORIZED);
            response.send();
            return false;
        }
    }
    else // I.e., now using user name and password strings ("Basic").
    {
        if (!request_credentials)
            request_credentials = std::make_unique<BasicCredentials>();

        auto * basic_credentials = dynamic_cast<BasicCredentials *>(request_credentials.get());
        if (!basic_credentials)
            throw Exception(ErrorCodes::AUTHENTICATION_FAILED, "Invalid authentication: expected 'Basic' HTTP Authorization scheme");

        basic_credentials->setUserName(user);
        basic_credentials->setPassword(password);
    }

    /// Set client info. It will be used for quota accounting parameters in 'setUser' method.

    ClientInfo::HTTPMethod http_method = ClientInfo::HTTPMethod::UNKNOWN;
    if (request.getMethod() == HTTPServerRequest::HTTP_GET)
        http_method = ClientInfo::HTTPMethod::GET;
    else if (request.getMethod() == HTTPServerRequest::HTTP_POST)
        http_method = ClientInfo::HTTPMethod::POST;

<<<<<<< HEAD
    String tls_sni;
    if (request.isSecure())
    {
        tls_sni = request.getTLSServerName();
    }

    session->setHttpClientInfo(http_method, request.get("User-Agent", ""), request.get("Referer", ""), request.get("Host", ""), tls_sni);
=======
    session->setHttpClientInfo(http_method, request.get("User-Agent", ""), request.get("Referer", ""), request);
>>>>>>> 2362bb2c
    session->setForwardedFor(request.get("X-Forwarded-For", ""));
    session->setQuotaClientKey(quota_key);

    /// Extract the last entry from comma separated list of forwarded_for addresses.
    /// Only the last proxy can be trusted (if any).
    String forwarded_address = session->getClientInfo().getLastForwardedFor();
    try
    {
        if (!forwarded_address.empty() && server.config().getBool("auth_use_forwarded_address", false))
            session->authenticate(*request_credentials, Poco::Net::SocketAddress(forwarded_address, request.clientAddress().port()));
        else
            session->authenticate(*request_credentials, request.clientAddress());
    }
    catch (const Authentication::Require<BasicCredentials> & required_credentials)
    {
        request_credentials = std::make_unique<BasicCredentials>();

        if (required_credentials.getRealm().empty())
            response.set("WWW-Authenticate", "Basic");
        else
            response.set("WWW-Authenticate", "Basic realm=\"" + required_credentials.getRealm() + "\"");

        response.setStatusAndReason(HTTPResponse::HTTP_UNAUTHORIZED);
        response.send();
        return false;
    }
    catch (const Authentication::Require<GSSAcceptorContext> & required_credentials)
    {
        request_credentials = server.context()->makeGSSAcceptorContext();

        if (required_credentials.getRealm().empty())
            response.set("WWW-Authenticate", "Negotiate");
        else
            response.set("WWW-Authenticate", "Negotiate realm=\"" + required_credentials.getRealm() + "\"");

        response.setStatusAndReason(HTTPResponse::HTTP_UNAUTHORIZED);
        response.send();
        return false;
    }

    request_credentials.reset();
    return true;
}


void HTTPHandler::processQuery(
    HTTPServerRequest & request,
    HTMLForm & params,
    HTTPServerResponse & response,
    Output & used_output,
    std::optional<CurrentThread::QueryScope> & query_scope)
{
    using namespace Poco::Net;

    LOG_TRACE(log, "Request URI: {}", request.getURI());

    if (!authenticateUser(request, params, response))
        return; // '401 Unauthorized' response with 'Negotiate' has been sent at this point.

    /// The user could specify session identifier and session timeout.
    /// It allows to modify settings, create temporary tables and reuse them in subsequent requests.
    String session_id;
    std::chrono::steady_clock::duration session_timeout;
    bool session_is_set = params.has("session_id");
    const auto & config = server.config();

    if (session_is_set)
    {
        session_id = params.get("session_id");
        session_timeout = parseSessionTimeout(config, params);
        std::string session_check = params.get("session_check", "");
        session->makeSessionContext(session_id, session_timeout, session_check == "1");
    }
    else
    {
        /// We should create it even if we don't have a session_id
        session->makeSessionContext();
    }

    auto context = session->makeQueryContext();

    /// This parameter is used to tune the behavior of output formats (such as Native) for compatibility.
    if (params.has("client_protocol_version"))
    {
        UInt64 version_param = parse<UInt64>(params.get("client_protocol_version"));
        context->setClientProtocolVersion(version_param);
    }

    /// The client can pass a HTTP header indicating supported compression method (gzip or deflate).
    String http_response_compression_methods = request.get("Accept-Encoding", "");
    CompressionMethod http_response_compression_method = CompressionMethod::None;

    if (!http_response_compression_methods.empty())
        http_response_compression_method = chooseHTTPCompressionMethod(http_response_compression_methods);

    bool client_supports_http_compression = http_response_compression_method != CompressionMethod::None;

    /// Client can pass a 'compress' flag in the query string. In this case the query result is
    /// compressed using internal algorithm. This is not reflected in HTTP headers.
    bool internal_compression = params.getParsed<bool>("compress", false);

    /// At least, we should postpone sending of first buffer_size result bytes
    size_t buffer_size_total = std::max(
        params.getParsed<size_t>("buffer_size", context->getSettingsRef().http_response_buffer_size),
        static_cast<size_t>(DBMS_DEFAULT_BUFFER_SIZE));

    /// If it is specified, the whole result will be buffered.
    ///  First ~buffer_size bytes will be buffered in memory, the remaining bytes will be stored in temporary file.
    bool buffer_until_eof = params.getParsed<bool>("wait_end_of_query", context->getSettingsRef().http_wait_end_of_query);

    size_t buffer_size_http = DBMS_DEFAULT_BUFFER_SIZE;
    size_t buffer_size_memory = (buffer_size_total > buffer_size_http) ? buffer_size_total : 0;

    unsigned keep_alive_timeout = config.getUInt("keep_alive_timeout", DEFAULT_HTTP_KEEP_ALIVE_TIMEOUT);

    used_output.out = std::make_shared<WriteBufferFromHTTPServerResponse>(
        response,
        request.getMethod() == HTTPRequest::HTTP_HEAD,
        keep_alive_timeout,
        client_supports_http_compression,
        http_response_compression_method);

    if (internal_compression)
        used_output.out_maybe_compressed = std::make_shared<CompressedWriteBuffer>(*used_output.out);
    else
        used_output.out_maybe_compressed = used_output.out;

    if (buffer_size_memory > 0 || buffer_until_eof)
    {
        CascadeWriteBuffer::WriteBufferPtrs cascade_buffer1;
        CascadeWriteBuffer::WriteBufferConstructors cascade_buffer2;

        if (buffer_size_memory > 0)
            cascade_buffer1.emplace_back(std::make_shared<MemoryWriteBuffer>(buffer_size_memory));

        if (buffer_until_eof)
        {
            auto tmp_data = std::make_shared<TemporaryDataOnDisk>(server.context()->getTempDataOnDisk());

            auto create_tmp_disk_buffer = [tmp_data] (const WriteBufferPtr &) -> WriteBufferPtr
            {
                return tmp_data->createRawStream();
            };

            cascade_buffer2.emplace_back(std::move(create_tmp_disk_buffer));
        }
        else
        {
            auto push_memory_buffer_and_continue = [next_buffer = used_output.out_maybe_compressed] (const WriteBufferPtr & prev_buf)
            {
                auto * prev_memory_buffer = typeid_cast<MemoryWriteBuffer *>(prev_buf.get());
                if (!prev_memory_buffer)
                    throw Exception(ErrorCodes::LOGICAL_ERROR, "Expected MemoryWriteBuffer");

                auto rdbuf = prev_memory_buffer->tryGetReadBuffer();
                copyData(*rdbuf, *next_buffer);

                return next_buffer;
            };

            cascade_buffer2.emplace_back(push_memory_buffer_and_continue);
        }

        used_output.out_maybe_delayed_and_compressed = std::make_shared<CascadeWriteBuffer>(
            std::move(cascade_buffer1), std::move(cascade_buffer2));
    }
    else
    {
        used_output.out_maybe_delayed_and_compressed = used_output.out_maybe_compressed;
    }

    /// Request body can be compressed using algorithm specified in the Content-Encoding header.
    String http_request_compression_method_str = request.get("Content-Encoding", "");
    int zstd_window_log_max = static_cast<int>(context->getSettingsRef().zstd_window_log_max);
    auto in_post = wrapReadBufferWithCompressionMethod(
        wrapReadBufferReference(request.getStream()),
        chooseCompressionMethod({}, http_request_compression_method_str), zstd_window_log_max);

    /// The data can also be compressed using incompatible internal algorithm. This is indicated by
    /// 'decompress' query parameter.
    std::unique_ptr<ReadBuffer> in_post_maybe_compressed;
    bool in_post_compressed = false;
    if (params.getParsed<bool>("decompress", false))
    {
        in_post_maybe_compressed = std::make_unique<CompressedReadBuffer>(*in_post);
        in_post_compressed = true;
    }
    else
        in_post_maybe_compressed = std::move(in_post);

    std::unique_ptr<ReadBuffer> in;

    static const NameSet reserved_param_names{"compress", "decompress", "user", "password", "quota_key", "query_id", "stacktrace",
        "buffer_size", "wait_end_of_query", "session_id", "session_timeout", "session_check", "client_protocol_version", "close_session"};

    Names reserved_param_suffixes;

    auto param_could_be_skipped = [&] (const String & name)
    {
        /// Empty parameter appears when URL like ?&a=b or a=b&&c=d. Just skip them for user's convenience.
        if (name.empty())
            return true;

        if (reserved_param_names.contains(name))
            return true;

        for (const String & suffix : reserved_param_suffixes)
        {
            if (endsWith(name, suffix))
                return true;
        }

        return false;
    };

    /// Settings can be overridden in the query.
    /// Some parameters (database, default_format, everything used in the code above) do not
    /// belong to the Settings class.

    /// 'readonly' setting values mean:
    /// readonly = 0 - any query is allowed, client can change any setting.
    /// readonly = 1 - only readonly queries are allowed, client can't change settings.
    /// readonly = 2 - only readonly queries are allowed, client can change any setting except 'readonly'.

    /// In theory if initially readonly = 0, the client can change any setting and then set readonly
    /// to some other value.
    const auto & settings = context->getSettingsRef();

    /// Only readonly queries are allowed for HTTP GET requests.
    if (request.getMethod() == HTTPServerRequest::HTTP_GET)
    {
        if (settings.readonly == 0)
            context->setSetting("readonly", 2);
    }

    bool has_external_data = startsWith(request.getContentType(), "multipart/form-data");

    if (has_external_data)
    {
        /// Skip unneeded parameters to avoid confusing them later with context settings or query parameters.
        reserved_param_suffixes.reserve(3);
        /// It is a bug and ambiguity with `date_time_input_format` and `low_cardinality_allow_in_native_format` formats/settings.
        reserved_param_suffixes.emplace_back("_format");
        reserved_param_suffixes.emplace_back("_types");
        reserved_param_suffixes.emplace_back("_structure");
    }

    std::string database = request.get("X-ClickHouse-Database", "");
    std::string default_format = request.get("X-ClickHouse-Format", "");

    SettingsChanges settings_changes;
    for (const auto & [key, value] : params)
    {
        if (key == "database")
        {
            if (database.empty())
                database = value;
        }
        else if (key == "default_format")
        {
            if (default_format.empty())
                default_format = value;
        }
        else if (param_could_be_skipped(key))
        {
        }
        else
        {
            /// Other than query parameters are treated as settings.
            if (!customizeQueryParam(context, key, value))
                settings_changes.push_back({key, value});
        }
    }

    if (!database.empty())
        context->setCurrentDatabase(database);

    if (!default_format.empty())
        context->setDefaultFormat(default_format);

    /// For external data we also want settings
    context->checkSettingsConstraints(settings_changes, SettingSource::QUERY);
    context->applySettingsChanges(settings_changes);

    /// Set the query id supplied by the user, if any, and also update the OpenTelemetry fields.
    context->setCurrentQueryId(params.get("query_id", request.get("X-ClickHouse-Query-Id", "")));

    /// Initialize query scope, once query_id is initialized.
    /// (To track as much allocations as possible)
    query_scope.emplace(context);

    /// NOTE: this may create pretty huge allocations that will not be accounted in trace_log,
    /// because memory_profiler_sample_probability/memory_profiler_step are not applied yet,
    /// they will be applied in ProcessList::insert() from executeQuery() itself.
    const auto & query = getQuery(request, params, context);
    std::unique_ptr<ReadBuffer> in_param = std::make_unique<ReadBufferFromString>(query);

    /// HTTP response compression is turned on only if the client signalled that they support it
    /// (using Accept-Encoding header) and 'enable_http_compression' setting is turned on.
    used_output.out->setCompression(client_supports_http_compression && settings.enable_http_compression);
    if (client_supports_http_compression)
        used_output.out->setCompressionLevel(static_cast<int>(settings.http_zlib_compression_level));

    used_output.out->setSendProgress(settings.send_progress_in_http_headers);
    used_output.out->setSendProgressInterval(settings.http_headers_progress_interval_ms);

    /// If 'http_native_compression_disable_checksumming_on_decompress' setting is turned on,
    /// checksums of client data compressed with internal algorithm are not checked.
    if (in_post_compressed && settings.http_native_compression_disable_checksumming_on_decompress)
        static_cast<CompressedReadBuffer &>(*in_post_maybe_compressed).disableChecksumming();

    /// Add CORS header if 'add_http_cors_header' setting is turned on send * in Access-Control-Allow-Origin
    /// Note that whether the header is added is determined by the settings, and we can only get the user settings after authentication.
    /// Once the authentication fails, the header can't be added.
    if (settings.add_http_cors_header && !request.get("Origin", "").empty() && !config.has("http_options_response"))
        used_output.out->addHeaderCORS(true);

    auto append_callback = [my_context = context] (ProgressCallback callback)
    {
        auto prev = my_context->getProgressCallback();

        my_context->setProgressCallback([prev, callback] (const Progress & progress)
        {
            if (prev)
                prev(progress);

            callback(progress);
        });
    };

    /// While still no data has been sent, we will report about query execution progress by sending HTTP headers.
    /// Note that we add it unconditionally so the progress is available for `X-ClickHouse-Summary`
    append_callback([&used_output](const Progress & progress)
    {
        used_output.out->onProgress(progress);
    });

    if (settings.readonly > 0 && settings.cancel_http_readonly_queries_on_client_close)
    {
        append_callback([&context, &request](const Progress &)
        {
            /// Assume that at the point this method is called no one is reading data from the socket any more:
            /// should be true for read-only queries.
            if (!request.checkPeerConnected())
                context->killCurrentQuery();
        });
    }

    customizeContext(request, context, *in_post_maybe_compressed);
    in = has_external_data ? std::move(in_param) : std::make_unique<ConcatReadBuffer>(*in_param, *in_post_maybe_compressed);

    auto set_query_result = [&response, this] (const QueryResultDetails & details)
    {
        response.add("X-ClickHouse-Query-Id", details.query_id);

        if (content_type_override)
            response.setContentType(*content_type_override);
        else if (details.content_type)
            response.setContentType(*details.content_type);

        if (details.format)
            response.add("X-ClickHouse-Format", *details.format);

        if (details.timezone)
            response.add("X-ClickHouse-Timezone", *details.timezone);
    };

    auto handle_exception_in_output_format = [&](IOutputFormat & output_format)
    {
        if (settings.http_write_exception_in_output_format && output_format.supportsWritingException())
        {
            output_format.setException(getCurrentExceptionMessage(false));
            output_format.finalize();
            used_output.exception_is_written = true;
        }
    };

    executeQuery(
        *in,
        *used_output.out_maybe_delayed_and_compressed,
        /* allow_into_outfile = */ false,
        context,
        set_query_result,
        QueryFlags{},
        {},
        handle_exception_in_output_format);

    if (used_output.hasDelayed())
    {
        /// TODO: set Content-Length if possible
        pushDelayedResults(used_output);
    }

    /// Send HTTP headers with code 200 if no exception happened and the data is still not sent to the client.
    used_output.finalize();
}

void HTTPHandler::trySendExceptionToClient(
    const std::string & s, int exception_code, HTTPServerRequest & request, HTTPServerResponse & response, Output & used_output)
try
{
    /// In case data has already been sent, like progress headers, try using the output buffer to
    /// set the exception code since it will be able to append it if it hasn't finished writing headers
    if (response.sent() && used_output.out)
        used_output.out->setExceptionCode(exception_code);
    else
        response.set("X-ClickHouse-Exception-Code", toString<int>(exception_code));

    /// FIXME: make sure that no one else is reading from the same stream at the moment.

    /// If HTTP method is POST and Keep-Alive is turned on, we should read the whole request body
    /// to avoid reading part of the current request body in the next request.
    if (request.getMethod() == Poco::Net::HTTPRequest::HTTP_POST
        && response.getKeepAlive()
        && exception_code != ErrorCodes::HTTP_LENGTH_REQUIRED
        && !request.getStream().eof())
    {
        request.getStream().ignoreAll();
    }

    if (exception_code == ErrorCodes::REQUIRED_PASSWORD)
    {
        response.requireAuthentication("ClickHouse server HTTP API");
    }
    else
    {
        response.setStatusAndReason(exceptionCodeToHTTPStatus(exception_code));
    }

    if (!response.sent() && !used_output.out_maybe_compressed && !used_output.exception_is_written)
    {
        /// If nothing was sent yet and we don't even know if we must compress the response.
        *response.send() << s << std::endl;
    }
    else if (used_output.out_maybe_compressed)
    {
        /// Destroy CascadeBuffer to actualize buffers' positions and reset extra references
        if (used_output.hasDelayed())
        {
            /// do not call finalize here for CascadeWriteBuffer used_output.out_maybe_delayed_and_compressed,
            /// exception is written into used_output.out_maybe_compressed later
            /// HTTPHandler::trySendExceptionToClient is called with exception context, it is Ok to destroy buffers
            used_output.out_maybe_delayed_and_compressed.reset();
        }

        if (!used_output.exception_is_written)
        {
            /// Send the error message into already used (and possibly compressed) stream.
            /// Note that the error message will possibly be sent after some data.
            /// Also HTTP code 200 could have already been sent.

            /// If buffer has data, and that data wasn't sent yet, then no need to send that data
            bool data_sent = used_output.out->count() != used_output.out->offset();

            if (!data_sent)
            {
                used_output.out_maybe_compressed->position() = used_output.out_maybe_compressed->buffer().begin();
                used_output.out->position() = used_output.out->buffer().begin();
            }

            writeString(s, *used_output.out_maybe_compressed);
            writeChar('\n', *used_output.out_maybe_compressed);
        }

        used_output.out_maybe_compressed->next();
    }
    else
    {
        UNREACHABLE();
    }

    used_output.finalize();
}
catch (...)
{
    tryLogCurrentException(log, "Cannot send exception to client");

    try
    {
        used_output.finalize();
    }
    catch (...)
    {
        tryLogCurrentException(log, "Cannot flush data to client (after sending exception)");
    }
}


void HTTPHandler::handleRequest(HTTPServerRequest & request, HTTPServerResponse & response)
{
    setThreadName("HTTPHandler");
    ThreadStatus thread_status;

    session = std::make_unique<Session>(server.context(), ClientInfo::Interface::HTTP, request.isSecure());
    SCOPE_EXIT({ session.reset(); });
    std::optional<CurrentThread::QueryScope> query_scope;

    Output used_output;

    /// In case of exception, send stack trace to client.
    bool with_stacktrace = false;
    /// Close http session (if any) after processing the request
    bool close_session = false;
    String session_id;

    SCOPE_EXIT_SAFE({
        if (close_session && !session_id.empty())
            session->closeSession(session_id);
    });

    OpenTelemetry::TracingContextHolderPtr thread_trace_context;
    SCOPE_EXIT({
        // make sure the response status is recorded
        if (thread_trace_context)
            thread_trace_context->root_span.addAttribute("clickhouse.http_status", response.getStatus());
    });

    try
    {
        if (request.getMethod() == HTTPServerRequest::HTTP_OPTIONS)
        {
            processOptionsRequest(response, server.config());
            return;
        }

        // Parse the OpenTelemetry traceparent header.
        auto & client_trace_context = session->getClientTraceContext();
        if (request.has("traceparent"))
        {
            std::string opentelemetry_traceparent = request.get("traceparent");
            std::string error;
            if (!client_trace_context.parseTraceparentHeader(opentelemetry_traceparent, error))
            {
                LOG_DEBUG(log, "Failed to parse OpenTelemetry traceparent header '{}': {}", opentelemetry_traceparent, error);
            }
            client_trace_context.tracestate = request.get("tracestate", "");
        }

        // Setup tracing context for this thread
        auto context = session->sessionOrGlobalContext();
        thread_trace_context = std::make_unique<OpenTelemetry::TracingContextHolder>("HTTPHandler",
            client_trace_context,
            context->getSettingsRef(),
            context->getOpenTelemetrySpanLog());
        thread_trace_context->root_span.kind = OpenTelemetry::SERVER;
        thread_trace_context->root_span.addAttribute("clickhouse.uri", request.getURI());

        response.setContentType("text/plain; charset=UTF-8");
        response.set("X-ClickHouse-Server-Display-Name", server_display_name);

        if (!request.get("Origin", "").empty())
            tryAddHttpOptionHeadersFromConfig(response, server.config());

        /// For keep-alive to work.
        if (request.getVersion() == HTTPServerRequest::HTTP_1_1)
            response.setChunkedTransferEncoding(true);

        HTMLForm params(default_settings, request);
        with_stacktrace = params.getParsed<bool>("stacktrace", false);
        close_session = params.getParsed<bool>("close_session", false);
        if (close_session)
            session_id = params.get("session_id");

        /// FIXME: maybe this check is already unnecessary.
        /// Workaround. Poco does not detect 411 Length Required case.
        if (request.getMethod() == HTTPRequest::HTTP_POST && !request.getChunkedTransferEncoding() && !request.hasContentLength())
        {
            throw Exception(ErrorCodes::HTTP_LENGTH_REQUIRED,
                            "The Transfer-Encoding is not chunked and there "
                            "is no Content-Length header for POST request");
        }

        processQuery(request, params, response, used_output, query_scope);
        if (request_credentials)
            LOG_DEBUG(log, "Authentication in progress...");
        else
            LOG_DEBUG(log, "Done processing query");
    }
    catch (...)
    {
        SCOPE_EXIT({
            request_credentials.reset(); // ...so that the next requests on the connection have to always start afresh in case of exceptions.
        });

        /// Check if exception was thrown in used_output.finalize().
        /// In this case used_output can be in invalid state and we
        /// cannot write in it anymore. So, just log this exception.
        if (used_output.isFinalized())
        {
            if (thread_trace_context)
                thread_trace_context->root_span.addAttribute("clickhouse.exception", "Cannot flush data to client");

            tryLogCurrentException(log, "Cannot flush data to client");
            return;
        }

        tryLogCurrentException(log);

        /** If exception is received from remote server, then stack trace is embedded in message.
          * If exception is thrown on local server, then stack trace is in separate field.
          */
        ExecutionStatus status = ExecutionStatus::fromCurrentException("", with_stacktrace);
        trySendExceptionToClient(status.message, status.code, request, response, used_output);

        if (thread_trace_context)
            thread_trace_context->root_span.addAttribute(status);
    }

    used_output.finalize();
}

DynamicQueryHandler::DynamicQueryHandler(IServer & server_, const std::string & param_name_, const std::optional<String>& content_type_override_)
    : HTTPHandler(server_, "DynamicQueryHandler", content_type_override_), param_name(param_name_)
{
}

bool DynamicQueryHandler::customizeQueryParam(ContextMutablePtr context, const std::string & key, const std::string & value)
{
    if (key == param_name)
        return true;    /// do nothing

    if (startsWith(key, QUERY_PARAMETER_NAME_PREFIX))
    {
        /// Save name and values of substitution in dictionary.
        const String parameter_name = key.substr(strlen(QUERY_PARAMETER_NAME_PREFIX));

        if (!context->getQueryParameters().contains(parameter_name))
            context->setQueryParameter(parameter_name, value);
        return true;
    }

    return false;
}

std::string DynamicQueryHandler::getQuery(HTTPServerRequest & request, HTMLForm & params, ContextMutablePtr context)
{
    if (likely(!startsWith(request.getContentType(), "multipart/form-data")))
    {
        /// Part of the query can be passed in the 'query' parameter and the rest in the request body
        /// (http method need not necessarily be POST). In this case the entire query consists of the
        /// contents of the 'query' parameter, a line break and the request body.
        std::string query_param = params.get(param_name, "");
        return query_param.empty() ? query_param : query_param + "\n";
    }

    /// Support for "external data for query processing".
    /// Used in case of POST request with form-data, but it isn't expected to be deleted after that scope.
    ExternalTablesHandler handler(context, params);
    params.load(request, request.getStream(), handler);

    std::string full_query;
    /// Params are of both form params POST and uri (GET params)
    for (const auto & it : params)
    {
        if (it.first == param_name)
        {
            full_query += it.second;
        }
        else
        {
            customizeQueryParam(context, it.first, it.second);
        }
    }

    return full_query;
}

PredefinedQueryHandler::PredefinedQueryHandler(
    IServer & server_,
    const NameSet & receive_params_,
    const std::string & predefined_query_,
    const CompiledRegexPtr & url_regex_,
    const std::unordered_map<String, CompiledRegexPtr> & header_name_with_regex_,
    const std::optional<String> & content_type_override_)
    : HTTPHandler(server_, "PredefinedQueryHandler", content_type_override_)
    , receive_params(receive_params_)
    , predefined_query(predefined_query_)
    , url_regex(url_regex_)
    , header_name_with_capture_regex(header_name_with_regex_)
{
}

bool PredefinedQueryHandler::customizeQueryParam(ContextMutablePtr context, const std::string & key, const std::string & value)
{
    if (receive_params.contains(key))
    {
        context->setQueryParameter(key, value);
        return true;
    }

    if (startsWith(key, QUERY_PARAMETER_NAME_PREFIX))
    {
        /// Save name and values of substitution in dictionary.
        const String parameter_name = key.substr(strlen(QUERY_PARAMETER_NAME_PREFIX));

        if (receive_params.contains(parameter_name))
            context->setQueryParameter(parameter_name, value);
        return true;
    }

    return false;
}

void PredefinedQueryHandler::customizeContext(HTTPServerRequest & request, ContextMutablePtr context, ReadBuffer & body)
{
    /// If in the configuration file, the handler's header is regex and contains named capture group
    /// We will extract regex named capture groups as query parameters

    const auto & set_query_params = [&](const char * begin, const char * end, const CompiledRegexPtr & compiled_regex)
    {
        int num_captures = compiled_regex->NumberOfCapturingGroups() + 1;

        std::string_view matches[num_captures];
        std::string_view input(begin, end - begin);
        if (compiled_regex->Match(input, 0, end - begin, re2::RE2::Anchor::ANCHOR_BOTH, matches, num_captures))
        {
            for (const auto & [capturing_name, capturing_index] : compiled_regex->NamedCapturingGroups())
            {
                const auto & capturing_value = matches[capturing_index];

                if (capturing_value.data())
                    context->setQueryParameter(capturing_name, String(capturing_value.data(), capturing_value.size()));
            }
        }
    };

    if (url_regex)
    {
        const auto & uri = request.getURI();
        set_query_params(uri.data(), find_first_symbols<'?'>(uri.data(), uri.data() + uri.size()), url_regex);
    }

    for (const auto & [header_name, regex] : header_name_with_capture_regex)
    {
        const auto & header_value = request.get(header_name);
        set_query_params(header_value.data(), header_value.data() + header_value.size(), regex);
    }

    if (unlikely(receive_params.contains("_request_body") && !context->getQueryParameters().contains("_request_body")))
    {
        WriteBufferFromOwnString value;
        const auto & settings = context->getSettingsRef();

        copyDataMaxBytes(body, value, settings.http_max_request_param_data_size);
        context->setQueryParameter("_request_body", value.str());
    }
}

std::string PredefinedQueryHandler::getQuery(HTTPServerRequest & request, HTMLForm & params, ContextMutablePtr context)
{
    if (unlikely(startsWith(request.getContentType(), "multipart/form-data")))
    {
        /// Support for "external data for query processing".
        ExternalTablesHandler handler(context, params);
        params.load(request, request.getStream(), handler);
    }

    return predefined_query;
}

HTTPRequestHandlerFactoryPtr createDynamicHandlerFactory(IServer & server,
    const Poco::Util::AbstractConfiguration & config,
    const std::string & config_prefix)
{
    auto query_param_name = config.getString(config_prefix + ".handler.query_param_name", "query");

    std::optional<String> content_type_override;
    if (config.has(config_prefix + ".handler.content_type"))
        content_type_override = config.getString(config_prefix + ".handler.content_type");

    auto creator = [&server, query_param_name, content_type_override] () -> std::unique_ptr<DynamicQueryHandler>
    {
        return std::make_unique<DynamicQueryHandler>(server, query_param_name, content_type_override);
    };

    auto factory = std::make_shared<HandlingRuleHTTPHandlerFactory<DynamicQueryHandler>>(std::move(creator));

    factory->addFiltersFromConfig(config, config_prefix);

    return factory;
}

static inline bool capturingNamedQueryParam(NameSet receive_params, const CompiledRegexPtr & compiled_regex)
{
    const auto & capturing_names = compiled_regex->NamedCapturingGroups();
    return std::count_if(capturing_names.begin(), capturing_names.end(), [&](const auto & iterator)
    {
        return std::count_if(receive_params.begin(), receive_params.end(),
            [&](const auto & param_name) { return param_name == iterator.first; });
    });
}

static inline CompiledRegexPtr getCompiledRegex(const std::string & expression)
{
    auto compiled_regex = std::make_shared<const re2::RE2>(expression);

    if (!compiled_regex->ok())
        throw Exception(ErrorCodes::CANNOT_COMPILE_REGEXP, "Cannot compile re2: {} for http handling rule, error: {}. "
            "Look at https://github.com/google/re2/wiki/Syntax for reference.", expression, compiled_regex->error());

    return compiled_regex;
}

HTTPRequestHandlerFactoryPtr createPredefinedHandlerFactory(IServer & server,
    const Poco::Util::AbstractConfiguration & config,
    const std::string & config_prefix)
{
    if (!config.has(config_prefix + ".handler.query"))
        throw Exception(ErrorCodes::NO_ELEMENTS_IN_CONFIG, "There is no path '{}.handler.query' in configuration file.", config_prefix);

    std::string predefined_query = config.getString(config_prefix + ".handler.query");
    NameSet analyze_receive_params = analyzeReceiveQueryParams(predefined_query);

    std::unordered_map<String, CompiledRegexPtr> headers_name_with_regex;
    Poco::Util::AbstractConfiguration::Keys headers_name;
    config.keys(config_prefix + ".headers", headers_name);

    for (const auto & header_name : headers_name)
    {
        auto expression = config.getString(config_prefix + ".headers." + header_name);

        if (!startsWith(expression, "regex:"))
            continue;

        expression = expression.substr(6);
        auto regex = getCompiledRegex(expression);
        if (capturingNamedQueryParam(analyze_receive_params, regex))
            headers_name_with_regex.emplace(std::make_pair(header_name, regex));
    }

    std::optional<String> content_type_override;
    if (config.has(config_prefix + ".handler.content_type"))
        content_type_override = config.getString(config_prefix + ".handler.content_type");

    std::shared_ptr<HandlingRuleHTTPHandlerFactory<PredefinedQueryHandler>> factory;

    if (config.has(config_prefix + ".url"))
    {
        auto url_expression = config.getString(config_prefix + ".url");

        if (startsWith(url_expression, "regex:"))
            url_expression = url_expression.substr(6);

        auto regex = getCompiledRegex(url_expression);
        if (capturingNamedQueryParam(analyze_receive_params, regex))
        {
            auto creator = [
                &server,
                analyze_receive_params,
                predefined_query,
                regex,
                headers_name_with_regex,
                content_type_override]
                -> std::unique_ptr<PredefinedQueryHandler>
            {
                return std::make_unique<PredefinedQueryHandler>(
                    server, analyze_receive_params, predefined_query, regex,
                    headers_name_with_regex, content_type_override);
            };
            factory = std::make_shared<HandlingRuleHTTPHandlerFactory<PredefinedQueryHandler>>(std::move(creator));
            factory->addFiltersFromConfig(config, config_prefix);
            return factory;
        }
    }

    auto creator = [
        &server,
        analyze_receive_params,
        predefined_query,
        headers_name_with_regex,
        content_type_override]
        -> std::unique_ptr<PredefinedQueryHandler>
    {
        return std::make_unique<PredefinedQueryHandler>(
            server, analyze_receive_params, predefined_query, CompiledRegexPtr{},
            headers_name_with_regex, content_type_override);
    };

    factory = std::make_shared<HandlingRuleHTTPHandlerFactory<PredefinedQueryHandler>>(std::move(creator));

    factory->addFiltersFromConfig(config, config_prefix);

    return factory;
}

}<|MERGE_RESOLUTION|>--- conflicted
+++ resolved
@@ -503,17 +503,13 @@
     else if (request.getMethod() == HTTPServerRequest::HTTP_POST)
         http_method = ClientInfo::HTTPMethod::POST;
 
-<<<<<<< HEAD
     String tls_sni;
     if (request.isSecure())
     {
         tls_sni = request.getTLSServerName();
     }
 
-    session->setHttpClientInfo(http_method, request.get("User-Agent", ""), request.get("Referer", ""), request.get("Host", ""), tls_sni);
-=======
-    session->setHttpClientInfo(http_method, request.get("User-Agent", ""), request.get("Referer", ""), request);
->>>>>>> 2362bb2c
+    session->setHttpClientInfo(http_method, request.get("User-Agent", ""), request.get("Referer", ""), request.get("Host", ""), tls_sni, request);
     session->setForwardedFor(request.get("X-Forwarded-For", ""));
     session->setQuotaClientKey(quota_key);
 
