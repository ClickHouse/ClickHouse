#include <Server/HTTPHandler.h>

#include <Access/Authentication.h>
#include <Access/Credentials.h>
#include <Access/ExternalAuthenticators.h>
#include <Compression/CompressedReadBuffer.h>
#include <Compression/CompressedWriteBuffer.h>
#include <Core/ExternalTable.h>
#include <Disks/StoragePolicy.h>
#include <IO/CascadeWriteBuffer.h>
#include <IO/ConcatReadBuffer.h>
#include <IO/MemoryReadWriteBuffer.h>
#include <IO/ReadBufferFromString.h>
#include <IO/WriteHelpers.h>
#include <IO/copyData.h>
#include <Interpreters/Context.h>
#include <Interpreters/TemporaryDataOnDisk.h>
#include <Parsers/QueryParameterVisitor.h>
#include <Interpreters/executeQuery.h>
#include <Interpreters/Session.h>
#include <Server/HTTPHandlerFactory.h>
#include <Server/HTTPHandlerRequestFilter.h>
#include <Server/IServer.h>
#include <Common/logger_useful.h>
#include <Common/SettingsChanges.h>
#include <Common/StringUtils/StringUtils.h>
#include <Common/scope_guard_safe.h>
#include <Common/setThreadName.h>
#include <Common/typeid_cast.h>
#include <Parsers/ASTSetQuery.h>

#include <base/getFQDNOrHostName.h>
#include <base/scope_guard.h>
#include <Server/HTTP/HTTPResponse.h>

#include "config.h"

#include <Poco/Base64Decoder.h>
#include <Poco/Base64Encoder.h>
#include <Poco/Net/HTTPBasicCredentials.h>
#include <Poco/Net/HTTPStream.h>
#include <Poco/MemoryStream.h>
#include <Poco/StreamCopier.h>
#include <Poco/String.h>
#include <Poco/Net/SocketAddress.h>

#include <re2/re2.h>

#include <chrono>
#include <sstream>

#if USE_SSL
#include <Poco/Net/X509Certificate.h>
#endif


namespace DB
{

namespace ErrorCodes
{
    extern const int LOGICAL_ERROR;
    extern const int CANNOT_PARSE_TEXT;
    extern const int CANNOT_PARSE_ESCAPE_SEQUENCE;
    extern const int CANNOT_PARSE_QUOTED_STRING;
    extern const int CANNOT_PARSE_DATE;
    extern const int CANNOT_PARSE_DATETIME;
    extern const int CANNOT_PARSE_NUMBER;
    extern const int CANNOT_PARSE_DOMAIN_VALUE_FROM_STRING;
    extern const int CANNOT_PARSE_IPV4;
    extern const int CANNOT_PARSE_IPV6;
    extern const int CANNOT_PARSE_INPUT_ASSERTION_FAILED;
    extern const int CANNOT_OPEN_FILE;
    extern const int CANNOT_COMPILE_REGEXP;

    extern const int UNKNOWN_ELEMENT_IN_AST;
    extern const int UNKNOWN_TYPE_OF_AST_NODE;
    extern const int TOO_DEEP_AST;
    extern const int TOO_BIG_AST;
    extern const int UNEXPECTED_AST_STRUCTURE;

    extern const int SYNTAX_ERROR;

    extern const int INCORRECT_DATA;
    extern const int TYPE_MISMATCH;

    extern const int UNKNOWN_TABLE;
    extern const int UNKNOWN_FUNCTION;
    extern const int UNKNOWN_IDENTIFIER;
    extern const int UNKNOWN_TYPE;
    extern const int UNKNOWN_STORAGE;
    extern const int UNKNOWN_DATABASE;
    extern const int UNKNOWN_SETTING;
    extern const int UNKNOWN_DIRECTION_OF_SORTING;
    extern const int UNKNOWN_AGGREGATE_FUNCTION;
    extern const int UNKNOWN_FORMAT;
    extern const int UNKNOWN_DATABASE_ENGINE;
    extern const int UNKNOWN_TYPE_OF_QUERY;
    extern const int NO_ELEMENTS_IN_CONFIG;

    extern const int QUERY_IS_TOO_LARGE;

    extern const int NOT_IMPLEMENTED;
    extern const int SOCKET_TIMEOUT;

    extern const int UNKNOWN_USER;
    extern const int WRONG_PASSWORD;
    extern const int REQUIRED_PASSWORD;
    extern const int AUTHENTICATION_FAILED;

    extern const int INVALID_SESSION_TIMEOUT;
    extern const int HTTP_LENGTH_REQUIRED;
    extern const int SUPPORT_IS_DISABLED;

    extern const int TIMEOUT_EXCEEDED;
}

namespace
{
bool tryAddHttpOptionHeadersFromConfig(HTTPServerResponse & response, const Poco::Util::LayeredConfiguration & config)
{
    if (config.has("http_options_response"))
    {
        Strings config_keys;
        config.keys("http_options_response", config_keys);
        for (const std::string & config_key : config_keys)
        {
            if (config_key == "header" || config_key.starts_with("header["))
            {
                /// If there is empty header name, it will not be processed and message about it will be in logs
                if (config.getString("http_options_response." + config_key + ".name", "").empty())
                    LOG_WARNING(&Poco::Logger::get("processOptionsRequest"), "Empty header was found in config. It will not be processed.");
                else
                    response.add(config.getString("http_options_response." + config_key + ".name", ""),
                                    config.getString("http_options_response." + config_key + ".value", ""));

            }
        }
        return true;
    }
    return false;
}

/// Process options request. Useful for CORS.
void processOptionsRequest(HTTPServerResponse & response, const Poco::Util::LayeredConfiguration & config)
{
    /// If can add some headers from config
    if (tryAddHttpOptionHeadersFromConfig(response, config))
    {
        response.setKeepAlive(false);
        response.setStatusAndReason(HTTPResponse::HTTP_NO_CONTENT);
        response.send();
    }
}
}

static String base64Decode(const String & encoded)
{
    String decoded;
    Poco::MemoryInputStream istr(encoded.data(), encoded.size());
    Poco::Base64Decoder decoder(istr);
    Poco::StreamCopier::copyToString(decoder, decoded);
    return decoded;
}

static String base64Encode(const String & decoded)
{
    std::ostringstream ostr; // STYLE_CHECK_ALLOW_STD_STRING_STREAM
    ostr.exceptions(std::ios::failbit);
    Poco::Base64Encoder encoder(ostr);
    encoder.rdbuf()->setLineLength(0);
    encoder << decoded;
    encoder.close();
    return ostr.str();
}

static Poco::Net::HTTPResponse::HTTPStatus exceptionCodeToHTTPStatus(int exception_code)
{
    using namespace Poco::Net;

    if (exception_code == ErrorCodes::REQUIRED_PASSWORD)
    {
        return HTTPResponse::HTTP_UNAUTHORIZED;
    }
    else if (exception_code == ErrorCodes::UNKNOWN_USER ||
             exception_code == ErrorCodes::WRONG_PASSWORD ||
             exception_code == ErrorCodes::AUTHENTICATION_FAILED)
    {
        return HTTPResponse::HTTP_FORBIDDEN;
    }
    else if (exception_code == ErrorCodes::CANNOT_PARSE_TEXT ||
             exception_code == ErrorCodes::CANNOT_PARSE_ESCAPE_SEQUENCE ||
             exception_code == ErrorCodes::CANNOT_PARSE_QUOTED_STRING ||
             exception_code == ErrorCodes::CANNOT_PARSE_DATE ||
             exception_code == ErrorCodes::CANNOT_PARSE_DATETIME ||
             exception_code == ErrorCodes::CANNOT_PARSE_NUMBER ||
             exception_code == ErrorCodes::CANNOT_PARSE_DOMAIN_VALUE_FROM_STRING ||
             exception_code == ErrorCodes::CANNOT_PARSE_IPV4 ||
             exception_code == ErrorCodes::CANNOT_PARSE_IPV6 ||
             exception_code == ErrorCodes::CANNOT_PARSE_INPUT_ASSERTION_FAILED ||
             exception_code == ErrorCodes::UNKNOWN_ELEMENT_IN_AST ||
             exception_code == ErrorCodes::UNKNOWN_TYPE_OF_AST_NODE ||
             exception_code == ErrorCodes::TOO_DEEP_AST ||
             exception_code == ErrorCodes::TOO_BIG_AST ||
             exception_code == ErrorCodes::UNEXPECTED_AST_STRUCTURE ||
             exception_code == ErrorCodes::SYNTAX_ERROR ||
             exception_code == ErrorCodes::INCORRECT_DATA ||
             exception_code == ErrorCodes::TYPE_MISMATCH)
    {
        return HTTPResponse::HTTP_BAD_REQUEST;
    }
    else if (exception_code == ErrorCodes::UNKNOWN_TABLE ||
             exception_code == ErrorCodes::UNKNOWN_FUNCTION ||
             exception_code == ErrorCodes::UNKNOWN_IDENTIFIER ||
             exception_code == ErrorCodes::UNKNOWN_TYPE ||
             exception_code == ErrorCodes::UNKNOWN_STORAGE ||
             exception_code == ErrorCodes::UNKNOWN_DATABASE ||
             exception_code == ErrorCodes::UNKNOWN_SETTING ||
             exception_code == ErrorCodes::UNKNOWN_DIRECTION_OF_SORTING ||
             exception_code == ErrorCodes::UNKNOWN_AGGREGATE_FUNCTION ||
             exception_code == ErrorCodes::UNKNOWN_FORMAT ||
             exception_code == ErrorCodes::UNKNOWN_DATABASE_ENGINE ||
             exception_code == ErrorCodes::UNKNOWN_TYPE_OF_QUERY)
    {
        return HTTPResponse::HTTP_NOT_FOUND;
    }
    else if (exception_code == ErrorCodes::QUERY_IS_TOO_LARGE)
    {
        return HTTPResponse::HTTP_REQUESTENTITYTOOLARGE;
    }
    else if (exception_code == ErrorCodes::NOT_IMPLEMENTED)
    {
        return HTTPResponse::HTTP_NOT_IMPLEMENTED;
    }
    else if (exception_code == ErrorCodes::SOCKET_TIMEOUT ||
             exception_code == ErrorCodes::CANNOT_OPEN_FILE)
    {
        return HTTPResponse::HTTP_SERVICE_UNAVAILABLE;
    }
    else if (exception_code == ErrorCodes::HTTP_LENGTH_REQUIRED)
    {
        return HTTPResponse::HTTP_LENGTH_REQUIRED;
    }
    else if (exception_code == ErrorCodes::TIMEOUT_EXCEEDED)
    {
        return HTTPResponse::HTTP_REQUEST_TIMEOUT;
    }

    return HTTPResponse::HTTP_INTERNAL_SERVER_ERROR;
}


static std::chrono::steady_clock::duration parseSessionTimeout(
    const Poco::Util::AbstractConfiguration & config,
    const HTMLForm & params)
{
    unsigned session_timeout = config.getInt("default_session_timeout", 60);

    if (params.has("session_timeout"))
    {
        unsigned max_session_timeout = config.getUInt("max_session_timeout", 3600);
        std::string session_timeout_str = params.get("session_timeout");

        ReadBufferFromString buf(session_timeout_str);
        if (!tryReadIntText(session_timeout, buf) || !buf.eof())
            throw Exception(ErrorCodes::INVALID_SESSION_TIMEOUT, "Invalid session timeout: '{}'", session_timeout_str);

        if (session_timeout > max_session_timeout)
            throw Exception(ErrorCodes::INVALID_SESSION_TIMEOUT, "Session timeout '{}' is larger than max_session_timeout: {}. "
                "Maximum session timeout could be modified in configuration file.",
                session_timeout_str, max_session_timeout);
    }

    return std::chrono::seconds(session_timeout);
}


void HTTPHandler::pushDelayedResults(Output & used_output)
{
    std::vector<WriteBufferPtr> write_buffers;
    ConcatReadBuffer::Buffers read_buffers;

    auto * cascade_buffer = typeid_cast<CascadeWriteBuffer *>(used_output.out_maybe_delayed_and_compressed.get());
    if (!cascade_buffer)
        throw Exception(ErrorCodes::LOGICAL_ERROR, "Expected CascadeWriteBuffer");

    cascade_buffer->getResultBuffers(write_buffers);

    if (write_buffers.empty())
        throw Exception(ErrorCodes::LOGICAL_ERROR, "At least one buffer is expected to overwrite result into HTTP response");

    for (auto & write_buf : write_buffers)
    {
        if (!write_buf)
            continue;

        IReadableWriteBuffer * write_buf_concrete = dynamic_cast<IReadableWriteBuffer *>(write_buf.get());
        if (write_buf_concrete)
        {
            ReadBufferPtr reread_buf = write_buf_concrete->tryGetReadBuffer();
            if (reread_buf)
                read_buffers.emplace_back(wrapReadBufferPointer(reread_buf));
        }
    }

    if (!read_buffers.empty())
    {
        ConcatReadBuffer concat_read_buffer(std::move(read_buffers));
        copyData(concat_read_buffer, *used_output.out_maybe_compressed);
    }
}


HTTPHandler::HTTPHandler(IServer & server_, const std::string & name, const std::optional<String> & content_type_override_)
    : server(server_)
    , log(&Poco::Logger::get(name))
    , default_settings(server.context()->getSettingsRef())
    , content_type_override(content_type_override_)
{
    server_display_name = server.config().getString("display_name", getFQDNOrHostName());
}


/// We need d-tor to be present in this translation unit to make it play well with some
/// forward decls in the header. Other than that, the default d-tor would be OK.
HTTPHandler::~HTTPHandler() = default;


bool HTTPHandler::authenticateUser(
    HTTPServerRequest & request,
    HTMLForm & params,
    HTTPServerResponse & response)
{
    using namespace Poco::Net;

    /// The user and password can be passed by headers (similar to X-Auth-*),
    /// which is used by load balancers to pass authentication information.
    std::string user = request.get("X-ClickHouse-User", "");
    std::string password = request.get("X-ClickHouse-Key", "");
    std::string quota_key = request.get("X-ClickHouse-Quota", "");

    /// The header 'X-ClickHouse-SSL-Certificate-Auth: on' enables checking the common name
    /// extracted from the SSL certificate used for this connection instead of checking password.
    bool has_ssl_certificate_auth = (request.get("X-ClickHouse-SSL-Certificate-Auth", "") == "on");
    bool has_auth_headers = !user.empty() || !password.empty() || !quota_key.empty() || has_ssl_certificate_auth;

    /// User name and password can be passed using HTTP Basic auth or query parameters
    /// (both methods are insecure).
    bool has_http_credentials = request.hasCredentials();
    bool has_credentials_in_query_params = params.has("user") || params.has("password") || params.has("quota_key");

    std::string spnego_challenge;
    std::string certificate_common_name;

    if (has_auth_headers)
    {
        /// It is prohibited to mix different authorization schemes.
        if (has_http_credentials)
            throw Exception(ErrorCodes::AUTHENTICATION_FAILED,
                            "Invalid authentication: it is not allowed "
                            "to use SSL certificate authentication and Authorization HTTP header simultaneously");
        if (has_credentials_in_query_params)
            throw Exception(ErrorCodes::AUTHENTICATION_FAILED,
                            "Invalid authentication: it is not allowed "
                            "to use SSL certificate authentication and authentication via parameters simultaneously simultaneously");

        if (has_ssl_certificate_auth)
        {
#if USE_SSL
            if (!password.empty())
                throw Exception(ErrorCodes::AUTHENTICATION_FAILED,
                                "Invalid authentication: it is not allowed "
                                "to use SSL certificate authentication and authentication via password simultaneously");

            if (request.havePeerCertificate())
                certificate_common_name = request.peerCertificate().commonName();

            if (certificate_common_name.empty())
                throw Exception(ErrorCodes::AUTHENTICATION_FAILED,
                                "Invalid authentication: SSL certificate authentication requires nonempty certificate's Common Name");
#else
            throw Exception(ErrorCodes::SUPPORT_IS_DISABLED,
                            "SSL certificate authentication disabled because ClickHouse was built without SSL library");
#endif
        }
    }
    else if (has_http_credentials)
    {
        /// It is prohibited to mix different authorization schemes.
        if (has_credentials_in_query_params)
            throw Exception(ErrorCodes::AUTHENTICATION_FAILED,
                            "Invalid authentication: it is not allowed "
                            "to use Authorization HTTP header and authentication via parameters simultaneously");

        std::string scheme;
        std::string auth_info;
        request.getCredentials(scheme, auth_info);

        if (Poco::icompare(scheme, "Basic") == 0)
        {
            HTTPBasicCredentials credentials(auth_info);
            user = credentials.getUsername();
            password = credentials.getPassword();
        }
        else if (Poco::icompare(scheme, "Negotiate") == 0)
        {
            spnego_challenge = auth_info;

            if (spnego_challenge.empty())
                throw Exception(ErrorCodes::AUTHENTICATION_FAILED, "Invalid authentication: SPNEGO challenge is empty");
        }
        else
        {
            throw Exception(ErrorCodes::AUTHENTICATION_FAILED, "Invalid authentication: '{}' HTTP Authorization scheme is not supported", scheme);
        }

        quota_key = params.get("quota_key", "");
    }
    else
    {
        /// If the user name is not set we assume it's the 'default' user.
        user = params.get("user", "default");
        password = params.get("password", "");
        quota_key = params.get("quota_key", "");
    }

    if (!certificate_common_name.empty())
    {
        if (!request_credentials)
            request_credentials = std::make_unique<SSLCertificateCredentials>(user, certificate_common_name);

        auto * certificate_credentials = dynamic_cast<SSLCertificateCredentials *>(request_credentials.get());
        if (!certificate_credentials)
            throw Exception(ErrorCodes::AUTHENTICATION_FAILED, "Invalid authentication: expected SSL certificate authorization scheme");
    }
    else if (!spnego_challenge.empty())
    {
        if (!request_credentials)
            request_credentials = server.context()->makeGSSAcceptorContext();

        auto * gss_acceptor_context = dynamic_cast<GSSAcceptorContext *>(request_credentials.get());
        if (!gss_acceptor_context)
            throw Exception(ErrorCodes::AUTHENTICATION_FAILED, "Invalid authentication: unexpected 'Negotiate' HTTP Authorization scheme expected");

#pragma clang diagnostic push
#pragma clang diagnostic ignored "-Wunreachable-code"
        const auto spnego_response = base64Encode(gss_acceptor_context->processToken(base64Decode(spnego_challenge), log));
#pragma clang diagnostic pop

        if (!spnego_response.empty())
            response.set("WWW-Authenticate", "Negotiate " + spnego_response);

        if (!gss_acceptor_context->isFailed() && !gss_acceptor_context->isReady())
        {
            if (spnego_response.empty())
                throw Exception(ErrorCodes::AUTHENTICATION_FAILED, "Invalid authentication: 'Negotiate' HTTP Authorization failure");

            response.setStatusAndReason(HTTPResponse::HTTP_UNAUTHORIZED);
            response.send();
            return false;
        }
    }
    else // I.e., now using user name and password strings ("Basic").
    {
        if (!request_credentials)
            request_credentials = std::make_unique<BasicCredentials>();

        auto * basic_credentials = dynamic_cast<BasicCredentials *>(request_credentials.get());
        if (!basic_credentials)
            throw Exception(ErrorCodes::AUTHENTICATION_FAILED, "Invalid authentication: expected 'Basic' HTTP Authorization scheme");

        basic_credentials->setUserName(user);
        basic_credentials->setPassword(password);
    }

    /// Set client info. It will be used for quota accounting parameters in 'setUser' method.

    ClientInfo::HTTPMethod http_method = ClientInfo::HTTPMethod::UNKNOWN;
    if (request.getMethod() == HTTPServerRequest::HTTP_GET)
        http_method = ClientInfo::HTTPMethod::GET;
    else if (request.getMethod() == HTTPServerRequest::HTTP_POST)
        http_method = ClientInfo::HTTPMethod::POST;

<<<<<<< HEAD
    client_info.http_method = http_method;
    client_info.http_user_agent = request.get("User-Agent", "");
    client_info.http_referer = request.get("Referer", "");
    client_info.peer_address = request.peerAddress().toString();
    client_info.http_host = request.get("Host", "");
    client_info.forwarded_for = request.get("X-Forwarded-For", "");
    client_info.quota_key = quota_key;
=======
    session->setHttpClientInfo(http_method, request.get("User-Agent", ""), request.get("Referer", ""));
    session->setForwardedFor(request.get("X-Forwarded-For", ""));
    session->setQuotaClientKey(quota_key);
>>>>>>> c0b8d7ed

    /// Extract the last entry from comma separated list of forwarded_for addresses.
    /// Only the last proxy can be trusted (if any).
    String forwarded_address = session->getClientInfo().getLastForwardedFor();
    try
    {
        if (!forwarded_address.empty() && server.config().getBool("auth_use_forwarded_address", false))
            session->authenticate(*request_credentials, Poco::Net::SocketAddress(forwarded_address, request.clientAddress().port()));
        else
            session->authenticate(*request_credentials, request.clientAddress());
    }
    catch (const Authentication::Require<BasicCredentials> & required_credentials)
    {
        request_credentials = std::make_unique<BasicCredentials>();

        if (required_credentials.getRealm().empty())
            response.set("WWW-Authenticate", "Basic");
        else
            response.set("WWW-Authenticate", "Basic realm=\"" + required_credentials.getRealm() + "\"");

        response.setStatusAndReason(HTTPResponse::HTTP_UNAUTHORIZED);
        response.send();
        return false;
    }
    catch (const Authentication::Require<GSSAcceptorContext> & required_credentials)
    {
        request_credentials = server.context()->makeGSSAcceptorContext();

        if (required_credentials.getRealm().empty())
            response.set("WWW-Authenticate", "Negotiate");
        else
            response.set("WWW-Authenticate", "Negotiate realm=\"" + required_credentials.getRealm() + "\"");

        response.setStatusAndReason(HTTPResponse::HTTP_UNAUTHORIZED);
        response.send();
        return false;
    }

    request_credentials.reset();
    return true;
}


void HTTPHandler::processQuery(
    HTTPServerRequest & request,
    HTMLForm & params,
    HTTPServerResponse & response,
    Output & used_output,
    std::optional<CurrentThread::QueryScope> & query_scope)
{
    using namespace Poco::Net;

    LOG_TRACE(log, "Request URI: {}", request.getURI());

    if (!authenticateUser(request, params, response))
        return; // '401 Unauthorized' response with 'Negotiate' has been sent at this point.

    /// The user could specify session identifier and session timeout.
    /// It allows to modify settings, create temporary tables and reuse them in subsequent requests.
    String session_id;
    std::chrono::steady_clock::duration session_timeout;
    bool session_is_set = params.has("session_id");
    const auto & config = server.config();

    if (session_is_set)
    {
        session_id = params.get("session_id");
        session_timeout = parseSessionTimeout(config, params);
        std::string session_check = params.get("session_check", "");
        session->makeSessionContext(session_id, session_timeout, session_check == "1");
    }
    else
    {
        /// We should create it even if we don't have a session_id
        session->makeSessionContext();
    }

    auto context = session->makeQueryContext();

    /// This parameter is used to tune the behavior of output formats (such as Native) for compatibility.
    if (params.has("client_protocol_version"))
    {
        UInt64 version_param = parse<UInt64>(params.get("client_protocol_version"));
        context->setClientProtocolVersion(version_param);
    }

    /// The client can pass a HTTP header indicating supported compression method (gzip or deflate).
    String http_response_compression_methods = request.get("Accept-Encoding", "");
    CompressionMethod http_response_compression_method = CompressionMethod::None;

    if (!http_response_compression_methods.empty())
        http_response_compression_method = chooseHTTPCompressionMethod(http_response_compression_methods);

    bool client_supports_http_compression = http_response_compression_method != CompressionMethod::None;

    /// Client can pass a 'compress' flag in the query string. In this case the query result is
    /// compressed using internal algorithm. This is not reflected in HTTP headers.
    bool internal_compression = params.getParsed<bool>("compress", false);

    /// At least, we should postpone sending of first buffer_size result bytes
    size_t buffer_size_total = std::max(
        params.getParsed<size_t>("buffer_size", context->getSettingsRef().http_response_buffer_size),
        static_cast<size_t>(DBMS_DEFAULT_BUFFER_SIZE));

    /// If it is specified, the whole result will be buffered.
    ///  First ~buffer_size bytes will be buffered in memory, the remaining bytes will be stored in temporary file.
    bool buffer_until_eof = params.getParsed<bool>("wait_end_of_query", context->getSettingsRef().http_wait_end_of_query);

    size_t buffer_size_http = DBMS_DEFAULT_BUFFER_SIZE;
    size_t buffer_size_memory = (buffer_size_total > buffer_size_http) ? buffer_size_total : 0;

    unsigned keep_alive_timeout = config.getUInt("keep_alive_timeout", 10);

    used_output.out = std::make_shared<WriteBufferFromHTTPServerResponse>(
        response,
        request.getMethod() == HTTPRequest::HTTP_HEAD,
        keep_alive_timeout,
        client_supports_http_compression,
        http_response_compression_method);

    if (internal_compression)
        used_output.out_maybe_compressed = std::make_shared<CompressedWriteBuffer>(*used_output.out);
    else
        used_output.out_maybe_compressed = used_output.out;

    if (buffer_size_memory > 0 || buffer_until_eof)
    {
        CascadeWriteBuffer::WriteBufferPtrs cascade_buffer1;
        CascadeWriteBuffer::WriteBufferConstructors cascade_buffer2;

        if (buffer_size_memory > 0)
            cascade_buffer1.emplace_back(std::make_shared<MemoryWriteBuffer>(buffer_size_memory));

        if (buffer_until_eof)
        {
            auto tmp_data = std::make_shared<TemporaryDataOnDisk>(server.context()->getTempDataOnDisk());

            auto create_tmp_disk_buffer = [tmp_data] (const WriteBufferPtr &) -> WriteBufferPtr
            {
                return tmp_data->createRawStream();
            };

            cascade_buffer2.emplace_back(std::move(create_tmp_disk_buffer));
        }
        else
        {
            auto push_memory_buffer_and_continue = [next_buffer = used_output.out_maybe_compressed] (const WriteBufferPtr & prev_buf)
            {
                auto * prev_memory_buffer = typeid_cast<MemoryWriteBuffer *>(prev_buf.get());
                if (!prev_memory_buffer)
                    throw Exception(ErrorCodes::LOGICAL_ERROR, "Expected MemoryWriteBuffer");

                auto rdbuf = prev_memory_buffer->tryGetReadBuffer();
                copyData(*rdbuf, *next_buffer);

                return next_buffer;
            };

            cascade_buffer2.emplace_back(push_memory_buffer_and_continue);
        }

        used_output.out_maybe_delayed_and_compressed = std::make_shared<CascadeWriteBuffer>(
            std::move(cascade_buffer1), std::move(cascade_buffer2));
    }
    else
    {
        used_output.out_maybe_delayed_and_compressed = used_output.out_maybe_compressed;
    }

    /// Request body can be compressed using algorithm specified in the Content-Encoding header.
    String http_request_compression_method_str = request.get("Content-Encoding", "");
    int zstd_window_log_max = static_cast<int>(context->getSettingsRef().zstd_window_log_max);
    auto in_post = wrapReadBufferWithCompressionMethod(
        wrapReadBufferReference(request.getStream()),
        chooseCompressionMethod({}, http_request_compression_method_str), zstd_window_log_max);

    /// The data can also be compressed using incompatible internal algorithm. This is indicated by
    /// 'decompress' query parameter.
    std::unique_ptr<ReadBuffer> in_post_maybe_compressed;
    bool in_post_compressed = false;
    if (params.getParsed<bool>("decompress", false))
    {
        in_post_maybe_compressed = std::make_unique<CompressedReadBuffer>(*in_post);
        in_post_compressed = true;
    }
    else
        in_post_maybe_compressed = std::move(in_post);

    std::unique_ptr<ReadBuffer> in;

    static const NameSet reserved_param_names{"compress", "decompress", "user", "password", "quota_key", "query_id", "stacktrace",
        "buffer_size", "wait_end_of_query", "session_id", "session_timeout", "session_check", "client_protocol_version", "close_session"};

    Names reserved_param_suffixes;

    auto param_could_be_skipped = [&] (const String & name)
    {
        /// Empty parameter appears when URL like ?&a=b or a=b&&c=d. Just skip them for user's convenience.
        if (name.empty())
            return true;

        if (reserved_param_names.contains(name))
            return true;

        for (const String & suffix : reserved_param_suffixes)
        {
            if (endsWith(name, suffix))
                return true;
        }

        return false;
    };

    /// Settings can be overridden in the query.
    /// Some parameters (database, default_format, everything used in the code above) do not
    /// belong to the Settings class.

    /// 'readonly' setting values mean:
    /// readonly = 0 - any query is allowed, client can change any setting.
    /// readonly = 1 - only readonly queries are allowed, client can't change settings.
    /// readonly = 2 - only readonly queries are allowed, client can change any setting except 'readonly'.

    /// In theory if initially readonly = 0, the client can change any setting and then set readonly
    /// to some other value.
    const auto & settings = context->getSettingsRef();

    /// Only readonly queries are allowed for HTTP GET requests.
    if (request.getMethod() == HTTPServerRequest::HTTP_GET)
    {
        if (settings.readonly == 0)
            context->setSetting("readonly", 2);
    }

    bool has_external_data = startsWith(request.getContentType(), "multipart/form-data");

    if (has_external_data)
    {
        /// Skip unneeded parameters to avoid confusing them later with context settings or query parameters.
        reserved_param_suffixes.reserve(3);
        /// It is a bug and ambiguity with `date_time_input_format` and `low_cardinality_allow_in_native_format` formats/settings.
        reserved_param_suffixes.emplace_back("_format");
        reserved_param_suffixes.emplace_back("_types");
        reserved_param_suffixes.emplace_back("_structure");
    }

    std::string database = request.get("X-ClickHouse-Database", "");
    std::string default_format = request.get("X-ClickHouse-Format", "");

    SettingsChanges settings_changes;
    for (const auto & [key, value] : params)
    {
        if (key == "database")
        {
            if (database.empty())
                database = value;
        }
        else if (key == "default_format")
        {
            if (default_format.empty())
                default_format = value;
        }
        else if (param_could_be_skipped(key))
        {
        }
        else
        {
            /// Other than query parameters are treated as settings.
            if (!customizeQueryParam(context, key, value))
                settings_changes.push_back({key, value});
        }
    }

    if (!database.empty())
        context->setCurrentDatabase(database);

    if (!default_format.empty())
        context->setDefaultFormat(default_format);

    /// For external data we also want settings
    context->checkSettingsConstraints(settings_changes, SettingSource::QUERY);
    context->applySettingsChanges(settings_changes);

    /// Set the query id supplied by the user, if any, and also update the OpenTelemetry fields.
    context->setCurrentQueryId(params.get("query_id", request.get("X-ClickHouse-Query-Id", "")));

    /// Initialize query scope, once query_id is initialized.
    /// (To track as much allocations as possible)
    query_scope.emplace(context);

    /// NOTE: this may create pretty huge allocations that will not be accounted in trace_log,
    /// because memory_profiler_sample_probability/memory_profiler_step are not applied yet,
    /// they will be applied in ProcessList::insert() from executeQuery() itself.
    const auto & query = getQuery(request, params, context);
    std::unique_ptr<ReadBuffer> in_param = std::make_unique<ReadBufferFromString>(query);

    /// HTTP response compression is turned on only if the client signalled that they support it
    /// (using Accept-Encoding header) and 'enable_http_compression' setting is turned on.
    used_output.out->setCompression(client_supports_http_compression && settings.enable_http_compression);
    if (client_supports_http_compression)
        used_output.out->setCompressionLevel(static_cast<int>(settings.http_zlib_compression_level));

    used_output.out->setSendProgress(settings.send_progress_in_http_headers);
    used_output.out->setSendProgressInterval(settings.http_headers_progress_interval_ms);

    /// If 'http_native_compression_disable_checksumming_on_decompress' setting is turned on,
    /// checksums of client data compressed with internal algorithm are not checked.
    if (in_post_compressed && settings.http_native_compression_disable_checksumming_on_decompress)
        static_cast<CompressedReadBuffer &>(*in_post_maybe_compressed).disableChecksumming();

    /// Add CORS header if 'add_http_cors_header' setting is turned on send * in Access-Control-Allow-Origin
    /// Note that whether the header is added is determined by the settings, and we can only get the user settings after authentication.
    /// Once the authentication fails, the header can't be added.
    if (settings.add_http_cors_header && !request.get("Origin", "").empty() && !config.has("http_options_response"))
        used_output.out->addHeaderCORS(true);

    auto append_callback = [my_context = context] (ProgressCallback callback)
    {
        auto prev = my_context->getProgressCallback();

        my_context->setProgressCallback([prev, callback] (const Progress & progress)
        {
            if (prev)
                prev(progress);

            callback(progress);
        });
    };

    /// While still no data has been sent, we will report about query execution progress by sending HTTP headers.
    /// Note that we add it unconditionally so the progress is available for `X-ClickHouse-Summary`
    append_callback([&used_output](const Progress & progress)
    {
        const auto& thread_group = CurrentThread::getGroup();
        used_output.out->onProgress(progress, thread_group->memory_tracker.getPeak());
    });

    if (settings.readonly > 0 && settings.cancel_http_readonly_queries_on_client_close)
    {
        append_callback([&context, &request](const Progress &)
        {
            /// Assume that at the point this method is called no one is reading data from the socket any more:
            /// should be true for read-only queries.
            if (!request.checkPeerConnected())
                context->killCurrentQuery();
        });
    }

    customizeContext(request, context, *in_post_maybe_compressed);
    in = has_external_data ? std::move(in_param) : std::make_unique<ConcatReadBuffer>(*in_param, *in_post_maybe_compressed);

    executeQuery(*in, *used_output.out_maybe_delayed_and_compressed, /* allow_into_outfile = */ false, context,
        [&response, this] (const QueryResultDetails & details)
        {
            response.add("X-ClickHouse-Query-Id", details.query_id);

            if (content_type_override)
                response.setContentType(*content_type_override);
            else if (details.content_type)
                response.setContentType(*details.content_type);

            if (details.format)
                response.add("X-ClickHouse-Format", *details.format);

            if (details.timezone)
                response.add("X-ClickHouse-Timezone", *details.timezone);
        }
    );

    if (used_output.hasDelayed())
    {
        /// TODO: set Content-Length if possible
        pushDelayedResults(used_output);
    }

    /// Send HTTP headers with code 200 if no exception happened and the data is still not sent to the client.
    used_output.finalize();
}

void HTTPHandler::trySendExceptionToClient(
    const std::string & s, int exception_code, HTTPServerRequest & request, HTTPServerResponse & response, Output & used_output)
try
{
    /// In case data has already been sent, like progress headers, try using the output buffer to
    /// set the exception code since it will be able to append it if it hasn't finished writing headers
    if (response.sent() && used_output.out)
        used_output.out->setExceptionCode(exception_code);
    else
        response.set("X-ClickHouse-Exception-Code", toString<int>(exception_code));

    /// FIXME: make sure that no one else is reading from the same stream at the moment.

    /// If HTTP method is POST and Keep-Alive is turned on, we should read the whole request body
    /// to avoid reading part of the current request body in the next request.
    if (request.getMethod() == Poco::Net::HTTPRequest::HTTP_POST
        && response.getKeepAlive()
        && exception_code != ErrorCodes::HTTP_LENGTH_REQUIRED
        && !request.getStream().eof())
    {
        request.getStream().ignoreAll();
    }

    if (exception_code == ErrorCodes::REQUIRED_PASSWORD)
    {
        response.requireAuthentication("ClickHouse server HTTP API");
    }
    else
    {
        response.setStatusAndReason(exceptionCodeToHTTPStatus(exception_code));
    }

    if (!response.sent() && !used_output.out_maybe_compressed)
    {
        /// If nothing was sent yet and we don't even know if we must compress the response.
        *response.send() << s << std::endl;
    }
    else if (used_output.out_maybe_compressed)
    {
        /// Destroy CascadeBuffer to actualize buffers' positions and reset extra references
        if (used_output.hasDelayed())
        {
            /// do not call finalize here for CascadeWriteBuffer used_output.out_maybe_delayed_and_compressed,
            /// exception is written into used_output.out_maybe_compressed later
            /// HTTPHandler::trySendExceptionToClient is called with exception context, it is Ok to destroy buffers
            used_output.out_maybe_delayed_and_compressed.reset();
        }

        /// Send the error message into already used (and possibly compressed) stream.
        /// Note that the error message will possibly be sent after some data.
        /// Also HTTP code 200 could have already been sent.

        /// If buffer has data, and that data wasn't sent yet, then no need to send that data
        bool data_sent = used_output.out->count() != used_output.out->offset();

        if (!data_sent)
        {
            used_output.out_maybe_compressed->position() = used_output.out_maybe_compressed->buffer().begin();
            used_output.out->position() = used_output.out->buffer().begin();
        }

        writeString(s, *used_output.out_maybe_compressed);
        writeChar('\n', *used_output.out_maybe_compressed);

        used_output.out_maybe_compressed->next();
    }
    else
    {
        UNREACHABLE();
    }

    used_output.finalize();
}
catch (...)
{
    tryLogCurrentException(log, "Cannot send exception to client");

    try
    {
        used_output.finalize();
    }
    catch (...)
    {
        tryLogCurrentException(log, "Cannot flush data to client (after sending exception)");
    }
}


void HTTPHandler::handleRequest(HTTPServerRequest & request, HTTPServerResponse & response)
{
    setThreadName("HTTPHandler");
    ThreadStatus thread_status;

    session = std::make_unique<Session>(server.context(), ClientInfo::Interface::HTTP, request.isSecure());
    SCOPE_EXIT({ session.reset(); });
    std::optional<CurrentThread::QueryScope> query_scope;

    Output used_output;

    /// In case of exception, send stack trace to client.
    bool with_stacktrace = false;
    /// Close http session (if any) after processing the request
    bool close_session = false;
    String session_id;

    SCOPE_EXIT_SAFE({
        if (close_session && !session_id.empty())
            session->closeSession(session_id);
    });

    OpenTelemetry::TracingContextHolderPtr thread_trace_context;
    SCOPE_EXIT({
        // make sure the response status is recorded
        if (thread_trace_context)
            thread_trace_context->root_span.addAttribute("clickhouse.http_status", response.getStatus());
    });

    try
    {
        if (request.getMethod() == HTTPServerRequest::HTTP_OPTIONS)
        {
            processOptionsRequest(response, server.config());
            return;
        }

        // Parse the OpenTelemetry traceparent header.
        auto & client_trace_context = session->getClientTraceContext();
        if (request.has("traceparent"))
        {
            std::string opentelemetry_traceparent = request.get("traceparent");
            std::string error;
            if (!client_trace_context.parseTraceparentHeader(opentelemetry_traceparent, error))
            {
                LOG_DEBUG(log, "Failed to parse OpenTelemetry traceparent header '{}': {}", opentelemetry_traceparent, error);
            }
            client_trace_context.tracestate = request.get("tracestate", "");
        }

        // Setup tracing context for this thread
        auto context = session->sessionOrGlobalContext();
        thread_trace_context = std::make_unique<OpenTelemetry::TracingContextHolder>("HTTPHandler",
            client_trace_context,
            context->getSettingsRef(),
            context->getOpenTelemetrySpanLog());
        thread_trace_context->root_span.kind = OpenTelemetry::SERVER;
        thread_trace_context->root_span.addAttribute("clickhouse.uri", request.getURI());

        response.setContentType("text/plain; charset=UTF-8");
        response.set("X-ClickHouse-Server-Display-Name", server_display_name);

        if (!request.get("Origin", "").empty())
            tryAddHttpOptionHeadersFromConfig(response, server.config());

        /// For keep-alive to work.
        if (request.getVersion() == HTTPServerRequest::HTTP_1_1)
            response.setChunkedTransferEncoding(true);

        HTMLForm params(default_settings, request);
        with_stacktrace = params.getParsed<bool>("stacktrace", false);
        close_session = params.getParsed<bool>("close_session", false);
        if (close_session)
            session_id = params.get("session_id");

        /// FIXME: maybe this check is already unnecessary.
        /// Workaround. Poco does not detect 411 Length Required case.
        if (request.getMethod() == HTTPRequest::HTTP_POST && !request.getChunkedTransferEncoding() && !request.hasContentLength())
        {
            throw Exception(ErrorCodes::HTTP_LENGTH_REQUIRED,
                            "The Transfer-Encoding is not chunked and there "
                            "is no Content-Length header for POST request");
        }

        processQuery(request, params, response, used_output, query_scope);
        if (request_credentials)
            LOG_DEBUG(log, "Authentication in progress...");
        else
            LOG_DEBUG(log, "Done processing query");
    }
    catch (...)
    {
        SCOPE_EXIT({
            request_credentials.reset(); // ...so that the next requests on the connection have to always start afresh in case of exceptions.
        });

        /// Check if exception was thrown in used_output.finalize().
        /// In this case used_output can be in invalid state and we
        /// cannot write in it anymore. So, just log this exception.
        if (used_output.isFinalized())
        {
            if (thread_trace_context)
                thread_trace_context->root_span.addAttribute("clickhouse.exception", "Cannot flush data to client");

            tryLogCurrentException(log, "Cannot flush data to client");
            return;
        }

        tryLogCurrentException(log);

        /** If exception is received from remote server, then stack trace is embedded in message.
          * If exception is thrown on local server, then stack trace is in separate field.
          */
        ExecutionStatus status = ExecutionStatus::fromCurrentException("", with_stacktrace);
        trySendExceptionToClient(status.message, status.code, request, response, used_output);

        if (thread_trace_context)
            thread_trace_context->root_span.addAttribute(status);
    }

    used_output.finalize();
}

DynamicQueryHandler::DynamicQueryHandler(IServer & server_, const std::string & param_name_, const std::optional<String>& content_type_override_)
    : HTTPHandler(server_, "DynamicQueryHandler", content_type_override_), param_name(param_name_)
{
}

bool DynamicQueryHandler::customizeQueryParam(ContextMutablePtr context, const std::string & key, const std::string & value)
{
    if (key == param_name)
        return true;    /// do nothing

    if (startsWith(key, QUERY_PARAMETER_NAME_PREFIX))
    {
        /// Save name and values of substitution in dictionary.
        const String parameter_name = key.substr(strlen(QUERY_PARAMETER_NAME_PREFIX));

        if (!context->getQueryParameters().contains(parameter_name))
            context->setQueryParameter(parameter_name, value);
        return true;
    }

    return false;
}

std::string DynamicQueryHandler::getQuery(HTTPServerRequest & request, HTMLForm & params, ContextMutablePtr context)
{
    if (likely(!startsWith(request.getContentType(), "multipart/form-data")))
    {
        /// Part of the query can be passed in the 'query' parameter and the rest in the request body
        /// (http method need not necessarily be POST). In this case the entire query consists of the
        /// contents of the 'query' parameter, a line break and the request body.
        std::string query_param = params.get(param_name, "");
        return query_param.empty() ? query_param : query_param + "\n";
    }

    /// Support for "external data for query processing".
    /// Used in case of POST request with form-data, but it isn't expected to be deleted after that scope.
    ExternalTablesHandler handler(context, params);
    params.load(request, request.getStream(), handler);

    std::string full_query;
    /// Params are of both form params POST and uri (GET params)
    for (const auto & it : params)
    {
        if (it.first == param_name)
        {
            full_query += it.second;
        }
        else
        {
            customizeQueryParam(context, it.first, it.second);
        }
    }

    return full_query;
}

PredefinedQueryHandler::PredefinedQueryHandler(
    IServer & server_,
    const NameSet & receive_params_,
    const std::string & predefined_query_,
    const CompiledRegexPtr & url_regex_,
    const std::unordered_map<String, CompiledRegexPtr> & header_name_with_regex_,
    const std::optional<String> & content_type_override_)
    : HTTPHandler(server_, "PredefinedQueryHandler", content_type_override_)
    , receive_params(receive_params_)
    , predefined_query(predefined_query_)
    , url_regex(url_regex_)
    , header_name_with_capture_regex(header_name_with_regex_)
{
}

bool PredefinedQueryHandler::customizeQueryParam(ContextMutablePtr context, const std::string & key, const std::string & value)
{
    if (receive_params.contains(key))
    {
        context->setQueryParameter(key, value);
        return true;
    }

    return false;
}

void PredefinedQueryHandler::customizeContext(HTTPServerRequest & request, ContextMutablePtr context, ReadBuffer & body)
{
    /// If in the configuration file, the handler's header is regex and contains named capture group
    /// We will extract regex named capture groups as query parameters

    const auto & set_query_params = [&](const char * begin, const char * end, const CompiledRegexPtr & compiled_regex)
    {
        int num_captures = compiled_regex->NumberOfCapturingGroups() + 1;

        std::string_view matches[num_captures];
        std::string_view input(begin, end - begin);
        if (compiled_regex->Match(input, 0, end - begin, re2::RE2::Anchor::ANCHOR_BOTH, matches, num_captures))
        {
            for (const auto & [capturing_name, capturing_index] : compiled_regex->NamedCapturingGroups())
            {
                const auto & capturing_value = matches[capturing_index];

                if (capturing_value.data())
                    context->setQueryParameter(capturing_name, String(capturing_value.data(), capturing_value.size()));
            }
        }
    };

    if (url_regex)
    {
        const auto & uri = request.getURI();
        set_query_params(uri.data(), find_first_symbols<'?'>(uri.data(), uri.data() + uri.size()), url_regex);
    }

    for (const auto & [header_name, regex] : header_name_with_capture_regex)
    {
        const auto & header_value = request.get(header_name);
        set_query_params(header_value.data(), header_value.data() + header_value.size(), regex);
    }

    if (unlikely(receive_params.contains("_request_body") && !context->getQueryParameters().contains("_request_body")))
    {
        WriteBufferFromOwnString value;
        const auto & settings = context->getSettingsRef();

        copyDataMaxBytes(body, value, settings.http_max_request_param_data_size);
        context->setQueryParameter("_request_body", value.str());
    }
}

std::string PredefinedQueryHandler::getQuery(HTTPServerRequest & request, HTMLForm & params, ContextMutablePtr context)
{
    if (unlikely(startsWith(request.getContentType(), "multipart/form-data")))
    {
        /// Support for "external data for query processing".
        ExternalTablesHandler handler(context, params);
        params.load(request, request.getStream(), handler);
    }

    return predefined_query;
}

HTTPRequestHandlerFactoryPtr createDynamicHandlerFactory(IServer & server,
    const Poco::Util::AbstractConfiguration & config,
    const std::string & config_prefix)
{
    auto query_param_name = config.getString(config_prefix + ".handler.query_param_name", "query");

    std::optional<String> content_type_override;
    if (config.has(config_prefix + ".handler.content_type"))
        content_type_override = config.getString(config_prefix + ".handler.content_type");

    auto factory = std::make_shared<HandlingRuleHTTPHandlerFactory<DynamicQueryHandler>>(
        server, std::move(query_param_name), std::move(content_type_override));

    factory->addFiltersFromConfig(config, config_prefix);

    return factory;
}

static inline bool capturingNamedQueryParam(NameSet receive_params, const CompiledRegexPtr & compiled_regex)
{
    const auto & capturing_names = compiled_regex->NamedCapturingGroups();
    return std::count_if(capturing_names.begin(), capturing_names.end(), [&](const auto & iterator)
    {
        return std::count_if(receive_params.begin(), receive_params.end(),
            [&](const auto & param_name) { return param_name == iterator.first; });
    });
}

static inline CompiledRegexPtr getCompiledRegex(const std::string & expression)
{
    auto compiled_regex = std::make_shared<const re2::RE2>(expression);

    if (!compiled_regex->ok())
        throw Exception(ErrorCodes::CANNOT_COMPILE_REGEXP, "Cannot compile re2: {} for http handling rule, error: {}. "
            "Look at https://github.com/google/re2/wiki/Syntax for reference.", expression, compiled_regex->error());

    return compiled_regex;
}

HTTPRequestHandlerFactoryPtr createPredefinedHandlerFactory(IServer & server,
    const Poco::Util::AbstractConfiguration & config,
    const std::string & config_prefix)
{
    if (!config.has(config_prefix + ".handler.query"))
        throw Exception(ErrorCodes::NO_ELEMENTS_IN_CONFIG, "There is no path '{}.handler.query' in configuration file.", config_prefix);

    std::string predefined_query = config.getString(config_prefix + ".handler.query");
    NameSet analyze_receive_params = analyzeReceiveQueryParams(predefined_query);

    std::unordered_map<String, CompiledRegexPtr> headers_name_with_regex;
    Poco::Util::AbstractConfiguration::Keys headers_name;
    config.keys(config_prefix + ".headers", headers_name);

    for (const auto & header_name : headers_name)
    {
        auto expression = config.getString(config_prefix + ".headers." + header_name);

        if (!startsWith(expression, "regex:"))
            continue;

        expression = expression.substr(6);
        auto regex = getCompiledRegex(expression);
        if (capturingNamedQueryParam(analyze_receive_params, regex))
            headers_name_with_regex.emplace(std::make_pair(header_name, regex));
    }

    std::optional<String> content_type_override;
    if (config.has(config_prefix + ".handler.content_type"))
        content_type_override = config.getString(config_prefix + ".handler.content_type");

    std::shared_ptr<HandlingRuleHTTPHandlerFactory<PredefinedQueryHandler>> factory;

    if (config.has(config_prefix + ".url"))
    {
        auto url_expression = config.getString(config_prefix + ".url");

        if (startsWith(url_expression, "regex:"))
            url_expression = url_expression.substr(6);

        auto regex = getCompiledRegex(url_expression);
        if (capturingNamedQueryParam(analyze_receive_params, regex))
        {
            factory = std::make_shared<HandlingRuleHTTPHandlerFactory<PredefinedQueryHandler>>(
                server,
                std::move(analyze_receive_params),
                std::move(predefined_query),
                std::move(regex),
                std::move(headers_name_with_regex),
                std::move(content_type_override));
            factory->addFiltersFromConfig(config, config_prefix);
            return factory;
        }
    }

    factory = std::make_shared<HandlingRuleHTTPHandlerFactory<PredefinedQueryHandler>>(
        server,
        std::move(analyze_receive_params),
        std::move(predefined_query),
        CompiledRegexPtr{},
        std::move(headers_name_with_regex),
        std::move(content_type_override));
    factory->addFiltersFromConfig(config, config_prefix);

    return factory;
}

}<|MERGE_RESOLUTION|>--- conflicted
+++ resolved
@@ -481,19 +481,9 @@
     else if (request.getMethod() == HTTPServerRequest::HTTP_POST)
         http_method = ClientInfo::HTTPMethod::POST;
 
-<<<<<<< HEAD
-    client_info.http_method = http_method;
-    client_info.http_user_agent = request.get("User-Agent", "");
-    client_info.http_referer = request.get("Referer", "");
-    client_info.peer_address = request.peerAddress().toString();
-    client_info.http_host = request.get("Host", "");
-    client_info.forwarded_for = request.get("X-Forwarded-For", "");
-    client_info.quota_key = quota_key;
-=======
     session->setHttpClientInfo(http_method, request.get("User-Agent", ""), request.get("Referer", ""));
     session->setForwardedFor(request.get("X-Forwarded-For", ""));
     session->setQuotaClientKey(quota_key);
->>>>>>> c0b8d7ed
 
     /// Extract the last entry from comma separated list of forwarded_for addresses.
     /// Only the last proxy can be trusted (if any).
