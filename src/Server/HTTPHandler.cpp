--- conflicted
+++ resolved
@@ -331,22 +331,11 @@
 
         if (buffer_until_eof)
         {
-<<<<<<< HEAD
-            auto tmp_data = std::make_shared<TemporaryDataOnDisk>(server.context()->getTempDataOnDisk());
-
-            auto create_tmp_disk_buffer = [tmp_data] (const WriteBufferPtr &) -> WriteBufferPtr
-            {
-                return tmp_data->createRawStream();
-            };
-
-            cascade_buffer2.emplace_back(std::move(create_tmp_disk_buffer));
-=======
             auto tmp_data = server.context()->getTempDataOnDisk();
             cascade_buffers_lazy.emplace_back([tmp_data](const WriteBufferPtr &) -> WriteBufferPtr
             {
                 return std::make_unique<TemporaryDataBuffer>(tmp_data.get());
             });
->>>>>>> c5b12d3e
         }
         else
         {
@@ -362,19 +351,11 @@
                 return next_buffer;
             };
 
-<<<<<<< HEAD
-            cascade_buffer2.emplace_back(std::move(push_memory_buffer_and_continue));
-        }
-
-        used_output.out_delayed_and_compressed_holder = std::make_unique<CascadeWriteBuffer>(std::move(cascade_buffer1), std::move(cascade_buffer2));
+            cascade_buffers_lazy.emplace_back(push_memory_buffer_and_continue);
+        }
+
+        used_output.out_delayed_and_compressed_holder = std::make_unique<CascadeWriteBuffer>(std::move(cascade_buffers), std::move(cascade_buffers_lazy));
         used_output.out_maybe_delayed_and_compressed = used_output.out_delayed_and_compressed_holder;
-=======
-            cascade_buffers_lazy.emplace_back(push_memory_buffer_and_continue);
-        }
-
-        used_output.out_delayed_and_compressed_holder = std::make_unique<CascadeWriteBuffer>(std::move(cascade_buffers), std::move(cascade_buffers_lazy));
-        used_output.out_maybe_delayed_and_compressed = used_output.out_delayed_and_compressed_holder.get();
->>>>>>> c5b12d3e
     }
     else
     {
