--- conflicted
+++ resolved
@@ -269,13 +269,7 @@
     Context & context,
     Poco::Net::HTTPServerRequest & request,
     HTMLForm & params,
-<<<<<<< HEAD
     Poco::Net::HTTPServerResponse & response)
-=======
-    Poco::Net::HTTPServerResponse & response,
-    Output & used_output,
-    std::optional<CurrentThread::QueryScope> & query_scope)
->>>>>>> 5fbca7d6
 {
     /// The user and password can be passed by headers (similar to X-Auth-*),
     /// which is used by load balancers to pass authentication information.
@@ -420,7 +414,8 @@
     Poco::Net::HTTPServerRequest & request,
     HTMLForm & params,
     Poco::Net::HTTPServerResponse & response,
-    Output & used_output)
+    Output & used_output,
+    std::optional<CurrentThread::QueryScope> & query_scope)
 {
     LOG_TRACE(log, "Request URI: {}", request.getURI());
 
@@ -831,7 +826,6 @@
     setThreadName("HTTPHandler");
     ThreadStatus thread_status;
 
-<<<<<<< HEAD
     SCOPE_EXIT({
         // If there is no request_credentials instance waiting for the next round, then the request is processed,
         // so no need to preserve request_context either.
@@ -839,13 +833,6 @@
         if (!request_credentials)
             request_context.reset();
     });
-=======
-    /// Should be initialized before anything,
-    /// For correct memory accounting.
-    Context context = server.context();
-    /// Cannot be set here, since query_id is unknown.
-    std::optional<CurrentThread::QueryScope> query_scope;
->>>>>>> 5fbca7d6
 
     if (!request_context)
     {
@@ -854,7 +841,8 @@
         request_credentials.reset();
     }
 
-    CurrentThread::QueryScope query_scope(*request_context);
+    /// Cannot be set here, since query_id is unknown.
+    std::optional<CurrentThread::QueryScope> query_scope;
     Output used_output;
 
     /// In case of exception, send stack trace to client.
@@ -878,13 +866,8 @@
             throw Exception("The Transfer-Encoding is not chunked and there is no Content-Length header for POST request", ErrorCodes::HTTP_LENGTH_REQUIRED);
         }
 
-<<<<<<< HEAD
-        processQuery(*request_context, request, params, response, used_output);
+        processQuery(*request_context, request, params, response, used_output, query_scope);
         LOG_DEBUG(log, (request_credentials ? "Authentication in progress..." : "Done processing query"));
-=======
-        processQuery(context, request, params, response, used_output, query_scope);
-        LOG_DEBUG(log, "Done processing query");
->>>>>>> 5fbca7d6
     }
     catch (...)
     {
