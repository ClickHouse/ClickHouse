--- conflicted
+++ resolved
@@ -643,11 +643,7 @@
     std::unique_ptr<ReadBuffer> in;
 
     static const NameSet reserved_param_names{"compress", "decompress", "user", "password", "quota_key", "query_id", "stacktrace",
-<<<<<<< HEAD
-        "buffer_size", "wait_end_of_query", "session_id", "session_timeout", "session_check", "client_protocol_version", "close_session"};
-=======
-        "buffer_size", "wait_end_of_query", "session_id", "session_timeout", "session_check"};
->>>>>>> 20f14be6
+        "buffer_size", "wait_end_of_query", "session_id", "session_timeout", "session_check", "close_session"};
 
     Names reserved_param_suffixes;
 
