#include "HTTPHandler.h"

#include "HTTPHandlerFactory.h"
#include "HTTPHandlerRequestFilter.h"

#include <chrono>
#include <iomanip>
#include <sstream>
#include <Poco/File.h>
#include <Poco/Net/HTTPBasicCredentials.h>
#include <Poco/Net/HTTPServerRequest.h>
#include <Poco/Net/HTTPServerRequestImpl.h>
#include <Poco/Net/HTTPServerResponse.h>
#include <Poco/Net/HTTPRequestHandlerFactory.h>
#include <Poco/Net/NetException.h>
#include <ext/scope_guard.h>
#include <Core/ExternalTable.h>
#include <Common/StringUtils/StringUtils.h>
#include <Common/escapeForFileName.h>
#include <common/getFQDNOrHostName.h>
#include <Common/setThreadName.h>
#include <Common/SettingsChanges.h>
#include <Disks/StoragePolicy.h>
#include <Compression/CompressedReadBuffer.h>
#include <Compression/CompressedWriteBuffer.h>
#include <IO/ReadBufferFromIStream.h>
#include <IO/ReadBufferFromString.h>
#include <IO/WriteBufferFromString.h>
#include <IO/WriteBufferFromHTTPServerResponse.h>
#include <IO/WriteBufferFromFile.h>
#include <IO/WriteHelpers.h>
#include <IO/copyData.h>
#include <IO/ConcatReadBuffer.h>
#include <IO/CascadeWriteBuffer.h>
#include <IO/MemoryReadWriteBuffer.h>
#include <IO/WriteBufferFromTemporaryFile.h>
#include <DataStreams/IBlockInputStream.h>
#include <Interpreters/Context.h>
#include <Interpreters/executeQuery.h>
#include <Interpreters/QueryParameterVisitor.h>
#include <Access/Authentication.h>
#include <Access/ExternalAuthenticators.h>
#include <Access/Credentials.h>
#include <Common/typeid_cast.h>
#include <Poco/Net/HTTPStream.h>
#include <Poco/Base64Encoder.h>
#include <Poco/Base64Decoder.h>
#include <Poco/MemoryStream.h>
#include <Poco/StreamCopier.h>
#include <Poco/String.h>

#if !defined(ARCADIA_BUILD)
#    include <Common/config.h>
#endif


namespace DB
{

namespace ErrorCodes
{

    extern const int LOGICAL_ERROR;
    extern const int CANNOT_PARSE_TEXT;
    extern const int CANNOT_PARSE_ESCAPE_SEQUENCE;
    extern const int CANNOT_PARSE_QUOTED_STRING;
    extern const int CANNOT_PARSE_DATE;
    extern const int CANNOT_PARSE_DATETIME;
    extern const int CANNOT_PARSE_NUMBER;
    extern const int CANNOT_PARSE_INPUT_ASSERTION_FAILED;
    extern const int CANNOT_OPEN_FILE;
    extern const int CANNOT_COMPILE_REGEXP;

    extern const int UNKNOWN_ELEMENT_IN_AST;
    extern const int UNKNOWN_TYPE_OF_AST_NODE;
    extern const int TOO_DEEP_AST;
    extern const int TOO_BIG_AST;
    extern const int UNEXPECTED_AST_STRUCTURE;

    extern const int SYNTAX_ERROR;

    extern const int INCORRECT_DATA;
    extern const int TYPE_MISMATCH;

    extern const int UNKNOWN_TABLE;
    extern const int UNKNOWN_FUNCTION;
    extern const int UNKNOWN_IDENTIFIER;
    extern const int UNKNOWN_TYPE;
    extern const int UNKNOWN_STORAGE;
    extern const int UNKNOWN_DATABASE;
    extern const int UNKNOWN_SETTING;
    extern const int UNKNOWN_DIRECTION_OF_SORTING;
    extern const int UNKNOWN_AGGREGATE_FUNCTION;
    extern const int UNKNOWN_FORMAT;
    extern const int UNKNOWN_DATABASE_ENGINE;
    extern const int UNKNOWN_TYPE_OF_QUERY;
    extern const int NO_ELEMENTS_IN_CONFIG;

    extern const int QUERY_IS_TOO_LARGE;

    extern const int NOT_IMPLEMENTED;
    extern const int SOCKET_TIMEOUT;

    extern const int UNKNOWN_USER;
    extern const int WRONG_PASSWORD;
    extern const int REQUIRED_PASSWORD;
    extern const int AUTHENTICATION_FAILED;

    extern const int BAD_REQUEST_PARAMETER;
    extern const int INVALID_SESSION_TIMEOUT;
    extern const int HTTP_LENGTH_REQUIRED;
}

static String base64Decode(const String & encoded)
{
    String decoded;
    Poco::MemoryInputStream istr(encoded.data(), encoded.size());
    Poco::Base64Decoder decoder(istr);
    Poco::StreamCopier::copyToString(decoder, decoded);
    return decoded;
}

static String base64Encode(const String & decoded)
{
    std::ostringstream ostr;
    Poco::Base64Encoder encoder(ostr);
    encoder.rdbuf()->setLineLength(0);
    encoder << decoded;
    encoder.close();
    return ostr.str();
}

static Poco::Net::HTTPResponse::HTTPStatus exceptionCodeToHTTPStatus(int exception_code)
{
    using namespace Poco::Net;

    if (exception_code == ErrorCodes::REQUIRED_PASSWORD)
    {
        return HTTPResponse::HTTP_UNAUTHORIZED;
    }
    else if (exception_code == ErrorCodes::UNKNOWN_USER ||
             exception_code == ErrorCodes::WRONG_PASSWORD ||
             exception_code == ErrorCodes::AUTHENTICATION_FAILED)
    {
        return HTTPResponse::HTTP_FORBIDDEN;
    }
    else if (exception_code == ErrorCodes::CANNOT_PARSE_TEXT ||
             exception_code == ErrorCodes::CANNOT_PARSE_ESCAPE_SEQUENCE ||
             exception_code == ErrorCodes::CANNOT_PARSE_QUOTED_STRING ||
             exception_code == ErrorCodes::CANNOT_PARSE_DATE ||
             exception_code == ErrorCodes::CANNOT_PARSE_DATETIME ||
             exception_code == ErrorCodes::CANNOT_PARSE_NUMBER ||
             exception_code == ErrorCodes::CANNOT_PARSE_INPUT_ASSERTION_FAILED ||
             exception_code == ErrorCodes::UNKNOWN_ELEMENT_IN_AST ||
             exception_code == ErrorCodes::UNKNOWN_TYPE_OF_AST_NODE ||
             exception_code == ErrorCodes::TOO_DEEP_AST ||
             exception_code == ErrorCodes::TOO_BIG_AST ||
             exception_code == ErrorCodes::UNEXPECTED_AST_STRUCTURE ||
             exception_code == ErrorCodes::SYNTAX_ERROR ||
             exception_code == ErrorCodes::INCORRECT_DATA ||
             exception_code == ErrorCodes::TYPE_MISMATCH)
    {
        return HTTPResponse::HTTP_BAD_REQUEST;
    }
    else if (exception_code == ErrorCodes::UNKNOWN_TABLE ||
             exception_code == ErrorCodes::UNKNOWN_FUNCTION ||
             exception_code == ErrorCodes::UNKNOWN_IDENTIFIER ||
             exception_code == ErrorCodes::UNKNOWN_TYPE ||
             exception_code == ErrorCodes::UNKNOWN_STORAGE ||
             exception_code == ErrorCodes::UNKNOWN_DATABASE ||
             exception_code == ErrorCodes::UNKNOWN_SETTING ||
             exception_code == ErrorCodes::UNKNOWN_DIRECTION_OF_SORTING ||
             exception_code == ErrorCodes::UNKNOWN_AGGREGATE_FUNCTION ||
             exception_code == ErrorCodes::UNKNOWN_FORMAT ||
             exception_code == ErrorCodes::UNKNOWN_DATABASE_ENGINE ||
             exception_code == ErrorCodes::UNKNOWN_TYPE_OF_QUERY)
    {
        return HTTPResponse::HTTP_NOT_FOUND;
    }
    else if (exception_code == ErrorCodes::QUERY_IS_TOO_LARGE)
    {
        return HTTPResponse::HTTP_REQUESTENTITYTOOLARGE;
    }
    else if (exception_code == ErrorCodes::NOT_IMPLEMENTED)
    {
        return HTTPResponse::HTTP_NOT_IMPLEMENTED;
    }
    else if (exception_code == ErrorCodes::SOCKET_TIMEOUT ||
             exception_code == ErrorCodes::CANNOT_OPEN_FILE)
    {
        return HTTPResponse::HTTP_SERVICE_UNAVAILABLE;
    }
    else if (exception_code == ErrorCodes::HTTP_LENGTH_REQUIRED)
    {
        return HTTPResponse::HTTP_LENGTH_REQUIRED;
    }

    return HTTPResponse::HTTP_INTERNAL_SERVER_ERROR;
}


static std::chrono::steady_clock::duration parseSessionTimeout(
    const Poco::Util::AbstractConfiguration & config,
    const HTMLForm & params)
{
    unsigned session_timeout = config.getInt("default_session_timeout", 60);

    if (params.has("session_timeout"))
    {
        unsigned max_session_timeout = config.getUInt("max_session_timeout", 3600);
        std::string session_timeout_str = params.get("session_timeout");

        ReadBufferFromString buf(session_timeout_str);
        if (!tryReadIntText(session_timeout, buf) || !buf.eof())
            throw Exception("Invalid session timeout: '" + session_timeout_str + "'", ErrorCodes::INVALID_SESSION_TIMEOUT);

        if (session_timeout > max_session_timeout)
            throw Exception("Session timeout '" + session_timeout_str + "' is larger than max_session_timeout: " + toString(max_session_timeout)
                + ". Maximum session timeout could be modified in configuration file.",
                ErrorCodes::INVALID_SESSION_TIMEOUT);
    }

    return std::chrono::seconds(session_timeout);
}


void HTTPHandler::pushDelayedResults(Output & used_output)
{
    std::vector<WriteBufferPtr> write_buffers;
    std::vector<ReadBufferPtr> read_buffers;
    std::vector<ReadBuffer *> read_buffers_raw_ptr;

    auto * cascade_buffer = typeid_cast<CascadeWriteBuffer *>(used_output.out_maybe_delayed_and_compressed.get());
    if (!cascade_buffer)
        throw Exception("Expected CascadeWriteBuffer", ErrorCodes::LOGICAL_ERROR);

    cascade_buffer->getResultBuffers(write_buffers);

    if (write_buffers.empty())
        throw Exception("At least one buffer is expected to overwrite result into HTTP response", ErrorCodes::LOGICAL_ERROR);

    for (auto & write_buf : write_buffers)
    {
        IReadableWriteBuffer * write_buf_concrete;
        ReadBufferPtr reread_buf;

        if (write_buf
            && (write_buf_concrete = dynamic_cast<IReadableWriteBuffer *>(write_buf.get()))
            && (reread_buf = write_buf_concrete->tryGetReadBuffer()))
        {
            read_buffers.emplace_back(reread_buf);
            read_buffers_raw_ptr.emplace_back(reread_buf.get());
        }
    }

    ConcatReadBuffer concat_read_buffer(read_buffers_raw_ptr);
    copyData(concat_read_buffer, *used_output.out_maybe_compressed);
}


HTTPHandler::HTTPHandler(IServer & server_, const std::string & name)
    : server(server_)
    , log(&Poco::Logger::get(name))
{
    server_display_name = server.config().getString("display_name", getFQDNOrHostName());
}


bool HTTPHandler::authenticateUser(
    Context & context,
    Poco::Net::HTTPServerRequest & request,
    HTMLForm & params,
    Poco::Net::HTTPServerResponse & response)
{
    /// The user and password can be passed by headers (similar to X-Auth-*),
    /// which is used by load balancers to pass authentication information.
    std::string user = request.get("X-ClickHouse-User", "");
    std::string password = request.get("X-ClickHouse-Key", "");
    std::string quota_key = request.get("X-ClickHouse-Quota", "");

    std::string spnego_challenge;

    if (user.empty() && password.empty() && quota_key.empty())
    {
        /// User name and password can be passed using query parameters
        /// or using HTTP Basic auth (both methods are insecure).
        if (request.hasCredentials())
        {
            /// It is prohibited to mix different authorization schemes.
            if (params.has("user") || params.has("password"))
                throw Exception("Invalid authentication: it is not allowed to use Authorization HTTP header and authentication via parameters simultaneously", ErrorCodes::AUTHENTICATION_FAILED);

            std::string scheme;
            std::string auth_info;
            request.getCredentials(scheme, auth_info);

            if (Poco::icompare(scheme, "Basic") == 0)
            {
                Poco::Net::HTTPBasicCredentials credentials(auth_info);
                user = credentials.getUsername();
                password = credentials.getPassword();
            }
            else if (Poco::icompare(scheme, "Negotiate") == 0)
            {
                spnego_challenge = auth_info;

                if (spnego_challenge.empty())
                    throw Exception("Invalid authentication: SPNEGO challenge is empty", ErrorCodes::AUTHENTICATION_FAILED);
            }
            else
            {
                throw Exception("Invalid authentication: '" + scheme + "' HTTP Authorization scheme is not supported", ErrorCodes::AUTHENTICATION_FAILED);
            }
        }
        else
        {
            user = params.get("user", "default");
            password = params.get("password", "");
        }

        quota_key = params.get("quota_key", "");
    }
    else
    {
        /// It is prohibited to mix different authorization schemes.
        if (request.hasCredentials() || params.has("user") || params.has("password") || params.has("quota_key"))
            throw Exception("Invalid authentication: it is not allowed to use X-ClickHouse HTTP headers and other authentication methods simultaneously", ErrorCodes::AUTHENTICATION_FAILED);
    }

    if (spnego_challenge.empty()) // I.e., now using user name and password strings ("Basic").
    {
        if (!request_credentials)
            request_credentials = std::make_unique<BasicCredentials>();

        auto * basic_credentials = dynamic_cast<BasicCredentials *>(request_credentials.get());
        if (!basic_credentials)
            throw Exception("Invalid authentication: unexpected 'Basic' HTTP Authorization scheme", ErrorCodes::AUTHENTICATION_FAILED);

        basic_credentials->setUserName(user);
        basic_credentials->setPassword(password);
    }
    else
    {
        if (!request_credentials)
            request_credentials = request_context->makeGSSAcceptorContext();

        auto * gss_acceptor_context = dynamic_cast<GSSAcceptorContext *>(request_credentials.get());
        if (!gss_acceptor_context)
            throw Exception("Invalid authentication: unexpected 'Negotiate' HTTP Authorization scheme expected", ErrorCodes::AUTHENTICATION_FAILED);

#pragma GCC diagnostic push
#pragma GCC diagnostic ignored "-Wunreachable-code"
        const auto spnego_response = base64Encode(gss_acceptor_context->processToken(base64Decode(spnego_challenge), log));
#pragma GCC diagnostic pop

        if (!spnego_response.empty())
            response.set("WWW-Authenticate", "Negotiate " + spnego_response);

        if (!gss_acceptor_context->isFailed() && !gss_acceptor_context->isReady())
        {
            if (spnego_response.empty())
                throw Exception("Invalid authentication: 'Negotiate' HTTP Authorization failure", ErrorCodes::AUTHENTICATION_FAILED);

            response.setStatusAndReason(Poco::Net::HTTPResponse::HTTP_UNAUTHORIZED);
            response.send();
            return false;
        }
    }

<<<<<<< HEAD
    try
    {
        context.setUser(*request_credentials, request.clientAddress());
    }
    catch (const Authentication::Require<BasicCredentials> & required_credentials)
    {
        request_credentials = std::make_unique<BasicCredentials>();

        if (required_credentials.getRealm().empty())
            response.set("WWW-Authenticate", "Basic");
        else
            response.set("WWW-Authenticate", "Basic realm=\"" + required_credentials.getRealm() + "\"");

        response.setStatusAndReason(Poco::Net::HTTPResponse::HTTP_UNAUTHORIZED);
        response.send();
        return false;
    }
    catch (const Authentication::Require<GSSAcceptorContext> & required_credentials)
    {
        request_credentials = request_context->makeGSSAcceptorContext();

        if (required_credentials.getRealm().empty())
            response.set("WWW-Authenticate", "Negotiate");
        else
            response.set("WWW-Authenticate", "Negotiate realm=\"" + required_credentials.getRealm() + "\"");

        response.setStatusAndReason(Poco::Net::HTTPResponse::HTTP_UNAUTHORIZED);
        response.send();
        return false;
    }

    request_credentials.reset();

    std::string query_id = params.get("query_id", "");
    context.setCurrentQueryId(query_id);

=======
    context.setUser(user, password, request.clientAddress());
>>>>>>> cb139203
    if (!quota_key.empty())
        context.setQuotaKey(quota_key);

    return true;
}


void HTTPHandler::processQuery(
    Context & context,
    Poco::Net::HTTPServerRequest & request,
    HTMLForm & params,
    Poco::Net::HTTPServerResponse & response,
    Output & used_output,
    std::optional<CurrentThread::QueryScope> & query_scope)
{
    LOG_TRACE(log, "Request URI: {}", request.getURI());

    if (!authenticateUser(context, request, params, response))
        return; // '401 Unauthorized' response with 'Negotiate' has been sent at this point.

    /// The user could specify session identifier and session timeout.
    /// It allows to modify settings, create temporary tables and reuse them in subsequent requests.

    std::shared_ptr<NamedSession> session;
    String session_id;
    std::chrono::steady_clock::duration session_timeout;
    bool session_is_set = params.has("session_id");
    const auto & config = server.config();

    if (session_is_set)
    {
        session_id = params.get("session_id");
        session_timeout = parseSessionTimeout(config, params);
        std::string session_check = params.get("session_check", "");

        session = context.acquireNamedSession(session_id, session_timeout, session_check == "1");

        context = session->context;
        context.setSessionContext(session->context);
    }

    SCOPE_EXIT({
        if (session)
            session->release();
    });

    // Parse the OpenTelemetry traceparent header.
    // Disable in Arcadia -- it interferes with the
    // test_clickhouse.TestTracing.test_tracing_via_http_proxy[traceparent] test.
#if !defined(ARCADIA_BUILD)
    if (request.has("traceparent"))
    {
        std::string opentelemetry_traceparent = request.get("traceparent");
        std::string error;
        if (!context.getClientInfo().parseTraceparentHeader(
            opentelemetry_traceparent, error))
        {
            throw Exception(ErrorCodes::BAD_REQUEST_PARAMETER,
                "Failed to parse OpenTelemetry traceparent header '{}': {}",
                opentelemetry_traceparent, error);
        }

        context.getClientInfo().opentelemetry_tracestate = request.get("tracestate", "");
    }
#endif

    // Set the query id supplied by the user, if any, and also update the
    // OpenTelemetry fields.
    context.setCurrentQueryId(params.get("query_id",
        request.get("X-ClickHouse-Query-Id", "")));

    /// The client can pass a HTTP header indicating supported compression method (gzip or deflate).
    String http_response_compression_methods = request.get("Accept-Encoding", "");
    CompressionMethod http_response_compression_method = CompressionMethod::None;

    if (!http_response_compression_methods.empty())
    {
        /// If client supports brotli - it's preferred.
        /// Both gzip and deflate are supported. If the client supports both, gzip is preferred.
        /// NOTE parsing of the list of methods is slightly incorrect.

        if (std::string::npos != http_response_compression_methods.find("br"))
            http_response_compression_method = CompressionMethod::Brotli;
        else if (std::string::npos != http_response_compression_methods.find("gzip"))
            http_response_compression_method = CompressionMethod::Gzip;
        else if (std::string::npos != http_response_compression_methods.find("deflate"))
            http_response_compression_method = CompressionMethod::Zlib;
    }

    bool client_supports_http_compression = http_response_compression_method != CompressionMethod::None;

    /// Client can pass a 'compress' flag in the query string. In this case the query result is
    /// compressed using internal algorithm. This is not reflected in HTTP headers.
    bool internal_compression = params.getParsed<bool>("compress", false);

    /// At least, we should postpone sending of first buffer_size result bytes
    size_t buffer_size_total = std::max(
        params.getParsed<size_t>("buffer_size", DBMS_DEFAULT_BUFFER_SIZE), static_cast<size_t>(DBMS_DEFAULT_BUFFER_SIZE));

    /// If it is specified, the whole result will be buffered.
    ///  First ~buffer_size bytes will be buffered in memory, the remaining bytes will be stored in temporary file.
    bool buffer_until_eof = params.getParsed<bool>("wait_end_of_query", false);

    size_t buffer_size_http = DBMS_DEFAULT_BUFFER_SIZE;
    size_t buffer_size_memory = (buffer_size_total > buffer_size_http) ? buffer_size_total : 0;

    unsigned keep_alive_timeout = config.getUInt("keep_alive_timeout", 10);

    used_output.out = std::make_shared<WriteBufferFromHTTPServerResponse>(
        request, response, keep_alive_timeout, client_supports_http_compression, http_response_compression_method);

    if (internal_compression)
        used_output.out_maybe_compressed = std::make_shared<CompressedWriteBuffer>(*used_output.out);
    else
        used_output.out_maybe_compressed = used_output.out;

    if (buffer_size_memory > 0 || buffer_until_eof)
    {
        CascadeWriteBuffer::WriteBufferPtrs cascade_buffer1;
        CascadeWriteBuffer::WriteBufferConstructors cascade_buffer2;

        if (buffer_size_memory > 0)
            cascade_buffer1.emplace_back(std::make_shared<MemoryWriteBuffer>(buffer_size_memory));

        if (buffer_until_eof)
        {
            const std::string tmp_path(context.getTemporaryVolume()->getDisk()->getPath());
            const std::string tmp_path_template(tmp_path + "http_buffers/");

            auto create_tmp_disk_buffer = [tmp_path_template] (const WriteBufferPtr &)
            {
                return WriteBufferFromTemporaryFile::create(tmp_path_template);
            };

            cascade_buffer2.emplace_back(std::move(create_tmp_disk_buffer));
        }
        else
        {
            auto push_memory_buffer_and_continue = [next_buffer = used_output.out_maybe_compressed] (const WriteBufferPtr & prev_buf)
            {
                auto * prev_memory_buffer = typeid_cast<MemoryWriteBuffer *>(prev_buf.get());
                if (!prev_memory_buffer)
                    throw Exception("Expected MemoryWriteBuffer", ErrorCodes::LOGICAL_ERROR);

                auto rdbuf = prev_memory_buffer->tryGetReadBuffer();
                copyData(*rdbuf , *next_buffer);

                return next_buffer;
            };

            cascade_buffer2.emplace_back(push_memory_buffer_and_continue);
        }

        used_output.out_maybe_delayed_and_compressed = std::make_shared<CascadeWriteBuffer>(
            std::move(cascade_buffer1), std::move(cascade_buffer2));
    }
    else
    {
        used_output.out_maybe_delayed_and_compressed = used_output.out_maybe_compressed;
    }

    /// Request body can be compressed using algorithm specified in the Content-Encoding header.
    String http_request_compression_method_str = request.get("Content-Encoding", "");
    std::unique_ptr<ReadBuffer> in_post = wrapReadBufferWithCompressionMethod(
        std::make_unique<ReadBufferFromIStream>(request.stream()), chooseCompressionMethod({}, http_request_compression_method_str));

    /// The data can also be compressed using incompatible internal algorithm. This is indicated by
    /// 'decompress' query parameter.
    std::unique_ptr<ReadBuffer> in_post_maybe_compressed;
    bool in_post_compressed = false;
    if (params.getParsed<bool>("decompress", false))
    {
        in_post_maybe_compressed = std::make_unique<CompressedReadBuffer>(*in_post);
        in_post_compressed = true;
    }
    else
        in_post_maybe_compressed = std::move(in_post);

    std::unique_ptr<ReadBuffer> in;

    static const NameSet reserved_param_names{"compress", "decompress", "user", "password", "quota_key", "query_id", "stacktrace",
        "buffer_size", "wait_end_of_query", "session_id", "session_timeout", "session_check"};

    Names reserved_param_suffixes;

    auto param_could_be_skipped = [&] (const String & name)
    {
        /// Empty parameter appears when URL like ?&a=b or a=b&&c=d. Just skip them for user's convenience.
        if (name.empty())
            return true;

        if (reserved_param_names.count(name))
            return true;

        for (const String & suffix : reserved_param_suffixes)
        {
            if (endsWith(name, suffix))
                return true;
        }

        return false;
    };

    /// Settings can be overridden in the query.
    /// Some parameters (database, default_format, everything used in the code above) do not
    /// belong to the Settings class.

    /// 'readonly' setting values mean:
    /// readonly = 0 - any query is allowed, client can change any setting.
    /// readonly = 1 - only readonly queries are allowed, client can't change settings.
    /// readonly = 2 - only readonly queries are allowed, client can change any setting except 'readonly'.

    /// In theory if initially readonly = 0, the client can change any setting and then set readonly
    /// to some other value.
    const auto & settings = context.getSettingsRef();

    /// Only readonly queries are allowed for HTTP GET requests.
    if (request.getMethod() == Poco::Net::HTTPServerRequest::HTTP_GET)
    {
        if (settings.readonly == 0)
            context.setSetting("readonly", 2);
    }

    bool has_external_data = startsWith(request.getContentType(), "multipart/form-data");

    if (has_external_data)
    {
        /// Skip unneeded parameters to avoid confusing them later with context settings or query parameters.
        reserved_param_suffixes.reserve(3);
        /// It is a bug and ambiguity with `date_time_input_format` and `low_cardinality_allow_in_native_format` formats/settings.
        reserved_param_suffixes.emplace_back("_format");
        reserved_param_suffixes.emplace_back("_types");
        reserved_param_suffixes.emplace_back("_structure");
    }

    std::string database = request.get("X-ClickHouse-Database", "");
    std::string default_format = request.get("X-ClickHouse-Format", "");

    SettingsChanges settings_changes;
    for (const auto & [key, value] : params)
    {
        if (key == "database")
        {
            if (database.empty())
                database = value;
        }
        else if (key == "default_format")
        {
            if (default_format.empty())
                default_format = value;
        }
        else if (param_could_be_skipped(key))
        {
        }
        else
        {
            /// Other than query parameters are treated as settings.
            if (!customizeQueryParam(context, key, value))
                settings_changes.push_back({key, value});
        }
    }

    if (!database.empty())
        context.setCurrentDatabase(database);

    if (!default_format.empty())
        context.setDefaultFormat(default_format);

    /// For external data we also want settings
    context.checkSettingsConstraints(settings_changes);
    context.applySettingsChanges(settings_changes);

    const auto & query = getQuery(request, params, context);
    std::unique_ptr<ReadBuffer> in_param = std::make_unique<ReadBufferFromString>(query);
    in = has_external_data ? std::move(in_param) : std::make_unique<ConcatReadBuffer>(*in_param, *in_post_maybe_compressed);

    /// HTTP response compression is turned on only if the client signalled that they support it
    /// (using Accept-Encoding header) and 'enable_http_compression' setting is turned on.
    used_output.out->setCompression(client_supports_http_compression && settings.enable_http_compression);
    if (client_supports_http_compression)
        used_output.out->setCompressionLevel(settings.http_zlib_compression_level);

    used_output.out->setSendProgressInterval(settings.http_headers_progress_interval_ms);

    /// If 'http_native_compression_disable_checksumming_on_decompress' setting is turned on,
    /// checksums of client data compressed with internal algorithm are not checked.
    if (in_post_compressed && settings.http_native_compression_disable_checksumming_on_decompress)
        static_cast<CompressedReadBuffer &>(*in_post_maybe_compressed).disableChecksumming();

    /// Add CORS header if 'add_http_cors_header' setting is turned on and the client passed
    /// Origin header.
    used_output.out->addHeaderCORS(settings.add_http_cors_header && !request.get("Origin", "").empty());

    ClientInfo & client_info = context.getClientInfo();
    client_info.query_kind = ClientInfo::QueryKind::INITIAL_QUERY;
    client_info.interface = ClientInfo::Interface::HTTP;

    /// Query sent through HTTP interface is initial.
    client_info.initial_user = client_info.current_user;
    client_info.initial_query_id = client_info.current_query_id;
    client_info.initial_address = client_info.current_address;

    ClientInfo::HTTPMethod http_method = ClientInfo::HTTPMethod::UNKNOWN;
    if (request.getMethod() == Poco::Net::HTTPServerRequest::HTTP_GET)
        http_method = ClientInfo::HTTPMethod::GET;
    else if (request.getMethod() == Poco::Net::HTTPServerRequest::HTTP_POST)
        http_method = ClientInfo::HTTPMethod::POST;

    client_info.http_method = http_method;
    client_info.http_user_agent = request.get("User-Agent", "");

    auto append_callback = [&context] (ProgressCallback callback)
    {
        auto prev = context.getProgressCallback();

        context.setProgressCallback([prev, callback] (const Progress & progress)
        {
            if (prev)
                prev(progress);

            callback(progress);
        });
    };

    /// While still no data has been sent, we will report about query execution progress by sending HTTP headers.
    if (settings.send_progress_in_http_headers)
        append_callback([&used_output] (const Progress & progress) { used_output.out->onProgress(progress); });

    if (settings.readonly > 0 && settings.cancel_http_readonly_queries_on_client_close)
    {
        Poco::Net::StreamSocket & socket = dynamic_cast<Poco::Net::HTTPServerRequestImpl &>(request).socket();

        append_callback([&context, &socket](const Progress &)
        {
            /// Assume that at the point this method is called no one is reading data from the socket any more.
            /// True for read-only queries.
            try
            {
                char b;
                int status = socket.receiveBytes(&b, 1, MSG_DONTWAIT | MSG_PEEK);
                if (status == 0)
                    context.killCurrentQuery();
            }
            catch (Poco::TimeoutException &)
            {
            }
            catch (...)
            {
                context.killCurrentQuery();
            }
        });
    }

    customizeContext(request, context);

    query_scope.emplace(context);

    executeQuery(*in, *used_output.out_maybe_delayed_and_compressed, /* allow_into_outfile = */ false, context,
        [&response] (const String & current_query_id, const String & content_type, const String & format, const String & timezone)
        {
            response.setContentType(content_type);
            response.add("X-ClickHouse-Query-Id", current_query_id);
            response.add("X-ClickHouse-Format", format);
            response.add("X-ClickHouse-Timezone", timezone);
        }
    );

    if (used_output.hasDelayed())
    {
        /// TODO: set Content-Length if possible
        pushDelayedResults(used_output);
    }

    /// Send HTTP headers with code 200 if no exception happened and the data is still not sent to
    /// the client.
    used_output.out->finalize();
}

void HTTPHandler::trySendExceptionToClient(const std::string & s, int exception_code,
    Poco::Net::HTTPServerRequest & request, Poco::Net::HTTPServerResponse & response,
    Output & used_output)
{
    try
    {
        response.set("X-ClickHouse-Exception-Code", toString<int>(exception_code));

        /// If HTTP method is POST and Keep-Alive is turned on, we should read the whole request body
        /// to avoid reading part of the current request body in the next request.
        if (request.getMethod() == Poco::Net::HTTPRequest::HTTP_POST
            && response.getKeepAlive()
            && !request.stream().eof()
            && exception_code != ErrorCodes::HTTP_LENGTH_REQUIRED)
        {
            request.stream().ignore(std::numeric_limits<std::streamsize>::max());
        }

        if (exception_code == ErrorCodes::REQUIRED_PASSWORD)
        {
            response.requireAuthentication("ClickHouse server HTTP API");
        }
        else
        {
            response.setStatusAndReason(exceptionCodeToHTTPStatus(exception_code));
        }

        if (!response.sent() && !used_output.out_maybe_compressed)
        {
            /// If nothing was sent yet and we don't even know if we must compress the response.
            response.send() << s << std::endl;
        }
        else if (used_output.out_maybe_compressed)
        {
            /// Destroy CascadeBuffer to actualize buffers' positions and reset extra references
            if (used_output.hasDelayed())
                used_output.out_maybe_delayed_and_compressed.reset();

            /// Send the error message into already used (and possibly compressed) stream.
            /// Note that the error message will possibly be sent after some data.
            /// Also HTTP code 200 could have already been sent.

            /// If buffer has data, and that data wasn't sent yet, then no need to send that data
            bool data_sent = used_output.out->count() != used_output.out->offset();

            if (!data_sent)
            {
                used_output.out_maybe_compressed->position() = used_output.out_maybe_compressed->buffer().begin();
                used_output.out->position() = used_output.out->buffer().begin();
            }

            writeString(s, *used_output.out_maybe_compressed);
            writeChar('\n', *used_output.out_maybe_compressed);

            used_output.out_maybe_compressed->next();
            used_output.out->next();
            used_output.out->finalize();
        }
    }
    catch (...)
    {
        tryLogCurrentException(log, "Cannot send exception to client");
    }
}


void HTTPHandler::handleRequest(Poco::Net::HTTPServerRequest & request, Poco::Net::HTTPServerResponse & response)
{
    setThreadName("HTTPHandler");
    ThreadStatus thread_status;

    SCOPE_EXIT({
        // If there is no request_credentials instance waiting for the next round, then the request is processed,
        // so no need to preserve request_context either.
        // Needs to be performed with respect to the other destructors in the scope though.
        if (!request_credentials)
            request_context.reset();
    });

    if (!request_context)
    {
        // Context should be initialized before anything, for correct memory accounting.
        request_context = std::make_unique<Context>(server.context());
        request_credentials.reset();
    }

    /// Cannot be set here, since query_id is unknown.
    std::optional<CurrentThread::QueryScope> query_scope;
    Output used_output;

    /// In case of exception, send stack trace to client.
    bool with_stacktrace = false;

    try
    {
        response.setContentType("text/plain; charset=UTF-8");
        response.set("X-ClickHouse-Server-Display-Name", server_display_name);
        /// For keep-alive to work.
        if (request.getVersion() == Poco::Net::HTTPServerRequest::HTTP_1_1)
            response.setChunkedTransferEncoding(true);

        HTMLForm params(request);
        with_stacktrace = params.getParsed<bool>("stacktrace", false);

        /// Workaround. Poco does not detect 411 Length Required case.
        if (request.getMethod() == Poco::Net::HTTPRequest::HTTP_POST && !request.getChunkedTransferEncoding() &&
            !request.hasContentLength())
        {
            throw Exception("The Transfer-Encoding is not chunked and there is no Content-Length header for POST request", ErrorCodes::HTTP_LENGTH_REQUIRED);
        }

        processQuery(*request_context, request, params, response, used_output, query_scope);
        LOG_DEBUG(log, (request_credentials ? "Authentication in progress..." : "Done processing query"));
    }
    catch (...)
    {
        SCOPE_EXIT({
            request_credentials.reset(); // ...so that the next requests on the connection have to always start afresh in case of exceptions.
        });

        tryLogCurrentException(log);

        /** If exception is received from remote server, then stack trace is embedded in message.
          * If exception is thrown on local server, then stack trace is in separate field.
          */
        std::string exception_message = getCurrentExceptionMessage(with_stacktrace, true);
        int exception_code = getCurrentExceptionCode();

        trySendExceptionToClient(exception_message, exception_code, request, response, used_output);
    }
}

DynamicQueryHandler::DynamicQueryHandler(IServer & server_, const std::string & param_name_)
    : HTTPHandler(server_, "DynamicQueryHandler"), param_name(param_name_)
{
}

bool DynamicQueryHandler::customizeQueryParam(Context & context, const std::string & key, const std::string & value)
{
    if (key == param_name)
        return true;    /// do nothing

    if (startsWith(key, "param_"))
    {
        /// Save name and values of substitution in dictionary.
        const String parameter_name = key.substr(strlen("param_"));
        context.setQueryParameter(parameter_name, value);
        return true;
    }

    return false;
}

std::string DynamicQueryHandler::getQuery(Poco::Net::HTTPServerRequest & request, HTMLForm & params, Context & context)
{

    if (likely(!startsWith(request.getContentType(), "multipart/form-data")))
    {
        /// Part of the query can be passed in the 'query' parameter and the rest in the request body
        /// (http method need not necessarily be POST). In this case the entire query consists of the
        /// contents of the 'query' parameter, a line break and the request body.
        std::string query_param = params.get(param_name, "");
        return query_param.empty() ? query_param : query_param + "\n";
    }

    /// Support for "external data for query processing".
    /// Used in case of POST request with form-data, but it isn't expected to be deleted after that scope.
    ExternalTablesHandler handler(context, params);
    params.load(request, request.stream(), handler);

    std::string full_query;
    /// Params are of both form params POST and uri (GET params)
    for (const auto & it : params)
        if (it.first == param_name)
            full_query += it.second;

    return full_query;
}

PredefinedQueryHandler::PredefinedQueryHandler(
    IServer & server_, const NameSet & receive_params_, const std::string & predefined_query_
    , const CompiledRegexPtr & url_regex_, const std::unordered_map<String, CompiledRegexPtr> & header_name_with_regex_)
    : HTTPHandler(server_, "PredefinedQueryHandler"), receive_params(receive_params_), predefined_query(predefined_query_)
    , url_regex(url_regex_), header_name_with_capture_regex(header_name_with_regex_)
{
}

bool PredefinedQueryHandler::customizeQueryParam(Context & context, const std::string & key, const std::string & value)
{
    if (receive_params.count(key))
    {
        context.setQueryParameter(key, value);
        return true;
    }

    return false;
}

void PredefinedQueryHandler::customizeContext(Poco::Net::HTTPServerRequest & request, DB::Context & context)
{
    /// If in the configuration file, the handler's header is regex and contains named capture group
    /// We will extract regex named capture groups as query parameters

    const auto & set_query_params = [&](const char * begin, const char * end, const CompiledRegexPtr & compiled_regex)
    {
        int num_captures = compiled_regex->NumberOfCapturingGroups() + 1;

        re2::StringPiece matches[num_captures];
        re2::StringPiece input(begin, end - begin);
        if (compiled_regex->Match(input, 0, end - begin, re2::RE2::Anchor::ANCHOR_BOTH, matches, num_captures))
        {
            for (const auto & [capturing_name, capturing_index] : compiled_regex->NamedCapturingGroups())
            {
                const auto & capturing_value = matches[capturing_index];

                if (capturing_value.data())
                    context.setQueryParameter(capturing_name, String(capturing_value.data(), capturing_value.size()));
            }
        }
    };

    if (url_regex)
    {
        const auto & uri = request.getURI();
        set_query_params(uri.data(), find_first_symbols<'?'>(uri.data(), uri.data() + uri.size()), url_regex);
    }

    for (const auto & [header_name, regex] : header_name_with_capture_regex)
    {
        const auto & header_value = request.get(header_name);
        set_query_params(header_value.data(), header_value.data() + header_value.size(), regex);
    }
}

std::string PredefinedQueryHandler::getQuery(Poco::Net::HTTPServerRequest & request, HTMLForm & params, Context & context)
{
    if (unlikely(startsWith(request.getContentType(), "multipart/form-data")))
    {
        /// Support for "external data for query processing".
        ExternalTablesHandler handler(context, params);
        params.load(request, request.stream(), handler);
    }

    return predefined_query;
}

Poco::Net::HTTPRequestHandlerFactory * createDynamicHandlerFactory(IServer & server, const std::string & config_prefix)
{
    std::string query_param_name = server.config().getString(config_prefix + ".handler.query_param_name", "query");
    return addFiltersFromConfig(new HandlingRuleHTTPHandlerFactory<DynamicQueryHandler>(server, std::move(query_param_name)), server.config(), config_prefix);
}

static inline bool capturingNamedQueryParam(NameSet receive_params, const CompiledRegexPtr & compiled_regex)
{
    const auto & capturing_names = compiled_regex->NamedCapturingGroups();
    return std::count_if(capturing_names.begin(), capturing_names.end(), [&](const auto & iterator)
    {
        return std::count_if(receive_params.begin(), receive_params.end(),
            [&](const auto & param_name) { return param_name == iterator.first; });
    });
}

static inline CompiledRegexPtr getCompiledRegex(const std::string & expression)
{
    auto compiled_regex = std::make_shared<const re2::RE2>(expression);

    if (!compiled_regex->ok())
        throw Exception("Cannot compile re2: " + expression + " for http handling rule, error: " +
                        compiled_regex->error() + ". Look at https://github.com/google/re2/wiki/Syntax for reference.", ErrorCodes::CANNOT_COMPILE_REGEXP);

    return compiled_regex;
}

Poco::Net::HTTPRequestHandlerFactory * createPredefinedHandlerFactory(IServer & server, const std::string & config_prefix)
{
    Poco::Util::AbstractConfiguration & configuration = server.config();

    if (!configuration.has(config_prefix + ".handler.query"))
        throw Exception("There is no path '" + config_prefix + ".handler.query" + "' in configuration file.", ErrorCodes::NO_ELEMENTS_IN_CONFIG);

    std::string predefined_query = configuration.getString(config_prefix + ".handler.query");
    NameSet analyze_receive_params = analyzeReceiveQueryParams(predefined_query);

    std::unordered_map<String, CompiledRegexPtr> headers_name_with_regex;
    Poco::Util::AbstractConfiguration::Keys headers_name;
    configuration.keys(config_prefix + ".headers", headers_name);

    for (const auto & header_name : headers_name)
    {
        auto expression = configuration.getString(config_prefix + ".headers." + header_name);

        if (!startsWith(expression, "regex:"))
            continue;

        expression = expression.substr(6);
        auto regex = getCompiledRegex(expression);
        if (capturingNamedQueryParam(analyze_receive_params, regex))
            headers_name_with_regex.emplace(std::make_pair(header_name, regex));
    }

    if (configuration.has(config_prefix + ".url"))
    {
        auto url_expression = configuration.getString(config_prefix + ".url");

        if (startsWith(url_expression, "regex:"))
            url_expression = url_expression.substr(6);

        auto regex = getCompiledRegex(url_expression);
        if (capturingNamedQueryParam(analyze_receive_params, regex))
            return addFiltersFromConfig(new HandlingRuleHTTPHandlerFactory<PredefinedQueryHandler>(
                server, std::move(analyze_receive_params), std::move(predefined_query), std::move(regex),
                std::move(headers_name_with_regex)), configuration, config_prefix);
    }

    return addFiltersFromConfig(new HandlingRuleHTTPHandlerFactory<PredefinedQueryHandler>(
        server, std::move(analyze_receive_params), std::move(predefined_query), CompiledRegexPtr{} ,std::move(headers_name_with_regex)),
        configuration, config_prefix);
}

}<|MERGE_RESOLUTION|>--- conflicted
+++ resolved
@@ -367,7 +367,6 @@
         }
     }
 
-<<<<<<< HEAD
     try
     {
         context.setUser(*request_credentials, request.clientAddress());
@@ -404,9 +403,6 @@
     std::string query_id = params.get("query_id", "");
     context.setCurrentQueryId(query_id);
 
-=======
-    context.setUser(user, password, request.clientAddress());
->>>>>>> cb139203
     if (!quota_key.empty())
         context.setQuotaKey(quota_key);
 
