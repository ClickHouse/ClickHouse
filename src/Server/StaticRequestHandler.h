#pragma once

#include <unordered_map>
#include <Server/HTTP/HTTPRequestHandler.h>
#include <base/types.h>

namespace DB
{

class IServer;
class WriteBuffer;

/// Response with custom string. Can be used for browser.
class StaticRequestHandler : public HTTPRequestHandler
{
private:
    IServer & server;

    int status;
    /// Overrides for response headers.
    const std::unordered_map<String, String> http_response_headers_override;
    String response_expression;

    void writeResponse(WriteBuffer & out);

public:
    StaticRequestHandler(
        IServer & server,
        const String & expression,
        const std::unordered_map<String, String> & http_response_headers_override_,
        int status_ = 200);

<<<<<<< HEAD
    void writeResponse(WriteBuffer & out);

    void handleRequest(HTTPServerRequest & request, HTTPServerResponseBase & response) override;
=======
    void handleRequest(HTTPServerRequest & request, HTTPServerResponse & response, const ProfileEvents::Event & write_event) override;
>>>>>>> 6fb23dee
};

}<|MERGE_RESOLUTION|>--- conflicted
+++ resolved
@@ -30,13 +30,7 @@
         const std::unordered_map<String, String> & http_response_headers_override_,
         int status_ = 200);
 
-<<<<<<< HEAD
-    void writeResponse(WriteBuffer & out);
-
     void handleRequest(HTTPServerRequest & request, HTTPServerResponseBase & response) override;
-=======
-    void handleRequest(HTTPServerRequest & request, HTTPServerResponse & response, const ProfileEvents::Event & write_event) override;
->>>>>>> 6fb23dee
 };
 
 }