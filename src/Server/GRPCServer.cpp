#include "GRPCServer.h"
#include <limits>
#include <memory>
#include <quill/core/LogLevel.h>
#include <Poco/Net/SocketAddress.h>
#if USE_GRPC

#include <Columns/ColumnString.h>
#include <Columns/ColumnsNumber.h>
#include <Common/CurrentThread.h>
#include <Common/DateLUTImpl.h>
#include <Common/SettingsChanges.h>
#include <Common/setThreadName.h>
#include <Common/Stopwatch.h>
#include <Common/ThreadPool.h>
#include <Core/Settings.h>
#include <DataTypes/DataTypeFactory.h>
#include <QueryPipeline/ProfileInfo.h>
#include <Interpreters/Context.h>
#include <Interpreters/DatabaseCatalog.h>
#include <Interpreters/InternalTextLogsQueue.h>
#include <Interpreters/executeQuery.h>
#include <Interpreters/Session.h>
#include <IO/CompressionMethod.h>
#include <IO/ConcatReadBuffer.h>
#include <IO/ReadBufferFromString.h>
#include <IO/ReadHelpers.h>
#include <Parsers/parseQuery.h>
#include <Parsers/ASTIdentifier_fwd.h>
#include <Parsers/ASTInsertQuery.h>
#include <Parsers/ASTQueryWithOutput.h>
#include <Parsers/ParserQuery.h>
#include <Processors/Executors/PullingAsyncPipelineExecutor.h>
#include <Processors/Executors/PullingPipelineExecutor.h>
#include <Processors/Executors/PushingPipelineExecutor.h>
#include <Processors/Executors/CompletedPipelineExecutor.h>
#include <Processors/Executors/PipelineExecutor.h>
#include <Processors/Formats/IInputFormat.h>
#include <Processors/Formats/IOutputFormat.h>
#include <Processors/Sinks/SinkToStorage.h>
#include <Processors/Sinks/EmptySink.h>
#include <QueryPipeline/QueryPipelineBuilder.h>
#include <Server/IServer.h>
#include <Storages/IStorage.h>
#include <Poco/FileStream.h>
#include <Poco/StreamCopier.h>
#include <Poco/Util/LayeredConfiguration.h>
#include <base/range.h>
#include <Common/logger_useful.h>
#include <grpc/support/log.h>
#include <grpc++/security/server_credentials.h>
#include <grpc++/server.h>
#include <grpc++/server_builder.h>


using GRPCService = clickhouse::grpc::ClickHouse::AsyncService;
using GRPCQueryInfo = clickhouse::grpc::QueryInfo;
using GRPCResult = clickhouse::grpc::Result;
using GRPCException = clickhouse::grpc::Exception;
using GRPCProgress = clickhouse::grpc::Progress;
using GRPCObsoleteTransportCompression = clickhouse::grpc::ObsoleteTransportCompression;

namespace DB
{
namespace Setting
{
    extern const SettingsBool allow_settings_after_format_in_insert;
    extern const SettingsBool calculate_text_stack_trace;
    extern const SettingsUInt64 interactive_delay;
    extern const SettingsLogsLevel send_logs_level;
    extern const SettingsString send_logs_source_regexp;
    extern const SettingsUInt64 max_insert_block_size;
    extern const SettingsUInt64 max_parser_backtracks;
    extern const SettingsUInt64 max_parser_depth;
    extern const SettingsUInt64 max_query_size;
    extern const SettingsBool throw_if_no_data_to_insert;
    extern const SettingsBool use_concurrency_control;
}

namespace ErrorCodes
{
    extern const int INVALID_CONFIG_PARAMETER;
    extern const int INVALID_GRPC_QUERY_INFO;
    extern const int INVALID_SESSION_TIMEOUT;
    extern const int LOGICAL_ERROR;
    extern const int NETWORK_ERROR;
    extern const int NO_DATA_TO_INSERT;
    extern const int SUPPORT_IS_DISABLED;
    extern const int BAD_REQUEST_PARAMETER;
}

namespace
{
    /// Make grpc to pass logging messages to ClickHouse logging system.
<<<<<<< HEAD
    void initGRPCLogging(const Poco::Util::AbstractConfiguration & config)
    {
        static std::once_flag once_flag;
        std::call_once(once_flag, [&config]
        {
            gpr_set_log_function([](gpr_log_func_args* args)
            {
                auto logger = getLogger("grpc");
                if (args->severity == GPR_LOG_SEVERITY_DEBUG)
                    LOG_DEBUG(logger, "{} ({}:{})", args->message, args->file, args->line);
                else if (args->severity == GPR_LOG_SEVERITY_INFO)
                    LOG_INFO(logger, "{} ({}:{})", args->message, args->file, args->line);
                else if (args->severity == GPR_LOG_SEVERITY_ERROR)
                    LOG_ERROR(logger, "{} ({}:{})", args->message, args->file, args->line);
            });

            auto * logger = getLogger("grpc")->getQuillLogger();
            if (config.getBool("grpc.verbose_logs", false))
            {
                gpr_set_log_verbosity(GPR_LOG_SEVERITY_DEBUG);
                grpc_tracer_set_enabled("all", true);
            }
            else if (logger->get_log_level() == quill::LogLevel::Debug)
            {
               gpr_set_log_verbosity(GPR_LOG_SEVERITY_DEBUG);
            }
            else if (logger->get_log_level() == quill::LogLevel::Info)
            {
               gpr_set_log_verbosity(GPR_LOG_SEVERITY_INFO);
            }
        });
    }
=======
    // void initGRPCLogging(const Poco::Util::AbstractConfiguration &)
    // {
        // static std::once_flag once_flag;
        // std::call_once(once_flag, [&config]
        // {
        //     static LoggerRawPtr logger = getRawLogger("grpc");
        //     gpr_set_log_function([](gpr_log_func_args* args)
        //     {
        //         if (args->severity == GPR_LOG_SEVERITY_DEBUG)
        //             LOG_DEBUG(logger, "{} ({}:{})", args->message, args->file, args->line);
        //         else if (args->severity == GPR_LOG_SEVERITY_INFO)
        //             LOG_INFO(logger, "{} ({}:{})", args->message, args->file, args->line);
        //         else if (args->severity == GPR_LOG_SEVERITY_ERROR)
        //             LOG_ERROR(logger, "{} ({}:{})", args->message, args->file, args->line);
        //     });
        //
        //     if (config.getBool("grpc.verbose_logs", false))
        //     {
        //         gpr_set_log_verbosity(GPR_LOG_SEVERITY_DEBUG);
        //         grpc_tracer_set_enabled("all", true);
        //     }
        //     else if (logger->is(Poco::Message::PRIO_DEBUG))
        //     {
        //         gpr_set_log_verbosity(GPR_LOG_SEVERITY_DEBUG);
        //     }
        //     else if (logger->is(Poco::Message::PRIO_INFORMATION))
        //     {
        //         gpr_set_log_verbosity(GPR_LOG_SEVERITY_INFO);
        //     }
        // });
    // }
>>>>>>> ab8a207f

    /// Gets file's contents as a string, throws an exception if failed.
    String readFile(const String & filepath)
    {
        Poco::FileInputStream ifs(filepath);
        String res;
        Poco::StreamCopier::copyToString(ifs, res);
        return res;
    }

    /// Makes credentials based on the server config.
    std::shared_ptr<grpc::ServerCredentials> makeCredentials(const Poco::Util::AbstractConfiguration & config)
    {
        if (config.getBool("grpc.enable_ssl", false))
        {
#if USE_SSL
            grpc::SslServerCredentialsOptions options;
            grpc::SslServerCredentialsOptions::PemKeyCertPair key_cert_pair;
            key_cert_pair.private_key = readFile(config.getString("grpc.ssl_key_file"));
            key_cert_pair.cert_chain = readFile(config.getString("grpc.ssl_cert_file"));
            options.pem_key_cert_pairs.emplace_back(std::move(key_cert_pair));
            if (config.getBool("grpc.ssl_require_client_auth", false))
            {
                options.client_certificate_request = GRPC_SSL_REQUEST_AND_REQUIRE_CLIENT_CERTIFICATE_AND_VERIFY;
                if (config.has("grpc.ssl_ca_cert_file"))
                    options.pem_root_certs = readFile(config.getString("grpc.ssl_ca_cert_file"));
            }
            return grpc::SslServerCredentials(options);
#else
            throw DB::Exception(DB::ErrorCodes::SUPPORT_IS_DISABLED, "Can't use SSL in grpc, because ClickHouse was built without SSL library");
#endif
        }
        return grpc::InsecureServerCredentials();
    }

    /// Transport compression makes gRPC library to compress packed Result messages before sending them through network.
    struct TransportCompression
    {
        grpc_compression_algorithm algorithm;
        grpc_compression_level level;

        /// Extracts the settings of transport compression from a query info if possible.
        static std::optional<TransportCompression> fromQueryInfo(const GRPCQueryInfo & query_info)
        {
            TransportCompression res;
            if (!query_info.transport_compression_type().empty())
            {
                res.setAlgorithm(query_info.transport_compression_type(), ErrorCodes::INVALID_GRPC_QUERY_INFO);
                res.setLevel(query_info.transport_compression_level(), ErrorCodes::INVALID_GRPC_QUERY_INFO);
                return res;
            }

            if (query_info.has_obsolete_result_compression())
            {
                switch (query_info.obsolete_result_compression().algorithm())
                {
                    case GRPCObsoleteTransportCompression::NO_COMPRESSION: res.algorithm = GRPC_COMPRESS_NONE; break;
                    case GRPCObsoleteTransportCompression::DEFLATE: res.algorithm = GRPC_COMPRESS_DEFLATE; break;
                    case GRPCObsoleteTransportCompression::GZIP: res.algorithm = GRPC_COMPRESS_GZIP; break;
                    case GRPCObsoleteTransportCompression::STREAM_GZIP: throw Exception(ErrorCodes::INVALID_GRPC_QUERY_INFO, "STREAM_GZIP is no longer supported"); /// was flagged experimental in gRPC, removed as per v1.44
                    default: throw Exception(ErrorCodes::INVALID_GRPC_QUERY_INFO, "Unknown compression algorithm: {}", GRPCObsoleteTransportCompression::CompressionAlgorithm_Name(query_info.obsolete_result_compression().algorithm()));
                }

                switch (query_info.obsolete_result_compression().level())
                {
                    case GRPCObsoleteTransportCompression::COMPRESSION_NONE: res.level = GRPC_COMPRESS_LEVEL_NONE; break;
                    case GRPCObsoleteTransportCompression::COMPRESSION_LOW: res.level = GRPC_COMPRESS_LEVEL_LOW; break;
                    case GRPCObsoleteTransportCompression::COMPRESSION_MEDIUM: res.level = GRPC_COMPRESS_LEVEL_MED; break;
                    case GRPCObsoleteTransportCompression::COMPRESSION_HIGH: res.level = GRPC_COMPRESS_LEVEL_HIGH; break;
                    default: throw Exception(ErrorCodes::INVALID_GRPC_QUERY_INFO, "Unknown compression level: {}", GRPCObsoleteTransportCompression::CompressionLevel_Name(query_info.obsolete_result_compression().level()));
                }
                return res;
            }

            return std::nullopt;
        }

        /// Extracts the settings of transport compression from the server configuration.
        static TransportCompression fromConfiguration(const Poco::Util::AbstractConfiguration & config)
        {
            TransportCompression res;
            if (config.has("grpc.transport_compression_type"))
            {
                res.setAlgorithm(config.getString("grpc.transport_compression_type"), ErrorCodes::INVALID_CONFIG_PARAMETER);
                res.setLevel(config.getInt("grpc.transport_compression_level", 0), ErrorCodes::INVALID_CONFIG_PARAMETER);
            }
            else
            {
                res.setAlgorithm(config.getString("grpc.compression", "none"), ErrorCodes::INVALID_CONFIG_PARAMETER);
                res.setLevel(config.getString("grpc.compression_level", "none"), ErrorCodes::INVALID_CONFIG_PARAMETER);
            }
            return res;
        }

    private:
        void setAlgorithm(const String & str, int error_code)
        {
            if (str == "none")
                algorithm = GRPC_COMPRESS_NONE;
            else if (str == "deflate")
                algorithm = GRPC_COMPRESS_DEFLATE;
            else if (str == "gzip")
                algorithm = GRPC_COMPRESS_GZIP;
            else if (str == "stream_gzip")
                throw Exception(ErrorCodes::INVALID_GRPC_QUERY_INFO, "STREAM_GZIP is no longer supported"); /// was flagged experimental in gRPC, removed as per v1.44
            else
                throw Exception(error_code, "Unknown compression algorithm: '{}'", str);
        }

        void setLevel(const String & str, int error_code)
        {
            if (str == "none")
                level = GRPC_COMPRESS_LEVEL_NONE;
            else if (str == "low")
                level = GRPC_COMPRESS_LEVEL_LOW;
            else if (str == "medium")
                level = GRPC_COMPRESS_LEVEL_MED;
            else if (str == "high")
                level = GRPC_COMPRESS_LEVEL_HIGH;
            else
                throw Exception(error_code, "Unknown compression level: '{}'", str);
        }

        void setLevel(int level_, int error_code)
        {
            if (0 <= level_ && level_ < GRPC_COMPRESS_LEVEL_COUNT)
                level = static_cast<grpc_compression_level>(level_);
            else
                throw Exception(error_code, "Compression level {} is out of range 0..{}", level_, GRPC_COMPRESS_LEVEL_COUNT - 1);
        }
    };

    /// Gets session's timeout from query info or from the server config.
    std::chrono::steady_clock::duration getSessionTimeout(const GRPCQueryInfo & query_info, const Poco::Util::AbstractConfiguration & config)
    {
        auto session_timeout = query_info.session_timeout();
        if (session_timeout)
        {
            auto max_session_timeout = config.getUInt("max_session_timeout", 3600);
            if (session_timeout > max_session_timeout)
                throw Exception(ErrorCodes::INVALID_SESSION_TIMEOUT, "Session timeout '{}' is larger than max_session_timeout: {}. "
                    "Maximum session timeout could be modified in configuration file.",
                    std::to_string(session_timeout), std::to_string(max_session_timeout));
        }
        else
            session_timeout = config.getInt("default_session_timeout", 60);
        return std::chrono::seconds(session_timeout);
    }

    /// Generates a description of a query by a specified query info.
    /// This description is used for logging only.
    String getQueryDescription(const GRPCQueryInfo & query_info)
    {
        String str;
        if (!query_info.query().empty())
        {
            std::string_view query = query_info.query();
            constexpr size_t max_query_length_to_log = 64;
            if (query.length() > max_query_length_to_log)
                query.remove_suffix(query.length() - max_query_length_to_log);
            if (size_t format_pos = query.find(" FORMAT "); format_pos != String::npos)
                query.remove_suffix(query.length() - format_pos - strlen(" FORMAT "));
            str.append("\"").append(query);
            if (query != query_info.query())
                str.append("...");
            str.append("\"");
        }
        if (!query_info.query_id().empty())
            str.append(str.empty() ? "" : ", ").append("query_id: ").append(query_info.query_id());
        if (!query_info.input_data().empty())
            str.append(str.empty() ? "" : ", ").append("input_data: ").append(std::to_string(query_info.input_data().size())).append(" bytes");
        if (query_info.external_tables_size())
            str.append(str.empty() ? "" : ", ").append("external tables: ").append(std::to_string(query_info.external_tables_size()));
        return str;
    }

    /// Generates a description of a result.
    /// This description is used for logging only.
    String getResultDescription(const GRPCResult & result)
    {
        String str;
        if (!result.output().empty())
            str.append("output: ").append(std::to_string(result.output().size())).append(" bytes");
        if (!result.totals().empty())
            str.append(str.empty() ? "" : ", ").append("totals");
        if (!result.extremes().empty())
            str.append(str.empty() ? "" : ", ").append("extremes");
        if (result.has_progress())
            str.append(str.empty() ? "" : ", ").append("progress");
        if (result.logs_size())
            str.append(str.empty() ? "" : ", ").append("logs: ").append(std::to_string(result.logs_size())).append(" entries");
        if (result.cancelled())
            str.append(str.empty() ? "" : ", ").append("cancelled");
        if (result.has_exception())
            str.append(str.empty() ? "" : ", ").append("exception");
        return str;
    }

    using CompletionCallback = std::function<void(bool)>;

    /// Requests a connection and provides low-level interface for reading and writing.
    class BaseResponder
    {
    public:
        virtual ~BaseResponder() = default;

        virtual void start(GRPCService & grpc_service,
                           grpc::ServerCompletionQueue & new_call_queue,
                           grpc::ServerCompletionQueue & notification_queue,
                           const CompletionCallback & callback) = 0;

        virtual void read(GRPCQueryInfo & query_info_, const CompletionCallback & callback) = 0;
        virtual void write(const GRPCResult & result, const CompletionCallback & callback) = 0;
        virtual void writeAndFinish(const GRPCResult & result, const grpc::Status & status, const CompletionCallback & callback) = 0;

        Poco::Net::SocketAddress getClientAddress() const
        {
            /// Returns a string like ipv4:127.0.0.1:55930 or ipv6:%5B::1%5D:55930
            String uri_encoded_peer = grpc_context.peer();

            constexpr const std::string_view ipv4_prefix = "ipv4:";
            constexpr const std::string_view ipv6_prefix = "ipv6:";

            bool ipv4 = uri_encoded_peer.starts_with(ipv4_prefix);
            bool ipv6 = uri_encoded_peer.starts_with(ipv6_prefix);

            if (!ipv4 && !ipv6)
                throw Exception(ErrorCodes::LOGICAL_ERROR, "Expected ipv4 or ipv6 protocol in peer address, got {}", uri_encoded_peer);

            auto prefix = ipv4 ? ipv4_prefix : ipv6_prefix;
            auto family = ipv4 ? Poco::Net::AddressFamily::Family::IPv4 : Poco::Net::AddressFamily::Family::IPv6;

            uri_encoded_peer= uri_encoded_peer.substr(prefix.length());

            String peer;
            Poco::URI::decode(uri_encoded_peer, peer);

            return Poco::Net::SocketAddress{family, peer};
        }

        std::optional<String> getClientHeader(const String & key) const
        {
            const auto & client_metadata = grpc_context.client_metadata();
            auto it = client_metadata.find(key);
            if (it != client_metadata.end())
                return String{it->second.data(), it->second.size()};
            return std::nullopt;
        }

        void setTransportCompression(const TransportCompression & transport_compression)
        {
            grpc_context.set_compression_algorithm(transport_compression.algorithm);
            grpc_context.set_compression_level(transport_compression.level);
        }

    protected:
        CompletionCallback * getCallbackPtr(const CompletionCallback & callback)
        {
            /// It would be better to pass callbacks to gRPC calls.
            /// However gRPC calls can be tagged with `void *` tags only.
            /// The map `callbacks` here is used to keep callbacks until they're called.
            std::lock_guard lock{mutex};
            size_t callback_id = next_callback_id++;
            auto & callback_in_map = callbacks[callback_id];
            callback_in_map = [this, callback, callback_id](bool ok)
            {
                CompletionCallback callback_to_call;
                {
                    std::lock_guard lock2{mutex};
                    callback_to_call = callback;
                    callbacks.erase(callback_id);
                }
                callback_to_call(ok);
            };
            return &callback_in_map;
        }

        grpc::ServerContext grpc_context;

    private:
        grpc::ServerAsyncReaderWriter<GRPCResult, GRPCQueryInfo> reader_writer{&grpc_context};
        std::unordered_map<size_t, CompletionCallback> callbacks;
        size_t next_callback_id = 0;
        std::mutex mutex;
    };

    enum CallType
    {
        CALL_SIMPLE,             /// ExecuteQuery() call
        CALL_WITH_STREAM_INPUT,  /// ExecuteQueryWithStreamInput() call
        CALL_WITH_STREAM_OUTPUT, /// ExecuteQueryWithStreamOutput() call
        CALL_WITH_STREAM_IO,     /// ExecuteQueryWithStreamIO() call
        CALL_MAX,
    };

    const char * getCallName(CallType call_type)
    {
        switch (call_type)
        {
            case CALL_SIMPLE: return "ExecuteQuery()";
            case CALL_WITH_STREAM_INPUT: return "ExecuteQueryWithStreamInput()";
            case CALL_WITH_STREAM_OUTPUT: return "ExecuteQueryWithStreamOutput()";
            case CALL_WITH_STREAM_IO: return "ExecuteQueryWithStreamIO()";
            case CALL_MAX: break;
        }
        UNREACHABLE();
    }

    bool isInputStreaming(CallType call_type)
    {
        return (call_type == CALL_WITH_STREAM_INPUT) || (call_type == CALL_WITH_STREAM_IO);
    }

    bool isOutputStreaming(CallType call_type)
    {
        return (call_type == CALL_WITH_STREAM_OUTPUT) || (call_type == CALL_WITH_STREAM_IO);
    }

    template <enum CallType call_type>
    class Responder;

    template<>
    class Responder<CALL_SIMPLE> : public BaseResponder
    {
    public:
        void start(GRPCService & grpc_service,
                  grpc::ServerCompletionQueue & new_call_queue,
                  grpc::ServerCompletionQueue & notification_queue,
                  const CompletionCallback & callback) override
        {
            grpc_service.RequestExecuteQuery(&grpc_context, &query_info.emplace(), &response_writer, &new_call_queue, &notification_queue, getCallbackPtr(callback));
        }

        void read(GRPCQueryInfo & query_info_, const CompletionCallback & callback) override
        {
            if (!query_info.has_value())
            {
                callback(false);
                return;
            }

            query_info_ = std::move(query_info).value();
            query_info.reset();
            callback(true);
        }

        void write(const GRPCResult &, const CompletionCallback &) override
        {
            throw Exception(ErrorCodes::LOGICAL_ERROR, "Responder<CALL_SIMPLE>::write() should not be called");
        }

        void writeAndFinish(const GRPCResult & result, const grpc::Status & status, const CompletionCallback & callback) override
        {
            response_writer.Finish(result, status, getCallbackPtr(callback));
        }

    private:
        grpc::ServerAsyncResponseWriter<GRPCResult> response_writer{&grpc_context};
        std::optional<GRPCQueryInfo> query_info;
    };

    template<>
    class Responder<CALL_WITH_STREAM_INPUT> : public BaseResponder
    {
    public:
        void start(GRPCService & grpc_service,
                  grpc::ServerCompletionQueue & new_call_queue,
                  grpc::ServerCompletionQueue & notification_queue,
                  const CompletionCallback & callback) override
        {
            grpc_service.RequestExecuteQueryWithStreamInput(&grpc_context, &reader, &new_call_queue, &notification_queue, getCallbackPtr(callback));
        }

        void read(GRPCQueryInfo & query_info_, const CompletionCallback & callback) override
        {
            reader.Read(&query_info_, getCallbackPtr(callback));
        }

        void write(const GRPCResult &, const CompletionCallback &) override
        {
            throw Exception(ErrorCodes::LOGICAL_ERROR, "Responder<CALL_WITH_STREAM_INPUT>::write() should not be called");
        }

        void writeAndFinish(const GRPCResult & result, const grpc::Status & status, const CompletionCallback & callback) override
        {
            reader.Finish(result, status, getCallbackPtr(callback));
        }

    private:
        grpc::ServerAsyncReader<GRPCResult, GRPCQueryInfo> reader{&grpc_context};
    };

    template<>
    class Responder<CALL_WITH_STREAM_OUTPUT> : public BaseResponder
    {
    public:
        void start(GRPCService & grpc_service,
                  grpc::ServerCompletionQueue & new_call_queue,
                  grpc::ServerCompletionQueue & notification_queue,
                  const CompletionCallback & callback) override
        {
            grpc_service.RequestExecuteQueryWithStreamOutput(&grpc_context, &query_info.emplace(), &writer, &new_call_queue, &notification_queue, getCallbackPtr(callback));
        }

        void read(GRPCQueryInfo & query_info_, const CompletionCallback & callback) override
        {
            if (!query_info.has_value())
            {
                callback(false);
                return;
            }

            query_info_ = std::move(query_info).value();
            query_info.reset();
            callback(true);
        }

        void write(const GRPCResult & result, const CompletionCallback & callback) override
        {
            writer.Write(result, getCallbackPtr(callback));
        }

        void writeAndFinish(const GRPCResult & result, const grpc::Status & status, const CompletionCallback & callback) override
        {
            writer.WriteAndFinish(result, {}, status, getCallbackPtr(callback));
        }

    private:
        grpc::ServerAsyncWriter<GRPCResult> writer{&grpc_context};
        std::optional<GRPCQueryInfo> query_info;
    };

    template<>
    class Responder<CALL_WITH_STREAM_IO> : public BaseResponder
    {
    public:
        void start(GRPCService & grpc_service,
                  grpc::ServerCompletionQueue & new_call_queue,
                  grpc::ServerCompletionQueue & notification_queue,
                  const CompletionCallback & callback) override
        {
            grpc_service.RequestExecuteQueryWithStreamIO(&grpc_context, &reader_writer, &new_call_queue, &notification_queue, getCallbackPtr(callback));
        }

        void read(GRPCQueryInfo & query_info_, const CompletionCallback & callback) override
        {
            reader_writer.Read(&query_info_, getCallbackPtr(callback));
        }

        void write(const GRPCResult & result, const CompletionCallback & callback) override
        {
            reader_writer.Write(result, getCallbackPtr(callback));
        }

        void writeAndFinish(const GRPCResult & result, const grpc::Status & status, const CompletionCallback & callback) override
        {
            reader_writer.WriteAndFinish(result, {}, status, getCallbackPtr(callback));
        }

    private:
        grpc::ServerAsyncReaderWriter<GRPCResult, GRPCQueryInfo> reader_writer{&grpc_context};
    };

    std::unique_ptr<BaseResponder> makeResponder(CallType call_type)
    {
        switch (call_type)
        {
            case CALL_SIMPLE: return std::make_unique<Responder<CALL_SIMPLE>>();
            case CALL_WITH_STREAM_INPUT: return std::make_unique<Responder<CALL_WITH_STREAM_INPUT>>();
            case CALL_WITH_STREAM_OUTPUT: return std::make_unique<Responder<CALL_WITH_STREAM_OUTPUT>>();
            case CALL_WITH_STREAM_IO: return std::make_unique<Responder<CALL_WITH_STREAM_IO>>();
            case CALL_MAX: break;
        }
        UNREACHABLE();
    }


    /// Implementation of ReadBuffer, which just calls a callback.
    class ReadBufferFromCallback : public ReadBuffer
    {
    public:
        explicit ReadBufferFromCallback(const std::function<std::pair<const void *, size_t>(void)> & callback_)
            : ReadBuffer(nullptr, 0), callback(callback_) {}

    private:
        bool nextImpl() override
        {
            const void * new_pos;
            size_t new_size;
            std::tie(new_pos, new_size) = callback();
            if (!new_size)
                return false;
            BufferBase::set(static_cast<BufferBase::Position>(const_cast<char *>(static_cast<const char *>(new_pos))), new_size, 0);
            return true;
        }

        std::function<std::pair<const void *, size_t>(void)> callback;
    };


    /// A boolean state protected by mutex able to wait until other thread sets it to a specific value.
    class BoolState
    {
    public:
        explicit BoolState(bool initial_value) : value(initial_value) {}

        bool get() const
        {
            std::lock_guard lock{mutex};
            return value;
        }

        void set(bool new_value)
        {
            std::lock_guard lock{mutex};
            if (value == new_value)
                return;
            value = new_value;
            changed.notify_all();
        }

        void wait(bool wanted_value) const
        {
            std::unique_lock lock{mutex};
            changed.wait(lock, [this, wanted_value]() { return value == wanted_value; });
        }

    private:
        bool value;
        mutable std::mutex mutex;
        mutable std::condition_variable changed;
    };


    /// Handles a connection after a responder is started (i.e. after getting a new call).
    class Call // NOLINT(clang-analyzer-optin.performance.Padding)
    {
    public:
        Call(CallType call_type_, std::unique_ptr<BaseResponder> responder_, IServer & iserver_, LoggerPtr log_);
        ~Call();

        void start(const std::function<void(void)> & on_finish_call_callback);

    private:
        void run();

        void receiveQuery();
        void executeQuery();

        void processInput();
        void initializePipeline(const Block & header);
        void createExternalTables();

        void generateOutput();

        void finishQuery();
        void onException(const Exception & exception);
        void onFatalError();
        void releaseQueryIDAndSessionID();
        void close();

        void readQueryInfo();
        void throwIfFailedToReadQueryInfo();
        bool isQueryCancelled();

        void addQueryDetailsToResult();
        void addOutputFormatToResult();
        void addOutputColumnsNamesAndTypesToResult(const Block & headers);
        void addProgressToResult();
        void addTotalsToResult(const Block & totals);
        void addExtremesToResult(const Block & extremes);
        void addProfileInfoToResult(const ProfileInfo & info);
        void addLogsToResult();
        void sendResult();
        void throwIfFailedToSendResult();
        void sendException(const Exception & exception);

        const CallType call_type;
        std::unique_ptr<BaseResponder> responder;
        IServer & iserver;
        LoggerPtr log = nullptr;

        std::optional<Session> session;
        ContextMutablePtr query_context;
        std::optional<CurrentThread::QueryScope> query_scope;
        OpenTelemetry::TracingContextHolderPtr thread_trace_context;
        String query_text;
        ASTPtr ast;
        ASTInsertQuery * insert_query = nullptr;
        String input_format;
        String input_data_delimiter;
        CompressionMethod input_compression_method = CompressionMethod::None;
        PODArray<char> output;
        String output_format;
        bool send_output_columns_names_and_types = false;
        CompressionMethod output_compression_method = CompressionMethod::None;
        int output_compression_level = 0;

        uint64_t interactive_delay = 100000;
        bool send_exception_with_stacktrace = true;
        bool input_function_is_used = false;

        BlockIO io;
        Progress progress;
        InternalTextLogsQueuePtr logs_queue;

        GRPCQueryInfo query_info; /// We reuse the same messages multiple times.
        GRPCResult result;

        bool initial_query_info_read = false;
        bool finalize = false;
        bool responder_finished = false;
        bool cancelled = false;

        std::unique_ptr<ReadBuffer> read_buffer;
        std::unique_ptr<WriteBuffer> write_buffer;
        WriteBufferFromVector<PODArray<char>> * nested_write_buffer = nullptr;
        WriteBuffer * compressing_write_buffer = nullptr;
        std::unique_ptr<QueryPipeline> pipeline;
        std::unique_ptr<PullingPipelineExecutor> pipeline_executor;
        std::shared_ptr<IOutputFormat> output_format_processor;
        bool need_input_data_from_insert_query = true;
        bool need_input_data_from_query_info = true;
        bool need_input_data_delimiter = false;

        Stopwatch query_time;
        UInt64 waited_for_client_reading = 0;
        UInt64 waited_for_client_writing = 0;

        /// The following fields are accessed both from call_thread and queue_thread.
        BoolState reading_query_info{false};
        std::atomic<bool> failed_to_read_query_info = false;
        GRPCQueryInfo next_query_info_while_reading;
        std::atomic<bool> want_to_cancel = false;
        std::atomic<bool> check_query_info_contains_cancel_only = false;
        BoolState sending_result{false};
        std::atomic<bool> failed_to_send_result = false;

        ThreadFromGlobalPool call_thread;
    };

    Call::Call(CallType call_type_, std::unique_ptr<BaseResponder> responder_, IServer & iserver_, LoggerPtr log_)
        : call_type(call_type_), responder(std::move(responder_)), iserver(iserver_), log(log_)
    {
    }

    Call::~Call()
    {
        if (call_thread.joinable())
            call_thread.join();
    }

    void Call::start(const std::function<void(void)> & on_finish_call_callback)
    {
        auto runner_function = [this, on_finish_call_callback]
        {
            try
            {
                run();
            }
            catch (...)
            {
                tryLogCurrentException("GRPCServer");
            }
            on_finish_call_callback();
        };
        call_thread = ThreadFromGlobalPool(runner_function);
    }

    void Call::run()
    {
        try
        {
            setThreadName("GRPCServerCall");
            receiveQuery();
            executeQuery();
            processInput();
            generateOutput();
            finishQuery();
        }
        catch (Exception & exception)
        {
            onException(exception);
        }
        catch (Poco::Exception & exception)
        {
            onException(Exception{Exception::CreateFromPocoTag{}, exception});
        }
        catch (std::exception & exception)
        {
            onException(Exception{Exception::CreateFromSTDTag{}, exception});
        }
    }

    void Call::receiveQuery()
    {
        LOG_INFO(log, "Handling call {}", getCallName(call_type));

        readQueryInfo();

        if (query_info.cancel())
            throw Exception(ErrorCodes::INVALID_GRPC_QUERY_INFO, "Initial query info cannot set the 'cancel' field");

        LOG_DEBUG(log, "Received initial QueryInfo: {}", getQueryDescription(query_info));
    }

    void Call::executeQuery()
    {
        /// Retrieve user credentials.
        std::string user = query_info.user_name();
        std::string password = query_info.password();
        std::string quota_key = query_info.quota();
        Poco::Net::SocketAddress user_address = responder->getClientAddress();

        if (user.empty())
        {
            user = "default";
            password = "";
        }

        /// Authentication.
        session.emplace(iserver.context(), ClientInfo::Interface::GRPC);
        session->authenticate(user, password, user_address);
        session->setQuotaClientKey(quota_key);

        ClientInfo client_info = session->getClientInfo();

        /// Parse the OpenTelemetry traceparent header.
        auto traceparent = responder->getClientHeader("traceparent");
        if (traceparent)
        {
            String error;
            if (!client_info.client_trace_context.parseTraceparentHeader(traceparent.value(), error))
            {
                throw Exception(ErrorCodes::BAD_REQUEST_PARAMETER,
                    "Failed to parse OpenTelemetry traceparent header '{}': {}",
                    traceparent.value(), error);
            }
            auto tracestate = responder->getClientHeader("tracestate");
            client_info.client_trace_context.tracestate = tracestate.value_or("");
        }

        /// The user could specify session identifier and session timeout.
        /// It allows to modify settings, create temporary tables and reuse them in subsequent requests.
        if (!query_info.session_id().empty())
        {
            session->makeSessionContext(
                query_info.session_id(), getSessionTimeout(query_info, iserver.config()), query_info.session_check());
        }

        query_context = session->makeQueryContext(std::move(client_info));

        /// Prepare settings.
        SettingsChanges settings_changes;
        for (const auto & [key, value] : query_info.settings())
        {
            settings_changes.push_back({key, value});
        }
        query_context->checkSettingsConstraints(settings_changes, SettingSource::QUERY);
        query_context->applySettingsChanges(settings_changes);

        query_context->setCurrentQueryId(query_info.query_id());
        query_scope.emplace(query_context, /* fatal_error_callback */ [this]{ onFatalError(); });

        /// Set up tracing context for this query on current thread
        thread_trace_context = std::make_unique<OpenTelemetry::TracingContextHolder>("GRPCServer",
            query_context->getClientInfo().client_trace_context,
            query_context->getSettingsRef(),
            query_context->getOpenTelemetrySpanLog());
        thread_trace_context->root_span.kind = OpenTelemetry::SpanKind::SERVER;

        /// Prepare for sending exceptions and logs.
        const Settings & settings = query_context->getSettingsRef();
        send_exception_with_stacktrace = settings[Setting::calculate_text_stack_trace];
        const auto client_logs_level = settings[Setting::send_logs_level];
        if (client_logs_level != LogsLevel::none)
        {
            logs_queue = std::make_shared<InternalTextLogsQueue>();
            logs_queue->max_priority = Poco::Logger::parseLevel(client_logs_level.toString());
            logs_queue->setSourceRegexp(settings[Setting::send_logs_source_regexp]);
            CurrentThread::attachInternalTextLogsQueue(logs_queue, client_logs_level);
        }

        /// Set the current database if specified.
        if (!query_info.database().empty())
            query_context->setCurrentDatabase(query_info.database());

        /// Apply transport compression for this call.
        if (auto transport_compression = TransportCompression::fromQueryInfo(query_info))
            responder->setTransportCompression(*transport_compression);

        /// The interactive delay will be used to show progress.
        interactive_delay = settings[Setting::interactive_delay];
        query_context->setProgressCallback([this](const Progress & value) { return progress.incrementPiecewiseAtomically(value); });

        /// Parse the query.
        query_text = std::move(*(query_info.mutable_query()));
        const char * begin = query_text.data();
        const char * end = begin + query_text.size();
        ParserQuery parser(end, settings[Setting::allow_settings_after_format_in_insert]);
        ast = parseQuery(parser, begin, end, "", settings[Setting::max_query_size], settings[Setting::max_parser_depth], settings[Setting::max_parser_backtracks]);

        /// Choose input format.
        insert_query = ast->as<ASTInsertQuery>();
        if (insert_query)
        {
            input_format = insert_query->format;
            if (input_format.empty())
                input_format = "Values";
        }

        input_data_delimiter = query_info.input_data_delimiter();

        /// Choose output format.
        query_context->setDefaultFormat(query_info.output_format());
        if (const auto * ast_query_with_output = dynamic_cast<const ASTQueryWithOutput *>(ast.get());
            ast_query_with_output && ast_query_with_output->format_ast)
        {
            output_format = getIdentifierName(ast_query_with_output->format_ast);
        }
        if (output_format.empty())
            output_format = query_context->getDefaultFormat();

        send_output_columns_names_and_types = query_info.send_output_columns();

        /// Choose compression.
        String input_compression_method_str = query_info.input_compression_type();
        if (input_compression_method_str.empty())
            input_compression_method_str = query_info.obsolete_compression_type();
        input_compression_method = chooseCompressionMethod("", input_compression_method_str);

        String output_compression_method_str = query_info.output_compression_type();
        if (output_compression_method_str.empty())
            output_compression_method_str = query_info.obsolete_compression_type();
        output_compression_method = chooseCompressionMethod("", output_compression_method_str);
        output_compression_level = query_info.output_compression_level();

        /// Set callback to create and fill external tables
        query_context->setExternalTablesInitializer([this] (ContextPtr context)
        {
            if (context != query_context)
                throw Exception(ErrorCodes::LOGICAL_ERROR, "Unexpected context in external tables initializer");
            createExternalTables();
        });

        /// Set callbacks to execute function input().
        query_context->setInputInitializer([this] (ContextPtr context, const StoragePtr & input_storage)
        {
            if (context != query_context)
                throw Exception(ErrorCodes::LOGICAL_ERROR, "Unexpected context in Input initializer");
            input_function_is_used = true;
            initializePipeline(input_storage->getInMemoryMetadataPtr()->getSampleBlock());
        });

        query_context->setInputBlocksReaderCallback([this](ContextPtr context) -> Block
        {
            if (context != query_context)
                throw Exception(ErrorCodes::LOGICAL_ERROR, "Unexpected context in InputBlocksReader");

            Block block;
            while (!block && pipeline_executor->pull(block));

            return block;
        });

        /// Start executing the query.
        const auto * query_end = end;
        if (insert_query && insert_query->data)
        {
            query_end = insert_query->data;
        }
        String query(begin, query_end);
        io = ::DB::executeQuery(query, query_context).second;
    }

    void Call::processInput()
    {
        if (!io.pipeline.pushing())
            return;

        bool has_data_to_insert = (insert_query && insert_query->data)
                                  || !query_info.input_data().empty() || query_info.next_query_info();
        if (!has_data_to_insert)
        {
            if (!insert_query)
                throw Exception(ErrorCodes::NO_DATA_TO_INSERT, "Query requires data to insert, but it is not an INSERT query");

            const auto & settings = query_context->getSettingsRef();
            if (settings[Setting::throw_if_no_data_to_insert])
                throw Exception(ErrorCodes::NO_DATA_TO_INSERT, "No data to insert");

            return;
        }

        /// This is significant, because parallel parsing may be used.
        /// So we mustn't touch the input stream from other thread.
        initializePipeline(io.pipeline.getHeader());

        PushingPipelineExecutor executor(io.pipeline);
        executor.start();

        Block block;
        while (pipeline_executor->pull(block))
        {
            if (block)
                executor.push(block);
        }

        if (isQueryCancelled())
            executor.cancel();
        else
            executor.finish();
    }

    void Call::initializePipeline(const Block & header)
    {
        assert(!read_buffer);
        read_buffer = std::make_unique<ReadBufferFromCallback>([this]() -> std::pair<const void *, size_t>
        {
            if (need_input_data_from_insert_query)
            {
                need_input_data_from_insert_query = false;
                if (insert_query && insert_query->data && (insert_query->data != insert_query->end))
                {
                    need_input_data_delimiter = !input_data_delimiter.empty();
                    return {insert_query->data, insert_query->end - insert_query->data};
                }
            }

            while (true)
            {
                if (need_input_data_from_query_info)
                {
                    if (need_input_data_delimiter && !query_info.input_data().empty())
                    {
                        need_input_data_delimiter = false;
                        return {input_data_delimiter.data(), input_data_delimiter.size()};
                    }
                    need_input_data_from_query_info = false;
                    if (!query_info.input_data().empty())
                    {
                        need_input_data_delimiter = !input_data_delimiter.empty();
                        return {query_info.input_data().data(), query_info.input_data().size()};
                    }
                }

                if (!query_info.next_query_info())
                    break;

                if (!isInputStreaming(call_type))
                    throw Exception(ErrorCodes::INVALID_GRPC_QUERY_INFO, "next_query_info is allowed to be set only for streaming input");

                readQueryInfo();
                if (!query_info.query().empty() || !query_info.query_id().empty() || !query_info.settings().empty()
                    || !query_info.database().empty() || !query_info.input_data_delimiter().empty() || !query_info.output_format().empty()
                    || query_info.external_tables_size() || !query_info.user_name().empty() || !query_info.password().empty()
                    || !query_info.quota().empty() || !query_info.session_id().empty())
                {
                    throw Exception(ErrorCodes::INVALID_GRPC_QUERY_INFO,
                                    "Extra query infos can be used only to add more input data. "
                                    "Only the following fields can be set: input_data, next_query_info, cancel");
                }

                if (isQueryCancelled())
                    break;

                LOG_DEBUG(log, "Received extra QueryInfo: input_data: {} bytes", query_info.input_data().size());
                need_input_data_from_query_info = true;
            }

            return {nullptr, 0}; /// no more input data
        });

        read_buffer = wrapReadBufferWithCompressionMethod(std::move(read_buffer), input_compression_method);

        assert(!pipeline);
        auto source
            = query_context->getInputFormat(input_format, *read_buffer, header, query_context->getSettingsRef()[Setting::max_insert_block_size]);

        pipeline = std::make_unique<QueryPipeline>(std::move(source));
        pipeline_executor = std::make_unique<PullingPipelineExecutor>(*pipeline);
    }

    void Call::createExternalTables()
    {
        while (true)
        {
            for (const auto & external_table : query_info.external_tables())
            {
                String name = external_table.name();
                if (name.empty())
                    name = "_data";
                auto temporary_id = StorageID::createEmpty();
                temporary_id.table_name = name;

                /// If such a table does not exist, create it.
                StoragePtr storage;
                if (auto resolved = query_context->tryResolveStorageID(temporary_id, Context::ResolveExternal))
                {
                    storage = DatabaseCatalog::instance().getTable(resolved, query_context);
                }
                else
                {
                    NamesAndTypesList columns;
                    for (size_t column_idx : collections::range(external_table.columns_size()))
                    {
                        /// TODO: consider changing protocol
                        const auto & name_and_type = external_table.columns(static_cast<int>(column_idx));
                        NameAndTypePair column;
                        column.name = name_and_type.name();
                        if (column.name.empty())
                            column.name = "_" + std::to_string(column_idx + 1);
                        column.type = DataTypeFactory::instance().get(name_and_type.type());
                        columns.emplace_back(std::move(column));
                    }
                    auto temporary_table = TemporaryTableHolder(query_context, ColumnsDescription{columns}, {});
                    storage = temporary_table.getTable();
                    query_context->addExternalTable(temporary_id.table_name, std::move(temporary_table));
                }

                if (!external_table.data().empty())
                {
                    /// The data will be written directly to the table.
                    auto metadata_snapshot = storage->getInMemoryMetadataPtr();
                    auto sink = storage->write(ASTPtr(), metadata_snapshot, query_context, /*async_insert=*/false);

                    std::unique_ptr<ReadBuffer> buf = std::make_unique<ReadBufferFromMemory>(external_table.data().data(), external_table.data().size());
                    buf = wrapReadBufferWithCompressionMethod(std::move(buf), chooseCompressionMethod("", external_table.compression_type()));

                    String format = external_table.format();
                    if (format.empty())
                        format = "TabSeparated";
                    ContextMutablePtr external_table_context = query_context;
                    ContextMutablePtr temp_context;
                    if (!external_table.settings().empty())
                    {
                        temp_context = Context::createCopy(query_context);
                        external_table_context = temp_context;
                        SettingsChanges settings_changes;
                        for (const auto & [key, value] : external_table.settings())
                            settings_changes.push_back({key, value});
                        external_table_context->checkSettingsConstraints(settings_changes, SettingSource::QUERY);
                        external_table_context->applySettingsChanges(settings_changes);
                    }
                    auto in = external_table_context->getInputFormat(
                        format, *buf, metadata_snapshot->getSampleBlock(), external_table_context->getSettingsRef()[Setting::max_insert_block_size]);

                    QueryPipelineBuilder cur_pipeline;
                    cur_pipeline.init(Pipe(std::move(in)));
                    cur_pipeline.addTransform(std::move(sink));
                    cur_pipeline.setSinks([&](const Block & header, Pipe::StreamType)
                    {
                        return std::make_shared<EmptySink>(header);
                    });

                    auto executor = cur_pipeline.execute();
                    executor->execute(1, false);
                }
            }

            if (!query_info.input_data().empty())
            {
                /// External tables must be created before executing query,
                /// so all external tables must be send no later sending any input data.
                break;
            }

            if (!query_info.next_query_info())
                break;

            if (!isInputStreaming(call_type))
                throw Exception(ErrorCodes::INVALID_GRPC_QUERY_INFO, "next_query_info is allowed to be set only for streaming input");

            readQueryInfo();
            if (!query_info.query().empty() || !query_info.query_id().empty() || !query_info.settings().empty()
                || !query_info.database().empty() || !query_info.input_data_delimiter().empty()
                || !query_info.output_format().empty() || !query_info.user_name().empty() || !query_info.password().empty()
                || !query_info.quota().empty() || !query_info.session_id().empty())
            {
                throw Exception(ErrorCodes::INVALID_GRPC_QUERY_INFO,
                                "Extra query infos can be used only "
                                "to add more data to input or more external tables. "
                                "Only the following fields can be set: "
                                "input_data, external_tables, next_query_info, cancel");
            }
            if (isQueryCancelled())
                break;
            LOG_DEBUG(log, "Received extra QueryInfo: external tables: {}", query_info.external_tables_size());
        }
    }

    void Call::generateOutput()
    {
        /// We add query_id and time_zone to the first result anyway.
        addQueryDetailsToResult();

        if (!io.pipeline.initialized() || io.pipeline.pushing())
            return;

        Block header;
        if (io.pipeline.pulling())
            header = io.pipeline.getHeader();

        if (output_compression_method != CompressionMethod::None)
            output.resize(DBMS_DEFAULT_BUFFER_SIZE); /// Must have enough space for compressed data.
        write_buffer = std::make_unique<WriteBufferFromVector<PODArray<char>>>(output);
        nested_write_buffer = static_cast<WriteBufferFromVector<PODArray<char>> *>(write_buffer.get());
        if (output_compression_method != CompressionMethod::None)
        {
            write_buffer = wrapWriteBufferWithCompressionMethod(std::move(write_buffer), output_compression_method, output_compression_level);
            compressing_write_buffer = write_buffer.get();
        }

        auto has_output = [&] { return (nested_write_buffer->position() != output.data()) || (compressing_write_buffer && compressing_write_buffer->offset()); };

        output_format_processor = query_context->getOutputFormat(output_format, *write_buffer, header);
        Stopwatch after_send_progress;

        /// Unless the input() function is used we are not going to receive input data anymore.
        if (!input_function_is_used)
            check_query_info_contains_cancel_only = true;

        if (io.pipeline.pulling())
        {
            auto executor = std::make_shared<PullingAsyncPipelineExecutor>(io.pipeline);
            io.pipeline.setConcurrencyControl(query_context->getSettingsRef()[Setting::use_concurrency_control]);
            auto check_for_cancel = [&]
            {
                if (isQueryCancelled())
                {
                    executor->cancel();
                    return false;
                }
                return true;
            };

            addOutputFormatToResult();
            addOutputColumnsNamesAndTypesToResult(header);

            Block block;
            while (check_for_cancel())
            {
                if (!executor->pull(block, interactive_delay / 1000))
                    break;

                throwIfFailedToSendResult();
                if (!check_for_cancel())
                    break;

                if (block && !io.null_format)
                    output_format_processor->write(materializeBlock(block));

                if (after_send_progress.elapsedMicroseconds() >= interactive_delay)
                {
                    addProgressToResult();
                    after_send_progress.restart();
                }

                addLogsToResult();

                if (has_output() || result.has_progress() || result.logs_size())
                    sendResult();

                throwIfFailedToSendResult();
                if (!check_for_cancel())
                    break;
            }

            if (!isQueryCancelled())
            {
                addTotalsToResult(executor->getTotalsBlock());
                addExtremesToResult(executor->getExtremesBlock());
                addProfileInfoToResult(executor->getProfileInfo());
            }
        }
        else
        {
            auto executor = std::make_shared<CompletedPipelineExecutor>(io.pipeline);
            auto callback = [&]() -> bool
            {
                throwIfFailedToSendResult();
                addProgressToResult();
                addLogsToResult();

                if (has_output() || result.has_progress() || result.logs_size())
                    sendResult();

                throwIfFailedToSendResult();

                return isQueryCancelled();
            };
            executor->setCancelCallback(std::move(callback), interactive_delay / 1000);
            executor->execute();
        }

        output_format_processor->finalize();
    }

    void Call::finishQuery()
    {
        finalize = true;
        io.onFinish();
        addProgressToResult();
        query_scope->logPeakMemoryUsage();
        addLogsToResult();
        releaseQueryIDAndSessionID();
        sendResult();
        close();

        LOG_INFO(
            log,
            "Finished call {} in {} secs. (including reading by client: {}, writing by client: {})",
            getCallName(call_type),
            query_time.elapsedSeconds(),
            static_cast<double>(waited_for_client_reading) / 1000000000ULL,
            static_cast<double>(waited_for_client_writing) / 1000000000ULL);
    }

    void Call::onException(const Exception & exception)
    {
        io.onException();

        LOG_ERROR(log, getExceptionMessageAndPattern(exception, send_exception_with_stacktrace));

        if (responder && !responder_finished)
        {
            try
            {
                /// Try to send logs to client, but it could be risky too.
                addLogsToResult();
            }
            catch (...)
            {
                LOG_WARNING(log, "Couldn't send logs to client");
            }

            releaseQueryIDAndSessionID();

            try
            {
                sendException(exception);
            }
            catch (...)
            {
                LOG_WARNING(log, "Couldn't send exception information to the client");
            }
        }

        close();
    }

    void Call::onFatalError()
    {
        if (responder && !responder_finished)
        {
            try
            {
                result.mutable_exception()->set_name("FatalError");
                addLogsToResult();
                sendResult();
            }
            catch (...) // NOLINT(bugprone-empty-catch)
            {
            }
        }
    }

    void Call::releaseQueryIDAndSessionID()
    {
        /// releaseQueryIDAndSessionID() should be called before sending the final result to the client
        /// because the client may decide to send another query with the same query ID or session ID
        /// immediately after it receives our final result, and it's prohibited to have
        /// two queries executed at the same time with the same query ID or session ID.
        io.process_list_entry.reset();
        if (query_context)
            query_context->setProcessListElement(nullptr);
        if (session)
            session->releaseSessionID();
    }

    void Call::close()
    {
        responder.reset();
        pipeline_executor.reset();
        pipeline.reset();
        output_format_processor.reset();
        read_buffer.reset();
        write_buffer.reset();
        nested_write_buffer = nullptr;
        compressing_write_buffer = nullptr;
        io = {};
        query_scope.reset();
        query_context.reset();
        thread_trace_context.reset();
        session.reset();
    }

    void Call::readQueryInfo()
    {
        auto start_reading = [&]
        {
            reading_query_info.set(true);
            responder->read(next_query_info_while_reading, [this](bool ok)
            {
                /// Called on queue_thread.
                if (ok)
                {
                    const auto & nqi = next_query_info_while_reading;
                    if (check_query_info_contains_cancel_only)
                    {
                        if (!nqi.query().empty() || !nqi.query_id().empty() || !nqi.settings().empty() || !nqi.database().empty()
                            || !nqi.input_data().empty() || !nqi.input_data_delimiter().empty() || !nqi.output_format().empty()
                            || !nqi.user_name().empty() || !nqi.password().empty() || !nqi.quota().empty() || !nqi.session_id().empty())
                        {
                            LOG_WARNING(log, "Cannot add extra information to a query which is already executing. Only the 'cancel' field can be set");
                        }
                    }
                    if (nqi.cancel())
                        want_to_cancel = true;
                }
                else
                {
                    /// We cannot throw an exception right here because this code is executed
                    /// on queue_thread.
                    failed_to_read_query_info = true;
                }
                reading_query_info.set(false);
            });
        };

        auto finish_reading = [&]
        {
            if (reading_query_info.get())
            {
                Stopwatch client_writing_watch;
                reading_query_info.wait(false);
                waited_for_client_writing += client_writing_watch.elapsedNanoseconds();
            }
            throwIfFailedToReadQueryInfo();
            query_info = std::move(next_query_info_while_reading);
            initial_query_info_read = true;
        };

        if (!initial_query_info_read)
        {
            /// Initial query info hasn't been read yet, so we're going to read it now.
            start_reading();
        }

        /// Maybe it's reading a query info right now. Let it finish.
        finish_reading();

        if (isInputStreaming(call_type))
        {
            /// Next query info can contain more input data. Now we start reading a next query info,
            /// so another call of readQueryInfo() in the future will probably be able to take it.
            start_reading();
        }
    }

    void Call::throwIfFailedToReadQueryInfo()
    {
        if (failed_to_read_query_info)
        {
            if (initial_query_info_read)
                throw Exception(ErrorCodes::NETWORK_ERROR, "Failed to read extra QueryInfo");
            throw Exception(ErrorCodes::NETWORK_ERROR, "Failed to read initial QueryInfo");
        }
    }

    bool Call::isQueryCancelled()
    {
        if (cancelled)
        {
            result.set_cancelled(true);
            return true;
        }

        if (want_to_cancel)
        {
            LOG_INFO(log, "Query cancelled");
            cancelled = true;
            result.set_cancelled(true);
            return true;
        }

        return false;
    }

    void Call::addQueryDetailsToResult()
    {
        *result.mutable_query_id() = query_context->getClientInfo().current_query_id;
        *result.mutable_time_zone() = DateLUT::instance().getTimeZone();
    }

    void Call::addOutputFormatToResult()
    {
        *result.mutable_output_format() = output_format;
    }

    void Call::addOutputColumnsNamesAndTypesToResult(const Block & header)
    {
        if (!send_output_columns_names_and_types)
            return;
        for (const auto & column : header)
        {
            auto & name_and_type = *result.add_output_columns();
            *name_and_type.mutable_name() = column.name;
            *name_and_type.mutable_type() = column.type->getName();
        }
    }

    void Call::addProgressToResult()
    {
        auto values = progress.fetchValuesAndResetPiecewiseAtomically();
        if (!values.read_rows && !values.read_bytes && !values.total_rows_to_read && !values.written_rows && !values.written_bytes)
            return;
        auto & grpc_progress = *result.mutable_progress();
        /// Sum is used because we need to accumulate values for the case if streaming output is disabled.
        grpc_progress.set_read_rows(grpc_progress.read_rows() + values.read_rows);
        grpc_progress.set_read_bytes(grpc_progress.read_bytes() + values.read_bytes);
        grpc_progress.set_total_rows_to_read(grpc_progress.total_rows_to_read() + values.total_rows_to_read);
        grpc_progress.set_written_rows(grpc_progress.written_rows() + values.written_rows);
        grpc_progress.set_written_bytes(grpc_progress.written_bytes() + values.written_bytes);
    }

    void Call::addTotalsToResult(const Block & totals)
    {
        if (!totals)
            return;

        PODArray<char> memory;
        if (output_compression_method != CompressionMethod::None)
            memory.resize(DBMS_DEFAULT_BUFFER_SIZE); /// Must have enough space for compressed data.
        std::unique_ptr<WriteBuffer> buf = std::make_unique<WriteBufferFromVector<PODArray<char>>>(memory);
        buf = wrapWriteBufferWithCompressionMethod(std::move(buf), output_compression_method, output_compression_level);
        auto format = query_context->getOutputFormat(output_format, *buf, totals);
        format->write(materializeBlock(totals));
        format->finalize();
        buf->finalize();

        result.mutable_totals()->assign(memory.data(), memory.size());
    }

    void Call::addExtremesToResult(const Block & extremes)
    {
        if (!extremes)
            return;

        PODArray<char> memory;
        if (output_compression_method != CompressionMethod::None)
            memory.resize(DBMS_DEFAULT_BUFFER_SIZE); /// Must have enough space for compressed data.
        std::unique_ptr<WriteBuffer> buf = std::make_unique<WriteBufferFromVector<PODArray<char>>>(memory);
        buf = wrapWriteBufferWithCompressionMethod(std::move(buf), output_compression_method, output_compression_level);
        auto format = query_context->getOutputFormat(output_format, *buf, extremes);
        format->write(materializeBlock(extremes));
        format->finalize();
        buf->finalize();

        result.mutable_extremes()->assign(memory.data(), memory.size());
    }

    void Call::addProfileInfoToResult(const ProfileInfo & info)
    {
        auto & stats = *result.mutable_stats();
        stats.set_rows(info.rows);
        stats.set_blocks(info.blocks);
        stats.set_allocated_bytes(info.bytes);
        stats.set_applied_limit(info.hasAppliedLimit());
        stats.set_rows_before_limit(info.getRowsBeforeLimit());
        stats.set_applied_aggregation(info.hasAppliedAggregation());
        stats.set_rows_before_aggregation(info.getRowsBeforeAggregation());
    }

    void Call::addLogsToResult()
    {
        if (!logs_queue)
            return;

        static_assert(::clickhouse::grpc::LOG_NONE        == 0);
        static_assert(::clickhouse::grpc::LOG_FATAL       == static_cast<int>(Poco::Message::PRIO_FATAL));
        static_assert(::clickhouse::grpc::LOG_CRITICAL    == static_cast<int>(Poco::Message::PRIO_CRITICAL));
        static_assert(::clickhouse::grpc::LOG_ERROR       == static_cast<int>(Poco::Message::PRIO_ERROR));
        static_assert(::clickhouse::grpc::LOG_WARNING     == static_cast<int>(Poco::Message::PRIO_WARNING));
        static_assert(::clickhouse::grpc::LOG_NOTICE      == static_cast<int>(Poco::Message::PRIO_NOTICE));
        static_assert(::clickhouse::grpc::LOG_INFORMATION == static_cast<int>(Poco::Message::PRIO_INFORMATION));
        static_assert(::clickhouse::grpc::LOG_DEBUG       == static_cast<int>(Poco::Message::PRIO_DEBUG));
        static_assert(::clickhouse::grpc::LOG_TRACE       == static_cast<int>(Poco::Message::PRIO_TRACE));

        MutableColumns columns;
        while (logs_queue->tryPop(columns))
        {
            if (columns.empty() || columns[0]->empty())
                continue;

            const auto & column_time = typeid_cast<const ColumnUInt32 &>(*columns[0]);
            const auto & column_time_microseconds = typeid_cast<const ColumnUInt32 &>(*columns[1]);
            const auto & column_query_id = typeid_cast<const ColumnString &>(*columns[3]);
            const auto & column_thread_id = typeid_cast<const ColumnUInt64 &>(*columns[4]);
            const auto & column_level = typeid_cast<const ColumnInt8 &>(*columns[5]);
            const auto & column_source = typeid_cast<const ColumnString &>(*columns[6]);
            const auto & column_text = typeid_cast<const ColumnString &>(*columns[7]);
            size_t num_rows = column_time.size();

            for (size_t row = 0; row != num_rows; ++row)
            {
                auto & log_entry = *result.add_logs();
                log_entry.set_time(column_time.getElement(row));
                log_entry.set_time_microseconds(column_time_microseconds.getElement(row));
                std::string_view query_id = column_query_id.getDataAt(row).toView();
                log_entry.set_query_id(query_id.data(), query_id.size());
                log_entry.set_thread_id(column_thread_id.getElement(row));
                log_entry.set_level(static_cast<::clickhouse::grpc::LogsLevel>(column_level.getElement(row)));
                std::string_view source = column_source.getDataAt(row).toView();
                log_entry.set_source(source.data(), source.size());
                std::string_view text = column_text.getDataAt(row).toView();
                log_entry.set_text(text.data(), text.size());
            }
        }
    }

    void Call::sendResult()
    {
        /// gRPC doesn't allow to write anything to a finished responder.
        if (responder_finished)
            return;

        /// If output is not streaming then only the final result can be sent.
        bool send_final_message = finalize || result.has_exception() || result.cancelled();
        if (!send_final_message && !isOutputStreaming(call_type))
            return;

        /// Copy output to `result.output`, with optional compressing.
        if (write_buffer)
        {
            size_t output_size;
            if (send_final_message)
            {
                if (compressing_write_buffer)
                    LOG_DEBUG(log, "Compressing final {} bytes", compressing_write_buffer->offset());
                write_buffer->finalize();
                output_size = output.size();
            }
            else
            {
                if (compressing_write_buffer && compressing_write_buffer->offset())
                {
                    LOG_DEBUG(log, "Compressing {} bytes", compressing_write_buffer->offset());
                    compressing_write_buffer->sync();
                }
                output_size = nested_write_buffer->position() - output.data();
            }

            if (output_size)
            {
                result.mutable_output()->assign(output.data(), output_size);
                nested_write_buffer->restart(); /// We're going to reuse the same buffer again for next block of data.
            }
        }

        if (!send_final_message && result.output().empty() && result.totals().empty() && result.extremes().empty() && !result.logs_size()
            && !result.has_progress() && !result.has_stats() && !result.has_exception() && !result.cancelled())
            return; /// Nothing to send.

        /// Wait for previous write to finish.
        /// (gRPC doesn't allow to start sending another result while the previous is still being sending.)
        if (sending_result.get())
        {
            Stopwatch client_reading_watch;
            sending_result.wait(false);
            waited_for_client_reading += client_reading_watch.elapsedNanoseconds();
        }
        throwIfFailedToSendResult();

        /// Start sending the result.
        LOG_DEBUG(log, "Sending {} result to the client: {}", (send_final_message ? "final" : "intermediate"), getResultDescription(result));

        sending_result.set(true);
        auto callback = [this](bool ok)
        {
            /// Called on queue_thread.
            if (!ok)
                failed_to_send_result = true;
            sending_result.set(false);
        };

        Stopwatch client_reading_final_watch;
        if (send_final_message)
        {
            responder_finished = true;
            responder->writeAndFinish(result, {}, callback);
        }
        else
            responder->write(result, callback);

        /// gRPC has already retrieved all data from `result`, so we don't have to keep it.
        result.Clear();

        if (send_final_message)
        {
            /// Wait until the result is actually sent.
            sending_result.wait(false);
            waited_for_client_reading += client_reading_final_watch.elapsedNanoseconds();
            throwIfFailedToSendResult();
            LOG_TRACE(log, "Final result has been sent to the client");
        }
    }

    void Call::throwIfFailedToSendResult()
    {
        if (failed_to_send_result)
            throw Exception(ErrorCodes::NETWORK_ERROR, "Failed to send result to the client");
    }

    void Call::sendException(const Exception & exception)
    {
        auto & grpc_exception = *result.mutable_exception();
        grpc_exception.set_code(exception.code());
        grpc_exception.set_name(exception.name());
        grpc_exception.set_display_text(exception.displayText());
        if (send_exception_with_stacktrace)
            grpc_exception.set_stack_trace(exception.getStackTraceString());
        sendResult();
    }
}


class GRPCServer::Runner
{
public:
    explicit Runner(GRPCServer & owner_) : owner(owner_), log(owner.log) {}

    ~Runner()
    {
        try
        {
            stop();
        }
        catch (...)
        {
            tryLogCurrentException(log, "~Runner");
        }

        if (queue_thread.joinable())
            queue_thread.join();
    }

    void start()
    {
        startReceivingNewCalls();

        /// We run queue in a separate thread.
        auto runner_function = [this]
        {
            try
            {
                run();
            }
            catch (...)
            {
                tryLogCurrentException(log, "run");
            }
        };
        queue_thread = ThreadFromGlobalPool{runner_function};
    }

    void stop()
    {
        std::lock_guard lock{mutex};
        should_stop = true;

        if (current_calls.empty())
        {
            /// If there are no current calls then we call shutdownQueue() to signal the queue to stop waiting for next events.
            /// The following line will make CompletionQueue::Next() stop waiting if the queue is empty and return false instead.
            shutdownQueue();

            /// If there are some current calls then we can't call shutdownQueue() right now because we want to let the current calls finish.
            /// In this case function shutdownQueue() will be called later in run().
        }
    }

    size_t getNumCurrentCalls() const
    {
        std::lock_guard lock{mutex};
        return current_calls.size();
    }

private:
    void startReceivingNewCalls()
    {
        std::lock_guard lock{mutex};
        responders_for_new_calls.resize(CALL_MAX);
        for (CallType call_type : collections::range(CALL_MAX))
            makeResponderForNewCall(call_type);
    }

    void makeResponderForNewCall(CallType call_type)
    {
        /// `mutex` is already locked.
        responders_for_new_calls[call_type] = makeResponder(call_type);

        responders_for_new_calls[call_type]->start(
            owner.grpc_service, *owner.queue, *owner.queue,
            [this, call_type](bool ok) { onNewCall(call_type, ok); });
    }

    void onNewCall(CallType call_type, bool responder_started_ok)
    {
        std::lock_guard lock{mutex};
        auto responder = std::move(responders_for_new_calls[call_type]);
        if (should_stop)
            return;
        makeResponderForNewCall(call_type);
        if (responder_started_ok)
        {
            /// Connection established and the responder has been started.
            /// So we pass this responder to a Call and make another responder for next connection.
            auto new_call = std::make_unique<Call>(call_type, std::move(responder), owner.iserver, owner.log);
            auto * new_call_ptr = new_call.get();
            current_calls[new_call_ptr] = std::move(new_call);
            new_call_ptr->start([this, new_call_ptr]() { onFinishCall(new_call_ptr); });
        }
    }

    void onFinishCall(Call * call)
    {
        /// Called on call_thread. That's why we can't destroy the `call` right now
        /// (thread can't join to itself). Thus here we only move the `call` from
        /// `current_calls` to `finished_calls` and run() will actually destroy the `call`.
        std::lock_guard lock{mutex};
        auto it = current_calls.find(call);
        finished_calls.push_back(std::move(it->second));
        current_calls.erase(it);
    }

    void run()
    {
        setThreadName("GRPCServerQueue");

        bool ok = false;
        void * tag = nullptr;

        while (owner.queue->Next(&tag, &ok))
        {
            auto & callback = *static_cast<CompletionCallback *>(tag);
            callback(ok);

            std::lock_guard lock{mutex};
            finished_calls.clear(); /// Destroy finished calls.

            /// If (should_stop == true) we continue processing while there are current calls.
            if (should_stop && current_calls.empty())
                shutdownQueue();
        }

        /// CompletionQueue::Next() returns false if the queue is fully drained and shut down.
    }

    /// Shutdown the queue if that isn't done yet.
    void shutdownQueue()
    {
        chassert(should_stop);
        if (queue_is_shut_down)
            return;

        queue_is_shut_down = true;

        /// Server should be shut down before CompletionQueue.
        if (owner.grpc_server)
            owner.grpc_server->Shutdown();

        if (owner.queue)
            owner.queue->Shutdown();
    }

    GRPCServer & owner;
    LoggerPtr log;
    ThreadFromGlobalPool queue_thread;
    bool queue_is_shut_down = false;
    std::vector<std::unique_ptr<BaseResponder>> responders_for_new_calls;
    std::map<Call *, std::unique_ptr<Call>> current_calls;
    std::vector<std::unique_ptr<Call>> finished_calls;
    bool should_stop = false;
    mutable std::mutex mutex;
};


GRPCServer::GRPCServer(IServer & iserver_, const Poco::Net::SocketAddress & address_to_listen_)
    : iserver(iserver_)
    , address_to_listen(address_to_listen_)
    , log(getLogger("GRPCServer"))
    , runner(std::make_unique<Runner>(*this))
{}

GRPCServer::~GRPCServer()
{
    runner.reset();
}

void GRPCServer::start()
{
    // initGRPCLogging(iserver.config());
    grpc::ServerBuilder builder;
    builder.AddListeningPort(address_to_listen.toString(), makeCredentials(iserver.config()));
    builder.RegisterService(&grpc_service);
    builder.SetMaxSendMessageSize(iserver.config().getInt("grpc.max_send_message_size", -1));
    builder.SetMaxReceiveMessageSize(iserver.config().getInt("grpc.max_receive_message_size", -1));
    auto default_transport_compression = TransportCompression::fromConfiguration(iserver.config());
    builder.SetDefaultCompressionAlgorithm(default_transport_compression.algorithm);
    builder.SetDefaultCompressionLevel(default_transport_compression.level);

    queue = builder.AddCompletionQueue();
    grpc_server = builder.BuildAndStart();
    if (nullptr == grpc_server)
    {
        throw DB::Exception(DB::ErrorCodes::NETWORK_ERROR, "Can't start grpc server, there is a port conflict");
    }

    runner->start();
}


void GRPCServer::stop()
{
    /// Stop receiving new calls.
    runner->stop();
}

size_t GRPCServer::currentConnections() const
{
    return runner->getNumCurrentCalls();
}

}
#endif<|MERGE_RESOLUTION|>--- conflicted
+++ resolved
@@ -92,72 +92,38 @@
 namespace
 {
     /// Make grpc to pass logging messages to ClickHouse logging system.
-<<<<<<< HEAD
-    void initGRPCLogging(const Poco::Util::AbstractConfiguration & config)
-    {
-        static std::once_flag once_flag;
-        std::call_once(once_flag, [&config]
-        {
-            gpr_set_log_function([](gpr_log_func_args* args)
-            {
-                auto logger = getLogger("grpc");
-                if (args->severity == GPR_LOG_SEVERITY_DEBUG)
-                    LOG_DEBUG(logger, "{} ({}:{})", args->message, args->file, args->line);
-                else if (args->severity == GPR_LOG_SEVERITY_INFO)
-                    LOG_INFO(logger, "{} ({}:{})", args->message, args->file, args->line);
-                else if (args->severity == GPR_LOG_SEVERITY_ERROR)
-                    LOG_ERROR(logger, "{} ({}:{})", args->message, args->file, args->line);
-            });
-
-            auto * logger = getLogger("grpc")->getQuillLogger();
-            if (config.getBool("grpc.verbose_logs", false))
-            {
-                gpr_set_log_verbosity(GPR_LOG_SEVERITY_DEBUG);
-                grpc_tracer_set_enabled("all", true);
-            }
-            else if (logger->get_log_level() == quill::LogLevel::Debug)
-            {
-               gpr_set_log_verbosity(GPR_LOG_SEVERITY_DEBUG);
-            }
-            else if (logger->get_log_level() == quill::LogLevel::Info)
-            {
-               gpr_set_log_verbosity(GPR_LOG_SEVERITY_INFO);
-            }
-        });
-    }
-=======
-    // void initGRPCLogging(const Poco::Util::AbstractConfiguration &)
+    // void initGRPCLogging(const Poco::Util::AbstractConfiguration & config)
     // {
-        // static std::once_flag once_flag;
-        // std::call_once(once_flag, [&config]
-        // {
-        //     static LoggerRawPtr logger = getRawLogger("grpc");
-        //     gpr_set_log_function([](gpr_log_func_args* args)
-        //     {
-        //         if (args->severity == GPR_LOG_SEVERITY_DEBUG)
-        //             LOG_DEBUG(logger, "{} ({}:{})", args->message, args->file, args->line);
-        //         else if (args->severity == GPR_LOG_SEVERITY_INFO)
-        //             LOG_INFO(logger, "{} ({}:{})", args->message, args->file, args->line);
-        //         else if (args->severity == GPR_LOG_SEVERITY_ERROR)
-        //             LOG_ERROR(logger, "{} ({}:{})", args->message, args->file, args->line);
-        //     });
-        //
-        //     if (config.getBool("grpc.verbose_logs", false))
-        //     {
-        //         gpr_set_log_verbosity(GPR_LOG_SEVERITY_DEBUG);
-        //         grpc_tracer_set_enabled("all", true);
-        //     }
-        //     else if (logger->is(Poco::Message::PRIO_DEBUG))
-        //     {
-        //         gpr_set_log_verbosity(GPR_LOG_SEVERITY_DEBUG);
-        //     }
-        //     else if (logger->is(Poco::Message::PRIO_INFORMATION))
-        //     {
-        //         gpr_set_log_verbosity(GPR_LOG_SEVERITY_INFO);
-        //     }
-        // });
+    //     static std::once_flag once_flag;
+    //     std::call_once(once_flag, [&config]
+    //     {
+    //         gpr_set_log_function([](gpr_log_func_args* args)
+    //         {
+    //             auto logger = getLogger("grpc");
+    //             if (args->severity == GPR_LOG_SEVERITY_DEBUG)
+    //                 LOG_DEBUG(logger, "{} ({}:{})", args->message, args->file, args->line);
+    //             else if (args->severity == GPR_LOG_SEVERITY_INFO)
+    //                 LOG_INFO(logger, "{} ({}:{})", args->message, args->file, args->line);
+    //             else if (args->severity == GPR_LOG_SEVERITY_ERROR)
+    //                 LOG_ERROR(logger, "{} ({}:{})", args->message, args->file, args->line);
+    //         });
+
+    //         auto * logger = getLogger("grpc")->getQuillLogger();
+    //         if (config.getBool("grpc.verbose_logs", false))
+    //         {
+    //             gpr_set_log_verbosity(GPR_LOG_SEVERITY_DEBUG);
+    //             grpc_tracer_set_enabled("all", true);
+    //         }
+    //         else if (logger->get_log_level() == quill::LogLevel::Debug)
+    //         {
+    //            gpr_set_log_verbosity(GPR_LOG_SEVERITY_DEBUG);
+    //         }
+    //         else if (logger->get_log_level() == quill::LogLevel::Info)
+    //         {
+    //            gpr_set_log_verbosity(GPR_LOG_SEVERITY_INFO);
+    //         }
+    //     });
     // }
->>>>>>> ab8a207f
 
     /// Gets file's contents as a string, throws an exception if failed.
     String readFile(const String & filepath)
