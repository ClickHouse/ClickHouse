--- conflicted
+++ resolved
@@ -1336,11 +1336,8 @@
         /// immediately after it receives our final result, and it's prohibited to have
         /// two queries executed at the same time with the same query ID or session ID.
         io.process_list_entry.reset();
-<<<<<<< HEAD
-=======
         if (query_context)
             query_context->setProcessListElement(nullptr);
->>>>>>> df57f8e3
         if (session)
             session->releaseSessionID();
     }
