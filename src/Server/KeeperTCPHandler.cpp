#include <Server/KeeperTCPHandler.h>

#if USE_NURAFT

#    include <mutex>
#    include <Coordination/CoordinationSettings.h>
#    include <Coordination/FourLetterCommand.h>
#    include <Core/Types.h>
#    include <IO/CompressionMethod.h>
#    include <IO/ReadBufferFromFileDescriptor.h>
#    include <IO/ReadBufferFromPocoSocket.h>
#    include <IO/WriteBufferFromPocoSocket.h>
#    include <base/defines.h>
#    include <base/hex.h>
#    include <Poco/Net/NetException.h>
#    include <Poco/Util/AbstractConfiguration.h>
#    include <Common/CurrentThread.h>
#    include <Common/NetException.h>
#    include <Common/PipeFDs.h>
#    include <Common/Stopwatch.h>
#    include <Common/ZooKeeper/ZooKeeperCommon.h>
#    include <Common/ZooKeeper/ZooKeeperConstants.h>
#    include <Common/ZooKeeper/ZooKeeperIO.h>
#    include <Common/logger_useful.h>
#    include <Common/setThreadName.h>
#    include <Compression/CompressionFactory.h>

#    include <boost/algorithm/string/trim.hpp>


#    ifdef POCO_HAVE_FD_EPOLL
#        include <sys/epoll.h>
#    else
#        include <poll.h>
#    endif

namespace ProfileEvents
{
    extern const Event KeeperTotalElapsedMicroseconds;
}


namespace DB
{

namespace CoordinationSetting
{
    extern const CoordinationSettingsUInt64 log_slow_connection_operation_threshold_ms;
    extern const CoordinationSettingsUInt64 log_slow_total_threshold_ms;
    extern const CoordinationSettingsBool use_xid_64;
}

struct LastOp
{
public:
    String name{"NA"};
    int64_t last_cxid{-1};
    int64_t last_zxid{-1};
    int64_t last_response_time{0};
};

static const LastOp EMPTY_LAST_OP {"NA", -1, -1, 0};

namespace ErrorCodes
{
    extern const int SYSTEM_ERROR;
    extern const int LOGICAL_ERROR;
    extern const int UNEXPECTED_PACKET_FROM_CLIENT;
    extern const int TIMEOUT_EXCEEDED;
    extern const int BAD_ARGUMENTS;
    extern const int AUTHENTICATION_FAILED;
}

struct PollResult
{
    size_t responses_count{0};
    bool has_requests{false};
    bool error{false};
};

struct SocketInterruptablePollWrapper
{
    int sockfd;
    PipeFDs pipe;
    ReadBufferFromFileDescriptor response_in;

#if defined(POCO_HAVE_FD_EPOLL)
    int epollfd;
    epoll_event socket_event{};
    epoll_event pipe_event{};
#endif

    using InterruptCallback = std::function<void()>;

    explicit SocketInterruptablePollWrapper(const Poco::Net::StreamSocket & poco_socket_)
        : sockfd(poco_socket_.impl()->sockfd())
        , response_in(pipe.fds_rw[0])
    {
        pipe.setNonBlockingReadWrite();

#if defined(POCO_HAVE_FD_EPOLL)
        epollfd = epoll_create(2);
        if (epollfd < 0)
            throw ErrnoException(ErrorCodes::SYSTEM_ERROR, "Cannot epoll_create");

        socket_event.events = EPOLLIN | EPOLLERR | EPOLLPRI;
        socket_event.data.fd = sockfd;
        if (epoll_ctl(epollfd, EPOLL_CTL_ADD, sockfd, &socket_event) < 0)
        {
            [[maybe_unused]] int err = ::close(epollfd);
            chassert(!err || errno == EINTR);

            throw ErrnoException(ErrorCodes::SYSTEM_ERROR, "Cannot insert socket into epoll queue");
        }
        pipe_event.events = EPOLLIN | EPOLLERR | EPOLLPRI;
        pipe_event.data.fd = pipe.fds_rw[0];
        if (epoll_ctl(epollfd, EPOLL_CTL_ADD, pipe.fds_rw[0], &pipe_event) < 0)
        {
            [[maybe_unused]] int err = ::close(epollfd);
            chassert(!err || errno == EINTR);

            throw ErrnoException(ErrorCodes::SYSTEM_ERROR, "Cannot insert socket into epoll queue");
        }
#endif
    }

    int getResponseFD() const
    {
        return pipe.fds_rw[1];
    }

    PollResult poll(Poco::Timespan remaining_time, const ReadBufferFromPocoSocket & in)
    {

        bool socket_ready = false;
        bool fd_ready = false;

        if (in.available() != 0)
            socket_ready = true;

        if (response_in.available() != 0)
            fd_ready = true;

        int rc = 0;
        if (!fd_ready)
        {
#if defined(POCO_HAVE_FD_EPOLL)
            epoll_event evout[2];
            evout[0].data.fd = evout[1].data.fd = -1;
            do
            {
                Poco::Timestamp start;
                /// TODO: use epoll_pwait() for more precise timers
                rc = epoll_wait(epollfd, evout, 2, static_cast<int>(remaining_time.totalMilliseconds()));
                if (rc < 0 && errno == EINTR)
                {
                    Poco::Timestamp end;
                    Poco::Timespan waited = end - start;
                    if (waited < remaining_time)
                        remaining_time -= waited;
                    else
                        remaining_time = 0;
                }
            }
            while (rc < 0 && errno == EINTR);

            for (int i = 0; i < rc; ++i)
            {
                if (evout[i].data.fd == sockfd)
                    socket_ready = true;
                if (evout[i].data.fd == pipe.fds_rw[0])
                    fd_ready = true;
            }
#else
            pollfd poll_buf[2];
            poll_buf[0].fd = sockfd;
            poll_buf[0].events = POLLIN;
            poll_buf[1].fd = pipe.fds_rw[0];
            poll_buf[1].events = POLLIN;

            do
            {
                Poco::Timestamp start;
                rc = ::poll(poll_buf, 2, static_cast<int>(remaining_time.totalMilliseconds()));
                if (rc < 0 && errno == POCO_EINTR)
                {
                    Poco::Timestamp end;
                    Poco::Timespan waited = end - start;
                    if (waited < remaining_time)
                        remaining_time -= waited;
                    else
                        remaining_time = 0;
                }
            }
            while (rc < 0 && errno == POCO_EINTR);

            if (rc >= 1)
            {
                if (poll_buf[0].revents & POLLIN)
                    socket_ready = true;
                if (poll_buf[1].revents & POLLIN)
                    fd_ready = true;
            }
#endif
        }

        PollResult result{};
        result.has_requests = socket_ready;
        if (fd_ready)
        {
            UInt8 dummy;
            readIntBinary(dummy, response_in);
            result.responses_count = 1;
            auto available = response_in.available();
            response_in.ignore(available);
            result.responses_count += available;
        }

        if (rc < 0)
            result.error = true;

        return result;
    }

#if defined(POCO_HAVE_FD_EPOLL)
    ~SocketInterruptablePollWrapper()
    {
        [[maybe_unused]] int err = ::close(epollfd);
        chassert(!err || errno == EINTR);
    }
#endif
};

KeeperTCPHandler::KeeperTCPHandler(
    const Poco::Util::AbstractConfiguration & config_ref,
    std::shared_ptr<KeeperDispatcher> keeper_dispatcher_,
    Poco::Timespan receive_timeout_,
    Poco::Timespan send_timeout_,
    const Poco::Net::StreamSocket & socket_)
    : Poco::Net::TCPServerConnection(socket_)
    , log(getLogger("KeeperTCPHandler"))
    , keeper_dispatcher(keeper_dispatcher_)
    , keeper_context(keeper_dispatcher->getKeeperContext())
    , operation_timeout(
          0,
          config_ref.getUInt(
              "keeper_server.coordination_settings.operation_timeout_ms", Coordination::DEFAULT_OPERATION_TIMEOUT_MS) * 1000)
    , min_session_timeout(
          0,
          config_ref.getUInt(
              "keeper_server.coordination_settings.min_session_timeout_ms", Coordination::DEFAULT_MIN_SESSION_TIMEOUT_MS) * 1000)
    , max_session_timeout(
          0,
          config_ref.getUInt(
              "keeper_server.coordination_settings.session_timeout_ms", Coordination::DEFAULT_MAX_SESSION_TIMEOUT_MS) * 1000)
    , poll_wrapper(std::make_unique<SocketInterruptablePollWrapper>(socket_))
    , send_timeout(send_timeout_)
    , receive_timeout(receive_timeout_)
    , responses(std::make_unique<ThreadSafeResponseQueue>(std::numeric_limits<size_t>::max()))
    , last_op(std::make_unique<LastOp>(EMPTY_LAST_OP))
{
    KeeperTCPHandler::registerConnection(this);
}

void KeeperTCPHandler::sendHandshake(bool has_leader, bool & use_compression)
{
    Coordination::write(Coordination::SERVER_HANDSHAKE_LENGTH, *out);
    if (has_leader)
    {
        if (use_xid_64)
            Coordination::write(Coordination::ZOOKEEPER_PROTOCOL_VERSION_WITH_XID_64, *out);
        else if (use_compression)
            Coordination::write(Coordination::ZOOKEEPER_PROTOCOL_VERSION_WITH_COMPRESSION, *out);
        else
            Coordination::write(Coordination::ZOOKEEPER_PROTOCOL_VERSION, *out);
    }
    else
    {
        /// Ignore connections if we are not leader, client will throw exception
        /// and reconnect to another replica faster. ClickHouse client provide
        /// clear message for such protocol version.
        Coordination::write(Coordination::KEEPER_PROTOCOL_VERSION_CONNECTION_REJECT, *out);
    }

    Coordination::write(static_cast<int32_t>(session_timeout.totalMilliseconds()), *out);
    Coordination::write(session_id, *out);
    std::array<char, Coordination::PASSWORD_LENGTH> passwd{};
    Coordination::write(passwd, *out);
    out->next();
}

void KeeperTCPHandler::run()
{
    runImpl();
}

Poco::Timespan KeeperTCPHandler::receiveHandshake(int32_t handshake_length, bool & use_compression)
{
    int32_t protocol_version;
    int64_t last_zxid_seen;
    int32_t timeout_ms;
    int64_t previous_session_id = 0;    /// We don't support session restore. So previous session_id is always zero.
    std::array<char, Coordination::PASSWORD_LENGTH> passwd {};

    if (!isHandShake(handshake_length))
        throw Exception(ErrorCodes::UNEXPECTED_PACKET_FROM_CLIENT, "Unexpected handshake length received: {}", toString(handshake_length));

    Coordination::read(protocol_version, *in);

    if (protocol_version != Coordination::ZOOKEEPER_PROTOCOL_VERSION
        && protocol_version < Coordination::ZOOKEEPER_PROTOCOL_VERSION_WITH_COMPRESSION
        && protocol_version > Coordination::ZOOKEEPER_PROTOCOL_VERSION_WITH_XID_64)
    {
        throw Exception(ErrorCodes::UNEXPECTED_PACKET_FROM_CLIENT, "Unexpected protocol version: {}", toString(protocol_version));
    }

    if (protocol_version == Coordination::ZOOKEEPER_PROTOCOL_VERSION_WITH_COMPRESSION)
    {
        use_compression = true;
    }
    else if (protocol_version >= Coordination::ZOOKEEPER_PROTOCOL_VERSION_WITH_XID_64)
    {
        if (!keeper_context->getCoordinationSettings()[CoordinationSetting::use_xid_64])
            throw Exception(
                ErrorCodes::UNEXPECTED_PACKET_FROM_CLIENT,
                "keeper_server.coordination_settings.use_xid_64 is set to 'false' while client has it enabled");
        close_xid = Coordination::CLOSE_XID_64;
        use_xid_64 = true;
        Coordination::read(use_compression, *in);
    }

    Coordination::read(last_zxid_seen, *in);
    Coordination::read(timeout_ms, *in);

    Coordination::read(previous_session_id, *in);
    Coordination::read(passwd, *in);


    auto auth_data = keeper_dispatcher->getAuthenticationData();
    if (auth_data)
    {
        String password{std::begin(passwd), std::end(passwd)};
        /// It was padded to Coordination::PASSWORD_LENGTH with '\0'
        boost::trim_right_if(password, [](char c) { return c == '\0'; });
        AuthenticationData client_auth_data(auth_data->getType());
        client_auth_data.setPassword(password, true);
        if (client_auth_data != *auth_data)
            throw Exception(ErrorCodes::AUTHENTICATION_FAILED, "Wrong password specified, authentication failed");
    }

    int8_t readonly;
    if (handshake_length == Coordination::CLIENT_HANDSHAKE_LENGTH_WITH_READONLY)
        Coordination::read(readonly, *in);

    return Poco::Timespan(timeout_ms * 1000);
}


void KeeperTCPHandler::runImpl()
{
    setThreadName("KeeperHandler");

    socket().setReceiveTimeout(receive_timeout);
    socket().setSendTimeout(send_timeout);
    socket().setNoDelay(true);

    in.emplace(socket());
    out.emplace(socket());
    compressed_in.reset();
    compressed_out.reset();

    bool use_compression = false;

    if (in->eof())
    {
        LOG_WARNING(log, "Client has not sent any data.");
        return;
    }

    int32_t header;
    try
    {
        Coordination::read(header, *in);
    }
    catch (const Exception & e)
    {
        LOG_WARNING(log, "Error while read connection header {}", e.displayText());
        return;
    }

    /// All four letter word command code is larger than 2^24 or lower than 0.
    /// Hand shake package length must be lower than 2^24 and larger than 0.
    /// So collision never happens.
    int32_t four_letter_cmd = header;
    if (!isHandShake(four_letter_cmd))
    {
        connected.store(true, std::memory_order_relaxed);
        tryExecuteFourLetterWordCmd(four_letter_cmd);
        return;
    }

    try
    {
        int32_t handshake_length = header;
        auto client_timeout = receiveHandshake(handshake_length, use_compression);

        if (client_timeout.totalMilliseconds() == 0)
            client_timeout = Poco::Timespan(Coordination::DEFAULT_SESSION_TIMEOUT_MS * Poco::Timespan::MILLISECONDS);
        session_timeout = std::max(client_timeout, min_session_timeout);
        session_timeout = std::min(session_timeout, max_session_timeout);
    }
    catch (const Exception & e) /// Typical for an incorrect username, password, or address.
    {
        LOG_WARNING(log, "Cannot receive handshake {}", e.displayText());
        return;
    }

    if (keeper_dispatcher->isServerActive())
    {
        try
        {
            LOG_INFO(log, "Requesting session ID for the new client");
            session_id = keeper_dispatcher->getSessionID(session_timeout.totalMilliseconds());
            LOG_INFO(log, "Received session ID {}", session_id);
        }
        catch (const Exception & e)
        {
            LOG_WARNING(log, "Cannot receive session id {}", e.displayText());
            sendHandshake(/* has_leader */ false, use_compression);
            return;

        }

        sendHandshake(/* has_leader */ true, use_compression);
    }
    else
    {
        LOG_WARNING(log, "Ignoring user request, because the server is not active yet");
        sendHandshake(/* has_leader */ false, use_compression);
        return;
    }

    if (use_compression)
    {
        compressed_in.emplace(*in);
        compressed_out.emplace(*out, CompressionCodecFactory::instance().get("LZ4",{}));
    }

    auto response_fd = poll_wrapper->getResponseFD();
    auto response_callback = [my_responses = this->responses,
                              response_fd](const Coordination::ZooKeeperResponsePtr & response, Coordination::ZooKeeperRequestPtr request)
    {
        if (!my_responses->push(RequestWithResponse{response, std::move(request)}))
            throw Exception(ErrorCodes::SYSTEM_ERROR, "Could not push response with xid {} and zxid {}", response->xid, response->zxid);

        UInt8 single_byte = 1;
        [[maybe_unused]] ssize_t result = write(response_fd, &single_byte, sizeof(single_byte));
    };
    keeper_dispatcher->registerSession(session_id, response_callback);

    Stopwatch logging_stopwatch;
    auto operation_max_ms = keeper_context->getCoordinationSettings()[CoordinationSetting::log_slow_connection_operation_threshold_ms];
    auto log_long_operation = [&](const String & operation)
    {
        auto elapsed_ms = logging_stopwatch.elapsedMilliseconds();
        if (operation_max_ms < elapsed_ms)
            LOG_INFO(log, "{} for session {} took {} ms", operation, session_id, elapsed_ms);
        logging_stopwatch.restart();
    };

    session_stopwatch.start();
    connected.store(true, std::memory_order_release);
    bool close_received = false;

    try
    {
        while (true)
        {
            using namespace std::chrono_literals;

            PollResult result = poll_wrapper->poll(session_timeout, *in);
            if (result.has_requests && !close_received)
            {
                if (in->eof())
                {
                    LOG_DEBUG(log, "Client closed connection, session id #{}", session_id);
                    keeper_dispatcher->finishSession(session_id);
                    break;
                }

                auto [received_op, received_xid] = receiveRequest();
                packageReceived();
                log_long_operation("Receiving request");

                if (received_op == Coordination::OpNum::Close)
                {
                    LOG_DEBUG(log, "Received close event with xid {} for session id #{}", received_xid, session_id);
                    close_xid = received_xid;
                    close_received = true;
                }
                else if (received_op == Coordination::OpNum::Heartbeat)
                {
                    LOG_TRACE(log, "Received heartbeat for session #{}", session_id);
                }
                else
                    operations[received_xid] = Poco::Timestamp();

                /// Each request restarts session stopwatch
                session_stopwatch.restart();
            }

            /// Process exact amount of responses from pipe
            /// otherwise state of responses queue and signaling pipe
            /// became inconsistent and race condition is possible.
            while (result.responses_count != 0)
            {
                RequestWithResponse request_with_response;

                if (!responses->tryPop(request_with_response))
                    throw Exception(ErrorCodes::LOGICAL_ERROR, "We must have ready response, but queue is empty. It's a bug.");
                log_long_operation("Waiting for response to be ready");

                auto & response = request_with_response.response;
                if (response->xid == close_xid)
                {
                    LOG_DEBUG(log, "Session #{} successfully closed", session_id);
                    return;
                }

                updateStats(response, request_with_response.request);
                packageSent();

                response->write(getWriteBuffer(), use_xid_64);
                flushWriteBuffer();
                log_long_operation("Sending response");
                if (response->error == Coordination::Error::ZSESSIONEXPIRED)
                {
                    LOG_DEBUG(log, "Session #{} expired because server shutting down or quorum is not alive", session_id);
                    keeper_dispatcher->finishSession(session_id);
                    return;
                }

                result.responses_count--;
            }

            if (result.error)
                throw Exception(ErrorCodes::SYSTEM_ERROR, "Exception happened while reading from socket");

            if (session_stopwatch.elapsedMicroseconds() > static_cast<UInt64>(session_timeout.totalMicroseconds()))
            {
                LOG_DEBUG(log, "Session #{} expired", session_id);
                keeper_dispatcher->finishSession(session_id);
                break;
            }
        }
        finalizeWriteBuffer();
    }
    catch (const Exception & ex)
    {
        log_long_operation("Unknown operation");
        LOG_TRACE(log, "Has {} responses in the queue", responses->size());
        LOG_INFO(log, "Got exception processing session #{}: {}", session_id, getExceptionMessage(ex, true));
        cancelWriteBuffer();
        keeper_dispatcher->finishSession(session_id);
    }
}

bool KeeperTCPHandler::isHandShake(int32_t handshake_length)
{
    return handshake_length == Coordination::CLIENT_HANDSHAKE_LENGTH
    || handshake_length == Coordination::CLIENT_HANDSHAKE_LENGTH_WITH_READONLY;
}

bool KeeperTCPHandler::tryExecuteFourLetterWordCmd(int32_t command)
{
    if (!FourLetterCommandFactory::instance().isKnown(command))
    {
        LOG_WARNING(log, "invalid four letter command {}", IFourLetterCommand::toName(command));
        return false;
    }
    if (!FourLetterCommandFactory::instance().isEnabled(command))
    {
        LOG_WARNING(log, "Not enabled four letter command {}", IFourLetterCommand::toName(command));
        return false;
    }

    auto command_ptr = FourLetterCommandFactory::instance().get(command);
    LOG_DEBUG(log, "Receive four letter command {}", command_ptr->name());

    try
    {
        String res = command_ptr->run();
        out->write(res.data(), res.size());
        out->next();
    }
    catch (...)
    {
        tryLogCurrentException(log, "Error when executing four letter command " + command_ptr->name());
    }

    return true;
}

WriteBuffer & KeeperTCPHandler::getWriteBuffer()
{
    if (compressed_out)
        return *compressed_out;
    return *out;
}

void KeeperTCPHandler::flushWriteBuffer()
{
    if (compressed_out)
        compressed_out->next();
    out->next();
}

void KeeperTCPHandler::finalizeWriteBuffer()
{
    if (compressed_out)
        compressed_out->finalize();
    out->finalize();
}

void KeeperTCPHandler::cancelWriteBuffer() noexcept
{
    if (compressed_out)
        compressed_out->cancel();
    if (out)
        out->cancel();
}

ReadBuffer & KeeperTCPHandler::getReadBuffer()
{
    if (compressed_in)
        return *compressed_in;
    return *in;
}

std::pair<Coordination::OpNum, Coordination::XID> KeeperTCPHandler::receiveRequest()
{
    auto & read_buffer = getReadBuffer();
    int32_t length;
    Coordination::read(length, read_buffer);
    int64_t xid;
    if (use_xid_64)
        Coordination::read(xid, read_buffer);
    else
    {
        int32_t read_xid;
        Coordination::read(read_xid, read_buffer);
        xid = read_xid;
    }

    Coordination::OpNum opnum;
    Coordination::read(opnum, read_buffer);

    Coordination::ZooKeeperRequestPtr request = Coordination::ZooKeeperRequestFactory::instance().get(opnum);
    request->xid = xid;

    auto request_validator = [&](const Coordination::ZooKeeperRequest & current_request)
    {
<<<<<<< HEAD
        if (!keeper_context->isOperationSupported(current_request.getOpNum()))
            throw Exception(ErrorCodes::BAD_ARGUMENTS, "Unsupported operation: {}, Path: '{}'", current_request.getOpNum(), current_request.getPath());
=======
        if (!keeper_dispatcher->getKeeperContext()->isOperationSupported(current_request.getOpNum()))
            throw Exception(ErrorCodes::BAD_ARGUMENTS, "Unsupported operation: {}", current_request.getOpNum());
>>>>>>> df115fa3
    };

    if (auto * multi_request = dynamic_cast<Coordination::ZooKeeperMultiRequest *>(request.get()))
    {
        multi_request->readImpl(read_buffer, request_validator);
    }
    else
    {
        request->readImpl(read_buffer);
        request_validator(*request);
    }


    if (!keeper_dispatcher->putRequest(request, session_id, use_xid_64))
        throw Exception(ErrorCodes::TIMEOUT_EXCEEDED, "Session {} already disconnected", session_id);

    if (keeper_context->shouldLogRequests())
        LOG_TRACE(log, "Received request:\n{}", request->toString(/*short_format=*/true));

    return std::make_pair(opnum, xid);
}

void KeeperTCPHandler::packageSent()
{
    conn_stats.incrementPacketsSent();
    keeper_dispatcher->incrementPacketsSent();
}

void KeeperTCPHandler::packageReceived()
{
    conn_stats.incrementPacketsReceived();
    keeper_dispatcher->incrementPacketsReceived();
}

void KeeperTCPHandler::updateStats(Coordination::ZooKeeperResponsePtr & response, const Coordination::ZooKeeperRequestPtr & request)
{
    /// update statistics ignoring watch response and heartbeat.
    if (response->xid != Coordination::WATCH_XID && response->getOpNum() != Coordination::OpNum::Heartbeat)
    {
        Int64 elapsed = (Poco::Timestamp() - operations[response->xid]);
        ProfileEvents::increment(ProfileEvents::KeeperTotalElapsedMicroseconds, elapsed);
        Int64 elapsed_ms = elapsed / 1000;

        if (request && elapsed_ms > static_cast<Int64>(keeper_context->getCoordinationSettings()[CoordinationSetting::log_slow_total_threshold_ms]))
        {
            LOG_INFO(
                log,
                "Total time to process a request in session {} took too long ({}ms).\nRequest info:\n{}",
                session_id,
                elapsed_ms,
                request->toString(/*short_format=*/true));
        }

        conn_stats.updateLatency(elapsed_ms);

        operations.erase(response->xid);
        keeper_dispatcher->updateKeeperStatLatency(elapsed_ms);

        last_op.set(std::make_unique<LastOp>(LastOp{
            .name = Coordination::toString(response->getOpNum()),
            .last_cxid = response->xid,
            .last_zxid = response->zxid,
            .last_response_time = Poco::Timestamp().epochMicroseconds() / 1000,
        }));
    }

}

KeeperConnectionStats & KeeperTCPHandler::getConnectionStats()
{
    return conn_stats;
}

void KeeperTCPHandler::dumpStats(WriteBufferFromOwnString & buf, bool brief)
{
    if (!connected.load(std::memory_order_acquire))
        return;

    auto & stats = getConnectionStats();

    writeText(' ', buf);
    writeText(socket().peerAddress().toString(), buf);
    writeText("(recved=", buf);
    writeIntText(stats.getPacketsReceived(), buf);
    writeText(",sent=", buf);
    writeIntText(stats.getPacketsSent(), buf);
    if (!brief)
    {
        if (session_id != 0)
        {
            writeText(",sid=0x", buf);
            writeText(getHexUIntLowercase(session_id), buf);

            writeText(",lop=", buf);
            LastOpPtr op = last_op.get();
            writeText(op->name, buf);
            writeText(",est=", buf);
            writeIntText(established.epochMicroseconds() / 1000, buf);
            writeText(",to=", buf);
            writeIntText(session_timeout.totalMilliseconds(), buf);
            int64_t last_cxid = op->last_cxid;
            if (last_cxid >= 0)
            {
                writeText(",lcxid=0x", buf);
                writeText(getHexUIntLowercase(last_cxid), buf);
            }
            writeText(",lzxid=0x", buf);
            writeText(getHexUIntLowercase(op->last_zxid), buf);
            writeText(",lresp=", buf);
            writeIntText(op->last_response_time, buf);

            writeText(",llat=", buf);
            writeIntText(stats.getLastLatency(), buf);
            writeText(",minlat=", buf);
            writeIntText(stats.getMinLatency(), buf);
            writeText(",avglat=", buf);
            writeIntText(stats.getAvgLatency(), buf);
            writeText(",maxlat=", buf);
            writeIntText(stats.getMaxLatency(), buf);
        }
    }
    writeText(')', buf);
    writeText('\n', buf);
}

void KeeperTCPHandler::resetStats()
{
    conn_stats.reset();
    last_op.set(std::make_unique<LastOp>(EMPTY_LAST_OP));
}

KeeperTCPHandler::~KeeperTCPHandler()
{
    cancelWriteBuffer();
    KeeperTCPHandler::unregisterConnection(this);
}

std::mutex KeeperTCPHandler::conns_mutex;
std::unordered_set<KeeperTCPHandler *> KeeperTCPHandler::connections;

void KeeperTCPHandler::registerConnection(KeeperTCPHandler * conn)
{
    std::lock_guard lock(conns_mutex);
    connections.insert(conn);
}

void KeeperTCPHandler::unregisterConnection(KeeperTCPHandler * conn)
{
    std::lock_guard lock(conns_mutex);
    connections.erase(conn);
}

void KeeperTCPHandler::dumpConnections(WriteBufferFromOwnString & buf, bool brief)
{
    std::lock_guard lock(conns_mutex);
    for (auto * conn : connections)
    {
        conn->dumpStats(buf, brief);
    }
}

void KeeperTCPHandler::resetConnsStats()
{
    std::lock_guard lock(conns_mutex);
    for (auto * conn : connections)
    {
        conn->resetStats();
    }
}

}

#endif<|MERGE_RESOLUTION|>--- conflicted
+++ resolved
@@ -660,13 +660,8 @@
 
     auto request_validator = [&](const Coordination::ZooKeeperRequest & current_request)
     {
-<<<<<<< HEAD
         if (!keeper_context->isOperationSupported(current_request.getOpNum()))
             throw Exception(ErrorCodes::BAD_ARGUMENTS, "Unsupported operation: {}, Path: '{}'", current_request.getOpNum(), current_request.getPath());
-=======
-        if (!keeper_dispatcher->getKeeperContext()->isOperationSupported(current_request.getOpNum()))
-            throw Exception(ErrorCodes::BAD_ARGUMENTS, "Unsupported operation: {}", current_request.getOpNum());
->>>>>>> df115fa3
     };
 
     if (auto * multi_request = dynamic_cast<Coordination::ZooKeeperMultiRequest *>(request.get()))
