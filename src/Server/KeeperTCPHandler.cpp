#include <Server/KeeperTCPHandler.h>

#if USE_NURAFT

#include <Common/ZooKeeper/ZooKeeperIO.h>
#include <Core/Types.h>
#include <IO/WriteBufferFromPocoSocket.h>
#include <IO/ReadBufferFromPocoSocket.h>
#include <Poco/Net/NetException.h>
#include <Common/CurrentThread.h>
#include <Common/Stopwatch.h>
#include <Common/NetException.h>
#include <Common/setThreadName.h>
#include <base/logger_useful.h>
#include <chrono>
#include <Common/PipeFDs.h>
#include <Poco/Util/AbstractConfiguration.h>
#include <IO/ReadBufferFromFileDescriptor.h>
#include <queue>
#include <mutex>
#include <Coordination/FourLetterCommand.h>
#include <Common/hex.h>


#ifdef POCO_HAVE_FD_EPOLL
    #include <sys/epoll.h>
#else
    #include <poll.h>
#endif


namespace DB
{

struct LastOp
{
public:
    String name{"NA"};
    int64_t last_cxid{-1};
    int64_t last_zxid{-1};
    int64_t last_response_time{0};
};

static const LastOp EMPTY_LAST_OP {"NA", -1, -1, 0};

namespace ErrorCodes
{
    extern const int SYSTEM_ERROR;
    extern const int LOGICAL_ERROR;
    extern const int UNEXPECTED_PACKET_FROM_CLIENT;
    extern const int TIMEOUT_EXCEEDED;
}

struct PollResult
{
    size_t responses_count{0};
    bool has_requests{false};
    bool error{false};
};

struct SocketInterruptablePollWrapper
{
    int sockfd;
    PipeFDs pipe;
    ReadBufferFromFileDescriptor response_in;

#if defined(POCO_HAVE_FD_EPOLL)
    int epollfd;
    epoll_event socket_event{};
    epoll_event pipe_event{};
#endif

    using InterruptCallback = std::function<void()>;

    explicit SocketInterruptablePollWrapper(const Poco::Net::StreamSocket & poco_socket_)
        : sockfd(poco_socket_.impl()->sockfd())
        , response_in(pipe.fds_rw[0])
    {
        pipe.setNonBlockingReadWrite();

#if defined(POCO_HAVE_FD_EPOLL)
        epollfd = epoll_create(2);
        if (epollfd < 0)
            throwFromErrno("Cannot epoll_create", ErrorCodes::SYSTEM_ERROR);

        socket_event.events = EPOLLIN | EPOLLERR | EPOLLPRI;
        socket_event.data.fd = sockfd;
        if (epoll_ctl(epollfd, EPOLL_CTL_ADD, sockfd, &socket_event) < 0)
        {
            ::close(epollfd);
            throwFromErrno("Cannot insert socket into epoll queue", ErrorCodes::SYSTEM_ERROR);
        }
        pipe_event.events = EPOLLIN | EPOLLERR | EPOLLPRI;
        pipe_event.data.fd = pipe.fds_rw[0];
        if (epoll_ctl(epollfd, EPOLL_CTL_ADD, pipe.fds_rw[0], &pipe_event) < 0)
        {
            ::close(epollfd);
            throwFromErrno("Cannot insert socket into epoll queue", ErrorCodes::SYSTEM_ERROR);
        }
#endif
    }

    int getResponseFD() const
    {
        return pipe.fds_rw[1];
    }

    PollResult poll(Poco::Timespan remaining_time, const std::shared_ptr<ReadBufferFromPocoSocket> & in)
    {

        bool socket_ready = false;
        bool fd_ready = false;

        if (in->available() != 0)
            socket_ready = true;

        if (response_in.available() != 0)
            fd_ready = true;

        int rc = 0;
        if (!fd_ready)
        {
#if defined(POCO_HAVE_FD_EPOLL)
            epoll_event evout[2];
            evout[0].data.fd = evout[1].data.fd = -1;
            do
            {
                Poco::Timestamp start;
                rc = epoll_wait(epollfd, evout, 2, remaining_time.totalMilliseconds());
                if (rc < 0 && errno == EINTR)
                {
                    Poco::Timestamp end;
                    Poco::Timespan waited = end - start;
                    if (waited < remaining_time)
                        remaining_time -= waited;
                    else
                        remaining_time = 0;
                }
            }
            while (rc < 0 && errno == EINTR);

            for (int i = 0; i < rc; ++i)
            {
                if (evout[i].data.fd == sockfd)
                    socket_ready = true;
                if (evout[i].data.fd == pipe.fds_rw[0])
                    fd_ready = true;
            }
#else
            pollfd poll_buf[2];
            poll_buf[0].fd = sockfd;
            poll_buf[0].events = POLLIN;
            poll_buf[1].fd = pipe.fds_rw[0];
            poll_buf[1].events = POLLIN;

            do
            {
                Poco::Timestamp start;
                rc = ::poll(poll_buf, 2, remaining_time.totalMilliseconds());
                if (rc < 0 && errno == POCO_EINTR)
                {
                    Poco::Timestamp end;
                    Poco::Timespan waited = end - start;
                    if (waited < remaining_time)
                        remaining_time -= waited;
                    else
                        remaining_time = 0;
                }
            }
            while (rc < 0 && errno == POCO_EINTR);

            if (rc >= 1 && poll_buf[0].revents & POLLIN)
                socket_ready = true;
            if (rc >= 1 && poll_buf[1].revents & POLLIN)
                fd_ready = true;
#endif
        }

        PollResult result{};
        result.has_requests = socket_ready;
        if (fd_ready)
        {
            UInt8 dummy;
            readIntBinary(dummy, response_in);
            result.responses_count = 1;
            auto available = response_in.available();
            response_in.ignore(available);
            result.responses_count += available;
        }

        if (rc < 0)
            result.error = true;

        return result;
    }

#if defined(POCO_HAVE_FD_EPOLL)
    ~SocketInterruptablePollWrapper()
    {
        ::close(epollfd);
    }
#endif
};

KeeperTCPHandler::KeeperTCPHandler(
    const Poco::Util::AbstractConfiguration & config_ref,
    std::shared_ptr<KeeperDispatcher> keeper_dispatcher_,
    Poco::Timespan receive_timeout_,
    Poco::Timespan send_timeout_,
    const Poco::Net::StreamSocket & socket_)
    : Poco::Net::TCPServerConnection(socket_)
<<<<<<< HEAD
    , server(server_)
    , log(&Poco::Logger::get("KeeperTCPHandler"))
    , global_context(Context::createCopy(server.context()))
    , keeper_dispatcher(global_context->getKeeperStorageDispatcher())
    , operation_timeout(0, global_context->getConfigRef().getUInt("keeper_server.coordination_settings.operation_timeout_ms", Coordination::DEFAULT_OPERATION_TIMEOUT_MS) * 1000)
    , session_timeout(0, global_context->getConfigRef().getUInt("keeper_server.coordination_settings.session_timeout_ms", Coordination::DEFAULT_SESSION_TIMEOUT_MS) * 1000)
=======
    , log(&Poco::Logger::get("KeeperTCPHandler"))
    , keeper_dispatcher(keeper_dispatcher_)
    , operation_timeout(
          0,
          config_ref.getUInt(
              "keeper_server.coordination_settings.operation_timeout_ms", Coordination::DEFAULT_OPERATION_TIMEOUT_MS) * 1000)
    , min_session_timeout(
          0,
          config_ref.getUInt(
              "keeper_server.coordination_settings.min_session_timeout_ms", Coordination::DEFAULT_MIN_SESSION_TIMEOUT_MS) * 1000)
    , max_session_timeout(
          0,
          config_ref.getUInt(
              "keeper_server.coordination_settings.session_timeout_ms", Coordination::DEFAULT_MAX_SESSION_TIMEOUT_MS) * 1000)
>>>>>>> df57f8e3
    , poll_wrapper(std::make_unique<SocketInterruptablePollWrapper>(socket_))
    , send_timeout(send_timeout_)
    , receive_timeout(receive_timeout_)
    , responses(std::make_unique<ThreadSafeResponseQueue>(std::numeric_limits<size_t>::max()))
    , last_op(std::make_unique<LastOp>(EMPTY_LAST_OP))
{
    KeeperTCPHandler::registerConnection(this);
}

void KeeperTCPHandler::sendHandshake(bool has_leader)
{
    Coordination::write(Coordination::SERVER_HANDSHAKE_LENGTH, *out);
    if (has_leader)
    {
        Coordination::write(Coordination::ZOOKEEPER_PROTOCOL_VERSION, *out);
    }
    else
    {
        /// Ignore connections if we are not leader, client will throw exception
        /// and reconnect to another replica faster. ClickHouse client provide
        /// clear message for such protocol version.
        Coordination::write(Coordination::KEEPER_PROTOCOL_VERSION_CONNECTION_REJECT, *out);
    }

    Coordination::write(static_cast<int32_t>(session_timeout.totalMilliseconds()), *out);
    Coordination::write(session_id, *out);
    std::array<char, Coordination::PASSWORD_LENGTH> passwd{};
    Coordination::write(passwd, *out);
    out->next();
}

void KeeperTCPHandler::run()
{
    runImpl();
}

Poco::Timespan KeeperTCPHandler::receiveHandshake(int32_t handshake_length)
{
    int32_t protocol_version;
    int64_t last_zxid_seen;
    int32_t timeout_ms;
    int64_t previous_session_id = 0;    /// We don't support session restore. So previous session_id is always zero.
    std::array<char, Coordination::PASSWORD_LENGTH> passwd {};

    if (!isHandShake(handshake_length))
        throw Exception("Unexpected handshake length received: " + toString(handshake_length), ErrorCodes::UNEXPECTED_PACKET_FROM_CLIENT);

    Coordination::read(protocol_version, *in);

    if (protocol_version != Coordination::ZOOKEEPER_PROTOCOL_VERSION)
        throw Exception("Unexpected protocol version: " + toString(protocol_version), ErrorCodes::UNEXPECTED_PACKET_FROM_CLIENT);

    Coordination::read(last_zxid_seen, *in);
    Coordination::read(timeout_ms, *in);

    /// TODO Stop ignoring this value
    Coordination::read(previous_session_id, *in);
    Coordination::read(passwd, *in);

    int8_t readonly;
    if (handshake_length == Coordination::CLIENT_HANDSHAKE_LENGTH_WITH_READONLY)
        Coordination::read(readonly, *in);

    return Poco::Timespan(0, timeout_ms * 1000);
}


void KeeperTCPHandler::runImpl()
{
    setThreadName("KeeperHandler");
    ThreadStatus thread_status;

    socket().setReceiveTimeout(receive_timeout);
    socket().setSendTimeout(send_timeout);
    socket().setNoDelay(true);

    in = std::make_shared<ReadBufferFromPocoSocket>(socket());
    out = std::make_shared<WriteBufferFromPocoSocket>(socket());

    if (in->eof())
    {
        LOG_WARNING(log, "Client has not sent any data.");
        return;
    }

    int32_t header;
    try
    {
        Coordination::read(header, *in);
    }
    catch (const Exception & e)
    {
        LOG_WARNING(log, "Error while read connection header {}", e.displayText());
        return;
    }

    /// All four letter word command code is larger than 2^24 or lower than 0.
    /// Hand shake package length must be lower than 2^24 and larger than 0.
    /// So collision never happens.
    int32_t four_letter_cmd = header;
    if (!isHandShake(four_letter_cmd))
    {
        tryExecuteFourLetterWordCmd(four_letter_cmd);
        return;
    }

    try
    {
        int32_t handshake_length = header;
        auto client_timeout = receiveHandshake(handshake_length);

        if (client_timeout == 0)
            client_timeout = Coordination::DEFAULT_SESSION_TIMEOUT_MS;
        session_timeout = std::max(client_timeout, min_session_timeout);
        session_timeout = std::min(session_timeout, max_session_timeout);
    }
    catch (const Exception & e) /// Typical for an incorrect username, password, or address.
    {
        LOG_WARNING(log, "Cannot receive handshake {}", e.displayText());
        return;
    }

    if (keeper_dispatcher->checkInit() && keeper_dispatcher->hasLeader())
    {
        try
        {
            LOG_INFO(log, "Requesting session ID for the new client");
            session_id = keeper_dispatcher->getSessionID(session_timeout.totalMilliseconds());
            LOG_INFO(log, "Received session ID {}", session_id);
        }
        catch (const Exception & e)
        {
            LOG_WARNING(log, "Cannot receive session id {}", e.displayText());
            sendHandshake(false);
            return;

        }

        sendHandshake(true);
    }
    else
    {
        String reason;
        if (!keeper_dispatcher->checkInit() && !keeper_dispatcher->hasLeader())
            reason = "server is not initialized yet and no alive leader exists";
        else if (!keeper_dispatcher->checkInit())
            reason = "server is not initialized yet";
        else
            reason = "no alive leader exists";

        LOG_WARNING(log, "Ignoring user request, because {}", reason);
        sendHandshake(false);
        return;
    }

    auto response_fd = poll_wrapper->getResponseFD();
    auto response_callback = [this, response_fd] (const Coordination::ZooKeeperResponsePtr & response)
    {
        if (!responses->push(response))
            throw Exception(ErrorCodes::SYSTEM_ERROR,
                "Could not push response with xid {} and zxid {}",
                response->xid,
                response->zxid);

        UInt8 single_byte = 1;
        [[maybe_unused]] int result = write(response_fd, &single_byte, sizeof(single_byte));
    };
    keeper_dispatcher->registerSession(session_id, response_callback);

    Stopwatch logging_stopwatch;
    auto log_long_operation = [&](const String & operation)
    {
        constexpr UInt64 operation_max_ms = 500;
        auto elapsed_ms = logging_stopwatch.elapsedMilliseconds();
        if (operation_max_ms < elapsed_ms)
            LOG_TEST(log, "{} for session {} took {} ms", operation, session_id, elapsed_ms);
        logging_stopwatch.restart();
    };

    session_stopwatch.start();
    bool close_received = false;

    try
    {
        while (true)
        {
            using namespace std::chrono_literals;

            PollResult result = poll_wrapper->poll(session_timeout, in);
            log_long_operation("Polling socket");
            if (result.has_requests && !close_received)
            {
                auto [received_op, received_xid] = receiveRequest();
                packageReceived();
                log_long_operation("Receiving request");

                if (received_op == Coordination::OpNum::Close)
                {
                    LOG_DEBUG(log, "Received close event with xid {} for session id #{}", received_xid, session_id);
                    close_xid = received_xid;
                    close_received = true;
                }
                else if (received_op == Coordination::OpNum::Heartbeat)
                {
                    LOG_TRACE(log, "Received heartbeat for session #{}", session_id);
                }
                else
                    operations[received_xid] = Poco::Timestamp();

                /// Each request restarts session stopwatch
                session_stopwatch.restart();
            }

            /// Process exact amount of responses from pipe
            /// otherwise state of responses queue and signaling pipe
            /// became inconsistent and race condition is possible.
            while (result.responses_count != 0)
            {
                Coordination::ZooKeeperResponsePtr response;

                if (!responses->tryPop(response))
                    throw Exception(ErrorCodes::LOGICAL_ERROR, "We must have ready response, but queue is empty. It's a bug.");
                log_long_operation("Waiting for response to be ready");

                if (response->xid == close_xid)
                {
                    LOG_DEBUG(log, "Session #{} successfully closed", session_id);
                    return;
                }

                updateStats(response);
                packageSent();

                response->write(*out);
                log_long_operation("Sending response");
                if (response->error == Coordination::Error::ZSESSIONEXPIRED)
                {
                    LOG_DEBUG(log, "Session #{} expired because server shutting down or quorum is not alive", session_id);
                    keeper_dispatcher->finishSession(session_id);
                    return;
                }

                result.responses_count--;
            }

            if (result.error)
                throw Exception("Exception happened while reading from socket", ErrorCodes::SYSTEM_ERROR);

            if (session_stopwatch.elapsedMicroseconds() > static_cast<UInt64>(session_timeout.totalMicroseconds()))
            {
                LOG_DEBUG(log, "Session #{} expired", session_id);
                keeper_dispatcher->finishSession(session_id);
                break;
            }
        }
    }
    catch (const Exception & ex)
    {
        log_long_operation("Unknown operation");
        LOG_TRACE(log, "Has {} responses in the queue", responses->size());
        LOG_INFO(log, "Got exception processing session #{}: {}", session_id, getExceptionMessage(ex, true));
        keeper_dispatcher->finishSession(session_id);
    }
}

bool KeeperTCPHandler::isHandShake(int32_t handshake_length)
{
    return handshake_length == Coordination::CLIENT_HANDSHAKE_LENGTH
    || handshake_length == Coordination::CLIENT_HANDSHAKE_LENGTH_WITH_READONLY;
}

bool KeeperTCPHandler::tryExecuteFourLetterWordCmd(int32_t command)
{
    if (!FourLetterCommandFactory::instance().isKnown(command))
    {
        LOG_WARNING(log, "invalid four letter command {}", IFourLetterCommand::toName(command));
        return false;
    }
    else if (!FourLetterCommandFactory::instance().isEnabled(command))
    {
        LOG_WARNING(log, "Not enabled four letter command {}", IFourLetterCommand::toName(command));
        return false;
    }
    else
    {
        auto command_ptr = FourLetterCommandFactory::instance().get(command);
        LOG_DEBUG(log, "Receive four letter command {}", command_ptr->name());

        try
        {
            String res = command_ptr->run();
            out->write(res.data(), res.size());
            out->next();
        }
        catch (...)
        {
            tryLogCurrentException(log, "Error when executing four letter command " + command_ptr->name());
        }

        return true;
    }
}

std::pair<Coordination::OpNum, Coordination::XID> KeeperTCPHandler::receiveRequest()
{
    int32_t length;
    Coordination::read(length, *in);
    int32_t xid;
    Coordination::read(xid, *in);

    Coordination::OpNum opnum;
    Coordination::read(opnum, *in);

    Coordination::ZooKeeperRequestPtr request = Coordination::ZooKeeperRequestFactory::instance().get(opnum);
    request->xid = xid;
    request->readImpl(*in);

    if (!keeper_dispatcher->putRequest(request, session_id))
        throw Exception(ErrorCodes::TIMEOUT_EXCEEDED, "Session {} already disconnected", session_id);
    return std::make_pair(opnum, xid);
}

void KeeperTCPHandler::packageSent()
{
    conn_stats.incrementPacketsSent();
    keeper_dispatcher->incrementPacketsSent();
}

void KeeperTCPHandler::packageReceived()
{
    conn_stats.incrementPacketsReceived();
    keeper_dispatcher->incrementPacketsReceived();
}

void KeeperTCPHandler::updateStats(Coordination::ZooKeeperResponsePtr & response)
{
    /// update statistics ignoring watch response and heartbeat.
    if (response->xid != Coordination::WATCH_XID && response->getOpNum() != Coordination::OpNum::Heartbeat)
    {
        Int64 elapsed = (Poco::Timestamp() - operations[response->xid]) / 1000;
        conn_stats.updateLatency(elapsed);

        operations.erase(response->xid);
        keeper_dispatcher->updateKeeperStatLatency(elapsed);

        last_op.set(std::make_unique<LastOp>(LastOp{
            .name = Coordination::toString(response->getOpNum()),
            .last_cxid = response->xid,
            .last_zxid = response->zxid,
            .last_response_time = Poco::Timestamp().epochMicroseconds() / 1000,
        }));
    }

}

KeeperConnectionStats & KeeperTCPHandler::getConnectionStats()
{
    return conn_stats;
}

void KeeperTCPHandler::dumpStats(WriteBufferFromOwnString & buf, bool brief)
{
    auto & stats = getConnectionStats();

    writeText(' ', buf);
    writeText(socket().peerAddress().toString(), buf);
    writeText("(recved=", buf);
    writeIntText(stats.getPacketsReceived(), buf);
    writeText(",sent=", buf);
    writeIntText(stats.getPacketsSent(), buf);
    if (!brief)
    {
        if (session_id != 0)
        {
            writeText(",sid=0x", buf);
            writeText(getHexUIntLowercase(session_id), buf);

            writeText(",lop=", buf);
            LastOpPtr op = last_op.get();
            writeText(op->name, buf);
            writeText(",est=", buf);
            writeIntText(established.epochMicroseconds() / 1000, buf);
            writeText(",to=", buf);
            writeIntText(session_timeout.totalMilliseconds(), buf);
            int64_t last_cxid = op->last_cxid;
            if (last_cxid >= 0)
            {
                writeText(",lcxid=0x", buf);
                writeText(getHexUIntLowercase(last_cxid), buf);
            }
            writeText(",lzxid=0x", buf);
            writeText(getHexUIntLowercase(op->last_zxid), buf);
            writeText(",lresp=", buf);
            writeIntText(op->last_response_time, buf);

            writeText(",llat=", buf);
            writeIntText(stats.getLastLatency(), buf);
            writeText(",minlat=", buf);
            writeIntText(stats.getMinLatency(), buf);
            writeText(",avglat=", buf);
            writeIntText(stats.getAvgLatency(), buf);
            writeText(",maxlat=", buf);
            writeIntText(stats.getMaxLatency(), buf);
        }
    }
    writeText(')', buf);
    writeText('\n', buf);
}

void KeeperTCPHandler::resetStats()
{
    conn_stats.reset();
    last_op.set(std::make_unique<LastOp>(EMPTY_LAST_OP));
}

KeeperTCPHandler::~KeeperTCPHandler()
{
    KeeperTCPHandler::unregisterConnection(this);
}

std::mutex KeeperTCPHandler::conns_mutex;
std::unordered_set<KeeperTCPHandler *> KeeperTCPHandler::connections;

void KeeperTCPHandler::registerConnection(KeeperTCPHandler * conn)
{
    std::lock_guard lock(conns_mutex);
    connections.insert(conn);
}

void KeeperTCPHandler::unregisterConnection(KeeperTCPHandler * conn)
{
    std::lock_guard lock(conns_mutex);
    connections.erase(conn);
}

void KeeperTCPHandler::dumpConnections(WriteBufferFromOwnString & buf, bool brief)
{
    std::lock_guard lock(conns_mutex);
    for (auto * conn : connections)
    {
        conn->dumpStats(buf, brief);
    }
}

void KeeperTCPHandler::resetConnsStats()
{
    std::lock_guard lock(conns_mutex);
    for (auto * conn : connections)
    {
        conn->resetStats();
    }
}

}

#endif<|MERGE_RESOLUTION|>--- conflicted
+++ resolved
@@ -209,14 +209,6 @@
     Poco::Timespan send_timeout_,
     const Poco::Net::StreamSocket & socket_)
     : Poco::Net::TCPServerConnection(socket_)
-<<<<<<< HEAD
-    , server(server_)
-    , log(&Poco::Logger::get("KeeperTCPHandler"))
-    , global_context(Context::createCopy(server.context()))
-    , keeper_dispatcher(global_context->getKeeperStorageDispatcher())
-    , operation_timeout(0, global_context->getConfigRef().getUInt("keeper_server.coordination_settings.operation_timeout_ms", Coordination::DEFAULT_OPERATION_TIMEOUT_MS) * 1000)
-    , session_timeout(0, global_context->getConfigRef().getUInt("keeper_server.coordination_settings.session_timeout_ms", Coordination::DEFAULT_SESSION_TIMEOUT_MS) * 1000)
-=======
     , log(&Poco::Logger::get("KeeperTCPHandler"))
     , keeper_dispatcher(keeper_dispatcher_)
     , operation_timeout(
@@ -231,7 +223,6 @@
           0,
           config_ref.getUInt(
               "keeper_server.coordination_settings.session_timeout_ms", Coordination::DEFAULT_MAX_SESSION_TIMEOUT_MS) * 1000)
->>>>>>> df57f8e3
     , poll_wrapper(std::make_unique<SocketInterruptablePollWrapper>(socket_))
     , send_timeout(send_timeout_)
     , receive_timeout(receive_timeout_)
