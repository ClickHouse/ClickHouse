#include <algorithm>
#include <iomanip>
#include <iterator>
#include <memory>
#include <mutex>
#include <vector>
#include <string.h>
#include <base/types.h>
#include <base/scope_guard.h>
#include <Poco/Net/NetException.h>
#include <Poco/Util/LayeredConfiguration.h>
#include <Common/CurrentThread.h>
#include <Common/Stopwatch.h>
#include <Common/NetException.h>
#include <Common/setThreadName.h>
#include <Common/OpenSSLHelpers.h>
#include <IO/Progress.h>
#include <Compression/CompressedReadBuffer.h>
#include <Compression/CompressedWriteBuffer.h>
#include <IO/ReadBufferFromPocoSocket.h>
#include <IO/WriteBufferFromPocoSocket.h>
#include <IO/LimitReadBuffer.h>
#include <IO/ReadHelpers.h>
#include <IO/WriteHelpers.h>
#include <IO/copyData.h>
#include <Formats/NativeReader.h>
#include <Formats/NativeWriter.h>
#include <Interpreters/executeQuery.h>
#include <Interpreters/TablesStatus.h>
#include <Interpreters/InternalTextLogsQueue.h>
#include <Interpreters/OpenTelemetrySpanLog.h>
#include <Server/ProxyProtocolHandler.h>
#include <Interpreters/Session.h>
#include <Interpreters/ProfileEventsExt.h>
#include <Storages/StorageReplicatedMergeTree.h>
#include <Storages/MergeTree/MergeTreeDataPartUUID.h>
#include <Storages/StorageS3Cluster.h>
#include <Core/ExternalTable.h>
#include <Access/Credentials.h>
#include <Storages/ColumnDefault.h>
#include <DataTypes/DataTypeLowCardinality.h>
#include <DataTypes/DataTypeEnum.h>
#include <Compression/CompressionFactory.h>
#include <base/logger_useful.h>
#include <Common/CurrentMetrics.h>
#include <fmt/format.h>

#include <Processors/Executors/PullingAsyncPipelineExecutor.h>
#include <Processors/Executors/PushingPipelineExecutor.h>
#include <Processors/Executors/PushingAsyncPipelineExecutor.h>
#include <Processors/Executors/CompletedPipelineExecutor.h>
#include <Processors/Sinks/SinkToStorage.h>

#include "Core/Protocol.h"
#include "TCPHandler.h"

#if !defined(ARCADIA_BUILD)
#    include <Common/config_version.h>
#endif

namespace CurrentMetrics
{
    extern const Metric QueryThread;
}

namespace DB
{

namespace ErrorCodes
{
    extern const int LOGICAL_ERROR;
    extern const int IP_ADDRESS_NOT_ALLOWED;
    extern const int ATTEMPT_TO_READ_AFTER_EOF;
    extern const int CLIENT_HAS_CONNECTED_TO_WRONG_PORT;
    extern const int UNKNOWN_EXCEPTION;
    extern const int UNKNOWN_PACKET_FROM_CLIENT;
    extern const int POCO_EXCEPTION;
    extern const int SOCKET_TIMEOUT;
    extern const int UNEXPECTED_PACKET_FROM_CLIENT;
    extern const int SUPPORT_IS_DISABLED;
    extern const int UNKNOWN_PROTOCOL;
}

TCPHandler::TCPHandler(
    IServer & server_,
    const Poco::Net::StreamSocket & socket_,
    std::string server_display_name_,
    const TCPInterfaceConfigBase & config_
)
    : IndirectTCPServerConnection(config_.name, socket_, config_.proxies)
    , server(server_)
    , log(&Poco::Logger::get("TCPHandler"))
    , config(config_)
    , server_display_name(std::move(server_display_name_))
{
}

TCPHandler::~TCPHandler()
{
    try
    {
        state.reset();
        if (out)
            out->next();
    }
    catch (...)
    {
        tryLogCurrentException(__PRETTY_FUNCTION__);
    }
}

void TCPHandler::runImpl()
{
    setThreadName("TCPHandler");
    ThreadStatus thread_status;

    session = std::make_unique<Session>(server.context(), ClientInfo::Interface::TCP);
    extractConnectionSettingsFromContext(server.context());

    socket().setReceiveTimeout(receive_timeout);
    socket().setSendTimeout(send_timeout);
    socket().setNoDelay(true);

    handleProxyProtocol(socket());
    if (!config.allow_direct && !isIndirect())
        throw Exception("Direct connections are not allowed on the interface", ErrorCodes::IP_ADDRESS_NOT_ALLOWED);

    session->getClientInfo().forwarded_for = Util::joinAddresses(getAddressChain());

    in = std::make_shared<ReadBufferFromPocoSocket>(socket());
    out = std::make_shared<WriteBufferFromPocoSocket>(socket());

    if (in->eof())
    {
        LOG_INFO(log, "Client has not sent any data.");
        return;
    }

    /// User will be authenticated here. It will also set settings from user profile into connection_context.
    try
    {
        receiveHello();
        sendHello();

        if (!is_interserver_mode) /// In interserver mode queries are executed without a session context.
        {
            session->makeSessionContext();

            /// If session created, then settings in session context has been updated.
            /// So it's better to update the connection settings for flexibility.
            extractConnectionSettingsFromContext(session->sessionContext());

            /// When connecting, the default database could be specified.
            if (!default_database.empty())
                session->sessionContext()->setCurrentDatabase(default_database);
        }
    }
    catch (const Exception & e) /// Typical for an incorrect username, password, or address.
    {
        if (e.code() == ErrorCodes::CLIENT_HAS_CONNECTED_TO_WRONG_PORT)
        {
            LOG_DEBUG(log, "Client has connected to wrong port.");
            return;
        }

        if (e.code() == ErrorCodes::ATTEMPT_TO_READ_AFTER_EOF)
        {
            LOG_INFO(log, "Client has gone away.");
            return;
        }

        try
        {
            /// We try to send error information to the client.
            sendException(e, send_exception_with_stack_trace);
        }
        catch (...) {}

        throw;
    }

    while (true)
    {
        /// We are waiting for a packet from the client. Thus, every `poll_interval` seconds check whether we need to shut down.
        {
            Stopwatch idle_time;
            UInt64 timeout_ms = std::min(poll_interval, idle_connection_timeout) * 1000000;
            while (!server.isCancelled() && !static_cast<ReadBufferFromPocoSocket &>(*in).poll(timeout_ms))
            {
                if (idle_time.elapsedSeconds() > idle_connection_timeout)
                {
                    LOG_TRACE(log, "Closing idle connection");
                    return;
                }
            }
        }

        /// If we need to shut down, or client disconnects.
        if (server.isCancelled() || in->eof())
            break;

        Stopwatch watch;
        state.reset();

        /// Initialized later.
        std::optional<CurrentThread::QueryScope> query_scope;

        /** An exception during the execution of request (it must be sent over the network to the client).
         *  The client will be able to accept it, if it did not happen while sending another packet and the client has not disconnected yet.
         */
        std::optional<DB::Exception> exception;
        bool network_error = false;

        try
        {
            /// If a user passed query-local timeouts, reset socket to initial state at the end of the query
            SCOPE_EXIT({state.timeout_setter.reset();});

            /** If Query - process it. If Ping or Cancel - go back to the beginning.
             *  There may come settings for a separate query that modify `query_context`.
             *  It's possible to receive part uuids packet before the query, so then receivePacket has to be called twice.
             */
            if (!receivePacket())
                continue;

            /** If part_uuids got received in previous packet, trying to read again.
              */
            if (state.empty() && state.part_uuids_to_ignore && !receivePacket())
                continue;

            query_scope.emplace(query_context);

            /// If query received, then settings in query_context has been updated.
            /// So it's better to update the connection settings for flexibility.
            extractConnectionSettingsFromContext(query_context);

            /// Sync timeouts on client and server during current query to avoid dangling queries on server
            /// NOTE: We use send_timeout for the receive timeout and vice versa (change arguments ordering in TimeoutSetter),
            ///  because send_timeout is client-side setting which has opposite meaning on the server side.
            /// NOTE: these settings are applied only for current connection (not for distributed tables' connections)
            state.timeout_setter = std::make_unique<TimeoutSetter>(socket(), receive_timeout, send_timeout);

            std::mutex fatal_error_mutex;

            /// Should we send internal logs to client?
            const auto client_logs_level = query_context->getSettingsRef().send_logs_level;
            if (client_tcp_protocol_version >= DBMS_MIN_REVISION_WITH_SERVER_LOGS
                && client_logs_level != LogsLevel::none)
            {
                state.logs_queue = std::make_shared<InternalTextLogsQueue>();
                state.logs_queue->max_priority = Poco::Logger::parseLevel(client_logs_level.toString());
                CurrentThread::attachInternalTextLogsQueue(state.logs_queue, client_logs_level);
                CurrentThread::setFatalErrorCallback([this, &fatal_error_mutex]
                {
                    std::lock_guard lock(fatal_error_mutex);
                    sendLogs();
                });
            }
            if (client_tcp_protocol_version >= DBMS_MIN_PROTOCOL_VERSION_WITH_PROFILE_EVENTS)
            {
                state.profile_queue = std::make_shared<InternalProfileEventsQueue>(std::numeric_limits<int>::max());
                CurrentThread::attachInternalProfileEventsQueue(state.profile_queue);
            }

            query_context->setExternalTablesInitializer([this] (ContextPtr context)
            {
                if (context != query_context)
                    throw Exception("Unexpected context in external tables initializer", ErrorCodes::LOGICAL_ERROR);

                /// Get blocks of temporary tables
                readData();

                /// Reset the input stream, as we received an empty block while receiving external table data.
                /// So, the stream has been marked as cancelled and we can't read from it anymore.
                state.block_in.reset();
                state.maybe_compressed_in.reset(); /// For more accurate accounting by MemoryTracker.
            });

            /// Send structure of columns to client for function input()
            query_context->setInputInitializer([this] (ContextPtr context, const StoragePtr & input_storage)
            {
                if (context != query_context)
                    throw Exception("Unexpected context in Input initializer", ErrorCodes::LOGICAL_ERROR);

                auto metadata_snapshot = input_storage->getInMemoryMetadataPtr();
                state.need_receive_data_for_input = true;

                /// Send ColumnsDescription for input storage.
                if (client_tcp_protocol_version >= DBMS_MIN_REVISION_WITH_COLUMN_DEFAULTS_METADATA
                    && query_context->getSettingsRef().input_format_defaults_for_omitted_fields)
                {
                    sendTableColumns(metadata_snapshot->getColumns());
                }

                /// Send block to the client - input storage structure.
                state.input_header = metadata_snapshot->getSampleBlock();
                sendData(state.input_header);
            });

            query_context->setInputBlocksReaderCallback([this] (ContextPtr context) -> Block
            {
                if (context != query_context)
                    throw Exception("Unexpected context in InputBlocksReader", ErrorCodes::LOGICAL_ERROR);

                if (!readDataNext())
                {
                    state.block_in.reset();
                    state.maybe_compressed_in.reset();
                    return Block();
                }
                return state.block_for_input;
            });

            customizeContext(query_context);

            /// This callback is needed for requesting read tasks inside pipeline for distributed processing
            query_context->setReadTaskCallback([this]() -> String
            {
                std::lock_guard lock(task_callback_mutex);
                sendReadTaskRequestAssumeLocked();
                return receiveReadTaskResponseAssumeLocked();
            });

            /// Processing Query
            state.io = executeQuery(state.query, query_context, false, state.stage);

            after_check_cancelled.restart();
            after_send_progress.restart();

            if (state.io.pipeline.pushing())
            /// FIXME: check explicitly that insert query suggests to receive data via native protocol,
            {
                state.need_receive_data_for_insert = true;
                processInsertQuery();
            }
            else if (state.io.pipeline.pulling())
            {
                processOrdinaryQueryWithProcessors();
            }
            else if (state.io.pipeline.completed())
            {
                CompletedPipelineExecutor executor(state.io.pipeline);
                /// Should not check for cancel in case of input.
                if (!state.need_receive_data_for_input)
                {
                    auto callback = [this, &fatal_error_mutex]()
                    {
                        std::lock_guard lock(fatal_error_mutex);

                        if (isQueryCancelled())
                            return true;

                        sendProgress();
                        sendLogs();

                        return false;
                    };

                    executor.setCancelCallback(callback, interactive_delay / 1000);
                }
                executor.execute();
            }

            state.io.onFinish();

            /// Do it before sending end of stream, to have a chance to show log message in client.
            query_scope->logPeakMemoryUsage();

            if (state.is_connection_closed)
                break;

            sendLogs();
            sendEndOfStream();

            /// QueryState should be cleared before QueryScope, since otherwise
            /// the MemoryTracker will be wrong for possible deallocations.
            /// (i.e. deallocations from the Aggregator with two-level aggregation)
            state.reset();
            query_scope.reset();
        }
        catch (const Exception & e)
        {
            state.io.onException();
            exception.emplace(e);

            if (e.code() == ErrorCodes::UNKNOWN_PACKET_FROM_CLIENT)
                throw;

            /// If there is UNEXPECTED_PACKET_FROM_CLIENT emulate network_error
            /// to break the loop, but do not throw to send the exception to
            /// the client.
            if (e.code() == ErrorCodes::UNEXPECTED_PACKET_FROM_CLIENT)
                network_error = true;

            /// If a timeout occurred, try to inform client about it and close the session
            if (e.code() == ErrorCodes::SOCKET_TIMEOUT)
                network_error = true;
        }
        catch (const Poco::Net::NetException & e)
        {
            /** We can get here if there was an error during connection to the client,
             *  or in connection with a remote server that was used to process the request.
             *  It is not possible to distinguish between these two cases.
             *  Although in one of them, we have to send exception to the client, but in the other - we can not.
             *  We will try to send exception to the client in any case - see below.
             */
            state.io.onException();
            exception.emplace(Exception::CreateFromPocoTag{}, e);
        }
        catch (const Poco::Exception & e)
        {
            state.io.onException();
            exception.emplace(Exception::CreateFromPocoTag{}, e);
        }
// Server should die on std logic errors in debug, like with assert()
// or ErrorCodes::LOGICAL_ERROR. This helps catch these errors in
// tests.
#ifndef NDEBUG
        catch (const std::logic_error & e)
        {
            state.io.onException();
            exception.emplace(Exception::CreateFromSTDTag{}, e);
            sendException(*exception, send_exception_with_stack_trace);
            std::abort();
        }
#endif
        catch (const std::exception & e)
        {
            state.io.onException();
            exception.emplace(Exception::CreateFromSTDTag{}, e);
        }
        catch (...)
        {
            state.io.onException();
            exception.emplace("Unknown exception", ErrorCodes::UNKNOWN_EXCEPTION);
        }

        try
        {
            if (exception)
            {
                try
                {
                    /// Try to send logs to client, but it could be risky too
                    /// Assume that we can't break output here
                    sendLogs();
                }
                catch (...)
                {
                    tryLogCurrentException(log, "Can't send logs to client");
                }

                const auto & e = *exception;
                LOG_ERROR(log, getExceptionMessage(e, true));
                sendException(*exception, send_exception_with_stack_trace);
            }
        }
        catch (...)
        {
            /** Could not send exception information to the client. */
            network_error = true;
            LOG_WARNING(log, "Client has gone away.");
        }

        try
        {
            /// A query packet is always followed by one or more data packets.
            /// If some of those data packets are left, try to skip them.
            if (exception && !state.empty() && !state.read_all_data)
                skipData();
        }
        catch (...)
        {
            network_error = true;
            LOG_WARNING(log, "Can't skip data packets after query failure.");
        }

        try
        {
            /// QueryState should be cleared before QueryScope, since otherwise
            /// the MemoryTracker will be wrong for possible deallocations.
            /// (i.e. deallocations from the Aggregator with two-level aggregation)
            state.reset();
            query_scope.reset();
        }
        catch (...)
        {
            /** During the processing of request, there was an exception that we caught and possibly sent to client.
             *  When destroying the request pipeline execution there was a second exception.
             *  For example, a pipeline could run in multiple threads, and an exception could occur in each of them.
             *  Ignore it.
             */
        }

        watch.stop();

        LOG_DEBUG(log, "Processed in {} sec.", watch.elapsedSeconds());

        /// It is important to destroy query context here. We do not want it to live arbitrarily longer than the query.
        query_context.reset();

        if (network_error)
            break;
    }
}


void TCPHandler::extractConnectionSettingsFromContext(const ContextPtr & context)
{
    const auto & settings = context->getSettingsRef();
    send_exception_with_stack_trace = settings.calculate_text_stack_trace;
    send_timeout = settings.send_timeout;
    receive_timeout = settings.receive_timeout;
    poll_interval = settings.poll_interval;
    idle_connection_timeout = settings.idle_connection_timeout;
    interactive_delay = settings.interactive_delay;
    sleep_in_send_tables_status = settings.sleep_in_send_tables_status_ms;
    unknown_packet_in_send_data = settings.unknown_packet_in_send_data;
    sleep_in_receive_cancel = settings.sleep_in_receive_cancel_ms;
}


bool TCPHandler::readDataNext()
{
    Stopwatch watch(CLOCK_MONOTONIC_COARSE);

    /// Poll interval should not be greater than receive_timeout
    constexpr UInt64 min_timeout_ms = 5000; // 5 ms
    UInt64 timeout_ms = std::max(min_timeout_ms, std::min(poll_interval * 1000000, static_cast<UInt64>(receive_timeout.totalMicroseconds())));
    bool read_ok = false;

    /// We are waiting for a packet from the client. Thus, every `POLL_INTERVAL` seconds check whether we need to shut down.
    while (true)
    {
        if (static_cast<ReadBufferFromPocoSocket &>(*in).poll(timeout_ms))
        {
            /// If client disconnected.
            if (in->eof())
            {
                LOG_INFO(log, "Client has dropped the connection, cancel the query.");
                state.is_connection_closed = true;
                break;
            }

            /// We accept and process data.
            read_ok = receivePacket();
            break;
        }

        /// Do we need to shut down?
        if (server.isCancelled())
            break;

        /** Have we waited for data for too long?
         *  If we periodically poll, the receive_timeout of the socket itself does not work.
         *  Therefore, an additional check is added.
         */
        Float64 elapsed = watch.elapsedSeconds();
        if (elapsed > static_cast<Float64>(receive_timeout.totalSeconds()))
        {
            throw Exception(ErrorCodes::SOCKET_TIMEOUT,
                            "Timeout exceeded while receiving data from client. Waited for {} seconds, timeout is {} seconds.",
                            static_cast<size_t>(elapsed), receive_timeout.totalSeconds());
        }
    }

    if (read_ok)
        sendLogs();
    else
        state.read_all_data = true;

    return read_ok;
}


void TCPHandler::readData()
{
    sendLogs();

    while (readDataNext())
        ;
}


void TCPHandler::skipData()
{
    state.skipping_data = true;
    SCOPE_EXIT({ state.skipping_data = false; });

    while (readDataNext())
        ;
}


void TCPHandler::processInsertQuery()
{
    size_t num_threads = state.io.pipeline.getNumThreads();

    auto send_table_columns = [&]()
    {
        /// Send ColumnsDescription for insertion table
        if (client_tcp_protocol_version >= DBMS_MIN_REVISION_WITH_COLUMN_DEFAULTS_METADATA)
        {
            const auto & table_id = query_context->getInsertionTable();
            if (query_context->getSettingsRef().input_format_defaults_for_omitted_fields)
            {
                if (!table_id.empty())
                {
                    auto storage_ptr = DatabaseCatalog::instance().getTable(table_id, query_context);
                    sendTableColumns(storage_ptr->getInMemoryMetadataPtr()->getColumns());
                }
            }
        }
    };

    if (num_threads > 1)
    {
        PushingAsyncPipelineExecutor executor(state.io.pipeline);
        /** Made above the rest of the lines, so that in case of `writePrefix` function throws an exception,
        *  client receive exception before sending data.
        */
        executor.start();

        send_table_columns();

        /// Send block to the client - table structure.
        sendData(executor.getHeader());

        sendLogs();

        while (readDataNext())
            executor.push(std::move(state.block_for_insert));

        executor.finish();
    }
    else
    {
        PushingPipelineExecutor executor(state.io.pipeline);
        executor.start();

        send_table_columns();

        sendData(executor.getHeader());

        sendLogs();

        while (readDataNext())
            executor.push(std::move(state.block_for_insert));

        executor.finish();
    }
}


void TCPHandler::processOrdinaryQueryWithProcessors()
{
    auto & pipeline = state.io.pipeline;

    if (query_context->getSettingsRef().allow_experimental_query_deduplication)
        sendPartUUIDs();

    /// Send header-block, to allow client to prepare output format for data to send.
    {
        const auto & header = pipeline.getHeader();

        if (header)
            sendData(header);
    }

    {
        PullingAsyncPipelineExecutor executor(pipeline);
        CurrentMetrics::Increment query_thread_metric_increment{CurrentMetrics::QueryThread};

        Block block;
        while (executor.pull(block, interactive_delay / 1000))
        {
            std::lock_guard lock(task_callback_mutex);

            if (isQueryCancelled())
            {
                /// A packet was received requesting to stop execution of the request.
                executor.cancel();
                break;
            }

            if (after_send_progress.elapsed() / 1000 >= interactive_delay)
            {
                /// Some time passed and there is a progress.
                after_send_progress.restart();
                sendProgress();
                sendProfileEvents();
            }

            sendLogs();

            if (block)
            {
                if (!state.io.null_format)
                    sendData(block);
            }
        }

        /** If data has run out, we will send the profiling data and total values to
          * the last zero block to be able to use
          * this information in the suffix output of stream.
          * If the request was interrupted, then `sendTotals` and other methods could not be called,
          *  because we have not read all the data yet,
          *  and there could be ongoing calculations in other threads at the same time.
          */
        if (!isQueryCancelled())
        {
            sendTotals(executor.getTotalsBlock());
            sendExtremes(executor.getExtremesBlock());
            sendProfileInfo(executor.getProfileInfo());
            sendProgress();
            sendLogs();
            sendProfileEvents();
        }

        if (state.is_connection_closed)
            return;

        sendData({});
    }

    sendProgress();
}


void TCPHandler::processTablesStatusRequest()
{
    TablesStatusRequest request;
    request.read(*in, client_tcp_protocol_version);

    ContextPtr context_to_resolve_table_names = session->sessionContext() ? session->sessionContext() : server.context();

    TablesStatusResponse response;
    for (const QualifiedTableName & table_name: request.tables)
    {
        auto resolved_id = context_to_resolve_table_names->tryResolveStorageID({table_name.database, table_name.table});
        StoragePtr table = DatabaseCatalog::instance().tryGetTable(resolved_id, context_to_resolve_table_names);
        if (!table)
            continue;

        TableStatus status;
        if (auto * replicated_table = dynamic_cast<StorageReplicatedMergeTree *>(table.get()))
        {
            status.is_replicated = true;
            status.absolute_delay = replicated_table->getAbsoluteDelay();
        }
        else
            status.is_replicated = false; //-V1048

        response.table_states_by_id.emplace(table_name, std::move(status));
    }


    writeVarUInt(Protocol::Server::TablesStatusResponse, *out);

    /// For testing hedged requests
    if (sleep_in_send_tables_status.totalMilliseconds())
    {
        out->next();
        std::chrono::milliseconds ms(sleep_in_send_tables_status.totalMilliseconds());
        std::this_thread::sleep_for(ms);
    }

    response.write(*out, client_tcp_protocol_version);
}

void TCPHandler::receiveUnexpectedTablesStatusRequest()
{
    TablesStatusRequest skip_request;
    skip_request.read(*in, client_tcp_protocol_version);

    throw NetException("Unexpected packet TablesStatusRequest received from client", ErrorCodes::UNEXPECTED_PACKET_FROM_CLIENT);
}

void TCPHandler::sendPartUUIDs()
{
    auto uuids = query_context->getPartUUIDs()->get();
    if (!uuids.empty())
    {
        for (const auto & uuid : uuids)
            LOG_TRACE(log, "Sending UUID: {}", toString(uuid));

        writeVarUInt(Protocol::Server::PartUUIDs, *out);
        writeVectorBinary(uuids, *out);
        out->next();
    }
}


void TCPHandler::sendReadTaskRequestAssumeLocked()
{
    writeVarUInt(Protocol::Server::ReadTaskRequest, *out);
    out->next();
}

void TCPHandler::sendProfileInfo(const ProfileInfo & info)
{
    writeVarUInt(Protocol::Server::ProfileInfo, *out);
    info.write(*out);
    out->next();
}


void TCPHandler::sendTotals(const Block & totals)
{
    if (totals)
    {
        initBlockOutput(totals);

        writeVarUInt(Protocol::Server::Totals, *out);
        writeStringBinary("", *out);

        state.block_out->write(totals);
        state.maybe_compressed_out->next();
        out->next();
    }
}


void TCPHandler::sendExtremes(const Block & extremes)
{
    if (extremes)
    {
        initBlockOutput(extremes);

        writeVarUInt(Protocol::Server::Extremes, *out);
        writeStringBinary("", *out);

        state.block_out->write(extremes);
        state.maybe_compressed_out->next();
        out->next();
    }
}


<<<<<<< HEAD
=======
namespace
{
    using namespace ProfileEvents;

    constexpr size_t NAME_COLUMN_INDEX  = 4;
    constexpr size_t VALUE_COLUMN_INDEX = 5;

    struct ProfileEventsSnapshot
    {
        UInt64 thread_id;
        ProfileEvents::Counters::Snapshot counters;
        Int64 memory_usage;
        time_t current_time;
    };

    /*
     * Add records about provided non-zero ProfileEvents::Counters.
     */
    void dumpProfileEvents(
        ProfileEventsSnapshot const & snapshot,
        MutableColumns & columns,
        String const & host_name)
    {
        size_t rows = 0;
        auto & name_column = columns[NAME_COLUMN_INDEX];
        auto & value_column = columns[VALUE_COLUMN_INDEX];
        for (ProfileEvents::Event event = 0; event < ProfileEvents::Counters::num_counters; ++event)
        {
            UInt64 value = snapshot.counters[event];

            if (value == 0)
                continue;

            const char * desc = ProfileEvents::getName(event);
            name_column->insertData(desc, strlen(desc));
            value_column->insert(value);
            rows++;
        }

        // Fill the rest of the columns with data
        for (size_t row = 0; row < rows; ++row)
        {
            size_t i = 0;
            columns[i++]->insertData(host_name.data(), host_name.size());
            columns[i++]->insert(UInt64(snapshot.current_time));
            columns[i++]->insert(UInt64{snapshot.thread_id});
            columns[i++]->insert(ProfileEvents::Type::INCREMENT);
        }
    }

    void dumpMemoryTracker(
        ProfileEventsSnapshot const & snapshot,
        MutableColumns & columns,
        String const & host_name)
    {
        {
            size_t i = 0;
            columns[i++]->insertData(host_name.data(), host_name.size());
            columns[i++]->insert(UInt64(snapshot.current_time));
            columns[i++]->insert(UInt64{snapshot.thread_id});
            columns[i++]->insert(ProfileEvents::Type::GAUGE);

            columns[i++]->insertData(MemoryTracker::USAGE_EVENT_NAME, strlen(MemoryTracker::USAGE_EVENT_NAME));
            columns[i++]->insert(snapshot.memory_usage);
        }
    }
}


void TCPHandler::sendProfileEvents()
{
    if (client_tcp_protocol_version < DBMS_MIN_PROTOCOL_VERSION_WITH_PROFILE_EVENTS)
        return;

    NamesAndTypesList column_names_and_types = {
        { "host_name",    std::make_shared<DataTypeString>()   },
        { "current_time", std::make_shared<DataTypeDateTime>() },
        { "thread_id",    std::make_shared<DataTypeUInt64>()   },
        { "type",         ProfileEvents::TypeEnum              },
        { "name",         std::make_shared<DataTypeString>()   },
        { "value",        std::make_shared<DataTypeUInt64>()   },
    };

    ColumnsWithTypeAndName temp_columns;
    for (auto const & name_and_type : column_names_and_types)
        temp_columns.emplace_back(name_and_type.type, name_and_type.name);

    Block block(std::move(temp_columns));

    MutableColumns columns = block.mutateColumns();
    auto thread_group = CurrentThread::getGroup();
    auto const current_thread_id = CurrentThread::get().thread_id;
    std::vector<ProfileEventsSnapshot> snapshots;
    ProfileEventsSnapshot group_snapshot;
    {
        std::lock_guard guard(thread_group->mutex);
        snapshots.reserve(thread_group->threads.size());
        for (auto * thread : thread_group->threads)
        {
            auto const thread_id = thread->thread_id;
            if (thread_id == current_thread_id)
                continue;
            auto current_time = time(nullptr);
            auto counters = thread->performance_counters.getPartiallyAtomicSnapshot();
            auto memory_usage = thread->memory_tracker.get();
            snapshots.push_back(ProfileEventsSnapshot{
                thread_id,
                std::move(counters),
                memory_usage,
                current_time
            });
        }

        group_snapshot.thread_id    = 0;
        group_snapshot.current_time = time(nullptr);
        group_snapshot.memory_usage = thread_group->memory_tracker.get();
        group_snapshot.counters     = thread_group->performance_counters.getPartiallyAtomicSnapshot();
    }

    for (auto & snapshot : snapshots)
    {
        dumpProfileEvents(snapshot, columns, server_display_name);
        dumpMemoryTracker(snapshot, columns, server_display_name);
    }
    dumpProfileEvents(group_snapshot, columns, server_display_name);
    dumpMemoryTracker(group_snapshot, columns, server_display_name);

    MutableColumns logs_columns;
    Block curr_block;
    size_t rows = 0;

    for (; state.profile_queue->tryPop(curr_block); ++rows)
    {
        auto curr_columns = curr_block.getColumns();
        for (size_t j = 0; j < curr_columns.size(); ++j)
            columns[j]->insertRangeFrom(*curr_columns[j], 0, curr_columns[j]->size());
    }

    bool empty = columns[0]->empty();
    if (!empty)
    {
        block.setColumns(std::move(columns));

        initProfileEventsBlockOutput(block);

        writeVarUInt(Protocol::Server::ProfileEvents, *out);
        writeStringBinary("", *out);

        state.profile_events_block_out->write(block);
        out->next();
    }
}


bool TCPHandler::receiveProxyHeader()
{
    if (in->eof())
    {
        LOG_WARNING(log, "Client has not sent any data.");
        return false;
    }

    String forwarded_address;

    /// Only PROXYv1 is supported.
    /// Validation of protocol is not fully performed.

    LimitReadBuffer limit_in(*in, 107, true); /// Maximum length from the specs.

    assertString("PROXY ", limit_in);

    if (limit_in.eof())
    {
        LOG_WARNING(log, "Incomplete PROXY header is received.");
        return false;
    }

    /// TCP4 / TCP6 / UNKNOWN
    if ('T' == *limit_in.position())
    {
        assertString("TCP", limit_in);

        if (limit_in.eof())
        {
            LOG_WARNING(log, "Incomplete PROXY header is received.");
            return false;
        }

        if ('4' != *limit_in.position() && '6' != *limit_in.position())
        {
            LOG_WARNING(log, "Unexpected protocol in PROXY header is received.");
            return false;
        }

        ++limit_in.position();
        assertChar(' ', limit_in);

        /// Read the first field and ignore other.
        readStringUntilWhitespace(forwarded_address, limit_in);

        /// Skip until \r\n
        while (!limit_in.eof() && *limit_in.position() != '\r')
            ++limit_in.position();
        assertString("\r\n", limit_in);
    }
    else if (checkString("UNKNOWN", limit_in))
    {
        /// This is just a health check, there is no subsequent data in this connection.

        while (!limit_in.eof() && *limit_in.position() != '\r')
            ++limit_in.position();
        assertString("\r\n", limit_in);
        return false;
    }
    else
    {
        LOG_WARNING(log, "Unexpected protocol in PROXY header is received.");
        return false;
    }

    LOG_TRACE(log, "Forwarded client address from PROXY header: {}", forwarded_address);
    session->getClientInfo().forwarded_for = forwarded_address;
    return true;
}


>>>>>>> 9195e4e8
namespace
{

std::string formatHTTPErrorResponseWhenUserIsConnectedToWrongPort(const Poco::Util::AbstractConfiguration& config)
{
    std::string result = fmt::format(
        "HTTP/1.0 400 Bad Request\r\n\r\n"
        "Port {} is for clickhouse-client program\r\n",
        config.getString("tcp_port"));

    if (config.has("http_port"))
    {
        result += fmt::format(
            "You must use port {} for HTTP.\r\n",
            config.getString("http_port"));
    }

    return result;
}

}


void TCPHandler::receiveHello()
{
    /// Receive `hello` packet.
    UInt64 packet_type = 0;
    String user;
    String password;

    readVarUInt(packet_type, *in);
    if (packet_type != Protocol::Client::Hello)
    {
        /** If you accidentally accessed the HTTP protocol for a port destined for an internal TCP protocol,
          * Then instead of the packet type, there will be G (GET) or P (POST), in most cases.
          */
        if (packet_type == 'G' || packet_type == 'P')
        {
            writeString(formatHTTPErrorResponseWhenUserIsConnectedToWrongPort(server.config()), *out);
            throw Exception("Client has connected to wrong port", ErrorCodes::CLIENT_HAS_CONNECTED_TO_WRONG_PORT);
        }
        else
            throw NetException("Unexpected packet from client", ErrorCodes::UNEXPECTED_PACKET_FROM_CLIENT);
    }

    readStringBinary(client_name, *in);
    readVarUInt(client_version_major, *in);
    readVarUInt(client_version_minor, *in);
    // NOTE For backward compatibility of the protocol, client cannot send its version_patch.
    readVarUInt(client_tcp_protocol_version, *in);
    readStringBinary(default_database, *in);
    readStringBinary(user, *in);
    readStringBinary(password, *in);

    if (user.empty())
        throw NetException("Unexpected packet from client (no user in Hello package)", ErrorCodes::UNEXPECTED_PACKET_FROM_CLIENT);

    LOG_DEBUG(log, "Connected {} version {}.{}.{}, revision: {}{}{}.",
        client_name,
        client_version_major, client_version_minor, client_version_patch,
        client_tcp_protocol_version,
        (!default_database.empty() ? ", database: " + default_database : ""),
        (!user.empty() ? ", user: " + user : "")
    );

    auto & client_info = session->getClientInfo();
    client_info.client_name = client_name;
    client_info.client_version_major = client_version_major;
    client_info.client_version_minor = client_version_minor;
    client_info.client_version_patch = client_version_patch;
    client_info.client_tcp_protocol_version = client_tcp_protocol_version;

    is_interserver_mode = (user == USER_INTERSERVER_MARKER);
    if (is_interserver_mode)
    {
        client_info.interface = ClientInfo::Interface::TCP_INTERSERVER;
        receiveClusterNameAndSalt();
        return;
    }

    session->authenticate(user, password, socket().peerAddress());
}


void TCPHandler::receiveUnexpectedHello()
{
    UInt64 skip_uint_64;
    String skip_string;

    readStringBinary(skip_string, *in);
    readVarUInt(skip_uint_64, *in);
    readVarUInt(skip_uint_64, *in);
    readVarUInt(skip_uint_64, *in);
    readStringBinary(skip_string, *in);
    readStringBinary(skip_string, *in);
    readStringBinary(skip_string, *in);

    throw NetException("Unexpected packet Hello received from client", ErrorCodes::UNEXPECTED_PACKET_FROM_CLIENT);
}


void TCPHandler::sendHello()
{
    writeVarUInt(Protocol::Server::Hello, *out);
    writeStringBinary(DBMS_NAME, *out);
    writeVarUInt(DBMS_VERSION_MAJOR, *out);
    writeVarUInt(DBMS_VERSION_MINOR, *out);
    writeVarUInt(DBMS_TCP_PROTOCOL_VERSION, *out);
    if (client_tcp_protocol_version >= DBMS_MIN_REVISION_WITH_SERVER_TIMEZONE)
        writeStringBinary(DateLUT::instance().getTimeZone(), *out);
    if (client_tcp_protocol_version >= DBMS_MIN_REVISION_WITH_SERVER_DISPLAY_NAME)
        writeStringBinary(server_display_name, *out);
    if (client_tcp_protocol_version >= DBMS_MIN_REVISION_WITH_VERSION_PATCH)
        writeVarUInt(DBMS_VERSION_PATCH, *out);
    out->next();
}


bool TCPHandler::receivePacket()
{
    UInt64 packet_type = 0;
    readVarUInt(packet_type, *in);

    switch (packet_type)
    {
        case Protocol::Client::IgnoredPartUUIDs:
            /// Part uuids packet if any comes before query.
            if (!state.empty() || state.part_uuids_to_ignore)
                receiveUnexpectedIgnoredPartUUIDs();
            receiveIgnoredPartUUIDs();
            return true;

        case Protocol::Client::Query:
            if (!state.empty())
                receiveUnexpectedQuery();
            receiveQuery();
            return true;

        case Protocol::Client::Data:
        case Protocol::Client::Scalar:
            if (state.skipping_data)
                return receiveUnexpectedData(false);
            if (state.empty())
                receiveUnexpectedData(true);
            return receiveData(packet_type == Protocol::Client::Scalar);

        case Protocol::Client::Ping:
            writeVarUInt(Protocol::Server::Pong, *out);
            out->next();
            return false;

        case Protocol::Client::Cancel:
        {
            /// For testing connection collector.
            if (sleep_in_receive_cancel.totalMilliseconds())
            {
                std::chrono::milliseconds ms(sleep_in_receive_cancel.totalMilliseconds());
                std::this_thread::sleep_for(ms);
            }

            return false;
        }

        case Protocol::Client::Hello:
            receiveUnexpectedHello();

        case Protocol::Client::TablesStatusRequest:
            if (!state.empty())
                receiveUnexpectedTablesStatusRequest();
            processTablesStatusRequest();
            out->next();
            return false;

        default:
            throw Exception("Unknown packet " + toString(packet_type) + " from client", ErrorCodes::UNKNOWN_PACKET_FROM_CLIENT);
    }
}


void TCPHandler::receiveIgnoredPartUUIDs()
{
    readVectorBinary(state.part_uuids_to_ignore.emplace(), *in);
}


void TCPHandler::receiveUnexpectedIgnoredPartUUIDs()
{
    std::vector<UUID> skip_part_uuids;
    readVectorBinary(skip_part_uuids, *in);
    throw NetException("Unexpected packet IgnoredPartUUIDs received from client", ErrorCodes::UNEXPECTED_PACKET_FROM_CLIENT);
}


String TCPHandler::receiveReadTaskResponseAssumeLocked()
{
    UInt64 packet_type = 0;
    readVarUInt(packet_type, *in);
    if (packet_type != Protocol::Client::ReadTaskResponse)
    {
        if (packet_type == Protocol::Client::Cancel)
        {
            state.is_cancelled = true;
            /// For testing connection collector.
            if (sleep_in_receive_cancel.totalMilliseconds())
            {
                std::chrono::milliseconds ms(sleep_in_receive_cancel.totalMilliseconds());
                std::this_thread::sleep_for(ms);
            }
            return {};
        }
        else
        {
            throw Exception(fmt::format("Received {} packet after requesting read task",
                    Protocol::Client::toString(packet_type)), ErrorCodes::UNEXPECTED_PACKET_FROM_CLIENT);
        }
    }
    UInt64 version;
    readVarUInt(version, *in);
    if (version != DBMS_CLUSTER_PROCESSING_PROTOCOL_VERSION)
        throw Exception("Protocol version for distributed processing mismatched", ErrorCodes::UNKNOWN_PROTOCOL);
    String response;
    readStringBinary(response, *in);
    return response;
}


void TCPHandler::receiveClusterNameAndSalt()
{
    readStringBinary(cluster, *in);
    readStringBinary(salt, *in, 32);

    try
    {
        if (salt.empty())
            throw NetException("Empty salt is not allowed", ErrorCodes::UNEXPECTED_PACKET_FROM_CLIENT);

        cluster_secret = server.context()->getCluster(cluster)->getSecret();
    }
    catch (const Exception & e)
    {
        try
        {
            /// We try to send error information to the client.
            sendException(e, send_exception_with_stack_trace);
        }
        catch (...) {}

        throw;
    }
}

void TCPHandler::receiveQuery()
{
    UInt64 stage = 0;
    UInt64 compression = 0;

    state.is_empty = false;
    readStringBinary(state.query_id, *in);

    /// In interserer mode,
    /// initial_user can be empty in case of Distributed INSERT via Buffer/Kafka,
    /// (i.e. when the INSERT is done with the global context w/o user),
    /// so it is better to reset session to avoid using old user.
    if (is_interserver_mode)
    {
        ClientInfo original_session_client_info = session->getClientInfo();
        session = std::make_unique<Session>(server.context(), ClientInfo::Interface::TCP_INTERSERVER);
        session->getClientInfo() = original_session_client_info;
    }

    /// Read client info.
    ClientInfo client_info = session->getClientInfo();
    if (client_tcp_protocol_version >= DBMS_MIN_REVISION_WITH_CLIENT_INFO)
        client_info.read(*in, client_tcp_protocol_version);

    /// Per query settings are also passed via TCP.
    /// We need to check them before applying due to they can violate the settings constraints.
    auto settings_format = (client_tcp_protocol_version >= DBMS_MIN_REVISION_WITH_SETTINGS_SERIALIZED_AS_STRINGS)
        ? SettingsWriteFormat::STRINGS_WITH_FLAGS
        : SettingsWriteFormat::BINARY;
    Settings passed_settings;
    passed_settings.read(*in, settings_format);

    /// Interserver secret.
    std::string received_hash;
    if (client_tcp_protocol_version >= DBMS_MIN_REVISION_WITH_INTERSERVER_SECRET)
    {
        readStringBinary(received_hash, *in, 32);
    }

    readVarUInt(stage, *in);
    state.stage = QueryProcessingStage::Enum(stage);

    readVarUInt(compression, *in);
    state.compression = static_cast<Protocol::Compression>(compression);
    last_block_in.compression = state.compression;

    readStringBinary(state.query, *in);

    if (is_interserver_mode)
    {
#if USE_SSL
        std::string data(salt);
        data += cluster_secret;
        data += state.query;
        data += state.query_id;
        data += client_info.initial_user;

        if (received_hash.size() != 32)
            throw NetException("Unexpected hash received from client", ErrorCodes::UNEXPECTED_PACKET_FROM_CLIENT);

        std::string calculated_hash = encodeSHA256(data);

        if (calculated_hash != received_hash)
            throw NetException("Hash mismatch", ErrorCodes::UNEXPECTED_PACKET_FROM_CLIENT);
        /// TODO: change error code?

        if (client_info.initial_user.empty())
        {
            LOG_DEBUG(log, "User (no user, interserver mode)");
        }
        else
        {
            LOG_DEBUG(log, "User (initial, interserver mode): {}", client_info.initial_user);
            session->authenticate(AlwaysAllowCredentials{client_info.initial_user}, client_info.initial_address);
        }
#else
        throw Exception(
            "Inter-server secret support is disabled, because ClickHouse was built without SSL library",
            ErrorCodes::SUPPORT_IS_DISABLED);
#endif
    }

    query_context = session->makeQueryContext(std::move(client_info));

    /// Sets the default database if it wasn't set earlier for the session context.
    if (!default_database.empty() && !session->sessionContext())
        query_context->setCurrentDatabase(default_database);

    if (state.part_uuids_to_ignore)
        query_context->getIgnoredPartUUIDs()->add(*state.part_uuids_to_ignore);

    query_context->setProgressCallback([this] (const Progress & value) { return this->updateProgress(value); });

    ///
    /// Settings
    ///
    auto settings_changes = passed_settings.changes();
    auto query_kind = query_context->getClientInfo().query_kind;
    if (query_kind == ClientInfo::QueryKind::INITIAL_QUERY)
    {
        /// Throw an exception if the passed settings violate the constraints.
        query_context->checkSettingsConstraints(settings_changes);
    }
    else
    {
        /// Quietly clamp to the constraints if it's not an initial query.
        query_context->clampToSettingsConstraints(settings_changes);
    }
    query_context->applySettingsChanges(settings_changes);

    /// Use the received query id, or generate a random default. It is convenient
    /// to also generate the default OpenTelemetry trace id at the same time, and
    /// set the trace parent.
    /// Notes:
    /// 1) ClientInfo might contain upstream trace id, so we decide whether to use
    /// the default ids after we have received the ClientInfo.
    /// 2) There is the opentelemetry_start_trace_probability setting that
    /// controls when we start a new trace. It can be changed via Native protocol,
    /// so we have to apply the changes first.
    query_context->setCurrentQueryId(state.query_id);

    /// Disable function name normalization when it's a secondary query, because queries are either
    /// already normalized on initiator node, or not normalized and should remain unnormalized for
    /// compatibility.
    if (query_kind == ClientInfo::QueryKind::SECONDARY_QUERY)
    {
        query_context->setSetting("normalize_function_names", false);
    }
}

void TCPHandler::receiveUnexpectedQuery()
{
    UInt64 skip_uint_64;
    String skip_string;

    readStringBinary(skip_string, *in);

    ClientInfo skip_client_info;
    if (client_tcp_protocol_version >= DBMS_MIN_REVISION_WITH_CLIENT_INFO)
        skip_client_info.read(*in, client_tcp_protocol_version);

    Settings skip_settings;
    auto settings_format = (client_tcp_protocol_version >= DBMS_MIN_REVISION_WITH_SETTINGS_SERIALIZED_AS_STRINGS) ? SettingsWriteFormat::STRINGS_WITH_FLAGS
                                                                                                      : SettingsWriteFormat::BINARY;
    skip_settings.read(*in, settings_format);

    std::string skip_hash;
    bool interserver_secret = client_tcp_protocol_version >= DBMS_MIN_REVISION_WITH_INTERSERVER_SECRET;
    if (interserver_secret)
        readStringBinary(skip_hash, *in, 32);

    readVarUInt(skip_uint_64, *in);

    readVarUInt(skip_uint_64, *in);
    last_block_in.compression = static_cast<Protocol::Compression>(skip_uint_64);

    readStringBinary(skip_string, *in);

    throw NetException("Unexpected packet Query received from client", ErrorCodes::UNEXPECTED_PACKET_FROM_CLIENT);
}

bool TCPHandler::receiveData(bool scalar)
{
    initBlockInput();

    /// The name of the temporary table for writing data, default to empty string
    auto temporary_id = StorageID::createEmpty();
    readStringBinary(temporary_id.table_name, *in);

    /// Read one block from the network and write it down
    Block block = state.block_in->read();

    if (!block)
    {
        state.read_all_data = true;
        return false;
    }

    if (scalar)
    {
        /// Scalar value
        query_context->addScalar(temporary_id.table_name, block);
    }
    else if (!state.need_receive_data_for_insert && !state.need_receive_data_for_input)
    {
        /// Data for external tables

        auto resolved = query_context->tryResolveStorageID(temporary_id, Context::ResolveExternal);
        StoragePtr storage;
        /// If such a table does not exist, create it.
        if (resolved)
        {
            storage = DatabaseCatalog::instance().getTable(resolved, query_context);
        }
        else
        {
            NamesAndTypesList columns = block.getNamesAndTypesList();
            auto temporary_table = TemporaryTableHolder(query_context, ColumnsDescription{columns}, {});
            storage = temporary_table.getTable();
            query_context->addExternalTable(temporary_id.table_name, std::move(temporary_table));
        }
        auto metadata_snapshot = storage->getInMemoryMetadataPtr();
        /// The data will be written directly to the table.
        QueryPipeline temporary_table_out(storage->write(ASTPtr(), metadata_snapshot, query_context));
        PushingPipelineExecutor executor(temporary_table_out);
        executor.start();
        executor.push(block);
        executor.finish();
    }
    else if (state.need_receive_data_for_input)
    {
        /// 'input' table function.
        state.block_for_input = block;
    }
    else
    {
        /// INSERT query.
        state.block_for_insert = block;
    }
    return true;
}


bool TCPHandler::receiveUnexpectedData(bool throw_exception)
{
    String skip_external_table_name;
    readStringBinary(skip_external_table_name, *in);

    std::shared_ptr<ReadBuffer> maybe_compressed_in;
    if (last_block_in.compression == Protocol::Compression::Enable)
        maybe_compressed_in = std::make_shared<CompressedReadBuffer>(*in, /* allow_different_codecs */ true);
    else
        maybe_compressed_in = in;

    auto skip_block_in = std::make_shared<NativeReader>(*maybe_compressed_in, client_tcp_protocol_version);
    bool read_ok = skip_block_in->read();

    if (!read_ok)
        state.read_all_data = true;

    if (throw_exception)
        throw NetException("Unexpected packet Data received from client", ErrorCodes::UNEXPECTED_PACKET_FROM_CLIENT);

    return read_ok;
}

void TCPHandler::initBlockInput()
{
    if (!state.block_in)
    {
        /// 'allow_different_codecs' is set to true, because some parts of compressed data can be precompressed in advance
        /// with another codec that the rest of the data. Example: data sent by Distributed tables.

        if (state.compression == Protocol::Compression::Enable)
            state.maybe_compressed_in = std::make_shared<CompressedReadBuffer>(*in, /* allow_different_codecs */ true);
        else
            state.maybe_compressed_in = in;

        Block header;
        if (state.io.pipeline.pushing())
            header = state.io.pipeline.getHeader();
        else if (state.need_receive_data_for_input)
            header = state.input_header;

        state.block_in = std::make_unique<NativeReader>(
            *state.maybe_compressed_in,
            header,
            client_tcp_protocol_version);
    }
}


void TCPHandler::initBlockOutput(const Block & block)
{
    if (!state.block_out)
    {
        const Settings & query_settings = query_context->getSettingsRef();
        if (!state.maybe_compressed_out)
        {
            std::string method = Poco::toUpper(query_settings.network_compression_method.toString());
            std::optional<int> level;
            if (method == "ZSTD")
                level = query_settings.network_zstd_compression_level;

            if (state.compression == Protocol::Compression::Enable)
            {
                CompressionCodecFactory::instance().validateCodec(method, level, !query_settings.allow_suspicious_codecs, query_settings.allow_experimental_codecs);

                state.maybe_compressed_out = std::make_shared<CompressedWriteBuffer>(
                    *out, CompressionCodecFactory::instance().get(method, level));
            }
            else
                state.maybe_compressed_out = out;
        }

        state.block_out = std::make_unique<NativeWriter>(
            *state.maybe_compressed_out,
            client_tcp_protocol_version,
            block.cloneEmpty(),
            !query_settings.low_cardinality_allow_in_native_format);
    }
}

void TCPHandler::initLogsBlockOutput(const Block & block)
{
    if (!state.logs_block_out)
    {
        /// Use uncompressed stream since log blocks usually contain only one row
        const Settings & query_settings = query_context->getSettingsRef();
        state.logs_block_out = std::make_unique<NativeWriter>(
            *out,
            client_tcp_protocol_version,
            block.cloneEmpty(),
            !query_settings.low_cardinality_allow_in_native_format);
    }
}


void TCPHandler::initProfileEventsBlockOutput(const Block & block)
{
    if (!state.profile_events_block_out)
    {
        const Settings & query_settings = query_context->getSettingsRef();
        state.profile_events_block_out = std::make_unique<NativeWriter>(
            *out,
            client_tcp_protocol_version,
            block.cloneEmpty(),
            !query_settings.low_cardinality_allow_in_native_format);
    }
}


bool TCPHandler::isQueryCancelled()
{
    if (state.is_cancelled || state.sent_all_data)
        return true;

    if (after_check_cancelled.elapsed() / 1000 < interactive_delay)
        return false;

    after_check_cancelled.restart();

    /// During request execution the only packet that can come from the client is stopping the query.
    if (static_cast<ReadBufferFromPocoSocket &>(*in).poll(0))
    {
        if (in->eof())
        {
            LOG_INFO(log, "Client has dropped the connection, cancel the query.");
            state.is_cancelled = true;
            state.is_connection_closed = true;
            return true;
        }

        UInt64 packet_type = 0;
        readVarUInt(packet_type, *in);

        switch (packet_type)
        {
            case Protocol::Client::Cancel:
                if (state.empty())
                    throw NetException("Unexpected packet Cancel received from client", ErrorCodes::UNEXPECTED_PACKET_FROM_CLIENT);
                LOG_INFO(log, "Query was cancelled.");
                state.is_cancelled = true;
                /// For testing connection collector.
                {
                    if (sleep_in_receive_cancel.totalMilliseconds())
                    {
                        std::chrono::milliseconds ms(sleep_in_receive_cancel.totalMilliseconds());
                        std::this_thread::sleep_for(ms);
                    }
                }

                return true;

            default:
                throw NetException("Unknown packet from client", ErrorCodes::UNKNOWN_PACKET_FROM_CLIENT);
        }
    }

    return false;
}


void TCPHandler::sendData(const Block & block)
{
    initBlockOutput(block);

    auto prev_bytes_written_out = out->count();
    auto prev_bytes_written_compressed_out = state.maybe_compressed_out->count();

    try
    {
        /// For testing hedged requests
        if (unknown_packet_in_send_data)
        {
            --unknown_packet_in_send_data;
            if (unknown_packet_in_send_data == 0)
                writeVarUInt(UInt64(-1), *out);
        }

        writeVarUInt(Protocol::Server::Data, *out);
        /// Send external table name (empty name is the main table)
        writeStringBinary("", *out);

        /// For testing hedged requests
        if (block.rows() > 0 && query_context->getSettingsRef().sleep_in_send_data_ms.totalMilliseconds())
        {
            out->next();
            std::chrono::milliseconds ms(query_context->getSettingsRef().sleep_in_send_data_ms.totalMilliseconds());
            std::this_thread::sleep_for(ms);
        }

        state.block_out->write(block);
        state.maybe_compressed_out->next();
        out->next();
    }
    catch (...)
    {
        /// In case of unsuccessful write, if the buffer with written data was not flushed,
        ///  we will rollback write to avoid breaking the protocol.
        /// (otherwise the client will not be able to receive exception after unfinished data
        ///  as it will expect the continuation of the data).
        /// It looks like hangs on client side or a message like "Data compressed with different methods".

        if (state.compression == Protocol::Compression::Enable)
        {
            auto extra_bytes_written_compressed = state.maybe_compressed_out->count() - prev_bytes_written_compressed_out;
            if (state.maybe_compressed_out->offset() >= extra_bytes_written_compressed)
                state.maybe_compressed_out->position() -= extra_bytes_written_compressed;
        }

        auto extra_bytes_written_out = out->count() - prev_bytes_written_out;
        if (out->offset() >= extra_bytes_written_out)
            out->position() -= extra_bytes_written_out;

        throw;
    }
}


void TCPHandler::sendLogData(const Block & block)
{
    initLogsBlockOutput(block);

    writeVarUInt(Protocol::Server::Log, *out);
    /// Send log tag (empty tag is the default tag)
    writeStringBinary("", *out);

    state.logs_block_out->write(block);
    out->next();
}

void TCPHandler::sendTableColumns(const ColumnsDescription & columns)
{
    writeVarUInt(Protocol::Server::TableColumns, *out);

    /// Send external table name (empty name is the main table)
    writeStringBinary("", *out);
    writeStringBinary(columns.toString(), *out);

    out->next();
}

void TCPHandler::sendException(const Exception & e, bool with_stack_trace)
{
    writeVarUInt(Protocol::Server::Exception, *out);
    writeException(e, *out, with_stack_trace);
    out->next();
}


void TCPHandler::sendEndOfStream()
{
    state.sent_all_data = true;
    writeVarUInt(Protocol::Server::EndOfStream, *out);
    out->next();
}


void TCPHandler::updateProgress(const Progress & value)
{
    state.progress.incrementPiecewiseAtomically(value);
}


void TCPHandler::sendProgress()
{
    writeVarUInt(Protocol::Server::Progress, *out);
    auto increment = state.progress.fetchAndResetPiecewiseAtomically();
    increment.write(*out, client_tcp_protocol_version);
    out->next();
}


void TCPHandler::sendLogs()
{
    if (!state.logs_queue)
        return;

    MutableColumns logs_columns;
    MutableColumns curr_logs_columns;
    size_t rows = 0;

    for (; state.logs_queue->tryPop(curr_logs_columns); ++rows)
    {
        if (rows == 0)
        {
            logs_columns = std::move(curr_logs_columns);
        }
        else
        {
            for (size_t j = 0; j < logs_columns.size(); ++j)
                logs_columns[j]->insertRangeFrom(*curr_logs_columns[j], 0, curr_logs_columns[j]->size());
        }
    }

    if (rows > 0)
    {
        Block block = InternalTextLogsQueue::getSampleBlock();
        block.setColumns(std::move(logs_columns));
        sendLogData(block);
    }
}


void TCPHandler::run()
{
    try
    {
        runImpl();

        LOG_DEBUG(log, "Done processing connection.");
    }
    catch (Poco::Exception & e)
    {
        /// Timeout - not an error.
        if (!strcmp(e.what(), "Timeout"))
        {
            LOG_DEBUG(log, "Poco::Exception. Code: {}, e.code() = {}, e.displayText() = {}, e.what() = {}", ErrorCodes::POCO_EXCEPTION, e.code(), e.displayText(), e.what());
        }
        else
            throw;
    }
}

}<|MERGE_RESOLUTION|>--- conflicted
+++ resolved
@@ -837,8 +837,6 @@
 }
 
 
-<<<<<<< HEAD
-=======
 namespace
 {
     using namespace ProfileEvents;
@@ -993,79 +991,6 @@
 }
 
 
-bool TCPHandler::receiveProxyHeader()
-{
-    if (in->eof())
-    {
-        LOG_WARNING(log, "Client has not sent any data.");
-        return false;
-    }
-
-    String forwarded_address;
-
-    /// Only PROXYv1 is supported.
-    /// Validation of protocol is not fully performed.
-
-    LimitReadBuffer limit_in(*in, 107, true); /// Maximum length from the specs.
-
-    assertString("PROXY ", limit_in);
-
-    if (limit_in.eof())
-    {
-        LOG_WARNING(log, "Incomplete PROXY header is received.");
-        return false;
-    }
-
-    /// TCP4 / TCP6 / UNKNOWN
-    if ('T' == *limit_in.position())
-    {
-        assertString("TCP", limit_in);
-
-        if (limit_in.eof())
-        {
-            LOG_WARNING(log, "Incomplete PROXY header is received.");
-            return false;
-        }
-
-        if ('4' != *limit_in.position() && '6' != *limit_in.position())
-        {
-            LOG_WARNING(log, "Unexpected protocol in PROXY header is received.");
-            return false;
-        }
-
-        ++limit_in.position();
-        assertChar(' ', limit_in);
-
-        /// Read the first field and ignore other.
-        readStringUntilWhitespace(forwarded_address, limit_in);
-
-        /// Skip until \r\n
-        while (!limit_in.eof() && *limit_in.position() != '\r')
-            ++limit_in.position();
-        assertString("\r\n", limit_in);
-    }
-    else if (checkString("UNKNOWN", limit_in))
-    {
-        /// This is just a health check, there is no subsequent data in this connection.
-
-        while (!limit_in.eof() && *limit_in.position() != '\r')
-            ++limit_in.position();
-        assertString("\r\n", limit_in);
-        return false;
-    }
-    else
-    {
-        LOG_WARNING(log, "Unexpected protocol in PROXY header is received.");
-        return false;
-    }
-
-    LOG_TRACE(log, "Forwarded client address from PROXY header: {}", forwarded_address);
-    session->getClientInfo().forwarded_for = forwarded_address;
-    return true;
-}
-
-
->>>>>>> 9195e4e8
 namespace
 {
 
