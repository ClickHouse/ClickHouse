--- conflicted
+++ resolved
@@ -173,11 +173,7 @@
         throw;
     }
 
-<<<<<<< HEAD
-    while (true)
-=======
     while (tcp_server.isOpen())
->>>>>>> df57f8e3
     {
         /// We are waiting for a packet from the client. Thus, every `poll_interval` seconds check whether we need to shut down.
         {
@@ -1248,9 +1244,6 @@
     if (is_interserver_mode)
     {
         ClientInfo original_session_client_info = session->getClientInfo();
-<<<<<<< HEAD
-        session = std::make_unique<Session>(server.context(), ClientInfo::Interface::TCP);
-=======
 
         /// Cleanup fields that should not be reused from previous query.
         original_session_client_info.current_user.clear();
@@ -1258,7 +1251,6 @@
         original_session_client_info.current_address = {};
 
         session = std::make_unique<Session>(server.context(), ClientInfo::Interface::TCP_INTERSERVER);
->>>>>>> df57f8e3
         session->getClientInfo() = original_session_client_info;
     }
 
