--- conflicted
+++ resolved
@@ -425,14 +425,7 @@
                     executor.execute();
                 }
 
-<<<<<<< HEAD
                 finish_or_cancel();
-
-                std::lock_guard lock(task_callback_mutex);
-
-=======
-                state.io.onFinish();
->>>>>>> 20f14be6
                 /// Send final progress after calling onFinish(), since it will update the progress.
                 ///
                 /// NOTE: we cannot send Progress for regular INSERT (with VALUES)
