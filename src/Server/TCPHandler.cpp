#include <algorithm>
#include <exception>
#include <memory>
#include <mutex>
#include <optional>
#include <string_view>
#include <vector>
#include <Access/AccessControl.h>
#include <Access/Credentials.h>
#include <Columns/ColumnBLOB.h>
#include <Compression/CompressedReadBuffer.h>
#include <Compression/CompressedWriteBuffer.h>
#include <Compression/CompressionFactory.h>
#include <Core/ExternalTable.h>
#include <Core/ServerSettings.h>
#include <Core/Settings.h>
#include <Formats/FormatFactory.h>
#include <Formats/NativeReader.h>
#include <Formats/NativeWriter.h>
#include <IO/LimitReadBuffer.h>
#include <IO/Progress.h>
#include <IO/ReadBufferFromPocoSocket.h>
#include <IO/ReadHelpers.h>
#include <IO/WriteBuffer.h>
#include <IO/WriteBufferFromPocoSocket.h>
#include <IO/WriteHelpers.h>
#include <Interpreters/AsynchronousInsertQueue.h>
#include <Interpreters/DatabaseCatalog.h>
#include <Interpreters/InternalTextLogsQueue.h>
#include <Interpreters/OpenTelemetrySpanLog.h>
#include <Interpreters/Session.h>
#include <Interpreters/Squashing.h>
#include <Interpreters/TablesStatus.h>
#include <Interpreters/executeQuery.h>
#include <Interpreters/Context.h>
#include <Parsers/ASTInsertQuery.h>
#include <Server/TCPServer.h>
#include <Storages/MergeTree/MergeTreeDataPartUUID.h>
#include <Storages/ObjectStorage/StorageObjectStorageCluster.h>
#include <Storages/StorageReplicatedMergeTree.h>
#include <base/defines.h>
#include <base/scope_guard.h>
#include <Poco/Net/NetException.h>
#include <Poco/Net/SocketAddress.h>
#include <Poco/Util/LayeredConfiguration.h>
#include <Common/OpenTelemetryTraceContext.h>
#include <Common/CurrentMetrics.h>
#include <Common/CurrentThread.h>
#include <Common/DateLUTImpl.h>
#include <Common/Exception.h>
#include <Common/NetException.h>
#include <Common/OpenSSLHelpers.h>
#include <Common/Stopwatch.h>
#include <Common/VersionNumber.h>
#include <Common/logger_useful.h>
#include <Common/scope_guard_safe.h>
#include <Common/setThreadName.h>
#include <Common/thread_local_rng.h>

#include <Columns/ColumnSparse.h>

#include <Processors/Executors/CompletedPipelineExecutor.h>
#include <Processors/Executors/PullingAsyncPipelineExecutor.h>
#include <Processors/Executors/PushingAsyncPipelineExecutor.h>
#include <Processors/Executors/PushingPipelineExecutor.h>
#include <Processors/Sinks/SinkToStorage.h>
#include <Processors/QueryPlan/QueryPlan.h>

#if USE_SSL
#    include <Poco/Net/SecureStreamSocket.h>
#    include <Poco/Net/SecureStreamSocketImpl.h>
#    include <Common/Crypto/X509Certificate.h>
#endif

#include <Core/Protocol.h>
#include <Core/ProtocolDefines.h>
#include <Storages/MergeTree/RequestResponse.h>
#include <Interpreters/ClientInfo.h>

#include <Server/TCPHandler.h>

#include <Common/config_version.h>

#include <fmt/format.h>

#include <fmt/ostream.h>
#include <Common/StringUtils.h>

using namespace std::literals;
using namespace DB;

namespace DB
{
namespace Setting
{
    extern const SettingsBool allow_experimental_analyzer;
    extern const SettingsBool allow_experimental_codecs;
    extern const SettingsBool allow_experimental_query_deduplication;
    extern const SettingsBool allow_suspicious_codecs;
    extern const SettingsBool async_insert;
    extern const SettingsUInt64 async_insert_max_data_size;
    extern const SettingsBool calculate_text_stack_trace;
    extern const SettingsBool deduplicate_blocks_in_dependent_materialized_views;
    extern const SettingsBool enable_deflate_qpl_codec;
    extern const SettingsBool enable_zstd_qat_codec;
    extern const SettingsUInt64 idle_connection_timeout;
    extern const SettingsBool input_format_defaults_for_omitted_fields;
    extern const SettingsUInt64 interactive_delay;
    extern const SettingsBool low_cardinality_allow_in_native_format;
    extern const SettingsString network_compression_method;
    extern const SettingsInt64 network_zstd_compression_level;
    extern const SettingsBool partial_result_on_first_cancel;
    extern const SettingsUInt64 poll_interval;
    extern const SettingsSeconds receive_timeout;
    extern const SettingsLogsLevel send_logs_level;
    extern const SettingsString send_logs_source_regexp;
    extern const SettingsSeconds send_timeout;
    extern const SettingsTimezone session_timezone;
    extern const SettingsMilliseconds sleep_after_receiving_query_ms;
    extern const SettingsMilliseconds sleep_in_send_data_ms;
    extern const SettingsMilliseconds sleep_in_send_tables_status_ms;
    extern const SettingsBool throw_if_deduplication_in_dependent_materialized_views_enabled_with_async_insert;
    extern const SettingsUInt64 unknown_packet_in_send_data;
    extern const SettingsBool wait_for_async_insert;
    extern const SettingsSeconds wait_for_async_insert_timeout;
    extern const SettingsBool use_concurrency_control;
    extern const SettingsBool apply_settings_from_server;
}

namespace ServerSetting
{
    extern const ServerSettingsBool validate_tcp_client_information;
    extern const ServerSettingsBool process_query_plan_packet;
    extern const ServerSettingsUInt64 tcp_close_connection_after_queries_num;
    extern const ServerSettingsUInt64 tcp_close_connection_after_queries_seconds;
}
}

namespace CurrentMetrics
{
    extern const Metric QueryThread;
    extern const Metric ReadTaskRequestsSent;
    extern const Metric MergeTreeReadTaskRequestsSent;
    extern const Metric MergeTreeAllRangesAnnouncementsSent;
}

namespace ProfileEvents
{
    extern const Event ReadTaskRequestsSent;
    extern const Event MergeTreeReadTaskRequestsSent;
    extern const Event MergeTreeAllRangesAnnouncementsSent;
    extern const Event ReadTaskRequestsSentElapsedMicroseconds;
    extern const Event MergeTreeReadTaskRequestsSentElapsedMicroseconds;
    extern const Event MergeTreeAllRangesAnnouncementsSentElapsedMicroseconds;
}

namespace DB::ErrorCodes
{
    extern const int ABORTED;
    extern const int ATTEMPT_TO_READ_AFTER_EOF;
    extern const int AUTHENTICATION_FAILED;
    extern const int CLIENT_HAS_CONNECTED_TO_WRONG_PORT;
    extern const int CLIENT_INFO_DOES_NOT_MATCH;
    extern const int LOGICAL_ERROR;
    extern const int NETWORK_ERROR;
    extern const int SOCKET_TIMEOUT;
    extern const int SUPPORT_IS_DISABLED;
    extern const int TIMEOUT_EXCEEDED;
    extern const int UNEXPECTED_PACKET_FROM_CLIENT;
    extern const int UNKNOWN_EXCEPTION;
    extern const int UNKNOWN_PACKET_FROM_CLIENT;
    extern const int UNSUPPORTED_METHOD;
    extern const int USER_EXPIRED;
    extern const int INCORRECT_DATA;
    extern const int UNKNOWN_TABLE;
    extern const int TCP_CONNECTION_LIMIT_REACHED;

    // We have to distinguish the case when query is killed by `KILL QUERY` statement
    // and when it is killed by `Protocol::Client::Cancel` packet.

    // When query is killed by `KILL QUERY` statement we have to end the execution
    // and send the exception to the actual client which initiated the TCP connection.

    // When query is killed by `Protocol::Client::Cancel` packet we just stop execution,
    // there is no need to send the exception which has been caused by the cancel packet.
    extern const int QUERY_WAS_CANCELLED_BY_CLIENT;
}

namespace
{
// This function corrects the wrong client_name from the old client.
// Old clients 28.7 and some intermediate versions of 28.7 were sending different ClientInfo.client_name
// "ClickHouse client" was sent with the hello message.
// "ClickHouse" or "ClickHouse " was sent with the query message.
void correctQueryClientInfo(const ClientInfo & session_client_info, ClientInfo & client_info)
{
    if (VersionNumber(client_info.client_version_major, client_info.client_version_minor, client_info.client_version_patch)
            <= VersionNumber(23, 8, 1)
        && session_client_info.client_name == "ClickHouse client"
        && (client_info.client_name == "ClickHouse" || client_info.client_name == "ClickHouse "))
    {
        client_info.client_name = "ClickHouse client";
    }
}

void validateClientInfo(const ClientInfo & session_client_info, const ClientInfo & client_info)
{
    // Secondary query may contain different client_info.
    // In the case of select from distributed table or 'select * from remote' from non-tcp handler. Server sends the initial client_info data.
    //
    // Example 1: curl -q -s --max-time 60 -sS "http://127.0.0.1:8123/?" -d "SELECT 1 FROM remote('127.0.0.1', system.one)"
    // HTTP handler initiates TCP connection with remote 127.0.0.1 (session on remote 127.0.0.1 use TCP interface)
    // HTTP handler sends client_info with HTTP interface and HTTP data by TCP protocol in Protocol::Client::Query message.
    //
    // Example 2: select * from <distributed_table>  --host shard_1 // distributed table has 2 shards: shard_1, shard_2
    // shard_1 receives a message with 'ClickHouse client' client_name
    // shard_1 initiates TCP connection with shard_2 with 'ClickHouse server' client_name.
    // shard_1 sends 'ClickHouse client' client_name in Protocol::Client::Query message to shard_2.
    if (client_info.query_kind == ClientInfo::QueryKind::SECONDARY_QUERY)
        return;

    if (session_client_info.interface != client_info.interface)
    {
        throw Exception(
            DB::ErrorCodes::CLIENT_INFO_DOES_NOT_MATCH,
            "Client info's interface does not match: {} not equal to {}",
            toString(session_client_info.interface),
            toString(client_info.interface));
    }

    if (session_client_info.interface == ClientInfo::Interface::TCP)
    {
        if (session_client_info.client_name != client_info.client_name)
            throw Exception(
                DB::ErrorCodes::CLIENT_INFO_DOES_NOT_MATCH,
                "Client info's client_name does not match: {} not equal to {}",
                session_client_info.client_name,
                client_info.client_name);

        // TCP handler got patch version 0 always for backward compatibility.
        if (!session_client_info.clientVersionEquals(client_info, false))
            throw Exception(
                DB::ErrorCodes::CLIENT_INFO_DOES_NOT_MATCH,
                "Client info's version does not match: {} not equal to {}",
                session_client_info.getVersionStr(),
                client_info.getVersionStr());

        // os_user, quota_key, client_trace_context can be different.
    }
}
struct TurnOffBoolSettingTemporary
{
    bool & setting;
    bool prev_val;

    explicit TurnOffBoolSettingTemporary(bool & setting_)
        : setting(setting_)
        , prev_val(setting_)
    {
        if (prev_val)
            setting = false;
    }

    ~TurnOffBoolSettingTemporary()
    {
        if (prev_val)
            setting = true;
    }
};

Block convertColumnsToBLOBs(const Block & block, CompressionCodecPtr codec, UInt64 client_revision, const FormatSettings & format_settings)
{
    if (block.empty() || !codec || client_revision < DBMS_MIN_REVISON_WITH_PARALLEL_BLOCK_MARSHALLING)
        return block;

    /// Until parallel marshalling is supported for aggregation w/o key states, this safeguard should be there.
    if (block.rows() <= 1)
        return block;

    Block res;
    res.info = block.info;
    for (const auto & elem : block)
    {
        ColumnWithTypeAndName column = elem;
        if (!elem.column->isConst() && !isTuple(elem.type->getTypeId()))
            column.column = ColumnBLOB::create(column, codec, client_revision, format_settings);
        res.insert(std::move(column));
    }
    return res;
}
}

namespace DB
{

TCPHandler::TCPHandler(
    IServer & server_,
    TCPServer & tcp_server_,
    const Poco::Net::StreamSocket & socket_,
    bool parse_proxy_protocol_,
    std::string server_display_name_,
    std::string host_name_,
    const ProfileEvents::Event & read_event_,
    const ProfileEvents::Event & write_event_)
    : Poco::Net::TCPServerConnection(socket_)
    , server(server_)
    , tcp_server(tcp_server_)
    , parse_proxy_protocol(parse_proxy_protocol_)
    , log(getLogger("TCPHandler"))
    , read_event(read_event_)
    , write_event(write_event_)
    , server_display_name(std::move(server_display_name_))
    , host_name(std::move(host_name_))
{
}

TCPHandler::TCPHandler(
    IServer & server_,
    TCPServer & tcp_server_,
    const Poco::Net::StreamSocket & socket_,
    TCPProtocolStackData & stack_data,
    std::string server_display_name_,
    std::string host_name_,
    const ProfileEvents::Event & read_event_,
    const ProfileEvents::Event & write_event_)
    : Poco::Net::TCPServerConnection(socket_)
    , server(server_)
    , tcp_server(tcp_server_)
    , log(getLogger("TCPHandler"))
    , forwarded_for(stack_data.forwarded_for)
    , certificate(stack_data.certificate)
    , read_event(read_event_)
    , write_event(write_event_)
    , default_database(stack_data.default_database)
    , server_display_name(std::move(server_display_name_))
    , host_name(std::move(host_name_))
{
    if (!forwarded_for.empty())
        LOG_TRACE(log, "Forwarded client address: {}", forwarded_for);
}


TCPHandler::~TCPHandler() = default;


void TCPHandler::runImpl()
{
    setThreadName("TCPHandler");

    extractConnectionSettingsFromContext(server.context());

    socket().setReceiveTimeout(receive_timeout);
    socket().setSendTimeout(send_timeout);
    socket().setNoDelay(true);

    in = std::make_shared<ReadBufferFromPocoSocketChunked>(socket(), read_event);

    /// Support for PROXY protocol
    if (parse_proxy_protocol && !receiveProxyHeader())
        return;

    if (in->eof())
    {
        LOG_INFO(log, "Client has not sent any data.");
        return;
    }

    out = std::make_shared<AutoCanceledWriteBuffer<WriteBufferFromPocoSocketChunked>>(socket(), write_event);

    /// User will be authenticated here. It will also set settings from user profile into connection_context.
    try
    {
        receiveHello();

        if (!default_database.empty())
            DatabaseCatalog::instance().assertDatabaseExists(default_database);

        /// In interserver mode queries are executed without a session context.
        if (!is_interserver_mode)
            session->makeSessionContext();

        sendHello();

        if (client_tcp_protocol_version >= DBMS_MIN_PROTOCOL_VERSION_WITH_ADDENDUM)
            receiveAddendum();

        {
            /// Server side of chunked protocol negotiation.
            /// Server advertises its protocol capabilities (separate for send and receive channels) by sending
            /// in its 'Hello' response one of four types - chunked, notchunked, chunked_optional, notchunked_optional.
            /// Not optional types are strict meaning that server only supports this type, optional means that
            /// server prefer this type but capable to work in opposite.
            /// Client selects which type it is going to communicate based on the settings from config or arguments,
            /// and sends either "chunked" or "notchunked" protocol request in addendum section of handshake.
            /// Client can detect if server's protocol capabilities are not compatible with client's settings (for example
            /// server strictly requires chunked protocol but client's settings only allows notchunked protocol) - in such case
            /// client should interrupt this connection. However if client continues with incompatible protocol type request, server
            /// will send appropriate exception and disconnect client.

            auto is_chunked = [](const String & chunked_srv_str, const String & chunked_cl_str, const String & direction)
            {
                bool chunked_srv = chunked_srv_str.starts_with("chunked");
                bool optional_srv = chunked_srv_str.ends_with("_optional");
                bool chunked_cl = chunked_cl_str.starts_with("chunked");

                if (optional_srv)
                    return chunked_cl;

                if (chunked_cl != chunked_srv)
                    throw NetException(
                        ErrorCodes::NETWORK_ERROR,
                        "Incompatible protocol: {} is {}, client requested {}",
                        direction,
                        chunked_srv ? "chunked" : "notchunked",
                        chunked_cl ? "chunked" : "notchunked");

                return chunked_srv;
            };

            bool out_chunked = is_chunked(server.config().getString("proto_caps.send", "notchunked"), proto_recv_chunked_cl, "send");
            bool in_chunked = is_chunked(server.config().getString("proto_caps.recv", "notchunked"), proto_send_chunked_cl, "recv");

            if (out_chunked)
                out->enableChunked();
            if (in_chunked)
                in->enableChunked();
        }

        if (!is_interserver_mode)
        {
            /// If session created, then settings in session context has been updated.
            /// So it's better to update the connection settings for flexibility.
            extractConnectionSettingsFromContext(session->sessionContext());

            /// When connecting, the default database could be specified.
            if (!default_database.empty())
                session->sessionContext()->setCurrentDatabase(default_database);
        }
    }
    catch (const Exception & e) /// Typical for an incorrect username, password, or address.
    {
        if (e.code() == ErrorCodes::CLIENT_HAS_CONNECTED_TO_WRONG_PORT)
        {
            LOG_DEBUG(log, "Client has connected to wrong port.");
            return;
        }

        if (e.code() == ErrorCodes::ATTEMPT_TO_READ_AFTER_EOF)
        {
            LOG_INFO(log, "Client has gone away.");
            return;
        }

        try
        {
            /// We try to send error information to the client.
            sendException(e, send_exception_with_stack_trace);
        }
        catch (...)
        {
            tryLogCurrentException(__PRETTY_FUNCTION__);
        }

        throw;
    }

    while (tcp_server.isOpen())
    {
        /// We don't really have session in interserver mode, new one is created for each query. It's better to reset it now.
        if (is_interserver_mode)
            session.reset();

        /// We are waiting for a packet from the client. Thus, every `poll_interval` seconds check whether we need to shut down.
        {
            Stopwatch idle_time;
            UInt64 timeout_us = std::min(poll_interval, idle_connection_timeout) * 1000000;

            while (tcp_server.isOpen() && !server.isCancelled() && !in->poll(timeout_us))
            {
                const auto elapsed_seconds = idle_time.elapsedSeconds();

                if (elapsed_seconds > idle_connection_timeout)
                {
                    LOG_TRACE(log, "Closing idle connection");
                    return;
                }

                if (elapsed_seconds > poll_interval && query_count > 0)
                {
                    LOG_TRACE(log, "Resetting query count for idle connection");
                    query_count = 0;
                }
            }

            /// If we need to shut down, or client disconnects.
            if (!tcp_server.isOpen() || server.isCancelled() || in->eof())
            {
                LOG_TEST(log, "Closing connection (open: {}, cancelled: {}, eof: {})", tcp_server.isOpen(), server.isCancelled(), in->eof());
                return;
            }
        }

        /** An exception during the execution of request (it must be sent over the network to the client).
         *  The client will be able to accept it, if it did not happen while sending another packet and the client has not disconnected yet.
         */
        std::unique_ptr<DB::Exception> exception;

        SCOPE_EXIT({
            if (exception)
            {
                if (exception->code() == ErrorCodes::QUERY_WAS_CANCELLED_BY_CLIENT)
                    LOG_INFO(log, getExceptionMessageAndPattern(*exception, send_exception_with_stack_trace));
                else
                    LOG_ERROR(log, getExceptionMessageAndPattern(*exception, send_exception_with_stack_trace));
            }
        });

        OpenTelemetry::TracingContextHolderPtr thread_trace_context;
        /// Initialized later. It has to be destroyed after query_state is destroyed.
        std::optional<CurrentThread::QueryScope> query_scope;
        /// QueryState should be cleared before QueryScope, since otherwise
        /// the MemoryTracker will be wrong for possible deallocations.
        /// (i.e. deallocations from the Aggregator with two-level aggregation)
        /// Also it resets socket's timeouts.
        std::shared_ptr<QueryState> query_state;

        try
        {
            /** If Query - process it. If Ping or Cancel - go back to the beginning.
            *  There may come settings for a separate query that modify `query_context`.
            *  It's possible to receive part uuids packet before the query, so then receivePacket has to be called twice.
            */
            if (!receivePacketsExpectQuery(query_state))
                continue;

            /** If part_uuids got received in previous packet, trying to read again.
            */
            if (part_uuids_to_ignore.has_value() && !receivePacketsExpectQuery(query_state))
                continue;

            chassert(query_state);

            if (connectionLimitReached())
            {
                throw Exception(ErrorCodes::TCP_CONNECTION_LIMIT_REACHED, "Connection limit reached");
            }

            /// Set up tracing context for this query on current thread
            thread_trace_context = std::make_unique<OpenTelemetry::TracingContextHolder>("TCPHandler",
                query_state->query_context->getClientInfo().client_trace_context,
                query_state->query_context->getSettingsRef(),
                query_state->query_context->getOpenTelemetrySpanLog());
            thread_trace_context->root_span.kind = OpenTelemetry::SpanKind::SERVER;
            thread_trace_context->root_span.addAttribute("client.version", query_state->query_context->getClientInfo().getVersionStr());

            query_scope.emplace(query_state->query_context, /* fatal_error_callback */ [this, &query_state]
            {
                std::lock_guard lock(callback_mutex);
                sendLogs(*query_state);
            });

            /// If query received, then settings in query_context has been updated.
            /// So it's better to update the connection settings for flexibility.
            extractConnectionSettingsFromContext(query_state->query_context);

            /// Sync timeouts on client and server during current query to avoid dangling queries on server.
            /// It should be reset at the end of query.
            query_state->timeout_setter = std::make_unique<TimeoutSetter>(socket(), send_timeout, receive_timeout);

            SCOPE_EXIT(logQueryDuration(*query_state));

            /// Should we send internal logs to client?
            const auto client_logs_level = query_state->query_context->getSettingsRef()[Setting::send_logs_level];
            if (client_tcp_protocol_version >= DBMS_MIN_REVISION_WITH_SERVER_LOGS
                && client_logs_level != LogsLevel::none)
            {
                query_state->logs_queue = std::make_shared<InternalTextLogsQueue>();
                query_state->logs_queue->max_priority = Poco::Logger::parseLevel(client_logs_level.toString());
                query_state->logs_queue->setSourceRegexp(query_state->query_context->getSettingsRef()[Setting::send_logs_source_regexp]);
                CurrentThread::attachInternalTextLogsQueue(query_state->logs_queue, client_logs_level);
            }

            if (client_tcp_protocol_version >= DBMS_MIN_PROTOCOL_VERSION_WITH_INCREMENTAL_PROFILE_EVENTS)
            {
                query_state->profile_queue = std::make_shared<InternalProfileEventsQueue>(std::numeric_limits<int>::max());
                CurrentThread::attachInternalProfileEventsQueue(query_state->profile_queue);
            }

            if (!is_interserver_mode)
                session->checkIfUserIsStillValid();

            if (query_state->stage == QueryProcessingStage::QueryPlan)
            {
                if (!session->globalContext()->getServerSettings()[ServerSetting::process_query_plan_packet])
                    throw Exception(ErrorCodes::SUPPORT_IS_DISABLED,
                        "Reading of QueryPlan packet is disabled. "
                        "Enable process_query_plan_packet in server config or disable serialize_query_plan setting.");

                query_state->query_context->setQueryPlanDeserializationCallback([&query_state]()
                {
                    if (!query_state->plan_and_sets)
                        throw Exception(ErrorCodes::INCORRECT_DATA, "Expected query plan packet for QueryPlan stage");

                    return query_state->plan_and_sets;
                });
            }

            query_state->query_context->setExternalTablesInitializer([this, &query_state] (ContextPtr context)
            {
                if (context != query_state->query_context)
                    throw Exception(ErrorCodes::LOGICAL_ERROR, "Unexpected context in external tables initializer");

                std::lock_guard lock(callback_mutex);

                checkIfQueryCanceled(*query_state);

                /// Get blocks of temporary tables
                readTemporaryTables(*query_state);

                /// Reset the input stream, as we received an empty block while receiving external table data.
                /// So, the stream has been marked as cancelled and we can't read from it anymore.
                query_state->block_in.reset();
                query_state->maybe_compressed_in.reset(); /// For more accurate accounting by MemoryTracker.
            });

            /// Send structure of columns to client for function input()
            query_state->query_context->setInputInitializer([this, &query_state] (ContextPtr context, const StoragePtr & input_storage)
            {

                if (context != query_state->query_context)
                    throw Exception(ErrorCodes::LOGICAL_ERROR, "Unexpected context in Input initializer");

                auto metadata_snapshot = input_storage->getInMemoryMetadataPtr();

                std::lock_guard lock(callback_mutex);

                checkIfQueryCanceled(*query_state);

                query_state->need_receive_data_for_input = true;

                /// Send ColumnsDescription for input storage.
                if (client_tcp_protocol_version >= DBMS_MIN_REVISION_WITH_COLUMN_DEFAULTS_METADATA
                    && query_state->query_context->getSettingsRef()[Setting::input_format_defaults_for_omitted_fields])
                {
                    sendTableColumns(*query_state, metadata_snapshot->getColumns());
                }

                /// Send block to the client - input storage structure.
                query_state->input_header = metadata_snapshot->getSampleBlock();
                sendData(*query_state, query_state->input_header);
                sendTimezone(*query_state);

                /// Update flag after reading external tables
                query_state->read_all_data = false;
            });

            query_state->query_context->setInputBlocksReaderCallback([this, &query_state] (ContextPtr context) -> Block
            {
                if (context != query_state->query_context)
                    throw Exception(ErrorCodes::LOGICAL_ERROR, "Unexpected context in InputBlocksReader");

                std::lock_guard lock(callback_mutex);

                checkIfQueryCanceled(*query_state);

                if (receivePacketsExpectData(*query_state))
                    return query_state->block_for_input;

                query_state->block_in.reset();
                query_state->maybe_compressed_in.reset();
                return {};
            });

            customizeContext(query_state->query_context);

            /// This callback is needed for requesting read tasks inside pipeline for distributed processing
            query_state->query_context->setClusterFunctionReadTaskCallback([this, &query_state]() -> ClusterFunctionReadTaskResponsePtr
            {
                Stopwatch watch;
                CurrentMetrics::Increment callback_metric_increment(CurrentMetrics::ReadTaskRequestsSent);

                std::lock_guard lock(callback_mutex);

                checkIfQueryCanceled(*query_state);

                sendReadTaskRequest();

                ProfileEvents::increment(ProfileEvents::ReadTaskRequestsSent);

                auto res = receiveClusterFunctionReadTaskResponse(*query_state);

                ProfileEvents::increment(ProfileEvents::ReadTaskRequestsSentElapsedMicroseconds, watch.elapsedMicroseconds());

                return res;
            });

            query_state->query_context->setMergeTreeAllRangesCallback([this, &query_state](InitialAllRangesAnnouncement announcement)
            {
                Stopwatch watch;
                CurrentMetrics::Increment callback_metric_increment(CurrentMetrics::MergeTreeAllRangesAnnouncementsSent);

                std::lock_guard lock(callback_mutex);

                checkIfQueryCanceled(*query_state);

                sendMergeTreeAllRangesAnnouncement(*query_state, announcement);
                ProfileEvents::increment(ProfileEvents::MergeTreeAllRangesAnnouncementsSent);
                ProfileEvents::increment(ProfileEvents::MergeTreeAllRangesAnnouncementsSentElapsedMicroseconds, watch.elapsedMicroseconds());
            });

            query_state->query_context->setMergeTreeReadTaskCallback([this, &query_state](ParallelReadRequest request) -> std::optional<ParallelReadResponse>
            {
                Stopwatch watch;
                CurrentMetrics::Increment callback_metric_increment(CurrentMetrics::MergeTreeReadTaskRequestsSent);

                std::lock_guard lock(callback_mutex);

                checkIfQueryCanceled(*query_state);

                sendMergeTreeReadTaskRequest(std::move(request));

                ProfileEvents::increment(ProfileEvents::MergeTreeReadTaskRequestsSent);
                auto res = receivePartitionMergeTreeReadTaskResponse(*query_state);
                ProfileEvents::increment(ProfileEvents::MergeTreeReadTaskRequestsSentElapsedMicroseconds, watch.elapsedMicroseconds());
                return res;
            });

            query_state->query_context->setBlockMarshallingCallback(
                [this, &query_state](const Block & block)
                {
                    return convertColumnsToBLOBs(
                        block,
                        getCompressionCodec(query_state->query_context->getSettingsRef(), query_state->compression),
                        client_tcp_protocol_version,
                        getFormatSettings(query_state->query_context));
                });

            /// Processing Query
            std::tie(query_state->parsed_query, query_state->io) = executeQuery(query_state->query, query_state->query_context, QueryFlags{}, query_state->stage);

            after_check_cancelled.restart();
            after_send_progress.restart();

            if (query_state->io.pipeline.pushing())
            {
                /// FIXME: check explicitly that insert query suggests to receive data via native protocol,
                query_state->need_receive_data_for_insert = true;
                processInsertQuery(*query_state);
                query_state->io.onFinish();
            }
            else if (query_state->io.pipeline.pulling())
            {
                processOrdinaryQuery(*query_state);
                query_state->io.onFinish();
            }
            else if (query_state->io.pipeline.completed())
            {
                {
                    CompletedPipelineExecutor executor(query_state->io.pipeline);

                    /// Should not check for cancel in case of input.
                    if (!query_state->need_receive_data_for_input)
                    {
                        auto callback = [this, &query_state]()
                        {
                            std::lock_guard lock(callback_mutex);

                            receivePacketsExpectCancel(*query_state);

                            if (query_state->stop_read_return_partial_result)
                                return true;

                            sendProgress(*query_state);
                            sendSelectProfileEvents(*query_state);
                            sendLogs(*query_state);
                            return false;
                        };

                        executor.setCancelCallback(std::move(callback), interactive_delay / 1000);
                    }

                    executor.execute();
                }

                query_state->io.onFinish();

                /// Send final progress after calling onFinish(), since it will update the progress.
                ///
                /// NOTE: we cannot send Progress for regular INSERT (with VALUES)
                /// without breaking protocol compatibility, but it can be done
                /// by increasing revision.
                sendProgress(*query_state);
                sendSelectProfileEvents(*query_state);
            }
            else
            {
                query_state->io.onFinish();
            }

            /// Do it before sending end of stream, to have a chance to show log message in client.
            query_scope->logPeakMemoryUsage();

            sendLogs(*query_state);
            sendEndOfStream(*query_state);

            query_state->finalizeOut(out);
        }
        catch (const Exception & e)
        {
            exception.reset(e.clone());
        }
        catch (const Poco::Exception & e)
        {
            exception = std::make_unique<DB::Exception>(Exception::CreateFromPocoTag{}, e);
        }
// Server should die on std logic errors in debug, like with assert()
// or ErrorCodes::LOGICAL_ERROR. This helps catch these errors in tests.
#ifdef DEBUG_OR_SANITIZER_BUILD
        catch (const std::logic_error & e)
        {
            if (query_state)
                query_state->io.onException();
            exception = std::make_unique<DB::Exception>(Exception::CreateFromSTDTag{}, e);
            sendException(*exception, send_exception_with_stack_trace);
            std::abort();
        }
#endif
        catch (const std::exception & e)
        {
            exception = std::make_unique<DB::Exception>(Exception::CreateFromSTDTag{}, e);
        }
        catch (...)
        {
            exception = std::make_unique<DB::Exception>(getCurrentExceptionMessageAndPattern(false), ErrorCodes::UNKNOWN_EXCEPTION);
        }

        if (exception)
        {
            auto exception_code = exception->code();

            if (!query_state)
                return;

            try
            {
                exception->rethrow();
            }
            catch (...)
            {
                query_state->io.onException(exception_code != ErrorCodes::QUERY_WAS_CANCELLED_BY_CLIENT);
            }

             /// Authentication failure with interserver secret
            /// - early exit without trying to send the exception to the client.
            /// Because the server should not try to skip (parse, decompress) the remaining packets sent by the client,
            /// as it will lead to additional work and unneeded exposure to unauthenticated connections.

            /// Note that the exception AUTHENTICATION_FAILED can be here in two cases:
            /// 1. The authentication in receiveHello is skipped with "interserver secret",
            /// postponed to receiving the query, and then failed.
            /// 2. Receiving exception from a query using a table function to authenticate with another server.
            /// In this case, the user is already authenticated with this server,
            /// is_interserver_mode is false, and we can send the exception to the client normally.

            if (is_interserver_mode && !is_interserver_authenticated)
            {
                /// Interserver authentication is done only after we read the query.
                /// This fact can be abused by producing exception before or while we read the query.
                /// To avoid any potential exploits, we simply close connection on any exceptions
                /// that happen before the first query is authenticated with the cluster secret.
                query_state->cancelOut(out);
                return;
            }

            if (exception_code == ErrorCodes::UNKNOWN_PACKET_FROM_CLIENT)
            {
                query_state->cancelOut(out);
                return;
            }

            if (thread_trace_context)
                thread_trace_context->root_span.addAttribute(*exception);

            if (!out || out->isCanceled())
            {
                query_state->cancelOut(out);
                return;
            }

            try
            {
                std::lock_guard lock(callback_mutex);

                /// Try to send logs to client, but it could be risky too
                /// Assume that we can't break output here
<<<<<<< HEAD
                sendLogs(*query_state);
            }
            catch (const Exception & e)
            {
                if (e.code() == ErrorCodes::MEMORY_LIMIT_EXCEEDED)
                {
                    tryLogCurrentException(log, "Can't send logs to client. But we will try to send the exception.");
                }
                else
                {
                    query_state->cancelOut(out);
                    return;
                }
            }
            catch (...)
            {
                query_state->cancelOut(out);
                tryLogCurrentException(log, "Can't send logs to client. Close connection.");
                return;
            }

            try
            {
                std::lock_guard lock(callback_mutex);
=======
                sendLogs(query_state.value());
>>>>>>> 2af651f3

                if (exception_code == ErrorCodes::QUERY_WAS_CANCELLED_BY_CLIENT)
                    sendEndOfStream(*query_state);
                else
                    sendException(*exception, send_exception_with_stack_trace);

                /// A query packet is always followed by one or more data packets.
                /// If some of those data packets are left, try to skip them.
                if (!query_state->read_all_data)
<<<<<<< HEAD
                    skipData(*query_state);
=======
                    skipData(query_state.value());

                LOG_TRACE(log, "Logs and exception has been sent. The connection is preserved.");
>>>>>>> 2af651f3
            }
            catch (...)
            {
                query_state->cancelOut(out);
                tryLogCurrentException(log, "Can't send logs or exception to client. Close connection.");
                return;
            }

            if (exception->code() == ErrorCodes::UNEXPECTED_PACKET_FROM_CLIENT || exception->code() == ErrorCodes::USER_EXPIRED
                || exception->code() == ErrorCodes::TCP_CONNECTION_LIMIT_REACHED)
            {
                LOG_DEBUG(log, "Going to close connection due to exception: {}", exception->message());
                query_state->finalizeOut(out);
                return;
            }
        }

        query_state->finalizeOut(out);
    }
}


void TCPHandler::logQueryDuration(QueryState & state)
{
    if (state.query_duration_already_logged)
        return;
    state.query_duration_already_logged = true;
    auto elapsed_sec = state.watch.elapsedSeconds();
    /// We already logged more detailed info if we read some rows
    if (elapsed_sec < 1.0 && state.progress.read_rows)
        return;
    LOG_DEBUG(log, "Processed in {} sec.", elapsed_sec);
}


void TCPHandler::extractConnectionSettingsFromContext(const ContextPtr & context)
{
    const auto & settings = context->getSettingsRef();
    send_exception_with_stack_trace = settings[Setting::calculate_text_stack_trace];
    send_timeout = settings[Setting::send_timeout];
    receive_timeout = settings[Setting::receive_timeout];
    poll_interval = settings[Setting::poll_interval];
    idle_connection_timeout = settings[Setting::idle_connection_timeout];
    interactive_delay = settings[Setting::interactive_delay];
    sleep_in_send_tables_status = settings[Setting::sleep_in_send_tables_status_ms];
    unknown_packet_in_send_data = settings[Setting::unknown_packet_in_send_data];
    sleep_after_receiving_query = settings[Setting::sleep_after_receiving_query_ms];
}


bool TCPHandler::receivePacketsExpectQuery(std::shared_ptr<QueryState> & state)
{
    UInt64 packet_type = 0;
    readVarUInt(packet_type, *in);

    switch (packet_type)
    {
        case Protocol::Client::Hello:
            processUnexpectedHello();

        case Protocol::Client::Data:
        case Protocol::Client::Scalar:
            processUnexpectedData();
            throw Exception(ErrorCodes::UNEXPECTED_PACKET_FROM_CLIENT, "Unexpected packet Data received from client");

        case Protocol::Client::Ping:
            writeVarUInt(Protocol::Server::Pong, *out);
            out->finishChunk();
            out->next();
            return false;

        case Protocol::Client::Cancel:
            return false;

        case Protocol::Client::TablesStatusRequest:
            processTablesStatusRequest();
            return false;

        case Protocol::Client::IgnoredPartUUIDs:
            /// Part uuids packet if any comes before query.
            processIgnoredPartUUIDs();
            return true;

        case Protocol::Client::Query:
            processQuery(state);
            return true;

        default:
            throw Exception(ErrorCodes::UNKNOWN_PACKET_FROM_CLIENT, "Unknown packet {} from client", toString(packet_type));
    }
}


bool TCPHandler::receivePacketsExpectDataConcurrentWithExecutor(QueryState & state)
{
    std::lock_guard lock(callback_mutex);
    return receivePacketsExpectData(state);
}

bool TCPHandler::receivePacketsExpectData(QueryState & state)
{
    /// Poll interval should not be greater than receive_timeout
    constexpr UInt64 min_timeout_us = 5000; // 5 ms
    UInt64 timeout_us = std::max(
            min_timeout_us,
            std::min(
                poll_interval * 1000000,
                static_cast<UInt64>(receive_timeout.totalMicroseconds())));

    Stopwatch watch;

    while (!server.isCancelled())
    {
        while (!in->poll(timeout_us))
        {
            size_t elapsed = size_t(watch.elapsedSeconds());
            if (elapsed > size_t(receive_timeout.totalSeconds()))
            {
                throw NetException(ErrorCodes::SOCKET_TIMEOUT,
                                "Timeout exceeded while receiving data from client. Waited for {} seconds, timeout is {} seconds.",
                                elapsed, receive_timeout.totalSeconds());
            }
        }

        UInt64 packet_type = 0;
        readVarUInt(packet_type, *in);

        switch (packet_type)
        {
            case Protocol::Client::IgnoredPartUUIDs:
                processUnexpectedIgnoredPartUUIDs();

            case Protocol::Client::Query:
                processUnexpectedQuery();

            case Protocol::Client::Hello:
                processUnexpectedHello();

            case Protocol::Client::TablesStatusRequest:
                processUnexpectedTablesStatusRequest();

            case Protocol::Client::Data:
            case Protocol::Client::Scalar:
            {
                bool empty_block;
                if (state.skipping_data)
                    empty_block = !processUnexpectedData();
                else
                    empty_block = !processData(state, packet_type == Protocol::Client::Scalar);
                if (empty_block)
                    state.read_all_data = true;
                return !empty_block;
            }

            case Protocol::Client::QueryPlan:
                return receiveQueryPlan(state);

            case Protocol::Client::Ping:
                writeVarUInt(Protocol::Server::Pong, *out);
                out->finishChunk();
                out->next();
                continue;

            case Protocol::Client::Cancel:
                processCancel(state);
                return false; // We return false from this function as if no more data received

            default:
                throw Exception(ErrorCodes::UNKNOWN_PACKET_FROM_CLIENT, "Unknown packet {} from client", toString(packet_type));
        }
    }

    chassert(server.isCancelled());
    throw Exception(ErrorCodes::ABORTED, "Server shutdown is called");
}


void TCPHandler::readTemporaryTables(QueryState & state)
{
    sendLogs(state);

    /// no sense in partial_result_on_first_cancel setting when temporary data is read.
    auto off_setting_guard = TurnOffBoolSettingTemporary(state.allow_partial_result_on_first_cancel);

    while (receivePacketsExpectData(state))
    {
        sendLogs(state);
        sendInsertProfileEvents(state);
    }
}


void TCPHandler::skipData(QueryState & state)
{
    state.skipping_data = true;
    SCOPE_EXIT({ state.skipping_data = false; });

    size_t blocks = 0;
    while (receivePacketsExpectData(state))
        ++blocks;
    LOG_TRACE(log, "Discarded {} blocks", blocks);
}


void TCPHandler::startInsertQuery(QueryState & state)
{
    std::lock_guard lock(callback_mutex);

    /// Send ColumnsDescription for insertion table
    if (client_tcp_protocol_version >= DBMS_MIN_REVISION_WITH_COLUMN_DEFAULTS_METADATA)
    {
        const auto & table_id = state.query_context->getInsertionTable();
        if (state.query_context->getSettingsRef()[Setting::input_format_defaults_for_omitted_fields])
        {
            if (!table_id.empty())
            {
                auto storage_ptr = DatabaseCatalog::instance().getTable(table_id, state.query_context);
                if (!storage_ptr)
                    throw Exception(ErrorCodes::UNKNOWN_TABLE, "Table {} does not exist", table_id.getNameForLogs());
                sendTableColumns(state, storage_ptr->getInMemoryMetadataPtr()->getColumns());
            }
        }
    }

    /// Send block to the client - table structure.
    sendData(state, state.io.pipeline.getHeader());
    sendLogs(state);

    /// Update flag after reading external tables
    state.read_all_data = false;
}


AsynchronousInsertQueue::PushResult TCPHandler::processAsyncInsertQuery(QueryState & state, AsynchronousInsertQueue & insert_queue)
{
    using PushResult = AsynchronousInsertQueue::PushResult;

    startInsertQuery(state);
    Squashing squashing(std::make_shared<const Block>(state.input_header), 0, state.query_context->getSettingsRef()[Setting::async_insert_max_data_size]);

    while (receivePacketsExpectDataConcurrentWithExecutor(state))
    {
        squashing.setHeader(state.block_for_insert.cloneEmpty());
        auto result_chunk = Squashing::squash(squashing.add({state.block_for_insert.getColumns(), state.block_for_insert.rows()}, /*flush_if_enough_size*/ true));

        sendLogs(state);
        sendInsertProfileEvents(state);

        if (result_chunk)
        {
            auto result = squashing.getHeader()->cloneWithColumns(result_chunk.detachColumns());
            return PushResult
            {
                .status = PushResult::TOO_MUCH_DATA,
                .insert_block = std::move(result),
            };
        }
    }

    Chunk result_chunk = Squashing::squash(squashing.flush());
    if (!result_chunk)
    {
        return insert_queue.pushQueryWithBlock(state.parsed_query, squashing.getHeader()->cloneWithoutColumns(), state.query_context);
    }

    auto result = squashing.getHeader()->cloneWithColumns(result_chunk.detachColumns());
    return insert_queue.pushQueryWithBlock(state.parsed_query, std::move(result), state.query_context);
}


void TCPHandler::processInsertQuery(QueryState & state)
{
    size_t num_threads = state.io.pipeline.getNumThreads();

    auto run_executor = [&](auto & executor, Block processed_data)
    {
        try
        {
            /// Made above the rest of the lines,
            /// so that in case of `start` function throws an exception,
            /// client receive exception before sending data.
            executor.start();

            if (!processed_data.empty())
                executor.push(std::move(processed_data));
            else
                startInsertQuery(state);

            while (receivePacketsExpectDataConcurrentWithExecutor(state))
            {
                executor.push(std::move(state.block_for_insert));

                sendLogs(state);
                sendInsertProfileEvents(state);
            }

            executor.finish();
        }
        catch (...)
        {
            executor.cancel();
            throw;
        }
    };

    Block processed_block;
    const auto & settings = state.query_context->getSettingsRef();

    auto * insert_queue = state.query_context->tryGetAsynchronousInsertQueue();
    const auto & insert_query = assert_cast<const ASTInsertQuery &>(*state.parsed_query);

    bool async_insert_enabled = settings[Setting::async_insert];
    if (insert_query.table_id)
        if (auto table = DatabaseCatalog::instance().tryGetTable(insert_query.table_id, state.query_context))
            async_insert_enabled |= table->areAsynchronousInsertsEnabled();

    if (insert_queue && async_insert_enabled && !insert_query.select)
    {
        /// Let's agree on terminology and say that a mini-INSERT is an asynchronous INSERT
        /// which typically contains not a lot of data inside and a big-INSERT in an INSERT
        /// which was formed by concatenating several mini-INSERTs together.
        /// In case when the client had to retry some mini-INSERTs then they will be properly deduplicated
        /// by the source tables. This functionality is controlled by a setting `async_insert_deduplicate`.
        /// But then they will be glued together into a block and pushed through a chain of Materialized Views if any.
        /// The process of forming such blocks is not deteministic so each time we retry mini-INSERTs the resulting
        /// block may be concatenated differently.
        /// That's why deduplication in dependent Materialized Views doesn't make sense in presence of async INSERTs.
        if (settings[Setting::throw_if_deduplication_in_dependent_materialized_views_enabled_with_async_insert]
            && settings[Setting::deduplicate_blocks_in_dependent_materialized_views])
            throw Exception(ErrorCodes::SUPPORT_IS_DISABLED,
                    "Deduplication in dependent materialized view cannot work together with async inserts. "\
                    "Please disable either `deduplicate_blocks_in_dependent_materialized_views` or `async_insert` setting.");

        auto result = processAsyncInsertQuery(state, *insert_queue);
        if (result.status == AsynchronousInsertQueue::PushResult::OK)
        {
            /// Reset pipeline because it may hold write lock for some storages.
            state.io.pipeline.cancel();
            state.io.pipeline.reset();
            if (settings[Setting::wait_for_async_insert])
            {
                size_t timeout_ms = settings[Setting::wait_for_async_insert_timeout].totalMilliseconds();
                auto wait_status = result.future.wait_for(std::chrono::milliseconds(timeout_ms));

                if (wait_status == std::future_status::deferred)
                    throw Exception(ErrorCodes::LOGICAL_ERROR, "Got future in deferred state");

                if (wait_status == std::future_status::timeout)
                    throw Exception(ErrorCodes::TIMEOUT_EXCEEDED, "Wait for async insert timeout ({} ms) exceeded)", timeout_ms);

                result.future.get();
            }

            sendInsertProfileEvents(state);
            return;
        }
        if (result.status == AsynchronousInsertQueue::PushResult::TOO_MUCH_DATA)
        {
            LOG_DEBUG(log, "Setting async_insert=1, but INSERT query will be executed synchronously because it has too much data");
            processed_block = std::move(result.insert_block);
        }
    }

    if (num_threads > 1)
    {
        PushingAsyncPipelineExecutor executor(state.io.pipeline);
        run_executor(executor, std::move(processed_block));
    }
    else
    {
        PushingPipelineExecutor executor(state.io.pipeline);
        run_executor(executor, std::move(processed_block));
    }

    sendInsertProfileEvents(state);
}


void TCPHandler::processOrdinaryQuery(QueryState & state)
{
    auto & pipeline = state.io.pipeline;

    if (state.query_context->getSettingsRef()[Setting::allow_experimental_query_deduplication])
    {
        sendPartUUIDs(state);
    }

    /// Send header-block, to allow client to prepare output format for data to send.
    {
        const auto & header = pipeline.getHeader();

        if (!header.empty())
        {
            sendData(state, header);
        }
    }

    {
        PullingAsyncPipelineExecutor executor(pipeline);
        pipeline.setConcurrencyControl(state.query_context->getSettingsRef()[Setting::use_concurrency_control]);
        CurrentMetrics::Increment query_thread_metric_increment{CurrentMetrics::QueryThread};

        try
        {
            Block block;
            while (executor.pull(block, interactive_delay / 1000))
            {
                {
                    std::lock_guard lock(callback_mutex);
                    receivePacketsExpectCancel(state);
                }

                if (state.stop_read_return_partial_result)
                {
                    executor.cancelReading();
                }

                {
                    std::lock_guard lock(callback_mutex);

                    if (after_send_progress.elapsed() / 1000 >= interactive_delay)
                    {
                        /// Some time passed and there is a progress.
                        after_send_progress.restart();
                        sendProgress(state);
                        sendSelectProfileEvents(state);
                    }

                    sendLogs(state);

                    // Block might be empty in case of timeout, i.e. there is no data to process
                    if (!block.empty() && !state.io.null_format)
                        sendData(state, block);
                }
            }
        }
        catch (...)
        {
            executor.cancel();
            throw;
        }

        /** If data has run out, we will send the profiling data and total values to
          * the last zero block to be able to use
          * this information in the suffix output of stream.
          * If the request was interrupted, then `sendTotals` and other methods could not be called,
          *  because we have not read all the data yet,
          *  and there could be ongoing calculations in other threads at the same time.
          */


        std::lock_guard lock(callback_mutex);

        receivePacketsExpectCancel(state);

        sendTotals(state, executor.getTotalsBlock());
        sendExtremes(state, executor.getExtremesBlock());
        sendProfileInfo(state, executor.getProfileInfo());
        sendProgress(state);
        sendLogs(state);
        sendSelectProfileEvents(state);

        sendData(state, {});

        sendProgress(state);
    }
}


void TCPHandler::processTablesStatusRequest()
{
    TablesStatusRequest request;
    request.read(*in, client_tcp_protocol_version);

    ContextPtr context_to_resolve_table_names;
    if (is_interserver_mode)
    {
        /// In the interserver mode session context does not exist, because authentication is done for each query.
        /// We also cannot create query context earlier, because it cannot be created before authentication,
        /// but query is not received yet. So we have to do this trick.
        ContextMutablePtr fake_interserver_context = Context::createCopy(server.context());
        if (!default_database.empty())
            fake_interserver_context->setCurrentDatabase(default_database);
        context_to_resolve_table_names = fake_interserver_context;
    }
    else
    {
        assert(session);
        context_to_resolve_table_names = session->sessionContext();
    }

    TablesStatusResponse response;
    for (const QualifiedTableName & table_name: request.tables)
    {
        auto resolved_id = context_to_resolve_table_names->tryResolveStorageID({table_name.database, table_name.table});
        StoragePtr table = DatabaseCatalog::instance().tryGetTable(resolved_id, context_to_resolve_table_names);
        if (!table)
            continue;

        TableStatus status;
        if (auto * replicated_table = dynamic_cast<StorageReplicatedMergeTree *>(table.get()))
        {
            status.is_replicated = true;
            status.absolute_delay = static_cast<UInt32>(replicated_table->getAbsoluteDelay());
            status.is_readonly = replicated_table->isTableReadOnly();
        }
        else
            status.is_replicated = false;

        response.table_states_by_id.emplace(table_name, std::move(status));
    }

    writeVarUInt(Protocol::Server::TablesStatusResponse, *out);

    /// For testing hedged requests
    if (unlikely(sleep_in_send_tables_status.totalMilliseconds()))
    {
        out->next();
        std::chrono::milliseconds ms(sleep_in_send_tables_status.totalMilliseconds());
        std::this_thread::sleep_for(ms);
    }

    response.write(*out, client_tcp_protocol_version);

    out->finishChunk();
    out->next();
}


void TCPHandler::processUnexpectedTablesStatusRequest()
{
    TablesStatusRequest skip_request;
    skip_request.read(*in, client_tcp_protocol_version);

    throw Exception(ErrorCodes::UNEXPECTED_PACKET_FROM_CLIENT, "Unexpected packet TablesStatusRequest received from client");
}


void TCPHandler::sendPartUUIDs(QueryState & state)
{
    auto uuids = state.query_context->getPartUUIDs()->get();
    if (uuids.empty())
        return;

    writeVarUInt(Protocol::Server::PartUUIDs, *out);
    writeVectorBinary(uuids, *out);

    out->finishChunk();
    out->next();
}


void TCPHandler::sendReadTaskRequest()
{
    writeVarUInt(Protocol::Server::ReadTaskRequest, *out);

    out->finishChunk();
    out->next();
}


void TCPHandler::sendMergeTreeAllRangesAnnouncement(QueryState &, InitialAllRangesAnnouncement announcement)
{
    writeVarUInt(Protocol::Server::MergeTreeAllRangesAnnouncement, *out);
    announcement.serialize(*out, client_parallel_replicas_protocol_version);

    out->finishChunk();
    out->next();
}


void TCPHandler::sendMergeTreeReadTaskRequest(ParallelReadRequest request)
{
    writeVarUInt(Protocol::Server::MergeTreeReadTaskRequest, *out);
    request.serialize(*out, client_parallel_replicas_protocol_version);

    out->finishChunk();
    out->next();
}


void TCPHandler::sendProfileInfo(QueryState &, const ProfileInfo & info)
{
    writeVarUInt(Protocol::Server::ProfileInfo, *out);
    info.write(*out, client_tcp_protocol_version);

    out->finishChunk();
    out->next();
}


void TCPHandler::sendTotals(QueryState & state, const Block & totals)
{
    if (totals.empty())
        return;

    initBlockOutput(state, totals);

    writeVarUInt(Protocol::Server::Totals, *out);
    writeStringBinary("", *out);

    state.block_out->write(totals);
    state.maybe_compressed_out->next();

    out->finishChunk();
    out->next();
}


void TCPHandler::sendExtremes(QueryState & state, const Block & extremes)
{
    if (extremes.empty())
        return;

    initBlockOutput(state, extremes);

    writeVarUInt(Protocol::Server::Extremes, *out);
    writeStringBinary("", *out);

    state.block_out->write(extremes);
    state.maybe_compressed_out->next();

    out->finishChunk();
    out->next();
}


void TCPHandler::sendProfileEvents(QueryState & state)
{
    Stopwatch stopwatch;
    Block block = ProfileEvents::getProfileEvents(host_name, state.profile_queue, state.last_sent_snapshots);
    if (block.rows() != 0)
    {
        initProfileEventsBlockOutput(state, block);

        writeVarUInt(Protocol::Server::ProfileEvents, *out);
        writeStringBinary("", *out);

        state.profile_events_block_out->write(block);

        out->finishChunk();
        out->next();

        auto elapsed_milliseconds = stopwatch.elapsedMilliseconds();
        if (elapsed_milliseconds > 100)
            LOG_DEBUG(log, "Sending profile events block with {} rows, {} bytes took {} milliseconds",
                block.rows(), block.bytes(), elapsed_milliseconds);
    }
}


void TCPHandler::sendSelectProfileEvents(QueryState & state)
{
    if (client_tcp_protocol_version < DBMS_MIN_PROTOCOL_VERSION_WITH_INCREMENTAL_PROFILE_EVENTS)
        return;

    sendProfileEvents(state);
}


void TCPHandler::sendInsertProfileEvents(QueryState & state)
{
    if (client_tcp_protocol_version < DBMS_MIN_PROTOCOL_VERSION_WITH_PROFILE_EVENTS_IN_INSERT)
        return;
    if (query_kind != ClientInfo::QueryKind::INITIAL_QUERY)
        return;

    sendProfileEvents(state);
}


void TCPHandler::sendTimezone(QueryState & state)
{
    if (client_tcp_protocol_version < DBMS_MIN_PROTOCOL_VERSION_WITH_TIMEZONE_UPDATES)
        return;

    const String & tz = state.query_context->getSettingsRef()[Setting::session_timezone].value;

    LOG_DEBUG(log, "TCPHandler::sendTimezone(): {}", tz);
    writeVarUInt(Protocol::Server::TimezoneUpdate, *out);
    writeStringBinary(tz, *out);

    out->finishChunk();
    out->next();
}


bool TCPHandler::receiveProxyHeader()
{
    if (in->eof())
    {
        LOG_WARNING(log, "Client has not sent any data.");
        return false;
    }

    String forwarded_address;

    /// Only PROXYv1 is supported.
    /// Validation of protocol is not fully performed.

    LimitReadBuffer limit_in(*in, {.read_no_more=107, .expect_eof=true}); /// Maximum length from the specs.

    assertString("PROXY ", limit_in);

    if (limit_in.eof())
    {
        LOG_WARNING(log, "Incomplete PROXY header is received.");
        return false;
    }

    /// TCP4 / TCP6 / UNKNOWN
    if ('T' == *limit_in.position())
    {
        assertString("TCP", limit_in);

        if (limit_in.eof())
        {
            LOG_WARNING(log, "Incomplete PROXY header is received.");
            return false;
        }

        if ('4' != *limit_in.position() && '6' != *limit_in.position())
        {
            LOG_WARNING(log, "Unexpected protocol in PROXY header is received.");
            return false;
        }

        bool is_tcp6 = ('6' == *limit_in.position());

        ++limit_in.position();
        assertChar(' ', limit_in);

        /// Read the first field and ignore other.
        readStringUntilWhitespace(forwarded_address, limit_in);

        if (is_tcp6)
            forwarded_address = "[" + forwarded_address + "]";

        /// Skip second field (destination address)
        assertChar(' ', limit_in);
        skipStringUntilWhitespace(limit_in);
        assertChar(' ', limit_in);

        /// Read source port
        String port;
        readStringUntilWhitespace(port, limit_in);

        forwarded_address += ":" + port;

        /// Skip until \r\n
        while (!limit_in.eof() && *limit_in.position() != '\r')
            ++limit_in.position();
        assertString("\r\n", limit_in);
    }
    else if (checkString("UNKNOWN", limit_in))
    {
        /// This is just a health check, there is no subsequent data in this connection.

        while (!limit_in.eof() && *limit_in.position() != '\r')
            ++limit_in.position();
        assertString("\r\n", limit_in);
        return false;
    }
    else
    {
        LOG_WARNING(log, "Unexpected protocol in PROXY header is received.");
        return false;
    }

    LOG_TRACE(log, "Forwarded client address from PROXY header: {}", forwarded_address);
    forwarded_for = std::move(forwarded_address);
    return true;
}


namespace
{

std::string formatHTTPErrorResponseWhenUserIsConnectedToWrongPort(const Poco::Util::AbstractConfiguration& config)
{
    std::string result = fmt::format(
        "HTTP/1.0 400 Bad Request\r\n\r\n"
        "Port {} is for clickhouse-client program\r\n",
        config.getString("tcp_port"));

    if (config.has("http_port"))
    {
        result += fmt::format(
            "You must use port {} for HTTP.\r\n",
            config.getString("http_port"));
    }

    return result;
}

}


std::unique_ptr<Session> TCPHandler::makeSession()
{
    auto interface = is_interserver_mode ? ClientInfo::Interface::TCP_INTERSERVER : ClientInfo::Interface::TCP;

    auto res = std::make_unique<Session>(server.context(), interface, socket().secure(), certificate);

    res->setForwardedFor(forwarded_for);
    res->setClientName(client_name);
    res->setClientVersion(client_version_major, client_version_minor, client_version_patch, client_tcp_protocol_version);
    res->setConnectionClientVersion(client_version_major, client_version_minor, client_version_patch, client_tcp_protocol_version);
    res->setClientInterface(interface);

    return res;
}


void TCPHandler::receiveHello()
{
    /// Receive `hello` packet.
    UInt64 packet_type = 0;
    String user;
    String password;
    String default_db;

    readVarUInt(packet_type, *in);

    if (packet_type != Protocol::Client::Hello)
    {
        /** If you accidentally accessed the HTTP protocol for a port destined for an internal TCP protocol,
          * Then instead of the packet type, there will be G (GET) or P (POST), in most cases.
          */
        if (packet_type == 'G' || packet_type == 'P')
        {
            writeString(formatHTTPErrorResponseWhenUserIsConnectedToWrongPort(server.config()), *out);
            out->next();
            throw Exception(ErrorCodes::CLIENT_HAS_CONNECTED_TO_WRONG_PORT, "Client has connected to wrong port");
        }
        else
            throw Exception(ErrorCodes::UNEXPECTED_PACKET_FROM_CLIENT,
                               "Unexpected packet from client (expected Hello, got {})", packet_type);
    }

    readStringBinary(client_name, *in);
    readVarUInt(client_version_major, *in);
    readVarUInt(client_version_minor, *in);
    // NOTE For backward compatibility of the protocol, client cannot send its version_patch.
    readVarUInt(client_tcp_protocol_version, *in);
    readStringBinary(default_db, *in);
    if (!default_db.empty())
        default_database = default_db;
    readStringBinary(user, *in);
    readStringBinary(password, *in);

    if (user.empty())
        throw Exception(ErrorCodes::UNEXPECTED_PACKET_FROM_CLIENT, "Unexpected packet from client (no user in Hello package)");

    LOG_DEBUG(log, "Connected {} version {}.{}.{}, revision: {}{}{}.",
        client_name,
        client_version_major, client_version_minor, client_version_patch,
        client_tcp_protocol_version,
        (!default_database.empty() ? ", database: " + default_database : ""),
        (!user.empty() ? ", user: " + user : "")
    );

    is_interserver_mode = (user == EncodedUserInfo::USER_INTERSERVER_MARKER) && password.empty();
    if (is_interserver_mode)
    {
        if (client_tcp_protocol_version < DBMS_MIN_REVISION_WITH_INTERSERVER_SECRET_V2)
            LOG_WARNING(LogFrequencyLimiter(log, 10),
                        "Using deprecated interserver protocol because the client is too old. Consider upgrading all nodes in cluster.");
        processClusterNameAndSalt();
        return;
    }

    is_ssh_based_auth = user.starts_with(EncodedUserInfo::SSH_KEY_AUTHENTICAION_MARKER) && password.empty();
    if (is_ssh_based_auth)
        user.erase(0, std::string_view(EncodedUserInfo::SSH_KEY_AUTHENTICAION_MARKER).size());

    session = makeSession();
    const auto & client_info = session->getClientInfo();

#if USE_SSL
    /// Authentication with SSL user certificate
    if (dynamic_cast<Poco::Net::SecureStreamSocketImpl*>(socket().impl()))
    {
        Poco::Net::SecureStreamSocket secure_socket(socket());
        if (secure_socket.havePeerCertificate())
        {
            try
            {
                session->authenticate(
                    SSLCertificateCredentials{user, X509Certificate(secure_socket.peerCertificate()).extractAllSubjects()},
                    getClientAddress(client_info));
                return;
            }
            catch (const Exception & e)
            {
                if (e.code() != DB::ErrorCodes::AUTHENTICATION_FAILED)
                    throw;

                tryLogCurrentException(log, "SSL authentication failed, falling back to password authentication", LogsLevel::information);
                /// ^^ Log at debug level instead of default error level as authentication failures are not an unusual event.
            }
        }
    }
#endif

#if USE_SSH
    /// Perform handshake for SSH authentication
    if (is_ssh_based_auth)
    {
        const auto authentication_types = session->getAuthenticationTypesOrLogInFailure(user);

        bool user_supports_ssh_authentication = std::find_if(
            authentication_types.begin(),
            authentication_types.end(),
            [](auto authentication_type)
            {
               return authentication_type ==  AuthenticationType::SSH_KEY;
            }) != authentication_types.end();

        if (!user_supports_ssh_authentication)
            throw Exception(ErrorCodes::AUTHENTICATION_FAILED, "Expected authentication with SSH key");

        if (client_tcp_protocol_version < DBMS_MIN_REVISION_WITH_SSH_AUTHENTICATION)
            throw Exception(ErrorCodes::UNSUPPORTED_METHOD, "Cannot authenticate user with SSH key, because client version is too old");

        readVarUInt(packet_type, *in);
        if (packet_type != Protocol::Client::SSHChallengeRequest)
            throw Exception(ErrorCodes::UNEXPECTED_PACKET_FROM_CLIENT, "Server expected to receive a packet for requesting a challenge string");

        auto create_challenge = []()
        {
            pcg64_fast rng(randomSeed());
            UInt64 rand = rng();
            return encodeSHA256(&rand, sizeof(rand));
        };

        String challenge = create_challenge();
        writeVarUInt(Protocol::Server::SSHChallenge, *out);
        writeStringBinary(challenge, *out);
        out->next();

        String signature;
        readVarUInt(packet_type, *in);
        if (packet_type != Protocol::Client::SSHChallengeResponse)
            throw Exception(ErrorCodes::UNEXPECTED_PACKET_FROM_CLIENT, "Server expected to receive a packet with a response for a challenge");
        readStringBinary(signature, *in);

        auto prepare_string_for_ssh_validation = [&](const String & username, const String & challenge_)
        {
            String output;
            output.append(std::to_string(client_tcp_protocol_version));
            output.append(default_database);
            output.append(username);
            output.append(challenge_);
            return output;
        };

        auto cred = SshCredentials(user, signature, prepare_string_for_ssh_validation(user, challenge));
        session->authenticate(cred, getClientAddress(client_info));
        return;
    }
#endif

    session->authenticate(user, password, getClientAddress(client_info));
}


void TCPHandler::receiveAddendum()
{
    if (client_tcp_protocol_version >= DBMS_MIN_PROTOCOL_VERSION_WITH_QUOTA_KEY)
        readStringBinary(quota_key, *in);

    if (!is_interserver_mode)
        session->setQuotaClientKey(quota_key);

    if (client_tcp_protocol_version >= DBMS_MIN_PROTOCOL_VERSION_WITH_CHUNKED_PACKETS)
    {
        readStringBinary(proto_send_chunked_cl, *in);
        readStringBinary(proto_recv_chunked_cl, *in);
    }

    if (client_tcp_protocol_version >= DBMS_MIN_REVISION_WITH_VERSIONED_PARALLEL_REPLICAS_PROTOCOL)
        readVarUInt(client_parallel_replicas_protocol_version, *in);
}


void TCPHandler::processUnexpectedHello()
{
    UInt64 skip_uint_64;
    String skip_string;

    readStringBinary(skip_string, *in);
    readVarUInt(skip_uint_64, *in);
    readVarUInt(skip_uint_64, *in);
    readVarUInt(skip_uint_64, *in);
    readStringBinary(skip_string, *in);
    readStringBinary(skip_string, *in);
    readStringBinary(skip_string, *in);

    throw Exception(ErrorCodes::UNEXPECTED_PACKET_FROM_CLIENT, "Unexpected packet Hello received from client");
}


void TCPHandler::sendHello()
{
    writeVarUInt(Protocol::Server::Hello, *out);
    writeStringBinary(VERSION_NAME, *out);
    writeVarUInt(VERSION_MAJOR, *out);
    writeVarUInt(VERSION_MINOR, *out);
    writeVarUInt(DBMS_TCP_PROTOCOL_VERSION, *out);
    if (client_tcp_protocol_version >= DBMS_MIN_REVISION_WITH_VERSIONED_PARALLEL_REPLICAS_PROTOCOL)
        writeVarUInt(DBMS_PARALLEL_REPLICAS_PROTOCOL_VERSION, *out);
    if (client_tcp_protocol_version >= DBMS_MIN_REVISION_WITH_SERVER_TIMEZONE)
        writeStringBinary(DateLUT::instance().getTimeZone(), *out);
    if (client_tcp_protocol_version >= DBMS_MIN_REVISION_WITH_SERVER_DISPLAY_NAME)
        writeStringBinary(server_display_name, *out);
    if (client_tcp_protocol_version >= DBMS_MIN_REVISION_WITH_VERSION_PATCH)
        writeVarUInt(VERSION_PATCH, *out);
    if (client_tcp_protocol_version >= DBMS_MIN_PROTOCOL_VERSION_WITH_CHUNKED_PACKETS)
    {
        writeStringBinary(server.config().getString("proto_caps.send", "notchunked"), *out);
        writeStringBinary(server.config().getString("proto_caps.recv", "notchunked"), *out);
    }
    if (client_tcp_protocol_version >= DBMS_MIN_PROTOCOL_VERSION_WITH_PASSWORD_COMPLEXITY_RULES)
    {
        auto rules = server.context()->getAccessControl().getPasswordComplexityRules();

        writeVarUInt(rules.size(), *out);
        for (const auto & [original_pattern, exception_message] : rules)
        {
            writeStringBinary(original_pattern, *out);
            writeStringBinary(exception_message, *out);
        }
    }
    if (client_tcp_protocol_version >= DBMS_MIN_REVISION_WITH_INTERSERVER_SECRET_V2)
    {
        chassert(!nonce.has_value());
        /// Contains lots of stuff (including time), so this should be enough for NONCE.
        nonce.emplace(thread_local_rng());
        writeIntBinary(nonce.value(), *out);
    }

    if (client_tcp_protocol_version >= DBMS_MIN_REVISION_WITH_SERVER_SETTINGS)
    {
        if (is_interserver_mode ||
            !session->sessionContext()->getSettingsRef()[Setting::apply_settings_from_server])
            Settings::writeEmpty(*out); // send empty list of setting changes
        else
            session->sessionContext()->getSettingsRef().write(*out, SettingsWriteFormat::STRINGS_WITH_FLAGS);
    }

    if (client_tcp_protocol_version >= DBMS_MIN_REVISION_WITH_QUERY_PLAN_SERIALIZATION)
    {
        writeVarUInt(DBMS_QUERY_PLAN_SERIALIZATION_VERSION, *out);
    }

    if (client_tcp_protocol_version >= DBMS_MIN_REVISION_WITH_VERSIONED_CLUSTER_FUNCTION_PROTOCOL)
    {
        writeVarUInt(DBMS_CLUSTER_PROCESSING_PROTOCOL_VERSION, *out);
    }

    out->next();
}


void TCPHandler::processIgnoredPartUUIDs()
{
    readVectorBinary(part_uuids_to_ignore.emplace(), *in);
}


void TCPHandler::processUnexpectedIgnoredPartUUIDs()
{
    std::vector<UUID> skip_part_uuids;
    readVectorBinary(skip_part_uuids, *in);
    throw Exception(ErrorCodes::UNEXPECTED_PACKET_FROM_CLIENT, "Unexpected packet IgnoredPartUUIDs received from client");
}


ClusterFunctionReadTaskResponsePtr TCPHandler::receiveClusterFunctionReadTaskResponse(QueryState & state)
{
    UInt64 packet_type = 0;
    readVarUInt(packet_type, *in);

    switch (packet_type)
    {
        case Protocol::Client::Cancel:
            processCancel(state);
            return {};

        case Protocol::Client::ReadTaskResponse:
        {
            auto task = std::make_shared<ClusterFunctionReadTaskResponse>();
            task->deserialize(*in);
            return task;
        }

        default:
            throw Exception(ErrorCodes::UNEXPECTED_PACKET_FROM_CLIENT, "Received {} packet after requesting read task",
                    Protocol::Client::toString(packet_type));
    }
}


std::optional<ParallelReadResponse> TCPHandler::receivePartitionMergeTreeReadTaskResponse(QueryState & state)
{
    UInt64 packet_type = 0;
    readVarUInt(packet_type, *in);

    switch (packet_type)
    {
        case Protocol::Client::Cancel:
            processCancel(state);
            return {};

        case Protocol::Client::MergeTreeReadTaskResponse:
        {
            ParallelReadResponse response;
            response.deserialize(*in, client_parallel_replicas_protocol_version);
            return response;
        }

        default:
            throw Exception(ErrorCodes::UNEXPECTED_PACKET_FROM_CLIENT,
                "Received {} packet after requesting read task",
                Protocol::Client::toString(packet_type));
    }
}


void TCPHandler::processClusterNameAndSalt()
{
    readStringBinary(cluster, *in);
    readStringBinary(salt, *in, 32);
}


void TCPHandler::processQuery(std::shared_ptr<QueryState> & state)
{
    UInt64 stage = 0;
    UInt64 compression = 0;

    chassert(!state);
    state = std::make_shared<QueryState>();

    if (part_uuids_to_ignore.has_value())
        state->part_uuids_to_ignore = std::move(part_uuids_to_ignore);

    readStringBinary(state->query_id, *in);

    /// In interserver mode,
    /// initial_user can be empty in case of Distributed INSERT via Buffer/Kafka,
    /// (i.e. when the INSERT is done with the global context without user),
    /// so it is better to reset session to avoid using old user.
    if (is_interserver_mode)
    {
        session = makeSession();
    }

    /// Read client info.
    ClientInfo client_info = session->getClientInfo();
    if (client_tcp_protocol_version >= DBMS_MIN_REVISION_WITH_CLIENT_INFO)
    {
        client_info.read(*in, client_tcp_protocol_version);

        correctQueryClientInfo(session->getClientInfo(), client_info);
        const auto & config_ref = Context::getGlobalContextInstance()->getServerSettings();
        if (config_ref[ServerSetting::validate_tcp_client_information])
            validateClientInfo(session->getClientInfo(), client_info);
    }

    /// Per query settings are also passed via TCP.
    /// We need to check them before applying due to they can violate the settings constraints.
    auto settings_format = (client_tcp_protocol_version >= DBMS_MIN_REVISION_WITH_SETTINGS_SERIALIZED_AS_STRINGS)
        ? SettingsWriteFormat::STRINGS_WITH_FLAGS
        : SettingsWriteFormat::BINARY;

    Settings passed_settings;
    passed_settings.read(*in, settings_format);

    std::string received_extra_roles;
    // TODO: check if having `is_interserver_mode` doesn't break interoperability with the CH-client.
    if (client_tcp_protocol_version >= DBMS_MIN_PROTOCOL_VERSION_WITH_INTERSERVER_EXTERNALLY_GRANTED_ROLES)
    {
        readStringBinary(received_extra_roles, *in);
    }

    /// Interserver secret.
    std::string received_hash;
    if (client_tcp_protocol_version >= DBMS_MIN_REVISION_WITH_INTERSERVER_SECRET)
    {
        readStringBinary(received_hash, *in, 32);
    }

    readVarUInt(stage, *in);
    state->stage = QueryProcessingStage::Enum(stage);

    readVarUInt(compression, *in);
    state->compression = static_cast<Protocol::Compression>(compression);
    last_block_in.compression = state->compression;

    readStringBinary(state->query, *in);

    Settings passed_params;
    if (client_tcp_protocol_version >= DBMS_MIN_PROTOCOL_VERSION_WITH_PARAMETERS)
        passed_params.read(*in, settings_format);

    if (is_interserver_mode)
    {
        client_info.interface = ClientInfo::Interface::TCP_INTERSERVER;
#if USE_SSL

        String cluster_secret;
        try
        {
            cluster_secret = server.context()->getCluster(cluster)->getSecret();
        }
        catch (const Exception & e)
        {
            auto exception = Exception::createRuntime(ErrorCodes::AUTHENTICATION_FAILED, e.message());
            session->onAuthenticationFailure(/* user_name= */ std::nullopt, socket().peerAddress(), exception);
            throw exception; /// NOLINT
        }

        if (salt.empty() || cluster_secret.empty())
        {
            auto exception = Exception(ErrorCodes::AUTHENTICATION_FAILED, "Interserver authentication failed (no salt/cluster secret)");
            session->onAuthenticationFailure(/* user_name= */ std::nullopt, socket().peerAddress(), exception);
            throw exception; /// NOLINT
        }

        if (client_tcp_protocol_version >= DBMS_MIN_REVISION_WITH_INTERSERVER_SECRET_V2 && !nonce.has_value())
        {
            auto exception = Exception(ErrorCodes::AUTHENTICATION_FAILED, "Interserver authentication failed (no nonce)");
            session->onAuthenticationFailure(/* user_name= */ std::nullopt, socket().peerAddress(), exception);
            throw exception; /// NOLINT
        }

        std::string data(salt);
        // For backward compatibility
        if (nonce.has_value())
            data += std::to_string(nonce.value());
        data += cluster_secret;
        data += state->query;
        data += state->query_id;
        data += client_info.initial_user;
        data += received_extra_roles;

        std::string calculated_hash = encodeSHA256(data);
        assert(calculated_hash.size() == 32);

        /// TODO maybe also check that peer address actually belongs to the cluster?
        if (calculated_hash != received_hash)
        {
            auto exception = Exception(ErrorCodes::AUTHENTICATION_FAILED, "Interserver authentication failed");
            session->onAuthenticationFailure(/* user_name */ std::nullopt, socket().peerAddress(), exception);
            throw exception; /// NOLINT
        }

        /// NOTE Usually we get some fields of client_info (including initial_address and initial_user) from user input,
        /// so we should not rely on that. However, in this particular case we got client_info from other clickhouse-server, so it's ok.
        if (client_info.initial_user.empty())
        {
            LOG_DEBUG(log, "User (no user, interserver mode) (client: {})", getClientAddress(client_info).toString());
        }
        else
        {
            // In a cluster, query originator may have an access to the external auth provider with role mapping (like LDAP server),
            // that grants specific roles to the user. We want these roles to be granted to the effective user on other nodes of cluster when
            // query is executed.
            Strings external_roles;
            if (!received_extra_roles.empty())
            {
                ReadBufferFromString buffer(received_extra_roles);

                readVectorBinary(external_roles, buffer);
                LOG_DEBUG(log, "Parsed extra roles [{}]", fmt::join(external_roles, ", "));
            }

            LOG_DEBUG(log, "User (initial, interserver mode): {} (client: {})", client_info.initial_user, getClientAddress(client_info).toString());
            /// In case of inter-server mode authorization is done with the
            /// initial address of the client, not the real address from which
            /// the query was come, since the real address is the address of
            /// the initiator server, while we are interested in client's
            /// address.
            session->authenticate(AlwaysAllowCredentials{client_info.initial_user}, *client_info.initial_address, external_roles);
        }

        is_interserver_authenticated = true;
#else
        auto exception = Exception(ErrorCodes::AUTHENTICATION_FAILED,
            "Inter-server secret support is disabled, because ClickHouse was built without SSL library");
        session->onAuthenticationFailure(/* user_name */ std::nullopt, socket().peerAddress(), exception);
        throw exception; /// NOLINT
#endif
    }

    state->query_context = session->makeQueryContext(client_info);

    /// Sets the default database if it wasn't set earlier for the session context.
    if (is_interserver_mode && !default_database.empty())
        state->query_context->setCurrentDatabase(default_database);

    if (state->part_uuids_to_ignore)
        state->query_context->getIgnoredPartUUIDs()->add(*state->part_uuids_to_ignore);

    std::weak_ptr<QueryState> state_wptr = state;

    state->query_context->setProgressCallback(
        [this, state_wptr](const Progress & value)
        {
            auto current_state = state_wptr.lock();
            if (!current_state)
                return;
            this->updateProgress(*current_state, value);
        });
    state->query_context->setFileProgressCallback(
        [this, state_wptr](const FileProgress & value)
        {
            auto current_state = state_wptr.lock();
            if (!current_state)
                return;
            this->updateProgress(*current_state, Progress(value));
        });

    state->query_context->setBlockMarshallingCallback(
        [this, &state_wptr](const Block & block)
        {
            auto current_state = state_wptr.lock();
            if (!current_state)
                return block;
            return convertColumnsToBLOBs(
                block,
                getCompressionCodec(current_state->query_context->getSettingsRef(), current_state->compression),
                client_tcp_protocol_version,
                getFormatSettings(current_state->query_context));
        });

    ///
    /// Settings
    ///

    /// FIXME: Remove when allow_experimental_analyzer will become obsolete.
    /// Analyzer became Beta in 24.3 and started to be enabled by default.
    /// We have to disable it for ourselves to make sure we don't have different settings on
    /// different servers.
    if (query_kind == ClientInfo::QueryKind::SECONDARY_QUERY
        && VersionNumber(client_info.client_version_major, client_info.client_version_minor, client_info.client_version_patch)
            < VersionNumber(23, 3, 0)
        && !passed_settings[Setting::allow_experimental_analyzer].changed)
        passed_settings.set("allow_experimental_analyzer", false);

    auto settings_changes = passed_settings.changes();
    query_kind = state->query_context->getClientInfo().query_kind;
    if (query_kind == ClientInfo::QueryKind::INITIAL_QUERY)
    {
        /// Throw an exception if the passed settings violate the constraints.
        state->query_context->checkSettingsConstraints(settings_changes, SettingSource::QUERY);
    }
    else
    {
        /// Quietly clamp to the constraints if it's not an initial query.
        state->query_context->clampToSettingsConstraints(settings_changes, SettingSource::QUERY);
    }
    state->query_context->applySettingsChanges(settings_changes);

    /// Use the received query id, or generate a random default. It is convenient
    /// to also generate the default OpenTelemetry trace id at the same time, and
    /// set the trace parent.
    /// Notes:
    /// 1) ClientInfo might contain upstream trace id, so we decide whether to use
    /// the default ids after we have received the ClientInfo.
    /// 2) There is the opentelemetry_start_trace_probability setting that
    /// controls when we start a new trace. It can be changed via Native protocol,
    /// so we have to apply the changes first.
    state->query_context->setCurrentQueryId(state->query_id);

    state->query_context->addQueryParameters(passed_params.toNameToNameMap());

    state->allow_partial_result_on_first_cancel = state->query_context->getSettingsRef()[Setting::partial_result_on_first_cancel];

    /// For testing hedged requests
    if (unlikely(sleep_after_receiving_query.totalMilliseconds()))
    {
        std::chrono::milliseconds ms(sleep_after_receiving_query.totalMilliseconds());
        std::this_thread::sleep_for(ms);
    }

    state->read_all_data = false;
}

void TCPHandler::processUnexpectedQuery()
{
    UInt64 skip_uint_64;
    String skip_string;

    readStringBinary(skip_string, *in);

    ClientInfo skip_client_info;
    if (client_tcp_protocol_version >= DBMS_MIN_REVISION_WITH_CLIENT_INFO)
        skip_client_info.read(*in, client_tcp_protocol_version);

    Settings skip_settings;
    auto settings_format = (client_tcp_protocol_version >= DBMS_MIN_REVISION_WITH_SETTINGS_SERIALIZED_AS_STRINGS) ? SettingsWriteFormat::STRINGS_WITH_FLAGS
                                                                                                      : SettingsWriteFormat::BINARY;
    skip_settings.read(*in, settings_format);

    std::string skip_hash;
    bool interserver_secret = client_tcp_protocol_version >= DBMS_MIN_REVISION_WITH_INTERSERVER_SECRET;
    if (interserver_secret)
        readStringBinary(skip_hash, *in, 32);

    readVarUInt(skip_uint_64, *in);

    readVarUInt(skip_uint_64, *in);
    last_block_in.compression = static_cast<Protocol::Compression>(skip_uint_64);

    readStringBinary(skip_string, *in);

    if (client_tcp_protocol_version >= DBMS_MIN_PROTOCOL_VERSION_WITH_PARAMETERS)
        skip_settings.read(*in, settings_format);

    throw Exception(ErrorCodes::UNEXPECTED_PACKET_FROM_CLIENT, "Unexpected packet Query received from client");
}

bool TCPHandler::receiveQueryPlan(QueryState & state)
{
    bool unexpected_packet = state.stage != QueryProcessingStage::QueryPlan || state.plan_and_sets || !state.query_context || state.read_all_data;
    auto context = unexpected_packet ? Context::getGlobalContextInstance() : state.query_context;

    auto plan_and_sets = QueryPlan::deserialize(*in, context);
    LOG_TRACE(log, "Received query plan");

    if (!state.skipping_data && unexpected_packet)
        throw NetException(ErrorCodes::UNEXPECTED_PACKET_FROM_CLIENT, "Unexpected packet QueryPlan received from client");

    state.plan_and_sets = std::make_shared<QueryPlanAndSets>(std::move(plan_and_sets));
    return true;
}

bool TCPHandler::processData(QueryState & state, bool scalar)
{
    initBlockInput(state);

    /// The name of the temporary table for writing data, default to empty string
    auto temporary_id = StorageID::createEmpty();
    readStringBinary(temporary_id.table_name, *in);

    /// Read one block from the network and write it down
    Block block = state.block_in->read();

    if (block.empty())
        return false;

    if (scalar)
    {
        /// Scalar value
        state.query_context->addScalar(temporary_id.table_name, block);
    }
    else if (!state.need_receive_data_for_insert && !state.need_receive_data_for_input)
    {
        /// Data for external tables

        auto resolved = state.query_context->tryResolveStorageID(temporary_id, Context::ResolveExternal);
        StoragePtr storage;
        /// If such a table does not exist, create it.
        if (resolved)
        {
            storage = DatabaseCatalog::instance().getTable(resolved, state.query_context);
        }
        else
        {
            NamesAndTypesList columns = block.getNamesAndTypesList();
            auto temporary_table = TemporaryTableHolder(state.query_context, ColumnsDescription{columns}, {});
            storage = temporary_table.getTable();
            state.query_context->addExternalTable(temporary_id.table_name, std::move(temporary_table));
        }
        auto metadata_snapshot = storage->getInMemoryMetadataPtr();
        /// The data will be written directly to the table.
        QueryPipeline temporary_table_out(storage->write(ASTPtr(), metadata_snapshot, state.query_context, /*async_insert=*/false));
        PushingPipelineExecutor executor(temporary_table_out);
        executor.start();
        executor.push(block);
        executor.finish();
    }
    else if (state.need_receive_data_for_input)
    {
        /// 'input' table function.
        state.block_for_input = block;
    }
    else
    {
        /// INSERT query.
        state.block_for_insert = block;
    }

    return true;
}


bool TCPHandler::processUnexpectedData()
{
    String skip_external_table_name;
    readStringBinary(skip_external_table_name, *in);

    std::shared_ptr<ReadBuffer> maybe_compressed_in;
    if (last_block_in.compression == Protocol::Compression::Enable)
        maybe_compressed_in = std::make_shared<CompressedReadBuffer>(*in, /* allow_different_codecs */ true, /* external_data */ query_kind != ClientInfo::QueryKind::SECONDARY_QUERY);
    else
        maybe_compressed_in = in;

    auto skip_block_in = std::make_shared<NativeReader>(*maybe_compressed_in, client_tcp_protocol_version);
    bool empty_block = skip_block_in->read().empty();
    return !empty_block;
}


void TCPHandler::initBlockInput(QueryState & state)
{
    if (!state.block_in)
    {
        /// 'allow_different_codecs' is set to true, because some parts of compressed data can be precompressed in advance
        /// with another codec that the rest of the data. Example: data sent by Distributed tables.

        if (state.compression == Protocol::Compression::Enable)
            state.maybe_compressed_in = std::make_shared<CompressedReadBuffer>(*in, /* allow_different_codecs */ true, /* external_data */ query_kind != ClientInfo::QueryKind::SECONDARY_QUERY);
        else
            state.maybe_compressed_in = in;

        Block header;
        if (state.io.pipeline.pushing())
            header = state.io.pipeline.getHeader();
        else if (state.need_receive_data_for_input)
            header = state.input_header;

        state.block_in = std::make_unique<NativeReader>(
            *state.maybe_compressed_in,
            header,
            client_tcp_protocol_version,
            getFormatSettings(state.query_context));
    }
}


CompressionCodecPtr TCPHandler::getCompressionCodec(const Settings & query_settings, Protocol::Compression compression)
{
    std::string method = Poco::toUpper(query_settings[Setting::network_compression_method].toString());
    std::optional<int> level;
    if (method == "ZSTD")
        level = query_settings[Setting::network_zstd_compression_level];

    if (compression == Protocol::Compression::Enable)
    {
        CompressionCodecFactory::instance().validateCodec(
            method,
            level,
            !query_settings[Setting::allow_suspicious_codecs],
            query_settings[Setting::allow_experimental_codecs],
            query_settings[Setting::enable_deflate_qpl_codec],
            query_settings[Setting::enable_zstd_qat_codec]);

        return CompressionCodecFactory::instance().get(method, level);
    }

    return nullptr;
}


void TCPHandler::initBlockOutput(QueryState & state, const Block & block)
{
    if (!state.block_out)
    {
        const Settings & query_settings = state.query_context->getSettingsRef();
        if (!state.maybe_compressed_out)
        {
            if (auto codec = getCompressionCodec(query_settings, state.compression))
                state.maybe_compressed_out = std::make_shared<CompressedWriteBuffer>(*out, codec);
            else
                state.maybe_compressed_out = out;
        }

        state.block_out = std::make_unique<NativeWriter>(
            *state.maybe_compressed_out,
            client_tcp_protocol_version,
            std::make_shared<const Block>(block.cloneEmpty()),
            getFormatSettings(state.query_context),
            !query_settings[Setting::low_cardinality_allow_in_native_format]);
    }
}


void TCPHandler::initLogsBlockOutput(QueryState & state, const Block & block)
{
    if (!state.logs_block_out)
    {
        /// Use uncompressed stream since log blocks usually contain only one row
        const Settings & query_settings = state.query_context->getSettingsRef();
        state.logs_block_out = std::make_unique<NativeWriter>(
            *out, client_tcp_protocol_version, std::make_shared<const Block>(block.cloneEmpty()), getFormatSettings(state.query_context), !query_settings[Setting::low_cardinality_allow_in_native_format]);
    }
}


void TCPHandler::initProfileEventsBlockOutput(QueryState & state, const Block & block)
{
    if (!state.profile_events_block_out)
    {
        const Settings & query_settings = state.query_context->getSettingsRef();
        state.profile_events_block_out = std::make_unique<NativeWriter>(
            *out, client_tcp_protocol_version, std::make_shared<const Block>(block.cloneEmpty()), getFormatSettings(state.query_context), !query_settings[Setting::low_cardinality_allow_in_native_format]);
    }
}

void TCPHandler::checkIfQueryCanceled(QueryState & state)
{
    if (state.stop_query)
        throw Exception(ErrorCodes::QUERY_WAS_CANCELLED_BY_CLIENT, "Packet 'Cancel' has been received from the client, canceling the query.");
}

void TCPHandler::processCancel(QueryState & state)
{
    if (state.allow_partial_result_on_first_cancel && !state.stop_read_return_partial_result)
    {
        state.stop_read_return_partial_result = true;
        LOG_INFO(log, "Received 'Cancel' packet from the client, returning partial result.");
            return;
    }

    state.read_all_data = true;
    state.stop_query = true;

    throw Exception(ErrorCodes::QUERY_WAS_CANCELLED_BY_CLIENT, "Received 'Cancel' packet from the client, canceling the query.");
}

void TCPHandler::receivePacketsExpectCancel(QueryState & state)
{
    if (after_check_cancelled.elapsed() / 1000 < interactive_delay)
        return;

    after_check_cancelled.restart();

    /// During request execution the only packet that can come from the client is stopping the query.
    if (in->poll(0))
    {
        if (in->isCanceled() || in->eof())
            throw NetException(ErrorCodes::ABORTED, "Client has dropped the connection, cancel the query.");

        UInt64 packet_type = 0;
        readVarUInt(packet_type, *in);

        switch (packet_type)
        {
            case Protocol::Client::Cancel:
                processCancel(state);
                break;

            default:
                throw NetException(ErrorCodes::UNKNOWN_PACKET_FROM_CLIENT, "Unknown packet from client {}", toString(packet_type));
        }
    }
}

void TCPHandler::sendData(QueryState & state, const Block & block)
{
    OpenTelemetry::SpanHolder span{"TCPHandler::sendData"};

    initBlockOutput(state, block);

    size_t prev_bytes_written_out = out->count();
    size_t prev_bytes_written_compressed_out = state.maybe_compressed_out->count();

    try
    {
        /// For testing hedged requests
        if (unknown_packet_in_send_data)
        {
            constexpr UInt64 marker = (1ULL << 63) - 1;
            --unknown_packet_in_send_data;
            if (unknown_packet_in_send_data == 0)
                writeVarUInt(marker, *out);
        }

        writeVarUInt(Protocol::Server::Data, *out);

        /// For testing hedged requests
        if (block.rows() > 0 && state.query_context->getSettingsRef()[Setting::sleep_in_send_data_ms].totalMilliseconds())
        {
            /// This strange sequence is needed in case of chunked protocol is enabled, in order for client not to
            /// hang on receiving of at least packet type - chunk will not be processed unless either chunk footer
            /// or chunk continuation header is received - first 'next' is sending starting chunk containing packet type
            /// and second 'next' is sending chunk continuation header.
            out->next();
            /// Send external table name (empty name is the main table)
            writeStringBinary("", *out);
            out->next();
            std::chrono::milliseconds ms(state.query_context->getSettingsRef()[Setting::sleep_in_send_data_ms].totalMilliseconds());
            std::this_thread::sleep_for(ms);
        }
        else
        {
            /// Send external table name (empty name is the main table)
            writeStringBinary("", *out);
        }

        state.block_out->write(block);

        if (state.maybe_compressed_out != out)
            state.maybe_compressed_out->next();

        out->finishChunk();
        out->next();
    }
    catch (...)
    {
        tryLogCurrentException(__PRETTY_FUNCTION__);

        /// In case of unsuccessful write, if the buffer with written data was not flushed,
        ///  we will rollback write to avoid breaking the protocol.
        /// (otherwise the client will not be able to receive exception after unfinished data
        ///  as it will expect the continuation of the data).
        /// It looks like hangs on client side or a message like "Data compressed with different methods".

        if (state.compression == Protocol::Compression::Enable)
        {
            auto extra_bytes_written_compressed = state.maybe_compressed_out->count() - prev_bytes_written_compressed_out;
            if (state.maybe_compressed_out->offset() >= extra_bytes_written_compressed)
                state.maybe_compressed_out->position() -= extra_bytes_written_compressed;
        }

        auto extra_bytes_written_out = out->count() - prev_bytes_written_out;
        if (out->offset() >= extra_bytes_written_out)
            out->position() -= extra_bytes_written_out;

        throw;
    }
}


void TCPHandler::sendLogData(QueryState & state, const Block & block)
{
    initLogsBlockOutput(state, block);

    if (out->isCanceled())
        return;

    writeVarUInt(Protocol::Server::Log, *out);
    /// Send log tag (empty tag is the default tag)
    writeStringBinary("", *out);

    state.logs_block_out->write(block);

    out->finishChunk();
    out->next();
}


void TCPHandler::sendTableColumns(QueryState &, const ColumnsDescription & columns)
{
    writeVarUInt(Protocol::Server::TableColumns, *out);

    /// Send external table name (empty name is the main table)
    writeStringBinary("", *out);
    writeStringBinary(columns.toString(), *out);

    out->finishChunk();
    out->next();
}


void TCPHandler::sendException(const Exception & e, bool with_stack_trace)
{
    if (out->isCanceled())
        return;

    writeVarUInt(Protocol::Server::Exception, *out);
    writeException(e, *out, with_stack_trace);

    out->finishChunk();
    out->next();
}


void TCPHandler::sendEndOfStream(QueryState & state)
{
    state.sent_all_data = true;
    state.io.setAllDataSent();

    writeVarUInt(Protocol::Server::EndOfStream, *out);

    out->finishChunk();
    out->next();
}


void TCPHandler::updateProgress(QueryState & state, const Progress & value)
{
    state.progress.incrementPiecewiseAtomically(value);
}


void TCPHandler::sendProgress(QueryState & state)
{
    writeVarUInt(Protocol::Server::Progress, *out);
    auto increment = state.progress.fetchValuesAndResetPiecewiseAtomically();
    UInt64 current_elapsed_ns = state.watch.elapsedNanoseconds();
    increment.elapsed_ns = current_elapsed_ns - state.prev_elapsed_ns;
    state.prev_elapsed_ns = current_elapsed_ns;
    increment.write(*out, client_tcp_protocol_version);

    out->finishChunk();
    out->next();
}


void TCPHandler::sendLogs(QueryState & state)
{
    if (!state.logs_queue)
        return;

    MutableColumns logs_columns;
    MutableColumns curr_logs_columns;
    size_t rows = 0;

    for (; state.logs_queue->tryPop(curr_logs_columns); ++rows)
    {
        if (rows == 0)
        {
            logs_columns = std::move(curr_logs_columns);
        }
        else
        {
            for (size_t j = 0; j < logs_columns.size(); ++j)
                logs_columns[j]->insertRangeFrom(*curr_logs_columns[j], 0, curr_logs_columns[j]->size());
        }
    }

    if (rows > 0)
    {
        Block block = InternalTextLogsQueue::getSampleBlock();
        block.setColumns(std::move(logs_columns));
        sendLogData(state, block);
    }
}


void TCPHandler::run()
{
    try
    {
        runImpl();
        LOG_DEBUG(log, "Done processing connection.");
    }
    catch (...)
    {
        tryLogCurrentException(log, "TCPHandler");
        throw;
    }
}

bool TCPHandler::connectionLimitReached()
{
    ++query_count;

    const auto & server_settings = session->globalContext()->getServerSettings();
    UInt64 max_queries = server_settings[ServerSetting::tcp_close_connection_after_queries_num];
    UInt64 max_seconds = server_settings[ServerSetting::tcp_close_connection_after_queries_seconds];

    double elapsed_seconds = connection_timer.elapsedSeconds();

    bool max_queries_exceeded = max_queries > 0 && query_count > max_queries;
    bool max_seconds_exceeded = max_seconds > 0 && elapsed_seconds > max_seconds;

    bool limit_reached = max_queries_exceeded || max_seconds_exceeded;

    if (limit_reached)
    {
        std::string limit_info;

        if (max_queries_exceeded)
            limit_info += fmt::format("queries={}/{}", query_count, max_queries);
        if (max_seconds_exceeded)
        {
            if (!limit_info.empty())
                limit_info += ", ";
            limit_info += fmt::format("elapsed={:.1f}/{} seconds", elapsed_seconds, max_seconds);
        }

        LOG_INFO(log, "Closing connection due to limits: {}", limit_info);
    }

    return limit_reached;
}


Poco::Net::SocketAddress TCPHandler::getClientAddress(const ClientInfo & client_info)
{
    /// Extract the last entry from comma separated list of forwarded_for addresses.
    /// Only the last proxy can be trusted (if any).
    auto forwarded_address = client_info.getLastForwardedFor();
    if (forwarded_address && server.config().getBool("auth_use_forwarded_address", false))
        return *forwarded_address;
    return socket().peerAddress();
}

}<|MERGE_RESOLUTION|>--- conflicted
+++ resolved
@@ -893,34 +893,7 @@
 
                 /// Try to send logs to client, but it could be risky too
                 /// Assume that we can't break output here
-<<<<<<< HEAD
                 sendLogs(*query_state);
-            }
-            catch (const Exception & e)
-            {
-                if (e.code() == ErrorCodes::MEMORY_LIMIT_EXCEEDED)
-                {
-                    tryLogCurrentException(log, "Can't send logs to client. But we will try to send the exception.");
-                }
-                else
-                {
-                    query_state->cancelOut(out);
-                    return;
-                }
-            }
-            catch (...)
-            {
-                query_state->cancelOut(out);
-                tryLogCurrentException(log, "Can't send logs to client. Close connection.");
-                return;
-            }
-
-            try
-            {
-                std::lock_guard lock(callback_mutex);
-=======
-                sendLogs(query_state.value());
->>>>>>> 2af651f3
 
                 if (exception_code == ErrorCodes::QUERY_WAS_CANCELLED_BY_CLIENT)
                     sendEndOfStream(*query_state);
@@ -930,13 +903,9 @@
                 /// A query packet is always followed by one or more data packets.
                 /// If some of those data packets are left, try to skip them.
                 if (!query_state->read_all_data)
-<<<<<<< HEAD
                     skipData(*query_state);
-=======
-                    skipData(query_state.value());
 
                 LOG_TRACE(log, "Logs and exception has been sent. The connection is preserved.");
->>>>>>> 2af651f3
             }
             catch (...)
             {
