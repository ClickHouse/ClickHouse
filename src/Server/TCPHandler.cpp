#include <algorithm>
#include <iomanip>
#include <iterator>
#include <memory>
#include <mutex>
#include <vector>
#include <string_view>
#include <cstring>
#include <base/types.h>
#include <base/scope_guard.h>
#include <Poco/Net/NetException.h>
#include <Poco/Net/SocketAddress.h>
#include <Poco/Util/LayeredConfiguration.h>
#include <Common/CurrentThread.h>
#include <Common/Stopwatch.h>
#include <Common/NetException.h>
#include <Common/setThreadName.h>
#include <Common/OpenSSLHelpers.h>
#include <IO/Progress.h>
#include <Compression/CompressedReadBuffer.h>
#include <Compression/CompressedWriteBuffer.h>
#include <IO/ReadBufferFromPocoSocket.h>
#include <IO/WriteBufferFromPocoSocket.h>
#include <IO/LimitReadBuffer.h>
#include <IO/ReadHelpers.h>
#include <IO/WriteHelpers.h>
#include <IO/copyData.h>
#include <Formats/NativeReader.h>
#include <Formats/NativeWriter.h>
#include <Interpreters/executeQuery.h>
#include <Interpreters/TablesStatus.h>
#include <Interpreters/InternalTextLogsQueue.h>
#include <Interpreters/OpenTelemetrySpanLog.h>
#include <Interpreters/Session.h>
#include <Server/TCPServer.h>
#include <Storages/StorageReplicatedMergeTree.h>
#include <Storages/MergeTree/MergeTreeDataPartUUID.h>
#include <Storages/StorageS3Cluster.h>
#include <Core/ExternalTable.h>
#include <Access/Credentials.h>
#include <Storages/ColumnDefault.h>
#include <DataTypes/DataTypeLowCardinality.h>
#include <DataTypes/DataTypeEnum.h>
#include <Compression/CompressionFactory.h>
#include <Common/logger_useful.h>
#include <Common/CurrentMetrics.h>
#include <fmt/format.h>

#include <Processors/Executors/PullingAsyncPipelineExecutor.h>
#include <Processors/Executors/PushingPipelineExecutor.h>
#include <Processors/Executors/PushingAsyncPipelineExecutor.h>
#include <Processors/Executors/CompletedPipelineExecutor.h>
#include <Processors/Sinks/SinkToStorage.h>

#include "Core/Protocol.h"
#include "TCPHandler.h"

#include <Common/config_version.h>

using namespace std::literals;
using namespace DB;


namespace CurrentMetrics
{
    extern const Metric QueryThread;
}

namespace
{
NameToNameMap convertToQueryParameters(const Settings & passed_params)
{
    NameToNameMap query_parameters;
    for (const auto & param : passed_params)
    {
        std::string value;
        ReadBufferFromOwnString buf(param.getValueString());
        readQuoted(value, buf);
        query_parameters.emplace(param.getName(), value);
    }
    return query_parameters;
}

}

namespace DB
{

namespace ErrorCodes
{
    extern const int LOGICAL_ERROR;
    extern const int ATTEMPT_TO_READ_AFTER_EOF;
    extern const int CLIENT_HAS_CONNECTED_TO_WRONG_PORT;
    extern const int UNKNOWN_EXCEPTION;
    extern const int UNKNOWN_PACKET_FROM_CLIENT;
    extern const int POCO_EXCEPTION;
    extern const int SOCKET_TIMEOUT;
    extern const int UNEXPECTED_PACKET_FROM_CLIENT;
    extern const int UNKNOWN_PROTOCOL;
    extern const int AUTHENTICATION_FAILED;
}

TCPHandler::TCPHandler(IServer & server_, TCPServer & tcp_server_, const Poco::Net::StreamSocket & socket_, bool parse_proxy_protocol_, std::string server_display_name_)
    : Poco::Net::TCPServerConnection(socket_)
    , server(server_)
    , tcp_server(tcp_server_)
    , parse_proxy_protocol(parse_proxy_protocol_)
    , log(&Poco::Logger::get("TCPHandler"))
    , server_display_name(std::move(server_display_name_))
{
}

<<<<<<< HEAD
TCPHandler::TCPHandler(IServer & server_, TCPServer & tcp_server_, const Poco::Net::StreamSocket & socket_, TCPProtocolStackData & stack_data, std::string server_display_name_)
: Poco::Net::TCPServerConnection(socket_)
    , server(server_)
    , tcp_server(tcp_server_)
    , log(&Poco::Logger::get("TCPHandler"))
    , forwarded_for(stack_data.forwarded_for)
    , certificate(stack_data.certificate)
    , default_database(stack_data.default_database)
    , server_display_name(std::move(server_display_name_))
{
    if (!forwarded_for.empty())
        LOG_TRACE(log, "Forwarded client address: {}", forwarded_for);
}

=======
>>>>>>> a5ee7c66
TCPHandler::~TCPHandler()
{
    try
    {
        state.reset();
        if (out)
            out->next();
    }
    catch (...)
    {
        tryLogCurrentException(__PRETTY_FUNCTION__);
    }
}

void TCPHandler::runImpl()
{
    setThreadName("TCPHandler");
    ThreadStatus thread_status;

    extractConnectionSettingsFromContext(server.context());

    socket().setReceiveTimeout(receive_timeout);
    socket().setSendTimeout(send_timeout);
    socket().setNoDelay(true);

    in = std::make_shared<ReadBufferFromPocoSocket>(socket());
    out = std::make_shared<WriteBufferFromPocoSocket>(socket());

    /// Support for PROXY protocol
    if (parse_proxy_protocol && !receiveProxyHeader())
        return;

    if (in->eof())
    {
        LOG_INFO(log, "Client has not sent any data.");
        return;
    }

    /// User will be authenticated here. It will also set settings from user profile into connection_context.
    try
    {
        receiveHello();
        sendHello();
        if (client_tcp_protocol_version >= DBMS_MIN_PROTOCOL_VERSION_WITH_ADDENDUM)
            receiveAddendum();

        if (!is_interserver_mode) /// In interserver mode queries are executed without a session context.
        {
            session->makeSessionContext();

            /// If session created, then settings in session context has been updated.
            /// So it's better to update the connection settings for flexibility.
            extractConnectionSettingsFromContext(session->sessionContext());

            /// When connecting, the default database could be specified.
            if (!default_database.empty())
                session->sessionContext()->setCurrentDatabase(default_database);
        }
    }
    catch (const Exception & e) /// Typical for an incorrect username, password, or address.
    {
        if (e.code() == ErrorCodes::CLIENT_HAS_CONNECTED_TO_WRONG_PORT)
        {
            LOG_DEBUG(log, "Client has connected to wrong port.");
            return;
        }

        if (e.code() == ErrorCodes::ATTEMPT_TO_READ_AFTER_EOF)
        {
            LOG_INFO(log, "Client has gone away.");
            return;
        }

        try
        {
            /// We try to send error information to the client.
            sendException(e, send_exception_with_stack_trace);
        }
        catch (...) {}

        throw;
    }

    while (tcp_server.isOpen())
    {
        /// We are waiting for a packet from the client. Thus, every `poll_interval` seconds check whether we need to shut down.
        {
            Stopwatch idle_time;
            UInt64 timeout_ms = std::min(poll_interval, idle_connection_timeout) * 1000000;
            while (tcp_server.isOpen() && !server.isCancelled() && !static_cast<ReadBufferFromPocoSocket &>(*in).poll(timeout_ms))
            {
                if (idle_time.elapsedSeconds() > idle_connection_timeout)
                {
                    LOG_TRACE(log, "Closing idle connection");
                    return;
                }
            }
        }

        /// If we need to shut down, or client disconnects.
        if (!tcp_server.isOpen() || server.isCancelled() || in->eof())
        {
            LOG_TEST(log, "Closing connection (open: {}, cancelled: {}, eof: {})", tcp_server.isOpen(), server.isCancelled(), in->eof());
            break;
        }

        state.reset();

        /// Initialized later.
        std::optional<CurrentThread::QueryScope> query_scope;

        /** An exception during the execution of request (it must be sent over the network to the client).
         *  The client will be able to accept it, if it did not happen while sending another packet and the client has not disconnected yet.
         */
        std::unique_ptr<DB::Exception> exception;
        bool network_error = false;
        bool query_duration_already_logged = false;

        try
        {
            /// If a user passed query-local timeouts, reset socket to initial state at the end of the query
            SCOPE_EXIT({state.timeout_setter.reset();});

            /** If Query - process it. If Ping or Cancel - go back to the beginning.
             *  There may come settings for a separate query that modify `query_context`.
             *  It's possible to receive part uuids packet before the query, so then receivePacket has to be called twice.
             */
            if (!receivePacket())
                continue;

            /** If part_uuids got received in previous packet, trying to read again.
              */
            if (state.empty() && state.part_uuids_to_ignore && !receivePacket())
                continue;

            query_scope.emplace(query_context);

            /// If query received, then settings in query_context has been updated.
            /// So it's better to update the connection settings for flexibility.
            extractConnectionSettingsFromContext(query_context);

            /// Sync timeouts on client and server during current query to avoid dangling queries on server
            /// NOTE: We use send_timeout for the receive timeout and vice versa (change arguments ordering in TimeoutSetter),
            ///  because send_timeout is client-side setting which has opposite meaning on the server side.
            /// NOTE: these settings are applied only for current connection (not for distributed tables' connections)
            state.timeout_setter = std::make_unique<TimeoutSetter>(socket(), receive_timeout, send_timeout);

            /// Should we send internal logs to client?
            const auto client_logs_level = query_context->getSettingsRef().send_logs_level;
            if (client_tcp_protocol_version >= DBMS_MIN_REVISION_WITH_SERVER_LOGS
                && client_logs_level != LogsLevel::none)
            {
                state.logs_queue = std::make_shared<InternalTextLogsQueue>();
                state.logs_queue->max_priority = Poco::Logger::parseLevel(client_logs_level.toString());
                state.logs_queue->setSourceRegexp(query_context->getSettingsRef().send_logs_source_regexp);
                CurrentThread::attachInternalTextLogsQueue(state.logs_queue, client_logs_level);
                CurrentThread::setFatalErrorCallback([this]
                {
                    std::lock_guard lock(fatal_error_mutex);
                    sendLogs();
                });
            }
            if (client_tcp_protocol_version >= DBMS_MIN_PROTOCOL_VERSION_WITH_INCREMENTAL_PROFILE_EVENTS)
            {
                state.profile_queue = std::make_shared<InternalProfileEventsQueue>(std::numeric_limits<int>::max());
                CurrentThread::attachInternalProfileEventsQueue(state.profile_queue);
            }

            query_context->setExternalTablesInitializer([this] (ContextPtr context)
            {
                if (context != query_context)
                    throw Exception("Unexpected context in external tables initializer", ErrorCodes::LOGICAL_ERROR);

                /// Get blocks of temporary tables
                readData();

                /// Reset the input stream, as we received an empty block while receiving external table data.
                /// So, the stream has been marked as cancelled and we can't read from it anymore.
                state.block_in.reset();
                state.maybe_compressed_in.reset(); /// For more accurate accounting by MemoryTracker.
            });

            /// Send structure of columns to client for function input()
            query_context->setInputInitializer([this] (ContextPtr context, const StoragePtr & input_storage)
            {
                if (context != query_context)
                    throw Exception("Unexpected context in Input initializer", ErrorCodes::LOGICAL_ERROR);

                auto metadata_snapshot = input_storage->getInMemoryMetadataPtr();
                state.need_receive_data_for_input = true;

                /// Send ColumnsDescription for input storage.
                if (client_tcp_protocol_version >= DBMS_MIN_REVISION_WITH_COLUMN_DEFAULTS_METADATA
                    && query_context->getSettingsRef().input_format_defaults_for_omitted_fields)
                {
                    sendTableColumns(metadata_snapshot->getColumns());
                }

                /// Send block to the client - input storage structure.
                state.input_header = metadata_snapshot->getSampleBlock();
                sendData(state.input_header);
            });

            query_context->setInputBlocksReaderCallback([this] (ContextPtr context) -> Block
            {
                if (context != query_context)
                    throw Exception("Unexpected context in InputBlocksReader", ErrorCodes::LOGICAL_ERROR);

                if (!readDataNext())
                {
                    state.block_in.reset();
                    state.maybe_compressed_in.reset();
                    return Block();
                }
                return state.block_for_input;
            });

            customizeContext(query_context);

            /// This callback is needed for requesting read tasks inside pipeline for distributed processing
            query_context->setReadTaskCallback([this]() -> String
            {
                std::lock_guard lock(task_callback_mutex);

                if (state.is_cancelled)
                    return {};

                sendReadTaskRequestAssumeLocked();
                return receiveReadTaskResponseAssumeLocked();
            });

            query_context->setMergeTreeReadTaskCallback([this](PartitionReadRequest request) -> std::optional<PartitionReadResponse>
            {
                std::lock_guard lock(task_callback_mutex);

                if (state.is_cancelled)
                    return std::nullopt;

                sendMergeTreeReadTaskRequestAssumeLocked(std::move(request));
                return receivePartitionMergeTreeReadTaskResponseAssumeLocked();
            });

            /// Processing Query
            state.io = executeQuery(state.query, query_context, false, state.stage);

            after_check_cancelled.restart();
            after_send_progress.restart();

            if (state.io.pipeline.pushing())
            /// FIXME: check explicitly that insert query suggests to receive data via native protocol,
            {
                state.need_receive_data_for_insert = true;
                processInsertQuery();
            }
            else if (state.io.pipeline.pulling())
            {
                processOrdinaryQueryWithProcessors();
            }
            else if (state.io.pipeline.completed())
            {
                CompletedPipelineExecutor executor(state.io.pipeline);
                /// Should not check for cancel in case of input.
                if (!state.need_receive_data_for_input)
                {
                    auto callback = [this]()
                    {
                        std::lock_guard lock(fatal_error_mutex);

                        if (isQueryCancelled())
                            return true;

                        sendProgress();
                        sendSelectProfileEvents();
                        sendLogs();

                        return false;
                    };

                    executor.setCancelCallback(callback, interactive_delay / 1000);
                }
                executor.execute();

                /// Send final progress
                ///
                /// NOTE: we cannot send Progress for regular INSERT (with VALUES)
                /// without breaking protocol compatibility, but it can be done
                /// by increasing revision.
                sendProgress();
                sendSelectProfileEvents();
            }

            state.io.onFinish();

            /// Do it before sending end of stream, to have a chance to show log message in client.
            query_scope->logPeakMemoryUsage();

            LOG_DEBUG(log, "Processed in {} sec.", state.watch.elapsedSeconds());
            query_duration_already_logged = true;

            if (state.is_connection_closed)
                break;

            sendLogs();
            sendEndOfStream();

            /// QueryState should be cleared before QueryScope, since otherwise
            /// the MemoryTracker will be wrong for possible deallocations.
            /// (i.e. deallocations from the Aggregator with two-level aggregation)
            state.reset();
            query_scope.reset();
        }
        catch (const Exception & e)
        {
            state.io.onException();
            exception.reset(e.clone());

            if (e.code() == ErrorCodes::UNKNOWN_PACKET_FROM_CLIENT)
                throw;

            LOG_TEST(log, "Going to close connection due to exception: {}", e.message());

            /// If there is UNEXPECTED_PACKET_FROM_CLIENT emulate network_error
            /// to break the loop, but do not throw to send the exception to
            /// the client.
            if (e.code() == ErrorCodes::UNEXPECTED_PACKET_FROM_CLIENT)
                network_error = true;

            /// If a timeout occurred, try to inform client about it and close the session
            if (e.code() == ErrorCodes::SOCKET_TIMEOUT)
                network_error = true;
        }
        catch (const Poco::Net::NetException & e)
        {
            /** We can get here if there was an error during connection to the client,
             *  or in connection with a remote server that was used to process the request.
             *  It is not possible to distinguish between these two cases.
             *  Although in one of them, we have to send exception to the client, but in the other - we can not.
             *  We will try to send exception to the client in any case - see below.
             */
            state.io.onException();
            exception = std::make_unique<DB::Exception>(Exception::CreateFromPocoTag{}, e);
        }
        catch (const Poco::Exception & e)
        {
            state.io.onException();
            exception = std::make_unique<DB::Exception>(Exception::CreateFromPocoTag{}, e);
        }
// Server should die on std logic errors in debug, like with assert()
// or ErrorCodes::LOGICAL_ERROR. This helps catch these errors in
// tests.
#ifdef ABORT_ON_LOGICAL_ERROR
        catch (const std::logic_error & e)
        {
            state.io.onException();
            exception = std::make_unique<DB::Exception>(Exception::CreateFromSTDTag{}, e);
            sendException(*exception, send_exception_with_stack_trace);
            std::abort();
        }
#endif
        catch (const std::exception & e)
        {
            state.io.onException();
            exception = std::make_unique<DB::Exception>(Exception::CreateFromSTDTag{}, e);
        }
        catch (...)
        {
            state.io.onException();
            exception = std::make_unique<DB::Exception>("Unknown exception", ErrorCodes::UNKNOWN_EXCEPTION);
        }

        try
        {
            if (exception)
            {
                try
                {
                    /// Try to send logs to client, but it could be risky too
                    /// Assume that we can't break output here
                    sendLogs();
                }
                catch (...)
                {
                    tryLogCurrentException(log, "Can't send logs to client");
                }

                const auto & e = *exception;
                LOG_ERROR(log, fmt::runtime(getExceptionMessage(e, true)));
                sendException(*exception, send_exception_with_stack_trace);
            }
        }
        catch (...)
        {
            /** Could not send exception information to the client. */
            network_error = true;
            LOG_WARNING(log, "Client has gone away.");
        }

        try
        {
            /// A query packet is always followed by one or more data packets.
            /// If some of those data packets are left, try to skip them.
            if (exception && !state.empty() && !state.read_all_data)
                skipData();
        }
        catch (...)
        {
            network_error = true;
            LOG_WARNING(log, "Can't skip data packets after query failure.");
        }

        if (!query_duration_already_logged)
        {
            LOG_DEBUG(log, "Processed in {} sec.", state.watch.elapsedSeconds());
        }

        try
        {
            /// QueryState should be cleared before QueryScope, since otherwise
            /// the MemoryTracker will be wrong for possible deallocations.
            /// (i.e. deallocations from the Aggregator with two-level aggregation)
            state.reset();
            query_scope.reset();
        }
        catch (...)
        {
            /** During the processing of request, there was an exception that we caught and possibly sent to client.
             *  When destroying the request pipeline execution there was a second exception.
             *  For example, a pipeline could run in multiple threads, and an exception could occur in each of them.
             *  Ignore it.
             */
        }

        /// It is important to destroy query context here. We do not want it to live arbitrarily longer than the query.
        query_context.reset();

        if (is_interserver_mode)
        {
            /// We don't really have session in interserver mode, new one is created for each query. It's better to reset it now.
            session.reset();
        }

        if (network_error)
            break;
    }
}


void TCPHandler::extractConnectionSettingsFromContext(const ContextPtr & context)
{
    const auto & settings = context->getSettingsRef();
    send_exception_with_stack_trace = settings.calculate_text_stack_trace;
    send_timeout = settings.send_timeout;
    receive_timeout = settings.receive_timeout;
    poll_interval = settings.poll_interval;
    idle_connection_timeout = settings.idle_connection_timeout;
    interactive_delay = settings.interactive_delay;
    sleep_in_send_tables_status = settings.sleep_in_send_tables_status_ms;
    unknown_packet_in_send_data = settings.unknown_packet_in_send_data;
    sleep_in_receive_cancel = settings.sleep_in_receive_cancel_ms;
    sleep_after_receiving_query = settings.sleep_after_receiving_query_ms;
}


bool TCPHandler::readDataNext()
{
    Stopwatch watch(CLOCK_MONOTONIC_COARSE);

    /// Poll interval should not be greater than receive_timeout
    constexpr UInt64 min_timeout_us = 5000; // 5 ms
    UInt64 timeout_us = std::max(min_timeout_us, std::min(poll_interval * 1000000, static_cast<UInt64>(receive_timeout.totalMicroseconds())));
    bool read_ok = false;

    /// We are waiting for a packet from the client. Thus, every `POLL_INTERVAL` seconds check whether we need to shut down.
    while (true)
    {
        if (static_cast<ReadBufferFromPocoSocket &>(*in).poll(timeout_us))
        {
            /// If client disconnected.
            if (in->eof())
            {
                LOG_INFO(log, "Client has dropped the connection, cancel the query.");
                state.is_connection_closed = true;
                break;
            }

            /// We accept and process data.
            read_ok = receivePacket();
            break;
        }

        /// Do we need to shut down?
        if (server.isCancelled())
            break;

        /** Have we waited for data for too long?
         *  If we periodically poll, the receive_timeout of the socket itself does not work.
         *  Therefore, an additional check is added.
         */
        Float64 elapsed = watch.elapsedSeconds();
        if (elapsed > static_cast<Float64>(receive_timeout.totalSeconds()))
        {
            throw Exception(ErrorCodes::SOCKET_TIMEOUT,
                            "Timeout exceeded while receiving data from client. Waited for {} seconds, timeout is {} seconds.",
                            static_cast<size_t>(elapsed), receive_timeout.totalSeconds());
        }
    }

    if (read_ok)
    {
        sendLogs();
        sendInsertProfileEvents();
    }
    else
        state.read_all_data = true;

    return read_ok;
}


void TCPHandler::readData()
{
    sendLogs();

    while (readDataNext())
        ;
}


void TCPHandler::skipData()
{
    state.skipping_data = true;
    SCOPE_EXIT({ state.skipping_data = false; });

    while (readDataNext())
        ;
}


void TCPHandler::processInsertQuery()
{
    size_t num_threads = state.io.pipeline.getNumThreads();

    auto run_executor = [&](auto & executor)
    {
        /// Made above the rest of the lines,
        /// so that in case of `writePrefix` function throws an exception,
        /// client receive exception before sending data.
        executor.start();

        /// Send ColumnsDescription for insertion table
        if (client_tcp_protocol_version >= DBMS_MIN_REVISION_WITH_COLUMN_DEFAULTS_METADATA)
        {
            const auto & table_id = query_context->getInsertionTable();
            if (query_context->getSettingsRef().input_format_defaults_for_omitted_fields)
            {
                if (!table_id.empty())
                {
                    auto storage_ptr = DatabaseCatalog::instance().getTable(table_id, query_context);
                    sendTableColumns(storage_ptr->getInMemoryMetadataPtr()->getColumns());
                }
            }
        }

        /// Send block to the client - table structure.
        sendData(executor.getHeader());

        sendLogs();

        while (readDataNext())
            executor.push(std::move(state.block_for_insert));

        executor.finish();
    };

    if (num_threads > 1)
    {
        PushingAsyncPipelineExecutor executor(state.io.pipeline);
        run_executor(executor);
    }
    else
    {
        PushingPipelineExecutor executor(state.io.pipeline);
        run_executor(executor);
    }

    sendInsertProfileEvents();
}


void TCPHandler::processOrdinaryQueryWithProcessors()
{
    auto & pipeline = state.io.pipeline;

    if (query_context->getSettingsRef().allow_experimental_query_deduplication)
        sendPartUUIDs();

    /// Send header-block, to allow client to prepare output format for data to send.
    {
        const auto & header = pipeline.getHeader();

        if (header)
            sendData(header);
    }

    {
        PullingAsyncPipelineExecutor executor(pipeline);
        CurrentMetrics::Increment query_thread_metric_increment{CurrentMetrics::QueryThread};

        Block block;
        while (executor.pull(block, interactive_delay / 1000))
        {
            std::unique_lock lock(task_callback_mutex);

            if (isQueryCancelled())
            {
                /// Several callback like callback for parallel reading could be called from inside the pipeline
                /// and we have to unlock the mutex from our side to prevent deadlock.
                lock.unlock();
                /// A packet was received requesting to stop execution of the request.
                executor.cancel();
                break;
            }

            if (after_send_progress.elapsed() / 1000 >= interactive_delay)
            {
                /// Some time passed and there is a progress.
                after_send_progress.restart();
                sendProgress();
                sendSelectProfileEvents();
            }

            sendLogs();

            if (block)
            {
                if (!state.io.null_format)
                    sendData(block);
            }
        }

        /** If data has run out, we will send the profiling data and total values to
          * the last zero block to be able to use
          * this information in the suffix output of stream.
          * If the request was interrupted, then `sendTotals` and other methods could not be called,
          *  because we have not read all the data yet,
          *  and there could be ongoing calculations in other threads at the same time.
          */
        if (!isQueryCancelled())
        {
            sendTotals(executor.getTotalsBlock());
            sendExtremes(executor.getExtremesBlock());
            sendProfileInfo(executor.getProfileInfo());
            sendProgress();
            sendLogs();
            sendSelectProfileEvents();
        }

        if (state.is_connection_closed)
            return;

        sendData({});
        last_sent_snapshots.clear();
    }

    sendProgress();
}


void TCPHandler::processTablesStatusRequest()
{
    TablesStatusRequest request;
    request.read(*in, client_tcp_protocol_version);

    ContextPtr context_to_resolve_table_names;
    if (is_interserver_mode)
    {
        /// In interserver mode session context does not exists, because authentication is done for each query.
        /// We also cannot create query context earlier, because it cannot be created before authentication,
        /// but query is not received yet. So we have to do this trick.
        ContextMutablePtr fake_interserver_context = Context::createCopy(server.context());
        if (!default_database.empty())
            fake_interserver_context->setCurrentDatabase(default_database);
        context_to_resolve_table_names = fake_interserver_context;
    }
    else
    {
        assert(session);
        context_to_resolve_table_names = session->sessionContext();
    }

    TablesStatusResponse response;
    for (const QualifiedTableName & table_name: request.tables)
    {
        auto resolved_id = context_to_resolve_table_names->tryResolveStorageID({table_name.database, table_name.table});
        StoragePtr table = DatabaseCatalog::instance().tryGetTable(resolved_id, context_to_resolve_table_names);
        if (!table)
            continue;

        TableStatus status;
        if (auto * replicated_table = dynamic_cast<StorageReplicatedMergeTree *>(table.get()))
        {
            status.is_replicated = true;
            status.absolute_delay = replicated_table->getAbsoluteDelay();
        }
        else
            status.is_replicated = false; //-V1048

        response.table_states_by_id.emplace(table_name, std::move(status));
    }


    writeVarUInt(Protocol::Server::TablesStatusResponse, *out);

    /// For testing hedged requests
    if (unlikely(sleep_in_send_tables_status.totalMilliseconds()))
    {
        out->next();
        std::chrono::milliseconds ms(sleep_in_send_tables_status.totalMilliseconds());
        std::this_thread::sleep_for(ms);
    }

    response.write(*out, client_tcp_protocol_version);
}

void TCPHandler::receiveUnexpectedTablesStatusRequest()
{
    TablesStatusRequest skip_request;
    skip_request.read(*in, client_tcp_protocol_version);

    throw NetException("Unexpected packet TablesStatusRequest received from client", ErrorCodes::UNEXPECTED_PACKET_FROM_CLIENT);
}

void TCPHandler::sendPartUUIDs()
{
    auto uuids = query_context->getPartUUIDs()->get();
    if (!uuids.empty())
    {
        for (const auto & uuid : uuids)
            LOG_TRACE(log, "Sending UUID: {}", toString(uuid));

        writeVarUInt(Protocol::Server::PartUUIDs, *out);
        writeVectorBinary(uuids, *out);
        out->next();
    }
}


void TCPHandler::sendReadTaskRequestAssumeLocked()
{
    writeVarUInt(Protocol::Server::ReadTaskRequest, *out);
    out->next();
}


void TCPHandler::sendMergeTreeReadTaskRequestAssumeLocked(PartitionReadRequest request)
{
    writeVarUInt(Protocol::Server::MergeTreeReadTaskRequest, *out);
    request.serialize(*out);
    out->next();
}


void TCPHandler::sendProfileInfo(const ProfileInfo & info)
{
    writeVarUInt(Protocol::Server::ProfileInfo, *out);
    info.write(*out);
    out->next();
}


void TCPHandler::sendTotals(const Block & totals)
{
    if (totals)
    {
        initBlockOutput(totals);

        writeVarUInt(Protocol::Server::Totals, *out);
        writeStringBinary("", *out);

        state.block_out->write(totals);
        state.maybe_compressed_out->next();
        out->next();
    }
}


void TCPHandler::sendExtremes(const Block & extremes)
{
    if (extremes)
    {
        initBlockOutput(extremes);

        writeVarUInt(Protocol::Server::Extremes, *out);
        writeStringBinary("", *out);

        state.block_out->write(extremes);
        state.maybe_compressed_out->next();
        out->next();
    }
}

void TCPHandler::sendProfileEvents()
{
    Block block;
    ProfileEvents::getProfileEvents(server_display_name, state.profile_queue, block, last_sent_snapshots);
    if (block.rows() != 0)
    {
        initProfileEventsBlockOutput(block);

        writeVarUInt(Protocol::Server::ProfileEvents, *out);
        writeStringBinary("", *out);

        state.profile_events_block_out->write(block);
        out->next();
    }
}

void TCPHandler::sendSelectProfileEvents()
{
    if (client_tcp_protocol_version < DBMS_MIN_PROTOCOL_VERSION_WITH_INCREMENTAL_PROFILE_EVENTS)
        return;

    sendProfileEvents();
}

void TCPHandler::sendInsertProfileEvents()
{
    if (client_tcp_protocol_version < DBMS_MIN_PROTOCOL_VERSION_WITH_PROFILE_EVENTS_IN_INSERT)
        return;
    if (query_kind != ClientInfo::QueryKind::INITIAL_QUERY)
        return;

    sendProfileEvents();
}

bool TCPHandler::receiveProxyHeader()
{
    if (in->eof())
    {
        LOG_WARNING(log, "Client has not sent any data.");
        return false;
    }

    String forwarded_address;

    /// Only PROXYv1 is supported.
    /// Validation of protocol is not fully performed.

    LimitReadBuffer limit_in(*in, 107, true); /// Maximum length from the specs.

    assertString("PROXY ", limit_in);

    if (limit_in.eof())
    {
        LOG_WARNING(log, "Incomplete PROXY header is received.");
        return false;
    }

    /// TCP4 / TCP6 / UNKNOWN
    if ('T' == *limit_in.position())
    {
        assertString("TCP", limit_in);

        if (limit_in.eof())
        {
            LOG_WARNING(log, "Incomplete PROXY header is received.");
            return false;
        }

        if ('4' != *limit_in.position() && '6' != *limit_in.position())
        {
            LOG_WARNING(log, "Unexpected protocol in PROXY header is received.");
            return false;
        }

        ++limit_in.position();
        assertChar(' ', limit_in);

        /// Read the first field and ignore other.
        readStringUntilWhitespace(forwarded_address, limit_in);

        /// Skip until \r\n
        while (!limit_in.eof() && *limit_in.position() != '\r')
            ++limit_in.position();
        assertString("\r\n", limit_in);
    }
    else if (checkString("UNKNOWN", limit_in))
    {
        /// This is just a health check, there is no subsequent data in this connection.

        while (!limit_in.eof() && *limit_in.position() != '\r')
            ++limit_in.position();
        assertString("\r\n", limit_in);
        return false;
    }
    else
    {
        LOG_WARNING(log, "Unexpected protocol in PROXY header is received.");
        return false;
    }

    LOG_TRACE(log, "Forwarded client address from PROXY header: {}", forwarded_address);
    forwarded_for = std::move(forwarded_address);
    return true;
}


namespace
{

std::string formatHTTPErrorResponseWhenUserIsConnectedToWrongPort(const Poco::Util::AbstractConfiguration& config)
{
    std::string result = fmt::format(
        "HTTP/1.0 400 Bad Request\r\n\r\n"
        "Port {} is for clickhouse-client program\r\n",
        config.getString("tcp_port"));

    if (config.has("http_port"))
    {
        result += fmt::format(
            "You must use port {} for HTTP.\r\n",
            config.getString("http_port"));
    }

    return result;
}

}

std::unique_ptr<Session> TCPHandler::makeSession()
{
    auto interface = is_interserver_mode ? ClientInfo::Interface::TCP_INTERSERVER : ClientInfo::Interface::TCP;

    auto res = std::make_unique<Session>(server.context(), interface, socket().secure());

    auto & client_info = res->getClientInfo();
    client_info.forwarded_for = forwarded_for;
    client_info.client_name = client_name;
    client_info.client_version_major = client_version_major;
    client_info.client_version_minor = client_version_minor;
    client_info.client_version_patch = client_version_patch;
    client_info.client_tcp_protocol_version = client_tcp_protocol_version;

    client_info.connection_client_version_major = client_version_major;
    client_info.connection_client_version_minor = client_version_minor;
    client_info.connection_client_version_patch = client_version_patch;
    client_info.connection_tcp_protocol_version = client_tcp_protocol_version;

    client_info.quota_key = quota_key;
    client_info.interface = interface;

    return res;
}

void TCPHandler::receiveHello()
{
    /// Receive `hello` packet.
    UInt64 packet_type = 0;
    String user;
    String password;

    readVarUInt(packet_type, *in);
    if (packet_type != Protocol::Client::Hello)
    {
        /** If you accidentally accessed the HTTP protocol for a port destined for an internal TCP protocol,
          * Then instead of the packet type, there will be G (GET) or P (POST), in most cases.
          */
        if (packet_type == 'G' || packet_type == 'P')
        {
            writeString(formatHTTPErrorResponseWhenUserIsConnectedToWrongPort(server.config()), *out);
            throw Exception("Client has connected to wrong port", ErrorCodes::CLIENT_HAS_CONNECTED_TO_WRONG_PORT);
        }
        else
            throw NetException("Unexpected packet from client", ErrorCodes::UNEXPECTED_PACKET_FROM_CLIENT);
    }

    readStringBinary(client_name, *in);
    readVarUInt(client_version_major, *in);
    readVarUInt(client_version_minor, *in);
    // NOTE For backward compatibility of the protocol, client cannot send its version_patch.
    readVarUInt(client_tcp_protocol_version, *in);
    readStringBinary(default_database, *in);
    readStringBinary(user, *in);
    readStringBinary(password, *in);

    if (user.empty())
        throw NetException("Unexpected packet from client (no user in Hello package)", ErrorCodes::UNEXPECTED_PACKET_FROM_CLIENT);

    LOG_DEBUG(log, "Connected {} version {}.{}.{}, revision: {}{}{}.",
        client_name,
        client_version_major, client_version_minor, client_version_patch,
        client_tcp_protocol_version,
        (!default_database.empty() ? ", database: " + default_database : ""),
        (!user.empty() ? ", user: " + user : "")
    );

    is_interserver_mode = (user == USER_INTERSERVER_MARKER) && password.empty();
    if (is_interserver_mode)
    {
        receiveClusterNameAndSalt();
        return;
    }

    session = makeSession();
    auto & client_info = session->getClientInfo();

    /// Extract the last entry from comma separated list of forwarded_for addresses.
    /// Only the last proxy can be trusted (if any).
    String forwarded_address = client_info.getLastForwardedFor();
    if (!forwarded_address.empty() && server.config().getBool("auth_use_forwarded_address", false))
        session->authenticate(user, password, Poco::Net::SocketAddress(forwarded_address, socket().peerAddress().port()));
    else
        session->authenticate(user, password, socket().peerAddress());
}

void TCPHandler::receiveAddendum()
{
    if (client_tcp_protocol_version >= DBMS_MIN_PROTOCOL_VERSION_WITH_QUOTA_KEY)
    {
        readStringBinary(quota_key, *in);
        if (!is_interserver_mode)
            session->getClientInfo().quota_key = quota_key;
    }
}


void TCPHandler::receiveUnexpectedHello()
{
    UInt64 skip_uint_64;
    String skip_string;

    readStringBinary(skip_string, *in);
    readVarUInt(skip_uint_64, *in);
    readVarUInt(skip_uint_64, *in);
    readVarUInt(skip_uint_64, *in);
    readStringBinary(skip_string, *in);
    readStringBinary(skip_string, *in);
    readStringBinary(skip_string, *in);

    throw NetException("Unexpected packet Hello received from client", ErrorCodes::UNEXPECTED_PACKET_FROM_CLIENT);
}


void TCPHandler::sendHello()
{
    writeVarUInt(Protocol::Server::Hello, *out);
    writeStringBinary(DBMS_NAME, *out);
    writeVarUInt(DBMS_VERSION_MAJOR, *out);
    writeVarUInt(DBMS_VERSION_MINOR, *out);
    writeVarUInt(DBMS_TCP_PROTOCOL_VERSION, *out);
    if (client_tcp_protocol_version >= DBMS_MIN_REVISION_WITH_SERVER_TIMEZONE)
        writeStringBinary(DateLUT::instance().getTimeZone(), *out);
    if (client_tcp_protocol_version >= DBMS_MIN_REVISION_WITH_SERVER_DISPLAY_NAME)
        writeStringBinary(server_display_name, *out);
    if (client_tcp_protocol_version >= DBMS_MIN_REVISION_WITH_VERSION_PATCH)
        writeVarUInt(DBMS_VERSION_PATCH, *out);
    out->next();
}


bool TCPHandler::receivePacket()
{
    UInt64 packet_type = 0;
    readVarUInt(packet_type, *in);

    switch (packet_type)
    {
        case Protocol::Client::IgnoredPartUUIDs:
            /// Part uuids packet if any comes before query.
            if (!state.empty() || state.part_uuids_to_ignore)
                receiveUnexpectedIgnoredPartUUIDs();
            receiveIgnoredPartUUIDs();
            return true;

        case Protocol::Client::Query:
            if (!state.empty())
                receiveUnexpectedQuery();
            receiveQuery();
            return true;

        case Protocol::Client::Data:
        case Protocol::Client::Scalar:
            if (state.skipping_data)
                return receiveUnexpectedData(false);
            if (state.empty())
                receiveUnexpectedData(true);
            return receiveData(packet_type == Protocol::Client::Scalar);

        case Protocol::Client::Ping:
            writeVarUInt(Protocol::Server::Pong, *out);
            out->next();
            return false;

        case Protocol::Client::Cancel:
        {
            /// For testing connection collector.
            if (unlikely(sleep_in_receive_cancel.totalMilliseconds()))
            {
                std::chrono::milliseconds ms(sleep_in_receive_cancel.totalMilliseconds());
                std::this_thread::sleep_for(ms);
            }

            return false;
        }

        case Protocol::Client::Hello:
            receiveUnexpectedHello();

        case Protocol::Client::TablesStatusRequest:
            if (!state.empty())
                receiveUnexpectedTablesStatusRequest();
            processTablesStatusRequest();
            out->next();
            return false;

        default:
            throw Exception("Unknown packet " + toString(packet_type) + " from client", ErrorCodes::UNKNOWN_PACKET_FROM_CLIENT);
    }
}


void TCPHandler::receiveIgnoredPartUUIDs()
{
    readVectorBinary(state.part_uuids_to_ignore.emplace(), *in);
}


void TCPHandler::receiveUnexpectedIgnoredPartUUIDs()
{
    std::vector<UUID> skip_part_uuids;
    readVectorBinary(skip_part_uuids, *in);
    throw NetException("Unexpected packet IgnoredPartUUIDs received from client", ErrorCodes::UNEXPECTED_PACKET_FROM_CLIENT);
}


String TCPHandler::receiveReadTaskResponseAssumeLocked()
{
    UInt64 packet_type = 0;
    readVarUInt(packet_type, *in);
    if (packet_type != Protocol::Client::ReadTaskResponse)
    {
        if (packet_type == Protocol::Client::Cancel)
        {
            state.is_cancelled = true;
            /// For testing connection collector.
            if (unlikely(sleep_in_receive_cancel.totalMilliseconds()))
            {
                std::chrono::milliseconds ms(sleep_in_receive_cancel.totalMilliseconds());
                std::this_thread::sleep_for(ms);
            }
            return {};
        }
        else
        {
            throw Exception(fmt::format("Received {} packet after requesting read task",
                    Protocol::Client::toString(packet_type)), ErrorCodes::UNEXPECTED_PACKET_FROM_CLIENT);
        }
    }
    UInt64 version;
    readVarUInt(version, *in);
    if (version != DBMS_CLUSTER_PROCESSING_PROTOCOL_VERSION)
        throw Exception("Protocol version for distributed processing mismatched", ErrorCodes::UNKNOWN_PROTOCOL);
    String response;
    readStringBinary(response, *in);
    return response;
}


std::optional<PartitionReadResponse> TCPHandler::receivePartitionMergeTreeReadTaskResponseAssumeLocked()
{
    UInt64 packet_type = 0;
    readVarUInt(packet_type, *in);
    if (packet_type != Protocol::Client::MergeTreeReadTaskResponse)
    {
        if (packet_type == Protocol::Client::Cancel)
        {
            state.is_cancelled = true;
            /// For testing connection collector.
            if (unlikely(sleep_in_receive_cancel.totalMilliseconds()))
            {
                std::chrono::milliseconds ms(sleep_in_receive_cancel.totalMilliseconds());
                std::this_thread::sleep_for(ms);
            }
            return std::nullopt;
        }
        else
        {
            throw Exception(fmt::format("Received {} packet after requesting read task",
                    Protocol::Client::toString(packet_type)), ErrorCodes::UNEXPECTED_PACKET_FROM_CLIENT);
        }
    }
    PartitionReadResponse response;
    response.deserialize(*in);
    return response;
}


void TCPHandler::receiveClusterNameAndSalt()
{
    readStringBinary(cluster, *in);
    readStringBinary(salt, *in, 32);
}

void TCPHandler::receiveQuery()
{
    UInt64 stage = 0;
    UInt64 compression = 0;

    state.is_empty = false;
    readStringBinary(state.query_id, *in);

    /// In interserver mode,
    /// initial_user can be empty in case of Distributed INSERT via Buffer/Kafka,
    /// (i.e. when the INSERT is done with the global context without user),
    /// so it is better to reset session to avoid using old user.
    if (is_interserver_mode)
    {
        session = makeSession();
    }

    /// Read client info.
    ClientInfo client_info = session->getClientInfo();
    if (client_tcp_protocol_version >= DBMS_MIN_REVISION_WITH_CLIENT_INFO)
        client_info.read(*in, client_tcp_protocol_version);

    /// Per query settings are also passed via TCP.
    /// We need to check them before applying due to they can violate the settings constraints.
    auto settings_format = (client_tcp_protocol_version >= DBMS_MIN_REVISION_WITH_SETTINGS_SERIALIZED_AS_STRINGS)
        ? SettingsWriteFormat::STRINGS_WITH_FLAGS
        : SettingsWriteFormat::BINARY;
    Settings passed_settings;
    passed_settings.read(*in, settings_format);

    /// Interserver secret.
    std::string received_hash;
    if (client_tcp_protocol_version >= DBMS_MIN_REVISION_WITH_INTERSERVER_SECRET)
    {
        readStringBinary(received_hash, *in, 32);
    }

    readVarUInt(stage, *in);
    state.stage = QueryProcessingStage::Enum(stage);

    readVarUInt(compression, *in);
    state.compression = static_cast<Protocol::Compression>(compression);
    last_block_in.compression = state.compression;

    readStringBinary(state.query, *in);

    Settings passed_params;
    if (client_tcp_protocol_version >= DBMS_MIN_PROTOCOL_VERSION_WITH_PARAMETERS)
        passed_params.read(*in, settings_format);

    /// TODO Unify interserver authentication (and make sure that it's secure enough)
    if (is_interserver_mode)
    {
        client_info.interface = ClientInfo::Interface::TCP_INTERSERVER;
#if USE_SSL
        String cluster_secret = server.context()->getCluster(cluster)->getSecret();
        if (salt.empty() || cluster_secret.empty())
        {
            auto exception = Exception(ErrorCodes::AUTHENTICATION_FAILED, "Interserver authentication failed");
            session->onAuthenticationFailure(/* user_name */ std::nullopt, socket().peerAddress(), exception);
            throw exception; /// NOLINT
        }

        std::string data(salt);
        data += cluster_secret;
        data += state.query;
        data += state.query_id;
        data += client_info.initial_user;

        std::string calculated_hash = encodeSHA256(data);
        assert(calculated_hash.size() == 32);

        /// TODO maybe also check that peer address actually belongs to the cluster?
        if (calculated_hash != received_hash)
        {
            auto exception = Exception(ErrorCodes::AUTHENTICATION_FAILED, "Interserver authentication failed");
            session->onAuthenticationFailure(/* user_name */ std::nullopt, socket().peerAddress(), exception);
            throw exception; /// NOLINT
        }

        /// NOTE Usually we get some fields of client_info (including initial_address and initial_user) from user input,
        /// so we should not rely on that. However, in this particular case we got client_info from other clickhouse-server, so it's ok.
        if (client_info.initial_user.empty())
        {
            LOG_DEBUG(log, "User (no user, interserver mode)");
        }
        else
        {
            LOG_DEBUG(log, "User (initial, interserver mode): {}", client_info.initial_user);
            session->authenticate(AlwaysAllowCredentials{client_info.initial_user}, client_info.initial_address);
        }
#else
        auto exception = Exception(
            "Inter-server secret support is disabled, because ClickHouse was built without SSL library",
            ErrorCodes::AUTHENTICATION_FAILED);
        session->onAuthenticationFailure(/* user_name */ std::nullopt, socket().peerAddress(), exception);
        throw exception; /// NOLINT
#endif
    }

    query_context = session->makeQueryContext(std::move(client_info));

    /// Sets the default database if it wasn't set earlier for the session context.
    if (is_interserver_mode && !default_database.empty())
        query_context->setCurrentDatabase(default_database);

    if (state.part_uuids_to_ignore)
        query_context->getIgnoredPartUUIDs()->add(*state.part_uuids_to_ignore);

    query_context->setProgressCallback([this] (const Progress & value) { return this->updateProgress(value); });
    query_context->setFileProgressCallback([this](const FileProgress & value) { this->updateProgress(Progress(value)); });

    ///
    /// Settings
    ///
    auto settings_changes = passed_settings.changes();
    query_kind = query_context->getClientInfo().query_kind;
    if (query_kind == ClientInfo::QueryKind::INITIAL_QUERY)
    {
        /// Throw an exception if the passed settings violate the constraints.
        query_context->checkSettingsConstraints(settings_changes);
    }
    else
    {
        /// Quietly clamp to the constraints if it's not an initial query.
        query_context->clampToSettingsConstraints(settings_changes);
    }
    query_context->applySettingsChanges(settings_changes);

    /// Use the received query id, or generate a random default. It is convenient
    /// to also generate the default OpenTelemetry trace id at the same time, and
    /// set the trace parent.
    /// Notes:
    /// 1) ClientInfo might contain upstream trace id, so we decide whether to use
    /// the default ids after we have received the ClientInfo.
    /// 2) There is the opentelemetry_start_trace_probability setting that
    /// controls when we start a new trace. It can be changed via Native protocol,
    /// so we have to apply the changes first.
    query_context->setCurrentQueryId(state.query_id);

    query_context->addQueryParameters(convertToQueryParameters(passed_params));

    /// For testing hedged requests
    if (unlikely(sleep_after_receiving_query.totalMilliseconds()))
    {
        std::chrono::milliseconds ms(sleep_after_receiving_query.totalMilliseconds());
        std::this_thread::sleep_for(ms);
    }
}

void TCPHandler::receiveUnexpectedQuery()
{
    UInt64 skip_uint_64;
    String skip_string;

    readStringBinary(skip_string, *in);

    ClientInfo skip_client_info;
    if (client_tcp_protocol_version >= DBMS_MIN_REVISION_WITH_CLIENT_INFO)
        skip_client_info.read(*in, client_tcp_protocol_version);

    Settings skip_settings;
    auto settings_format = (client_tcp_protocol_version >= DBMS_MIN_REVISION_WITH_SETTINGS_SERIALIZED_AS_STRINGS) ? SettingsWriteFormat::STRINGS_WITH_FLAGS
                                                                                                      : SettingsWriteFormat::BINARY;
    skip_settings.read(*in, settings_format);

    std::string skip_hash;
    bool interserver_secret = client_tcp_protocol_version >= DBMS_MIN_REVISION_WITH_INTERSERVER_SECRET;
    if (interserver_secret)
        readStringBinary(skip_hash, *in, 32);

    readVarUInt(skip_uint_64, *in);

    readVarUInt(skip_uint_64, *in);
    last_block_in.compression = static_cast<Protocol::Compression>(skip_uint_64);

    readStringBinary(skip_string, *in);

    if (client_tcp_protocol_version >= DBMS_MIN_PROTOCOL_VERSION_WITH_PARAMETERS)
        skip_settings.read(*in, settings_format);

    throw NetException("Unexpected packet Query received from client", ErrorCodes::UNEXPECTED_PACKET_FROM_CLIENT);
}

bool TCPHandler::receiveData(bool scalar)
{
    initBlockInput();

    /// The name of the temporary table for writing data, default to empty string
    auto temporary_id = StorageID::createEmpty();
    readStringBinary(temporary_id.table_name, *in);

    /// Read one block from the network and write it down
    Block block = state.block_in->read();

    if (!block)
    {
        state.read_all_data = true;
        return false;
    }

    if (scalar)
    {
        /// Scalar value
        query_context->addScalar(temporary_id.table_name, block);
    }
    else if (!state.need_receive_data_for_insert && !state.need_receive_data_for_input)
    {
        /// Data for external tables

        auto resolved = query_context->tryResolveStorageID(temporary_id, Context::ResolveExternal);
        StoragePtr storage;
        /// If such a table does not exist, create it.
        if (resolved)
        {
            storage = DatabaseCatalog::instance().getTable(resolved, query_context);
        }
        else
        {
            NamesAndTypesList columns = block.getNamesAndTypesList();
            auto temporary_table = TemporaryTableHolder(query_context, ColumnsDescription{columns}, {});
            storage = temporary_table.getTable();
            query_context->addExternalTable(temporary_id.table_name, std::move(temporary_table));
        }
        auto metadata_snapshot = storage->getInMemoryMetadataPtr();
        /// The data will be written directly to the table.
        QueryPipeline temporary_table_out(storage->write(ASTPtr(), metadata_snapshot, query_context));
        PushingPipelineExecutor executor(temporary_table_out);
        executor.start();
        executor.push(block);
        executor.finish();
    }
    else if (state.need_receive_data_for_input)
    {
        /// 'input' table function.
        state.block_for_input = block;
    }
    else
    {
        /// INSERT query.
        state.block_for_insert = block;
    }
    return true;
}


bool TCPHandler::receiveUnexpectedData(bool throw_exception)
{
    String skip_external_table_name;
    readStringBinary(skip_external_table_name, *in);

    std::shared_ptr<ReadBuffer> maybe_compressed_in;
    if (last_block_in.compression == Protocol::Compression::Enable)
        maybe_compressed_in = std::make_shared<CompressedReadBuffer>(*in, /* allow_different_codecs */ true);
    else
        maybe_compressed_in = in;

    auto skip_block_in = std::make_shared<NativeReader>(*maybe_compressed_in, client_tcp_protocol_version);
    bool read_ok = !!skip_block_in->read();

    if (!read_ok)
        state.read_all_data = true;

    if (throw_exception)
        throw NetException("Unexpected packet Data received from client", ErrorCodes::UNEXPECTED_PACKET_FROM_CLIENT);

    return read_ok;
}

void TCPHandler::initBlockInput()
{
    if (!state.block_in)
    {
        /// 'allow_different_codecs' is set to true, because some parts of compressed data can be precompressed in advance
        /// with another codec that the rest of the data. Example: data sent by Distributed tables.

        if (state.compression == Protocol::Compression::Enable)
            state.maybe_compressed_in = std::make_shared<CompressedReadBuffer>(*in, /* allow_different_codecs */ true);
        else
            state.maybe_compressed_in = in;

        Block header;
        if (state.io.pipeline.pushing())
            header = state.io.pipeline.getHeader();
        else if (state.need_receive_data_for_input)
            header = state.input_header;

        state.block_in = std::make_unique<NativeReader>(
            *state.maybe_compressed_in,
            header,
            client_tcp_protocol_version);
    }
}


void TCPHandler::initBlockOutput(const Block & block)
{
    if (!state.block_out)
    {
        const Settings & query_settings = query_context->getSettingsRef();
        if (!state.maybe_compressed_out)
        {
            std::string method = Poco::toUpper(query_settings.network_compression_method.toString());
            std::optional<int> level;
            if (method == "ZSTD")
                level = query_settings.network_zstd_compression_level;

            if (state.compression == Protocol::Compression::Enable)
            {
                CompressionCodecFactory::instance().validateCodec(method, level, !query_settings.allow_suspicious_codecs, query_settings.allow_experimental_codecs);

                state.maybe_compressed_out = std::make_shared<CompressedWriteBuffer>(
                    *out, CompressionCodecFactory::instance().get(method, level));
            }
            else
                state.maybe_compressed_out = out;
        }

        state.block_out = std::make_unique<NativeWriter>(
            *state.maybe_compressed_out,
            client_tcp_protocol_version,
            block.cloneEmpty(),
            !query_settings.low_cardinality_allow_in_native_format);
    }
}

void TCPHandler::initLogsBlockOutput(const Block & block)
{
    if (!state.logs_block_out)
    {
        /// Use uncompressed stream since log blocks usually contain only one row
        const Settings & query_settings = query_context->getSettingsRef();
        state.logs_block_out = std::make_unique<NativeWriter>(
            *out,
            client_tcp_protocol_version,
            block.cloneEmpty(),
            !query_settings.low_cardinality_allow_in_native_format);
    }
}


void TCPHandler::initProfileEventsBlockOutput(const Block & block)
{
    if (!state.profile_events_block_out)
    {
        const Settings & query_settings = query_context->getSettingsRef();
        state.profile_events_block_out = std::make_unique<NativeWriter>(
            *out,
            client_tcp_protocol_version,
            block.cloneEmpty(),
            !query_settings.low_cardinality_allow_in_native_format);
    }
}


bool TCPHandler::isQueryCancelled()
{
    if (state.is_cancelled || state.sent_all_data)
        return true;

    if (after_check_cancelled.elapsed() / 1000 < interactive_delay)
        return false;

    after_check_cancelled.restart();

    /// During request execution the only packet that can come from the client is stopping the query.
    if (static_cast<ReadBufferFromPocoSocket &>(*in).poll(0))
    {
        if (in->eof())
        {
            LOG_INFO(log, "Client has dropped the connection, cancel the query.");
            state.is_cancelled = true;
            state.is_connection_closed = true;
            return true;
        }

        UInt64 packet_type = 0;
        readVarUInt(packet_type, *in);

        switch (packet_type)
        {
            case Protocol::Client::Cancel:
                if (state.empty())
                    throw NetException("Unexpected packet Cancel received from client", ErrorCodes::UNEXPECTED_PACKET_FROM_CLIENT);
                LOG_INFO(log, "Query was cancelled.");
                state.is_cancelled = true;
                /// For testing connection collector.
                {
                    if (unlikely(sleep_in_receive_cancel.totalMilliseconds()))
                    {
                        std::chrono::milliseconds ms(sleep_in_receive_cancel.totalMilliseconds());
                        std::this_thread::sleep_for(ms);
                    }
                }

                return true;

            default:
                throw NetException("Unknown packet from client " + toString(packet_type), ErrorCodes::UNKNOWN_PACKET_FROM_CLIENT);
        }
    }

    return false;
}


void TCPHandler::sendData(const Block & block)
{
    initBlockOutput(block);

    auto prev_bytes_written_out = out->count();
    auto prev_bytes_written_compressed_out = state.maybe_compressed_out->count();

    try
    {
        /// For testing hedged requests
        if (unknown_packet_in_send_data)
        {
            --unknown_packet_in_send_data;
            if (unknown_packet_in_send_data == 0)
                writeVarUInt(UInt64(-1), *out);
        }

        writeVarUInt(Protocol::Server::Data, *out);
        /// Send external table name (empty name is the main table)
        writeStringBinary("", *out);

        /// For testing hedged requests
        if (block.rows() > 0 && query_context->getSettingsRef().sleep_in_send_data_ms.totalMilliseconds())
        {
            out->next();
            std::chrono::milliseconds ms(query_context->getSettingsRef().sleep_in_send_data_ms.totalMilliseconds());
            std::this_thread::sleep_for(ms);
        }

        state.block_out->write(block);
        state.maybe_compressed_out->next();
        out->next();
    }
    catch (...)
    {
        /// In case of unsuccessful write, if the buffer with written data was not flushed,
        ///  we will rollback write to avoid breaking the protocol.
        /// (otherwise the client will not be able to receive exception after unfinished data
        ///  as it will expect the continuation of the data).
        /// It looks like hangs on client side or a message like "Data compressed with different methods".

        if (state.compression == Protocol::Compression::Enable)
        {
            auto extra_bytes_written_compressed = state.maybe_compressed_out->count() - prev_bytes_written_compressed_out;
            if (state.maybe_compressed_out->offset() >= extra_bytes_written_compressed)
                state.maybe_compressed_out->position() -= extra_bytes_written_compressed;
        }

        auto extra_bytes_written_out = out->count() - prev_bytes_written_out;
        if (out->offset() >= extra_bytes_written_out)
            out->position() -= extra_bytes_written_out;

        throw;
    }
}


void TCPHandler::sendLogData(const Block & block)
{
    initLogsBlockOutput(block);

    writeVarUInt(Protocol::Server::Log, *out);
    /// Send log tag (empty tag is the default tag)
    writeStringBinary("", *out);

    state.logs_block_out->write(block);
    out->next();
}

void TCPHandler::sendTableColumns(const ColumnsDescription & columns)
{
    writeVarUInt(Protocol::Server::TableColumns, *out);

    /// Send external table name (empty name is the main table)
    writeStringBinary("", *out);
    writeStringBinary(columns.toString(), *out);

    out->next();
}

void TCPHandler::sendException(const Exception & e, bool with_stack_trace)
{
    state.io.setAllDataSent();

    writeVarUInt(Protocol::Server::Exception, *out);
    writeException(e, *out, with_stack_trace);
    out->next();
}


void TCPHandler::sendEndOfStream()
{
    state.sent_all_data = true;
    state.io.setAllDataSent();

    writeVarUInt(Protocol::Server::EndOfStream, *out);
    out->next();
}


void TCPHandler::updateProgress(const Progress & value)
{
    state.progress.incrementPiecewiseAtomically(value);
}


void TCPHandler::sendProgress()
{
    writeVarUInt(Protocol::Server::Progress, *out);
    auto increment = state.progress.fetchValuesAndResetPiecewiseAtomically();
    UInt64 current_elapsed_ns = state.watch.elapsedNanoseconds();
    increment.elapsed_ns = current_elapsed_ns - state.prev_elapsed_ns;
    state.prev_elapsed_ns = current_elapsed_ns;
    increment.write(*out, client_tcp_protocol_version);
    out->next();
}


void TCPHandler::sendLogs()
{
    if (!state.logs_queue)
        return;

    MutableColumns logs_columns;
    MutableColumns curr_logs_columns;
    size_t rows = 0;

    for (; state.logs_queue->tryPop(curr_logs_columns); ++rows)
    {
        if (rows == 0)
        {
            logs_columns = std::move(curr_logs_columns);
        }
        else
        {
            for (size_t j = 0; j < logs_columns.size(); ++j)
                logs_columns[j]->insertRangeFrom(*curr_logs_columns[j], 0, curr_logs_columns[j]->size());
        }
    }

    if (rows > 0)
    {
        Block block = InternalTextLogsQueue::getSampleBlock();
        block.setColumns(std::move(logs_columns));
        sendLogData(block);
    }
}


void TCPHandler::run()
{
    try
    {
        runImpl();

        LOG_DEBUG(log, "Done processing connection.");
    }
    catch (Poco::Exception & e)
    {
        /// Timeout - not an error.
        if (e.what() == "Timeout"sv)
        {
            LOG_DEBUG(log, "Poco::Exception. Code: {}, e.code() = {}, e.displayText() = {}, e.what() = {}", ErrorCodes::POCO_EXCEPTION, e.code(), e.displayText(), e.what());
        }
        else
            throw;
    }
}

}<|MERGE_RESOLUTION|>--- conflicted
+++ resolved
@@ -110,23 +110,6 @@
 {
 }
 
-<<<<<<< HEAD
-TCPHandler::TCPHandler(IServer & server_, TCPServer & tcp_server_, const Poco::Net::StreamSocket & socket_, TCPProtocolStackData & stack_data, std::string server_display_name_)
-: Poco::Net::TCPServerConnection(socket_)
-    , server(server_)
-    , tcp_server(tcp_server_)
-    , log(&Poco::Logger::get("TCPHandler"))
-    , forwarded_for(stack_data.forwarded_for)
-    , certificate(stack_data.certificate)
-    , default_database(stack_data.default_database)
-    , server_display_name(std::move(server_display_name_))
-{
-    if (!forwarded_for.empty())
-        LOG_TRACE(log, "Forwarded client address: {}", forwarded_for);
-}
-
-=======
->>>>>>> a5ee7c66
 TCPHandler::~TCPHandler()
 {
     try
