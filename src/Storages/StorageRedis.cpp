#include <IO/WriteHelpers.h>
#include <Interpreters/DatabaseCatalog.h>
#include <Interpreters/MutationsInterpreter.h>
#include <Interpreters/evaluateConstantExpression.h>
#include <Interpreters/Context.h>
#include <Parsers/ASTCreateQuery.h>
#include <Parsers/ASTDropQuery.h>
#include <Parsers/ASTLiteral.h>
#include <Processors/Executors/PullingPipelineExecutor.h>
#include <Processors/Sinks/SinkToStorage.h>
#include <Processors/QueryPlan/SourceStepWithFilter.h>
#include <Processors/QueryPlan/QueryPlan.h>
#include <Processors/ISource.h>
#include <Processors/Sources/NullSource.h>
#include <QueryPipeline/Pipe.h>
#include <QueryPipeline/QueryPipelineBuilder.h>

#include <Storages/KVStorageUtils.h>
#include <Storages/KeyDescription.h>
#include <Storages/NamedCollectionsHelpers.h>
#include <Storages/StorageFactory.h>
#include <Storages/StorageInMemoryMetadata.h>
#include <Storages/StorageRedis.h>
#include <Storages/checkAndGetLiteralArgument.h>

#include <Common/Exception.h>
#include <Common/RemoteHostFilter.h>
#include <Common/checkStackSize.h>
#include <Common/logger_useful.h>
#include <Common/parseAddress.h>
#include <Common/JSONBuilder.h>

namespace DB
{

namespace ErrorCodes
{
    extern const int BAD_ARGUMENTS;
    extern const int LOGICAL_ERROR;
    extern const int INTERNAL_REDIS_ERROR;
}

class RedisDataSource : public ISource
{
public:
    RedisDataSource(
        StorageRedis & storage_,
        const Block & header,
        FieldVectorPtr keys_,
        FieldVector::const_iterator begin_,
        FieldVector::const_iterator end_,
        const size_t max_block_size_)
        : ISource(header)
        , storage(storage_)
        , primary_key_pos(getPrimaryKeyPos(header, storage.getPrimaryKey()))
        , keys(keys_)
        , begin(begin_)
        , end(end_)
        , it(begin)
        , max_block_size(max_block_size_)
    {
    }

    RedisDataSource(StorageRedis & storage_, const Block & header, const size_t max_block_size_, const String & pattern_ = "*")
        : ISource(header)
        , storage(storage_)
        , primary_key_pos(getPrimaryKeyPos(header, storage.getPrimaryKey()))
        , iterator(-1)
        , pattern(pattern_)
        , max_block_size(max_block_size_)
    {
    }

    String getName() const override { return storage.getName(); }

    Chunk generate() override
    {
        if (keys)
            return generateWithKeys();
        return generateFullScan();
    }

    Chunk generateWithKeys()
    {
        const auto & sample_block = getPort().getHeader();
        if (it >= end)
        {
            it = {};
            return {};
        }

        const auto & key_column_type = sample_block.getByName(storage.getPrimaryKey().at(0)).type;
        auto raw_keys = serializeKeysToRawString(it, end, key_column_type, max_block_size);

        return storage.getBySerializedKeys(raw_keys, nullptr);
    }

    /// TODO scan may get duplicated keys when Redis is rehashing, it is a very rare case.
    Chunk generateFullScan()
    {
        checkStackSize();

        /// redis scan ending
        if (iterator == 0)
            return {};

        RedisArray scan_keys;
        RedisIterator next_iterator;

        std::tie(next_iterator, scan_keys) = storage.scan(iterator == -1 ? 0 : iterator, pattern, max_block_size);
        iterator = next_iterator;

        /// redis scan can return nothing
        if (scan_keys.isNull() || scan_keys.size() == 0)
            return generateFullScan();

        const auto & sample_block = getPort().getHeader();
        MutableColumns columns = sample_block.cloneEmptyColumns();

        RedisArray values = storage.multiGet(scan_keys);
        for (size_t i = 0; i < scan_keys.size() && !values.get<RedisBulkString>(i).isNull(); i++)
        {
            fillColumns(scan_keys.get<RedisBulkString>(i).value(),
                        values.get<RedisBulkString>(i).value(),
                        primary_key_pos, sample_block, columns
            );
        }

        Block block = sample_block.cloneWithColumns(std::move(columns));
        return Chunk(block.getColumns(), block.rows());
    }

private:
    StorageRedis & storage;

    size_t primary_key_pos;

    /// For key scan
    FieldVectorPtr keys = nullptr;
    FieldVector::const_iterator begin;
    FieldVector::const_iterator end;
    FieldVector::const_iterator it;

    /// For full scan
    RedisIterator iterator;
    String pattern;

    const size_t max_block_size;
};


class RedisSink : public SinkToStorage
{
public:
    RedisSink(StorageRedis & storage_, const StorageMetadataPtr & metadata_snapshot_);

    void consume(Chunk & chunk) override;
    String getName() const override { return "RedisSink"; }

private:
    StorageRedis & storage;
    StorageMetadataPtr metadata_snapshot;
    size_t primary_key_pos = 0;
};

RedisSink::RedisSink(StorageRedis & storage_, const StorageMetadataPtr & metadata_snapshot_)
    : SinkToStorage(metadata_snapshot_->getSampleBlock())
    , storage(storage_)
    , metadata_snapshot(metadata_snapshot_)
{
    for (const auto & column : getHeader())
    {
        if (column.name == storage.getPrimaryKey()[0])
            break;
        ++primary_key_pos;
    }
}

void RedisSink::consume(Chunk & chunk)
{
    auto rows = chunk.getNumRows();
    auto block = getHeader().cloneWithColumns(chunk.getColumns());

    WriteBufferFromOwnString wb_key;
    WriteBufferFromOwnString wb_value;

    RedisArray data;
    for (size_t i = 0; i < rows; ++i)
    {
        wb_key.restart();
        wb_value.restart();

        size_t idx = 0;
        for (const auto & elem : block)
        {
            elem.type->getDefaultSerialization()->serializeBinary(*elem.column, i, idx == primary_key_pos ? wb_key : wb_value, {});
            ++idx;
        }
        data.add(wb_key.str());
        data.add(wb_value.str());
    }

    storage.multiSet(data);
}

StorageRedis::StorageRedis(
    const StorageID & table_id_,
    const RedisConfiguration & configuration_,
    ContextPtr context_,
    const StorageInMemoryMetadata & storage_metadata,
    const String & primary_key_)
    : IStorage(table_id_)
    , WithContext(context_->getGlobalContext())
    , configuration(configuration_)
    , log(getLogger("StorageRedis"))
    , primary_key(primary_key_)
{
    pool = std::make_shared<RedisPool>(configuration.pool_size);
    setInMemoryMetadata(storage_metadata);
}

class ReadFromRedis : public SourceStepWithFilter
{
public:
    std::string getName() const override { return "ReadFromRedis"; }
    void initializePipeline(QueryPipelineBuilder & pipeline, const BuildQueryPipelineSettings &) override;
    void applyFilters(ActionDAGNodes added_filter_nodes) override;
    void describeActions(FormatSettings & format_settings) const override;
    void describeActions(JSONBuilder::JSONMap & map) const override;

    ReadFromRedis(
        const Names & column_names_,
        const SelectQueryInfo & query_info_,
        const StorageSnapshotPtr & storage_snapshot_,
        const ContextPtr & context_,
        Block sample_block,
        StorageRedis & storage_,
        size_t max_block_size_,
        size_t num_streams_)
        : SourceStepWithFilter(std::move(sample_block), column_names_, query_info_, storage_snapshot_, context_)
        , storage(storage_)
        , max_block_size(max_block_size_)
        , num_streams(num_streams_)
    {
    }

private:
    StorageRedis & storage;

    size_t max_block_size;
    size_t num_streams;

    FieldVectorPtr keys;
    bool all_scan = false;
};

void StorageRedis::read(
        QueryPlan & query_plan,
        const Names & column_names,
        const StorageSnapshotPtr & storage_snapshot,
        SelectQueryInfo & query_info,
        ContextPtr context_,
        QueryProcessingStage::Enum /*processed_stage*/,
        size_t max_block_size,
        size_t num_streams)
{
    storage_snapshot->check(column_names);
    Block sample_block = storage_snapshot->metadata->getSampleBlock();

    auto reading = std::make_unique<ReadFromRedis>(
        column_names, query_info, storage_snapshot, context_, std::move(sample_block), *this, max_block_size, num_streams);

    query_plan.addStep(std::move(reading));
}

void ReadFromRedis::initializePipeline(QueryPipelineBuilder & pipeline, const BuildQueryPipelineSettings &)
{
    const auto & sample_block = getOutputHeader();

    if (all_scan)
    {
        auto source = std::make_shared<RedisDataSource>(storage, sample_block, max_block_size);
        source->setStorageLimits(query_info.storage_limits);
        pipeline.init(Pipe(std::move(source)));
    }
    else
    {
        if (keys->empty())
        {
            pipeline.init(Pipe(std::make_shared<NullSource>(sample_block)));
            return;
        }

        ::sort(keys->begin(), keys->end());
        keys->erase(std::unique(keys->begin(), keys->end()), keys->end());

        Pipes pipes;

        size_t num_keys = keys->size();
        size_t num_threads = std::min<size_t>(num_streams, keys->size());
        num_threads = std::min<size_t>(num_threads, storage.configuration.pool_size);

        assert(num_keys <= std::numeric_limits<uint32_t>::max());
        assert(num_threads <= std::numeric_limits<uint32_t>::max());

        for (size_t thread_idx = 0; thread_idx < num_threads; ++thread_idx)
        {
            size_t begin = num_keys * thread_idx / num_threads;
            size_t end = num_keys * (thread_idx + 1) / num_threads;

            auto source = std::make_shared<RedisDataSource>(
                    storage, sample_block, keys, keys->begin() + begin, keys->begin() + end, max_block_size);
            source->setStorageLimits(query_info.storage_limits);
            pipes.emplace_back(std::move(source));
        }
        pipeline.init(Pipe::unitePipes(std::move(pipes)));
    }
}

void ReadFromRedis::applyFilters(ActionDAGNodes added_filter_nodes)
{
    SourceStepWithFilter::applyFilters(std::move(added_filter_nodes));

    const auto & sample_block = getOutputHeader();
    auto primary_key_data_type = sample_block.getByName(storage.primary_key).type;
<<<<<<< HEAD
    std::tie(keys, all_scan) = getFilterKeys(storage.primary_key, primary_key_data_type, filter_actions_dag.get(), context);
=======
    std::tie(keys, all_scan) = getFilterKeys(storage.primary_key, primary_key_data_type, filter_actions_dag, context);
>>>>>>> 2040e3f2
}

void ReadFromRedis::describeActions(FormatSettings & format_settings) const
{
    std::string prefix(format_settings.offset, format_settings.indent_char);
    if (!all_scan)
    {
        format_settings.out << prefix << "ReadType: GetKeys\n";
        format_settings.out << prefix << "Keys: " << keys->size() << '\n';
    }
    else
        format_settings.out << prefix << "ReadType: FullScan\n";
}

void ReadFromRedis::describeActions(JSONBuilder::JSONMap & map) const
{
    if (!all_scan)
    {
        map.add("Read Type", "GetKeys");
        map.add("Keys", keys->size());
    }
    else
        map.add("Read Type", "FullScan");
}

namespace
{
    //  host:port, db_index, password, pool_size
    RedisConfiguration getRedisConfiguration(ASTs & engine_args, ContextPtr context)
    {
        RedisConfiguration configuration;

        if (engine_args.empty())
            throw Exception(ErrorCodes::BAD_ARGUMENTS, "Bad arguments count when creating Redis table engine");

        if (auto named_collection = tryGetNamedCollectionWithOverrides(engine_args, context))
        {
            validateNamedCollection(
                *named_collection,
                ValidateKeysMultiset<RedisEqualKeysSet>{"host", "port", "hostname", "password", "db_index", "pool_size"},
                {});

            configuration.host = named_collection->getAny<String>({"host", "hostname"});
            configuration.port = static_cast<uint32_t>(named_collection->getOrDefault<UInt64>("port", 6379));
            configuration.password = named_collection->getOrDefault<String>("password", DEFAULT_REDIS_PASSWORD);
            configuration.db_index = static_cast<uint32_t>(named_collection->getOrDefault<UInt64>("db_index", DEFAULT_REDIS_DB_INDEX));
            configuration.pool_size = static_cast<uint32_t>(named_collection->getOrDefault<UInt64>("pool_size", DEFAULT_REDIS_POOL_SIZE));
        }
        else
        {
            for (auto & engine_arg : engine_args)
                engine_arg = evaluateConstantExpressionOrIdentifierAsLiteral(engine_arg, context);

            /// 6379 is the default Redis port.
            auto parsed_host_port = parseAddress(checkAndGetLiteralArgument<String>(engine_args[0], "host:port"), 6379);
            configuration.host = parsed_host_port.first;
            configuration.port = parsed_host_port.second;

            if (engine_args.size() > 1)
                configuration.db_index = static_cast<uint32_t>(checkAndGetLiteralArgument<UInt64>(engine_args[1], "db_index"));
            else
                configuration.db_index = DEFAULT_REDIS_DB_INDEX;
            if (engine_args.size() > 2)
                configuration.password = checkAndGetLiteralArgument<String>(engine_args[2], "password");
            else
                configuration.password = DEFAULT_REDIS_PASSWORD;
            if (engine_args.size() > 3)
                configuration.pool_size = static_cast<uint32_t>(checkAndGetLiteralArgument<UInt64>(engine_args[3], "pool_size"));
            else
                configuration.pool_size = DEFAULT_REDIS_POOL_SIZE;
        }

        context->getRemoteHostFilter().checkHostAndPort(configuration.host, toString(configuration.port));
        return configuration;
    }

    StoragePtr createStorageRedis(const StorageFactory::Arguments & args)
    {
        auto configuration = getRedisConfiguration(args.engine_args, args.getLocalContext());

        StorageInMemoryMetadata metadata;
        metadata.setColumns(args.columns);
        metadata.setConstraints(args.constraints);
        metadata.setComment(args.comment);

        if (!args.storage_def->primary_key)
            throw Exception(ErrorCodes::BAD_ARGUMENTS, "StorageRedis must require one column in primary key");

        auto primary_key_desc = KeyDescription::getKeyFromAST(args.storage_def->primary_key->ptr(), metadata.columns, args.getContext());
        auto primary_key_names = primary_key_desc.expression->getRequiredColumns();

        if (primary_key_names.size() != 1)
        {
            throw Exception(ErrorCodes::BAD_ARGUMENTS, "StorageRedis must require one column in primary key");
        }

        return std::make_shared<StorageRedis>(args.table_id, configuration, args.getContext(), metadata, primary_key_names[0]);
    }
}

Chunk StorageRedis::getBySerializedKeys(const std::vector<std::string> & keys, PaddedPODArray<UInt8> * null_map) const
{
    RedisArray redis_keys;
    for (const auto & key : keys)
        redis_keys.add(key);
    return getBySerializedKeys(redis_keys, null_map);
}

Chunk StorageRedis::getBySerializedKeys(const RedisArray & keys, PaddedPODArray<UInt8> * null_map) const
{
    Block sample_block = getInMemoryMetadataPtr()->getSampleBlock();

    size_t primary_key_pos = getPrimaryKeyPos(sample_block, getPrimaryKey());
    MutableColumns columns = sample_block.cloneEmptyColumns();

    RedisArray values = multiGet(keys);
    if (values.isNull() || values.size() == 0)
        return Chunk(std::move(columns), 0);

    if (null_map)
    {
        null_map->clear();
        null_map->resize_fill(keys.size(), 1);
    }

    for (size_t i = 0; i < values.size(); ++i)
    {
        if (!values.get<RedisBulkString>(i).isNull())
        {
            fillColumns(keys.get<RedisBulkString>(i).value(),
                        values.get<RedisBulkString>(i).value(),
                        primary_key_pos, sample_block, columns
            );
        }
        else /// key not found
        {
            if (null_map)
            {
                (*null_map)[i] = 0;
                for (size_t col_idx = 0; col_idx < sample_block.columns(); ++col_idx)
                {
                    columns[col_idx]->insert(sample_block.getByPosition(col_idx).type->getDefault());
                }
            }
        }
    }

    size_t num_rows = columns.at(0)->size();
    return Chunk(std::move(columns), num_rows);
}

std::pair<RedisIterator, RedisArray> StorageRedis::scan(RedisIterator iterator, const String & pattern, uint64_t max_count)
{
    auto connection = getRedisConnection(pool, configuration);
    RedisCommand scan("SCAN");
    scan << toString(iterator) << "MATCH" << pattern << "COUNT" << toString(max_count);

    const auto & result = connection->client->execute<RedisArray>(scan);
    RedisIterator next = parse<RedisIterator>(result.get<RedisBulkString>(0).value());

    return {next, result.get<RedisArray>(1)};
}

RedisArray StorageRedis::multiGet(const RedisArray & keys) const
{
    if (keys.isNull() || keys.size() == 0)
        return {};

    auto connection = getRedisConnection(pool, configuration);

    RedisCommand cmd_mget("MGET");
    for (size_t i = 0; i < keys.size(); ++i)
        cmd_mget.add(keys.get<RedisBulkString>(i));

    return connection->client->execute<RedisArray>(cmd_mget);
}

void StorageRedis::multiSet(const RedisArray & data) const
{
    auto connection = getRedisConnection(pool, configuration);

    RedisCommand cmd_mget("MSET");
    for (size_t i = 0; i < data.size(); ++i)
        cmd_mget.add(data.get<RedisBulkString>(i));

    auto ret = connection->client->execute<RedisSimpleString>(cmd_mget);
    if (ret != "OK")
        throw Exception(ErrorCodes::INTERNAL_REDIS_ERROR, "Fail to write to redis table {}, for {}", getStorageID().getFullNameNotQuoted(), ret);
}

RedisInteger StorageRedis::multiDelete(const RedisArray & keys) const
{
    auto connection = getRedisConnection(pool, configuration);

    RedisCommand cmd("DEL");
    for (size_t i = 0; i < keys.size(); ++i)
        cmd.add(keys.get<RedisBulkString>(i));

    auto ret = connection->client->execute<RedisInteger>(cmd);
    if (ret != static_cast<RedisInteger>(keys.size()))
        LOG_DEBUG(
            log,
            "Try to delete {} rows but actually deleted {} rows from redis table {}.",
            keys.size(),
            ret,
            getStorageID().getFullNameNotQuoted());

    return ret;
}

Chunk StorageRedis::getByKeys(const ColumnsWithTypeAndName & keys, PaddedPODArray<UInt8> & null_map, const Names &) const
{
    if (keys.size() != 1)
        throw Exception(ErrorCodes::LOGICAL_ERROR, "StorageRedis supports only one key, got: {}", keys.size());

    auto raw_keys = serializeKeysToRawString(keys[0]);

    if (raw_keys.size() != keys[0].column->size())
        throw DB::Exception(ErrorCodes::LOGICAL_ERROR, "Assertion failed: {} != {}", raw_keys.size(), keys[0].column->size());

    return getBySerializedKeys(raw_keys, &null_map);
}

Block StorageRedis::getSampleBlock(const Names &) const
{
    return getInMemoryMetadataPtr()->getSampleBlock();
}

SinkToStoragePtr StorageRedis::write(
    const ASTPtr & /*query*/,
    const StorageMetadataPtr & metadata_snapshot,
    ContextPtr /*context*/,
    bool /*async_insert*/)
{
    return std::make_shared<RedisSink>(*this, metadata_snapshot);
}

void StorageRedis::truncate(const ASTPtr & query, const StorageMetadataPtr &, ContextPtr, TableExclusiveLockHolder &)
{
    auto connection = getRedisConnection(pool, configuration);

    auto * truncate_query = query->as<ASTDropQuery>();
    assert(truncate_query != nullptr);

    RedisCommand cmd_flush_db("FLUSHDB");
    if (!truncate_query->sync)
        cmd_flush_db.add("ASYNC");

    auto ret = connection->client->execute<RedisSimpleString>(cmd_flush_db);

    if (ret != "OK")
        throw Exception(ErrorCodes::INTERNAL_REDIS_ERROR, "Fail to truncate redis table {}, for {}", getStorageID().getFullNameNotQuoted(), ret);
}

void StorageRedis::checkMutationIsPossible(const MutationCommands & commands, const Settings & /* settings */) const
{
    if (commands.empty())
        return;

    if (commands.size() > 1)
        throw Exception(ErrorCodes::BAD_ARGUMENTS, "Mutations cannot be combined for StorageRedis");

    const auto command_type = commands.front().type;
    if (command_type != MutationCommand::Type::UPDATE && command_type != MutationCommand::Type::DELETE)
        throw Exception(ErrorCodes::BAD_ARGUMENTS, "Only DELETE and UPDATE mutation supported for StorageRedis");
}

void StorageRedis::mutate(const MutationCommands & commands, ContextPtr context_)
{
    if (commands.empty())
        return;

    assert(commands.size() == 1);

    auto metadata_snapshot = getInMemoryMetadataPtr();
    auto storage = getStorageID();
    auto storage_ptr = DatabaseCatalog::instance().getTable(storage, context_);

    if (commands.front().type == MutationCommand::Type::DELETE)
    {
        MutationsInterpreter::Settings settings(true);
        settings.return_all_columns = true;
        settings.return_mutated_rows = true;

        auto interpreter = std::make_unique<MutationsInterpreter>(storage_ptr, metadata_snapshot, commands, context_, settings);
        auto pipeline = QueryPipelineBuilder::getPipeline(interpreter->execute());
        PullingPipelineExecutor executor(pipeline);

        auto sink = std::make_shared<RedisSink>(*this, metadata_snapshot);

        auto header = interpreter->getUpdatedHeader();
        auto primary_key_pos = header.getPositionByName(primary_key);

        Block block;
        while (executor.pull(block))
        {
            auto & column_type_name = block.getByPosition(primary_key_pos);

            auto column = column_type_name.column;
            auto size = column->size();

            RedisArray keys;
            WriteBufferFromOwnString wb_key;
            for (size_t i = 0; i < size; ++i)
            {
                wb_key.restart();
                column_type_name.type->getDefaultSerialization()->serializeBinary(*column, i, wb_key, {});
                keys.add(wb_key.str());
            }
            multiDelete(keys);
        }
        return;
    }

    assert(commands.front().type == MutationCommand::Type::UPDATE);
    if (commands.front().column_to_update_expression.contains(primary_key))
        throw Exception(ErrorCodes::BAD_ARGUMENTS, "Primary key cannot be updated (cannot update column {})", primary_key);

    MutationsInterpreter::Settings settings(true);
    settings.return_all_columns = true;
    settings.return_mutated_rows = true;

    auto interpreter = std::make_unique<MutationsInterpreter>(storage_ptr, metadata_snapshot, commands, context_, settings);
    auto pipeline = QueryPipelineBuilder::getPipeline(interpreter->execute());
    PullingPipelineExecutor executor(pipeline);

    auto sink = std::make_shared<RedisSink>(*this, metadata_snapshot);

    Block block;
    while (executor.pull(block))
    {
        Chunk chunk(block.getColumns(), block.rows());
        sink->consume(chunk);
    }
}

/// TODO support ttl
void registerStorageRedis(StorageFactory & factory)
{
    StorageFactory::StorageFeatures features{
        .supports_sort_order = true,
        .supports_parallel_insert = true,
        .source_access_type = AccessTypeObjects::Source::REDIS,
    };

    factory.registerStorage("Redis", createStorageRedis, features);
}

}<|MERGE_RESOLUTION|>--- conflicted
+++ resolved
@@ -323,11 +323,7 @@
 
     const auto & sample_block = getOutputHeader();
     auto primary_key_data_type = sample_block.getByName(storage.primary_key).type;
-<<<<<<< HEAD
-    std::tie(keys, all_scan) = getFilterKeys(storage.primary_key, primary_key_data_type, filter_actions_dag.get(), context);
-=======
     std::tie(keys, all_scan) = getFilterKeys(storage.primary_key, primary_key_data_type, filter_actions_dag, context);
->>>>>>> 2040e3f2
 }
 
 void ReadFromRedis::describeActions(FormatSettings & format_settings) const
