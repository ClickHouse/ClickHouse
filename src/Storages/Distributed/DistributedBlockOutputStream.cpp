--- conflicted
+++ resolved
@@ -60,11 +60,7 @@
     extern const int TIMEOUT_EXCEEDED;
 }
 
-<<<<<<< HEAD
-static void writeBlockConvert(const BlockOutputStreamPtr & out, const Block & block, size_t repeats)
-=======
 static Block adoptBlock(const Block & header, const Block & block, Poco::Logger * log)
->>>>>>> 2af5d093
 {
     if (blocksHaveEqualStructure(header, block))
         return block;
@@ -79,7 +75,9 @@
         ConvertingBlockInputStream::MatchColumnsMode::Name);
     return convert.read();
 }
-static void writeBlockConvert(const BlockOutputStreamPtr & out, const Block & block, const size_t repeats, Poco::Logger * log)
+
+
+static void writeBlockConvert(const BlockOutputStreamPtr & out, const Block & block, size_t repeats, Poco::Logger * log)
 {
     Block adopted_block = adoptBlock(out->getHeader(), block, log);
     for (size_t i = 0; i < repeats; ++i)
