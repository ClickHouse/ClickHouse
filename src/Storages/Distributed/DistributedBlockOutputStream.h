--- conflicted
+++ resolved
@@ -34,7 +34,7 @@
  *  and the resulting blocks are written in a compressed Native format in separate directories for sending.
  *  For each destination address (each directory with data to send), a separate thread is created in StorageDistributed,
  *  which monitors the directory and sends data. */
-class DistributedBlockOutputStream : public IBlockOutputStream, WithContext
+class DistributedBlockOutputStream : public IBlockOutputStream
 {
 public:
     DistributedBlockOutputStream(
@@ -83,11 +83,7 @@
     /// Returns the number of blocks was written for each cluster node. Uses during exception handling.
     std::string getCurrentStateDescription();
 
-<<<<<<< HEAD
-=======
-private:
-    std::unique_ptr<Context> context;
->>>>>>> 02641241
+    ContextPtr context;
     StorageDistributed & storage;
     StorageMetadataPtr metadata_snapshot;
     ASTPtr query_ast;
