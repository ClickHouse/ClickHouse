--- conflicted
+++ resolved
@@ -75,84 +75,6 @@
         }
     }
 
-<<<<<<< HEAD
-    struct DistributedHeader
-    {
-        Settings insert_settings;
-        std::string insert_query;
-        ClientInfo client_info;
-
-        /// .bin file cannot have zero rows/bytes.
-        size_t rows = 0;
-        size_t bytes = 0;
-
-        std::string header;
-    };
-
-    DistributedHeader readDistributedHeader(ReadBuffer & in, Poco::Logger * log)
-    {
-        DistributedHeader header;
-
-        UInt64 query_size;
-        readVarUInt(query_size, in);
-
-        if (query_size == DBMS_DISTRIBUTED_SIGNATURE_HEADER)
-        {
-            /// Read the header as a string.
-            String header_data;
-            readStringBinary(header_data, in);
-
-            /// Check the checksum of the header.
-            CityHash_v1_0_2::uint128 checksum;
-            readPODBinary(checksum, in);
-            assertChecksum(checksum, CityHash_v1_0_2::CityHash128(header_data.data(), header_data.size()));
-
-            /// Read the parts of the header.
-            ReadBufferFromString header_buf(header_data);
-
-            UInt64 initiator_revision;
-            readVarUInt(initiator_revision, header_buf);
-            if (DBMS_TCP_PROTOCOL_VERSION < initiator_revision)
-            {
-                LOG_WARNING(log, "ClickHouse shard version is older than ClickHouse initiator version. It may lack support for new features.");
-            }
-
-            readStringBinary(header.insert_query, header_buf);
-            header.insert_settings.read(header_buf);
-
-            if (header_buf.hasPendingData())
-                header.client_info.read(header_buf, initiator_revision);
-
-            if (header_buf.hasPendingData())
-            {
-                readVarUInt(header.rows, header_buf);
-                readVarUInt(header.bytes, header_buf);
-                readStringBinary(header.header, header_buf);
-            }
-
-            /// Add handling new data here, for example:
-            ///
-            /// if (header_buf.hasPendingData())
-            ///     readVarUInt(my_new_data, header_buf);
-            ///
-            /// And note that it is safe, because we have checksum and size for header.
-
-            return header;
-        }
-
-        if (query_size == DBMS_DISTRIBUTED_SIGNATURE_HEADER_OLD_FORMAT)
-        {
-            header.insert_settings.read(in, SettingsWriteFormat::BINARY);
-            readStringBinary(header.insert_query, in);
-            return header;
-        }
-
-        header.insert_query.resize(query_size);
-        in.readStrict(header.insert_query.data(), query_size);
-
-        return header;
-    }
-
     /// remote_error argument is used to decide whether some errors should be
     /// ignored or not, in particular:
     ///
@@ -173,8 +95,6 @@
             || code == ErrorCodes::CANNOT_DECOMPRESS
             || (!remote_error && code == ErrorCodes::ATTEMPT_TO_READ_AFTER_EOF);
     }
-=======
->>>>>>> cc0afdd9
 }
 
 
