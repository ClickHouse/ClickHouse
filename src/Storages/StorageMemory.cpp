--- conflicted
+++ resolved
@@ -432,15 +432,11 @@
             /// Writing data.bin
             IndexForNativeFormat index;
             {
-<<<<<<< HEAD
-                auto data_out = std::make_unique<TemporaryDataBuffer>(tmp_data);
-                NativeWriter block_out{data_out->getCompressedWriteBuffer(), 0, std::make_shared<const Block>(metadata_snapshot->getSampleBlock()), std::nullopt, false, &index};
-=======
                 auto data_file_path = temp_dir / fs::path{file_paths[data_bin_pos]}.filename();
                 auto data_out_compressed = temp_disk->writeFile(data_file_path);
                 auto data_out = std::make_unique<CompressedWriteBuffer>(*data_out_compressed, CompressionCodecFactory::instance().getDefaultCodec(), max_compress_block_size);
                 NativeWriter block_out{*data_out, 0, std::make_shared<const Block>(metadata_snapshot->getSampleBlock()), std::nullopt, false, &index};
->>>>>>> 34d8f4f1
+
                 for (const auto & block : *blocks)
                     block_out.write(block);
                 data_out->finalize();
@@ -452,13 +448,9 @@
 
             /// Writing index.mrk
             {
-<<<<<<< HEAD
-                auto index_mrk_out = std::make_unique<TemporaryDataBuffer>(tmp_data);
-=======
                 auto index_mrk_path = temp_dir / fs::path{file_paths[index_mrk_pos]}.filename();
                 auto index_mrk_out_compressed = temp_disk->writeFile(index_mrk_path);
                 auto index_mrk_out = std::make_unique<CompressedWriteBuffer>(*index_mrk_out_compressed);
->>>>>>> 34d8f4f1
                 index.write(*index_mrk_out);
                 index_mrk_out->finalize();
                 index_mrk_out.reset();
