#include <Storages/StorageMaterializedView.h>

#include <Parsers/ASTSelectQuery.h>
#include <Parsers/ASTSelectWithUnionQuery.h>
#include <Parsers/ASTCreateQuery.h>
#include <Parsers/ASTDropQuery.h>

#include <Interpreters/Context.h>
#include <Interpreters/InterpreterCreateQuery.h>
#include <Interpreters/InterpreterDropQuery.h>
#include <Interpreters/InterpreterRenameQuery.h>
#include <Interpreters/getTableExpressions.h>
#include <Interpreters/AddDefaultDatabaseVisitor.h>
#include <Interpreters/getHeaderForProcessingStage.h>
#include <Access/AccessFlags.h>
#include <DataStreams/IBlockInputStream.h>
#include <DataStreams/IBlockOutputStream.h>

#include <Storages/AlterCommands.h>
#include <Storages/StorageFactory.h>
#include <Storages/ReadInOrderOptimizer.h>
#include <Storages/SelectQueryDescription.h>

#include <Common/typeid_cast.h>
#include <Common/checkStackSize.h>
#include <Processors/Sources/SourceFromInputStream.h>
#include <Processors/QueryPlan/SettingQuotaAndLimitsStep.h>
#include <Processors/QueryPlan/ExpressionStep.h>
#include <Processors/QueryPlan/BuildQueryPipelineSettings.h>
#include <Processors/QueryPlan/Optimizations/QueryPlanOptimizationSettings.h>

namespace DB
{

namespace ErrorCodes
{
    extern const int BAD_ARGUMENTS;
    extern const int NOT_IMPLEMENTED;
    extern const int INCORRECT_QUERY;
    extern const int QUERY_IS_NOT_SUPPORTED_IN_MATERIALIZED_VIEW;
}

static inline String generateInnerTableName(const StorageID & view_id)
{
    if (view_id.hasUUID())
        return ".inner_id." + toString(view_id.uuid);
    return ".inner." + view_id.getTableName();
}


StorageMaterializedView::StorageMaterializedView(
    const StorageID & table_id_,
    Context & local_context,
    const ASTCreateQuery & query,
    const ColumnsDescription & columns_,
    bool attach_)
    : IStorage(table_id_), global_context(local_context.getGlobalContext())
{
    StorageInMemoryMetadata storage_metadata;
    storage_metadata.setColumns(columns_);

    if (!query.select)
        throw Exception("SELECT query is not specified for " + getName(), ErrorCodes::INCORRECT_QUERY);

    /// If the destination table is not set, use inner table
    has_inner_table = query.to_table_id.empty();
    if (has_inner_table && !query.storage)
        throw Exception(
            "You must specify where to save results of a MaterializedView query: either ENGINE or an existing table in a TO clause",
            ErrorCodes::INCORRECT_QUERY);

    if (query.select->list_of_selects->children.size() != 1)
        throw Exception("UNION is not supported for MATERIALIZED VIEW", ErrorCodes::QUERY_IS_NOT_SUPPORTED_IN_MATERIALIZED_VIEW);

    auto select = SelectQueryDescription::getSelectQueryFromASTForMatView(query.select->clone(), local_context);
    storage_metadata.setSelectQuery(select);
    setInMemoryMetadata(storage_metadata);

    bool point_to_itself_by_uuid = has_inner_table && query.to_inner_uuid != UUIDHelpers::Nil
                                                   && query.to_inner_uuid == table_id_.uuid;
    bool point_to_itself_by_name = !has_inner_table && query.to_table_id.database_name == table_id_.database_name
                                                    && query.to_table_id.table_name == table_id_.table_name;
    if (point_to_itself_by_uuid || point_to_itself_by_name)
        throw Exception(ErrorCodes::BAD_ARGUMENTS, "Materialized view {} cannot point to itself", table_id_.getFullTableName());

    if (!has_inner_table)
    {
        target_table_id = query.to_table_id;
    }
    else if (attach_)
    {
        /// If there is an ATTACH request, then the internal table must already be created.
        target_table_id = StorageID(getStorageID().database_name, generateInnerTableName(getStorageID()), query.to_inner_uuid);
    }
    else
    {
        /// We will create a query to create an internal table.
        auto create_context = Context(local_context);
        auto manual_create_query = std::make_shared<ASTCreateQuery>();
        manual_create_query->database = getStorageID().database_name;
        manual_create_query->table = generateInnerTableName(getStorageID());
        manual_create_query->uuid = query.to_inner_uuid;

        auto new_columns_list = std::make_shared<ASTColumns>();
        new_columns_list->set(new_columns_list->columns, query.columns_list->columns->ptr());

        manual_create_query->set(manual_create_query->columns_list, new_columns_list);
        manual_create_query->set(manual_create_query->storage, query.storage->ptr());

        InterpreterCreateQuery create_interpreter(manual_create_query, create_context);
        create_interpreter.setInternal(true);
        create_interpreter.execute();

        target_table_id = DatabaseCatalog::instance().getTable({manual_create_query->database, manual_create_query->table}, global_context)->getStorageID();
    }

    if (!select.select_table_id.empty())
        DatabaseCatalog::instance().addDependency(select.select_table_id, getStorageID());
}

QueryProcessingStage::Enum StorageMaterializedView::getQueryProcessingStage(const Context & context, QueryProcessingStage::Enum to_stage, SelectQueryInfo & query_info) const
{
    return getTargetTable()->getQueryProcessingStage(context, to_stage, query_info);
}

Pipe StorageMaterializedView::read(
    const Names & column_names,
    const StorageMetadataPtr & metadata_snapshot,
    SelectQueryInfo & query_info,
    const Context & context,
    QueryProcessingStage::Enum processed_stage,
    const size_t max_block_size,
    const unsigned num_streams)
{
    QueryPlan plan;
    read(plan, column_names, metadata_snapshot, query_info, context, processed_stage, max_block_size, num_streams);
    return plan.convertToPipe(
        QueryPlanOptimizationSettings::fromContext(context),
        BuildQueryPipelineSettings::fromContext(context));
}

void StorageMaterializedView::read(
    QueryPlan & query_plan,
    const Names & column_names,
    const StorageMetadataPtr & metadata_snapshot,
    SelectQueryInfo & query_info,
    const Context & context,
    QueryProcessingStage::Enum processed_stage,
    const size_t max_block_size,
    const unsigned num_streams)
{
    auto storage = getTargetTable();
    auto lock = storage->lockForShare(context.getCurrentQueryId(), context.getSettingsRef().lock_acquire_timeout);
    auto target_metadata_snapshot = storage->getInMemoryMetadataPtr();

    if (query_info.order_optimizer)
        query_info.input_order_info = query_info.order_optimizer->getInputOrder(target_metadata_snapshot, context);

    storage->read(query_plan, column_names, target_metadata_snapshot, query_info, context, processed_stage, max_block_size, num_streams);

    if (query_plan.isInitialized())
    {
        auto mv_header = getHeaderForProcessingStage(*this, column_names, metadata_snapshot, query_info, context, processed_stage);
        auto target_header = query_plan.getCurrentDataStream().header;
        if (!blocksHaveEqualStructure(mv_header, target_header))
        {
            auto converting_actions = ActionsDAG::makeConvertingActions(target_header.getColumnsWithTypeAndName(),
                                                                        mv_header.getColumnsWithTypeAndName(),
                                                                        ActionsDAG::MatchColumnsMode::Name);
            auto converting_step = std::make_unique<ExpressionStep>(query_plan.getCurrentDataStream(), converting_actions);
            converting_step->setStepDescription("Convert target table structure to MaterializedView structure");
            query_plan.addStep(std::move(converting_step));
        }

        StreamLocalLimits limits;
        SizeLimits leaf_limits;

        /// Add table lock for destination table.
        auto adding_limits_and_quota = std::make_unique<SettingQuotaAndLimitsStep>(
                query_plan.getCurrentDataStream(),
                storage,
                std::move(lock),
                limits,
                leaf_limits,
                nullptr,
                nullptr);

        adding_limits_and_quota->setStepDescription("Lock destination table for MaterializedView");
        query_plan.addStep(std::move(adding_limits_and_quota));
    }
}

BlockOutputStreamPtr StorageMaterializedView::write(const ASTPtr & query, const StorageMetadataPtr & /*metadata_snapshot*/, const Context & context)
{
    auto storage = getTargetTable();
    auto lock = storage->lockForShare(context.getCurrentQueryId(), context.getSettingsRef().lock_acquire_timeout);

    auto metadata_snapshot = storage->getInMemoryMetadataPtr();
    auto stream = storage->write(query, metadata_snapshot, context);

    stream->addTableLock(lock);
    return stream;
}


static void executeDropQuery(ASTDropQuery::Kind kind, const Context & global_context, const Context & current_context, const StorageID & target_table_id, bool no_delay)
{
    if (DatabaseCatalog::instance().tryGetTable(target_table_id, current_context))
    {
        /// We create and execute `drop` query for internal table.
        auto drop_query = std::make_shared<ASTDropQuery>();
        drop_query->database = target_table_id.database_name;
        drop_query->table = target_table_id.table_name;
        drop_query->kind = kind;
        drop_query->no_delay = no_delay;
        drop_query->if_exists = true;
        ASTPtr ast_drop_query = drop_query;
        /// FIXME We have to use global context to execute DROP query for inner table
        /// to avoid "Not enough privileges" error if current user has only DROP VIEW ON mat_view_name privilege
        /// and not allowed to drop inner table explicitly. Allowing to drop inner table without explicit grant
        /// looks like expected behaviour and we have tests for it.
        auto drop_context = Context(global_context);
        drop_context.getClientInfo().query_kind = ClientInfo::QueryKind::SECONDARY_QUERY;
        if (auto txn = current_context.getZooKeeperMetadataTransaction())
        {
            /// For Replicated database
            drop_context.setQueryContext(const_cast<Context &>(current_context));
            drop_context.initZooKeeperMetadataTransaction(txn, true);
        }
        InterpreterDropQuery drop_interpreter(ast_drop_query, drop_context);
        drop_interpreter.execute();
    }
}


void StorageMaterializedView::drop()
{
    auto table_id = getStorageID();
    const auto & select_query = getInMemoryMetadataPtr()->getSelectQuery();
    if (!select_query.select_table_id.empty())
        DatabaseCatalog::instance().removeDependency(select_query.select_table_id, table_id);

    dropInnerTable(true, global_context);
}

void StorageMaterializedView::dropInnerTable(bool no_delay, const Context & context)
{
    if (has_inner_table && tryGetTargetTable())
        executeDropQuery(ASTDropQuery::Kind::Drop, global_context, context, target_table_id, no_delay);
}

void StorageMaterializedView::truncate(const ASTPtr &, const StorageMetadataPtr &, const Context & context, TableExclusiveLockHolder &)
{
    if (has_inner_table)
        executeDropQuery(ASTDropQuery::Kind::Truncate, global_context, context, target_table_id, true);
}

void StorageMaterializedView::checkStatementCanBeForwarded() const
{
    if (!has_inner_table)
        throw Exception(
            "MATERIALIZED VIEW targets existing table " + target_table_id.getNameForLogs() + ". "
            + "Execute the statement directly on it.", ErrorCodes::INCORRECT_QUERY);
}

bool StorageMaterializedView::optimize(
    const ASTPtr & query,
    const StorageMetadataPtr & /*metadata_snapshot*/,
    const ASTPtr & partition,
    bool final,
    bool deduplicate,
    const Names & deduplicate_by_columns,
    const Context & context)
{
    checkStatementCanBeForwarded();
    auto storage_ptr = getTargetTable();
    auto metadata_snapshot = storage_ptr->getInMemoryMetadataPtr();
    return getTargetTable()->optimize(query, metadata_snapshot, partition, final, deduplicate, deduplicate_by_columns, context);
}

void StorageMaterializedView::alter(
    const AlterCommands & params,
    const Context & context,
    TableLockHolder &)
{
    auto table_id = getStorageID();
    StorageInMemoryMetadata new_metadata = getInMemoryMetadata();
    StorageInMemoryMetadata old_metadata = getInMemoryMetadata();
    params.apply(new_metadata, context);

    /// start modify query
    if (context.getSettingsRef().allow_experimental_alter_materialized_view_structure)
    {
        const auto & new_select = new_metadata.select;
        const auto & old_select = old_metadata.getSelectQuery();

        DatabaseCatalog::instance().updateDependency(old_select.select_table_id, table_id, new_select.select_table_id, table_id);

        new_metadata.setSelectQuery(new_select);
    }
    /// end modify query

    DatabaseCatalog::instance().getDatabase(table_id.database_name)->alterTable(context, table_id, new_metadata);
    setInMemoryMetadata(new_metadata);
}


void StorageMaterializedView::checkAlterIsPossible(const AlterCommands & commands, const Context & context) const
{
    const auto & settings = context.getSettingsRef();
    if (settings.allow_experimental_alter_materialized_view_structure)
    {
        for (const auto & command : commands)
        {
            if (!command.isCommentAlter() && command.type != AlterCommand::MODIFY_QUERY)
                throw Exception(
                    "Alter of type '" + alterTypeToString(command.type) + "' is not supported by storage " + getName(),
                    ErrorCodes::NOT_IMPLEMENTED);
        }
    }
    else
    {
        for (const auto & command : commands)
        {
            if (!command.isCommentAlter())
                throw Exception(
                    "Alter of type '" + alterTypeToString(command.type) + "' is not supported by storage " + getName(),
                    ErrorCodes::NOT_IMPLEMENTED);
        }
    }
}

void StorageMaterializedView::checkMutationIsPossible(const MutationCommands & commands, const Settings & settings) const
{
    checkStatementCanBeForwarded();
    getTargetTable()->checkMutationIsPossible(commands, settings);
}

Pipe StorageMaterializedView::alterPartition(
    const StorageMetadataPtr & metadata_snapshot, const PartitionCommands & commands, const Context & context)
{
    checkStatementCanBeForwarded();
    return getTargetTable()->alterPartition(metadata_snapshot, commands, context);
}

void StorageMaterializedView::checkAlterPartitionIsPossible(
    const PartitionCommands & commands, const StorageMetadataPtr & metadata_snapshot, const Settings & settings) const
{
    checkStatementCanBeForwarded();
    getTargetTable()->checkAlterPartitionIsPossible(commands, metadata_snapshot, settings);
}

void StorageMaterializedView::mutate(const MutationCommands & commands, const Context & context)
{
    checkStatementCanBeForwarded();
    getTargetTable()->mutate(commands, context);
}

void StorageMaterializedView::renameInMemory(const StorageID & new_table_id)
{
    auto old_table_id = getStorageID();
    auto metadata_snapshot = getInMemoryMetadataPtr();
    bool from_atomic_to_atomic_database = old_table_id.hasUUID() && new_table_id.hasUUID();

    if (!from_atomic_to_atomic_database && has_inner_table && tryGetTargetTable())
    {
        auto new_target_table_name = generateInnerTableName(new_table_id);
        auto rename = std::make_shared<ASTRenameQuery>();

        ASTRenameQuery::Table from;
        assert(target_table_id.database_name == old_table_id.database_name);
        from.database = target_table_id.database_name;
        from.table = target_table_id.table_name;

        ASTRenameQuery::Table to;
        to.database = new_table_id.database_name;
        to.table = new_target_table_name;

        ASTRenameQuery::Element elem;
        elem.from = from;
        elem.to = to;
        rename->elements.emplace_back(elem);

<<<<<<< HEAD
        InterpreterRenameQuery(rename, getContext()).execute();
        target_table_id.database_name = new_table_id.database_name;
=======
        InterpreterRenameQuery(rename, global_context).execute();
>>>>>>> 371658f5
        target_table_id.table_name = new_target_table_name;
    }

    IStorage::renameInMemory(new_table_id);
    if (from_atomic_to_atomic_database && has_inner_table)
    {
        assert(target_table_id.database_name == old_table_id.database_name);
        target_table_id.database_name = new_table_id.database_name;
    }
    const auto & select_query = metadata_snapshot->getSelectQuery();
    // TODO Actually we don't need to update dependency if MV has UUID, but then db and table name will be outdated
    DatabaseCatalog::instance().updateDependency(select_query.select_table_id, old_table_id, select_query.select_table_id, getStorageID());
}

void StorageMaterializedView::shutdown()
{
    auto metadata_snapshot = getInMemoryMetadataPtr();
    const auto & select_query = metadata_snapshot->getSelectQuery();
    /// Make sure the dependency is removed after DETACH TABLE
    if (!select_query.select_table_id.empty())
        DatabaseCatalog::instance().removeDependency(select_query.select_table_id, getStorageID());
}

StoragePtr StorageMaterializedView::getTargetTable() const
{
    checkStackSize();
    return DatabaseCatalog::instance().getTable(target_table_id, global_context);
}

StoragePtr StorageMaterializedView::tryGetTargetTable() const
{
    checkStackSize();
    return DatabaseCatalog::instance().tryGetTable(target_table_id, global_context);
}

Strings StorageMaterializedView::getDataPaths() const
{
    if (auto table = tryGetTargetTable())
        return table->getDataPaths();
    return {};
}

ActionLock StorageMaterializedView::getActionLock(StorageActionBlockType type)
{
    return has_inner_table ? getTargetTable()->getActionLock(type) : ActionLock{};
}

void registerStorageMaterializedView(StorageFactory & factory)
{
    factory.registerStorage("MaterializedView", [](const StorageFactory::Arguments & args)
    {
        /// Pass local_context here to convey setting for inner table
        return StorageMaterializedView::create(
            args.table_id, args.local_context, args.query,
            args.columns, args.attach);
    });
}

}<|MERGE_RESOLUTION|>--- conflicted
+++ resolved
@@ -381,12 +381,8 @@
         elem.to = to;
         rename->elements.emplace_back(elem);
 
-<<<<<<< HEAD
-        InterpreterRenameQuery(rename, getContext()).execute();
+        InterpreterRenameQuery(rename, global_context).execute();
         target_table_id.database_name = new_table_id.database_name;
-=======
-        InterpreterRenameQuery(rename, global_context).execute();
->>>>>>> 371658f5
         target_table_id.table_name = new_target_table_name;
     }
 
