#include <Storages/StorageMaterializedView.h>

#include <Storages/MaterializedView/RefreshTask.h>

#include <Parsers/ASTSelectWithUnionQuery.h>
#include <Parsers/ASTCreateQuery.h>

#include <Interpreters/Context.h>
#include <Interpreters/InterpreterCreateQuery.h>
#include <Interpreters/InterpreterDropQuery.h>
#include <Interpreters/InterpreterRenameQuery.h>
#include <Interpreters/InterpreterInsertQuery.h>
#include <Interpreters/getTableExpressions.h>
#include <Interpreters/getHeaderForProcessingStage.h>
#include <Access/Common/AccessFlags.h>

#include <Storages/AlterCommands.h>
#include <Storages/StorageFactory.h>
#include <Storages/ReadInOrderOptimizer.h>
#include <Storages/SelectQueryDescription.h>

#include <Common/typeid_cast.h>
#include <Common/checkStackSize.h>
#include <QueryPipeline/Pipe.h>
#include <Processors/QueryPlan/QueryPlan.h>
#include <Processors/QueryPlan/ExpressionStep.h>
#include <Processors/QueryPlan/BuildQueryPipelineSettings.h>
#include <Processors/QueryPlan/Optimizations/QueryPlanOptimizationSettings.h>
#include <Processors/Sinks/SinkToStorage.h>

#include <Backups/BackupEntriesCollector.h>

namespace DB
{

namespace ErrorCodes
{
    extern const int BAD_ARGUMENTS;
    extern const int NOT_IMPLEMENTED;
    extern const int INCORRECT_QUERY;
    extern const int QUERY_IS_NOT_SUPPORTED_IN_MATERIALIZED_VIEW;
}

namespace ActionLocks
{
    extern const StorageActionBlockType ViewRefresh;
}

static inline String generateInnerTableName(const StorageID & view_id)
{
    if (view_id.hasUUID())
        return ".inner_id." + toString(view_id.uuid);
    return ".inner." + view_id.getTableName();
}

/// Remove columns from target_header that does not exists in src_header
static void removeNonCommonColumns(const Block & src_header, Block & target_header)
{
    std::set<size_t> target_only_positions;
    for (const auto & column : target_header)
    {
        if (!src_header.has(column.name))
            target_only_positions.insert(target_header.getPositionByName(column.name));
    }
    target_header.erase(target_only_positions);
}

StorageMaterializedView::StorageMaterializedView(
    const StorageID & table_id_,
    ContextPtr local_context,
    const ASTCreateQuery & query,
    const ColumnsDescription & columns_,
    bool attach_,
    const String & comment)
    : IStorage(table_id_), WithMutableContext(local_context->getGlobalContext())
{
    StorageInMemoryMetadata storage_metadata;
    storage_metadata.setColumns(columns_);

    if (!query.select)
        throw Exception(ErrorCodes::INCORRECT_QUERY, "SELECT query is not specified for {}", getName());

    /// If the destination table is not set, use inner table
    has_inner_table = query.to_table_id.empty();
    if (has_inner_table && !query.storage)
        throw Exception(ErrorCodes::INCORRECT_QUERY,
                        "You must specify where to save results of a MaterializedView query: "
                        "either ENGINE or an existing table in a TO clause");

    if (query.select->list_of_selects->children.size() != 1)
        throw Exception(ErrorCodes::QUERY_IS_NOT_SUPPORTED_IN_MATERIALIZED_VIEW, "UNION is not supported for MATERIALIZED VIEW");

    auto select = SelectQueryDescription::getSelectQueryFromASTForMatView(query.select->clone(), local_context);
    storage_metadata.setSelectQuery(select);
    if (!comment.empty())
        storage_metadata.setComment(comment);

    setInMemoryMetadata(storage_metadata);

    bool point_to_itself_by_uuid = has_inner_table && query.to_inner_uuid != UUIDHelpers::Nil
                                                   && query.to_inner_uuid == table_id_.uuid;
    bool point_to_itself_by_name = !has_inner_table && query.to_table_id.database_name == table_id_.database_name
                                                    && query.to_table_id.table_name == table_id_.table_name;
    if (point_to_itself_by_uuid || point_to_itself_by_name)
        throw Exception(ErrorCodes::BAD_ARGUMENTS, "Materialized view {} cannot point to itself", table_id_.getFullTableName());

    if (!has_inner_table)
    {
        target_table_id = query.to_table_id;
    }
    else if (attach_)
    {
        /// If there is an ATTACH request, then the internal table must already be created.
        target_table_id = StorageID(getStorageID().database_name, generateInnerTableName(getStorageID()), query.to_inner_uuid);
    }
    else
    {
        /// We will create a query to create an internal table.
        auto create_context = Context::createCopy(local_context);
        auto manual_create_query = std::make_shared<ASTCreateQuery>();
        manual_create_query->setDatabase(getStorageID().database_name);
        manual_create_query->setTable(generateInnerTableName(getStorageID()));
        manual_create_query->uuid = query.to_inner_uuid;

        auto new_columns_list = std::make_shared<ASTColumns>();
        new_columns_list->set(new_columns_list->columns, query.columns_list->columns->ptr());

        manual_create_query->set(manual_create_query->columns_list, new_columns_list);
        manual_create_query->set(manual_create_query->storage, query.storage->ptr());

        InterpreterCreateQuery create_interpreter(manual_create_query, create_context);
        create_interpreter.setInternal(true);
        create_interpreter.execute();

        target_table_id = DatabaseCatalog::instance().getTable({manual_create_query->getDatabase(), manual_create_query->getTable()}, getContext())->getStorageID();
    }

    if (query.refresh_strategy)
        refresher = RefreshTask::create(
            *this,
            getContext(),
            *query.refresh_strategy);
}

QueryProcessingStage::Enum StorageMaterializedView::getQueryProcessingStage(
    ContextPtr local_context,
    QueryProcessingStage::Enum to_stage,
    const StorageSnapshotPtr &,
    SelectQueryInfo & query_info) const
{
    /// TODO: Find a way to support projections for StorageMaterializedView. Why do we use different
    /// metadata for materialized view and target table? If they are the same, we can get rid of all
    /// converting and use it just like a normal view.
    query_info.ignore_projections = true;
    const auto & target_metadata = getTargetTable()->getInMemoryMetadataPtr();
    return getTargetTable()->getQueryProcessingStage(local_context, to_stage, getTargetTable()->getStorageSnapshot(target_metadata, local_context), query_info);
}

void StorageMaterializedView::read(
    QueryPlan & query_plan,
    const Names & column_names,
    const StorageSnapshotPtr & storage_snapshot,
    SelectQueryInfo & query_info,
    ContextPtr local_context,
    QueryProcessingStage::Enum processed_stage,
    const size_t max_block_size,
    const size_t num_streams)
{
    auto storage = getTargetTable();
    auto lock = storage->lockForShare(local_context->getCurrentQueryId(), local_context->getSettingsRef().lock_acquire_timeout);
    auto target_metadata_snapshot = storage->getInMemoryMetadataPtr();
    auto target_storage_snapshot = storage->getStorageSnapshot(target_metadata_snapshot, local_context);

    if (query_info.order_optimizer)
        query_info.input_order_info = query_info.order_optimizer->getInputOrder(target_metadata_snapshot, local_context);

    storage->read(query_plan, column_names, target_storage_snapshot, query_info, local_context, processed_stage, max_block_size, num_streams);

    if (query_plan.isInitialized())
    {
        auto mv_header = getHeaderForProcessingStage(column_names, storage_snapshot, query_info, local_context, processed_stage);
        auto target_header = query_plan.getCurrentDataStream().header;

        /// No need to convert columns that does not exists in MV
        removeNonCommonColumns(mv_header, target_header);

        /// No need to convert columns that does not exists in the result header.
        ///
        /// Distributed storage may process query up to the specific stage, and
        /// so the result header may not include all the columns from the
        /// materialized view.
        removeNonCommonColumns(target_header, mv_header);

        if (!blocksHaveEqualStructure(mv_header, target_header))
        {
            auto converting_actions = ActionsDAG::makeConvertingActions(target_header.getColumnsWithTypeAndName(),
                                                                        mv_header.getColumnsWithTypeAndName(),
                                                                        ActionsDAG::MatchColumnsMode::Name);
            auto converting_step = std::make_unique<ExpressionStep>(query_plan.getCurrentDataStream(), converting_actions);
            converting_step->setStepDescription("Convert target table structure to MaterializedView structure");
            query_plan.addStep(std::move(converting_step));
        }

        query_plan.addStorageHolder(storage);
        query_plan.addTableLock(std::move(lock));
    }
}

SinkToStoragePtr StorageMaterializedView::write(const ASTPtr & query, const StorageMetadataPtr & /*metadata_snapshot*/, ContextPtr local_context)
{
    auto storage = getTargetTable();
    auto lock = storage->lockForShare(local_context->getCurrentQueryId(), local_context->getSettingsRef().lock_acquire_timeout);

    auto metadata_snapshot = storage->getInMemoryMetadataPtr();
    auto sink = storage->write(query, metadata_snapshot, local_context);

    sink->addTableLock(lock);
    return sink;
}


void StorageMaterializedView::drop()
{
    auto table_id = getStorageID();
    const auto & select_query = getInMemoryMetadataPtr()->getSelectQuery();
    if (!select_query.select_table_id.empty())
        DatabaseCatalog::instance().removeViewDependency(select_query.select_table_id, table_id);

    dropInnerTableIfAny(true, getContext());
}

void StorageMaterializedView::dropInnerTableIfAny(bool sync, ContextPtr local_context)
{
    if (has_inner_table && tryGetTargetTable())
        InterpreterDropQuery::executeDropQuery(ASTDropQuery::Kind::Drop, getContext(), local_context, getTargetTableId(), sync);
}

void StorageMaterializedView::truncate(const ASTPtr &, const StorageMetadataPtr &, ContextPtr local_context, TableExclusiveLockHolder &)
{
    if (has_inner_table)
        InterpreterDropQuery::executeDropQuery(ASTDropQuery::Kind::Truncate, getContext(), local_context, getTargetTableId(), true);
}

void StorageMaterializedView::checkStatementCanBeForwarded() const
{
    if (!has_inner_table)
        throw Exception(ErrorCodes::INCORRECT_QUERY, "MATERIALIZED VIEW targets existing table {}. "
            "Execute the statement directly on it.", target_table_id.getNameForLogs());
}

bool StorageMaterializedView::optimize(
    const ASTPtr & query,
    const StorageMetadataPtr & /*metadata_snapshot*/,
    const ASTPtr & partition,
    bool final,
    bool deduplicate,
    const Names & deduplicate_by_columns,
    bool cleanup,
    ContextPtr local_context)
{
    checkStatementCanBeForwarded();
    auto storage_ptr = getTargetTable();
    auto metadata_snapshot = storage_ptr->getInMemoryMetadataPtr();
<<<<<<< HEAD
    return storage_ptr->optimize(query, metadata_snapshot, partition, final, deduplicate, deduplicate_by_columns, local_context);
}

StorageID StorageMaterializedView::createFreshTable() const
{
    auto inner_table_id = getTargetTableId();
    auto new_table_name = ".tmp" + generateInnerTableName(getStorageID());

    auto db = DatabaseCatalog::instance().getDatabase(inner_table_id.database_name);

    auto create_table_query = db->getCreateTableQuery(inner_table_id.table_name, getContext());
    auto & create_query = create_table_query->as<ASTCreateQuery &>();
    create_query.setTable(new_table_name);
    create_query.setDatabase(db->getDatabaseName());
    create_query.create_or_replace = true;
    create_query.replace_table = true;
    create_query.uuid = UUIDHelpers::Nil;

    auto create_ctx = Context::createCopy(getContext());
    InterpreterCreateQuery create_interpreter(create_table_query, create_ctx);
    create_interpreter.setInternal(true);
    create_interpreter.execute();

    return DatabaseCatalog::instance().getTable({create_query.getDatabase(), create_query.getTable()}, getContext())->getStorageID();
}

std::shared_ptr<ASTInsertQuery> StorageMaterializedView::prepareRefreshQuery() const
{
    auto insert_query = std::make_shared<ASTInsertQuery>();
    insert_query->select = getInMemoryMetadataPtr()->getSelectQuery().select_query;
    return insert_query;
}

StorageID StorageMaterializedView::exchangeTargetTable(StorageID fresh_table)
{
    auto stale_table_id = getTargetTableId();

    auto db = DatabaseCatalog::instance().getDatabase(stale_table_id.database_name);
    auto target_db = DatabaseCatalog::instance().getDatabase(fresh_table.database_name);

    auto rename_ctx = Context::createCopy(getContext());
    target_db->renameTable(
        rename_ctx, fresh_table.table_name, *db, stale_table_id.table_name, /*exchange=*/true, /*dictionary=*/false);

    std::swap(stale_table_id.database_name, fresh_table.database_name);
    std::swap(stale_table_id.table_name, fresh_table.table_name);
    setTargetTableId(std::move(fresh_table));
    return stale_table_id;
=======
    return getTargetTable()->optimize(query, metadata_snapshot, partition, final, deduplicate, deduplicate_by_columns, cleanup, local_context);
>>>>>>> 2ae0b435
}

void StorageMaterializedView::alter(
    const AlterCommands & params,
    ContextPtr local_context,
    AlterLockHolder &)
{
    auto table_id = getStorageID();
    StorageInMemoryMetadata new_metadata = getInMemoryMetadata();
    StorageInMemoryMetadata old_metadata = getInMemoryMetadata();
    params.apply(new_metadata, local_context);

    /// start modify query
    if (local_context->getSettingsRef().allow_experimental_alter_materialized_view_structure)
    {
        const auto & new_select = new_metadata.select;
        const auto & old_select = old_metadata.getSelectQuery();

        DatabaseCatalog::instance().updateViewDependency(old_select.select_table_id, table_id, new_select.select_table_id, table_id);

        new_metadata.setSelectQuery(new_select);
    }
    /// end modify query

    DatabaseCatalog::instance().getDatabase(table_id.database_name)->alterTable(local_context, table_id, new_metadata);
    setInMemoryMetadata(new_metadata);
}


void StorageMaterializedView::checkAlterIsPossible(const AlterCommands & commands, ContextPtr local_context) const
{
    const auto & settings = local_context->getSettingsRef();
    if (settings.allow_experimental_alter_materialized_view_structure)
    {
        for (const auto & command : commands)
        {
            if (!command.isCommentAlter() && command.type != AlterCommand::MODIFY_QUERY)
                throw Exception(ErrorCodes::NOT_IMPLEMENTED, "Alter of type '{}' is not supported by storage {}",
                    command.type, getName());
        }
    }
    else
    {
        for (const auto & command : commands)
        {
            if (!command.isCommentAlter())
                throw Exception(ErrorCodes::NOT_IMPLEMENTED, "Alter of type '{}' is not supported by storage {}",
                    command.type, getName());
        }
    }
}

void StorageMaterializedView::checkMutationIsPossible(const MutationCommands & commands, const Settings & settings) const
{
    checkStatementCanBeForwarded();
    getTargetTable()->checkMutationIsPossible(commands, settings);
}

Pipe StorageMaterializedView::alterPartition(
    const StorageMetadataPtr & metadata_snapshot, const PartitionCommands & commands, ContextPtr local_context)
{
    checkStatementCanBeForwarded();
    return getTargetTable()->alterPartition(metadata_snapshot, commands, local_context);
}

void StorageMaterializedView::checkAlterPartitionIsPossible(
    const PartitionCommands & commands, const StorageMetadataPtr & metadata_snapshot, const Settings & settings) const
{
    checkStatementCanBeForwarded();
    getTargetTable()->checkAlterPartitionIsPossible(commands, metadata_snapshot, settings);
}

void StorageMaterializedView::mutate(const MutationCommands & commands, ContextPtr local_context)
{
    checkStatementCanBeForwarded();
    getTargetTable()->mutate(commands, local_context);
}

void StorageMaterializedView::renameInMemory(const StorageID & new_table_id)
{
    auto old_table_id = getStorageID();
    auto inner_table_id = getTargetTableId();
    auto metadata_snapshot = getInMemoryMetadataPtr();
    bool from_atomic_to_atomic_database = old_table_id.hasUUID() && new_table_id.hasUUID();

    if (!from_atomic_to_atomic_database && has_inner_table && tryGetTargetTable())
    {
        auto new_target_table_name = generateInnerTableName(new_table_id);
        auto rename = std::make_shared<ASTRenameQuery>();

<<<<<<< HEAD
        ASTRenameQuery::Table from;
        assert(inner_table_id.database_name == old_table_id.database_name);
        from.database = inner_table_id.database_name;
        from.table = inner_table_id.table_name;
=======
        assert(target_table_id.database_name == old_table_id.database_name);
>>>>>>> 2ae0b435

        ASTRenameQuery::Element elem
        {
            ASTRenameQuery::Table
            {
                target_table_id.database_name.empty() ? nullptr : std::make_shared<ASTIdentifier>(target_table_id.database_name),
                std::make_shared<ASTIdentifier>(target_table_id.table_name)
            },
            ASTRenameQuery::Table
            {
                new_table_id.database_name.empty() ? nullptr : std::make_shared<ASTIdentifier>(new_table_id.database_name),
                std::make_shared<ASTIdentifier>(new_target_table_name)
            }
        };
        rename->elements.emplace_back(std::move(elem));

        InterpreterRenameQuery(rename, getContext()).execute();
        updateTargetTableId(new_table_id.database_name, new_target_table_name);
    }

    IStorage::renameInMemory(new_table_id);
    if (from_atomic_to_atomic_database && has_inner_table)
    {
        assert(inner_table_id.database_name == old_table_id.database_name);
        updateTargetTableId(new_table_id.database_name, std::nullopt);
    }
    const auto & select_query = metadata_snapshot->getSelectQuery();
    // TODO Actually we don't need to update dependency if MV has UUID, but then db and table name will be outdated
    DatabaseCatalog::instance().updateViewDependency(select_query.select_table_id, old_table_id, select_query.select_table_id, getStorageID());
}

void StorageMaterializedView::startup()
{
    auto metadata_snapshot = getInMemoryMetadataPtr();
    const auto & select_query = metadata_snapshot->getSelectQuery();
    if (!select_query.select_table_id.empty())
        DatabaseCatalog::instance().addViewDependency(select_query.select_table_id, getStorageID());

    if (refresher)
    {
        refresher->initialize(std::static_pointer_cast<StorageMaterializedView>(shared_from_this()));
        refresher->start();
    }
}

void StorageMaterializedView::shutdown()
{
    if (refresher)
        refresher->stop();

    auto metadata_snapshot = getInMemoryMetadataPtr();
    const auto & select_query = metadata_snapshot->getSelectQuery();
    /// Make sure the dependency is removed after DETACH TABLE
    if (!select_query.select_table_id.empty())
        DatabaseCatalog::instance().removeViewDependency(select_query.select_table_id, getStorageID());
}

StoragePtr StorageMaterializedView::getTargetTable() const
{
    checkStackSize();
    return DatabaseCatalog::instance().getTable(getTargetTableId(), getContext());
}

StoragePtr StorageMaterializedView::tryGetTargetTable() const
{
    checkStackSize();
    return DatabaseCatalog::instance().tryGetTable(getTargetTableId(), getContext());
}

NamesAndTypesList StorageMaterializedView::getVirtuals() const
{
    return getTargetTable()->getVirtuals();
}

Strings StorageMaterializedView::getDataPaths() const
{
    if (auto table = tryGetTargetTable())
        return table->getDataPaths();
    return {};
}

void StorageMaterializedView::backupData(BackupEntriesCollector & backup_entries_collector, const String & data_path_in_backup, const std::optional<ASTs> & partitions)
{
    /// We backup the target table's data only if it's inner.
    if (hasInnerTable())
        getTargetTable()->backupData(backup_entries_collector, data_path_in_backup, partitions);
}

void StorageMaterializedView::restoreDataFromBackup(RestorerFromBackup & restorer, const String & data_path_in_backup, const std::optional<ASTs> & partitions)
{
    if (hasInnerTable())
        return getTargetTable()->restoreDataFromBackup(restorer, data_path_in_backup, partitions);
}

bool StorageMaterializedView::supportsBackupPartition() const
{
    if (hasInnerTable())
        return getTargetTable()->supportsBackupPartition();
    return false;
}

std::optional<UInt64> StorageMaterializedView::totalRows(const Settings & settings) const
{
    if (hasInnerTable())
    {
        if (auto table = tryGetTargetTable())
            return table->totalRows(settings);
    }
    return {};
}

std::optional<UInt64> StorageMaterializedView::totalBytes(const Settings & settings) const
{
    if (hasInnerTable())
    {
        if (auto table = tryGetTargetTable())
            return table->totalBytes(settings);
    }
    return {};
}

ActionLock StorageMaterializedView::getActionLock(StorageActionBlockType type)
{
    if (type == ActionLocks::ViewRefresh && refresher)
        refresher->stop();
    if (has_inner_table)
    {
        if (auto target_table = tryGetTargetTable())
            return target_table->getActionLock(type);
    }
    return ActionLock{};
}

void StorageMaterializedView::onActionLockRemove(StorageActionBlockType action_type)
{
    if (action_type == ActionLocks::ViewRefresh && refresher)
        refresher->start();
    /// TODO: Do we need to release action lock on inner table?
}

DB::StorageID StorageMaterializedView::getTargetTableId() const
{
    std::lock_guard guard(target_table_id_mutex);
    return target_table_id;
}

void StorageMaterializedView::setTargetTableId(DB::StorageID id)
{
    std::lock_guard guard(target_table_id_mutex);
    target_table_id = std::move(id);
}

void StorageMaterializedView::updateTargetTableId(std::optional<String> database_name, std::optional<String> table_name)
{
    std::lock_guard guard(target_table_id_mutex);
    if (database_name)
        target_table_id.database_name = *std::move(database_name);
    if (table_name)
        target_table_id.table_name = *std::move(table_name);
}

void registerStorageMaterializedView(StorageFactory & factory)
{
    factory.registerStorage("MaterializedView", [](const StorageFactory::Arguments & args)
    {
        /// Pass local_context here to convey setting for inner table
        return std::make_shared<StorageMaterializedView>(
            args.table_id, args.getLocalContext(), args.query,
            args.columns, args.attach, args.comment);
    });
}

}<|MERGE_RESOLUTION|>--- conflicted
+++ resolved
@@ -261,8 +261,7 @@
     checkStatementCanBeForwarded();
     auto storage_ptr = getTargetTable();
     auto metadata_snapshot = storage_ptr->getInMemoryMetadataPtr();
-<<<<<<< HEAD
-    return storage_ptr->optimize(query, metadata_snapshot, partition, final, deduplicate, deduplicate_by_columns, local_context);
+    return storage_ptr->optimize(query, metadata_snapshot, partition, final, deduplicate, deduplicate_by_columns, cleanup, local_context);
 }
 
 StorageID StorageMaterializedView::createFreshTable() const
@@ -310,9 +309,6 @@
     std::swap(stale_table_id.table_name, fresh_table.table_name);
     setTargetTableId(std::move(fresh_table));
     return stale_table_id;
-=======
-    return getTargetTable()->optimize(query, metadata_snapshot, partition, final, deduplicate, deduplicate_by_columns, cleanup, local_context);
->>>>>>> 2ae0b435
 }
 
 void StorageMaterializedView::alter(
@@ -403,21 +399,14 @@
         auto new_target_table_name = generateInnerTableName(new_table_id);
         auto rename = std::make_shared<ASTRenameQuery>();
 
-<<<<<<< HEAD
-        ASTRenameQuery::Table from;
         assert(inner_table_id.database_name == old_table_id.database_name);
-        from.database = inner_table_id.database_name;
-        from.table = inner_table_id.table_name;
-=======
-        assert(target_table_id.database_name == old_table_id.database_name);
->>>>>>> 2ae0b435
 
         ASTRenameQuery::Element elem
         {
             ASTRenameQuery::Table
             {
-                target_table_id.database_name.empty() ? nullptr : std::make_shared<ASTIdentifier>(target_table_id.database_name),
-                std::make_shared<ASTIdentifier>(target_table_id.table_name)
+                inner_table_id.database_name.empty() ? nullptr : std::make_shared<ASTIdentifier>(inner_table_id.database_name),
+                std::make_shared<ASTIdentifier>(inner_table_id.table_name)
             },
             ASTRenameQuery::Table
             {
