#include <Storages/StorageLog.h>
#include <Storages/StorageFactory.h>

#include <Common/Exception.h>
#include <Common/StringUtils/StringUtils.h>
#include <Common/typeid_cast.h>

#include <Interpreters/evaluateConstantExpression.h>

#include <IO/LimitReadBuffer.h>
#include <IO/ReadBufferFromFileBase.h>
#include <IO/ReadHelpers.h>
#include <IO/WriteBufferFromFileBase.h>
#include <IO/WriteHelpers.h>
#include <IO/copyData.h>
#include <Compression/CompressedReadBuffer.h>
#include <Compression/CompressedWriteBuffer.h>

#include <DataTypes/NestedUtils.h>
#include <Columns/ColumnArray.h>

#include <Interpreters/Context.h>
#include <Parsers/ASTLiteral.h>
#include "StorageLogSettings.h"
#include <Processors/Sources/NullSource.h>
#include <Processors/Sources/SourceWithProgress.h>
#include <QueryPipeline/Pipe.h>
#include <Processors/Sinks/SinkToStorage.h>

#include <Backups/BackupEntryFromImmutableFile.h>
#include <Backups/BackupEntryFromSmallFile.h>
#include <Backups/IBackup.h>
#include <Disks/TemporaryFileOnDisk.h>

#include <cassert>
#include <chrono>


#define DBMS_STORAGE_LOG_DATA_FILE_EXTENSION ".bin"
#define DBMS_STORAGE_LOG_MARKS_FILE_NAME "__marks.mrk"


namespace DB
{

namespace ErrorCodes
{
    extern const int TIMEOUT_EXCEEDED;
    extern const int LOGICAL_ERROR;
    extern const int DUPLICATE_COLUMN;
    extern const int SIZES_OF_MARKS_FILES_ARE_INCONSISTENT;
    extern const int NUMBER_OF_ARGUMENTS_DOESNT_MATCH;
    extern const int INCORRECT_FILE_NAME;
    extern const int NOT_IMPLEMENTED;
}

/// NOTE: The lock `StorageLog::rwlock` is NOT kept locked while reading,
/// because we read ranges of data that do not change.
class LogSource final : public SourceWithProgress
{
public:
    static Block getHeader(const NamesAndTypesList & columns)
    {
        Block res;

        for (const auto & name_type : columns)
            res.insert({ name_type.type->createColumn(), name_type.type, name_type.name });

        return res;
    }

    LogSource(
        size_t block_size_,
        const NamesAndTypesList & columns_,
        const StorageLog & storage_,
        size_t rows_limit_,
        const std::vector<size_t> & offsets_,
        const std::vector<size_t> & file_sizes_,
        bool limited_by_file_sizes_,
        ReadSettings read_settings_)
        : SourceWithProgress(getHeader(columns_))
        , block_size(block_size_)
        , columns(columns_)
        , storage(storage_)
        , rows_limit(rows_limit_)
        , offsets(offsets_)
        , file_sizes(file_sizes_)
        , limited_by_file_sizes(limited_by_file_sizes_)
        , read_settings(std::move(read_settings_))
    {
    }

    String getName() const override { return "Log"; }

protected:
    Chunk generate() override;

private:
    const size_t block_size;
    const NamesAndTypesList columns;
    const StorageLog & storage;
    const size_t rows_limit;      /// The maximum number of rows that can be read
    size_t rows_read = 0;
    bool is_finished = false;
    const std::vector<size_t> offsets;
    const std::vector<size_t> file_sizes;
    const bool limited_by_file_sizes;
    const ReadSettings read_settings;

    struct Stream
    {
        Stream(const DiskPtr & disk, const String & data_path, size_t offset, size_t file_size, bool limited_by_file_size, ReadSettings read_settings_)
        {
            plain = disk->readFile(data_path, read_settings_.adjustBufferSize(file_size));

            if (offset)
                plain->seek(offset, SEEK_SET);

            if (limited_by_file_size)
            {
                limited.emplace(*plain, file_size - offset, false);
                compressed.emplace(*limited);
            }
            else
                compressed.emplace(*plain);
        }

        std::unique_ptr<ReadBufferFromFileBase> plain;
        std::optional<LimitReadBuffer> limited;
        std::optional<CompressedReadBuffer> compressed;
    };

    using FileStreams = std::map<String, Stream>;
    FileStreams streams;

    using DeserializeState = ISerialization::DeserializeBinaryBulkStatePtr;
    using DeserializeStates = std::map<String, DeserializeState>;
    DeserializeStates deserialize_states;

    void readData(const NameAndTypePair & name_and_type, ColumnPtr & column, size_t max_rows_to_read, ISerialization::SubstreamsCache & cache);
    bool isFinished();
};


Chunk LogSource::generate()
{
    if (isFinished())
    {
        /// Close the files (before destroying the object).
        /// When many sources are created, but simultaneously reading only a few of them,
        /// buffers don't waste memory.
        streams.clear();
        return {};
    }

    /// How many rows to read for the next block.
    size_t max_rows_to_read = std::min(block_size, rows_limit - rows_read);
    std::unordered_map<String, ISerialization::SubstreamsCache> caches;
    Block res;

    for (const auto & name_type : columns)
    {
        ColumnPtr column;
        try
        {
            column = name_type.type->createColumn();
            readData(name_type, column, max_rows_to_read, caches[name_type.getNameInStorage()]);
        }
        catch (Exception & e)
        {
            e.addMessage("while reading column " + name_type.name + " at " + fullPath(storage.disk, storage.table_path));
            throw;
        }

        if (!column->empty())
            res.insert(ColumnWithTypeAndName(std::move(column), name_type.type, name_type.name));
    }

    if (res)
        rows_read += res.rows();

    if (!res)
        is_finished = true;

    if (isFinished())
    {
        /// Close the files (before destroying the object).
        /// When many sources are created, but simultaneously reading only a few of them,
        /// buffers don't waste memory.
        streams.clear();
    }

    UInt64 num_rows = res.rows();
    return Chunk(res.getColumns(), num_rows);
}


void LogSource::readData(const NameAndTypePair & name_and_type, ColumnPtr & column,
    size_t max_rows_to_read, ISerialization::SubstreamsCache & cache)
{
    ISerialization::DeserializeBinaryBulkSettings settings; /// TODO Use avg_value_size_hint.
    const auto & [name, type] = name_and_type;
    auto serialization = IDataType::getSerialization(name_and_type);

    auto create_stream_getter = [&](bool stream_for_prefix)
    {
        return [&, stream_for_prefix] (const ISerialization::SubstreamPath & path) -> ReadBuffer * //-V1047
        {
            if (cache.count(ISerialization::getSubcolumnNameForStream(path)))
                return nullptr;

            String data_file_name = ISerialization::getFileNameForStream(name_and_type, path);

            const auto & data_file_it = storage.data_files_by_names.find(data_file_name);
            if (data_file_it == storage.data_files_by_names.end())
                throw Exception("Logical error: no information about file " + data_file_name + " in StorageLog", ErrorCodes::LOGICAL_ERROR);
            const auto & data_file = *data_file_it->second;

            size_t offset = stream_for_prefix ? 0 : offsets[data_file.index];
            size_t file_size = file_sizes[data_file.index];

            auto it = streams.try_emplace(data_file_name, storage.disk, data_file.path, offset, file_size, limited_by_file_sizes, read_settings).first;
            return &it->second.compressed.value();
        };
    };

    if (deserialize_states.count(name) == 0)
    {
        settings.getter = create_stream_getter(true);
        serialization->deserializeBinaryBulkStatePrefix(settings, deserialize_states[name]);
    }

    settings.getter = create_stream_getter(false);
    serialization->deserializeBinaryBulkWithMultipleStreams(column, max_rows_to_read, settings, deserialize_states[name], &cache);
}

bool LogSource::isFinished()
{
    if (is_finished)
        return true;

    /// Check for row limit.
    if (rows_read == rows_limit)
    {
        is_finished = true;
        return true;
    }

    if (limited_by_file_sizes)
    {
        /// Check for EOF.
        if (!streams.empty() && streams.begin()->second.compressed->eof())
        {
            is_finished = true;
            return true;
        }
    }

    return false;
}


/// NOTE: The lock `StorageLog::rwlock` is kept locked in exclusive mode while writing.
class LogSink final : public SinkToStorage
{
public:
    using WriteLock = std::unique_lock<std::shared_timed_mutex>;

    explicit LogSink(
        StorageLog & storage_, const StorageMetadataPtr & metadata_snapshot_, WriteLock && lock_)
        : SinkToStorage(metadata_snapshot_->getSampleBlock())
        , storage(storage_)
        , metadata_snapshot(metadata_snapshot_)
        , lock(std::move(lock_))
    {
        if (!lock)
            throw Exception("Lock timeout exceeded", ErrorCodes::TIMEOUT_EXCEEDED);

        /// Ensure that marks are loaded because we're going to update them.
        storage.loadMarks(lock);

        /// If there were no files, save zero file sizes to be able to rollback in case of error.
        storage.saveFileSizes(lock);
    }

    String getName() const override { return "LogSink"; }

    ~LogSink() override
    {
        try
        {
            if (!done)
            {
                /// Rollback partial writes.

                /// No more writing.
                streams.clear();

                /// Truncate files to the older sizes.
                storage.file_checker.repair();

                /// Remove excessive marks.
                storage.removeUnsavedMarks(lock);
            }
        }
        catch (...)
        {
            tryLogCurrentException(__PRETTY_FUNCTION__);
        }
    }

    void consume(Chunk chunk) override;
    void onFinish() override;

private:
    StorageLog & storage;
    StorageMetadataPtr metadata_snapshot;
    WriteLock lock;
    bool done = false;

    struct Stream
    {
        Stream(const DiskPtr & disk, const String & data_path, size_t initial_data_size, CompressionCodecPtr codec, size_t max_compress_block_size) :
            plain(disk->writeFile(data_path, max_compress_block_size, WriteMode::Append)),
            compressed(*plain, std::move(codec), max_compress_block_size),
            plain_offset(initial_data_size)
        {
        }

        std::unique_ptr<WriteBuffer> plain;
        CompressedWriteBuffer compressed;

        /// How many bytes were in the file at the time the Stream was created.
        size_t plain_offset;

        /// Used to not write shared offsets of columns for nested structures multiple times.
        bool written = false;

        void finalize()
        {
            compressed.next();
            plain->next();
        }
    };

    using FileStreams = std::map<String, Stream>;
    FileStreams streams;

    using SerializeState = ISerialization::SerializeBinaryBulkStatePtr;
    using SerializeStates = std::map<String, SerializeState>;
    SerializeStates serialize_states;

    ISerialization::OutputStreamGetter createStreamGetter(const NameAndTypePair & name_and_type);

    void writeData(const NameAndTypePair & name_and_type, const IColumn & column);
};


void LogSink::consume(Chunk chunk)
{
    auto block = getHeader().cloneWithColumns(chunk.detachColumns());
    metadata_snapshot->check(block, true);

    for (auto & stream : streams | boost::adaptors::map_values)
        stream.written = false;

    for (size_t i = 0; i < block.columns(); ++i)
    {
        const ColumnWithTypeAndName & column = block.safeGetByPosition(i);
        writeData(NameAndTypePair(column.name, column.type), *column.column);
    }
}


void LogSink::onFinish()
{
    if (done)
        return;

    for (auto & stream : streams | boost::adaptors::map_values)
        stream.written = false;

    ISerialization::SerializeBinaryBulkSettings settings;
    for (const auto & column : getHeader())
    {
        auto it = serialize_states.find(column.name);
        if (it != serialize_states.end())
        {
            settings.getter = createStreamGetter(NameAndTypePair(column.name, column.type));
            auto serialization = column.type->getDefaultSerialization();
            serialization->serializeBinaryBulkStateSuffix(settings, it->second);
        }
    }

    /// Finish write.
    for (auto & stream : streams | boost::adaptors::map_values)
        stream.finalize();
    streams.clear();

    storage.saveMarks(lock);
    storage.saveFileSizes(lock);

    done = true;

    /// unlock should be done from the same thread as lock, and dtor may be
    /// called from different thread, so it should be done here (at least in
    /// case of no exceptions occurred)
    lock.unlock();
}


ISerialization::OutputStreamGetter LogSink::createStreamGetter(const NameAndTypePair & name_and_type)
{
    return [&] (const ISerialization::SubstreamPath & path) -> WriteBuffer *
    {
        String data_file_name = ISerialization::getFileNameForStream(name_and_type, path);
        auto it = streams.find(data_file_name);
        if (it == streams.end())
            throw Exception("Logical error: stream was not created when writing data in LogSink",
                            ErrorCodes::LOGICAL_ERROR);

        Stream & stream = it->second;
        if (stream.written)
            return nullptr;

        return &stream.compressed;
    };
}


void LogSink::writeData(const NameAndTypePair & name_and_type, const IColumn & column)
{
    ISerialization::SerializeBinaryBulkSettings settings;
    const auto & [name, type] = name_and_type;
    auto serialization = type->getDefaultSerialization();

    serialization->enumerateStreams([&] (const ISerialization::SubstreamPath & path)
    {
        String data_file_name = ISerialization::getFileNameForStream(name_and_type, path);
        auto it = streams.find(data_file_name);
        if (it == streams.end())
        {
            const auto & data_file_it = storage.data_files_by_names.find(data_file_name);
            if (data_file_it == storage.data_files_by_names.end())
                throw Exception("Logical error: no information about file " + data_file_name + " in StorageLog", ErrorCodes::LOGICAL_ERROR);

            const auto & data_file = *data_file_it->second;
            const auto & columns = metadata_snapshot->getColumns();

            it = streams.try_emplace(data_file.name, storage.disk, data_file.path,
                                     storage.file_checker.getFileSize(data_file.path),
                                     columns.getCodecOrDefault(name_and_type.name),
                                     storage.max_compress_block_size).first;
        }

        auto & stream = it->second;
        if (stream.written)
            return;
    });

    settings.getter = createStreamGetter(name_and_type);

    if (serialize_states.count(name) == 0)
         serialization->serializeBinaryBulkStatePrefix(settings, serialize_states[name]);

    if (storage.use_marks_file)
    {
        serialization->enumerateStreams([&] (const ISerialization::SubstreamPath & path)
        {
            String data_file_name = ISerialization::getFileNameForStream(name_and_type, path);
            const auto & stream = streams.at(data_file_name);
            if (stream.written)
                return;

            auto & data_file = *storage.data_files_by_names.at(data_file_name);
            auto & marks = data_file.marks;
            size_t prev_num_rows = marks.empty() ? 0 : marks.back().rows;
            auto & mark = marks.emplace_back();
            mark.rows = prev_num_rows + column.size();
            mark.offset = stream.plain_offset + stream.plain->count();
        });
    }

    serialization->serializeBinaryBulkWithMultipleStreams(column, 0, 0, settings, serialize_states[name]);

    serialization->enumerateStreams([&] (const ISerialization::SubstreamPath & path)
    {
        String data_file_name = ISerialization::getFileNameForStream(name_and_type, path);
        auto & stream = streams.at(data_file_name);
        if (stream.written)
            return;

        stream.written = true;
        stream.compressed.next();
    });
}


void StorageLog::Mark::write(WriteBuffer & out) const
{
    writeIntBinary(rows, out);
    writeIntBinary(offset, out);
}


void StorageLog::Mark::read(ReadBuffer & in)
{
    readIntBinary(rows, in);
    readIntBinary(offset, in);
}


namespace
{
    /// NOTE: We extract the number of rows from the marks.
    /// For normal columns, the number of rows in the block is specified in the marks.
    /// For array columns and nested structures, there are more than one group of marks that correspond to different files
    ///  - for elements (file name.bin) - the total number of array elements in the block is specified,
    ///  - for array sizes (file name.size0.bin) - the number of rows (the whole arrays themselves) in the block is specified.
    /// So for Array data type, first stream is array sizes; and number of array sizes is the number of arrays.
    /// Thus we assume we can always get the real number of rows from the first column.
    constexpr size_t INDEX_WITH_REAL_ROW_COUNT = 0;
}


StorageLog::~StorageLog() = default;

StorageLog::StorageLog(
    const String & engine_name_,
    DiskPtr disk_,
    const String & relative_path_,
    const StorageID & table_id_,
    const ColumnsDescription & columns_,
    const ConstraintsDescription & constraints_,
    const String & comment,
    bool attach,
    size_t max_compress_block_size_)
    : IStorage(table_id_)
    , engine_name(engine_name_)
    , disk(std::move(disk_))
    , table_path(relative_path_)
    , use_marks_file(engine_name == "Log")
    , marks_file_path(table_path + DBMS_STORAGE_LOG_MARKS_FILE_NAME)
    , file_checker(disk, table_path + "sizes.json")
    , max_compress_block_size(max_compress_block_size_)
{
    StorageInMemoryMetadata storage_metadata;
    storage_metadata.setColumns(columns_);
    storage_metadata.setConstraints(constraints_);
    storage_metadata.setComment(comment);
    setInMemoryMetadata(storage_metadata);

    if (relative_path_.empty())
        throw Exception("Storage " + getName() + " requires data path", ErrorCodes::INCORRECT_FILE_NAME);

    /// Enumerate data files.
    for (const auto & column : storage_metadata.getColumns().getAllPhysical())
        addDataFiles(column);

    /// Ensure the file checker is initialized.
    if (file_checker.empty())
    {
        for (const auto & data_file : data_files)
            file_checker.setEmpty(data_file.path);
        if (use_marks_file)
            file_checker.setEmpty(marks_file_path);
    }

    if (!attach)
    {
        /// create directories if they do not exist
        disk->createDirectories(table_path);
    }
    else
    {
        try
        {
            file_checker.repair();
        }
        catch (...)
        {
            tryLogCurrentException(__PRETTY_FUNCTION__);
        }
    }
}


void StorageLog::addDataFiles(const NameAndTypePair & column)
{
    if (data_files_by_names.contains(column.name))
        throw Exception("Duplicate column with name " + column.name + " in constructor of StorageLog.",
            ErrorCodes::DUPLICATE_COLUMN);

    ISerialization::StreamCallback stream_callback = [&] (const ISerialization::SubstreamPath & substream_path)
    {
        String data_file_name = ISerialization::getFileNameForStream(column, substream_path);
        if (!data_files_by_names.contains(data_file_name))
        {
            DataFile & data_file = data_files.emplace_back();
            data_file.name = data_file_name;
            data_file.path = table_path + data_file_name + DBMS_STORAGE_LOG_DATA_FILE_EXTENSION;
            data_file.index = num_data_files++;
            data_files_by_names.emplace(data_file_name, nullptr);
        }
    };

    column.type->getDefaultSerialization()->enumerateStreams(stream_callback);

    for (auto & data_file : data_files)
        data_files_by_names[data_file.name] = &data_file;
}


void StorageLog::loadMarks(std::chrono::seconds lock_timeout)
{
    if (!use_marks_file || marks_loaded)
        return;

    /// We load marks with an exclusive lock (i.e. the write lock) because we don't want
    /// a data race between two threads trying to load marks simultaneously.
    WriteLock lock{rwlock, lock_timeout};
    if (!lock)
        throw Exception("Lock timeout exceeded", ErrorCodes::TIMEOUT_EXCEEDED);

    loadMarks(lock);
}

void StorageLog::loadMarks(const WriteLock & /* already locked exclusively */)
{
    if (!use_marks_file || marks_loaded)
        return;

    size_t num_marks = 0;
    if (disk->exists(marks_file_path))
    {
        size_t file_size = disk->getFileSize(marks_file_path);
        if (file_size % (num_data_files * sizeof(Mark)) != 0)
            throw Exception("Size of marks file is inconsistent", ErrorCodes::SIZES_OF_MARKS_FILES_ARE_INCONSISTENT);

        num_marks = file_size / (num_data_files * sizeof(Mark));

        for (auto & data_file : data_files)
            data_file.marks.resize(num_marks);

        std::unique_ptr<ReadBuffer> marks_rb = disk->readFile(marks_file_path, ReadSettings().adjustBufferSize(32768));
        for (size_t i = 0; i != num_marks; ++i)
        {
            for (auto & data_file : data_files)
            {
                Mark mark;
                mark.read(*marks_rb);
                data_file.marks[i] = mark;
            }
        }
    }

    marks_loaded = true;
    num_marks_saved = num_marks;
}

void StorageLog::saveMarks(const WriteLock & /* already locked for writing */)
{
    if (!use_marks_file)
        return;

    size_t num_marks = num_data_files ? data_files[0].marks.size() : 0;
    if (num_marks_saved == num_marks)
        return;

    for (const auto & data_file : data_files)
    {
        if (data_file.marks.size() != num_marks)
            throw Exception("Wrong number of marks generated from block. Makes no sense.", ErrorCodes::LOGICAL_ERROR);
    }

    size_t start = num_marks_saved;
    auto marks_stream = disk->writeFile(marks_file_path, 4096, WriteMode::Append);

    for (size_t i = start; i != num_marks; ++i)
    {
        for (const auto & data_file : data_files)
        {
            const auto & mark = data_file.marks[i];
            mark.write(*marks_stream);
        }
    }

    marks_stream->next();
    marks_stream->finalize();

    num_marks_saved = num_marks;
}


void StorageLog::removeUnsavedMarks(const WriteLock & /* already locked for writing */)
{
    if (!use_marks_file)
        return;

    for (auto & data_file : data_files)
    {
        if (data_file.marks.size() > num_marks_saved)
            data_file.marks.resize(num_marks_saved);
    }
}


void StorageLog::saveFileSizes(const WriteLock & /* already locked for writing */)
{
    for (const auto & data_file : data_files)
        file_checker.update(data_file.path);

    if (use_marks_file)
        file_checker.update(marks_file_path);

    file_checker.save();
}


void StorageLog::rename(const String & new_path_to_table_data, const StorageID & new_table_id)
{
    assert(table_path != new_path_to_table_data);
    {
        disk->moveDirectory(table_path, new_path_to_table_data);

        table_path = new_path_to_table_data;
        file_checker.setPath(table_path + "sizes.json");

        for (auto & data_file : data_files)
            data_file.path = table_path + fileName(data_file.path);

        marks_file_path = table_path + DBMS_STORAGE_LOG_MARKS_FILE_NAME;
    }
    renameInMemory(new_table_id);
}

void StorageLog::truncate(const ASTPtr &, const StorageMetadataPtr &, ContextPtr, TableExclusiveLockHolder &)
{
    disk->clearDirectory(table_path);

    for (auto & data_file : data_files)
    {
        data_file.marks.clear();
        file_checker.setEmpty(data_file.path);
    }

    if (use_marks_file)
        file_checker.setEmpty(marks_file_path);

    marks_loaded = true;
    num_marks_saved = 0;
}


static std::chrono::seconds getLockTimeout(ContextPtr context)
{
    const Settings & settings = context->getSettingsRef();
    Int64 lock_timeout = settings.lock_acquire_timeout.totalSeconds();
    if (settings.max_execution_time.totalSeconds() != 0 && settings.max_execution_time.totalSeconds() < lock_timeout)
        lock_timeout = settings.max_execution_time.totalSeconds();
    return std::chrono::seconds{lock_timeout};
}


Pipe StorageLog::read(
    const Names & column_names,
    const StorageSnapshotPtr & storage_snapshot,
    SelectQueryInfo & /*query_info*/,
    ContextPtr context,
    QueryProcessingStage::Enum /*processed_stage*/,
    size_t max_block_size,
    unsigned num_streams)
{
    storage_snapshot->check(column_names);

    auto lock_timeout = getLockTimeout(context);
    loadMarks(lock_timeout);

<<<<<<< HEAD
    auto options = GetColumnsOptions(GetColumnsOptions::All).withSubcolumns();
    auto all_columns = storage_snapshot->getColumnsByNames(options, column_names);
    all_columns = Nested::convertToSubcolumns(all_columns);

    std::shared_lock lock(rwlock, lock_timeout);
=======
    ReadLock lock{rwlock, lock_timeout};
>>>>>>> 3e88f3a2
    if (!lock)
        throw Exception("Lock timeout exceeded", ErrorCodes::TIMEOUT_EXCEEDED);

    if (!num_data_files || !file_checker.getFileSize(data_files[INDEX_WITH_REAL_ROW_COUNT].path))
        return Pipe(std::make_shared<NullSource>(metadata_snapshot->getSampleBlockForColumns(column_names, getVirtuals(), getStorageID())));

    const Marks & marks_with_real_row_count = data_files[INDEX_WITH_REAL_ROW_COUNT].marks;
    size_t num_marks = marks_with_real_row_count.size();

    size_t max_streams = use_marks_file ? num_marks : 1;
    if (num_streams > max_streams)
        num_streams = max_streams;

    auto all_columns = metadata_snapshot->getColumns().getByNames(ColumnsDescription::All, column_names, true);
    all_columns = Nested::convertToSubcolumns(all_columns);

<<<<<<< HEAD
    const Marks & marks = getMarksWithRealRowCount(storage_snapshot->metadata);
    size_t marks_size = marks.size();
=======
    std::vector<size_t> offsets;
    offsets.resize(num_data_files, 0);
>>>>>>> 3e88f3a2

    std::vector<size_t> file_sizes;
    file_sizes.resize(num_data_files, 0);
    for (const auto & data_file : data_files)
        file_sizes[data_file.index] = file_checker.getFileSize(data_file.path);

    /// For TinyLog (use_marks_file == false) there is no row limit and we just read
    /// the data files up to their sizes.
    bool limited_by_file_sizes = !use_marks_file;
    size_t row_limit = std::numeric_limits<size_t>::max();

    ReadSettings read_settings = context->getReadSettings();
    Pipes pipes;

    for (size_t stream = 0; stream < num_streams; ++stream)
    {
        if (use_marks_file)
        {
            size_t mark_begin = stream * num_marks / num_streams;
            size_t mark_end = (stream + 1) * num_marks / num_streams;
            size_t start_row = mark_begin ? marks_with_real_row_count[mark_begin - 1].rows : 0;
            size_t end_row = mark_end ? marks_with_real_row_count[mark_end - 1].rows : 0;
            row_limit = end_row - start_row;
            for (const auto & data_file : data_files)
                offsets[data_file.index] = data_file.marks[mark_begin].offset;
        }

        pipes.emplace_back(std::make_shared<LogSource>(
            max_block_size,
            all_columns,
            *this,
            row_limit,
            offsets,
            file_sizes,
            limited_by_file_sizes,
            read_settings));
    }

    /// No need to hold lock while reading because we read fixed range of data that does not change while appending more data.
    return Pipe::unitePipes(std::move(pipes));
}

SinkToStoragePtr StorageLog::write(const ASTPtr & /*query*/, const StorageMetadataPtr & metadata_snapshot, ContextPtr context)
{
    WriteLock lock{rwlock, getLockTimeout(context)};
    if (!lock)
        throw Exception("Lock timeout exceeded", ErrorCodes::TIMEOUT_EXCEEDED);

    return std::make_shared<LogSink>(*this, metadata_snapshot, std::move(lock));
}

CheckResults StorageLog::checkData(const ASTPtr & /* query */, ContextPtr context)
{
    ReadLock lock{rwlock, getLockTimeout(context)};
    if (!lock)
        throw Exception("Lock timeout exceeded", ErrorCodes::TIMEOUT_EXCEEDED);

    return file_checker.check();
}


IStorage::ColumnSizeByName StorageLog::getColumnSizes() const
{
    ReadLock lock{rwlock, std::chrono::seconds(DBMS_DEFAULT_LOCK_ACQUIRE_TIMEOUT_SEC)};
    if (!lock)
        throw Exception("Lock timeout exceeded", ErrorCodes::TIMEOUT_EXCEEDED);

    ColumnSizeByName column_sizes;

    for (const auto & column : getInMemoryMetadata().getColumns().getAllPhysical())
    {
        ISerialization::StreamCallback stream_callback = [&, this] (const ISerialization::SubstreamPath & substream_path)
        {
            String data_file_name = ISerialization::getFileNameForStream(column, substream_path);
            auto it = data_files_by_names.find(data_file_name);
            if (it != data_files_by_names.end())
            {
                const auto & data_file = *it->second;
                column_sizes[column.name].data_compressed += file_checker.getFileSize(data_file.path);
            }
        };

        auto serialization = column.type->getDefaultSerialization();
        serialization->enumerateStreams(stream_callback);
    }

    return column_sizes;
}


BackupEntries StorageLog::backup(const ASTs & partitions, ContextPtr context)
{
    if (!partitions.empty())
        throw Exception(ErrorCodes::NOT_IMPLEMENTED, "Table engine {} doesn't support partitions", getName());

    auto lock_timeout = getLockTimeout(context);
    loadMarks(lock_timeout);

    ReadLock lock{rwlock, lock_timeout};
    if (!lock)
        throw Exception("Lock timeout exceeded", ErrorCodes::TIMEOUT_EXCEEDED);

    if (!num_data_files || !file_checker.getFileSize(data_files[INDEX_WITH_REAL_ROW_COUNT].path))
        return {};

    auto temp_dir_owner = std::make_shared<TemporaryFileOnDisk>(disk, "tmp/backup_");
    auto temp_dir = temp_dir_owner->getPath();
    disk->createDirectories(temp_dir);

    BackupEntries backup_entries;

    /// *.bin
    for (const auto & data_file : data_files)
    {
        /// We make a copy of the data file because it can be changed later in write() or in truncate().
        String data_file_name = fileName(data_file.path);
        String temp_file_path = temp_dir + "/" + data_file_name;
        disk->copy(data_file.path, disk, temp_file_path);
        backup_entries.emplace_back(
            data_file_name,
            std::make_unique<BackupEntryFromImmutableFile>(
                disk, temp_file_path, file_checker.getFileSize(data_file.path), std::nullopt, temp_dir_owner));
    }

    /// __marks.mrk
    if (use_marks_file)
    {
        /// We make a copy of the data file because it can be changed later in write() or in truncate().
        String marks_file_name = fileName(marks_file_path);
        String temp_file_path = temp_dir + "/" + marks_file_name;
        disk->copy(marks_file_path, disk, temp_file_path);
        backup_entries.emplace_back(
            marks_file_name,
            std::make_unique<BackupEntryFromImmutableFile>(
                disk, temp_file_path, file_checker.getFileSize(marks_file_path), std::nullopt, temp_dir_owner));
    }

    /// sizes.json
    String files_info_path = file_checker.getPath();
    backup_entries.emplace_back(fileName(files_info_path), std::make_unique<BackupEntryFromSmallFile>(disk, files_info_path));

    /// columns.txt
    backup_entries.emplace_back(
        "columns.txt", std::make_unique<BackupEntryFromMemory>(getInMemoryMetadata().getColumns().getAllPhysical().toString()));

    /// count.txt
    if (use_marks_file)
    {
        size_t num_rows = data_files[INDEX_WITH_REAL_ROW_COUNT].marks.empty() ? 0 : data_files[INDEX_WITH_REAL_ROW_COUNT].marks.back().rows;
        backup_entries.emplace_back("count.txt", std::make_unique<BackupEntryFromMemory>(toString(num_rows)));
    }

    return backup_entries;
}

RestoreDataTasks StorageLog::restoreFromBackup(const BackupPtr & backup, const String & data_path_in_backup, const ASTs & partitions, ContextMutablePtr context)
{
    if (!partitions.empty())
        throw Exception(ErrorCodes::NOT_IMPLEMENTED, "Table engine {} doesn't support partitions", getName());

    auto restore_task = [this, backup, data_path_in_backup, context]()
    {
        auto lock_timeout = getLockTimeout(context);
        WriteLock lock{rwlock, lock_timeout};
        if (!lock)
            throw Exception("Lock timeout exceeded", ErrorCodes::TIMEOUT_EXCEEDED);

        if (!num_data_files)
            return;

        /// Load the marks if not loaded yet. We have to do that now because we're going to update these marks.
        loadMarks(lock);

        /// If there were no files, save zero file sizes to be able to rollback in case of error.
        saveFileSizes(lock);

        try
        {
            /// Append data files.
            for (const auto & data_file : data_files)
            {
                String file_path_in_backup = data_path_in_backup + fileName(data_file.path);
                auto backup_entry = backup->read(file_path_in_backup);
                auto in = backup_entry->getReadBuffer();
                auto out = disk->writeFile(data_file.path, max_compress_block_size, WriteMode::Append);
                copyData(*in, *out);
            }

            if (use_marks_file)
            {
                /// Append marks.
                size_t num_extra_marks = 0;
                String file_path_in_backup = data_path_in_backup + fileName(marks_file_path);
                size_t file_size = backup->getSize(file_path_in_backup);
                if (file_size % (num_data_files * sizeof(Mark)) != 0)
                    throw Exception("Size of marks file is inconsistent", ErrorCodes::SIZES_OF_MARKS_FILES_ARE_INCONSISTENT);

                num_extra_marks = file_size / (num_data_files * sizeof(Mark));

                size_t num_marks = data_files[0].marks.size();
                for (auto & data_file : data_files)
                    data_file.marks.reserve(num_marks + num_extra_marks);

                std::vector<size_t> old_data_sizes;
                std::vector<size_t> old_num_rows;
                old_data_sizes.resize(num_data_files);
                old_num_rows.resize(num_data_files);
                for (size_t i = 0; i != num_data_files; ++i)
                {
                    old_data_sizes[i] = file_checker.getFileSize(data_files[i].path);
                    old_num_rows[i] = num_marks ? data_files[i].marks[num_marks - 1].rows : 0;
                }

                auto backup_entry = backup->read(file_path_in_backup);
                auto marks_rb = backup_entry->getReadBuffer();

                for (size_t i = 0; i != num_extra_marks; ++i)
                {
                    for (size_t j = 0; j != num_data_files; ++j)
                    {
                        Mark mark;
                        mark.read(*marks_rb);
                        mark.rows += old_num_rows[j];     /// Adjust the number of rows.
                        mark.offset += old_data_sizes[j]; /// Adjust the offset.
                        data_files[j].marks.push_back(mark);
                    }
                }
            }

            /// Finish writing.
            saveMarks(lock);
            saveFileSizes(lock);
        }
        catch (...)
        {
            /// Rollback partial writes.
            file_checker.repair();
            removeUnsavedMarks(lock);
            throw;
        }

    };
    return {restore_task};
}


void registerStorageLog(StorageFactory & factory)
{
    StorageFactory::StorageFeatures features{
        .supports_settings = true
    };

    auto create_fn = [](const StorageFactory::Arguments & args)
    {
        if (!args.engine_args.empty())
            throw Exception(
                "Engine " + args.engine_name + " doesn't support any arguments (" + toString(args.engine_args.size()) + " given)",
                ErrorCodes::NUMBER_OF_ARGUMENTS_DOESNT_MATCH);

        String disk_name = getDiskName(*args.storage_def);
        DiskPtr disk = args.getContext()->getDisk(disk_name);

        return StorageLog::create(
            args.engine_name,
            disk,
            args.relative_data_path,
            args.table_id,
            args.columns,
            args.constraints,
            args.comment,
            args.attach,
            args.getContext()->getSettings().max_compress_block_size);
    };

    factory.registerStorage("Log", create_fn, features);
    factory.registerStorage("TinyLog", create_fn, features);
}

}<|MERGE_RESOLUTION|>--- conflicted
+++ resolved
@@ -776,38 +776,26 @@
     auto lock_timeout = getLockTimeout(context);
     loadMarks(lock_timeout);
 
-<<<<<<< HEAD
+    ReadLock lock{rwlock, lock_timeout};
+    if (!lock)
+        throw Exception("Lock timeout exceeded", ErrorCodes::TIMEOUT_EXCEEDED);
+
+    if (!num_data_files || !file_checker.getFileSize(data_files[INDEX_WITH_REAL_ROW_COUNT].path))
+        return Pipe(std::make_shared<NullSource>(storage_snapshot->getSampleBlockForColumns(column_names)));
+
+    const Marks & marks_with_real_row_count = data_files[INDEX_WITH_REAL_ROW_COUNT].marks;
+    size_t num_marks = marks_with_real_row_count.size();
+
+    size_t max_streams = use_marks_file ? num_marks : 1;
+    if (num_streams > max_streams)
+        num_streams = max_streams;
+
     auto options = GetColumnsOptions(GetColumnsOptions::All).withSubcolumns();
     auto all_columns = storage_snapshot->getColumnsByNames(options, column_names);
     all_columns = Nested::convertToSubcolumns(all_columns);
 
-    std::shared_lock lock(rwlock, lock_timeout);
-=======
-    ReadLock lock{rwlock, lock_timeout};
->>>>>>> 3e88f3a2
-    if (!lock)
-        throw Exception("Lock timeout exceeded", ErrorCodes::TIMEOUT_EXCEEDED);
-
-    if (!num_data_files || !file_checker.getFileSize(data_files[INDEX_WITH_REAL_ROW_COUNT].path))
-        return Pipe(std::make_shared<NullSource>(metadata_snapshot->getSampleBlockForColumns(column_names, getVirtuals(), getStorageID())));
-
-    const Marks & marks_with_real_row_count = data_files[INDEX_WITH_REAL_ROW_COUNT].marks;
-    size_t num_marks = marks_with_real_row_count.size();
-
-    size_t max_streams = use_marks_file ? num_marks : 1;
-    if (num_streams > max_streams)
-        num_streams = max_streams;
-
-    auto all_columns = metadata_snapshot->getColumns().getByNames(ColumnsDescription::All, column_names, true);
-    all_columns = Nested::convertToSubcolumns(all_columns);
-
-<<<<<<< HEAD
-    const Marks & marks = getMarksWithRealRowCount(storage_snapshot->metadata);
-    size_t marks_size = marks.size();
-=======
     std::vector<size_t> offsets;
     offsets.resize(num_data_files, 0);
->>>>>>> 3e88f3a2
 
     std::vector<size_t> file_sizes;
     file_sizes.resize(num_data_files, 0);
