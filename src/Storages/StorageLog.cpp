#include <Storages/StorageLog.h>
#include <Storages/StorageFactory.h>

#include <Common/Exception.h>
#include <Common/StringUtils/StringUtils.h>
#include <Common/typeid_cast.h>

#include <Interpreters/evaluateConstantExpression.h>

#include <IO/LimitReadBuffer.h>
#include <IO/ReadBufferFromFileBase.h>
#include <IO/ReadHelpers.h>
#include <IO/WriteBufferFromFileBase.h>
#include <IO/WriteHelpers.h>
#include <IO/copyData.h>
#include <Compression/CompressedReadBuffer.h>
#include <Compression/CompressedWriteBuffer.h>

#include <DataTypes/NestedUtils.h>

#include <Interpreters/Context.h>
#include "StorageLogSettings.h"
#include <Processors/Sources/NullSource.h>
#include <Processors/Sources/SourceWithProgress.h>
<<<<<<< HEAD
#include <Processors/Sources/NullSource.h>
#include <Processors/Pipe.h>
=======
#include <QueryPipeline/Pipe.h>
>>>>>>> df57f8e3
#include <Processors/Sinks/SinkToStorage.h>

#include <Backups/BackupEntryFromImmutableFile.h>
#include <Backups/BackupEntryFromSmallFile.h>
#include <Backups/IBackup.h>
#include <Disks/TemporaryFileOnDisk.h>

#include <cassert>
#include <chrono>


#define DBMS_STORAGE_LOG_DATA_FILE_EXTENSION ".bin"
#define DBMS_STORAGE_LOG_MARKS_FILE_NAME "__marks.mrk"


namespace DB
{

namespace ErrorCodes
{
    extern const int TIMEOUT_EXCEEDED;
    extern const int LOGICAL_ERROR;
    extern const int DUPLICATE_COLUMN;
    extern const int SIZES_OF_MARKS_FILES_ARE_INCONSISTENT;
    extern const int NUMBER_OF_ARGUMENTS_DOESNT_MATCH;
    extern const int INCORRECT_FILE_NAME;
    extern const int NOT_IMPLEMENTED;
}

/// NOTE: The lock `StorageLog::rwlock` is NOT kept locked while reading,
/// because we read ranges of data that do not change.
class LogSource final : public SourceWithProgress
{
public:
    static Block getHeader(const NamesAndTypesList & columns)
    {
        Block res;

        for (const auto & name_type : columns)
            res.insert({ name_type.type->createColumn(), name_type.type, name_type.name });

        return res;
    }

    LogSource(
        size_t block_size_,
        const NamesAndTypesList & columns_,
        const StorageLog & storage_,
        size_t rows_limit_,
        const std::vector<size_t> & offsets_,
        const std::vector<size_t> & file_sizes_,
        bool limited_by_file_sizes_,
        ReadSettings read_settings_)
        : SourceWithProgress(getHeader(columns_))
        , block_size(block_size_)
        , columns(columns_)
        , storage(storage_)
        , rows_limit(rows_limit_)
        , offsets(offsets_)
        , file_sizes(file_sizes_)
        , limited_by_file_sizes(limited_by_file_sizes_)
        , read_settings(std::move(read_settings_))
    {
    }

    String getName() const override { return "Log"; }

protected:
    Chunk generate() override;

private:
    const size_t block_size;
    const NamesAndTypesList columns;
    const StorageLog & storage;
    const size_t rows_limit;      /// The maximum number of rows that can be read
    size_t rows_read = 0;
    bool is_finished = false;
    const std::vector<size_t> offsets;
    const std::vector<size_t> file_sizes;
    const bool limited_by_file_sizes;
    const ReadSettings read_settings;

    struct Stream
    {
        Stream(const DiskPtr & disk, const String & data_path, size_t offset, size_t file_size, bool limited_by_file_size, ReadSettings read_settings_)
        {
            plain = disk->readFile(data_path, read_settings_.adjustBufferSize(file_size));

            if (offset)
                plain->seek(offset, SEEK_SET);

            if (limited_by_file_size)
            {
                limited.emplace(*plain, file_size - offset, false);
                compressed.emplace(*limited);
            }
            else
                compressed.emplace(*plain);
        }

        std::unique_ptr<ReadBufferFromFileBase> plain;
        std::optional<LimitReadBuffer> limited;
        std::optional<CompressedReadBuffer> compressed;
    };

    using FileStreams = std::map<String, Stream>;
    FileStreams streams;

    using DeserializeState = ISerialization::DeserializeBinaryBulkStatePtr;
    using DeserializeStates = std::map<String, DeserializeState>;
    DeserializeStates deserialize_states;

    void readData(const NameAndTypePair & name_and_type, ColumnPtr & column, size_t max_rows_to_read, ISerialization::SubstreamsCache & cache);
    bool isFinished();
};


Chunk LogSource::generate()
{
<<<<<<< HEAD
    Block res;

    if (rows_read == rows_limit)
        return {};
=======
    if (isFinished())
    {
        /// Close the files (before destroying the object).
        /// When many sources are created, but simultaneously reading only a few of them,
        /// buffers don't waste memory.
        streams.clear();
        return {};
    }
>>>>>>> df57f8e3

    /// How many rows to read for the next block.
    size_t max_rows_to_read = std::min(block_size, rows_limit - rows_read);
    std::unordered_map<String, ISerialization::SubstreamsCache> caches;
    Block res;

    for (const auto & name_type : columns)
    {
        ColumnPtr column;
        try
        {
            column = name_type.type->createColumn();
            readData(name_type, column, max_rows_to_read, caches[name_type.getNameInStorage()]);
        }
        catch (Exception & e)
        {
            e.addMessage("while reading column " + name_type.name + " at " + fullPath(storage.disk, storage.table_path));
            throw;
        }

        if (!column->empty())
            res.insert(ColumnWithTypeAndName(column, name_type.type, name_type.name));
    }

    if (res)
        rows_read += res.rows();

    if (!res)
        is_finished = true;

    if (isFinished())
    {
        /// Close the files (before destroying the object).
        /// When many sources are created, but simultaneously reading only a few of them,
        /// buffers don't waste memory.
        streams.clear();
    }

    UInt64 num_rows = res.rows();
    return Chunk(res.getColumns(), num_rows);
}


void LogSource::readData(const NameAndTypePair & name_and_type, ColumnPtr & column,
    size_t max_rows_to_read, ISerialization::SubstreamsCache & cache)
{
    ISerialization::DeserializeBinaryBulkSettings settings; /// TODO Use avg_value_size_hint.
    const auto & [name, type] = name_and_type;
    auto serialization = IDataType::getSerialization(name_and_type);

    auto create_stream_getter = [&](bool stream_for_prefix)
    {
        return [&, stream_for_prefix] (const ISerialization::SubstreamPath & path) -> ReadBuffer * //-V1047
        {
            if (cache.count(ISerialization::getSubcolumnNameForStream(path)))
                return nullptr;

            String data_file_name = ISerialization::getFileNameForStream(name_and_type, path);

<<<<<<< HEAD
            UInt64 offset = 0;
            if (!stream_for_prefix && mark_number)
            {
                std::lock_guard marks_lock(file_it->second.marks_mutex);
                offset = file_it->second.marks[mark_number].offset;
            }
=======
            const auto & data_file_it = storage.data_files_by_names.find(data_file_name);
            if (data_file_it == storage.data_files_by_names.end())
                throw Exception("Logical error: no information about file " + data_file_name + " in StorageLog", ErrorCodes::LOGICAL_ERROR);
            const auto & data_file = *data_file_it->second;
>>>>>>> df57f8e3

            size_t offset = stream_for_prefix ? 0 : offsets[data_file.index];
            size_t file_size = file_sizes[data_file.index];

            auto it = streams.try_emplace(data_file_name, storage.disk, data_file.path, offset, file_size, limited_by_file_sizes, read_settings).first;
            return &it->second.compressed.value();
        };
    };

    if (deserialize_states.count(name) == 0)
    {
        settings.getter = create_stream_getter(true);
        serialization->deserializeBinaryBulkStatePrefix(settings, deserialize_states[name]);
    }

    settings.getter = create_stream_getter(false);
    serialization->deserializeBinaryBulkWithMultipleStreams(column, max_rows_to_read, settings, deserialize_states[name], &cache);
}

bool LogSource::isFinished()
{
    if (is_finished)
        return true;

    /// Check for row limit.
    if (rows_read == rows_limit)
    {
        is_finished = true;
        return true;
    }

    if (limited_by_file_sizes)
    {
        /// Check for EOF.
        if (!streams.empty() && streams.begin()->second.compressed->eof())
        {
            is_finished = true;
            return true;
        }
    }

    return false;
}


/// NOTE: The lock `StorageLog::rwlock` is kept locked in exclusive mode while writing.
class LogSink final : public SinkToStorage
{
public:
    using WriteLock = std::unique_lock<std::shared_timed_mutex>;

    explicit LogSink(
        StorageLog & storage_, const StorageMetadataPtr & metadata_snapshot_, WriteLock && lock_)
        : SinkToStorage(metadata_snapshot_->getSampleBlock())
        , storage(storage_)
        , metadata_snapshot(metadata_snapshot_)
        , lock(std::move(lock_))
    {
        if (!lock)
            throw Exception("Lock timeout exceeded", ErrorCodes::TIMEOUT_EXCEEDED);

        /// Ensure that marks are loaded because we're going to update them.
        storage.loadMarks(lock);

        /// If there were no files, save zero file sizes to be able to rollback in case of error.
        storage.saveFileSizes(lock);
    }

    String getName() const override { return "LogSink"; }

    ~LogSink() override
    {
        try
        {
            if (!done)
            {
                /// Rollback partial writes.

                /// No more writing.
                streams.clear();

                /// Truncate files to the older sizes.
                storage.file_checker.repair();

                /// Remove excessive marks.
                storage.removeUnsavedMarks(lock);
            }
        }
        catch (...)
        {
            tryLogCurrentException(__PRETTY_FUNCTION__);
        }
    }

    void consume(Chunk chunk) override;
    void onFinish() override;

private:
    StorageLog & storage;
    StorageMetadataPtr metadata_snapshot;
    WriteLock lock;
    bool done = false;

    struct Stream
    {
        Stream(const DiskPtr & disk, const String & data_path, size_t initial_data_size, CompressionCodecPtr codec, size_t max_compress_block_size) :
            plain(disk->writeFile(data_path, max_compress_block_size, WriteMode::Append)),
            compressed(*plain, std::move(codec), max_compress_block_size),
            plain_offset(initial_data_size)
        {
        }

        std::unique_ptr<WriteBuffer> plain;
        CompressedWriteBuffer compressed;

        /// How many bytes were in the file at the time the Stream was created.
        size_t plain_offset;

        /// Used to not write shared offsets of columns for nested structures multiple times.
        bool written = false;

        void finalize()
        {
            compressed.next();
            plain->next();
        }
    };

    using FileStreams = std::map<String, Stream>;
    FileStreams streams;

    using SerializeState = ISerialization::SerializeBinaryBulkStatePtr;
    using SerializeStates = std::map<String, SerializeState>;
    SerializeStates serialize_states;

    ISerialization::OutputStreamGetter createStreamGetter(const NameAndTypePair & name_and_type);

    void writeData(const NameAndTypePair & name_and_type, const IColumn & column);
};


void LogSink::consume(Chunk chunk)
{
    auto block = getHeader().cloneWithColumns(chunk.detachColumns());
    metadata_snapshot->check(block, true);

    for (auto & stream : streams | boost::adaptors::map_values)
        stream.written = false;

    for (size_t i = 0; i < block.columns(); ++i)
    {
        const ColumnWithTypeAndName & column = block.safeGetByPosition(i);
        writeData(NameAndTypePair(column.name, column.type), *column.column);
    }
}


void LogSink::onFinish()
{
    if (done)
        return;

    for (auto & stream : streams | boost::adaptors::map_values)
        stream.written = false;

    ISerialization::SerializeBinaryBulkSettings settings;
    for (const auto & column : getHeader())
    {
        auto it = serialize_states.find(column.name);
        if (it != serialize_states.end())
        {
            settings.getter = createStreamGetter(NameAndTypePair(column.name, column.type));
            auto serialization = column.type->getDefaultSerialization();
            serialization->serializeBinaryBulkStateSuffix(settings, it->second);
        }
    }

    /// Finish write.
    for (auto & stream : streams | boost::adaptors::map_values)
        stream.finalize();
    streams.clear();

    storage.saveMarks(lock);
    storage.saveFileSizes(lock);

    done = true;

    /// unlock should be done from the same thread as lock, and dtor may be
    /// called from different thread, so it should be done here (at least in
    /// case of no exceptions occurred)
    lock.unlock();
}


ISerialization::OutputStreamGetter LogSink::createStreamGetter(const NameAndTypePair & name_and_type)
{
    return [&] (const ISerialization::SubstreamPath & path) -> WriteBuffer *
    {
        String data_file_name = ISerialization::getFileNameForStream(name_and_type, path);
        auto it = streams.find(data_file_name);
        if (it == streams.end())
            throw Exception("Logical error: stream was not created when writing data in LogSink",
                            ErrorCodes::LOGICAL_ERROR);

        Stream & stream = it->second;
        if (stream.written)
            return nullptr;

        return &stream.compressed;
    };
}


void LogSink::writeData(const NameAndTypePair & name_and_type, const IColumn & column)
{
    ISerialization::SerializeBinaryBulkSettings settings;
    const auto & [name, type] = name_and_type;
    auto serialization = type->getDefaultSerialization();

    serialization->enumerateStreams([&] (const ISerialization::SubstreamPath & path)
    {
        String data_file_name = ISerialization::getFileNameForStream(name_and_type, path);
        auto it = streams.find(data_file_name);
        if (it == streams.end())
        {
            const auto & data_file_it = storage.data_files_by_names.find(data_file_name);
            if (data_file_it == storage.data_files_by_names.end())
                throw Exception("Logical error: no information about file " + data_file_name + " in StorageLog", ErrorCodes::LOGICAL_ERROR);

            const auto & data_file = *data_file_it->second;
            const auto & columns = metadata_snapshot->getColumns();

            it = streams.try_emplace(data_file.name, storage.disk, data_file.path,
                                     storage.file_checker.getFileSize(data_file.path),
                                     columns.getCodecOrDefault(name_and_type.name),
                                     storage.max_compress_block_size).first;
        }

        auto & stream = it->second;
        if (stream.written)
            return;
    });

    settings.getter = createStreamGetter(name_and_type);

    if (serialize_states.count(name) == 0)
         serialization->serializeBinaryBulkStatePrefix(settings, serialize_states[name]);

    if (storage.use_marks_file)
    {
        serialization->enumerateStreams([&] (const ISerialization::SubstreamPath & path)
        {
            String data_file_name = ISerialization::getFileNameForStream(name_and_type, path);
            const auto & stream = streams.at(data_file_name);
            if (stream.written)
                return;

            auto & data_file = *storage.data_files_by_names.at(data_file_name);
            auto & marks = data_file.marks;
            size_t prev_num_rows = marks.empty() ? 0 : marks.back().rows;
            auto & mark = marks.emplace_back();
            mark.rows = prev_num_rows + column.size();
            mark.offset = stream.plain_offset + stream.plain->count();
        });
    }

    serialization->serializeBinaryBulkWithMultipleStreams(column, 0, 0, settings, serialize_states[name]);

    serialization->enumerateStreams([&] (const ISerialization::SubstreamPath & path)
    {
        String data_file_name = ISerialization::getFileNameForStream(name_and_type, path);
        auto & stream = streams.at(data_file_name);
        if (stream.written)
            return;

        stream.written = true;
        stream.compressed.next();
    });
}


void StorageLog::Mark::write(WriteBuffer & out) const
{
    writeIntBinary(rows, out);
    writeIntBinary(offset, out);
}


void StorageLog::Mark::read(ReadBuffer & in)
{
    readIntBinary(rows, in);
    readIntBinary(offset, in);
}

<<<<<<< HEAD
        size_t column_index = mark.first;

        auto & file = storage.files[storage.column_names_by_idx[column_index]];
        std::lock_guard marks_lock(file.marks_mutex);
        file.marks.push_back(mark.second);
    }
=======

namespace
{
    /// NOTE: We extract the number of rows from the marks.
    /// For normal columns, the number of rows in the block is specified in the marks.
    /// For array columns and nested structures, there are more than one group of marks that correspond to different files
    ///  - for elements (file name.bin) - the total number of array elements in the block is specified,
    ///  - for array sizes (file name.size0.bin) - the number of rows (the whole arrays themselves) in the block is specified.
    /// So for Array data type, first stream is array sizes; and number of array sizes is the number of arrays.
    /// Thus we assume we can always get the real number of rows from the first column.
    constexpr size_t INDEX_WITH_REAL_ROW_COUNT = 0;
>>>>>>> df57f8e3
}


StorageLog::~StorageLog() = default;

StorageLog::StorageLog(
    const String & engine_name_,
    DiskPtr disk_,
    const String & relative_path_,
    const StorageID & table_id_,
    const ColumnsDescription & columns_,
    const ConstraintsDescription & constraints_,
    const String & comment,
    bool attach,
    size_t max_compress_block_size_)
    : IStorage(table_id_)
    , engine_name(engine_name_)
    , disk(std::move(disk_))
    , table_path(relative_path_)
    , use_marks_file(engine_name == "Log")
    , marks_file_path(table_path + DBMS_STORAGE_LOG_MARKS_FILE_NAME)
    , file_checker(disk, table_path + "sizes.json")
    , max_compress_block_size(max_compress_block_size_)
{
    StorageInMemoryMetadata storage_metadata;
    storage_metadata.setColumns(columns_);
    storage_metadata.setConstraints(constraints_);
    storage_metadata.setComment(comment);
    setInMemoryMetadata(storage_metadata);

    if (relative_path_.empty())
        throw Exception("Storage " + getName() + " requires data path", ErrorCodes::INCORRECT_FILE_NAME);

    /// Enumerate data files.
    for (const auto & column : storage_metadata.getColumns().getAllPhysical())
        addDataFiles(column);

    /// Ensure the file checker is initialized.
    if (file_checker.empty())
    {
        for (const auto & data_file : data_files)
            file_checker.setEmpty(data_file.path);
        if (use_marks_file)
            file_checker.setEmpty(marks_file_path);
    }

    if (!attach)
    {
        /// create directories if they do not exist
        disk->createDirectories(table_path);
    }
    else
    {
        try
        {
            file_checker.repair();
        }
        catch (...)
        {
            tryLogCurrentException(__PRETTY_FUNCTION__);
        }
    }
}


void StorageLog::addDataFiles(const NameAndTypePair & column)
{
    if (data_files_by_names.contains(column.name))
        throw Exception("Duplicate column with name " + column.name + " in constructor of StorageLog.",
            ErrorCodes::DUPLICATE_COLUMN);

    ISerialization::StreamCallback stream_callback = [&] (const ISerialization::SubstreamPath & substream_path)
    {
        String data_file_name = ISerialization::getFileNameForStream(column, substream_path);
        if (!data_files_by_names.contains(data_file_name))
        {
            DataFile & data_file = data_files.emplace_back();
            data_file.name = data_file_name;
            data_file.path = table_path + data_file_name + DBMS_STORAGE_LOG_DATA_FILE_EXTENSION;
            data_file.index = num_data_files++;
            data_files_by_names.emplace(data_file_name, nullptr);
        }
    };

    column.type->getDefaultSerialization()->enumerateStreams(stream_callback);

    for (auto & data_file : data_files)
        data_files_by_names[data_file.name] = &data_file;
}


void StorageLog::loadMarks(std::chrono::seconds lock_timeout)
{
    if (!use_marks_file || marks_loaded)
        return;

    /// We load marks with an exclusive lock (i.e. the write lock) because we don't want
    /// a data race between two threads trying to load marks simultaneously.
    WriteLock lock{rwlock, lock_timeout};
    if (!lock)
        throw Exception("Lock timeout exceeded", ErrorCodes::TIMEOUT_EXCEEDED);

    loadMarks(lock);
}

void StorageLog::loadMarks(const WriteLock & /* already locked exclusively */)
{
    if (!use_marks_file || marks_loaded)
        return;

    size_t num_marks = 0;
    if (disk->exists(marks_file_path))
    {
        size_t file_size = disk->getFileSize(marks_file_path);
        if (file_size % (num_data_files * sizeof(Mark)) != 0)
            throw Exception("Size of marks file is inconsistent", ErrorCodes::SIZES_OF_MARKS_FILES_ARE_INCONSISTENT);

        num_marks = file_size / (num_data_files * sizeof(Mark));

        for (auto & data_file : data_files)
            data_file.marks.resize(num_marks);

        std::unique_ptr<ReadBuffer> marks_rb = disk->readFile(marks_file_path, ReadSettings().adjustBufferSize(32768));
        for (size_t i = 0; i != num_marks; ++i)
        {
            for (auto & data_file : data_files)
            {
                Mark mark;
                mark.read(*marks_rb);
                data_file.marks[i] = mark;
            }
        }
    }

    marks_loaded = true;
    num_marks_saved = num_marks;
}

void StorageLog::saveMarks(const WriteLock & /* already locked for writing */)
{
    if (!use_marks_file)
        return;

    size_t num_marks = num_data_files ? data_files[0].marks.size() : 0;
    if (num_marks_saved == num_marks)
        return;

    for (const auto & data_file : data_files)
    {
        if (data_file.marks.size() != num_marks)
            throw Exception("Wrong number of marks generated from block. Makes no sense.", ErrorCodes::LOGICAL_ERROR);
    }

    size_t start = num_marks_saved;
    auto marks_stream = disk->writeFile(marks_file_path, 4096, WriteMode::Append);

    for (size_t i = start; i != num_marks; ++i)
    {
        for (const auto & data_file : data_files)
        {
            const auto & mark = data_file.marks[i];
            mark.write(*marks_stream);
        }
    }

    marks_stream->next();
    marks_stream->finalize();

    num_marks_saved = num_marks;
}


void StorageLog::removeUnsavedMarks(const WriteLock & /* already locked for writing */)
{
    if (!use_marks_file)
        return;

    for (auto & data_file : data_files)
    {
        if (data_file.marks.size() > num_marks_saved)
            data_file.marks.resize(num_marks_saved);
    }
}


void StorageLog::saveFileSizes(const WriteLock & /* already locked for writing */)
{
    for (const auto & data_file : data_files)
        file_checker.update(data_file.path);

    if (use_marks_file)
        file_checker.update(marks_file_path);

    file_checker.save();
}


void StorageLog::rename(const String & new_path_to_table_data, const StorageID & new_table_id)
{
    assert(table_path != new_path_to_table_data);
    {
        disk->moveDirectory(table_path, new_path_to_table_data);

        table_path = new_path_to_table_data;
        file_checker.setPath(table_path + "sizes.json");

        for (auto & data_file : data_files)
            data_file.path = table_path + fileName(data_file.path);

        marks_file_path = table_path + DBMS_STORAGE_LOG_MARKS_FILE_NAME;
    }
    renameInMemory(new_table_id);
}

static std::chrono::seconds getLockTimeout(ContextPtr context)
{
    const Settings & settings = context->getSettingsRef();
    Int64 lock_timeout = settings.lock_acquire_timeout.totalSeconds();
    if (settings.max_execution_time.totalSeconds() != 0 && settings.max_execution_time.totalSeconds() < lock_timeout)
        lock_timeout = settings.max_execution_time.totalSeconds();
    return std::chrono::seconds{lock_timeout};
}

void StorageLog::truncate(const ASTPtr &, const StorageMetadataPtr &, ContextPtr context, TableExclusiveLockHolder &)
{
    WriteLock lock{rwlock, getLockTimeout(context)};
    if (!lock)
        throw Exception("Lock timeout exceeded", ErrorCodes::TIMEOUT_EXCEEDED);

    disk->clearDirectory(table_path);

    for (auto & data_file : data_files)
    {
        data_file.marks.clear();
        file_checker.setEmpty(data_file.path);
    }

    if (use_marks_file)
        file_checker.setEmpty(marks_file_path);

    marks_loaded = true;
    num_marks_saved = 0;
}


Pipe StorageLog::read(
    const Names & column_names,
    const StorageSnapshotPtr & storage_snapshot,
    SelectQueryInfo & /*query_info*/,
    ContextPtr context,
    QueryProcessingStage::Enum /*processed_stage*/,
    size_t max_block_size,
    unsigned num_streams)
{
    storage_snapshot->check(column_names);

    auto lock_timeout = getLockTimeout(context);
    loadMarks(lock_timeout);

    ReadLock lock{rwlock, lock_timeout};
    if (!lock)
        throw Exception("Lock timeout exceeded", ErrorCodes::TIMEOUT_EXCEEDED);

<<<<<<< HEAD
    if (file_checker.empty())
        return Pipe(std::make_shared<NullSource>(metadata_snapshot->getSampleBlockForColumns(column_names, getVirtuals(), getStorageID())));

    Pipes pipes;
=======
    if (!num_data_files || !file_checker.getFileSize(data_files[INDEX_WITH_REAL_ROW_COUNT].path))
        return Pipe(std::make_shared<NullSource>(storage_snapshot->getSampleBlockForColumns(column_names)));

    const Marks & marks_with_real_row_count = data_files[INDEX_WITH_REAL_ROW_COUNT].marks;
    size_t num_marks = marks_with_real_row_count.size();
>>>>>>> df57f8e3

    size_t max_streams = use_marks_file ? num_marks : 1;
    if (num_streams > max_streams)
        num_streams = max_streams;

    auto options = GetColumnsOptions(GetColumnsOptions::All).withSubcolumns();
    auto all_columns = storage_snapshot->getColumnsByNames(options, column_names);
    all_columns = Nested::convertToSubcolumns(all_columns);

    std::vector<size_t> offsets;
    offsets.resize(num_data_files, 0);

    std::vector<size_t> file_sizes;
    file_sizes.resize(num_data_files, 0);
    for (const auto & data_file : data_files)
        file_sizes[data_file.index] = file_checker.getFileSize(data_file.path);

    /// For TinyLog (use_marks_file == false) there is no row limit and we just read
    /// the data files up to their sizes.
    bool limited_by_file_sizes = !use_marks_file;
    size_t row_limit = std::numeric_limits<size_t>::max();

    ReadSettings read_settings = context->getReadSettings();
    Pipes pipes;

    for (size_t stream = 0; stream < num_streams; ++stream)
    {
        if (use_marks_file)
        {
            size_t mark_begin = stream * num_marks / num_streams;
            size_t mark_end = (stream + 1) * num_marks / num_streams;
            size_t start_row = mark_begin ? marks_with_real_row_count[mark_begin - 1].rows : 0;
            size_t end_row = mark_end ? marks_with_real_row_count[mark_end - 1].rows : 0;
            row_limit = end_row - start_row;
            for (const auto & data_file : data_files)
                offsets[data_file.index] = data_file.marks[mark_begin].offset;
        }

        pipes.emplace_back(std::make_shared<LogSource>(
            max_block_size,
            all_columns,
            *this,
            row_limit,
            offsets,
            file_sizes,
            limited_by_file_sizes,
            read_settings));
    }

    /// No need to hold lock while reading because we read fixed range of data that does not change while appending more data.
    return Pipe::unitePipes(std::move(pipes));
}

SinkToStoragePtr StorageLog::write(const ASTPtr & /*query*/, const StorageMetadataPtr & metadata_snapshot, ContextPtr context)
{
    WriteLock lock{rwlock, getLockTimeout(context)};
    if (!lock)
        throw Exception("Lock timeout exceeded", ErrorCodes::TIMEOUT_EXCEEDED);

    return std::make_shared<LogSink>(*this, metadata_snapshot, std::move(lock));
}

CheckResults StorageLog::checkData(const ASTPtr & /* query */, ContextPtr context)
{
    ReadLock lock{rwlock, getLockTimeout(context)};
    if (!lock)
        throw Exception("Lock timeout exceeded", ErrorCodes::TIMEOUT_EXCEEDED);

    return file_checker.check();
}


IStorage::ColumnSizeByName StorageLog::getColumnSizes() const
{
    ReadLock lock{rwlock, std::chrono::seconds(DBMS_DEFAULT_LOCK_ACQUIRE_TIMEOUT_SEC)};
    if (!lock)
        throw Exception("Lock timeout exceeded", ErrorCodes::TIMEOUT_EXCEEDED);

    ColumnSizeByName column_sizes;

    for (const auto & column : getInMemoryMetadata().getColumns().getAllPhysical())
    {
        ISerialization::StreamCallback stream_callback = [&, this] (const ISerialization::SubstreamPath & substream_path)
        {
            String data_file_name = ISerialization::getFileNameForStream(column, substream_path);
            auto it = data_files_by_names.find(data_file_name);
            if (it != data_files_by_names.end())
            {
                const auto & data_file = *it->second;
                column_sizes[column.name].data_compressed += file_checker.getFileSize(data_file.path);
            }
        };

        auto serialization = column.type->getDefaultSerialization();
        serialization->enumerateStreams(stream_callback);
    }

    return column_sizes;
}


BackupEntries StorageLog::backup(const ASTs & partitions, ContextPtr context)
{
    if (!partitions.empty())
        throw Exception(ErrorCodes::NOT_IMPLEMENTED, "Table engine {} doesn't support partitions", getName());

    auto lock_timeout = getLockTimeout(context);
    loadMarks(lock_timeout);

    ReadLock lock{rwlock, lock_timeout};
    if (!lock)
        throw Exception("Lock timeout exceeded", ErrorCodes::TIMEOUT_EXCEEDED);

    if (!num_data_files || !file_checker.getFileSize(data_files[INDEX_WITH_REAL_ROW_COUNT].path))
        return {};

    auto temp_dir_owner = std::make_shared<TemporaryFileOnDisk>(disk, "tmp/backup_");
    auto temp_dir = temp_dir_owner->getPath();
    disk->createDirectories(temp_dir);

    BackupEntries backup_entries;

    /// *.bin
    for (const auto & data_file : data_files)
    {
        /// We make a copy of the data file because it can be changed later in write() or in truncate().
        String data_file_name = fileName(data_file.path);
        String temp_file_path = temp_dir + "/" + data_file_name;
        disk->copy(data_file.path, disk, temp_file_path);
        backup_entries.emplace_back(
            data_file_name,
            std::make_unique<BackupEntryFromImmutableFile>(
                disk, temp_file_path, file_checker.getFileSize(data_file.path), std::nullopt, temp_dir_owner));
    }

    /// __marks.mrk
    if (use_marks_file)
    {
        /// We make a copy of the data file because it can be changed later in write() or in truncate().
        String marks_file_name = fileName(marks_file_path);
        String temp_file_path = temp_dir + "/" + marks_file_name;
        disk->copy(marks_file_path, disk, temp_file_path);
        backup_entries.emplace_back(
            marks_file_name,
            std::make_unique<BackupEntryFromImmutableFile>(
                disk, temp_file_path, file_checker.getFileSize(marks_file_path), std::nullopt, temp_dir_owner));
    }

    /// sizes.json
    String files_info_path = file_checker.getPath();
    backup_entries.emplace_back(fileName(files_info_path), std::make_unique<BackupEntryFromSmallFile>(disk, files_info_path));

    /// columns.txt
    backup_entries.emplace_back(
        "columns.txt", std::make_unique<BackupEntryFromMemory>(getInMemoryMetadata().getColumns().getAllPhysical().toString()));

    /// count.txt
    if (use_marks_file)
    {
        size_t num_rows = data_files[INDEX_WITH_REAL_ROW_COUNT].marks.empty() ? 0 : data_files[INDEX_WITH_REAL_ROW_COUNT].marks.back().rows;
        backup_entries.emplace_back("count.txt", std::make_unique<BackupEntryFromMemory>(toString(num_rows)));
    }

    return backup_entries;
}

RestoreDataTasks StorageLog::restoreFromBackup(const BackupPtr & backup, const String & data_path_in_backup, const ASTs & partitions, ContextMutablePtr context)
{
    if (!partitions.empty())
        throw Exception(ErrorCodes::NOT_IMPLEMENTED, "Table engine {} doesn't support partitions", getName());

    auto restore_task = [this, backup, data_path_in_backup, context]()
    {
        auto lock_timeout = getLockTimeout(context);
        WriteLock lock{rwlock, lock_timeout};
        if (!lock)
            throw Exception("Lock timeout exceeded", ErrorCodes::TIMEOUT_EXCEEDED);

        if (!num_data_files)
            return;

        /// Load the marks if not loaded yet. We have to do that now because we're going to update these marks.
        loadMarks(lock);

        /// If there were no files, save zero file sizes to be able to rollback in case of error.
        saveFileSizes(lock);

        try
        {
            /// Append data files.
            for (const auto & data_file : data_files)
            {
                String file_path_in_backup = data_path_in_backup + fileName(data_file.path);
                auto backup_entry = backup->readFile(file_path_in_backup);
                auto in = backup_entry->getReadBuffer();
                auto out = disk->writeFile(data_file.path, max_compress_block_size, WriteMode::Append);
                copyData(*in, *out);
            }

            if (use_marks_file)
            {
                /// Append marks.
                size_t num_extra_marks = 0;
                String file_path_in_backup = data_path_in_backup + fileName(marks_file_path);
                size_t file_size = backup->getFileSize(file_path_in_backup);
                if (file_size % (num_data_files * sizeof(Mark)) != 0)
                    throw Exception("Size of marks file is inconsistent", ErrorCodes::SIZES_OF_MARKS_FILES_ARE_INCONSISTENT);

                num_extra_marks = file_size / (num_data_files * sizeof(Mark));

                size_t num_marks = data_files[0].marks.size();
                for (auto & data_file : data_files)
                    data_file.marks.reserve(num_marks + num_extra_marks);

                std::vector<size_t> old_data_sizes;
                std::vector<size_t> old_num_rows;
                old_data_sizes.resize(num_data_files);
                old_num_rows.resize(num_data_files);
                for (size_t i = 0; i != num_data_files; ++i)
                {
                    old_data_sizes[i] = file_checker.getFileSize(data_files[i].path);
                    old_num_rows[i] = num_marks ? data_files[i].marks[num_marks - 1].rows : 0;
                }

                auto backup_entry = backup->readFile(file_path_in_backup);
                auto marks_rb = backup_entry->getReadBuffer();

                for (size_t i = 0; i != num_extra_marks; ++i)
                {
                    for (size_t j = 0; j != num_data_files; ++j)
                    {
                        Mark mark;
                        mark.read(*marks_rb);
                        mark.rows += old_num_rows[j];     /// Adjust the number of rows.
                        mark.offset += old_data_sizes[j]; /// Adjust the offset.
                        data_files[j].marks.push_back(mark);
                    }
                }
            }

            /// Finish writing.
            saveMarks(lock);
            saveFileSizes(lock);
        }
        catch (...)
        {
            /// Rollback partial writes.
            file_checker.repair();
            removeUnsavedMarks(lock);
            throw;
        }

    };
    return {restore_task};
}


void registerStorageLog(StorageFactory & factory)
{
    StorageFactory::StorageFeatures features{
        .supports_settings = true
    };

    auto create_fn = [](const StorageFactory::Arguments & args)
    {
        if (!args.engine_args.empty())
            throw Exception(
                "Engine " + args.engine_name + " doesn't support any arguments (" + toString(args.engine_args.size()) + " given)",
                ErrorCodes::NUMBER_OF_ARGUMENTS_DOESNT_MATCH);

        String disk_name = getDiskName(*args.storage_def);
        DiskPtr disk = args.getContext()->getDisk(disk_name);

        return StorageLog::create(
            args.engine_name,
            disk,
            args.relative_data_path,
            args.table_id,
            args.columns,
            args.constraints,
            args.comment,
            args.attach,
            args.getContext()->getSettings().max_compress_block_size);
    };

    factory.registerStorage("Log", create_fn, features);
    factory.registerStorage("TinyLog", create_fn, features);
}

}<|MERGE_RESOLUTION|>--- conflicted
+++ resolved
@@ -22,12 +22,7 @@
 #include "StorageLogSettings.h"
 #include <Processors/Sources/NullSource.h>
 #include <Processors/Sources/SourceWithProgress.h>
-<<<<<<< HEAD
-#include <Processors/Sources/NullSource.h>
-#include <Processors/Pipe.h>
-=======
 #include <QueryPipeline/Pipe.h>
->>>>>>> df57f8e3
 #include <Processors/Sinks/SinkToStorage.h>
 
 #include <Backups/BackupEntryFromImmutableFile.h>
@@ -147,12 +142,6 @@
 
 Chunk LogSource::generate()
 {
-<<<<<<< HEAD
-    Block res;
-
-    if (rows_read == rows_limit)
-        return {};
-=======
     if (isFinished())
     {
         /// Close the files (before destroying the object).
@@ -161,7 +150,6 @@
         streams.clear();
         return {};
     }
->>>>>>> df57f8e3
 
     /// How many rows to read for the next block.
     size_t max_rows_to_read = std::min(block_size, rows_limit - rows_read);
@@ -221,19 +209,10 @@
 
             String data_file_name = ISerialization::getFileNameForStream(name_and_type, path);
 
-<<<<<<< HEAD
-            UInt64 offset = 0;
-            if (!stream_for_prefix && mark_number)
-            {
-                std::lock_guard marks_lock(file_it->second.marks_mutex);
-                offset = file_it->second.marks[mark_number].offset;
-            }
-=======
             const auto & data_file_it = storage.data_files_by_names.find(data_file_name);
             if (data_file_it == storage.data_files_by_names.end())
                 throw Exception("Logical error: no information about file " + data_file_name + " in StorageLog", ErrorCodes::LOGICAL_ERROR);
             const auto & data_file = *data_file_it->second;
->>>>>>> df57f8e3
 
             size_t offset = stream_for_prefix ? 0 : offsets[data_file.index];
             size_t file_size = file_sizes[data_file.index];
@@ -528,14 +507,6 @@
     readIntBinary(offset, in);
 }
 
-<<<<<<< HEAD
-        size_t column_index = mark.first;
-
-        auto & file = storage.files[storage.column_names_by_idx[column_index]];
-        std::lock_guard marks_lock(file.marks_mutex);
-        file.marks.push_back(mark.second);
-    }
-=======
 
 namespace
 {
@@ -547,7 +518,6 @@
     /// So for Array data type, first stream is array sizes; and number of array sizes is the number of arrays.
     /// Thus we assume we can always get the real number of rows from the first column.
     constexpr size_t INDEX_WITH_REAL_ROW_COUNT = 0;
->>>>>>> df57f8e3
 }
 
 
@@ -811,18 +781,11 @@
     if (!lock)
         throw Exception("Lock timeout exceeded", ErrorCodes::TIMEOUT_EXCEEDED);
 
-<<<<<<< HEAD
-    if (file_checker.empty())
-        return Pipe(std::make_shared<NullSource>(metadata_snapshot->getSampleBlockForColumns(column_names, getVirtuals(), getStorageID())));
-
-    Pipes pipes;
-=======
     if (!num_data_files || !file_checker.getFileSize(data_files[INDEX_WITH_REAL_ROW_COUNT].path))
         return Pipe(std::make_shared<NullSource>(storage_snapshot->getSampleBlockForColumns(column_names)));
 
     const Marks & marks_with_real_row_count = data_files[INDEX_WITH_REAL_ROW_COUNT].marks;
     size_t num_marks = marks_with_real_row_count.size();
->>>>>>> df57f8e3
 
     size_t max_streams = use_marks_file ? num_marks : 1;
     if (num_streams > max_streams)
