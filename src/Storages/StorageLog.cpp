#include <Storages/StorageLog.h>
#include <Storages/StorageFactory.h>
#include <Storages/StorageLogSettings.h>

#include <Columns/IColumn.h>
#include <Common/Exception.h>
#include <Common/assert_cast.h>
#include <Core/Settings.h>

#include <Interpreters/evaluateConstantExpression.h>

#include <Parsers/ASTCheckQuery.h>

#include <Compression/CompressedReadBuffer.h>
#include <Compression/CompressedWriteBuffer.h>
#include <Compression/CompressionFactory.h>
#include <IO/LimitReadBuffer.h>
#include <IO/ReadBufferFromFileBase.h>
#include <IO/ReadHelpers.h>
#include <IO/WriteBufferFromFileBase.h>
#include <IO/WriteHelpers.h>
#include <IO/copyData.h>

#include <DataTypes/NestedUtils.h>

#include <Interpreters/Context.h>
#include <Processors/Sources/NullSource.h>
#include <Processors/ISource.h>
#include <QueryPipeline/Pipe.h>
#include <Processors/Sinks/SinkToStorage.h>

#include <Backups/BackupEntriesCollector.h>
#include <Backups/BackupEntryFromAppendOnlyFile.h>
#include <Backups/BackupEntryFromMemory.h>
#include <Backups/BackupEntryFromSmallFile.h>
#include <Backups/BackupEntryWrappedWith.h>
#include <Backups/IBackup.h>
#include <Backups/RestorerFromBackup.h>

#include <Disks/TemporaryFileOnDisk.h>
#include <Disks/IDiskTransaction.h>

#include <cassert>
#include <chrono>

#include <boost/range/adaptor/map.hpp>


#define DBMS_STORAGE_LOG_DATA_FILE_EXTENSION ".bin"
#define DBMS_STORAGE_LOG_MARKS_FILE_NAME "__marks.mrk"


namespace DB
{
namespace Setting
{
    extern const SettingsSeconds lock_acquire_timeout;
    extern const SettingsUInt64 max_compress_block_size;
    extern const SettingsSeconds max_execution_time;
}

namespace ErrorCodes
{
    extern const int TIMEOUT_EXCEEDED;
    extern const int LOGICAL_ERROR;
    extern const int DUPLICATE_COLUMN;
    extern const int SIZES_OF_MARKS_FILES_ARE_INCONSISTENT;
    extern const int NUMBER_OF_ARGUMENTS_DOESNT_MATCH;
    extern const int INCORRECT_FILE_NAME;
    extern const int CANNOT_RESTORE_TABLE;
    extern const int NOT_IMPLEMENTED;
    extern const int ILLEGAL_COLUMN;
}

/// NOTE: The lock `StorageLog::rwlock` is NOT kept locked while reading,
/// because we read ranges of data that do not change.
class LogSource final : public ISource
{
public:
    static Block getHeader(const NamesAndTypesList & columns)
    {
        Block res;

        for (const auto & name_type : columns)
            res.insert({ name_type.type->createColumn(), name_type.type, name_type.name });

        return res;
    }

    LogSource(
        size_t block_size_,
        const NamesAndTypesList & columns_,
        const StorageLog & storage_,
        size_t rows_limit_,
        const std::vector<size_t> & offsets_,
        const std::vector<size_t> & file_sizes_,
        bool limited_by_file_sizes_,
        ReadSettings read_settings_)
        : ISource(std::make_shared<const Block>(getHeader(columns_)))
        , block_size(block_size_)
        , columns(columns_)
        , storage(storage_)
        , rows_limit(rows_limit_)
        , offsets(offsets_)
        , file_sizes(file_sizes_)
        , limited_by_file_sizes(limited_by_file_sizes_)
        , read_settings(std::move(read_settings_))
    {
    }

    String getName() const override { return "Log"; }

protected:
    Chunk generate() override;

private:
    NameAndTypePair getColumnOnDisk(const NameAndTypePair & column) const;

    const size_t block_size;
    const NamesAndTypesList columns;
    const StorageLog & storage;
    const size_t rows_limit;      /// The maximum number of rows that can be read
    size_t rows_read = 0;
    bool is_finished = false;
    const std::vector<size_t> offsets;
    const std::vector<size_t> file_sizes;
    const bool limited_by_file_sizes;
    const ReadSettings read_settings;

    struct Stream
    {
        Stream(const DiskPtr & disk, const String & data_path, size_t offset, size_t file_size, bool limited_by_file_size, ReadSettings read_settings_)
        {
            plain = disk->readFile(data_path, read_settings_.adjustBufferSize(file_size));

            if (offset)
                plain->seek(offset, SEEK_SET);

            if (limited_by_file_size)
            {
                limited.emplace(*plain, LimitReadBuffer::Settings{.read_no_more = file_size - offset});
                compressed.emplace(*limited);
            }
            else
                compressed.emplace(*plain);
        }

        std::unique_ptr<ReadBufferFromFileBase> plain;
        std::optional<LimitReadBuffer> limited;
        std::optional<CompressedReadBuffer> compressed;
    };

    using FileStreams = std::map<String, Stream>;
    FileStreams streams;

    using DeserializeState = ISerialization::DeserializeBinaryBulkStatePtr;
    using DeserializeStates = std::map<String, DeserializeState>;
    DeserializeStates deserialize_states;

    void readPrefix(const NameAndTypePair & name_and_type, ISerialization::SubstreamsCache & cache, ISerialization::SubstreamsDeserializeStatesCache & deserialize_state_cache);
    void readData(const NameAndTypePair & name_and_type, ColumnPtr & column, size_t max_rows_to_read, ISerialization::SubstreamsCache & cache);
    bool isFinished();
};

NameAndTypePair LogSource::getColumnOnDisk(const NameAndTypePair & column) const
{
    const auto & storage_columns = storage.columns_with_collected_nested;

    /// A special case when we read subcolumn of shared offsets of Nested.
    /// E.g. instead of requested column "n.arr1.size0" we must read column "n.size0" from disk.
    auto name_in_storage = column.getNameInStorage();
    if (column.getSubcolumnName() == "size0" && Nested::isSubcolumnOfNested(name_in_storage, storage_columns))
    {
        auto nested_name_in_storage = Nested::splitName(name_in_storage).first;
        auto new_name = Nested::concatenateName(nested_name_in_storage, column.getSubcolumnName());
        return storage_columns.getColumnOrSubcolumn(GetColumnsOptions::All, new_name);
    }

    return column;
}

Chunk LogSource::generate()
{
    if (isFinished())
    {
        /// Close the files (before destroying the object).
        /// When many sources are created, but simultaneously reading only a few of them,
        /// buffers don't waste memory.
        streams.clear();
        return {};
    }

    /// How many rows to read for the next block.
    size_t max_rows_to_read = std::min(block_size, rows_limit - rows_read);
    std::unordered_map<String, ISerialization::SubstreamsCache> caches;
    std::unordered_map<String, ISerialization::SubstreamsDeserializeStatesCache> deserialize_states_caches;
    Block res;

    /// First, read prefixes for all columns/subcolumns.
    for (const auto & name_and_type : columns)
    {
        auto name_and_type_on_disk = getColumnOnDisk(name_and_type);
        readPrefix(name_and_type_on_disk, caches[name_and_type_on_disk.getNameInStorage()], deserialize_states_caches[name_and_type_on_disk.getNameInStorage()]);
    }

    /// Second, read the data of all columns/subcolumns.
    for (const auto & name_type : columns)
    {
        ColumnPtr column;
        auto name_type_on_disk = getColumnOnDisk(name_type);

        try
        {
            column = name_type_on_disk.type->createColumn();
            readData(name_type_on_disk, column, max_rows_to_read, caches[name_type_on_disk.getNameInStorage()]);
        }
        catch (Exception & e)
        {
            e.addMessage("while reading column " + name_type_on_disk.name + " at " + fullPath(storage.disk, storage.table_path));
            throw;
        }

        if (!column->empty())
            res.insert(ColumnWithTypeAndName(column, name_type_on_disk.type, name_type_on_disk.name));
    }

    if (!res.empty())
        rows_read += res.rows();

    if (res.empty())
        is_finished = true;

    if (isFinished())
    {
        /// Close the files (before destroying the object).
        /// When many sources are created, but simultaneously reading only a few of them,
        /// buffers don't waste memory.
        streams.clear();
    }

    UInt64 num_rows = res.rows();
    return Chunk(res.getColumns(), num_rows);
}

void LogSource::readPrefix(const NameAndTypePair & name_and_type, ISerialization::SubstreamsCache & cache, ISerialization::SubstreamsDeserializeStatesCache & deserialize_state_cache)
{
    if (deserialize_states.contains(name_and_type.name))
        return;

    auto serialization = IDataType::getSerialization(name_and_type);

    ISerialization::DeserializeBinaryBulkSettings settings;
    settings.getter = [&](const ISerialization::SubstreamPath & path) -> ReadBuffer *
    {
        if (cache.contains(ISerialization::getSubcolumnNameForStream(path)))
            return nullptr;

        String data_file_name = ISerialization::getFileNameForStream(name_and_type, path, {});

        const auto & data_file_it = storage.data_files_by_names.find(data_file_name);
        if (data_file_it == storage.data_files_by_names.end())
            throw Exception(ErrorCodes::LOGICAL_ERROR, "No information about file {} in StorageLog", data_file_name);
        const auto & data_file = *data_file_it->second;

        size_t offset = 0;
        size_t file_size = file_sizes[data_file.index];

        auto it = streams.try_emplace(data_file_name, storage.disk, data_file.path, offset, file_size, limited_by_file_sizes, read_settings).first;
        return &it->second.compressed.value();
    };

    serialization->deserializeBinaryBulkStatePrefix(settings, deserialize_states[name_and_type.name], &deserialize_state_cache);
}

void LogSource::readData(const NameAndTypePair & name_and_type, ColumnPtr & column,
    size_t max_rows_to_read, ISerialization::SubstreamsCache & cache)
{
    ISerialization::DeserializeBinaryBulkSettings settings; /// TODO Use avg_value_size_hint.
    const auto & [name, type] = name_and_type;
    auto serialization = IDataType::getSerialization(name_and_type);

    settings.getter = [&] (const ISerialization::SubstreamPath & path) -> ReadBuffer *
    {
        if (cache.contains(ISerialization::getSubcolumnNameForStream(path)))
            return nullptr;

<<<<<<< HEAD
        String data_file_name = ISerialization::getFileNameForStream(name_and_type, path, {});
=======
            String data_file_name = ISerialization::getFileNameForStream(name_and_type, path);
>>>>>>> b473a7a1

        const auto & data_file_it = storage.data_files_by_names.find(data_file_name);
        if (data_file_it == storage.data_files_by_names.end())
            throw Exception(ErrorCodes::LOGICAL_ERROR, "No information about file {} in StorageLog", data_file_name);
        const auto & data_file = *data_file_it->second;

        size_t offset = offsets[data_file.index];
        size_t file_size = file_sizes[data_file.index];

        auto it = streams.try_emplace(data_file_name, storage.disk, data_file.path, offset, file_size, limited_by_file_sizes, read_settings).first;
        return &it->second.compressed.value();
    };

    serialization->deserializeBinaryBulkWithMultipleStreams(column, 0, max_rows_to_read, settings, deserialize_states[name], &cache);
    if (column->getDataType() != name_and_type.type->getColumnType())
        throw Exception(
            ErrorCodes::LOGICAL_ERROR,
            "Unexpected return type when reading column '{}' from {}. Expected {}. Got {}",
            name_and_type.name,
            storage.getStorageID().getFullTableName(),
            name_and_type.type->getColumnType(),
            column->getDataType());
}

bool LogSource::isFinished()
{
    if (is_finished)
        return true;

    /// Check for row limit.
    if (rows_read == rows_limit)
    {
        is_finished = true;
        return true;
    }

    if (limited_by_file_sizes)
    {
        /// Check for EOF.
        if (!streams.empty() && streams.begin()->second.compressed->eof())
        {
            is_finished = true;
            return true;
        }
    }

    return false;
}


/// NOTE: The lock `StorageLog::rwlock` is kept locked in exclusive mode while writing.
class LogSink final : public SinkToStorage
{
public:
    using WriteLock = std::unique_lock<std::shared_timed_mutex>;

    explicit LogSink(
        StorageLog & storage_, const StorageMetadataPtr & metadata_snapshot_, WriteLock && lock_)
        : SinkToStorage(std::make_shared<const Block>(metadata_snapshot_->getSampleBlock()))
        , storage(storage_)
        , metadata_snapshot(metadata_snapshot_)
        , storage_snapshot(std::make_shared<StorageSnapshot>(storage, metadata_snapshot))
        , lock(std::move(lock_))
    {
        if (!lock)
            throw Exception(ErrorCodes::TIMEOUT_EXCEEDED, "Lock timeout exceeded");

        /// Ensure that marks are loaded because we're going to update them.
        storage.loadMarks(lock);

        /// If there were no files, save zero file sizes to be able to rollback in case of error.
        storage.saveFileSizes(lock);
    }

    String getName() const override { return "LogSink"; }

    ~LogSink() override
    {
        try
        {
            if (!done)
            {
                /// Rollback partial writes.

                /// No more writing.
                for (auto & [_, stream] : streams)
                {
                    stream.cancel();
                }
                streams.clear();

                /// Truncate files to the older sizes.
                storage.file_checker.repair();

                /// Remove excessive marks.
                storage.removeUnsavedMarks(lock);
            }
        }
        catch (...)
        {
            tryLogCurrentException(__PRETTY_FUNCTION__);
        }
    }

    void consume(Chunk & chunk) override;
    void onFinish() override;

private:
    StorageLog & storage;
    StorageMetadataPtr metadata_snapshot;
    StorageSnapshotPtr storage_snapshot;
    WriteLock lock;
    bool done = false;

    struct Stream
    {
        Stream(const DiskPtr & disk, const String & data_path, size_t initial_data_size, CompressionCodecPtr codec, size_t max_compress_block_size) :
            plain(disk->writeFile(data_path, max_compress_block_size, WriteMode::Append)),
            compressed(*plain, std::move(codec), max_compress_block_size),
            plain_offset(initial_data_size)
        {
        }

        std::unique_ptr<WriteBuffer> plain;
        CompressedWriteBuffer compressed;

        /// How many bytes were in the file at the time the Stream was created.
        size_t plain_offset;

        /// Used to not write shared offsets of columns for nested structures multiple times.
        bool written = false;

        void finalize()
        {
            compressed.next();
            compressed.finalize();

            plain->next();
            plain->finalize();
        }

        void cancel()
        {
            compressed.cancel();
            plain->cancel();
        }
    };

    using FileStreams = std::map<String, Stream>;
    FileStreams streams;

    using SerializeState = ISerialization::SerializeBinaryBulkStatePtr;
    using SerializeStates = std::map<String, SerializeState>;
    SerializeStates serialize_states;

    ISerialization::OutputStreamGetter createStreamGetter(const NameAndTypePair & name_and_type);

    CompressionCodecPtr getCodecOrDefault(const String & column_name, CompressionCodecPtr default_codec) const;
    CompressionCodecPtr getCodecOrDefault(const String & column_name) const;

    void writeData(const NameAndTypePair & name_and_type, const IColumn & column);
};


void LogSink::consume(Chunk & chunk)
{
    auto block = getHeader().cloneWithColumns(chunk.getColumns());
    metadata_snapshot->check(block, true);

    for (auto & stream : streams | boost::adaptors::map_values)
        stream.written = false;

    for (size_t i = 0; i < block.columns(); ++i)
    {
        const ColumnWithTypeAndName & column = block.safeGetByPosition(i);
        writeData(NameAndTypePair(column.name, column.type), *column.column);
    }
}


void LogSink::onFinish()
{
    if (done)
        return;

    for (auto & stream : streams | boost::adaptors::map_values)
        stream.written = false;

    ISerialization::SerializeBinaryBulkSettings settings;
    for (const auto & column : getHeader())
    {
        auto it = serialize_states.find(column.name);
        if (it != serialize_states.end())
        {
            settings.getter = createStreamGetter(NameAndTypePair(column.name, column.type));
            auto serialization = column.type->getDefaultSerialization();
            serialization->serializeBinaryBulkStateSuffix(settings, it->second);
        }
    }

    /// Finish write.
    for (auto & stream : streams | boost::adaptors::map_values)
        stream.finalize();
    streams.clear();

    storage.saveMarks(lock);
    storage.saveFileSizes(lock);
    storage.updateTotalRows(lock);

    done = true;

    /// unlock should be done from the same thread as lock, and dtor may be
    /// called from different thread, so it should be done here (at least in
    /// case of no exceptions occurred)
    lock.unlock();
}


ISerialization::OutputStreamGetter LogSink::createStreamGetter(const NameAndTypePair & name_and_type)
{
    return [&] (const ISerialization::SubstreamPath & path) -> WriteBuffer *
    {
        String data_file_name = ISerialization::getFileNameForStream(name_and_type, path);
        auto it = streams.find(data_file_name);
        if (it == streams.end())
            throw Exception(ErrorCodes::LOGICAL_ERROR, "Stream was not created when writing data in LogSink");

        Stream & stream = it->second;
        if (stream.written)
            return nullptr;

        return &stream.compressed;
    };
}


CompressionCodecPtr LogSink::getCodecOrDefault(const String & column_name, CompressionCodecPtr default_codec) const
{
    auto get_codec_or_default = [&default_codec](const auto & column_desc)
    {
        return column_desc.codec
            ? CompressionCodecFactory::instance().get(column_desc.codec, column_desc.type, default_codec)
            : default_codec;
    };

    const auto & columns = metadata_snapshot->getColumns();
    if (const auto * column_desc = columns.tryGet(column_name))
        return get_codec_or_default(*column_desc);

    const auto & virtual_columns = storage.getVirtualsPtr();
    if (const auto * virtual_desc = virtual_columns->tryGetDescription(column_name))
        return get_codec_or_default(*virtual_desc);

    throw Exception(ErrorCodes::LOGICAL_ERROR, "Unexpected column name: {}", column_name);
}

CompressionCodecPtr LogSink::getCodecOrDefault(const String & column_name) const
{
    return getCodecOrDefault(column_name, CompressionCodecFactory::instance().getDefaultCodec());
}


void LogSink::writeData(const NameAndTypePair & name_and_type, const IColumn & column)
{
    ISerialization::SerializeBinaryBulkSettings settings;
    const auto & [name, type] = name_and_type;
    auto serialization = type->getDefaultSerialization();

    serialization->enumerateStreams([&] (const ISerialization::SubstreamPath & path)
    {
        String data_file_name = ISerialization::getFileNameForStream(name_and_type, path);
        auto it = streams.find(data_file_name);
        if (it == streams.end())
        {
            const auto & data_file_it = storage.data_files_by_names.find(data_file_name);
            if (data_file_it == storage.data_files_by_names.end())
                throw Exception(ErrorCodes::LOGICAL_ERROR, "No information about file {} in StorageLog", data_file_name);

            const auto & data_file = *data_file_it->second;
            auto compression = getCodecOrDefault(name_and_type.name);

            it = streams.try_emplace(data_file.name, storage.disk, data_file.path,
                                     storage.file_checker.getFileSize(data_file.path),
                                     compression, storage.max_compress_block_size).first;
        }

        auto & stream = it->second;
        if (stream.written)
            return;
    });

    settings.getter = createStreamGetter(name_and_type);

    if (!serialize_states.contains(name))
         serialization->serializeBinaryBulkStatePrefix(column, settings, serialize_states[name]);

    if (storage.use_marks_file)
    {
        serialization->enumerateStreams([&] (const ISerialization::SubstreamPath & path)
        {
            String data_file_name = ISerialization::getFileNameForStream(name_and_type, path);
            const auto & stream = streams.at(data_file_name);
            if (stream.written)
                return;

            auto & data_file = *storage.data_files_by_names.at(data_file_name);
            auto & marks = data_file.marks;
            size_t prev_num_rows = marks.empty() ? 0 : marks.back().rows;
            auto & mark = marks.emplace_back();
            mark.rows = prev_num_rows + column.size();
            mark.offset = stream.plain_offset + stream.plain->count();
        });
    }

    serialization->serializeBinaryBulkWithMultipleStreams(column, 0, 0, settings, serialize_states[name]);

    serialization->enumerateStreams([&] (const ISerialization::SubstreamPath & path)
    {
        String data_file_name = ISerialization::getFileNameForStream(name_and_type, path);
        auto & stream = streams.at(data_file_name);
        if (stream.written)
            return;

        stream.written = true;
        stream.compressed.next();
    });
}


void StorageLog::Mark::write(WriteBuffer & out) const
{
    writeBinaryLittleEndian(rows, out);
    writeBinaryLittleEndian(offset, out);
}


void StorageLog::Mark::read(ReadBuffer & in)
{
    readBinaryLittleEndian(rows, in);
    readBinaryLittleEndian(offset, in);
}


namespace
{
    /// NOTE: We extract the number of rows from the marks.
    /// For normal columns, the number of rows in the block is specified in the marks.
    /// For array columns and nested structures, there are more than one group of marks that correspond to different files
    ///  - for elements (file name.bin) - the total number of array elements in the block is specified,
    ///  - for array sizes (file name.size0.bin) - the number of rows (the whole arrays themselves) in the block is specified.
    /// So for Array data type, first stream is array sizes; and number of array sizes is the number of arrays.
    /// Thus we assume we can always get the real number of rows from the first column.
    constexpr size_t INDEX_WITH_REAL_ROW_COUNT = 0;

    void checkSupportedDataTypes(const ColumnsDescription & columns, const String & storage_name)
    {
        for (const auto & column : columns.getAll())
        {
            auto callback = [&](const IDataType & type)
            {
                /// Variant type requires writing prefix in the discriminators stream. In Log engine
                /// we write prefix before each insert but read it only once before reading the whole file.
                /// To support such cases we need to reimplement serialization/deserialization in the Log engine.
                if (isVariant(type))
                    throw Exception(ErrorCodes::ILLEGAL_COLUMN, "Engine {} doesn't support Variant data type", storage_name);
            };
            callback(*column.type);
            column.type->forEachChild(callback);
        }
    }
}


StorageLog::~StorageLog() = default;

StorageLog::StorageLog(
    const String & engine_name_,
    DiskPtr disk_,
    const String & relative_path_,
    const StorageID & table_id_,
    const ColumnsDescription & columns_,
    const ConstraintsDescription & constraints_,
    const String & comment,
    LoadingStrictnessLevel mode,
    ContextMutablePtr context_)
    : IStorage(table_id_)
    , WithMutableContext(context_)
    , engine_name(engine_name_)
    , disk(std::move(disk_))
    , table_path(relative_path_)
    , use_marks_file(engine_name == "Log")
    , marks_file_path(table_path + DBMS_STORAGE_LOG_MARKS_FILE_NAME)
    , file_checker(disk, table_path + "sizes.json")
    , max_compress_block_size(context_->getSettingsRef()[Setting::max_compress_block_size])
{
    checkSupportedDataTypes(columns_, getName());
    StorageInMemoryMetadata storage_metadata;
    storage_metadata.setColumns(columns_);
    storage_metadata.setConstraints(constraints_);
    storage_metadata.setComment(comment);
    setInMemoryMetadata(storage_metadata);

    if (relative_path_.empty())
        throw Exception(ErrorCodes::INCORRECT_FILE_NAME, "Storage {} requires data path", getName());

    /// Enumerate data files.
    for (const auto & column : storage_metadata.getColumns().getAllPhysical())
        addDataFiles(column);

    /// Ensure the file checker is initialized.
    if (file_checker.empty())
    {
        for (const auto & data_file : data_files)
            file_checker.setEmpty(data_file.path);
        if (use_marks_file)
            file_checker.setEmpty(marks_file_path);
    }

    if (mode < LoadingStrictnessLevel::ATTACH)
    {
        /// create directories if they do not exist
        disk->createDirectories(table_path);
    }
    else
    {
        try
        {
            file_checker.repair();
        }
        catch (...)
        {
            tryLogCurrentException(__PRETTY_FUNCTION__);
        }
    }

    columns_with_collected_nested = ColumnsDescription{Nested::collect(columns_.getAll())};
    total_bytes = file_checker.getTotalSize();
}


void StorageLog::addDataFiles(const NameAndTypePair & column)
{
    if (data_files_by_names.contains(column.name))
        throw Exception(ErrorCodes::DUPLICATE_COLUMN, "Duplicate column with name {} in constructor of StorageLog.",
            column.name);

    ISerialization::StreamCallback stream_callback = [&] (const ISerialization::SubstreamPath & substream_path)
    {
        String data_file_name = ISerialization::getFileNameForStream(column, substream_path);
        if (!data_files_by_names.contains(data_file_name))
        {
            DataFile & data_file = data_files.emplace_back();
            data_file.name = data_file_name;
            data_file.path = table_path + data_file_name + DBMS_STORAGE_LOG_DATA_FILE_EXTENSION;
            data_file.index = num_data_files++;
            data_files_by_names.emplace(data_file_name, nullptr);
        }
    };

    column.type->getDefaultSerialization()->enumerateStreams(stream_callback);

    for (auto & data_file : data_files)
        data_files_by_names[data_file.name] = &data_file;
}


void StorageLog::loadMarks(std::chrono::seconds lock_timeout)
{
    if (!use_marks_file || marks_loaded)
        return;

    /// We load marks with an exclusive lock (i.e. the write lock) because we don't want
    /// a data race between two threads trying to load marks simultaneously.
    WriteLock lock{rwlock, lock_timeout};
    if (!lock)
        throw Exception(ErrorCodes::TIMEOUT_EXCEEDED, "Lock timeout exceeded");

    loadMarks(lock);
}

void StorageLog::loadMarks(const WriteLock & lock /* already locked exclusively */)
{
    if (!use_marks_file || marks_loaded)
        return;

    size_t num_marks = 0;
    if (disk->existsFile(marks_file_path))
    {
        size_t file_size = disk->getFileSize(marks_file_path);
        if (file_size % (num_data_files * sizeof(Mark)) != 0)
            throw Exception(ErrorCodes::SIZES_OF_MARKS_FILES_ARE_INCONSISTENT, "Size of marks file is inconsistent");

        num_marks = file_size / (num_data_files * sizeof(Mark));

        for (auto & data_file : data_files)
            data_file.marks.resize(num_marks);

        std::unique_ptr<ReadBuffer> marks_rb = disk->readFile(marks_file_path, getReadSettings().adjustBufferSize(32768));
        for (size_t i = 0; i != num_marks; ++i)
        {
            for (auto & data_file : data_files)
            {
                Mark mark;
                mark.read(*marks_rb);
                data_file.marks[i] = mark;
            }
        }
    }

    marks_loaded = true;
    num_marks_saved = num_marks;

    /// We need marks to calculate the number of rows, and now we have the marks.
    updateTotalRows(lock);
}

void StorageLog::saveMarks(const WriteLock & /* already locked for writing */)
{
    if (!use_marks_file)
        return;

    size_t num_marks = num_data_files ? data_files[0].marks.size() : 0;
    if (num_marks_saved == num_marks)
        return;

    for (const auto & data_file : data_files)
    {
        if (data_file.marks.size() != num_marks)
            throw Exception(ErrorCodes::LOGICAL_ERROR, "Wrong number of marks generated from block. Makes no sense.");
    }

    size_t start = num_marks_saved;
    auto marks_stream = disk->writeFile(marks_file_path, 4096, WriteMode::Append);

    for (size_t i = start; i != num_marks; ++i)
    {
        for (const auto & data_file : data_files)
        {
            const auto & mark = data_file.marks[i];
            mark.write(*marks_stream);
        }
    }

    marks_stream->next();
    marks_stream->finalize();

    num_marks_saved = num_marks;
}


void StorageLog::removeUnsavedMarks(const WriteLock & /* already locked for writing */)
{
    if (!use_marks_file)
        return;

    for (auto & data_file : data_files)
    {
        if (data_file.marks.size() > num_marks_saved)
            data_file.marks.resize(num_marks_saved);
    }
}


void StorageLog::saveFileSizes(const WriteLock & /* already locked for writing */)
{
    for (const auto & data_file : data_files)
        file_checker.update(data_file.path);

    if (use_marks_file)
        file_checker.update(marks_file_path);

    file_checker.save();
    total_bytes = file_checker.getTotalSize();
}


void StorageLog::rename(const String & new_path_to_table_data, const StorageID & new_table_id)
{
    assert(table_path != new_path_to_table_data);
    {
        disk->createDirectories(new_path_to_table_data);
        disk->moveDirectory(table_path, new_path_to_table_data);

        table_path = new_path_to_table_data;
        file_checker.setPath(table_path + "sizes.json");

        for (auto & data_file : data_files)
            data_file.path = table_path + fileName(data_file.path);

        marks_file_path = table_path + DBMS_STORAGE_LOG_MARKS_FILE_NAME;
    }
    renameInMemory(new_table_id);
}

static std::chrono::seconds getLockTimeout(ContextPtr context)
{
    const Settings & settings = context->getSettingsRef();
    Int64 lock_timeout = settings[Setting::lock_acquire_timeout].totalSeconds();
    if (settings[Setting::max_execution_time].totalSeconds() != 0 && settings[Setting::max_execution_time].totalSeconds() < lock_timeout)
        lock_timeout = settings[Setting::max_execution_time].totalSeconds();
    return std::chrono::seconds{lock_timeout};
}

void StorageLog::truncate(const ASTPtr &, const StorageMetadataPtr &, ContextPtr local_context, TableExclusiveLockHolder &)
{
    WriteLock lock{rwlock, getLockTimeout(local_context)};
    if (!lock)
        throw Exception(ErrorCodes::TIMEOUT_EXCEEDED, "Lock timeout exceeded");

    /// We need to remove files here instead of doing truncate because truncate can break hardlinks used by concurrent backups
    auto clear_tx = disk->createTransaction();

    for (auto & data_file : data_files)
        clear_tx->removeFileIfExists(data_file.path);

    if (use_marks_file)
        clear_tx->removeFileIfExists(marks_file_path);

    clear_tx->removeFileIfExists(file_checker.getPath());
    clear_tx->commit();

    for (auto & data_file : data_files)
    {
        data_file.marks.clear();
        file_checker.setEmpty(data_file.path);
    }

    if (use_marks_file)
        file_checker.setEmpty(marks_file_path);

    marks_loaded = true;
    num_marks_saved = 0;
    total_rows = 0;
    total_bytes = 0;
    getContext()->clearMMappedFileCache();
}


Pipe StorageLog::read(
    const Names & column_names,
    const StorageSnapshotPtr & storage_snapshot,
    SelectQueryInfo & /*query_info*/,
    ContextPtr local_context,
    QueryProcessingStage::Enum /*processed_stage*/,
    size_t max_block_size,
    size_t num_streams)
{
    storage_snapshot->check(column_names);

    auto lock_timeout = getLockTimeout(local_context);
    loadMarks(lock_timeout);

    ReadLock lock{rwlock, lock_timeout};
    if (!lock)
        throw Exception(ErrorCodes::TIMEOUT_EXCEEDED, "Lock timeout exceeded");

    if (!num_data_files || !file_checker.getFileSize(data_files[INDEX_WITH_REAL_ROW_COUNT].path))
        return Pipe(std::make_shared<NullSource>(std::make_shared<const Block>(storage_snapshot->getSampleBlockForColumns(column_names))));

    const Marks & marks_with_real_row_count = data_files[INDEX_WITH_REAL_ROW_COUNT].marks;
    size_t num_marks = marks_with_real_row_count.size();

    size_t max_streams = use_marks_file ? num_marks : 1;
    num_streams = std::min(num_streams, max_streams);

    std::vector<size_t> offsets;
    offsets.resize(num_data_files, 0);

    std::vector<size_t> file_sizes;
    file_sizes.resize(num_data_files, 0);
    for (const auto & data_file : data_files)
        file_sizes[data_file.index] = file_checker.getFileSize(data_file.path);

    /// For TinyLog (use_marks_file == false) there is no row limit and we just read
    /// the data files up to their sizes.
    bool limited_by_file_sizes = !use_marks_file;
    size_t row_limit = std::numeric_limits<size_t>::max();

    ReadSettings read_settings = local_context->getReadSettings();
    Pipes pipes;

    /// Converting to subcolumns of Nested is needed for
    /// correct reading of parts of Nested with shared offsets.
    auto options = GetColumnsOptions(GetColumnsOptions::All).withSubcolumns();
    auto all_columns = storage_snapshot->getColumnsByNames(options, column_names);
    all_columns = Nested::convertToSubcolumns(all_columns);

    for (size_t stream = 0; stream < num_streams; ++stream)
    {
        if (use_marks_file)
        {
            size_t mark_begin = stream * num_marks / num_streams;
            size_t mark_end = (stream + 1) * num_marks / num_streams;
            size_t start_row = mark_begin ? marks_with_real_row_count[mark_begin - 1].rows : 0;
            size_t end_row = mark_end ? marks_with_real_row_count[mark_end - 1].rows : 0;
            row_limit = end_row - start_row;
            for (const auto & data_file : data_files)
                offsets[data_file.index] = data_file.marks[mark_begin].offset;
        }

        pipes.emplace_back(std::make_shared<LogSource>(
            max_block_size,
            all_columns,
            *this,
            row_limit,
            offsets,
            file_sizes,
            limited_by_file_sizes,
            read_settings));
    }

    /// No need to hold lock while reading because we read fixed range of data that does not change while appending more data.
    return Pipe::unitePipes(std::move(pipes));
}

SinkToStoragePtr StorageLog::write(const ASTPtr & /*query*/, const StorageMetadataPtr & metadata_snapshot, ContextPtr local_context, bool /*async_insert*/)
{
    WriteLock lock{rwlock, getLockTimeout(local_context)};
    if (!lock)
        throw Exception(ErrorCodes::TIMEOUT_EXCEEDED, "Lock timeout exceeded");

    return std::make_shared<LogSink>(*this, metadata_snapshot, std::move(lock));
}

IStorage::DataValidationTasksPtr StorageLog::getCheckTaskList(
    const std::variant<std::monostate, ASTPtr, String> & check_task_filter, ContextPtr local_context)
{
    if (!std::holds_alternative<std::monostate>(check_task_filter))
        throw Exception(ErrorCodes::NOT_IMPLEMENTED, "CHECK PART/PARTITION are not supported for {}", getName());

    ReadLock lock{rwlock, getLockTimeout(local_context)};
    if (!lock)
        throw Exception(ErrorCodes::TIMEOUT_EXCEEDED, "Lock timeout exceeded");

    return std::make_unique<DataValidationTasks>(file_checker.getDataValidationTasks(), std::move(lock));
}

std::optional<CheckResult> StorageLog::checkDataNext(DataValidationTasksPtr & check_task_list)
{
    return file_checker.checkNextEntry(assert_cast<DataValidationTasks *>(check_task_list.get())->file_checker_tasks);
}

IStorage::ColumnSizeByName StorageLog::getColumnSizes() const
{
    ReadLock lock{rwlock, std::chrono::seconds(DBMS_DEFAULT_LOCK_ACQUIRE_TIMEOUT_SEC)};
    if (!lock)
        throw Exception(ErrorCodes::TIMEOUT_EXCEEDED, "Lock timeout exceeded");

    ColumnSizeByName column_sizes;

    for (const auto & column : getInMemoryMetadata().getColumns().getAllPhysical())
    {
        ISerialization::StreamCallback stream_callback = [&, this] (const ISerialization::SubstreamPath & substream_path)
        {
            String data_file_name = ISerialization::getFileNameForStream(column, substream_path);
            auto it = data_files_by_names.find(data_file_name);
            if (it != data_files_by_names.end())
            {
                const auto & data_file = *it->second;
                column_sizes[column.name].data_compressed += file_checker.getFileSize(data_file.path);
            }
        };

        auto serialization = column.type->getDefaultSerialization();
        serialization->enumerateStreams(stream_callback);
    }

    return column_sizes;
}

void StorageLog::updateTotalRows(const WriteLock &)
{
    if (!use_marks_file || !marks_loaded)
        return;

    if (num_data_files)
        total_rows = data_files[INDEX_WITH_REAL_ROW_COUNT].marks.empty() ? 0 : data_files[INDEX_WITH_REAL_ROW_COUNT].marks.back().rows;
    else
        total_rows = 0;
}

std::optional<UInt64> StorageLog::totalRows(ContextPtr) const
{
    if (use_marks_file && marks_loaded)
        return total_rows;

    if (!total_bytes)
        return 0;

    return {};
}

std::optional<UInt64> StorageLog::totalBytes(ContextPtr) const
{
    return total_bytes;
}

void StorageLog::backupData(BackupEntriesCollector & backup_entries_collector, const String & data_path_in_backup, const std::optional<ASTs> & /* partitions */)
{
    auto lock_timeout = getLockTimeout(backup_entries_collector.getContext());

    loadMarks(lock_timeout);

    ReadLock lock{rwlock, lock_timeout};
    if (!lock)
        throw Exception(ErrorCodes::TIMEOUT_EXCEEDED, "Lock timeout exceeded");

    if (!num_data_files || !file_checker.getFileSize(data_files[INDEX_WITH_REAL_ROW_COUNT].path))
        return;

    fs::path data_path_in_backup_fs = data_path_in_backup;
    auto temp_dir_owner = std::make_shared<TemporaryFileOnDisk>(disk, "tmp/");
    fs::path temp_dir = temp_dir_owner->getRelativePath();
    disk->createDirectories(temp_dir);

    const auto & read_settings = backup_entries_collector.getReadSettings();
    const auto & backup_settings = backup_entries_collector.getBackupSettings();
    bool copy_encrypted = !backup_settings.decrypt_files_from_encrypted_disks;
    bool allow_checksums_from_remote_paths = backup_settings.allow_checksums_from_remote_paths;

    /// *.bin
    for (const auto & data_file : data_files)
    {
        /// We make a copy of the data file because it can be changed later in write() or in truncate().
        String data_file_name = fileName(data_file.path);
        String hardlink_file_path = temp_dir / data_file_name;
        disk->createHardLink(data_file.path, hardlink_file_path);
        BackupEntryPtr backup_entry = std::make_unique<BackupEntryFromAppendOnlyFile>(
            disk, hardlink_file_path, copy_encrypted, file_checker.getFileSize(data_file.path), allow_checksums_from_remote_paths);
        backup_entry = wrapBackupEntryWith(std::move(backup_entry), temp_dir_owner);
        backup_entries_collector.addBackupEntry(data_path_in_backup_fs / data_file_name, std::move(backup_entry));
    }

    /// __marks.mrk
    if (use_marks_file)
    {
        /// We make a copy of the data file because it can be changed later in write() or in truncate().
        String marks_file_name = fileName(marks_file_path);
        String hardlink_file_path = temp_dir / marks_file_name;
        disk->createHardLink(marks_file_path, hardlink_file_path);
        BackupEntryPtr backup_entry = std::make_unique<BackupEntryFromAppendOnlyFile>(
            disk, hardlink_file_path, copy_encrypted, file_checker.getFileSize(marks_file_path), allow_checksums_from_remote_paths);
        backup_entry = wrapBackupEntryWith(std::move(backup_entry), temp_dir_owner);
        backup_entries_collector.addBackupEntry(data_path_in_backup_fs / marks_file_name, std::move(backup_entry));
    }

    /// sizes.json
    String files_info_path = file_checker.getPath();
    backup_entries_collector.addBackupEntry(
        data_path_in_backup_fs / fileName(files_info_path), std::make_unique<BackupEntryFromSmallFile>(disk, files_info_path, read_settings, copy_encrypted));

    /// columns.txt
    backup_entries_collector.addBackupEntry(
        data_path_in_backup_fs / "columns.txt",
        std::make_unique<BackupEntryFromMemory>(getInMemoryMetadata().getColumns().getAllPhysical().toString()));

    /// count.txt
    if (use_marks_file)
    {
        size_t num_rows = data_files[INDEX_WITH_REAL_ROW_COUNT].marks.empty() ? 0 : data_files[INDEX_WITH_REAL_ROW_COUNT].marks.back().rows;
        backup_entries_collector.addBackupEntry(
            data_path_in_backup_fs / "count.txt", std::make_unique<BackupEntryFromMemory>(toString(num_rows)));
    }
}

void StorageLog::restoreDataFromBackup(RestorerFromBackup & restorer, const String & data_path_in_backup, const std::optional<ASTs> & /* partitions */)
{
    auto backup = restorer.getBackup();
    if (!backup->hasFiles(data_path_in_backup))
        return;

    if (!num_data_files)
        return;

    if (!restorer.isNonEmptyTableAllowed() && total_bytes)
        RestorerFromBackup::throwTableIsNotEmpty(getStorageID());

    auto lock_timeout = getLockTimeout(restorer.getContext());
    restorer.addDataRestoreTask(
        [storage = std::static_pointer_cast<StorageLog>(shared_from_this()), backup, data_path_in_backup, lock_timeout]
        { storage->restoreDataImpl(backup, data_path_in_backup, lock_timeout); });
}

void StorageLog::restoreDataImpl(const BackupPtr & backup, const String & data_path_in_backup, std::chrono::seconds lock_timeout)
{
    WriteLock lock{rwlock, lock_timeout};
    if (!lock)
        throw Exception(ErrorCodes::TIMEOUT_EXCEEDED, "Lock timeout exceeded");

    /// Load the marks if not loaded yet. We have to do that now because we're going to update these marks.
    loadMarks(lock);

    /// If there were no files, save zero file sizes to be able to rollback in case of error.
    saveFileSizes(lock);

    try
    {
        fs::path data_path_in_backup_fs = data_path_in_backup;

        /// Append data files.
        for (const auto & data_file : data_files)
        {
            String file_path_in_backup = data_path_in_backup_fs / fileName(data_file.path);
            if (!backup->fileExists(file_path_in_backup))
                throw Exception(ErrorCodes::CANNOT_RESTORE_TABLE, "File {} in backup is required to restore table", file_path_in_backup);

            backup->copyFileToDisk(file_path_in_backup, disk, data_file.path, WriteMode::Append);
        }

        if (use_marks_file)
        {
            /// Append marks.
            size_t num_extra_marks = 0;
            String file_path_in_backup = data_path_in_backup_fs / fileName(marks_file_path);
            if (!backup->fileExists(file_path_in_backup))
                throw Exception(ErrorCodes::CANNOT_RESTORE_TABLE, "File {} in backup is required to restore table", file_path_in_backup);

            size_t file_size = backup->getFileSize(file_path_in_backup);
            if (file_size % (num_data_files * sizeof(Mark)) != 0)
                throw Exception(ErrorCodes::SIZES_OF_MARKS_FILES_ARE_INCONSISTENT, "Size of marks file is inconsistent");

            num_extra_marks = file_size / (num_data_files * sizeof(Mark));

            size_t num_marks = data_files[0].marks.size();
            for (auto & data_file : data_files)
                data_file.marks.reserve(num_marks + num_extra_marks);

            std::vector<size_t> old_data_sizes;
            std::vector<size_t> old_num_rows;
            old_data_sizes.resize(num_data_files);
            old_num_rows.resize(num_data_files);
            for (size_t i = 0; i != num_data_files; ++i)
            {
                old_data_sizes[i] = file_checker.getFileSize(data_files[i].path);
                old_num_rows[i] = num_marks ? data_files[i].marks[num_marks - 1].rows : 0;
            }

            auto marks_rb = backup->readFile(file_path_in_backup);

            for (size_t i = 0; i != num_extra_marks; ++i)
            {
                for (size_t j = 0; j != num_data_files; ++j)
                {
                    Mark mark;
                    mark.read(*marks_rb);
                    mark.rows += old_num_rows[j];     /// Adjust the number of rows.
                    mark.offset += old_data_sizes[j]; /// Adjust the offset.
                    data_files[j].marks.push_back(mark);
                }
            }
        }

        /// Finish writing.
        saveMarks(lock);
        saveFileSizes(lock);
        updateTotalRows(lock);
    }
    catch (...)
    {
        /// Rollback partial writes.
        file_checker.repair();
        removeUnsavedMarks(lock);
        throw;
    }
}

void registerStorageLog(StorageFactory & factory)
{
    StorageFactory::StorageFeatures features{
        .supports_settings = true,
        .has_builtin_setting_fn = StorageLogSettings::hasBuiltin,
    };

    auto create_fn = [](const StorageFactory::Arguments & args)
    {
        if (!args.engine_args.empty())
            throw Exception(ErrorCodes::NUMBER_OF_ARGUMENTS_DOESNT_MATCH, "Engine {} doesn't support any arguments ({} given)",
                args.engine_name, args.engine_args.size());

        String disk_name = getDiskName(*args.storage_def, args.getContext());
        DiskPtr disk = args.getContext()->getDisk(disk_name);

        return std::make_shared<StorageLog>(
            args.engine_name,
            disk,
            args.relative_data_path,
            args.table_id,
            args.columns,
            args.constraints,
            args.comment,
            args.mode,
            args.getContext());
    };

    factory.registerStorage("Log", create_fn, features);
    factory.registerStorage("TinyLog", create_fn, features);
}

}<|MERGE_RESOLUTION|>--- conflicted
+++ resolved
@@ -284,11 +284,7 @@
         if (cache.contains(ISerialization::getSubcolumnNameForStream(path)))
             return nullptr;
 
-<<<<<<< HEAD
-        String data_file_name = ISerialization::getFileNameForStream(name_and_type, path, {});
-=======
-            String data_file_name = ISerialization::getFileNameForStream(name_and_type, path);
->>>>>>> b473a7a1
+        String data_file_name = ISerialization::getFileNameForStream(name_and_type, path);
 
         const auto & data_file_it = storage.data_files_by_names.find(data_file_name);
         if (data_file_it == storage.data_files_by_names.end())
