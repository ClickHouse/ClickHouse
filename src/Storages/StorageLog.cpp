--- conflicted
+++ resolved
@@ -281,11 +281,7 @@
         if (cache.contains(ISerialization::getSubcolumnNameForStream(path)))
             return nullptr;
 
-<<<<<<< HEAD
-        String data_file_name = ISerialization::getFileNameForStream(name_and_type, path, {});
-=======
-            String data_file_name = ISerialization::getFileNameForStream(name_and_type, path);
->>>>>>> 72a35011
+        String data_file_name = ISerialization::getFileNameForStream(name_and_type, path);
 
         const auto & data_file_it = storage.data_files_by_names.find(data_file_name);
         if (data_file_it == storage.data_files_by_names.end())
@@ -299,8 +295,7 @@
         return &it->second.compressed.value();
     };
 
-<<<<<<< HEAD
-    serialization->deserializeBinaryBulkWithMultipleStreams(column, 0, max_rows_to_read, settings, deserialize_states[name], &cache);
+    serialization->deserializeBinaryBulkWithMultipleStreams(column, max_rows_to_read, settings, deserialize_states[name], &cache);
     if (column->getDataType() != name_and_type.type->getColumnType())
         throw Exception(
             ErrorCodes::LOGICAL_ERROR,
@@ -309,16 +304,6 @@
             storage.getStorageID().getFullTableName(),
             name_and_type.type->getColumnType(),
             column->getDataType());
-=======
-    if (!deserialize_states.contains(name))
-    {
-        settings.getter = create_stream_getter(true);
-        serialization->deserializeBinaryBulkStatePrefix(settings, deserialize_states[name], nullptr);
-    }
-
-    settings.getter = create_stream_getter(false);
-    serialization->deserializeBinaryBulkWithMultipleStreams(column, max_rows_to_read, settings, deserialize_states[name], &cache);
->>>>>>> 72a35011
 }
 
 bool LogSource::isFinished()
