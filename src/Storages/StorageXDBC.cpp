--- conflicted
+++ resolved
@@ -61,11 +61,7 @@
     NamesAndTypesList cols;
     for (const String & name : column_names)
     {
-<<<<<<< HEAD
-        auto column_data = getColumn(name);
-=======
         auto column_data = metadata_snapshot->getColumns().getPhysical(name);
->>>>>>> 811d124a
         cols.emplace_back(column_data.name, column_data.type);
     }
     return bridge_helper->getURLParams(cols.toString(), max_block_size);
