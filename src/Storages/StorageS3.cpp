#include <Common/config.h>
#include "IO/ParallelReadBuffer.h"
#include "IO/IOThreadPool.h"
#include "Parsers/ASTCreateQuery.h"

#if USE_AWS_S3

#include <Common/isValidUTF8.h>

#include <Functions/FunctionsConversion.h>

#include <IO/S3Common.h>

#include <Interpreters/ExpressionAnalyzer.h>
#include <Interpreters/TreeRewriter.h>
#include <Interpreters/evaluateConstantExpression.h>
#include <Interpreters/threadPoolCallbackRunner.h>

#include <Parsers/ASTFunction.h>
#include <Parsers/ASTInsertQuery.h>
#include <Parsers/ASTLiteral.h>

#include <Storages/StorageFactory.h>
#include <Storages/StorageS3.h>
#include <Storages/StorageS3Settings.h>
#include <Storages/StorageSnapshot.h>
#include <Storages/PartitionedSink.h>
#include <Storages/VirtualColumnUtils.h>
#include <Storages/getVirtualsForStorage.h>

#include <IO/ReadBufferFromS3.h>
#include <IO/WriteBufferFromS3.h>

#include <Formats/FormatFactory.h>
#include <Formats/ReadSchemaUtils.h>

#include <Processors/Transforms/AddingDefaultsTransform.h>
#include <Processors/Formats/IOutputFormat.h>
#include <Processors/Formats/IInputFormat.h>
#include <QueryPipeline/narrowPipe.h>

#include <QueryPipeline/QueryPipelineBuilder.h>
#include <Processors/Executors/PullingPipelineExecutor.h>

#include <DataTypes/DataTypeString.h>

#include <aws/core/auth/AWSCredentials.h>
#include <aws/s3/S3Client.h>
#include <aws/s3/model/ListObjectsV2Request.h>
#include <aws/s3/model/CopyObjectRequest.h>
#include <aws/s3/model/DeleteObjectsRequest.h>

#include <Common/parseGlobs.h>
#include <Common/quoteString.h>
#include <re2/re2.h>

#include <Processors/ISource.h>
#include <Processors/Sinks/SinkToStorage.h>
#include <QueryPipeline/Pipe.h>
#include <filesystem>

namespace fs = std::filesystem;


static const String PARTITION_ID_WILDCARD = "{_partition_id}";

namespace DB
{

namespace ErrorCodes
{
    extern const int CANNOT_PARSE_TEXT;
    extern const int BAD_ARGUMENTS;
    extern const int NUMBER_OF_ARGUMENTS_DOESNT_MATCH;
    extern const int S3_ERROR;
    extern const int UNEXPECTED_EXPRESSION;
    extern const int DATABASE_ACCESS_DENIED;
    extern const int CANNOT_EXTRACT_TABLE_STRUCTURE;
    extern const int NOT_IMPLEMENTED;
}

class IOutputFormat;
using OutputFormatPtr = std::shared_ptr<IOutputFormat>;

class StorageS3Source::DisclosedGlobIterator::Impl : WithContext
{

public:
    Impl(
        const Aws::S3::S3Client & client_,
        const S3::URI & globbed_uri_,
        ASTPtr & query_,
        const Block & virtual_header_,
        ContextPtr context_)
        : WithContext(context_)
        , client(client_)
        , globbed_uri(globbed_uri_)
        , query(query_)
        , virtual_header(virtual_header_)
    {
        if (globbed_uri.bucket.find_first_of("*?{") != globbed_uri.bucket.npos)
            throw Exception("Expression can not have wildcards inside bucket name", ErrorCodes::UNEXPECTED_EXPRESSION);

        const String key_prefix = globbed_uri.key.substr(0, globbed_uri.key.find_first_of("*?{"));

        /// We don't have to list bucket, because there is no asterisks.
        if (key_prefix.size() == globbed_uri.key.size())
        {
            buffer.emplace_back(globbed_uri.key);
            buffer_iter = buffer.begin();
            is_finished = true;
            return;
        }

        /// Create a virtual block with one row to construct filter
        if (query && virtual_header)
        {
            /// Append "key" column as the filter result
            virtual_header.insert({ColumnString::create(), std::make_shared<DataTypeString>(), "_key"});

            auto block = virtual_header.cloneEmpty();
            MutableColumns columns = block.mutateColumns();
            for (auto & column : columns)
                column->insertDefault();
            block.setColumns(std::move(columns));
            VirtualColumnUtils::prepareFilterBlockWithQuery(query, getContext(), block, filter_ast);
        }

        request.SetBucket(globbed_uri.bucket);
        request.SetPrefix(key_prefix);
        matcher = std::make_unique<re2::RE2>(makeRegexpPatternFromGlobs(globbed_uri.key));
        fillInternalBufferAssumeLocked();
    }

    String next()
    {
        std::lock_guard lock(mutex);
        return nextAssumeLocked();
    }

private:

    String nextAssumeLocked()
    {
        if (buffer_iter != buffer.end())
        {
            auto answer = *buffer_iter;
            ++buffer_iter;
            return answer;
        }

        if (is_finished)
            return {};

        fillInternalBufferAssumeLocked();

        return nextAssumeLocked();
    }

    void fillInternalBufferAssumeLocked()
    {
        buffer.clear();

        outcome = client.ListObjectsV2(request);
        if (!outcome.IsSuccess())
            throw Exception(ErrorCodes::S3_ERROR, "Could not list objects in bucket {} with prefix {}, S3 exception: {}, message: {}",
                            quoteString(request.GetBucket()), quoteString(request.GetPrefix()),
                            backQuote(outcome.GetError().GetExceptionName()), quoteString(outcome.GetError().GetMessage()));

        const auto & result_batch = outcome.GetResult().GetContents();

        if (filter_ast)
        {
            auto block = virtual_header.cloneEmpty();
            MutableColumnPtr path_column;
            MutableColumnPtr file_column;
            MutableColumnPtr key_column = block.getByName("_key").column->assumeMutable();

            if (block.has("_path"))
                path_column = block.getByName("_path").column->assumeMutable();

            if (block.has("_file"))
                file_column = block.getByName("_file").column->assumeMutable();

            for (const auto & row : result_batch)
            {
                const String & key = row.GetKey();
                if (re2::RE2::FullMatch(key, *matcher))
                {
                    String path = fs::path(globbed_uri.bucket) / key;
                    String file = path.substr(path.find_last_of('/') + 1);
                    if (path_column)
                        path_column->insert(path);
                    if (file_column)
                        file_column->insert(file);
                    key_column->insert(key);
                }
            }

            VirtualColumnUtils::filterBlockWithQuery(query, block, getContext(), filter_ast);
            const ColumnString & keys = typeid_cast<const ColumnString &>(*block.getByName("_key").column);
            size_t rows = block.rows();
            buffer.reserve(rows);
            for (size_t i = 0; i < rows; ++i)
                buffer.emplace_back(keys.getDataAt(i).toString());
        }
        else
        {
            buffer.reserve(result_batch.size());
            for (const auto & row : result_batch)
            {
                String key = row.GetKey();
                if (re2::RE2::FullMatch(key, *matcher))
                    buffer.emplace_back(std::move(key));
            }
        }

        /// Set iterator only after the whole batch is processed
        buffer_iter = buffer.begin();

        request.SetContinuationToken(outcome.GetResult().GetNextContinuationToken());

        /// It returns false when all objects were returned
        is_finished = !outcome.GetResult().GetIsTruncated();
    }

    std::mutex mutex;
    Strings buffer;
    Strings::iterator buffer_iter;
    Aws::S3::S3Client client;
    S3::URI globbed_uri;
    ASTPtr query;
    Block virtual_header;
    ASTPtr filter_ast;
    Aws::S3::Model::ListObjectsV2Request request;
    Aws::S3::Model::ListObjectsV2Outcome outcome;
    std::unique_ptr<re2::RE2> matcher;
    bool is_finished{false};
};

StorageS3Source::DisclosedGlobIterator::DisclosedGlobIterator(
    const Aws::S3::S3Client & client_,
    const S3::URI & globbed_uri_,
    ASTPtr query,
    const Block & virtual_header,
    ContextPtr context)
    : pimpl(std::make_shared<StorageS3Source::DisclosedGlobIterator::Impl>(client_, globbed_uri_, query, virtual_header, context))
{
}

String StorageS3Source::DisclosedGlobIterator::next()
{
    return pimpl->next();
}

class StorageS3Source::KeysIterator::Impl : WithContext
{
public:
    explicit Impl(
        const std::vector<String> & keys_, const String & bucket_, ASTPtr query_, const Block & virtual_header_, ContextPtr context_)
        : WithContext(context_), keys(keys_), bucket(bucket_), query(query_), virtual_header(virtual_header_)
    {
        /// Create a virtual block with one row to construct filter
        if (query && virtual_header)
        {
            /// Append "key" column as the filter result
            virtual_header.insert({ColumnString::create(), std::make_shared<DataTypeString>(), "_key"});

            auto block = virtual_header.cloneEmpty();
            MutableColumns columns = block.mutateColumns();
            for (auto & column : columns)
                column->insertDefault();
            block.setColumns(std::move(columns));

            ASTPtr filter_ast;
            VirtualColumnUtils::prepareFilterBlockWithQuery(query, getContext(), block, filter_ast);

            if (filter_ast)
            {
                block = virtual_header.cloneEmpty();
                MutableColumnPtr path_column;
                MutableColumnPtr file_column;
                MutableColumnPtr key_column = block.getByName("_key").column->assumeMutable();

                if (block.has("_path"))
                    path_column = block.getByName("_path").column->assumeMutable();

                if (block.has("_file"))
                    file_column = block.getByName("_file").column->assumeMutable();

                for (const auto & key : keys)
                {
                    String path = fs::path(bucket) / key;
                    String file = path.substr(path.find_last_of('/') + 1);
                    if (path_column)
                        path_column->insert(path);
                    if (file_column)
                        file_column->insert(file);
                    key_column->insert(key);
                }

                VirtualColumnUtils::filterBlockWithQuery(query, block, getContext(), filter_ast);
                const ColumnString & keys_col = typeid_cast<const ColumnString &>(*block.getByName("_key").column);
                size_t rows = block.rows();
                Strings filtered_keys;
                filtered_keys.reserve(rows);
                for (size_t i = 0; i < rows; ++i)
                    filtered_keys.emplace_back(keys_col.getDataAt(i).toString());

                keys = std::move(filtered_keys);
            }
        }
    }

    String next()
    {
        size_t current_index = index.fetch_add(1, std::memory_order_relaxed);
        if (current_index >= keys.size())
            return "";
        return keys[current_index];
    }

private:
    Strings keys;
    std::atomic_size_t index = 0;

    String bucket;
    ASTPtr query;
    Block virtual_header;
};

StorageS3Source::KeysIterator::KeysIterator(
    const std::vector<String> & keys_, const String & bucket_, ASTPtr query, const Block & virtual_header, ContextPtr context)
    : pimpl(std::make_shared<StorageS3Source::KeysIterator::Impl>(keys_, bucket_, query, virtual_header, context))
{
}

String StorageS3Source::KeysIterator::next()
{
    return pimpl->next();
}

class StorageS3Source::ReadTasksIterator::Impl
{
public:
    explicit Impl(const std::vector<String> & read_tasks_, const ReadTaskCallback & new_read_tasks_callback_)
        : read_tasks(read_tasks_), new_read_tasks_callback(new_read_tasks_callback_)
    {
    }

    String next()
    {
        size_t current_index = index.fetch_add(1, std::memory_order_relaxed);
        if (current_index >= read_tasks.size())
            return new_read_tasks_callback();
        return read_tasks[current_index];
    }

private:
    std::atomic_size_t index = 0;
    std::vector<String> read_tasks;
    ReadTaskCallback new_read_tasks_callback;
};

StorageS3Source::ReadTasksIterator::ReadTasksIterator(
    const std::vector<String> & read_tasks_, const ReadTaskCallback & new_read_tasks_callback_)
    : pimpl(std::make_shared<StorageS3Source::ReadTasksIterator::Impl>(read_tasks_, new_read_tasks_callback_))
{
}

String StorageS3Source::ReadTasksIterator::next()
{
    return pimpl->next();
}

Block StorageS3Source::getHeader(Block sample_block, const std::vector<NameAndTypePair> & requested_virtual_columns)
{
    for (const auto & virtual_column : requested_virtual_columns)
        sample_block.insert({virtual_column.type->createColumn(), virtual_column.type, virtual_column.name});

    return sample_block;
}

StorageS3Source::StorageS3Source(
    const std::vector<NameAndTypePair> & requested_virtual_columns_,
    const String & format_,
    String name_,
    const Block & sample_block_,
    ContextPtr context_,
    std::optional<FormatSettings> format_settings_,
    const ColumnsDescription & columns_,
    UInt64 max_block_size_,
    UInt64 max_single_read_retries_,
    String compression_hint_,
    const std::shared_ptr<const Aws::S3::S3Client> & client_,
    const String & bucket_,
    const String & version_id_,
    std::shared_ptr<IteratorWrapper> file_iterator_,
    const size_t download_thread_num_)
    : ISource(getHeader(sample_block_, requested_virtual_columns_))
    , WithContext(context_)
    , name(std::move(name_))
    , bucket(bucket_)
    , version_id(version_id_)
    , format(format_)
    , columns_desc(columns_)
    , max_block_size(max_block_size_)
    , max_single_read_retries(max_single_read_retries_)
    , compression_hint(std::move(compression_hint_))
    , client(client_)
    , sample_block(sample_block_)
    , format_settings(format_settings_)
    , requested_virtual_columns(requested_virtual_columns_)
    , file_iterator(file_iterator_)
    , download_thread_num(download_thread_num_)
{
    initialize();
}


void StorageS3Source::onCancel()
{
    std::lock_guard lock(reader_mutex);
    if (reader)
        reader->cancel();
}


bool StorageS3Source::initialize()
{
    String current_key = (*file_iterator)();
    if (current_key.empty())
        return false;

    file_path = fs::path(bucket) / current_key;

    auto zstd_window_log_max = getContext()->getSettingsRef().zstd_window_log_max;
    read_buf = wrapReadBufferWithCompressionMethod(createS3ReadBuffer(current_key), chooseCompressionMethod(current_key, compression_hint), zstd_window_log_max);

    auto input_format = getContext()->getInputFormat(format, *read_buf, sample_block, max_block_size, format_settings);
    QueryPipelineBuilder builder;
    builder.init(Pipe(input_format));

    if (columns_desc.hasDefaults())
    {
        builder.addSimpleTransform(
            [&](const Block & header)
            { return std::make_shared<AddingDefaultsTransform>(header, columns_desc, *input_format, getContext()); });
    }

    pipeline = std::make_unique<QueryPipeline>(QueryPipelineBuilder::getPipeline(std::move(builder)));
    reader = std::make_unique<PullingPipelineExecutor>(*pipeline);

    return true;
}

std::unique_ptr<ReadBuffer> StorageS3Source::createS3ReadBuffer(const String & key)
{
    const size_t object_size = DB::S3::getObjectSize(client, bucket, key, version_id, false);

    auto download_buffer_size = getContext()->getSettings().max_download_buffer_size;
    const bool use_parallel_download = download_buffer_size > 0 && download_thread_num > 1;
    const bool object_too_small = object_size < download_thread_num * download_buffer_size;
    if (!use_parallel_download || object_too_small)
    {
        LOG_TRACE(log, "Downloading object of size {} from S3 in single thread", object_size);
        return std::make_unique<ReadBufferFromS3>(client, bucket, key, version_id, max_single_read_retries, getContext()->getReadSettings());
    }

    assert(object_size > 0);

    if (download_buffer_size < DBMS_DEFAULT_BUFFER_SIZE)
    {
        LOG_WARNING(log, "Downloading buffer {} bytes too small, set at least {} bytes", download_buffer_size, DBMS_DEFAULT_BUFFER_SIZE);
        download_buffer_size = DBMS_DEFAULT_BUFFER_SIZE;
    }

    auto factory = std::make_unique<ReadBufferS3Factory>(
        client, bucket, key, version_id, download_buffer_size, object_size, max_single_read_retries, getContext()->getReadSettings());
    LOG_TRACE(
        log, "Downloading from S3 in {} threads. Object size: {}, Range size: {}.", download_thread_num, object_size, download_buffer_size);

    return std::make_unique<ParallelReadBuffer>(std::move(factory), threadPoolCallbackRunner(IOThreadPool::get()), download_thread_num);
}

String StorageS3Source::getName() const
{
    return name;
}

Chunk StorageS3Source::generate()
{
    while (true)
    {
        if (!reader || isCancelled())
            break;

        Chunk chunk;
        if (reader->pull(chunk))
        {
            UInt64 num_rows = chunk.getNumRows();

            for (const auto & virtual_column : requested_virtual_columns)
            {
                if (virtual_column.name == "_path")
                {
                    chunk.addColumn(virtual_column.type->createColumnConst(num_rows, file_path)->convertToFullColumnIfConst());
                }
                else if (virtual_column.name == "_file")
                {
                    size_t last_slash_pos = file_path.find_last_of('/');
                    auto column = virtual_column.type->createColumnConst(num_rows, file_path.substr(last_slash_pos + 1));
                    chunk.addColumn(column->convertToFullColumnIfConst());
                }
            }

            return chunk;
        }

        {
            std::lock_guard lock(reader_mutex);
            reader.reset();
            pipeline.reset();
            read_buf.reset();

            if (!initialize())
                break;
        }
    }
    return {};
}

static bool checkIfObjectExists(const std::shared_ptr<const Aws::S3::S3Client> & client, const String & bucket, const String & key)
{
    bool is_finished = false;
    Aws::S3::Model::ListObjectsV2Request request;
    Aws::S3::Model::ListObjectsV2Outcome outcome;

    request.SetBucket(bucket);
    request.SetPrefix(key);
    while (!is_finished)
    {
        outcome = client->ListObjectsV2(request);
        if (!outcome.IsSuccess())
            throw Exception(
                ErrorCodes::S3_ERROR,
                "Could not list objects in bucket {} with key {}, S3 exception: {}, message: {}",
                quoteString(bucket),
                quoteString(key),
                backQuote(outcome.GetError().GetExceptionName()),
                quoteString(outcome.GetError().GetMessage()));

        const auto & result_batch = outcome.GetResult().GetContents();
        for (const auto & obj : result_batch)
        {
            if (obj.GetKey() == key)
                return true;
        }

        request.SetContinuationToken(outcome.GetResult().GetNextContinuationToken());
        is_finished = !outcome.GetResult().GetIsTruncated();
    }

    return false;
}

class StorageS3Sink : public SinkToStorage
{
public:
    StorageS3Sink(
        const String & format,
        const Block & sample_block_,
        ContextPtr context,
        std::optional<FormatSettings> format_settings_,
        const CompressionMethod compression_method,
        const StorageS3::Configuration & configuration_,
        const String & bucket,
        const String & key)
        : SinkToStorage(sample_block_)
        , sample_block(sample_block_)
        , format_settings(format_settings_)
    {
        write_buf = wrapWriteBufferWithCompressionMethod(
            std::make_unique<WriteBufferFromS3>(
                configuration_.client,
                bucket,
                key,
                configuration_.rw_settings,
                std::nullopt,
                DBMS_DEFAULT_BUFFER_SIZE,
                threadPoolCallbackRunner(IOThreadPool::get())),
            compression_method,
            3);
        writer
            = FormatFactory::instance().getOutputFormatParallelIfPossible(format, *write_buf, sample_block, context, {}, format_settings);
    }

    String getName() const override { return "StorageS3Sink"; }

    void consume(Chunk chunk) override
    {
        writer->write(getHeader().cloneWithColumns(chunk.detachColumns()));
    }

    void onException() override
    {
        if (!writer)
            return;
        onFinish();
    }

    void onFinish() override
    {
        try
        {
            writer->finalize();
            writer->flush();
            write_buf->finalize();
        }
        catch (...)
        {
            /// Stop ParallelFormattingOutputFormat correctly.
            writer.reset();
            throw;
        }
    }

private:
    Block sample_block;
    std::optional<FormatSettings> format_settings;
    std::unique_ptr<WriteBuffer> write_buf;
    OutputFormatPtr writer;
};


class PartitionedStorageS3Sink : public PartitionedSink
{
public:
    PartitionedStorageS3Sink(
        const ASTPtr & partition_by,
        const String & format_,
        const Block & sample_block_,
        ContextPtr context_,
        std::optional<FormatSettings> format_settings_,
        const CompressionMethod compression_method_,
        const StorageS3::Configuration & configuration_,
        const String & bucket_,
        const String & key_)
        : PartitionedSink(partition_by, context_, sample_block_)
        , format(format_)
        , sample_block(sample_block_)
        , context(context_)
        , compression_method(compression_method_)
        , configuration(configuration_)
        , bucket(bucket_)
        , key(key_)
        , format_settings(format_settings_)
    {
    }

    SinkPtr createSinkForPartition(const String & partition_id) override
    {
        auto partition_bucket = replaceWildcards(bucket, partition_id);
        validateBucket(partition_bucket);

        auto partition_key = replaceWildcards(key, partition_id);
        validateKey(partition_key);

        return std::make_shared<StorageS3Sink>(
            format,
            sample_block,
            context,
            format_settings,
            compression_method,
            configuration,
            partition_bucket,
            partition_key
        );
    }

private:
    const String format;
    const Block sample_block;
    ContextPtr context;
    const CompressionMethod compression_method;
    const StorageS3::Configuration & configuration;
    const String bucket;
    const String key;
    std::optional<FormatSettings> format_settings;

    ExpressionActionsPtr partition_by_expr;

    static void validateBucket(const String & str)
    {
        S3::URI::validateBucket(str, {});

        if (!DB::UTF8::isValidUTF8(reinterpret_cast<const UInt8 *>(str.data()), str.size()))
            throw Exception(ErrorCodes::CANNOT_PARSE_TEXT, "Incorrect non-UTF8 sequence in bucket name");

        validatePartitionKey(str, false);
    }

    static void validateKey(const String & str)
    {
        /// See:
        /// - https://docs.aws.amazon.com/AmazonS3/latest/userguide/object-keys.html
        /// - https://cloud.ibm.com/apidocs/cos/cos-compatibility#putobject

        if (str.empty() || str.size() > 1024)
            throw Exception(ErrorCodes::BAD_ARGUMENTS, "Incorrect key length (not empty, max 1023 characters), got: {}", str.size());

        if (!DB::UTF8::isValidUTF8(reinterpret_cast<const UInt8 *>(str.data()), str.size()))
            throw Exception(ErrorCodes::CANNOT_PARSE_TEXT, "Incorrect non-UTF8 sequence in key");

        validatePartitionKey(str, true);
    }
};


StorageS3::StorageS3(
    const Configuration & configuration_,
    const StorageID & table_id_,
    const ColumnsDescription & columns_,
    const ConstraintsDescription & constraints_,
    const String & comment,
    ContextPtr context_,
    std::optional<FormatSettings> format_settings_,
    bool distributed_processing_,
    ASTPtr partition_by_)
    : IStorage(table_id_)
    , configuration(configuration_)
    , keys({configuration.uri->key})
    , format_name(configuration.format)
    , compression_method(configuration.compression_method)
    , name(configuration.uri->storage_name)
    , distributed_processing(distributed_processing_)
    , format_settings(format_settings_)
    , partition_by(partition_by_)
    , is_key_with_globs(isKeyWithGlobs(configuration.uri->key))
{
    FormatFactory::instance().checkFormatName(format_name);
    context_->getGlobalContext()->getRemoteHostFilter().checkURL(configuration.uri->uri);
    StorageInMemoryMetadata storage_metadata;

    updateConfiguration(context_, configuration);

    if (columns_.empty())
    {
        auto columns = getTableStructureFromDataImpl(
            configuration,
            distributed_processing_,
            is_key_with_globs,
            format_settings,
            context_,
            &read_tasks_used_in_schema_inference);
        storage_metadata.setColumns(columns);
    }
    else
        storage_metadata.setColumns(columns_);

    storage_metadata.setConstraints(constraints_);
    storage_metadata.setComment(comment);
    setInMemoryMetadata(storage_metadata);

    auto default_virtuals = NamesAndTypesList{
        {"_path", std::make_shared<DataTypeLowCardinality>(std::make_shared<DataTypeString>())},
        {"_file", std::make_shared<DataTypeLowCardinality>(std::make_shared<DataTypeString>())}};

    auto columns = storage_metadata.getSampleBlock().getNamesAndTypesList();
    virtual_columns = getVirtualsForStorage(columns, default_virtuals);
    for (const auto & column : virtual_columns)
        virtual_block.insert({column.type->createColumn(), column.type, column.name});
}

std::shared_ptr<StorageS3Source::IteratorWrapper> StorageS3::createFileIterator(
    const Configuration & configuration,
    const std::vector<String> & keys,
    bool is_key_with_globs,
    bool distributed_processing,
    ContextPtr local_context,
    ASTPtr query,
    const Block & virtual_block,
    const std::vector<String> & read_tasks)
{
    if (distributed_processing)
    {
        return std::make_shared<StorageS3Source::IteratorWrapper>(
            [read_tasks_iterator = std::make_shared<StorageS3Source::ReadTasksIterator>(read_tasks, local_context->getReadTaskCallback())]() -> String
        {
                return read_tasks_iterator->next();
        });
    }
    else if (is_key_with_globs)
    {
        auto glob_iterator = std::make_shared<StorageS3Source::DisclosedGlobIterator>(
            *configuration.client, *configuration.uri, query, virtual_block, local_context);
        return std::make_shared<StorageS3Source::IteratorWrapper>([glob_iterator]() { return glob_iterator->next(); });
    }
    else
    {
        auto keys_iterator
            = std::make_shared<StorageS3Source::KeysIterator>(keys, configuration.uri->bucket, query, virtual_block, local_context);
        return std::make_shared<StorageS3Source::IteratorWrapper>([keys_iterator]() { return keys_iterator->next(); });
    }
}

bool StorageS3::supportsSubsetOfColumns() const
{
    return FormatFactory::instance().checkIfFormatSupportsSubsetOfColumns(format_name);
}

Pipe StorageS3::read(
    const Names & column_names,
    const StorageSnapshotPtr & storage_snapshot,
    SelectQueryInfo & query_info,
    ContextPtr local_context,
    QueryProcessingStage::Enum /*processed_stage*/,
    size_t max_block_size,
    unsigned num_streams)
{
    updateConfiguration(local_context, configuration);

    bool has_wildcards = configuration.uri->bucket.find(PARTITION_ID_WILDCARD) != String::npos
        || keys.back().find(PARTITION_ID_WILDCARD) != String::npos;
    if (partition_by && has_wildcards)
        throw Exception(ErrorCodes::NOT_IMPLEMENTED, "Reading from a partitioned S3 storage is not implemented yet");

    updateConfiguration(local_context, configuration);

    Pipes pipes;

    std::unordered_set<String> column_names_set(column_names.begin(), column_names.end());
    std::vector<NameAndTypePair> requested_virtual_columns;

    for (const auto & virtual_column : getVirtuals())
    {
        if (column_names_set.contains(virtual_column.name))
            requested_virtual_columns.push_back(virtual_column);
    }

    std::shared_ptr<StorageS3Source::IteratorWrapper> iterator_wrapper = createFileIterator(
        configuration,
        keys,
        is_key_with_globs,
        distributed_processing,
        local_context,
        query_info.query,
        virtual_block,
        read_tasks_used_in_schema_inference);

    ColumnsDescription columns_description;
    Block block_for_format;
    if (supportsSubsetOfColumns())
    {
        auto fetch_columns = column_names;
        const auto & virtuals = getVirtuals();
        std::erase_if(
            fetch_columns,
            [&](const String & col)
            { return std::any_of(virtuals.begin(), virtuals.end(), [&](const NameAndTypePair & virtual_col){ return col == virtual_col.name; }); });

        if (fetch_columns.empty())
            fetch_columns.push_back(ExpressionActions::getSmallestColumn(storage_snapshot->metadata->getColumns().getAllPhysical()));

        columns_description = storage_snapshot->getDescriptionForColumns(fetch_columns);
        block_for_format = storage_snapshot->getSampleBlockForColumns(columns_description.getNamesOfPhysical());
    }
    else
    {
        columns_description = storage_snapshot->metadata->getColumns();
        block_for_format = storage_snapshot->metadata->getSampleBlock();
    }

    const size_t max_download_threads = local_context->getSettingsRef().max_download_threads;
    for (size_t i = 0; i < num_streams; ++i)
    {
        pipes.emplace_back(std::make_shared<StorageS3Source>(
            requested_virtual_columns,
            format_name,
            getName(),
            block_for_format,
            local_context,
            format_settings,
            columns_description,
            max_block_size,
            configuration.rw_settings.max_single_read_retries,
            compression_method,
            configuration.client,
            configuration.uri->bucket,
            configuration.uri->version_id,
            iterator_wrapper,
            max_download_threads));
    }
    auto pipe = Pipe::unitePipes(std::move(pipes));

    narrowPipe(pipe, num_streams);
    return pipe;
}

SinkToStoragePtr StorageS3::write(const ASTPtr & query, const StorageMetadataPtr & metadata_snapshot, ContextPtr local_context)
{
    updateConfiguration(local_context, configuration);

    auto sample_block = metadata_snapshot->getSampleBlock();
    auto chosen_compression_method = chooseCompressionMethod(keys.back(), compression_method);
    bool has_wildcards = configuration.uri->bucket.find(PARTITION_ID_WILDCARD) != String::npos || keys.back().find(PARTITION_ID_WILDCARD) != String::npos;
    auto insert_query = std::dynamic_pointer_cast<ASTInsertQuery>(query);

    auto partition_by_ast = insert_query ? (insert_query->partition_by ? insert_query->partition_by : partition_by) : nullptr;
    bool is_partitioned_implementation = partition_by_ast && has_wildcards;

    if (is_partitioned_implementation)
    {
        return std::make_shared<PartitionedStorageS3Sink>(
            partition_by_ast,
            format_name,
            sample_block,
            local_context,
            format_settings,
            chosen_compression_method,
            configuration,
            configuration.uri->bucket,
            keys.back());
    }
    else
    {
        if (is_key_with_globs)
            throw Exception(ErrorCodes::DATABASE_ACCESS_DENIED, "S3 key '{}' contains globs, so the table is in readonly mode", configuration.uri->key);

        bool truncate_in_insert = local_context->getSettingsRef().s3_truncate_on_insert;

        if (!truncate_in_insert && checkIfObjectExists(configuration.client, configuration.uri->bucket, keys.back()))
        {
            if (local_context->getSettingsRef().s3_create_new_file_on_insert)
            {
                size_t index = keys.size();
                auto pos = keys[0].find_first_of('.');
                String new_key;
                do
                {
                    new_key = keys[0].substr(0, pos) + "." + std::to_string(index) + (pos == std::string::npos ? "" : keys[0].substr(pos));
                    ++index;
                }
                while (checkIfObjectExists(configuration.client, configuration.uri->bucket, new_key));
                keys.push_back(new_key);
            }
            else
                throw Exception(
                    ErrorCodes::BAD_ARGUMENTS,
                    "Object in bucket {} with key {} already exists. If you want to overwrite it, enable setting s3_truncate_on_insert, if you "
                    "want to create a new file on each insert, enable setting s3_create_new_file_on_insert",
                    configuration.uri->bucket,
                    keys.back());
        }

        return std::make_shared<StorageS3Sink>(
            format_name,
            sample_block,
            local_context,
            format_settings,
            chosen_compression_method,
            configuration,
            configuration.uri->bucket,
            keys.back());
    }
}


void StorageS3::truncate(const ASTPtr & /* query */, const StorageMetadataPtr &, ContextPtr local_context, TableExclusiveLockHolder &)
{
    updateConfiguration(local_context, configuration);

    if (is_key_with_globs)
        throw Exception(ErrorCodes::DATABASE_ACCESS_DENIED, "S3 key '{}' contains globs, so the table is in readonly mode", configuration.uri->key);

    Aws::S3::Model::Delete delkeys;

    for (const auto & key : keys)
    {
        Aws::S3::Model::ObjectIdentifier obj;
        obj.SetKey(key);
        delkeys.AddObjects(std::move(obj));
    }

    Aws::S3::Model::DeleteObjectsRequest request;
    request.SetBucket(configuration.uri->bucket);
    request.SetDelete(delkeys);

    auto response = configuration.client->DeleteObjects(request);
    if (!response.IsSuccess())
    {
        const auto & err = response.GetError();
        throw Exception(std::to_string(static_cast<int>(err.GetErrorType())) + ": " + err.GetMessage(), ErrorCodes::S3_ERROR);
    }
}


void StorageS3::updateConfiguration(ContextPtr ctx, StorageS3::Configuration & upd)
{
    auto settings = ctx->getStorageS3Settings().getSettings(upd.uri->uri.toString());

    bool need_update_configuration = settings != S3Settings{};
    if (need_update_configuration)
    {
        if (upd.rw_settings != settings.rw_settings)
            upd.rw_settings = settings.rw_settings;
    }

    upd.rw_settings.updateFromSettingsIfEmpty(ctx->getSettings());

    if (upd.client && (!upd.auth_settings.access_key_id.empty() || settings.auth_settings == upd.auth_settings))
        return;

    Aws::Auth::AWSCredentials credentials(upd.auth_settings.access_key_id, upd.auth_settings.secret_access_key);
    HeaderCollection headers;
    if (upd.auth_settings.access_key_id.empty())
    {
        credentials = Aws::Auth::AWSCredentials(settings.auth_settings.access_key_id, settings.auth_settings.secret_access_key);
        headers = settings.auth_settings.headers;
    }

    S3::PocoHTTPClientConfiguration client_configuration = S3::ClientFactory::instance().createClientConfiguration(
        settings.auth_settings.region,
        ctx->getRemoteHostFilter(), ctx->getGlobalContext()->getSettingsRef().s3_max_redirects,
        ctx->getGlobalContext()->getSettingsRef().enable_s3_requests_logging);

    client_configuration.endpointOverride = upd.uri->endpoint;
    client_configuration.maxConnections = upd.rw_settings.max_connections;

    upd.client = S3::ClientFactory::instance().create(
        client_configuration,
        upd.uri->is_virtual_hosted_style,
        credentials.GetAWSAccessKeyId(),
        credentials.GetAWSSecretKey(),
        settings.auth_settings.server_side_encryption_customer_key_base64,
        std::move(headers),
        settings.auth_settings.use_environment_credentials.value_or(ctx->getConfigRef().getBool("s3.use_environment_credentials", false)),
        settings.auth_settings.use_insecure_imds_request.value_or(ctx->getConfigRef().getBool("s3.use_insecure_imds_request", false)));

    upd.auth_settings = std::move(settings.auth_settings);
}

StorageS3::Configuration StorageS3::parseConfigurationFromNamedCollection(ConfigurationFromNamedCollection & configuration_from_config)
{
    StorageS3::Configuration configuration;

    for (const auto & [name, value] : configuration_from_config)
    {
        if (name == "url")
            configuration.uri = S3::URI(Poco::URI(value.safeGet<String>()));
        else if (name == "filename")
        {
            auto filename = value.safeGet<String>();
            if (!filename.empty())
                configuration.uri = S3::URI(Poco::URI(fs::path(configuration_from_config["url"].safeGet<String>()) / filename));
        }
        else if (name == "access_key_id")
            configuration.auth_settings.access_key_id = value.safeGet<String>();
        else if (name == "secret_access_key")
            configuration.auth_settings.secret_access_key = value.safeGet<String>();
        else if (name == "structure")
            configuration.structure = value.safeGet<String>();
        else if (name == "format")
            configuration.format = value.safeGet<String>();
        else if (name == "compression_method")
            configuration.compression_method = value.safeGet<String>();
        else if (name == "use_environment_credentials")
            configuration.auth_settings.use_environment_credentials = value.safeGet<UInt64>();
        else if (name == "max_single_read_retries")
            configuration.rw_settings.max_single_read_retries = value.safeGet<UInt64>();
        else if (name == "min_upload_part_size")
            configuration.rw_settings.max_single_read_retries = value.safeGet<UInt64>();
        else if (name == "upload_part_size_multiply_factor")
            configuration.rw_settings.max_single_read_retries = value.safeGet<UInt64>();
        else if (name == "upload_part_size_multiply_parts_count_threshold")
            configuration.rw_settings.max_single_read_retries = value.safeGet<UInt64>();
        else if (name == "max_single_part_upload_size")
            configuration.rw_settings.max_single_read_retries = value.safeGet<UInt64>();
        else if (name == "max_connections")
            configuration.rw_settings.max_single_read_retries = value.safeGet<UInt64>();
    }

    return configuration;
}

StorageS3::Configuration StorageS3::getConfiguration(ASTs & engine_args, ContextPtr local_context)
{
    StorageS3::Configuration configuration;
    const auto & config = local_context->getConfigRef();

    if (isNamedCollection(engine_args, config))
    {
        const auto & config_keys = getConfigKeys();
        auto collection_name = getCollectionName(engine_args);

        auto configuration_from_config = getConfigurationFromNamedCollection(collection_name, config, config_keys);
        overrideConfigurationFromNamedCollectionWithAST(engine_args, configuration_from_config, config_keys, local_context);
        configuration = parseConfigurationFromNamedCollection(configuration_from_config);
    }
    else
    {
        if (engine_args.empty() || engine_args.size() > 5)
            throw Exception(
                "Storage S3 requires 1 to 5 arguments: url, [access_key_id, secret_access_key], name of used format and [compression_method].",
                ErrorCodes::NUMBER_OF_ARGUMENTS_DOESNT_MATCH);

        for (auto & engine_arg : engine_args)
            engine_arg = evaluateConstantExpressionOrIdentifierAsLiteral(engine_arg, local_context);

        configuration.uri = S3::URI(Poco::URI(engine_args[0]->as<ASTLiteral &>().value.safeGet<String>()));
        if (engine_args.size() >= 4)
        {
            configuration.auth_settings.access_key_id = engine_args[1]->as<ASTLiteral &>().value.safeGet<String>();
            configuration.auth_settings.secret_access_key = engine_args[2]->as<ASTLiteral &>().value.safeGet<String>();
        }

        if (engine_args.size() == 3 || engine_args.size() == 5)
        {
            configuration.compression_method = engine_args.back()->as<ASTLiteral &>().value.safeGet<String>();
            configuration.format = engine_args[engine_args.size() - 2]->as<ASTLiteral &>().value.safeGet<String>();
        }
        else if (engine_args.size() != 1)
        {
            configuration.compression_method = "auto";
            configuration.format = engine_args.back()->as<ASTLiteral &>().value.safeGet<String>();
        }
    }

    if (configuration.format == "auto")
        configuration.format = FormatFactory::instance().getFormatFromFileName(configuration.uri->key, true);

    return configuration;
}

ColumnsDescription StorageS3::getTableStructureFromData(
    const Configuration & configuration_,
    bool distributed_processing,
    const std::optional<FormatSettings> & format_settings,
    ContextPtr ctx)
{
    Configuration configuration{configuration_};
    updateConfiguration(ctx, configuration);

    const bool is_key_with_globs = StorageS3::isKeyWithGlobs(configuration.uri->key);

    return getTableStructureFromDataImpl(configuration, distributed_processing, is_key_with_globs, format_settings, ctx);
}

ColumnsDescription StorageS3::getTableStructureFromDataImpl(
    const Configuration & configuration,
    bool distributed_processing,
    bool is_key_with_globs,
    const std::optional<FormatSettings> & format_settings,
    ContextPtr ctx,
    std::vector<String> * read_keys_in_distributed_processing)
{
    auto file_iterator
        = createFileIterator(configuration, {configuration.uri->key}, is_key_with_globs, distributed_processing, ctx, nullptr, {});

    ReadBufferIterator read_buffer_iterator = [&, first = true]() mutable -> std::unique_ptr<ReadBuffer>
    {
        auto key = (*file_iterator)();

        if (key.empty())
        {
            if (first)
                throw Exception(
                    ErrorCodes::CANNOT_EXTRACT_TABLE_STRUCTURE,
                    "Cannot extract table structure from {} format file, because there are no files with provided path in S3. You must specify "
                    "table structure manually",
                    configuration.format);

            return nullptr;
        }

        if (distributed_processing && read_keys_in_distributed_processing)
            read_keys_in_distributed_processing->push_back(key);

        first = false;
        const auto zstd_window_log_max = ctx->getSettingsRef().zstd_window_log_max;
        return wrapReadBufferWithCompressionMethod(
            std::make_unique<ReadBufferFromS3>(
<<<<<<< HEAD
                configuration.client, configuration.uri->bucket, key, configuration.uri->version_id, configuration.rw_settings.max_single_read_retries, ctx->getReadSettings()),
            chooseCompressionMethod(key, configuration.compression_method));
=======
                s3_configuration.client, s3_configuration.uri.bucket, key, s3_configuration.uri.version_id, s3_configuration.rw_settings.max_single_read_retries, ctx->getReadSettings()),
            chooseCompressionMethod(key, compression_method),
            zstd_window_log_max);
>>>>>>> 2c280354
    };

    return readSchemaFromFormat(configuration.format, format_settings, read_buffer_iterator, is_key_with_globs, ctx);
}


void registerStorageS3Impl(const String & name, StorageFactory & factory)
{
    factory.registerStorage(name, [](const StorageFactory::Arguments & args)
    {
        auto & engine_args = args.engine_args;
        if (engine_args.empty())
            throw Exception(ErrorCodes::BAD_ARGUMENTS, "External data source must have arguments");

        auto configuration = StorageS3::getConfiguration(engine_args, args.getLocalContext());
        // Use format settings from global server context + settings from
        // the SETTINGS clause of the create query. Settings from current
        // session and user are ignored.
        std::optional<FormatSettings> format_settings;
        if (args.storage_def->settings)
        {
            FormatFactorySettings user_format_settings;

            // Apply changed settings from global context, but ignore the
            // unknown ones, because we only have the format settings here.
            const auto & changes = args.getContext()->getSettingsRef().changes();
            for (const auto & change : changes)
            {
                if (user_format_settings.has(change.name))
                    user_format_settings.set(change.name, change.value);
            }

            // Apply changes from SETTINGS clause, with validation.
            user_format_settings.applyChanges(args.storage_def->settings->changes);
            format_settings = getFormatSettings(args.getContext(), user_format_settings);
        }
        else
        {
            format_settings = getFormatSettings(args.getContext());
        }

        ASTPtr partition_by;
        if (args.storage_def->partition_by)
            partition_by = args.storage_def->partition_by->clone();

        return std::make_shared<StorageS3>(
            configuration,
            args.table_id,
            args.columns,
            args.constraints,
            args.comment,
            args.getContext(),
            format_settings,
            /* distributed_processing_ */false,
            partition_by);
    },
    {
        .supports_settings = true,
        .supports_sort_order = true, // for partition by
        .supports_schema_inference = true,
        .source_access_type = AccessType::S3,
    });
}

void registerStorageS3(StorageFactory & factory)
{
    return registerStorageS3Impl("S3", factory);
}

void registerStorageCOS(StorageFactory & factory)
{
    return registerStorageS3Impl("COSN", factory);
}

NamesAndTypesList StorageS3::getVirtuals() const
{
    return virtual_columns;
}

bool StorageS3::supportsPartitionBy() const
{
    return true;
}

}

#endif<|MERGE_RESOLUTION|>--- conflicted
+++ resolved
@@ -1180,14 +1180,9 @@
         const auto zstd_window_log_max = ctx->getSettingsRef().zstd_window_log_max;
         return wrapReadBufferWithCompressionMethod(
             std::make_unique<ReadBufferFromS3>(
-<<<<<<< HEAD
                 configuration.client, configuration.uri->bucket, key, configuration.uri->version_id, configuration.rw_settings.max_single_read_retries, ctx->getReadSettings()),
-            chooseCompressionMethod(key, configuration.compression_method));
-=======
-                s3_configuration.client, s3_configuration.uri.bucket, key, s3_configuration.uri.version_id, s3_configuration.rw_settings.max_single_read_retries, ctx->getReadSettings()),
-            chooseCompressionMethod(key, compression_method),
+            chooseCompressionMethod(key, configuration.compression_method),
             zstd_window_log_max);
->>>>>>> 2c280354
     };
 
     return readSchemaFromFormat(configuration.format, format_settings, read_buffer_iterator, is_key_with_globs, ctx);
