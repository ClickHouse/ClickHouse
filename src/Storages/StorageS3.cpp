--- conflicted
+++ resolved
@@ -235,11 +235,7 @@
     file_path = fs::path(bucket) / current_key;
 
     read_buf = wrapReadBufferWithCompressionMethod(
-<<<<<<< HEAD
-        std::make_unique<ReadBufferFromS3>(client, nullptr, bucket, current_key, max_single_read_retries, DBMS_DEFAULT_BUFFER_SIZE),
-=======
-        std::make_unique<ReadBufferFromS3>(client, bucket, current_key, max_single_read_retries, getContext()->getReadSettings()),
->>>>>>> 17085183
+        std::make_unique<ReadBufferFromS3>(client, nullptr, bucket, current_key, max_single_read_retries, getContext()->getReadSettings()),
         chooseCompressionMethod(current_key, compression_hint));
     auto input_format = getContext()->getInputFormat(format, *read_buf, sample_block, max_block_size, format_settings);
     QueryPipelineBuilder builder;
