--- conflicted
+++ resolved
@@ -766,12 +766,7 @@
                 DBMS_DEFAULT_BUFFER_SIZE,
                 configuration_.request_settings,
                 std::nullopt,
-<<<<<<< HEAD
-                DBMS_DEFAULT_BUFFER_SIZE,
                 threadPoolCallbackRunner<void>(getIOThreadPool().get(), "S3ParallelWrite"),
-=======
-                threadPoolCallbackRunner<void>(IOThreadPool::get(), "S3ParallelWrite"),
->>>>>>> f0bfd44e
                 context->getWriteSettings()),
             compression_method,
             3);
