#include "config.h"
#include <Common/ProfileEvents.h>
#include "IO/ParallelReadBuffer.h"
#include "IO/IOThreadPool.h"
#include "Parsers/ASTCreateQuery.h"

#if USE_AWS_S3

#include <Common/isValidUTF8.h>

#include <Functions/FunctionsConversion.h>

#include <IO/S3Common.h>

#include <Interpreters/TreeRewriter.h>
#include <Interpreters/evaluateConstantExpression.h>
#include <Interpreters/threadPoolCallbackRunner.h>
#include <Interpreters/Cache/FileCacheFactory.h>

#include <Parsers/ASTFunction.h>
#include <Parsers/ASTInsertQuery.h>

#include <Storages/StorageFactory.h>
#include <Storages/StorageS3.h>
#include <Storages/StorageS3Settings.h>
#include <Storages/StorageSnapshot.h>
#include <Storages/PartitionedSink.h>
#include <Storages/VirtualColumnUtils.h>
#include <Storages/getVirtualsForStorage.h>
#include <Storages/checkAndGetLiteralArgument.h>
#include <Storages/StorageURL.h>
#include <Storages/wrapWithCachedReadBuffer.h>
#include <Storages/defineRemoteStoragesCache.h>

#include <IO/ReadBufferFromS3.h>
#include <IO/WriteBufferFromS3.h>

#include <Formats/FormatFactory.h>
#include <Formats/ReadSchemaUtils.h>

#include <Processors/Transforms/AddingDefaultsTransform.h>
#include <Processors/Formats/IOutputFormat.h>
#include <Processors/Formats/IInputFormat.h>
#include <QueryPipeline/narrowPipe.h>

#include <QueryPipeline/QueryPipelineBuilder.h>
#include <Processors/Executors/PullingPipelineExecutor.h>

#include <DataTypes/DataTypeString.h>

#include <aws/core/auth/AWSCredentials.h>
#include <aws/s3/S3Client.h>
#include <aws/s3/model/ListObjectsV2Request.h>
#include <aws/s3/model/CopyObjectRequest.h>
#include <aws/s3/model/DeleteObjectsRequest.h>

#include <Common/parseGlobs.h>
#include <Common/quoteString.h>
#include <re2/re2.h>

#include <Processors/ISource.h>
#include <Processors/Sinks/SinkToStorage.h>
#include <QueryPipeline/Pipe.h>
#include <filesystem>

namespace fs = std::filesystem;


static const String PARTITION_ID_WILDCARD = "{_partition_id}";

namespace ProfileEvents
{
    extern const Event S3DeleteObjects;
    extern const Event S3ListObjects;
}

namespace DB
{


namespace ErrorCodes
{
    extern const int CANNOT_PARSE_TEXT;
    extern const int BAD_ARGUMENTS;
    extern const int NUMBER_OF_ARGUMENTS_DOESNT_MATCH;
    extern const int S3_ERROR;
    extern const int UNEXPECTED_EXPRESSION;
    extern const int DATABASE_ACCESS_DENIED;
    extern const int CANNOT_EXTRACT_TABLE_STRUCTURE;
    extern const int NOT_IMPLEMENTED;
}

class IOutputFormat;
using OutputFormatPtr = std::shared_ptr<IOutputFormat>;

class StorageS3Source::DisclosedGlobIterator::Impl : WithContext
{

public:
    Impl(
        const Aws::S3::S3Client & client_,
        const S3::URI & globbed_uri_,
        ASTPtr & query_,
        const Block & virtual_header_,
        ContextPtr context_,
        StorageS3::ObjectInfos * object_infos_,
        Strings * read_keys_)
        : WithContext(context_)
        , client(client_)
        , globbed_uri(globbed_uri_)
        , query(query_)
        , virtual_header(virtual_header_)
        , object_infos(object_infos_)
        , read_keys(read_keys_)
    {
        if (globbed_uri.bucket.find_first_of("*?{") != globbed_uri.bucket.npos)
            throw Exception("Expression can not have wildcards inside bucket name", ErrorCodes::UNEXPECTED_EXPRESSION);

        const String key_prefix = globbed_uri.key.substr(0, globbed_uri.key.find_first_of("*?{"));

        /// We don't have to list bucket, because there is no asterisks.
        if (key_prefix.size() == globbed_uri.key.size())
        {
            buffer.emplace_back(globbed_uri.key);
            buffer_iter = buffer.begin();
            is_finished = true;
            return;
        }

        /// Create a virtual block with one row to construct filter
        if (query && virtual_header)
        {
            /// Append "key" column as the filter result
            virtual_header.insert({ColumnString::create(), std::make_shared<DataTypeString>(), "_key"});

            auto block = virtual_header.cloneEmpty();
            MutableColumns columns = block.mutateColumns();
            for (auto & column : columns)
                column->insertDefault();
            block.setColumns(std::move(columns));
            VirtualColumnUtils::prepareFilterBlockWithQuery(query, getContext(), block, filter_ast);
        }

        request.SetBucket(globbed_uri.bucket);
        request.SetPrefix(key_prefix);

        matcher = std::make_unique<re2::RE2>(makeRegexpPatternFromGlobs(globbed_uri.key));
        recursive = globbed_uri.key == "/**" ? true : false;
        fillInternalBufferAssumeLocked();
    }

    String next()
    {
        std::lock_guard lock(mutex);
        return nextAssumeLocked();
    }

private:

    String nextAssumeLocked()
    {
        if (buffer_iter != buffer.end())
        {
            auto answer = *buffer_iter;
            ++buffer_iter;
            return answer;
        }

        if (is_finished)
            return {};

        fillInternalBufferAssumeLocked();

        return nextAssumeLocked();
    }

    void fillInternalBufferAssumeLocked()
    {
        buffer.clear();

        ProfileEvents::increment(ProfileEvents::S3ListObjects);
        outcome = client.ListObjectsV2(request);
        if (!outcome.IsSuccess())
            throw Exception(ErrorCodes::S3_ERROR, "Could not list objects in bucket {} with prefix {}, S3 exception: {}, message: {}",
                            quoteString(request.GetBucket()), quoteString(request.GetPrefix()),
                            backQuote(outcome.GetError().GetExceptionName()), quoteString(outcome.GetError().GetMessage()));

        const auto & result_batch = outcome.GetResult().GetContents();

        if (filter_ast)
        {
            auto block = virtual_header.cloneEmpty();

            MutableColumnPtr path_column;
            MutableColumnPtr file_column;
            MutableColumnPtr key_column = block.getByName("_key").column->assumeMutable();

            if (block.has("_path"))
                path_column = block.getByName("_path").column->assumeMutable();

            if (block.has("_file"))
                file_column = block.getByName("_file").column->assumeMutable();

            for (const auto & row : result_batch)
            {
                const String & key = row.GetKey();
<<<<<<< HEAD

                if (re2::RE2::FullMatch(key, *matcher))
=======
                if (recursive || re2::RE2::FullMatch(key, *matcher))
>>>>>>> 38124b65
                {
                    String path = fs::path(globbed_uri.bucket) / key;

                    if (object_infos)
                    {
                        (*object_infos)[path] = {
                            .size = static_cast<size_t>(row.GetSize()),
                            .last_modification_time = row.GetLastModified().Millis() / 1000
                        };
                    }

                    if (path_column)
                        path_column->insert(path);

                    if (file_column)
                    {
                        auto file = path.substr(path.find_last_of('/') + 1);
                        file_column->insert(file);
                    }

                    key_column->insert(key);
                }
            }

            VirtualColumnUtils::filterBlockWithQuery(query, block, getContext(), filter_ast);
            const ColumnString & keys = typeid_cast<const ColumnString &>(*block.getByName("_key").column);
            size_t rows = block.rows();
            buffer.reserve(rows);
            for (size_t i = 0; i < rows; ++i)
                buffer.emplace_back(keys.getDataAt(i).toString());
        }
        else
        {
            buffer.reserve(result_batch.size());
            for (const auto & row : result_batch)
            {
                String key = row.GetKey();
                if (recursive || re2::RE2::FullMatch(key, *matcher))
                    buffer.emplace_back(std::move(key));
            }
        }

        /// Set iterator only after the whole batch is processed
        buffer_iter = buffer.begin();

        request.SetContinuationToken(outcome.GetResult().GetNextContinuationToken());

        /// It returns false when all objects were returned
        is_finished = !outcome.GetResult().GetIsTruncated();

        if (read_keys)
            read_keys->insert(read_keys->end(), buffer.begin(), buffer.end());
    }

    std::mutex mutex;
    Strings buffer;
    Strings::iterator buffer_iter;
    Aws::S3::S3Client client;
    S3::URI globbed_uri;
    ASTPtr query;
    Block virtual_header;
    ASTPtr filter_ast;
    Aws::S3::Model::ListObjectsV2Request request;
    Aws::S3::Model::ListObjectsV2Outcome outcome;
    std::unique_ptr<re2::RE2> matcher;
    bool recursive{false};
    bool is_finished{false};
    StorageS3::ObjectInfos * object_infos;
    Strings * read_keys;
};

StorageS3Source::DisclosedGlobIterator::DisclosedGlobIterator(
    const Aws::S3::S3Client & client_,
    const S3::URI & globbed_uri_,
    ASTPtr query,
    const Block & virtual_header,
    ContextPtr context,
    StorageS3::ObjectInfos * object_infos_,
    Strings * read_keys_)
    : pimpl(std::make_shared<StorageS3Source::DisclosedGlobIterator::Impl>(client_, globbed_uri_, query, virtual_header, context, object_infos_, read_keys_))
{
}

String StorageS3Source::DisclosedGlobIterator::next()
{
    return pimpl->next();
}

class StorageS3Source::KeysIterator::Impl : WithContext
{
public:
    explicit Impl(
        const std::vector<String> & keys_, const String & bucket_, ASTPtr query_, const Block & virtual_header_, ContextPtr context_)
        : WithContext(context_), keys(keys_), bucket(bucket_), query(query_), virtual_header(virtual_header_)
    {
        /// Create a virtual block with one row to construct filter
        if (query && virtual_header)
        {
            /// Append "key" column as the filter result
            virtual_header.insert({ColumnString::create(), std::make_shared<DataTypeString>(), "_key"});

            auto block = virtual_header.cloneEmpty();
            MutableColumns columns = block.mutateColumns();
            for (auto & column : columns)
                column->insertDefault();
            block.setColumns(std::move(columns));

            ASTPtr filter_ast;
            VirtualColumnUtils::prepareFilterBlockWithQuery(query, getContext(), block, filter_ast);

            if (filter_ast)
            {
                block = virtual_header.cloneEmpty();
                MutableColumnPtr path_column;
                MutableColumnPtr file_column;
                MutableColumnPtr key_column = block.getByName("_key").column->assumeMutable();

                if (block.has("_path"))
                    path_column = block.getByName("_path").column->assumeMutable();

                if (block.has("_file"))
                    file_column = block.getByName("_file").column->assumeMutable();

                for (const auto & key : keys)
                {
                    String path = fs::path(bucket) / key;
                    String file = path.substr(path.find_last_of('/') + 1);
                    if (path_column)
                        path_column->insert(path);
                    if (file_column)
                        file_column->insert(file);
                    key_column->insert(key);
                }

                VirtualColumnUtils::filterBlockWithQuery(query, block, getContext(), filter_ast);
                const ColumnString & keys_col = typeid_cast<const ColumnString &>(*block.getByName("_key").column);
                size_t rows = block.rows();
                Strings filtered_keys;
                filtered_keys.reserve(rows);
                for (size_t i = 0; i < rows; ++i)
                    filtered_keys.emplace_back(keys_col.getDataAt(i).toString());

                keys = std::move(filtered_keys);
            }
        }
    }

    String next()
    {
        size_t current_index = index.fetch_add(1, std::memory_order_relaxed);
        if (current_index >= keys.size())
            return "";
        return keys[current_index];
    }

private:
    Strings keys;
    std::atomic_size_t index = 0;

    String bucket;
    ASTPtr query;
    Block virtual_header;
};

StorageS3Source::KeysIterator::KeysIterator(
    const std::vector<String> & keys_, const String & bucket_, ASTPtr query, const Block & virtual_header, ContextPtr context)
    : pimpl(std::make_shared<StorageS3Source::KeysIterator::Impl>(keys_, bucket_, query, virtual_header, context))
{
}

String StorageS3Source::KeysIterator::next()
{
    return pimpl->next();
}

Block StorageS3Source::getHeader(Block sample_block, const std::vector<NameAndTypePair> & requested_virtual_columns)
{
    for (const auto & virtual_column : requested_virtual_columns)
        sample_block.insert({virtual_column.type->createColumn(), virtual_column.type, virtual_column.name});

    return sample_block;
}

StorageS3Source::StorageS3Source(
    const StorageS3::S3Configuration & s3_configuration_,
    const std::vector<NameAndTypePair> & requested_virtual_columns_,
    const String & format_,
    String name_,
    const Block & sample_block_,
    ContextPtr context_,
    std::optional<FormatSettings> format_settings_,
    const ColumnsDescription & columns_,
    UInt64 max_block_size_,
    String compression_hint_,
    std::shared_ptr<IteratorWrapper> file_iterator_,
    const size_t download_thread_num_,
    StorageS3::ObjectInfos * object_infos_)
    : ISource(getHeader(sample_block_, requested_virtual_columns_))
    , WithContext(context_)
    , s3_configuration(s3_configuration_)
    , name(std::move(name_))
    , format(format_)
    , columns_desc(columns_)
    , max_block_size(max_block_size_)
    , compression_hint(std::move(compression_hint_))
    , sample_block(sample_block_)
    , format_settings(format_settings_)
    , requested_virtual_columns(requested_virtual_columns_)
    , file_iterator(file_iterator_)
    , download_thread_num(download_thread_num_)
    , object_infos(object_infos_)
{
    initialize();
}


void StorageS3Source::onCancel()
{
    std::lock_guard lock(reader_mutex);
    if (reader)
        reader->cancel();
}


bool StorageS3Source::initialize()
{
    String current_key = (*file_iterator)();
    if (current_key.empty())
        return false;

    file_path = fs::path(s3_configuration.uri.bucket) / current_key;

<<<<<<< HEAD
    auto zstd_window_log_max = getContext()->getSettingsRef().zstd_window_log_max;
    auto s3_read_buffer = StorageS3::createS3ReadBuffer(s3_configuration, current_key, object_infos, download_thread_num, getContext());
    read_buf = wrapReadBufferWithCompressionMethod(std::move(s3_read_buffer), chooseCompressionMethod(current_key, compression_hint), zstd_window_log_max);
=======
    int zstd_window_log_max = static_cast<int>(getContext()->getSettingsRef().zstd_window_log_max);
    read_buf = wrapReadBufferWithCompressionMethod(
        createS3ReadBuffer(current_key), chooseCompressionMethod(current_key, compression_hint), zstd_window_log_max);
>>>>>>> 38124b65

    auto input_format = getContext()->getInputFormat(format, *read_buf, sample_block, max_block_size, format_settings);
    QueryPipelineBuilder builder;
    builder.init(Pipe(input_format));

    if (columns_desc.hasDefaults())
    {
        builder.addSimpleTransform(
            [&](const Block & header)
            { return std::make_shared<AddingDefaultsTransform>(header, columns_desc, *input_format, getContext()); });
    }

    pipeline = std::make_unique<QueryPipeline>(QueryPipelineBuilder::getPipeline(std::move(builder)));
    reader = std::make_unique<PullingPipelineExecutor>(*pipeline);

    return true;
}

String StorageS3Source::getName() const
{
    return name;
}

Chunk StorageS3Source::generate()
{
    while (true)
    {
        if (!reader || isCancelled())
            break;

        Chunk chunk;
        if (reader->pull(chunk))
        {
            UInt64 num_rows = chunk.getNumRows();

            for (const auto & virtual_column : requested_virtual_columns)
            {
                if (virtual_column.name == "_path")
                {
                    chunk.addColumn(virtual_column.type->createColumnConst(num_rows, file_path)->convertToFullColumnIfConst());
                }
                else if (virtual_column.name == "_file")
                {
                    size_t last_slash_pos = file_path.find_last_of('/');
                    auto column = virtual_column.type->createColumnConst(num_rows, file_path.substr(last_slash_pos + 1));
                    chunk.addColumn(column->convertToFullColumnIfConst());
                }
            }

            return chunk;
        }

        {
            std::lock_guard lock(reader_mutex);
            reader.reset();
            pipeline.reset();
            read_buf.reset();

            if (!initialize())
                break;
        }
    }
    return {};
}

static bool checkIfObjectExists(const std::shared_ptr<const Aws::S3::S3Client> & client, const String & bucket, const String & key)
{
    bool is_finished = false;
    Aws::S3::Model::ListObjectsV2Request request;
    Aws::S3::Model::ListObjectsV2Outcome outcome;

    request.SetBucket(bucket);
    request.SetPrefix(key);
    while (!is_finished)
    {
        ProfileEvents::increment(ProfileEvents::S3ListObjects);
        outcome = client->ListObjectsV2(request);
        if (!outcome.IsSuccess())
            throw Exception(
                ErrorCodes::S3_ERROR,
                "Could not list objects in bucket {} with key {}, S3 exception: {}, message: {}",
                quoteString(bucket),
                quoteString(key),
                backQuote(outcome.GetError().GetExceptionName()),
                quoteString(outcome.GetError().GetMessage()));

        const auto & result_batch = outcome.GetResult().GetContents();
        for (const auto & obj : result_batch)
        {
            if (obj.GetKey() == key)
                return true;
        }

        request.SetContinuationToken(outcome.GetResult().GetNextContinuationToken());
        is_finished = !outcome.GetResult().GetIsTruncated();
    }

    return false;
}

class StorageS3Sink : public SinkToStorage
{
public:
    StorageS3Sink(
        const String & format,
        const Block & sample_block_,
        ContextPtr context,
        std::optional<FormatSettings> format_settings_,
        const CompressionMethod compression_method,
        const StorageS3::S3Configuration & s3_configuration_,
        const String & bucket,
        const String & key)
        : SinkToStorage(sample_block_)
        , sample_block(sample_block_)
        , format_settings(format_settings_)
    {
        write_buf = wrapWriteBufferWithCompressionMethod(
            std::make_unique<WriteBufferFromS3>(
                s3_configuration_.client,
                bucket,
                key,
                s3_configuration_.rw_settings,
                std::nullopt,
                DBMS_DEFAULT_BUFFER_SIZE,
                threadPoolCallbackRunner<void>(IOThreadPool::get(), "S3ParallelRead"),
                context->getWriteSettings()),
            compression_method,
            3);
        writer
            = FormatFactory::instance().getOutputFormatParallelIfPossible(format, *write_buf, sample_block, context, {}, format_settings);
    }

    String getName() const override { return "StorageS3Sink"; }

    void consume(Chunk chunk) override
    {
        std::lock_guard lock(cancel_mutex);
        if (cancelled)
            return;
        writer->write(getHeader().cloneWithColumns(chunk.detachColumns()));
    }

    void onCancel() override
    {
        std::lock_guard lock(cancel_mutex);
        finalize();
        cancelled = true;
    }

    void onException() override
    {
        std::lock_guard lock(cancel_mutex);
        finalize();
    }

    void onFinish() override
    {
        std::lock_guard lock(cancel_mutex);
        finalize();
    }

private:
    void finalize()
    {
        if (!writer)
            return;

        try
        {
            writer->finalize();
            writer->flush();
            write_buf->finalize();
        }
        catch (...)
        {
            /// Stop ParallelFormattingOutputFormat correctly.
            writer.reset();
            throw;
        }
    }

    Block sample_block;
    std::optional<FormatSettings> format_settings;
    std::unique_ptr<WriteBuffer> write_buf;
    OutputFormatPtr writer;
    bool cancelled = false;
    std::mutex cancel_mutex;
};


class PartitionedStorageS3Sink : public PartitionedSink
{
public:
    PartitionedStorageS3Sink(
        const ASTPtr & partition_by,
        const String & format_,
        const Block & sample_block_,
        ContextPtr context_,
        std::optional<FormatSettings> format_settings_,
        const CompressionMethod compression_method_,
        const StorageS3::S3Configuration & s3_configuration_,
        const String & bucket_,
        const String & key_)
        : PartitionedSink(partition_by, context_, sample_block_)
        , format(format_)
        , sample_block(sample_block_)
        , context(context_)
        , compression_method(compression_method_)
        , s3_configuration(s3_configuration_)
        , bucket(bucket_)
        , key(key_)
        , format_settings(format_settings_)
    {
    }

    SinkPtr createSinkForPartition(const String & partition_id) override
    {
        auto partition_bucket = replaceWildcards(bucket, partition_id);
        validateBucket(partition_bucket);

        auto partition_key = replaceWildcards(key, partition_id);
        validateKey(partition_key);

        return std::make_shared<StorageS3Sink>(
            format,
            sample_block,
            context,
            format_settings,
            compression_method,
            s3_configuration,
            partition_bucket,
            partition_key
        );
    }

private:
    const String format;
    const Block sample_block;
    ContextPtr context;
    const CompressionMethod compression_method;
    const StorageS3::S3Configuration & s3_configuration;
    const String bucket;
    const String key;
    std::optional<FormatSettings> format_settings;

    ExpressionActionsPtr partition_by_expr;

    static void validateBucket(const String & str)
    {
        S3::URI::validateBucket(str, {});

        if (!DB::UTF8::isValidUTF8(reinterpret_cast<const UInt8 *>(str.data()), str.size()))
            throw Exception(ErrorCodes::CANNOT_PARSE_TEXT, "Incorrect non-UTF8 sequence in bucket name");

        validatePartitionKey(str, false);
    }

    static void validateKey(const String & str)
    {
        /// See:
        /// - https://docs.aws.amazon.com/AmazonS3/latest/userguide/object-keys.html
        /// - https://cloud.ibm.com/apidocs/cos/cos-compatibility#putobject

        if (str.empty() || str.size() > 1024)
            throw Exception(ErrorCodes::BAD_ARGUMENTS, "Incorrect key length (not empty, max 1023 characters), got: {}", str.size());

        if (!DB::UTF8::isValidUTF8(reinterpret_cast<const UInt8 *>(str.data()), str.size()))
            throw Exception(ErrorCodes::CANNOT_PARSE_TEXT, "Incorrect non-UTF8 sequence in key");

        validatePartitionKey(str, true);
    }
};


StorageS3::StorageS3(
    const StorageS3Configuration & configuration_,
    const StorageID & table_id_,
    const ColumnsDescription & columns_,
    const ConstraintsDescription & constraints_,
    const String & comment,
    ContextPtr context_,
    std::optional<FormatSettings> format_settings_,
    std::optional<ObjectInfos> object_infos_,
    bool distributed_processing_,
    ASTPtr partition_by_)
    : IStorage(table_id_)
    , s3_configuration{configuration_.url, configuration_.auth_settings, configuration_.rw_settings, configuration_.headers}
    , keys({s3_configuration.uri.key})
    , format_name(configuration_.format)
    , compression_method(configuration_.compression_method)
    , name(s3_configuration.uri.storage_name)
    , distributed_processing(distributed_processing_)
    , format_settings(format_settings_)
    , partition_by(partition_by_)
    , is_key_with_globs(s3_configuration.uri.key.find_first_of("*?{") != std::string::npos)
    , object_infos(object_infos_)
{
    FormatFactory::instance().checkFormatName(format_name);
    context_->getGlobalContext()->getRemoteHostFilter().checkURL(s3_configuration.uri.uri);
    StorageInMemoryMetadata storage_metadata;

    updateS3Configuration(context_, s3_configuration);
    if (columns_.empty())
    {
        auto columns = getTableStructureFromDataImpl(
            format_name,
            s3_configuration,
            compression_method,
            distributed_processing_,
            is_key_with_globs,
            format_settings,
            context_);
        storage_metadata.setColumns(columns);
    }
    else
        storage_metadata.setColumns(columns_);

    if (!object_infos && shouldCollectObjectInfos(context_))
        object_infos.emplace();

    storage_metadata.setConstraints(constraints_);
    storage_metadata.setComment(comment);
    setInMemoryMetadata(storage_metadata);

    auto default_virtuals = NamesAndTypesList{
        {"_path", std::make_shared<DataTypeLowCardinality>(std::make_shared<DataTypeString>())},
        {"_file", std::make_shared<DataTypeLowCardinality>(std::make_shared<DataTypeString>())}};

    auto columns = storage_metadata.getSampleBlock().getNamesAndTypesList();
    virtual_columns = getVirtualsForStorage(columns, default_virtuals);
    for (const auto & column : virtual_columns)
        virtual_block.insert({column.type->createColumn(), column.type, column.name});
}

std::shared_ptr<StorageS3Source::IteratorWrapper> StorageS3::createFileIterator(
    const S3Configuration & s3_configuration,
    const std::vector<String> & keys,
    bool is_key_with_globs,
    bool distributed_processing,
    ContextPtr local_context,
    ASTPtr query,
    const Block & virtual_block,
<<<<<<< HEAD
    const std::vector<String> & read_tasks,
    StorageS3::ObjectInfos * object_infos,
=======
    std::unordered_map<String, S3::ObjectInfo> * object_infos,
>>>>>>> 38124b65
    Strings * read_keys)
{
    if (distributed_processing)
    {
        return std::make_shared<StorageS3Source::IteratorWrapper>(
            [callback = local_context->getReadTaskCallback()]() -> String {
                return callback();
        });
    }
    else if (is_key_with_globs)
    {
        /// Iterate through disclosed globs and make a source for each file
        auto glob_iterator = std::make_shared<StorageS3Source::DisclosedGlobIterator>(
            *s3_configuration.client, s3_configuration.uri, query, virtual_block, local_context, object_infos, read_keys);
        return std::make_shared<StorageS3Source::IteratorWrapper>([glob_iterator]() { return glob_iterator->next(); });
    }
    else
    {
        auto keys_iterator
            = std::make_shared<StorageS3Source::KeysIterator>(keys, s3_configuration.uri.bucket, query, virtual_block, local_context);
        if (read_keys)
            *read_keys = keys;
        return std::make_shared<StorageS3Source::IteratorWrapper>([keys_iterator]() { return keys_iterator->next(); });
    }
}

bool StorageS3::supportsSubsetOfColumns() const
{
    return FormatFactory::instance().checkIfFormatSupportsSubsetOfColumns(format_name);
}

Pipe StorageS3::read(
    const Names & column_names,
    const StorageSnapshotPtr & storage_snapshot,
    SelectQueryInfo & query_info,
    ContextPtr local_context,
    QueryProcessingStage::Enum /*processed_stage*/,
    size_t max_block_size,
    size_t num_streams)
{
    /// TODO: cleat object infos on scope exit?

    bool has_wildcards = s3_configuration.uri.bucket.find(PARTITION_ID_WILDCARD) != String::npos
        || keys.back().find(PARTITION_ID_WILDCARD) != String::npos;
    if (partition_by && has_wildcards)
        throw Exception(ErrorCodes::NOT_IMPLEMENTED, "Reading from a partitioned S3 storage is not implemented yet");

    updateS3Configuration(local_context, s3_configuration);

    Pipes pipes;

    std::unordered_set<String> column_names_set(column_names.begin(), column_names.end());
    std::vector<NameAndTypePair> requested_virtual_columns;

    for (const auto & virtual_column : getVirtuals())
    {
        if (column_names_set.contains(virtual_column.name))
            requested_virtual_columns.push_back(virtual_column);
    }

    std::shared_ptr<StorageS3Source::IteratorWrapper> iterator_wrapper = createFileIterator(
        s3_configuration,
        keys,
        is_key_with_globs,
        distributed_processing,
        local_context,
        query_info.query,
        virtual_block,
<<<<<<< HEAD
        read_tasks_used_in_schema_inference,
        object_infos ? &*object_infos : nullptr);
=======
        &object_infos);
>>>>>>> 38124b65

    ColumnsDescription columns_description;
    Block block_for_format;
    if (supportsSubsetOfColumns())
    {
        auto fetch_columns = column_names;
        const auto & virtuals = getVirtuals();
        std::erase_if(
            fetch_columns,
            [&](const String & col)
            { return std::any_of(virtuals.begin(), virtuals.end(), [&](const NameAndTypePair & virtual_col){ return col == virtual_col.name; }); });

        if (fetch_columns.empty())
            fetch_columns.push_back(ExpressionActions::getSmallestColumn(storage_snapshot->metadata->getColumns().getAllPhysical()));

        columns_description = storage_snapshot->getDescriptionForColumns(fetch_columns);
        block_for_format = storage_snapshot->getSampleBlockForColumns(columns_description.getNamesOfPhysical());
    }
    else
    {
        columns_description = storage_snapshot->metadata->getColumns();
        block_for_format = storage_snapshot->metadata->getSampleBlock();
    }

    const size_t max_download_threads = local_context->getSettingsRef().max_download_threads;
    for (size_t i = 0; i < num_streams; ++i)
    {
        pipes.emplace_back(std::make_shared<StorageS3Source>(
            s3_configuration,
            requested_virtual_columns,
            format_name,
            getName(),
            block_for_format,
            local_context,
            format_settings,
            columns_description,
            max_block_size,
            compression_method,
            iterator_wrapper,
            max_download_threads,
            object_infos ? &*object_infos : nullptr));
    }
    auto pipe = Pipe::unitePipes(std::move(pipes));

    narrowPipe(pipe, num_streams);
    return pipe;
}

SinkToStoragePtr StorageS3::write(const ASTPtr & query, const StorageMetadataPtr & metadata_snapshot, ContextPtr local_context)
{
    updateS3Configuration(local_context, s3_configuration);

    auto sample_block = metadata_snapshot->getSampleBlock();
    auto chosen_compression_method = chooseCompressionMethod(keys.back(), compression_method);
    bool has_wildcards = s3_configuration.uri.bucket.find(PARTITION_ID_WILDCARD) != String::npos || keys.back().find(PARTITION_ID_WILDCARD) != String::npos;
    auto insert_query = std::dynamic_pointer_cast<ASTInsertQuery>(query);

    auto partition_by_ast = insert_query ? (insert_query->partition_by ? insert_query->partition_by : partition_by) : nullptr;
    bool is_partitioned_implementation = partition_by_ast && has_wildcards;

    if (is_partitioned_implementation)
    {
        return std::make_shared<PartitionedStorageS3Sink>(
            partition_by_ast,
            format_name,
            sample_block,
            local_context,
            format_settings,
            chosen_compression_method,
            s3_configuration,
            s3_configuration.uri.bucket,
            keys.back());
    }
    else
    {
        if (is_key_with_globs)
            throw Exception(ErrorCodes::DATABASE_ACCESS_DENIED, "S3 key '{}' contains globs, so the table is in readonly mode", s3_configuration.uri.key);

        bool truncate_in_insert = local_context->getSettingsRef().s3_truncate_on_insert;

        if (!truncate_in_insert && checkIfObjectExists(s3_configuration.client, s3_configuration.uri.bucket, keys.back()))
        {
            if (local_context->getSettingsRef().s3_create_new_file_on_insert)
            {
                size_t index = keys.size();
                auto pos = keys[0].find_first_of('.');
                String new_key;
                do
                {
                    new_key = keys[0].substr(0, pos) + "." + std::to_string(index) + (pos == std::string::npos ? "" : keys[0].substr(pos));
                    ++index;
                }
                while (checkIfObjectExists(s3_configuration.client, s3_configuration.uri.bucket, new_key));
                keys.push_back(new_key);
            }
            else
                throw Exception(
                    ErrorCodes::BAD_ARGUMENTS,
                    "Object in bucket {} with key {} already exists. If you want to overwrite it, enable setting s3_truncate_on_insert, if you "
                    "want to create a new file on each insert, enable setting s3_create_new_file_on_insert",
                    s3_configuration.uri.bucket,
                    keys.back());
        }

        return std::make_shared<StorageS3Sink>(
            format_name,
            sample_block,
            local_context,
            format_settings,
            chosen_compression_method,
            s3_configuration,
            s3_configuration.uri.bucket,
            keys.back());
    }
}


void StorageS3::truncate(const ASTPtr & /* query */, const StorageMetadataPtr &, ContextPtr local_context, TableExclusiveLockHolder &)
{
    updateS3Configuration(local_context, s3_configuration);

    if (is_key_with_globs)
        throw Exception(ErrorCodes::DATABASE_ACCESS_DENIED, "S3 key '{}' contains globs, so the table is in readonly mode", s3_configuration.uri.key);

    Aws::S3::Model::Delete delkeys;

    for (const auto & key : keys)
    {
        Aws::S3::Model::ObjectIdentifier obj;
        obj.SetKey(key);
        delkeys.AddObjects(std::move(obj));
    }

    ProfileEvents::increment(ProfileEvents::S3DeleteObjects);
    Aws::S3::Model::DeleteObjectsRequest request;
    request.SetBucket(s3_configuration.uri.bucket);
    request.SetDelete(delkeys);

    auto response = s3_configuration.client->DeleteObjects(request);
    if (!response.IsSuccess())
    {
        const auto & err = response.GetError();
        throw Exception(std::to_string(static_cast<int>(err.GetErrorType())) + ": " + err.GetMessage(), ErrorCodes::S3_ERROR);
    }
}


void StorageS3::updateS3Configuration(ContextPtr ctx, StorageS3::S3Configuration & upd)
{
    auto settings = ctx->getStorageS3Settings().getSettings(upd.uri.uri.toString());
    const auto & config_rw_settings = settings.rw_settings;

    if (upd.rw_settings != config_rw_settings)
        upd.rw_settings = settings.rw_settings;

    upd.rw_settings.updateFromSettingsIfEmpty(ctx->getSettings());

    if (upd.client)
    {
        if (upd.static_configuration)
            return;

        if (settings.auth_settings == upd.auth_settings)
            return;
    }

    upd.auth_settings.updateFrom(settings.auth_settings);

    S3::PocoHTTPClientConfiguration client_configuration = S3::ClientFactory::instance().createClientConfiguration(
        upd.auth_settings.region,
        ctx->getRemoteHostFilter(),
        static_cast<unsigned>(ctx->getGlobalContext()->getSettingsRef().s3_max_redirects),
        ctx->getGlobalContext()->getSettingsRef().enable_s3_requests_logging,
        /* for_disk_s3 = */ false);

    client_configuration.endpointOverride = upd.uri.endpoint;
    client_configuration.maxConnections = static_cast<unsigned>(upd.rw_settings.max_connections);

    auto credentials = Aws::Auth::AWSCredentials(upd.auth_settings.access_key_id, upd.auth_settings.secret_access_key);
    auto headers = upd.auth_settings.headers;
    if (!upd.headers_from_ast.empty())
        headers.insert(headers.end(), upd.headers_from_ast.begin(), upd.headers_from_ast.end());

    std::cerr << "env: " << upd.auth_settings.use_environment_credentials.value_or(ctx->getConfigRef().getBool("s3.use_environment_credentials", false)) << "\n";
    std::cerr << "env1: " << (upd.auth_settings.use_environment_credentials == std::nullopt) << "\n";
    std::cerr << "env2: " << ctx->getConfigRef().getBool("s3.use_environment_credentials", false) << "\n";

    upd.client = S3::ClientFactory::instance().create(
        client_configuration,
        upd.uri.is_virtual_hosted_style,
        credentials.GetAWSAccessKeyId(),
        credentials.GetAWSSecretKey(),
        upd.auth_settings.server_side_encryption_customer_key_base64,
        std::move(headers),
        upd.auth_settings.use_environment_credentials.value_or(ctx->getConfigRef().getBool("s3.use_environment_credentials", false)),
        upd.auth_settings.use_insecure_imds_request.value_or(ctx->getConfigRef().getBool("s3.use_insecure_imds_request", false)));
}


void StorageS3::processNamedCollectionResult(StorageS3Configuration & configuration, const std::vector<std::pair<String, ASTPtr>> & key_value_args)
{
    for (const auto & [arg_name, arg_value] : key_value_args)
    {
        if (arg_name == "access_key_id")
            configuration.auth_settings.access_key_id = checkAndGetLiteralArgument<String>(arg_value, "access_key_id");
        else if (arg_name == "secret_access_key")
            configuration.auth_settings.secret_access_key = checkAndGetLiteralArgument<String>(arg_value, "secret_access_key");
        else if (arg_name == "filename")
            configuration.url = std::filesystem::path(configuration.url) / checkAndGetLiteralArgument<String>(arg_value, "filename");
        else if (arg_name == "use_environment_credentials")
            configuration.auth_settings.use_environment_credentials = checkAndGetLiteralArgument<UInt8>(arg_value, "use_environment_credentials");
        else if (arg_name == "max_single_read_retries")
            configuration.rw_settings.max_single_read_retries = checkAndGetLiteralArgument<UInt64>(arg_value, "max_single_read_retries");
        else if (arg_name == "min_upload_part_size")
            configuration.rw_settings.max_single_read_retries = checkAndGetLiteralArgument<UInt64>(arg_value, "min_upload_part_size");
        else if (arg_name == "upload_part_size_multiply_factor")
            configuration.rw_settings.max_single_read_retries = checkAndGetLiteralArgument<UInt64>(arg_value, "upload_part_size_multiply_factor");
        else if (arg_name == "upload_part_size_multiply_parts_count_threshold")
            configuration.rw_settings.max_single_read_retries = checkAndGetLiteralArgument<UInt64>(arg_value, "upload_part_size_multiply_parts_count_threshold");
        else if (arg_name == "max_single_part_upload_size")
            configuration.rw_settings.max_single_read_retries = checkAndGetLiteralArgument<UInt64>(arg_value, "max_single_part_upload_size");
        else if (arg_name == "max_connections")
            configuration.rw_settings.max_single_read_retries = checkAndGetLiteralArgument<UInt64>(arg_value, "max_connections");
        else
            throw Exception(ErrorCodes::NUMBER_OF_ARGUMENTS_DOESNT_MATCH,
                "Unknown key-value argument `{}` for StorageS3, expected: url, [access_key_id, secret_access_key], name of used format and [compression_method].",
                arg_name);
    }
}


StorageS3Configuration StorageS3::getConfiguration(ASTs & engine_args, ContextPtr local_context)
{
    StorageS3Configuration configuration;

    if (auto named_collection = getURLBasedDataSourceConfiguration(engine_args, local_context))
    {
        auto [common_configuration, storage_specific_args] = named_collection.value();
        configuration.set(common_configuration);
        processNamedCollectionResult(configuration, storage_specific_args);
    }
    else
    {
        if (engine_args.empty() || engine_args.size() > 5)
            throw Exception(
                "Storage S3 requires 1 to 5 arguments: url, [access_key_id, secret_access_key], name of used format and [compression_method].",
                ErrorCodes::NUMBER_OF_ARGUMENTS_DOESNT_MATCH);

        auto header_it = StorageURL::collectHeaders(engine_args, configuration, local_context);
        if (header_it != engine_args.end())
            engine_args.erase(header_it);

        for (auto & engine_arg : engine_args)
            engine_arg = evaluateConstantExpressionOrIdentifierAsLiteral(engine_arg, local_context);

        configuration.url = checkAndGetLiteralArgument<String>(engine_args[0], "url");
        if (engine_args.size() >= 4)
        {
            configuration.auth_settings.access_key_id = checkAndGetLiteralArgument<String>(engine_args[1], "access_key_id");
            configuration.auth_settings.secret_access_key = checkAndGetLiteralArgument<String>(engine_args[2], "secret_access_key");
        }

        if (engine_args.size() == 3 || engine_args.size() == 5)
        {
            configuration.compression_method = checkAndGetLiteralArgument<String>(engine_args.back(), "compression_method");
            configuration.format = checkAndGetLiteralArgument<String>(engine_args[engine_args.size() - 2], "format");
        }
        else if (engine_args.size() != 1)
        {
            configuration.compression_method = "auto";
            configuration.format = checkAndGetLiteralArgument<String>(engine_args.back(), "format");
        }
    }

    if (configuration.format == "auto")
        configuration.format = FormatFactory::instance().getFormatFromFileName(configuration.url, true);

    return configuration;
}

std::unique_ptr<ReadBuffer> StorageS3::createS3ReadBuffer(
    const StorageS3::S3Configuration & s3_configuration,
    const String & key,
    ObjectInfos * object_infos,
    size_t download_thread_num,
    ContextPtr local_context)
{
    const auto & settings = local_context->getSettings();
    const auto & read_settings = local_context->getReadSettings();
    auto * log = &Poco::Logger::get("StorageS3");

    const auto & bucket = s3_configuration.uri.bucket;
    const auto & version_id = s3_configuration.uri.version_id;
    const auto max_single_read_retries = s3_configuration.rw_settings.max_single_read_retries;
    auto client = s3_configuration.client;

    std::string object_path = fs::path(bucket) / key;
    size_t object_size;
    time_t object_modification_time;
    bool cached = false;

    if (object_infos)
    {
        auto it = object_infos->find(object_path);
        cached = it != object_infos->end();
        if (!cached)
        {
            auto object_info = S3::getObjectInfo(s3_configuration.client, s3_configuration.uri.bucket, key, s3_configuration.uri.version_id, false, false);
            it = object_infos->emplace(object_path, std::move(object_info)).first;
        }

        object_size = it->second.size;
        object_modification_time = it->second.last_modification_time;

    }
    else
    {
        auto object_info = S3::getObjectInfo(s3_configuration.client, s3_configuration.uri.bucket, key, s3_configuration.uri.version_id, false, false);
        object_size = object_info.size;
        object_modification_time = object_info.last_modification_time;
    }

    LOG_TEST(
        log,
        "Having object info for `{}`, size: {}, modification timestamp: {} (taken from cache: {}, result is cached: {})",
        key, object_size, object_modification_time, cached, object_infos != nullptr);

    using ReadBufferCreator = std::function<std::unique_ptr<SeekableReadBuffer>(size_t start_offset, size_t end_offset_non_including)>;
    ReadBufferCreator read_buffer_creator;

    if (settings.enable_cache_for_s3_table_engine)
    {
        auto impl_buffer_creator = [=]() -> std::unique_ptr<ReadBufferFromFileBase>
        {
            return std::make_unique<ReadBufferFromS3>(client, bucket, key, version_id, max_single_read_retries, read_settings);
        };

        read_buffer_creator = [=](size_t start_offset, size_t end_offset_non_including) -> std::unique_ptr<SeekableReadBuffer>
        {
            auto result_buffer = wrapWithCachedReadBuffer(impl_buffer_creator, object_path, object_size, object_modification_time, read_settings);

            if (!result_buffer)
                result_buffer = impl_buffer_creator();

            result_buffer->setReadUntilPosition(end_offset_non_including);

            if (start_offset)
                result_buffer->seek(start_offset, SEEK_SET);

            return result_buffer;
        };
    }

    if (!read_buffer_creator)
    {
        read_buffer_creator = [=] (size_t start_offset, size_t end_offset_non_including) -> std::unique_ptr<ReadBufferFromFileBase>
        {
            return std::make_unique<ReadBufferFromS3>(
                client, bucket, key, version_id, max_single_read_retries, read_settings,
                /* use_external_buffer */false,
                /* offset */start_offset,
                /* read_until_position */end_offset_non_including,
                /* restricted_seek */false);
        };
    }

    auto download_buffer_size = settings.max_download_buffer_size;
    const bool use_parallel_download = download_buffer_size > 0 && download_thread_num > 1;
    const bool object_too_small = object_size < download_thread_num * download_buffer_size;

    if (!use_parallel_download || object_too_small)
    {
        LOG_TRACE(log, "Downloading object of size {} from S3 in single thread", object_size);
        return read_buffer_creator(0, object_size);
    }

    assert(object_size > 0);

    if (download_buffer_size < DBMS_DEFAULT_BUFFER_SIZE)
    {
        LOG_WARNING(log, "Downloading buffer {} bytes too small, set at least {} bytes", download_buffer_size, DBMS_DEFAULT_BUFFER_SIZE);
        download_buffer_size = DBMS_DEFAULT_BUFFER_SIZE;
    }

    auto factory = std::make_unique<ReadBufferS3Factory>(
        std::move(read_buffer_creator),
        /* filename */object_path,
        /* range_step */download_buffer_size,
        object_size);

    LOG_TRACE(
        log, "Downloading from S3 in {} threads. Object size: {}, Range size: {}", download_thread_num, object_size, download_buffer_size);

    return std::make_unique<ParallelReadBuffer>(std::move(factory), threadPoolCallbackRunner<void>(IOThreadPool::get(), "S3ParallelRead"), download_thread_num);
}

bool StorageS3::shouldCollectObjectInfos(ContextPtr local_context)
{
    const auto & settings = local_context->getSettingsRef();
    return settings.schema_inference_use_cache_for_s3
        || (settings.enable_cache_for_s3_table_engine && FileCacheFactory::instance().tryGetByName(REMOTE_TABLE_ENGINES_CACHE_NAME));
}

ColumnsDescription StorageS3::getTableStructureFromData(
    const StorageS3Configuration & configuration,
    bool distributed_processing,
    const std::optional<FormatSettings> & format_settings,
    ContextPtr ctx,
    ObjectInfos * object_infos)
{
    S3Configuration s3_configuration{
        configuration.url,
        configuration.auth_settings,
        S3Settings::ReadWriteSettings(ctx->getSettingsRef()),
        configuration.headers};

    updateS3Configuration(ctx, s3_configuration);

    return getTableStructureFromDataImpl(
        configuration.format, s3_configuration, configuration.compression_method, distributed_processing,
        s3_configuration.uri.key.find_first_of("*?{") != std::string::npos, format_settings, ctx, object_infos);
}

ColumnsDescription StorageS3::getTableStructureFromDataImpl(
    const String & format,
    const S3Configuration & s3_configuration,
    const String & compression_method,
    bool distributed_processing,
    bool is_key_with_globs,
    const std::optional<FormatSettings> & format_settings,
    ContextPtr ctx,
    std::unordered_map<String, S3::ObjectInfo> * object_infos)
{
    std::vector<String> read_keys;

    auto file_iterator
        = createFileIterator(s3_configuration, {s3_configuration.uri.key}, is_key_with_globs, distributed_processing, ctx, nullptr, {}, object_infos, &read_keys);

    std::optional<ColumnsDescription> columns_from_cache;
    size_t prev_read_keys_size = read_keys.size();
    if (ctx->getSettingsRef().schema_inference_use_cache_for_s3)
        columns_from_cache = tryGetColumnsFromCache(read_keys.begin(), read_keys.end(), s3_configuration, object_infos, format, format_settings, ctx);

    ReadBufferIterator read_buffer_iterator = [&, first = true](ColumnsDescription & cached_columns) mutable -> std::unique_ptr<ReadBuffer>
    {
        auto key = (*file_iterator)();

        if (key.empty())
        {
            if (first)
                throw Exception(
                    ErrorCodes::CANNOT_EXTRACT_TABLE_STRUCTURE,
                    "Cannot extract table structure from {} format file, because there are no files with provided path in S3. You must specify "
                    "table structure manually",
                    format);

            return nullptr;
        }

        /// S3 file iterator could get new keys after new iteration, check them in schema cache.
        if (ctx->getSettingsRef().schema_inference_use_cache_for_s3 && read_keys.size() > prev_read_keys_size)
        {
            columns_from_cache = tryGetColumnsFromCache(read_keys.begin() + prev_read_keys_size, read_keys.end(), s3_configuration, object_infos, format, format_settings, ctx);
            prev_read_keys_size = read_keys.size();
            if (columns_from_cache)
            {
                cached_columns = *columns_from_cache;
                return nullptr;
            }
        }

        first = false;
<<<<<<< HEAD

        auto s3_read_buffer = StorageS3::createS3ReadBuffer(s3_configuration, key, object_infos, /* download_thread_num */1, ctx);
=======
        int zstd_window_log_max = static_cast<int>(ctx->getSettingsRef().zstd_window_log_max);
>>>>>>> 38124b65
        return wrapReadBufferWithCompressionMethod(
            std::move(s3_read_buffer),
            chooseCompressionMethod(key, compression_method),
            ctx->getSettingsRef().zstd_window_log_max);
    };

    ColumnsDescription columns;
    if (columns_from_cache)
        columns = *columns_from_cache;
    else
        columns = readSchemaFromFormat(format, format_settings, read_buffer_iterator, is_key_with_globs, ctx);

    if (ctx->getSettingsRef().schema_inference_use_cache_for_s3)
        addColumnsToCache(read_keys, s3_configuration, columns, format, format_settings, ctx);

    return columns;
}


void registerStorageS3Impl(const String & name, StorageFactory & factory)
{
    factory.registerStorage(name, [](const StorageFactory::Arguments & args)
    {
        auto & engine_args = args.engine_args;
        if (engine_args.empty())
            throw Exception(ErrorCodes::BAD_ARGUMENTS, "External data source must have arguments");

        auto configuration = StorageS3::getConfiguration(engine_args, args.getLocalContext());
        // Use format settings from global server context + settings from
        // the SETTINGS clause of the create query. Settings from current
        // session and user are ignored.
        std::optional<FormatSettings> format_settings;
        if (args.storage_def->settings)
        {
            FormatFactorySettings user_format_settings;

            // Apply changed settings from global context, but ignore the
            // unknown ones, because we only have the format settings here.
            const auto & changes = args.getContext()->getSettingsRef().changes();
            for (const auto & change : changes)
            {
                if (user_format_settings.has(change.name))
                    user_format_settings.set(change.name, change.value);
            }

            // Apply changes from SETTINGS clause, with validation.
            user_format_settings.applyChanges(args.storage_def->settings->changes);
            format_settings = getFormatSettings(args.getContext(), user_format_settings);
        }
        else
        {
            format_settings = getFormatSettings(args.getContext());
        }

        ASTPtr partition_by;
        if (args.storage_def->partition_by)
            partition_by = args.storage_def->partition_by->clone();

        return std::make_shared<StorageS3>(
            configuration,
            args.table_id,
            args.columns,
            args.constraints,
            args.comment,
            args.getContext(),
            format_settings,
            /* object_infos */std::nullopt,
            /* distributed_processing_ */false,
            partition_by);
    },
    {
        .supports_settings = true,
        .supports_sort_order = true, // for partition by
        .supports_schema_inference = true,
        .source_access_type = AccessType::S3,
    });
}

void registerStorageS3(StorageFactory & factory)
{
    return registerStorageS3Impl("S3", factory);
}

void registerStorageCOS(StorageFactory & factory)
{
    return registerStorageS3Impl("COSN", factory);
}

NamesAndTypesList StorageS3::getVirtuals() const
{
    return virtual_columns;
}

bool StorageS3::supportsPartitionBy() const
{
    return true;
}

SchemaCache & StorageS3::getSchemaCache(const ContextPtr & ctx)
{
    static SchemaCache schema_cache(ctx->getConfigRef().getUInt("schema_inference_cache_max_elements_for_s3", DEFAULT_SCHEMA_CACHE_ELEMENTS));
    return schema_cache;
}

std::optional<time_t> StorageS3::getLastModificationTime(
    const S3Configuration & s3_configuration, const String & key, ObjectInfos * object_infos)
{
    String path = fs::path(s3_configuration.uri.bucket) / key;
    S3::ObjectInfo info;

    /// Check if we already have information about this object.
    /// If no, request it and remember for possible future usage.
    if (object_infos && object_infos->contains(path))
        info = (*object_infos)[path];
    else
    {
        /// Note that in case of exception in getObjectInfo returned info will be empty,
        /// but schema cache will handle this case and won't return columns from cache
        /// because we can't say that it's valid without last modification time.
        info = S3::getObjectInfo(s3_configuration.client, s3_configuration.uri.bucket, key, s3_configuration.uri.version_id, false, false);
        if (object_infos)
            (*object_infos)[path] = info;
    }

    if (info.last_modification_time)
        return info.last_modification_time;
    return std::nullopt;
}

std::optional<ColumnsDescription> StorageS3::tryGetColumnsFromCache(
    const Strings::const_iterator & begin,
    const Strings::const_iterator & end,
    const S3Configuration & s3_configuration,
    std::unordered_map<String, S3::ObjectInfo> * object_infos,
    const String & format_name,
    const std::optional<FormatSettings> & format_settings,
    const ContextPtr & ctx)
{
    auto & schema_cache = getSchemaCache(ctx);
    for (auto it = begin; it < end; ++it)
    {
        String path = fs::path(s3_configuration.uri.bucket) / *it;
        auto get_last_mod_time = [&]() -> std::optional<time_t>
        {
            return StorageS3::getLastModificationTime(s3_configuration, *it, object_infos);
        };

        String source = fs::path(s3_configuration.uri.uri.getHost() + std::to_string(s3_configuration.uri.uri.getPort())) / path;
        auto cache_key = getKeyForSchemaCache(source, format_name, format_settings, ctx);
        auto columns = schema_cache.tryGet(cache_key, get_last_mod_time);
        if (columns)
            return columns;
    }

    return std::nullopt;
}

void StorageS3::addColumnsToCache(
    const Strings & keys,
    const S3Configuration & s3_configuration,
    const ColumnsDescription & columns,
    const String & format_name,
    const std::optional<FormatSettings> & format_settings,
    const ContextPtr & ctx)
{
    auto host_and_bucket = fs::path(s3_configuration.uri.uri.getHost() + std::to_string(s3_configuration.uri.uri.getPort())) / s3_configuration.uri.bucket;
    Strings sources;
    sources.reserve(keys.size());
    std::transform(keys.begin(), keys.end(), std::back_inserter(sources), [&](const String & key){ return host_and_bucket / key; });
    auto cache_keys = getKeysForSchemaCache(sources, format_name, format_settings, ctx);
    auto & schema_cache = getSchemaCache(ctx);
    schema_cache.addMany(cache_keys, columns);
}

}

#endif<|MERGE_RESOLUTION|>--- conflicted
+++ resolved
@@ -204,12 +204,7 @@
             for (const auto & row : result_batch)
             {
                 const String & key = row.GetKey();
-<<<<<<< HEAD
-
-                if (re2::RE2::FullMatch(key, *matcher))
-=======
                 if (recursive || re2::RE2::FullMatch(key, *matcher))
->>>>>>> 38124b65
                 {
                     String path = fs::path(globbed_uri.bucket) / key;
 
@@ -442,15 +437,9 @@
 
     file_path = fs::path(s3_configuration.uri.bucket) / current_key;
 
-<<<<<<< HEAD
-    auto zstd_window_log_max = getContext()->getSettingsRef().zstd_window_log_max;
+    int zstd_window_log_max = static_cast<int>(getContext()->getSettingsRef().zstd_window_log_max);
     auto s3_read_buffer = StorageS3::createS3ReadBuffer(s3_configuration, current_key, object_infos, download_thread_num, getContext());
     read_buf = wrapReadBufferWithCompressionMethod(std::move(s3_read_buffer), chooseCompressionMethod(current_key, compression_hint), zstd_window_log_max);
-=======
-    int zstd_window_log_max = static_cast<int>(getContext()->getSettingsRef().zstd_window_log_max);
-    read_buf = wrapReadBufferWithCompressionMethod(
-        createS3ReadBuffer(current_key), chooseCompressionMethod(current_key, compression_hint), zstd_window_log_max);
->>>>>>> 38124b65
 
     auto input_format = getContext()->getInputFormat(format, *read_buf, sample_block, max_block_size, format_settings);
     QueryPipelineBuilder builder;
@@ -793,12 +782,7 @@
     ContextPtr local_context,
     ASTPtr query,
     const Block & virtual_block,
-<<<<<<< HEAD
-    const std::vector<String> & read_tasks,
     StorageS3::ObjectInfos * object_infos,
-=======
-    std::unordered_map<String, S3::ObjectInfo> * object_infos,
->>>>>>> 38124b65
     Strings * read_keys)
 {
     if (distributed_processing)
@@ -867,12 +851,7 @@
         local_context,
         query_info.query,
         virtual_block,
-<<<<<<< HEAD
-        read_tasks_used_in_schema_inference,
         object_infos ? &*object_infos : nullptr);
-=======
-        &object_infos);
->>>>>>> 38124b65
 
     ColumnsDescription columns_description;
     Block block_for_format;
@@ -1345,16 +1324,14 @@
         }
 
         first = false;
-<<<<<<< HEAD
 
         auto s3_read_buffer = StorageS3::createS3ReadBuffer(s3_configuration, key, object_infos, /* download_thread_num */1, ctx);
-=======
         int zstd_window_log_max = static_cast<int>(ctx->getSettingsRef().zstd_window_log_max);
->>>>>>> 38124b65
+
         return wrapReadBufferWithCompressionMethod(
             std::move(s3_read_buffer),
             chooseCompressionMethod(key, compression_method),
-            ctx->getSettingsRef().zstd_window_log_max);
+            zstd_window_log_max);
     };
 
     ColumnsDescription columns;
