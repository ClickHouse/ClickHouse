--- conflicted
+++ resolved
@@ -646,13 +646,6 @@
 
     builder = select.buildQueryPipeline();
 
-<<<<<<< HEAD
-=======
-    builder.addSimpleTransform([&](const Block & current_header)
-    {
-        return std::make_shared<MaterializingTransform>(current_header);
-    });
->>>>>>> 5fddbea5
     builder.addSimpleTransform(
         [&](const Block & current_header)
         {
