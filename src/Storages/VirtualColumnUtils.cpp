--- conflicted
+++ resolved
@@ -243,15 +243,7 @@
     block.getByName("_idx").column->assumeMutableRef().insert(idx);
 }
 
-<<<<<<< HEAD
-std::optional<ActionsDAG> createPathAndFileFilterDAG(
-    const ActionsDAG::Node * predicate,
-    const NamesAndTypesList & virtual_columns,
-    const ContextPtr & context,
-    const NamesAndTypesList & hive_columns)
-=======
 std::optional<ActionsDAG> createPathAndFileFilterDAG(const ActionsDAG::Node * predicate, const NamesAndTypesList & virtual_columns, const NamesAndTypesList & hive_columns)
->>>>>>> d5b14664
 {
     if (!predicate || virtual_columns.empty())
         return {};
