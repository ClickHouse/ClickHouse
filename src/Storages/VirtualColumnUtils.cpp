#include <algorithm>
#include <memory>
#include <stack>
#include <Core/NamesAndTypes.h>
#include <Core/TypeId.h>

#include <Interpreters/Context.h>
#include <Interpreters/TreeRewriter.h>
#include <Interpreters/ExpressionAnalyzer.h>
#include <Interpreters/ExpressionActions.h>
#include <Interpreters/IdentifierSemantic.h>
#include <Interpreters/misc.h>

#include <Parsers/ASTIdentifier.h>
#include <Parsers/ASTExpressionList.h>
#include <Parsers/ASTLiteral.h>
#include <Parsers/ASTFunction.h>
#include <Parsers/ASTSelectQuery.h>
#include <Parsers/ASTSubquery.h>

#include <Columns/ColumnConst.h>
#include <Columns/ColumnsNumber.h>
#include <Columns/ColumnsCommon.h>
#include <Columns/FilterDescription.h>

#include <DataTypes/DataTypesNumber.h>
#include <DataTypes/DataTypeString.h>
#include <DataTypes/DataTypeLowCardinality.h>
#include <DataTypes/DataTypeDateTime.h>

#include <Processors/QueryPlan/QueryPlan.h>
#include <Processors/QueryPlan/BuildQueryPipelineSettings.h>
#include <Processors/QueryPlan/Optimizations/QueryPlanOptimizationSettings.h>
#include <Processors/Sinks/EmptySink.h>
#include <Processors/Executors/CompletedPipelineExecutor.h>
#include <QueryPipeline/QueryPipelineBuilder.h>

#include <Storages/VirtualColumnUtils.h>
#include <IO/WriteHelpers.h>
#include <Common/typeid_cast.h>
#include "Functions/FunctionsLogical.h"
#include "Functions/IFunction.h"
#include "Functions/IFunctionAdaptors.h"
#include "Functions/indexHint.h"
#include <Parsers/makeASTForLogicalFunction.h>
#include <Columns/ColumnSet.h>
#include <Functions/FunctionHelpers.h>
#include <Interpreters/ActionsVisitor.h>


namespace DB
{

namespace VirtualColumnUtils
{

void buildSetsForDAG(const ActionsDAG & dag, const ContextPtr & context)
{
    for (const auto & node : dag.getNodes())
    {
        if (node.type == ActionsDAG::ActionType::COLUMN)
        {
            const ColumnSet * column_set = checkAndGetColumnConstData<const ColumnSet>(node.column.get());
            if (!column_set)
                column_set = checkAndGetColumn<const ColumnSet>(node.column.get());

            if (column_set)
            {
                auto future_set = column_set->getData();
                if (!future_set->get())
                {
                    if (auto * set_from_subquery = typeid_cast<FutureSetFromSubquery *>(future_set.get()))
                        set_from_subquery->buildSetInplace(context);
                }
            }
        }
    }
}

void filterBlockWithDAG(ActionsDAGPtr dag, Block & block, ContextPtr context)
{
    buildSetsForDAG(*dag, context);
    auto actions = std::make_shared<ExpressionActions>(dag);
    Block block_with_filter = block;
    actions->execute(block_with_filter, /*dry_run=*/ false, /*allow_duplicates_in_input=*/ true);

    /// Filter the block.
    String filter_column_name = dag->getOutputs().at(0)->result_name;
    ColumnPtr filter_column = block_with_filter.getByName(filter_column_name).column->convertToFullColumnIfConst();

    ConstantFilterDescription constant_filter(*filter_column);

    if (constant_filter.always_true)
    {
        return;
    }

    if (constant_filter.always_false)
    {
        block = block.cloneEmpty();
        return;
    }

    FilterDescription filter(*filter_column);

    for (size_t i = 0; i < block.columns(); ++i)
    {
        ColumnPtr & column = block.safeGetByPosition(i).column;
        column = column->filter(*filter.data, -1);
    }
}

NameSet getVirtualNamesForFileLikeStorage()
{
    return {"_path", "_file", "_size", "_time"};
}

VirtualColumnsDescription getVirtualsForFileLikeStorage(const ColumnsDescription & storage_columns)
{
    VirtualColumnsDescription desc;

    auto add_virtual = [&](const auto & name, const auto & type)
    {
        if (storage_columns.has(name))
            return;

        desc.addEphemeral(name, type, "");
    };

    add_virtual("_path", std::make_shared<DataTypeLowCardinality>(std::make_shared<DataTypeString>()));
    add_virtual("_file", std::make_shared<DataTypeLowCardinality>(std::make_shared<DataTypeString>()));
    add_virtual("_size", makeNullable(std::make_shared<DataTypeUInt64>()));
    add_virtual("_time", makeNullable(std::make_shared<DataTypeDateTime>()));

    return desc;
}

static void addPathAndFileToVirtualColumns(Block & block, const String & path, size_t idx)
{
    if (block.has("_path"))
        block.getByName("_path").column->assumeMutableRef().insert(path);

    if (block.has("_file"))
    {
        auto pos = path.find_last_of('/');
        String file;
        if (pos != std::string::npos)
            file = path.substr(pos + 1);
        else
            file = path;

        block.getByName("_file").column->assumeMutableRef().insert(file);
    }

    block.getByName("_idx").column->assumeMutableRef().insert(idx);
}

ActionsDAGPtr createPathAndFileFilterDAG(const ActionsDAG::Node * predicate, const NamesAndTypesList & virtual_columns)
{
    if (!predicate || virtual_columns.empty())
        return {};

    Block block;
    for (const auto & column : virtual_columns)
    {
        if (column.name == "_file" || column.name == "_path")
            block.insert({column.type->createColumn(), column.type, column.name});
    }

    block.insert({ColumnUInt64::create(), std::make_shared<DataTypeUInt64>(), "_idx"});
    return splitFilterDagForAllowedInputs(predicate, &block);
}

ColumnPtr getFilterByPathAndFileIndexes(const std::vector<String> & paths, const ActionsDAGPtr & dag, const NamesAndTypesList & virtual_columns, const ContextPtr & context)
{
    Block block;
    for (const auto & column : virtual_columns)
    {
        if (column.name == "_file" || column.name == "_path")
            block.insert({column.type->createColumn(), column.type, column.name});
    }
    block.insert({ColumnUInt64::create(), std::make_shared<DataTypeUInt64>(), "_idx"});

    for (size_t i = 0; i != paths.size(); ++i)
        addPathAndFileToVirtualColumns(block, paths[i], i);

    filterBlockWithDAG(dag, block, context);

    return block.getByName("_idx").column;
}

void addRequestedFileLikeStorageVirtualsToChunk(
    Chunk & chunk, const NamesAndTypesList & requested_virtual_columns,
    VirtualsForFileLikeStorage virtual_values)
{
    for (const auto & virtual_column : requested_virtual_columns)
    {
        if (virtual_column.name == "_path")
        {
            chunk.addColumn(virtual_column.type->createColumnConst(chunk.getNumRows(), virtual_values.path)->convertToFullColumnIfConst());
        }
        else if (virtual_column.name == "_file")
        {
            if (virtual_values.filename)
            {
                chunk.addColumn(virtual_column.type->createColumnConst(chunk.getNumRows(), (*virtual_values.filename))->convertToFullColumnIfConst());
            }
            else
            {
                size_t last_slash_pos = virtual_values.path.find_last_of('/');
                auto filename_from_path = virtual_values.path.substr(last_slash_pos + 1);
                chunk.addColumn(virtual_column.type->createColumnConst(chunk.getNumRows(), filename_from_path)->convertToFullColumnIfConst());
            }
        }
        else if (virtual_column.name == "_size")
        {
            if (virtual_values.size)
                chunk.addColumn(virtual_column.type->createColumnConst(chunk.getNumRows(), *virtual_values.size)->convertToFullColumnIfConst());
            else
                chunk.addColumn(virtual_column.type->createColumnConstWithDefaultValue(chunk.getNumRows())->convertToFullColumnIfConst());
        }
        else if (virtual_column.name == "_time")
        {
            if (virtual_values.last_modified)
                chunk.addColumn(virtual_column.type->createColumnConst(chunk.getNumRows(), virtual_values.last_modified->epochTime())->convertToFullColumnIfConst());
            else
                chunk.addColumn(virtual_column.type->createColumnConstWithDefaultValue(chunk.getNumRows())->convertToFullColumnIfConst());
        }
    }
}

static bool canEvaluateSubtree(const ActionsDAG::Node * node, const Block * allowed_inputs)
{
    std::stack<const ActionsDAG::Node *> nodes;
    nodes.push(node);
    while (!nodes.empty())
    {
        const auto * cur = nodes.top();
        nodes.pop();

        if (cur->type == ActionsDAG::ActionType::ARRAY_JOIN)
            return false;

        if (cur->type == ActionsDAG::ActionType::INPUT && allowed_inputs && !allowed_inputs->has(cur->result_name))
            return false;

        for (const auto * child : cur->children)
            nodes.push(child);
    }

    return true;
}

bool isDeterministicInScopeOfQuery(const ActionsDAG::Node * node)
{
    for (const auto * child : node->children)
    {
        if (!isDeterministicInScopeOfQuery(child))
            return false;
    }

    if (node->type != ActionsDAG::ActionType::FUNCTION)
        return true;

    if (!node->function_base->isDeterministicInScopeOfQuery())
        return false;

    return true;
}

static const ActionsDAG::Node * splitFilterNodeForAllowedInputs(
    const ActionsDAG::Node * node,
    const Block * allowed_inputs,
    ActionsDAG::Nodes & additional_nodes)
{
    if (node->type == ActionsDAG::ActionType::FUNCTION)
    {
        if (node->function_base->getName() == "and")
        {
            auto & node_copy = additional_nodes.emplace_back(*node);
            node_copy.children.clear();
            for (const auto * child : node->children)
                if (const auto * child_copy = splitFilterNodeForAllowedInputs(child, allowed_inputs, additional_nodes))
                    node_copy.children.push_back(child_copy);

            if (node_copy.children.empty())
                return nullptr;

            if (node_copy.children.size() == 1)
            {
                const ActionsDAG::Node * res = node_copy.children.front();
                /// Expression like (not_allowed AND 256) can't be resuced to (and(256)) because AND requires
                /// at least two arguments; also it can't be reduced to (256) because result type is different.
                if (!res->result_type->equals(*node->result_type))
                {
                    ActionsDAG tmp_dag;
                    res = &tmp_dag.addCast(*res, node->result_type, {});
                    additional_nodes.splice(additional_nodes.end(), ActionsDAG::detachNodes(std::move(tmp_dag)));
                }

                return res;
            }

            return &node_copy;
        }
        else if (node->function_base->getName() == "or")
        {
            auto & node_copy = additional_nodes.emplace_back(*node);
            for (auto & child : node_copy.children)
                if (child = splitFilterNodeForAllowedInputs(child, allowed_inputs, additional_nodes); !child)
                    return nullptr;

            return &node_copy;
        }
        else if (node->function_base->getName() == "indexHint")
        {
            if (const auto * adaptor = typeid_cast<const FunctionToFunctionBaseAdaptor *>(node->function_base.get()))
            {
                if (const auto * index_hint = typeid_cast<const FunctionIndexHint *>(adaptor->getFunction().get()))
                {
                    auto index_hint_dag = index_hint->getActions()->clone();
                    ActionsDAG::NodeRawConstPtrs atoms;
<<<<<<< HEAD
                    for (const auto & output : index_hint_dag.getOutputs())
                        if (const auto * child_copy = splitFilterNodeForAllowedInputs(output, allowed_inputs, additional_nodes))
=======
                    for (const auto & output : index_hint_dag->getOutputs())
                        if (const auto * child_copy = splitFilterNodeForAllowedInputs(output, allowed_inputs, additional_nodes, allow_non_deterministic_functions))
>>>>>>> 5d3e9ded
                            atoms.push_back(child_copy);

                    if (!atoms.empty())
                    {
                        const auto * res = atoms.at(0);

                        if (atoms.size() > 1)
                        {
                            FunctionOverloadResolverPtr func_builder_and = std::make_unique<FunctionToOverloadResolverAdaptor>(std::make_shared<FunctionAnd>());
                            res = &index_hint_dag->addFunction(func_builder_and, atoms, {});
                        }

                        if (!res->result_type->equals(*node->result_type))
                            res = &index_hint_dag->addCast(*res, node->result_type, {});

                        additional_nodes.splice(additional_nodes.end(), ActionsDAG::detachNodes(std::move(*index_hint_dag)));
                        return res;
                    }
                }
            }
        }
        else if (!isDeterministicInScopeOfQuery(node))
        {
            return nullptr;
        }
    }

    if (!canEvaluateSubtree(node, allowed_inputs))
        return nullptr;

    return node;
}

<<<<<<< HEAD
std::optional<ActionsDAG> splitFilterDagForAllowedInputs(const ActionsDAG::Node * predicate, const Block * allowed_inputs)
=======
ActionsDAGPtr splitFilterDagForAllowedInputs(const ActionsDAG::Node * predicate, const Block * allowed_inputs, bool allow_non_deterministic_functions)
>>>>>>> 5d3e9ded
{
    if (!predicate)
        return nullptr;

    ActionsDAG::Nodes additional_nodes;
    const auto * res = splitFilterNodeForAllowedInputs(predicate, allowed_inputs, additional_nodes);
    if (!res)
        return nullptr;

    return ActionsDAG::cloneSubDAG({res}, true);
}

void filterBlockWithPredicate(const ActionsDAG::Node * predicate, Block & block, ContextPtr context)
{
    auto dag = splitFilterDagForAllowedInputs(predicate, &block);
    if (dag)
        filterBlockWithDAG(dag, block, context);
}

}

}<|MERGE_RESOLUTION|>--- conflicted
+++ resolved
@@ -320,13 +320,8 @@
                 {
                     auto index_hint_dag = index_hint->getActions()->clone();
                     ActionsDAG::NodeRawConstPtrs atoms;
-<<<<<<< HEAD
-                    for (const auto & output : index_hint_dag.getOutputs())
+                    for (const auto & output : index_hint_dag->getOutputs())
                         if (const auto * child_copy = splitFilterNodeForAllowedInputs(output, allowed_inputs, additional_nodes))
-=======
-                    for (const auto & output : index_hint_dag->getOutputs())
-                        if (const auto * child_copy = splitFilterNodeForAllowedInputs(output, allowed_inputs, additional_nodes, allow_non_deterministic_functions))
->>>>>>> 5d3e9ded
                             atoms.push_back(child_copy);
 
                     if (!atoms.empty())
@@ -360,11 +355,7 @@
     return node;
 }
 
-<<<<<<< HEAD
-std::optional<ActionsDAG> splitFilterDagForAllowedInputs(const ActionsDAG::Node * predicate, const Block * allowed_inputs)
-=======
-ActionsDAGPtr splitFilterDagForAllowedInputs(const ActionsDAG::Node * predicate, const Block * allowed_inputs, bool allow_non_deterministic_functions)
->>>>>>> 5d3e9ded
+ActionsDAGPtr splitFilterDagForAllowedInputs(const ActionsDAG::Node * predicate, const Block * allowed_inputs)
 {
     if (!predicate)
         return nullptr;
