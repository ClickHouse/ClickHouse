#include <memory>
#include <stack>

#include <Storages/VirtualColumnUtils.h>

#include <Core/NamesAndTypes.h>
#include <Core/TypeId.h>

#include <Interpreters/ActionsVisitor.h>
#include <Interpreters/Context.h>
#include <Interpreters/ExpressionActions.h>
#include <Interpreters/ExpressionAnalyzer.h>
#include <Interpreters/IdentifierSemantic.h>
#include <Interpreters/TreeRewriter.h>
#include <Interpreters/convertFieldToType.h>
#include <Interpreters/misc.h>

#include <Parsers/ASTIdentifier.h>
#include <Parsers/ASTExpressionList.h>
#include <Parsers/ASTLiteral.h>
#include <Parsers/ASTFunction.h>
#include <Parsers/ASTSelectQuery.h>
#include <Parsers/ASTSubquery.h>

#include <Columns/ColumnConst.h>
#include <Columns/ColumnNullable.h>
#include <Columns/ColumnsNumber.h>
#include <Columns/ColumnsCommon.h>
#include <Columns/FilterDescription.h>

#include <DataTypes/DataTypeNullable.h>
#include <DataTypes/DataTypesNumber.h>
#include <DataTypes/DataTypeString.h>
#include <DataTypes/DataTypeMap.h>
#include <DataTypes/DataTypeLowCardinality.h>
#include <DataTypes/DataTypeDateTime.h>

#include <Processors/Port.h>
#include <Processors/QueryPlan/QueryPlan.h>
#include <Processors/Executors/CompletedPipelineExecutor.h>
#include <Processors/Formats/Impl/ParquetBlockInputFormat.h>

#include <Columns/ColumnSet.h>
#include <Columns/ColumnMap.h>
#include <Columns/ColumnTuple.h>
#include <Common/typeid_cast.h>
#include <Core/Settings.h>
#include <Formats/EscapingRuleUtils.h>
#include <Formats/FormatFactory.h>
#include <Formats/SchemaInferenceUtils.h>
#include <Functions/FunctionHelpers.h>
#include <Functions/FunctionsLogical.h>
#include <Functions/IFunction.h>
#include <Functions/IFunctionAdaptors.h>
#include <Functions/indexHint.h>
#include <IO/ReadBufferFromString.h>
#include <IO/WriteHelpers.h>
#include <Parsers/makeASTForLogicalFunction.h>
#include <QueryPipeline/QueryPipelineBuilder.h>
#include <Storages/HivePartitioningUtils.h>


namespace DB
{
<<<<<<< HEAD
=======
namespace Setting
{
    extern const SettingsBool use_hive_partitioning;
}
>>>>>>> 65ebc968
namespace ErrorCodes
{
    extern const int LOGICAL_ERROR;
}

namespace VirtualColumnUtils
{

void buildSetsForDagImpl(const ActionsDAG & dag, const ContextPtr & context, bool ordered)
{
    for (const auto & node : dag.getNodes())
    {
        if (node.type == ActionsDAG::ActionType::COLUMN)
        {
            const ColumnSet * column_set = checkAndGetColumnConstData<const ColumnSet>(node.column.get());
            if (!column_set)
                column_set = checkAndGetColumn<const ColumnSet>(node.column.get());

            if (column_set)
            {
                auto future_set = column_set->getData();
                if (!future_set->get())
                {
                    if (auto * set_from_subquery = typeid_cast<FutureSetFromSubquery *>(future_set.get()))
                    {
                        if (ordered)
                            set_from_subquery->buildOrderedSetInplace(context);
                        else
                            set_from_subquery->buildSetInplace(context);
                    }
                }
            }
        }
    }
}

void buildSetsForDAG(const ActionsDAG & dag, const ContextPtr & context)
{
    buildSetsForDagImpl(dag, context, /* ordered = */ false);
}

void buildOrderedSetsForDAG(const ActionsDAG & dag, const ContextPtr & context)
{
    buildSetsForDagImpl(dag, context, /* ordered = */ true);
}

ExpressionActionsPtr buildFilterExpression(ActionsDAG dag, ContextPtr context)
{
    buildSetsForDAG(dag, context);
    return std::make_shared<ExpressionActions>(std::move(dag));
}

void filterBlockWithExpression(const ExpressionActionsPtr & actions, Block & block)
{
    Block block_with_filter = block;
    actions->execute(block_with_filter, /*dry_run=*/ false, /*allow_duplicates_in_input=*/ true);

    /// Filter the block.
    String filter_column_name = actions->getActionsDAG().getOutputs().at(0)->result_name;
    ColumnPtr filter_column = block_with_filter.getByName(filter_column_name).column->convertToFullColumnIfConst();

    ConstantFilterDescription constant_filter(*filter_column);

    if (constant_filter.always_true)
    {
        return;
    }

    if (constant_filter.always_false)
    {
        block = block.cloneEmpty();
        return;
    }

    FilterDescription filter(*filter_column);

    for (size_t i = 0; i < block.columns(); ++i)
    {
        ColumnPtr & column = block.safeGetByPosition(i).column;
        column = column->filter(*filter.data, -1);
    }
}

static NamesAndTypesList getCommonVirtualsForFileLikeStorage()
{
    return {
        {"_path", std::make_shared<DataTypeLowCardinality>(std::make_shared<DataTypeString>())},
        {"_file", std::make_shared<DataTypeLowCardinality>(std::make_shared<DataTypeString>())},
        {"_size", makeNullable(std::make_shared<DataTypeUInt64>())},
        {"_time", makeNullable(std::make_shared<DataTypeDateTime>())},
        {"_etag", std::make_shared<DataTypeLowCardinality>(std::make_shared<DataTypeString>())},
        {"_tags", std::make_shared<DataTypeMap>(std::make_shared<DataTypeString>(), std::make_shared<DataTypeString>())},
        {"_data_lake_snapshot_version", makeNullable(std::make_shared<DataTypeUInt64>())},
        {"_row_number", makeNullable(std::make_shared<DataTypeInt64>())},
    };
}

NameSet getVirtualNamesForFileLikeStorage()
{
    return getCommonVirtualsForFileLikeStorage().getNameSet();
}

<<<<<<< HEAD
std::string_view findHivePartitioningInPath(const String & path)
{
    auto key_values = HivePartitioningUtils::parseHivePartitioningKeysAndValues(path);

    if (key_values.empty())
        return std::string_view();

    // All keys and values are string_view over 'path', so starts and ends must be inside 'path'
    auto kv = key_values.begin();
    const auto * start = kv->first.data();
    const auto * end = kv->second.data() + kv->second.size();
    ++kv;
    while (kv != key_values.end())
    {
        start = std::min(kv->first.data(), start);
        end = std::max(kv->second.data() + kv->second.size(), end);
        ++kv;
    }

    if (start < path.data() || start > path.data() + path.size()
            || end < path.data() || end > path.data() + path.size()
            || end < start)
    {
        throw Exception(ErrorCodes::LOGICAL_ERROR, "String views are not inside initial string");
    }

    return std::string_view(start, end - start);
}

VirtualColumnsDescription getVirtualsForFileLikeStorage(ColumnsDescription & storage_columns)
=======
VirtualColumnsDescription getVirtualsForFileLikeStorage(
    ColumnsDescription & storage_columns,
    ContextPtr context,
    const std::optional<FormatSettings> & format_settings,
    std::optional<PartitionStrategyFactory::StrategyType> partition_strategy,
    const std::string & path)
>>>>>>> 65ebc968
{
    VirtualColumnsDescription desc;

    auto add_virtual = [&](const NameAndTypePair & pair)
    {
        const auto & name = pair.getNameInStorage();
        if (storage_columns.has(name))
            return;

        const auto & type = pair.getTypeInStorage();
        desc.addEphemeral(name, type, "");
    };

    for (const auto & item : getCommonVirtualsForFileLikeStorage())
        add_virtual(item);

    if (!path.empty())
    {
        if (!partition_strategy.has_value())
            throw Exception(ErrorCodes::LOGICAL_ERROR, "Expected partition strategy to be specified");

        /// If partition_stategy == none, we add hive columns, if present, to virtual columns.
        if (context->getSettingsRef()[Setting::use_hive_partitioning]
            && partition_strategy == PartitionStrategyFactory::StrategyType::NONE)
        {
            auto hive_columns = HivePartitioningUtils::extractHivePartitionColumnsFromPath(storage_columns, path, format_settings, context);
            for (const auto & column : hive_columns)
                add_virtual(column);
        }
    }

    return desc;
}

static void addPathAndFileToVirtualColumns(
    Block & block,
    const String & path,
    size_t idx,
    const FormatSettings & format_settings,
    bool parse_hive_columns)
{
    if (block.has("_path"))
        block.getByName("_path").column->assumeMutableRef().insert(path);

    if (block.has("_file"))
    {
        auto pos = path.find_last_of('/');
        String file;
        if (pos != std::string::npos)
            file = path.substr(pos + 1);
        else
            file = path;

        block.getByName("_file").column->assumeMutableRef().insert(file);
    }

    if (parse_hive_columns)
    {
        const auto keys_and_values = HivePartitioningUtils::parseHivePartitioningKeysAndValues(path);
        for (const auto & [key, value] : keys_and_values)
        {
            if (const auto * column = block.findByName(key))
            {
                ReadBufferFromString buf(value);
                column->type->getDefaultSerialization()->deserializeWholeText(column->column->assumeMutableRef(), buf, format_settings);
            }
        }
    }

    block.getByName("_idx").column->assumeMutableRef().insert(idx);
}

std::optional<ActionsDAG> createPathAndFileFilterDAG(
    const ActionsDAG::Node * predicate,
    const NamesAndTypesList & virtual_columns,
    const ContextPtr & context,
    const NamesAndTypesList & hive_columns)
{
    if (!predicate || virtual_columns.empty())
        return {};

    Block block;
    NameSet common_virtuals = getVirtualNamesForFileLikeStorage();
    for (const auto & column : virtual_columns)
    {
        if (column.name == "_file" || column.name == "_path" || !common_virtuals.contains(column.name))
            block.insert({column.type->createColumn(), column.type, column.name});
    }

    for (const auto & column : hive_columns)
    {
        block.insert({column.type->createColumn(), column.type, column.name});
    }

    block.insert({ColumnUInt64::create(), std::make_shared<DataTypeUInt64>(), "_idx"});
    return splitFilterDagForAllowedInputs(predicate, &block, context);
}

ColumnPtr getFilterByPathAndFileIndexes(
    const std::vector<String> & paths,
    const ExpressionActionsPtr & actions,
    const NamesAndTypesList & virtual_columns,
    const NamesAndTypesList & hive_columns,
    const ContextPtr & context)
{
    Block block;
    NameSet common_virtuals = getVirtualNamesForFileLikeStorage();
    for (const auto & column : virtual_columns)
    {
        if (column.name == "_file" || column.name == "_path" || !common_virtuals.contains(column.name))
            block.insert({column.type->createColumn(), column.type, column.name});
    }

    for (const auto & column : hive_columns)
    {
        block.insert({column.type->createColumn(), column.type, column.name});
    }

    block.insert({ColumnUInt64::create(), std::make_shared<DataTypeUInt64>(), "_idx"});

    for (size_t i = 0; i != paths.size(); ++i)
    {
        addPathAndFileToVirtualColumns(
            block,
            paths[i],
            /* idx */i,
            getFormatSettings(context),
            /* parse_hive_columns */context->getSettingsRef()[Setting::use_hive_partitioning] || !hive_columns.empty());
    }

    filterBlockWithExpression(actions, block);

    return block.getByName("_idx").column;
}

void addRequestedFileLikeStorageVirtualsToChunk(
    Chunk & chunk,
    const NamesAndTypesList & requested_virtual_columns,
    VirtualsForFileLikeStorage virtual_values,
    ContextPtr context)
{
    HivePartitioningUtils::HivePartitioningKeysAndValues hive_map;
    if (context->getSettingsRef()[Setting::use_hive_partitioning])
        hive_map = HivePartitioningUtils::parseHivePartitioningKeysAndValues(virtual_values.path);

    for (const auto & virtual_column : requested_virtual_columns)
    {
        if (virtual_column.name == "_path")
        {
            chunk.addColumn(virtual_column.type->createColumnConst(chunk.getNumRows(), virtual_values.path)->convertToFullColumnIfConst());
        }
        else if (virtual_column.name == "_file")
        {
            if (virtual_values.filename)
            {
                chunk.addColumn(virtual_column.type->createColumnConst(chunk.getNumRows(), (*virtual_values.filename))->convertToFullColumnIfConst());
            }
            else
            {
                size_t last_slash_pos = virtual_values.path.find_last_of('/');
                auto filename_from_path = virtual_values.path.substr(last_slash_pos + 1);
                chunk.addColumn(virtual_column.type->createColumnConst(chunk.getNumRows(), filename_from_path)->convertToFullColumnIfConst());
            }
        }
        else if (virtual_column.name == "_size")
        {
            if (virtual_values.size)
                chunk.addColumn(virtual_column.type->createColumnConst(chunk.getNumRows(), *virtual_values.size)->convertToFullColumnIfConst());
            else
                chunk.addColumn(virtual_column.type->createColumnConstWithDefaultValue(chunk.getNumRows())->convertToFullColumnIfConst());
        }
        else if (virtual_column.name == "_time")
        {
            if (virtual_values.last_modified)
                chunk.addColumn(virtual_column.type->createColumnConst(chunk.getNumRows(), virtual_values.last_modified->epochTime())->convertToFullColumnIfConst());
            else
                chunk.addColumn(virtual_column.type->createColumnConstWithDefaultValue(chunk.getNumRows())->convertToFullColumnIfConst());
        }
        else if (virtual_column.name == "_etag")
        {
            if (virtual_values.etag)
                chunk.addColumn(virtual_column.type->createColumnConst(chunk.getNumRows(), (*virtual_values.etag))->convertToFullColumnIfConst());
            else
                chunk.addColumn(virtual_column.type->createColumnConstWithDefaultValue(chunk.getNumRows())->convertToFullColumnIfConst());
        }
        else if (virtual_column.name == "_tags")
        {
            if (virtual_values.tags)
            {
                Map map_value;
                for (const auto & [key, value] : *virtual_values.tags)
                    map_value.push_back(Field(Tuple{Field(key), Field(value)}));

                chunk.addColumn(virtual_column.type->createColumnConst(chunk.getNumRows(), map_value)->convertToFullColumnIfConst());
            }
            else
            {
                chunk.addColumn(virtual_column.type->createColumnConstWithDefaultValue(chunk.getNumRows())->convertToFullColumnIfConst());
            }
        }
        else if (virtual_column.name == "_data_lake_snapshot_version")
        {
            if (virtual_values.data_lake_snapshot_version)
                chunk.addColumn(virtual_column.type->createColumnConst(chunk.getNumRows(), *virtual_values.data_lake_snapshot_version)->convertToFullColumnIfConst());
            else
                chunk.addColumn(virtual_column.type->createColumnConstWithDefaultValue(chunk.getNumRows())->convertToFullColumnIfConst());
        }
        else if (virtual_column.name == "_row_number")
        {
#if USE_PARQUET
            auto chunk_info = chunk.getChunkInfos().get<ChunkInfoRowNumbers>();
            if (chunk_info)
            {
                size_t row_num_offset = chunk_info->row_num_offset;
                const auto & applied_filter = chunk_info->applied_filter;
                size_t num_indices = applied_filter.has_value() ? applied_filter->size() : chunk.getNumRows();
                auto column = ColumnInt64::create();
                for (size_t i = 0; i < num_indices; ++i)
                    if (!applied_filter.has_value() || applied_filter.value()[i])
                        column->insertValue(i + row_num_offset);
                auto null_map = ColumnUInt8::create(chunk.getNumRows(), 0);
                chunk.addColumn(ColumnNullable::create(std::move(column), std::move(null_map)));
                return;
            }
#endif
            /// Row numbers not known, _row_number = NULL.
            chunk.addColumn(virtual_column.type->createColumnConstWithDefaultValue(chunk.getNumRows())->convertToFullColumnIfConst());
        }
        else if (auto it = hive_map.find(virtual_column.getNameInStorage()); it != hive_map.end())
        {
            chunk.addColumn(
                virtual_column.type->createColumnConst(
                    chunk.getNumRows(),
                    convertFieldToType(Field(it->second), *virtual_column.type))->convertToFullColumnIfConst());
        }
    }
}

static bool canEvaluateSubtree(const ActionsDAG::Node * node, const Block * allowed_inputs)
{
    std::stack<const ActionsDAG::Node *> nodes;
    nodes.push(node);
    while (!nodes.empty())
    {
        const auto * cur = nodes.top();
        nodes.pop();

        if (cur->type == ActionsDAG::ActionType::ARRAY_JOIN)
            return false;

        if (cur->type == ActionsDAG::ActionType::INPUT && allowed_inputs && !allowed_inputs->has(cur->result_name))
            return false;

        for (const auto * child : cur->children)
            nodes.push(child);
    }

    return true;
}

bool isDeterministic(const ActionsDAG::Node * node)
{
    for (const auto * child : node->children)
    {
        if (!isDeterministic(child))
            return false;
    }

    /// Special case: `in subquery or table` is non-deterministic
    if (node->type == ActionsDAG::ActionType::COLUMN)
    {
        if (const auto * column = typeid_cast<const ColumnSet *>(node->column.get()))
        {
            if (!column->getData()->isDeterministic())
            {
                return false;
            }
        }
    }

    if (node->type != ActionsDAG::ActionType::FUNCTION)
        return true;

    if (!node->function_base->isDeterministic())
        return false;

    return true;
}

bool isDeterministicInScopeOfQuery(const ActionsDAG::Node * node)
{
    for (const auto * child : node->children)
    {
        if (!isDeterministicInScopeOfQuery(child))
            return false;
    }

    if (node->type != ActionsDAG::ActionType::FUNCTION)
        return true;

    if (!node->function_base->isDeterministicInScopeOfQuery())
        return false;

    return true;
}

static const ActionsDAG::Node * splitFilterNodeForAllowedInputs(
    const ActionsDAG::Node * node, const Block * allowed_inputs, ActionsDAG::Nodes & additional_nodes, const ContextPtr & context, bool allow_partial_result)
{
    if (node->type == ActionsDAG::ActionType::FUNCTION)
    {
        if (node->function_base->getName() == "and")
        {
            auto & node_copy = additional_nodes.emplace_back(*node);
            node_copy.children.clear();
            for (const auto * child : node->children)
                if (const auto * child_copy
                    = splitFilterNodeForAllowedInputs(child, allowed_inputs, additional_nodes, context, allow_partial_result))
                    node_copy.children.push_back(child_copy);
                /// Expression like (now_allowed AND allowed) is not allowed if allow_partial_result = true. This is important for
                /// trivial count optimization, otherwise we can get incorrect results. For example, if the query is
                /// SELECT count() FROM table WHERE _partition_id = '0' AND rowNumberInBlock() = 1, we cannot apply
                /// trivial count.
                else if (!allow_partial_result)
                    return nullptr;

            if (node_copy.children.empty())
                return nullptr;

            if (node_copy.children.size() == 1)
            {
                const ActionsDAG::Node * res = node_copy.children.front();
                /// Expression like (not_allowed AND 256) can't be reduced to (and(256)) because AND requires
                /// at least two arguments; also it can't be reduced to (256) because result type is different.
                if (!res->result_type->equals(*node->result_type))
                {
                    ActionsDAG tmp_dag;
                    res = &tmp_dag.addCast(*res, node->result_type, {}, context);
                    additional_nodes.splice(additional_nodes.end(), ActionsDAG::detachNodes(std::move(tmp_dag)));
                }

                return res;
            }

            return &node_copy;
        }
        if (node->function_base->getName() == "or")
        {
            auto & node_copy = additional_nodes.emplace_back(*node);
            for (auto & child : node_copy.children)
                if (child = splitFilterNodeForAllowedInputs(child, allowed_inputs, additional_nodes, context, allow_partial_result); !child)
                    return nullptr;

            return &node_copy;
        }
        if (node->function_base->getName() == "indexHint")
        {
            if (const auto * adaptor = typeid_cast<const FunctionToFunctionBaseAdaptor *>(node->function_base.get()))
            {
                if (const auto * index_hint = typeid_cast<const FunctionIndexHint *>(adaptor->getFunction().get()))
                {
                    auto index_hint_dag = index_hint->getActions().clone();
                    ActionsDAG::NodeRawConstPtrs atoms;
                    for (const auto & output : index_hint_dag.getOutputs())
                        if (const auto * child_copy
                            = splitFilterNodeForAllowedInputs(output, allowed_inputs, additional_nodes, context, allow_partial_result))
                            atoms.push_back(child_copy);

                    if (!atoms.empty())
                    {
                        const auto * res = atoms.at(0);

                        if (atoms.size() > 1)
                        {
                            FunctionOverloadResolverPtr func_builder_and
                                = std::make_unique<FunctionToOverloadResolverAdaptor>(std::make_shared<FunctionAnd>());
                            res = &index_hint_dag.addFunction(func_builder_and, atoms, {});
                        }

                        if (!res->result_type->equals(*node->result_type))
                            res = &index_hint_dag.addCast(*res, node->result_type, {}, context);

                        additional_nodes.splice(additional_nodes.end(), ActionsDAG::detachNodes(std::move(index_hint_dag)));
                        return res;
                    }
                }
            }
        }
        else if (!isDeterministicInScopeOfQuery(node))
        {
            return nullptr;
        }
    }

    if (!canEvaluateSubtree(node, allowed_inputs))
        return nullptr;

    return node;
}

std::optional<ActionsDAG>
splitFilterDagForAllowedInputs(const ActionsDAG::Node * predicate, const Block * allowed_inputs, const ContextPtr & context, bool allow_partial_result)
{
    if (!predicate)
        return {};

    ActionsDAG::Nodes additional_nodes;
    const auto * res = splitFilterNodeForAllowedInputs(predicate, allowed_inputs, additional_nodes, context, allow_partial_result);
    if (!res)
        return {};

    return ActionsDAG::cloneSubDAG({res}, true);
}

void filterBlockWithPredicate(
    const ActionsDAG::Node * predicate, Block & block, ContextPtr context, bool allow_filtering_with_partial_predicate)
{
    auto dag = splitFilterDagForAllowedInputs(predicate, &block, context, /*allow_partial_result=*/allow_filtering_with_partial_predicate);
    if (dag)
        filterBlockWithExpression(buildFilterExpression(std::move(*dag), context), block);
}

}

}<|MERGE_RESOLUTION|>--- conflicted
+++ resolved
@@ -62,13 +62,11 @@
 
 namespace DB
 {
-<<<<<<< HEAD
-=======
 namespace Setting
 {
     extern const SettingsBool use_hive_partitioning;
 }
->>>>>>> 65ebc968
+
 namespace ErrorCodes
 {
     extern const int LOGICAL_ERROR;
@@ -171,7 +169,6 @@
     return getCommonVirtualsForFileLikeStorage().getNameSet();
 }
 
-<<<<<<< HEAD
 std::string_view findHivePartitioningInPath(const String & path)
 {
     auto key_values = HivePartitioningUtils::parseHivePartitioningKeysAndValues(path);
@@ -201,15 +198,12 @@
     return std::string_view(start, end - start);
 }
 
-VirtualColumnsDescription getVirtualsForFileLikeStorage(ColumnsDescription & storage_columns)
-=======
 VirtualColumnsDescription getVirtualsForFileLikeStorage(
     ColumnsDescription & storage_columns,
     ContextPtr context,
     const std::optional<FormatSettings> & format_settings,
     std::optional<PartitionStrategyFactory::StrategyType> partition_strategy,
     const std::string & path)
->>>>>>> 65ebc968
 {
     VirtualColumnsDescription desc;
 
