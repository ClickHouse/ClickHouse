--- conflicted
+++ resolved
@@ -834,7 +834,6 @@
     ReplaseAliasColumnsVisitor replase_alias_columns_visitor;
     replase_alias_columns_visitor.visit(query_tree_to_modify);
 
-<<<<<<< HEAD
     const auto & settings = query_context->getSettingsRef();
 
     if (settings[Setting::prefer_global_in_and_join])
@@ -850,10 +849,6 @@
     }
 
     return buildQueryTreeForShard(query_info.planner_context, query_tree_to_modify, /*allow_global_join_for_right_table*/ false);
-=======
-    return buildQueryTreeForShard(query_info.planner_context, query_tree_to_modify);
->>>>>>> ba35dd32
-}
 
 }
 
