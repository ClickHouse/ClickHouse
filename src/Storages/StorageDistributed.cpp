#include <Storages/StorageDistributed.h>

#include <DataStreams/OneBlockInputStream.h>

#include <Databases/IDatabase.h>
#include <Disks/StoragePolicy.h>
#include <Disks/DiskLocal.h>

#include <DataTypes/DataTypeFactory.h>
#include <DataTypes/DataTypesNumber.h>

#include <Storages/Distributed/DistributedBlockOutputStream.h>
#include <Storages/StorageFactory.h>
#include <Storages/AlterCommands.h>

#include <Columns/ColumnConst.h>

#include <Common/Macros.h>
#include <Common/escapeForFileName.h>
#include <Common/typeid_cast.h>
#include <Common/quoteString.h>

#include <Parsers/ASTDropQuery.h>
#include <Parsers/ASTExpressionList.h>
#include <Parsers/ASTIdentifier.h>
#include <Parsers/ASTInsertQuery.h>
#include <Parsers/ASTLiteral.h>
#include <Parsers/ASTSelectQuery.h>
#include <Parsers/ASTTablesInSelectQuery.h>
#include <Parsers/ParserAlterQuery.h>
#include <Parsers/TablePropertiesQueriesASTs.h>
#include <Parsers/parseQuery.h>

#include <Interpreters/ClusterProxy/SelectStreamFactory.h>
#include <Interpreters/ClusterProxy/executeQuery.h>
#include <Interpreters/Cluster.h>
#include <Interpreters/ExpressionAnalyzer.h>
#include <Interpreters/InterpreterAlterQuery.h>
#include <Interpreters/InterpreterDescribeQuery.h>
#include <Interpreters/InterpreterSelectQuery.h>
#include <Interpreters/TranslateQualifiedNamesVisitor.h>
#include <Interpreters/TreeRewriter.h>
#include <Interpreters/Context.h>
#include <Interpreters/createBlockSelector.h>
#include <Interpreters/evaluateConstantExpression.h>
#include <Interpreters/getClusterName.h>
#include <Interpreters/getTableExpressions.h>
#include <Functions/IFunction.h>

#include <Core/Field.h>
#include <Core/Settings.h>

#include <IO/ReadHelpers.h>

#include <Poco/DirectoryIterator.h>

#include <memory>
#include <filesystem>


namespace
{
const UInt64 FORCE_OPTIMIZE_SKIP_UNUSED_SHARDS_HAS_SHARDING_KEY = 1;
const UInt64 FORCE_OPTIMIZE_SKIP_UNUSED_SHARDS_ALWAYS           = 2;
}

namespace DB
{

namespace ErrorCodes
{
    extern const int NOT_IMPLEMENTED;
    extern const int STORAGE_REQUIRES_PARAMETER;
    extern const int BAD_ARGUMENTS;
    extern const int NUMBER_OF_ARGUMENTS_DOESNT_MATCH;
    extern const int INCORRECT_NUMBER_OF_COLUMNS;
    extern const int INFINITE_LOOP;
    extern const int TYPE_MISMATCH;
    extern const int TOO_MANY_ROWS;
    extern const int UNABLE_TO_SKIP_UNUSED_SHARDS;
    extern const int LOGICAL_ERROR;
}

namespace ActionLocks
{
    extern const StorageActionBlockType DistributedSend;
}

namespace
{

/// select query has database, table and table function names as AST pointers
/// Creates a copy of query, changes database, table and table function names.
ASTPtr rewriteSelectQuery(const ASTPtr & query, const std::string & database, const std::string & table, ASTPtr table_function_ptr = nullptr)
{
    auto modified_query_ast = query->clone();

    ASTSelectQuery & select_query = modified_query_ast->as<ASTSelectQuery &>();
    if (table_function_ptr)
        select_query.addTableFunction(table_function_ptr);
    else
        select_query.replaceDatabaseAndTable(database, table);

    /// Restore long column names (cause our short names are ambiguous).
    /// TODO: aliased table functions & CREATE TABLE AS table function cases
    if (!table_function_ptr)
    {
        RestoreQualifiedNamesVisitor::Data data;
        data.distributed_table = DatabaseAndTableWithAlias(*getTableExpression(query->as<ASTSelectQuery &>(), 0));
        data.remote_table.database = database;
        data.remote_table.table = table;
        data.rename = true;
        RestoreQualifiedNamesVisitor(data).visit(modified_query_ast);
    }

    return modified_query_ast;
}

/// The columns list in the original INSERT query is incorrect because inserted blocks are transformed
/// to the form of the sample block of the Distributed table. So we rewrite it and add all columns from
/// the sample block instead.
ASTPtr createInsertToRemoteTableQuery(const std::string & database, const std::string & table, const Block & sample_block_non_materialized)
{
    auto query = std::make_shared<ASTInsertQuery>();
    query->table_id = StorageID(database, table);

    auto columns = std::make_shared<ASTExpressionList>();
    query->columns = columns;
    query->children.push_back(columns);
    for (const auto & col : sample_block_non_materialized)
        columns->children.push_back(std::make_shared<ASTIdentifier>(col.name));

    return query;
}

/// Calculate maximum number in file names in directory and all subdirectories.
/// To ensure global order of data blocks yet to be sent across server restarts.
UInt64 getMaximumFileNumber(const std::string & dir_path)
{
    UInt64 res = 0;

    std::filesystem::recursive_directory_iterator begin(dir_path);
    std::filesystem::recursive_directory_iterator end;
    for (auto it = begin; it != end; ++it)
    {
        const auto & file_path = it->path();

        if (!std::filesystem::is_regular_file(*it) || !endsWith(file_path.filename().string(), ".bin"))
            continue;

        UInt64 num = 0;
        try
        {
            num = parse<UInt64>(file_path.filename().stem().string());
        }
        catch (Exception & e)
        {
            e.addMessage("Unexpected file name " + file_path.filename().string() + " found at " + file_path.parent_path().string() + ", should have numeric base name.");
            throw;
        }

        if (num > res)
            res = num;
    }

    return res;
}

std::string makeFormattedListOfShards(const ClusterPtr & cluster)
{
    std::ostringstream os;

    bool head = true;
    os << "[";
    for (const auto & shard_info : cluster->getShardsInfo())
    {
        (head ? os : os << ", ") << shard_info.shard_num;
        head = false;
    }
    os << "]";

    return os.str();
}

ExpressionActionsPtr buildShardingKeyExpression(const ASTPtr & sharding_key, const Context & context, const NamesAndTypesList & columns, bool project)
{
    ASTPtr query = sharding_key;
    auto syntax_result = TreeRewriter(context).analyze(query, columns);
    return ExpressionAnalyzer(query, syntax_result, context).getActions(project);
}

bool isExpressionActionsDeterministics(const ExpressionActionsPtr & actions)
{
    for (const auto & action : actions->getActions())
    {
        if (action.type != ExpressionAction::APPLY_FUNCTION)
            continue;
        if (!action.function_base->isDeterministic())
            return false;
    }
    return true;
}

class ReplacingConstantExpressionsMatcher
{
public:
    using Data = Block;

    static bool needChildVisit(ASTPtr &, const ASTPtr &)
    {
        return true;
    }

    static void visit(ASTPtr & node, Block & block_with_constants)
    {
        if (!node->as<ASTFunction>())
            return;

        std::string name = node->getColumnName();
        if (block_with_constants.has(name))
        {
            auto result = block_with_constants.getByName(name);
            if (!isColumnConst(*result.column))
                return;

            node = std::make_shared<ASTLiteral>(assert_cast<const ColumnConst &>(*result.column).getField());
        }
    }
};

void replaceConstantExpressions(
    ASTPtr & node,
    const Context & context,
    const NamesAndTypesList & columns,
    ConstStoragePtr storage,
    const StorageMetadataPtr & metadata_snapshot)
{
    auto syntax_result = TreeRewriter(context).analyze(node, columns, storage, metadata_snapshot);
    Block block_with_constants = KeyCondition::getBlockWithConstants(node, syntax_result, context);

    InDepthNodeVisitor<ReplacingConstantExpressionsMatcher, true> visitor(block_with_constants);
    visitor.visit(node);
}

QueryProcessingStage::Enum getQueryProcessingStageImpl(const Context & context, QueryProcessingStage::Enum to_stage, const ClusterPtr & cluster)
{
    const Settings & settings = context.getSettingsRef();

    size_t num_local_shards = cluster->getLocalShardCount();
    size_t num_remote_shards = cluster->getRemoteShardCount();
    size_t result_size = (num_remote_shards * settings.max_parallel_replicas) + num_local_shards;

    if (settings.distributed_group_by_no_merge)
        return QueryProcessingStage::Complete;
    /// Nested distributed query cannot return Complete stage,
    /// since the parent query need to aggregate the results after.
    if (to_stage == QueryProcessingStage::WithMergeableState)
        return QueryProcessingStage::WithMergeableState;
    return result_size == 1 ? QueryProcessingStage::Complete
                            : QueryProcessingStage::WithMergeableState;
}

}


/// For destruction of std::unique_ptr of type that is incomplete in class definition.
StorageDistributed::~StorageDistributed() = default;


NamesAndTypesList StorageDistributed::getVirtuals() const
{
    /// NOTE This is weird. Most of these virtual columns are part of MergeTree
    /// tables info. But Distributed is general-purpose engine.
    return NamesAndTypesList{
            NameAndTypePair("_table", std::make_shared<DataTypeString>()),
            NameAndTypePair("_part", std::make_shared<DataTypeString>()),
            NameAndTypePair("_part_index", std::make_shared<DataTypeUInt64>()),
            NameAndTypePair("_partition_id", std::make_shared<DataTypeString>()),
            NameAndTypePair("_sample_factor", std::make_shared<DataTypeFloat64>()),
            NameAndTypePair("_shard_num", std::make_shared<DataTypeUInt32>()),
    };
}

StorageDistributed::StorageDistributed(
    const StorageID & id_,
    const ColumnsDescription & columns_,
    const ConstraintsDescription & constraints_,
    const String & remote_database_,
    const String & remote_table_,
    const String & cluster_name_,
    const Context & context_,
    const ASTPtr & sharding_key_,
    const String & storage_policy_name_,
    const String & relative_data_path_,
    bool attach_)
    : IStorage(id_)
    , remote_database(remote_database_)
    , remote_table(remote_table_)
    , global_context(std::make_unique<Context>(context_))
    , log(&Poco::Logger::get("StorageDistributed (" + id_.table_name + ")"))
    , cluster_name(global_context->getMacros()->expand(cluster_name_))
    , has_sharding_key(sharding_key_)
    , relative_data_path(relative_data_path_)
{
    StorageInMemoryMetadata storage_metadata;
    storage_metadata.setColumns(columns_);
    storage_metadata.setConstraints(constraints_);
    setInMemoryMetadata(storage_metadata);

    if (sharding_key_)
    {
        sharding_key_expr = buildShardingKeyExpression(sharding_key_, *global_context, storage_metadata.getColumns().getAllPhysical(), false);
        sharding_key_column_name = sharding_key_->getColumnName();
        sharding_key_is_deterministic = isExpressionActionsDeterministics(sharding_key_expr);
    }

    if (!relative_data_path.empty())
    {
        storage_policy = global_context->getStoragePolicy(storage_policy_name_);
        data_volume = storage_policy->getVolume(0);
        if (storage_policy->getVolumes().size() > 1)
            LOG_WARNING(log, "Storage policy for Distributed table has multiple volumes. "
                             "Only {} volume will be used to store data. Other will be ignored.", data_volume->getName());
    }

    /// Sanity check. Skip check if the table is already created to allow the server to start.
    if (!attach_ && !cluster_name.empty())
    {
        size_t num_local_shards = global_context->getCluster(cluster_name)->getLocalShardCount();
        if (num_local_shards && remote_database == id_.database_name && remote_table == id_.table_name)
            throw Exception("Distributed table " + id_.table_name + " looks at itself", ErrorCodes::INFINITE_LOOP);
    }
}


StorageDistributed::StorageDistributed(
    const StorageID & id_,
    const ColumnsDescription & columns_,
    const ConstraintsDescription & constraints_,
    ASTPtr remote_table_function_ptr_,
    const String & cluster_name_,
    const Context & context_,
    const ASTPtr & sharding_key_,
    const String & storage_policy_name_,
    const String & relative_data_path_,
    bool attach)
    : StorageDistributed(id_, columns_, constraints_, String{}, String{}, cluster_name_, context_, sharding_key_, storage_policy_name_, relative_data_path_, attach)
{
    remote_table_function_ptr = std::move(remote_table_function_ptr_);
}


StoragePtr StorageDistributed::createWithOwnCluster(
    const StorageID & table_id_,
    const ColumnsDescription & columns_,
    const String & remote_database_,       /// database on remote servers.
    const String & remote_table_,          /// The name of the table on the remote servers.
    ClusterPtr owned_cluster_,
    const Context & context_)
{
    auto res = create(table_id_, columns_, ConstraintsDescription{}, remote_database_, remote_table_, String{}, context_, ASTPtr(), String(), String(), false);
    res->owned_cluster = std::move(owned_cluster_);
    return res;
}


StoragePtr StorageDistributed::createWithOwnCluster(
    const StorageID & table_id_,
    const ColumnsDescription & columns_,
    ASTPtr & remote_table_function_ptr_,
    ClusterPtr & owned_cluster_,
    const Context & context_)
{
    auto res = create(table_id_, columns_, ConstraintsDescription{}, remote_table_function_ptr_, String{}, context_, ASTPtr(), String(), String(), false);
    res->owned_cluster = owned_cluster_;
    return res;
}


bool StorageDistributed::canForceGroupByNoMerge(const Context &context, QueryProcessingStage::Enum to_stage, const ASTPtr & query_ptr) const
{
    const auto & settings = context.getSettingsRef();
    std::string reason;

    if (settings.distributed_group_by_no_merge)
        return true;
    if (!settings.optimize_distributed_group_by_sharding_key)
        return false;

    /// Distributed-over-Distributed (see getQueryProcessingStageImpl())
    if (to_stage == QueryProcessingStage::WithMergeableState)
        return false;
    if (!settings.optimize_skip_unused_shards)
        return false;
    if (!has_sharding_key)
        return false;

    const auto & select = query_ptr->as<ASTSelectQuery &>();

    if (select.group_by_with_totals || select.group_by_with_rollup || select.group_by_with_cube)
        return false;

    // TODO: The following can be optimized too (but with some caveats, will be addressed later):
    // - ORDER BY
    // - LIMIT BY
    // - LIMIT
    if (select.orderBy())
        return false;
    if (select.limitBy() || select.limitLength())
        return false;

    if (select.distinct)
    {
        for (auto & expr : select.select()->children)
        {
            const auto * id = expr->as<ASTIdentifier>();
            if (!id)
                return false;
            if (!sharding_key_expr->getSampleBlock().has(id->name))
                return false;
        }

        reason = "DISTINCT " + backQuote(serializeAST(*select.select(), true));
    }

    const ASTPtr group_by = select.groupBy();
    if (!group_by)
    {
        if (!select.distinct)
            return false;
    }
    else
    {
        // injective functions are optimized out in optimizeGroupBy()
        // hence all we need to check is that column in GROUP BY matches sharding expression
        auto & group_exprs = group_by->children;
        if (group_exprs.empty())
            throw Exception("No ASTExpressionList in GROUP BY", ErrorCodes::LOGICAL_ERROR);

        const auto * id = group_exprs[0]->as<ASTIdentifier>();
        if (!id)
            return false;
        if (!sharding_key_expr->getSampleBlock().has(id->name))
            return false;

        reason = "GROUP BY " + backQuote(serializeAST(*group_by, true));
    }

    LOG_DEBUG(log, "Force distributed_group_by_no_merge for {} (injective)", reason);
    return true;
}

QueryProcessingStage::Enum StorageDistributed::getQueryProcessingStage(const Context &context, QueryProcessingStage::Enum to_stage, const ASTPtr & query_ptr) const
{
    const auto & settings = context.getSettingsRef();
    auto metadata_snapshot = getInMemoryMetadataPtr();

    if (canForceGroupByNoMerge(context, to_stage, query_ptr))
        return QueryProcessingStage::Complete;

    ClusterPtr cluster = getCluster();
    if (settings.optimize_skip_unused_shards)
    {
        ClusterPtr optimized_cluster = getOptimizedCluster(context, metadata_snapshot, query_ptr);
        if (optimized_cluster)
            cluster = optimized_cluster;
    }

<<<<<<< HEAD
    /// If there is only one node, the query can be fully processed by the
    /// shard, initiator will work as a proxy only.
    if (getClusterQueriedNodes(settings, cluster) == 1)
        return QueryProcessingStage::Complete;

    if (settings.optimize_skip_unused_shards &&
        settings.optimize_distributed_group_by_sharding_key &&
        has_sharding_key &&
        (settings.allow_nondeterministic_optimize_skip_unused_shards || sharding_key_is_deterministic))
    {
        Block sharding_key_block = sharding_key_expr->getSampleBlock();
        auto stage = getOptimizedQueryProcessingStage(query_ptr, settings.extremes, sharding_key_block);
        if (stage)
        {
            LOG_DEBUG(log, "Force processing stage to {}", QueryProcessingStage::toString(*stage));
            return *stage;
        }
    }

    return QueryProcessingStage::WithMergeableState;
=======
    return getQueryProcessingStageImpl(context, to_stage, cluster);
>>>>>>> 6042d7ae
}

Pipe StorageDistributed::read(
    const Names & column_names,
    const StorageMetadataPtr & metadata_snapshot,
    const SelectQueryInfo & query_info,
    const Context & context,
    QueryProcessingStage::Enum processed_stage,
    const size_t /*max_block_size*/,
    const unsigned /*num_streams*/)
{
    const auto & settings = context.getSettingsRef();

    ClusterPtr cluster = getCluster();
    if (settings.optimize_skip_unused_shards)
    {
        ClusterPtr optimized_cluster = getOptimizedCluster(context, metadata_snapshot, query_info.query);
        if (optimized_cluster)
        {
            LOG_DEBUG(log, "Skipping irrelevant shards - the query will be sent to the following shards of the cluster (shard numbers): {}", makeFormattedListOfShards(optimized_cluster));
            cluster = optimized_cluster;
        }
        else
        {
            LOG_DEBUG(log, "Unable to figure out irrelevant shards from WHERE/PREWHERE clauses - the query will be sent to all shards of the cluster{}", has_sharding_key ? "" : " (no sharding key)");
        }
    }

    const auto & modified_query_ast = rewriteSelectQuery(
        query_info.query, remote_database, remote_table, remote_table_function_ptr);

    Block header =
        InterpreterSelectQuery(query_info.query, context, SelectQueryOptions(processed_stage)).getSampleBlock();

    const Scalars & scalars = context.hasQueryContext() ? context.getQueryContext().getScalars() : Scalars{};

    bool has_virtual_shard_num_column = std::find(column_names.begin(), column_names.end(), "_shard_num") != column_names.end();
    if (has_virtual_shard_num_column && !isVirtualColumn("_shard_num", metadata_snapshot))
        has_virtual_shard_num_column = false;

    ClusterProxy::SelectStreamFactory select_stream_factory = remote_table_function_ptr
        ? ClusterProxy::SelectStreamFactory(
            header, processed_stage, remote_table_function_ptr, scalars, has_virtual_shard_num_column, context.getExternalTables())
        : ClusterProxy::SelectStreamFactory(
            header, processed_stage, StorageID{remote_database, remote_table}, scalars, has_virtual_shard_num_column, context.getExternalTables());

    return ClusterProxy::executeQuery(select_stream_factory, cluster, log,
        modified_query_ast, context, context.getSettingsRef(), query_info);
}


BlockOutputStreamPtr StorageDistributed::write(const ASTPtr &, const StorageMetadataPtr & metadata_snapshot, const Context & context)
{
    auto cluster = getCluster();
    const auto & settings = context.getSettingsRef();

    /// Ban an attempt to make async insert into the table belonging to DatabaseMemory
    if (!storage_policy && !owned_cluster && !settings.insert_distributed_sync)
    {
        throw Exception("Storage " + getName() + " must has own data directory to enable asynchronous inserts",
                        ErrorCodes::BAD_ARGUMENTS);
    }

    /// If sharding key is not specified, then you can only write to a shard containing only one shard
    if (!has_sharding_key && ((cluster->getLocalShardCount() + cluster->getRemoteShardCount()) >= 2))
    {
        throw Exception("Method write is not supported by storage " + getName() + " with more than one shard and no sharding key provided",
                        ErrorCodes::STORAGE_REQUIRES_PARAMETER);
    }

    /// Force sync insertion if it is remote() table function
    bool insert_sync = settings.insert_distributed_sync || owned_cluster;
    auto timeout = settings.insert_distributed_timeout;

    /// DistributedBlockOutputStream will not own cluster, but will own ConnectionPools of the cluster
    return std::make_shared<DistributedBlockOutputStream>(
        context, *this, metadata_snapshot, createInsertToRemoteTableQuery(remote_database, remote_table, metadata_snapshot->getSampleBlockNonMaterialized()), cluster,
        insert_sync, timeout);
}


void StorageDistributed::checkAlterIsPossible(const AlterCommands & commands, const Settings & /* settings */) const
{
    for (const auto & command : commands)
    {
        if (command.type != AlterCommand::Type::ADD_COLUMN
            && command.type != AlterCommand::Type::MODIFY_COLUMN
            && command.type != AlterCommand::Type::DROP_COLUMN
            && command.type != AlterCommand::Type::COMMENT_COLUMN
            && command.type != AlterCommand::Type::RENAME_COLUMN)

            throw Exception("Alter of type '" + alterTypeToString(command.type) + "' is not supported by storage " + getName(),
                ErrorCodes::NOT_IMPLEMENTED);
    }
}

void StorageDistributed::alter(const AlterCommands & params, const Context & context, TableLockHolder &)
{
    auto table_id = getStorageID();

    checkAlterIsPossible(params, context.getSettingsRef());
    StorageInMemoryMetadata new_metadata = getInMemoryMetadata();
    params.apply(new_metadata, context);
    DatabaseCatalog::instance().getDatabase(table_id.database_name)->alterTable(context, table_id, new_metadata);
    setInMemoryMetadata(new_metadata);
}


void StorageDistributed::startup()
{
    if (remote_database.empty() && !remote_table_function_ptr)
        LOG_WARNING(log, "Name of remote database is empty. Default database will be used implicitly.");

    if (!storage_policy)
        return;

    for (const DiskPtr & disk : data_volume->getDisks())
        createDirectoryMonitors(disk->getPath());

    for (const String & path : getDataPaths())
    {
        UInt64 inc = getMaximumFileNumber(path);
        if (inc > file_names_increment.value)
            file_names_increment.value.store(inc);
    }
    LOG_DEBUG(log, "Auto-increment is {}", file_names_increment.value);
}


void StorageDistributed::shutdown()
{
    monitors_blocker.cancelForever();

    std::lock_guard lock(cluster_nodes_mutex);
    cluster_nodes_data.clear();
}
void StorageDistributed::drop()
{
    // shutdown() should be already called
    // and by the same reason we cannot use truncate() here, since
    // cluster_nodes_data already cleaned
    if (!cluster_nodes_data.empty())
        throw Exception("drop called before shutdown", ErrorCodes::LOGICAL_ERROR);

    // Distributed table w/o sharding_key does not allows INSERTs
    if (relative_data_path.empty())
        return;

    LOG_DEBUG(log, "Removing pending blocks for async INSERT from filesystem on DROP TABLE");

    auto disks = data_volume->getDisks();
    for (const auto & disk : disks)
        disk->removeRecursive(relative_data_path);

    LOG_DEBUG(log, "Removed");
}

Strings StorageDistributed::getDataPaths() const
{
    Strings paths;

    if (relative_data_path.empty())
        return paths;

    for (const DiskPtr & disk : data_volume->getDisks())
        paths.push_back(disk->getPath() + relative_data_path);

    return paths;
}

void StorageDistributed::truncate(const ASTPtr &, const StorageMetadataPtr &, const Context &, TableExclusiveLockHolder &)
{
    std::lock_guard lock(cluster_nodes_mutex);

    LOG_DEBUG(log, "Removing pending blocks for async INSERT from filesystem on TRUNCATE TABLE");

    for (auto it = cluster_nodes_data.begin(); it != cluster_nodes_data.end();)
    {
        it->second.shutdownAndDropAllData();
        it = cluster_nodes_data.erase(it);
    }

    LOG_DEBUG(log, "Removed");
}

StoragePolicyPtr StorageDistributed::getStoragePolicy() const
{
    return storage_policy;
}

void StorageDistributed::createDirectoryMonitors(const std::string & disk)
{
    const std::string path(disk + relative_data_path);
    Poco::File{path}.createDirectories();

    std::filesystem::directory_iterator begin(path);
    std::filesystem::directory_iterator end;
    for (auto it = begin; it != end; ++it)
        if (std::filesystem::is_directory(*it))
            requireDirectoryMonitor(disk, it->path().filename().string());
}


StorageDistributedDirectoryMonitor& StorageDistributed::requireDirectoryMonitor(const std::string & disk, const std::string & name)
{
    const std::string path(disk + relative_data_path + name);
    const std::string key(disk + name);

    std::lock_guard lock(cluster_nodes_mutex);
    auto & node_data = cluster_nodes_data[key];
    if (!node_data.directory_monitor)
    {
        node_data.connection_pool = StorageDistributedDirectoryMonitor::createPool(name, *this);
        node_data.directory_monitor = std::make_unique<StorageDistributedDirectoryMonitor>(
            *this, path, node_data.connection_pool, monitors_blocker, global_context->getDistributedSchedulePool());
    }
    return *node_data.directory_monitor;
}

std::vector<StorageDistributedDirectoryMonitor::Status> StorageDistributed::getDirectoryMonitorsStatuses() const
{
    std::vector<StorageDistributedDirectoryMonitor::Status> statuses;
    std::lock_guard lock(cluster_nodes_mutex);
    statuses.reserve(cluster_nodes_data.size());
    for (const auto & node : cluster_nodes_data)
        statuses.push_back(node.second.directory_monitor->getStatus());
    return statuses;
}

size_t StorageDistributed::getShardCount() const
{
    return getCluster()->getShardCount();
}

ClusterPtr StorageDistributed::getCluster() const
{
    return owned_cluster ? owned_cluster : global_context->getCluster(cluster_name);
}

ClusterPtr StorageDistributed::getOptimizedCluster(const Context & context, const StorageMetadataPtr & metadata_snapshot, const ASTPtr & query_ptr) const
{
    ClusterPtr cluster = getCluster();
    const Settings & settings = context.getSettingsRef();

    bool sharding_key_is_usable = settings.allow_nondeterministic_optimize_skip_unused_shards || sharding_key_is_deterministic;

    if (has_sharding_key && sharding_key_is_usable)
    {
        ClusterPtr optimized = skipUnusedShards(cluster, query_ptr, metadata_snapshot, context);
        if (optimized)
            return optimized;
    }

    UInt64 force = settings.force_optimize_skip_unused_shards;
    if (force)
    {
        std::stringstream exception_message;
        if (!has_sharding_key)
            exception_message << "No sharding key";
        else if (!sharding_key_is_usable)
            exception_message << "Sharding key is not deterministic";
        else
            exception_message << "Sharding key " << sharding_key_column_name << " is not used";

        if (force == FORCE_OPTIMIZE_SKIP_UNUSED_SHARDS_ALWAYS)
            throw Exception(exception_message.str(), ErrorCodes::UNABLE_TO_SKIP_UNUSED_SHARDS);
        if (force == FORCE_OPTIMIZE_SKIP_UNUSED_SHARDS_HAS_SHARDING_KEY && has_sharding_key)
            throw Exception(exception_message.str(), ErrorCodes::UNABLE_TO_SKIP_UNUSED_SHARDS);
    }

    return cluster;
}

void StorageDistributed::ClusterNodeData::flushAllData() const
{
    directory_monitor->flushAllData();
}

void StorageDistributed::ClusterNodeData::shutdownAndDropAllData() const
{
    directory_monitor->shutdownAndDropAllData();
}

IColumn::Selector StorageDistributed::createSelector(const ClusterPtr cluster, const ColumnWithTypeAndName & result)
{
    const auto & slot_to_shard = cluster->getSlotToShard();

// If result.type is DataTypeLowCardinality, do shard according to its dictionaryType
#define CREATE_FOR_TYPE(TYPE)                                                                                       \
    if (typeid_cast<const DataType##TYPE *>(result.type.get()))                                                     \
        return createBlockSelector<TYPE>(*result.column, slot_to_shard);                                            \
    else if (auto * type_low_cardinality = typeid_cast<const DataTypeLowCardinality *>(result.type.get()))          \
        if (typeid_cast<const DataType ## TYPE *>(type_low_cardinality->getDictionaryType().get()))                 \
            return createBlockSelector<TYPE>(*result.column->convertToFullColumnIfLowCardinality(), slot_to_shard);

    CREATE_FOR_TYPE(UInt8)
    CREATE_FOR_TYPE(UInt16)
    CREATE_FOR_TYPE(UInt32)
    CREATE_FOR_TYPE(UInt64)
    CREATE_FOR_TYPE(Int8)
    CREATE_FOR_TYPE(Int16)
    CREATE_FOR_TYPE(Int32)
    CREATE_FOR_TYPE(Int64)

#undef CREATE_FOR_TYPE

    throw Exception{"Sharding key expression does not evaluate to an integer type", ErrorCodes::TYPE_MISMATCH};
}

/// Returns a new cluster with fewer shards if constant folding for `sharding_key_expr` is possible
/// using constraints from "PREWHERE" and "WHERE" conditions, otherwise returns `nullptr`
ClusterPtr StorageDistributed::skipUnusedShards(
    ClusterPtr cluster,
    const ASTPtr & query_ptr,
    const StorageMetadataPtr & metadata_snapshot,
    const Context & context) const
{
    const auto & select = query_ptr->as<ASTSelectQuery &>();

    if (!select.prewhere() && !select.where())
    {
        return nullptr;
    }

    ASTPtr condition_ast;
    if (select.prewhere() && select.where())
    {
        condition_ast = makeASTFunction("and", select.prewhere()->clone(), select.where()->clone());
    }
    else
    {
        condition_ast = select.prewhere() ? select.prewhere()->clone() : select.where()->clone();
    }

    replaceConstantExpressions(condition_ast, context, metadata_snapshot->getColumns().getAll(), shared_from_this(), metadata_snapshot);
    const auto blocks = evaluateExpressionOverConstantCondition(condition_ast, sharding_key_expr);

    // Can't get definite answer if we can skip any shards
    if (!blocks)
    {
        return nullptr;
    }

    std::set<int> shards;

    for (const auto & block : *blocks)
    {
        if (!block.has(sharding_key_column_name))
            throw Exception("sharding_key_expr should evaluate as a single row", ErrorCodes::TOO_MANY_ROWS);

        const ColumnWithTypeAndName & result = block.getByName(sharding_key_column_name);
        const auto selector = createSelector(cluster, result);

        shards.insert(selector.begin(), selector.end());
    }

    return cluster->getClusterWithMultipleShards({shards.begin(), shards.end()});
}

ActionLock StorageDistributed::getActionLock(StorageActionBlockType type)
{
    if (type == ActionLocks::DistributedSend)
        return monitors_blocker.cancel();
    return {};
}

void StorageDistributed::flushClusterNodesAllData()
{
    std::lock_guard lock(cluster_nodes_mutex);

    /// TODO: Maybe it should be executed in parallel
    for (auto & node : cluster_nodes_data)
        node.second.flushAllData();
}

void StorageDistributed::rename(const String & new_path_to_table_data, const StorageID & new_table_id)
{
    if (!relative_data_path.empty())
        renameOnDisk(new_path_to_table_data);
    renameInMemory(new_table_id);
}


void StorageDistributed::renameOnDisk(const String & new_path_to_table_data)
{
    for (const DiskPtr & disk : data_volume->getDisks())
    {
        const String path(disk->getPath());
        auto new_path = path + new_path_to_table_data;
        Poco::File(path + relative_data_path).renameTo(new_path);

        LOG_DEBUG(log, "Updating path to {}", new_path);

        std::lock_guard lock(cluster_nodes_mutex);
        for (auto & node : cluster_nodes_data)
            node.second.directory_monitor->updatePath(new_path);
    }

    relative_data_path = new_path_to_table_data;
}


void registerStorageDistributed(StorageFactory & factory)
{
    factory.registerStorage("Distributed", [](const StorageFactory::Arguments & args)
    {
        /** Arguments of engine is following:
          * - name of cluster in configuration;
          * - name of remote database;
          * - name of remote table;
          * - policy to store data in;
          *
          * Remote database may be specified in following form:
          * - identifier;
          * - constant expression with string result, like currentDatabase();
          * -- string literal as specific case;
          * - empty string means 'use default database from cluster'.
          */

        ASTs & engine_args = args.engine_args;

        if (engine_args.size() < 3 || engine_args.size() > 5)
            throw Exception(
                "Storage Distributed requires from 3 to 5 parameters - "
                "name of configuration section with list of remote servers, "
                "name of remote database, "
                "name of remote table, "
                "sharding key expression (optional), "
                "policy to store data in (optional).",
                ErrorCodes::NUMBER_OF_ARGUMENTS_DOESNT_MATCH);

        String cluster_name = getClusterNameAndMakeLiteral(engine_args[0]);

        engine_args[1] = evaluateConstantExpressionOrIdentifierAsLiteral(engine_args[1], args.local_context);
        engine_args[2] = evaluateConstantExpressionOrIdentifierAsLiteral(engine_args[2], args.local_context);

        String remote_database = engine_args[1]->as<ASTLiteral &>().value.safeGet<String>();
        String remote_table = engine_args[2]->as<ASTLiteral &>().value.safeGet<String>();

        const auto & sharding_key = engine_args.size() >= 4 ? engine_args[3] : nullptr;
        const auto & storage_policy = engine_args.size() >= 5 ? engine_args[4]->as<ASTLiteral &>().value.safeGet<String>() : "default";

        /// Check that sharding_key exists in the table and has numeric type.
        if (sharding_key)
        {
            auto sharding_expr = buildShardingKeyExpression(sharding_key, args.context, args.columns.getAllPhysical(), true);
            const Block & block = sharding_expr->getSampleBlock();

            if (block.columns() != 1)
                throw Exception("Sharding expression must return exactly one column", ErrorCodes::INCORRECT_NUMBER_OF_COLUMNS);

            auto type = block.getByPosition(0).type;

            if (!type->isValueRepresentedByInteger())
                throw Exception("Sharding expression has type " + type->getName() +
                    ", but should be one of integer type", ErrorCodes::TYPE_MISMATCH);
        }

        return StorageDistributed::create(
            args.table_id, args.columns, args.constraints,
            remote_database, remote_table, cluster_name,
            args.context,
            sharding_key,
            storage_policy,
            args.relative_data_path,
            args.attach);
    },
    {
        .source_access_type = AccessType::REMOTE,
    });
}

}<|MERGE_RESOLUTION|>--- conflicted
+++ resolved
@@ -459,37 +459,15 @@
         return QueryProcessingStage::Complete;
 
     ClusterPtr cluster = getCluster();
-    if (settings.optimize_skip_unused_shards)
+    if (settings.optimize_skip_unused_shards && 
+        (settings.allow_nondeterministic_optimize_skip_unused_shards || sharding_key_is_deterministic))
     {
         ClusterPtr optimized_cluster = getOptimizedCluster(context, metadata_snapshot, query_ptr);
         if (optimized_cluster)
             cluster = optimized_cluster;
     }
 
-<<<<<<< HEAD
-    /// If there is only one node, the query can be fully processed by the
-    /// shard, initiator will work as a proxy only.
-    if (getClusterQueriedNodes(settings, cluster) == 1)
-        return QueryProcessingStage::Complete;
-
-    if (settings.optimize_skip_unused_shards &&
-        settings.optimize_distributed_group_by_sharding_key &&
-        has_sharding_key &&
-        (settings.allow_nondeterministic_optimize_skip_unused_shards || sharding_key_is_deterministic))
-    {
-        Block sharding_key_block = sharding_key_expr->getSampleBlock();
-        auto stage = getOptimizedQueryProcessingStage(query_ptr, settings.extremes, sharding_key_block);
-        if (stage)
-        {
-            LOG_DEBUG(log, "Force processing stage to {}", QueryProcessingStage::toString(*stage));
-            return *stage;
-        }
-    }
-
-    return QueryProcessingStage::WithMergeableState;
-=======
     return getQueryProcessingStageImpl(context, to_stage, cluster);
->>>>>>> 6042d7ae
 }
 
 Pipe StorageDistributed::read(
