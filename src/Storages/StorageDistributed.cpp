--- conflicted
+++ resolved
@@ -3,7 +3,7 @@
 #include <DataStreams/OneBlockInputStream.h>
 
 #include <Databases/IDatabase.h>
-#include <Disks/DiskSpaceMonitor.h>
+#include <Disks/StoragePolicy.h>
 #include <Disks/DiskLocal.h>
 
 #include <DataTypes/DataTypeFactory.h>
@@ -76,7 +76,6 @@
     extern const int INCORRECT_NUMBER_OF_COLUMNS;
     extern const int INFINITE_LOOP;
     extern const int TYPE_MISMATCH;
-    extern const int NO_SUCH_COLUMN_IN_TABLE;
     extern const int TOO_MANY_ROWS;
     extern const int UNABLE_TO_SKIP_UNUSED_SHARDS;
     extern const int LOGICAL_ERROR;
@@ -167,29 +166,6 @@
     return res;
 }
 
-/// the same as DistributedBlockOutputStream::createSelector, should it be static?
-IColumn::Selector createSelector(const ClusterPtr cluster, const ColumnWithTypeAndName & result)
-{
-    const auto & slot_to_shard = cluster->getSlotToShard();
-
-#define CREATE_FOR_TYPE(TYPE)                                   \
-    if (typeid_cast<const DataType##TYPE *>(result.type.get())) \
-        return createBlockSelector<TYPE>(*result.column, slot_to_shard);
-
-    CREATE_FOR_TYPE(UInt8)
-    CREATE_FOR_TYPE(UInt16)
-    CREATE_FOR_TYPE(UInt32)
-    CREATE_FOR_TYPE(UInt64)
-    CREATE_FOR_TYPE(Int8)
-    CREATE_FOR_TYPE(Int16)
-    CREATE_FOR_TYPE(Int32)
-    CREATE_FOR_TYPE(Int64)
-
-#undef CREATE_FOR_TYPE
-
-    throw Exception{"Sharding key expression does not evaluate to an integer type", ErrorCodes::TYPE_MISMATCH};
-}
-
 std::string makeFormattedListOfShards(const ClusterPtr & cluster)
 {
     std::ostringstream os;
@@ -289,6 +265,21 @@
 
 /// For destruction of std::unique_ptr of type that is incomplete in class definition.
 StorageDistributed::~StorageDistributed() = default;
+
+
+NamesAndTypesList StorageDistributed::getVirtuals() const
+{
+    /// NOTE This is weird. Most of these virtual columns are part of MergeTree
+    /// tables info. But Distributed is general-purpose engine.
+    return NamesAndTypesList{
+            NameAndTypePair("_table", std::make_shared<DataTypeString>()),
+            NameAndTypePair("_part", std::make_shared<DataTypeString>()),
+            NameAndTypePair("_part_index", std::make_shared<DataTypeUInt64>()),
+            NameAndTypePair("_partition_id", std::make_shared<DataTypeString>()),
+            NameAndTypePair("_sample_factor", std::make_shared<DataTypeFloat64>()),
+            NameAndTypePair("_shard_num", std::make_shared<DataTypeUInt32>()),
+    };
+}
 
 StorageDistributed::StorageDistributed(
     const StorageID & id_,
@@ -302,12 +293,7 @@
     const String & storage_policy_,
     const String & relative_data_path_,
     bool attach_)
-    : IStorage(id_,
-               ColumnsDescription(
-                   {
-                       {"_shard_num", std::make_shared<DataTypeUInt32>()},
-                   },
-               true))
+    : IStorage(id_)
     , remote_database(remote_database_)
     , remote_table(remote_table_)
     , global_context(std::make_unique<Context>(context_))
@@ -368,7 +354,7 @@
         if (!path.ends_with('/'))
             path += '/';
         auto disk = std::make_shared<DiskLocal>("default", path, 0);
-        volume = std::make_shared<Volume>("default", std::vector<DiskPtr>{disk}, 0);
+        volume = std::make_shared<VolumeJBOD>("default", std::vector<DiskPtr>{disk}, 0);
     }
     else
     {
@@ -413,6 +399,9 @@
 
     if (settings.distributed_group_by_no_merge)
         return true;
+    if (!settings.optimize_distributed_group_by_sharding_key)
+        return false;
+
     /// Distributed-over-Distributed (see getQueryProcessingStageImpl())
     if (to_stage == QueryProcessingStage::WithMergeableState)
         return false;
@@ -423,7 +412,16 @@
 
     const auto & select = query_ptr->as<ASTSelectQuery &>();
 
+    if (select.group_by_with_totals || select.group_by_with_rollup || select.group_by_with_cube)
+        return false;
+
+    // TODO: The following can be optimized too (but with some caveats, will be addressed later):
+    // - ORDER BY
+    // - LIMIT BY
+    // - LIMIT
     if (select.orderBy())
+        return false;
+    if (select.limitBy() || select.limitLength())
         return false;
 
     if (select.distinct)
@@ -440,11 +438,6 @@
         reason = "DISTINCT " + backQuote(serializeAST(*select.select(), true));
     }
 
-    // This can use distributed_group_by_no_merge but in this case limit stage
-    // should be done later (which is not the case right now).
-    if (select.limitBy() || select.limitLength())
-        return false;
-
     const ASTPtr group_by = select.groupBy();
     if (!group_by)
     {
@@ -474,12 +467,6 @@
 
 QueryProcessingStage::Enum StorageDistributed::getQueryProcessingStage(const Context &context, QueryProcessingStage::Enum to_stage, const ASTPtr & query_ptr) const
 {
-<<<<<<< HEAD
-    if (canForceGroupByNoMerge(context, to_stage, query_ptr))
-        return QueryProcessingStage::Complete;
-
-    auto cluster = getOptimizedCluster(context, query_ptr);
-=======
     const auto & settings = context.getSettingsRef();
     auto metadata_snapshot = getInMemoryMetadataPtr();
 
@@ -494,7 +481,6 @@
             cluster = optimized_cluster;
     }
 
->>>>>>> 811d124a
     return getQueryProcessingStageImpl(context, to_stage, cluster);
 }
 
@@ -507,9 +493,6 @@
     const size_t /*max_block_size*/,
     const unsigned /*num_streams*/)
 {
-<<<<<<< HEAD
-    auto cluster = getOptimizedCluster(context, query_info.query);
-=======
     const auto & settings = context.getSettingsRef();
 
     ClusterPtr cluster = getCluster();
@@ -526,7 +509,6 @@
             LOG_DEBUG(log, "Unable to figure out irrelevant shards from WHERE/PREWHERE clauses - the query will be sent to all shards of the cluster{}", has_sharding_key ? "" : " (no sharding key)");
         }
     }
->>>>>>> 811d124a
 
     const auto & modified_query_ast = rewriteSelectQuery(
         query_info.query, remote_database, remote_table, remote_table_function_ptr);
@@ -661,44 +643,11 @@
     }
 }
 
-
-namespace
-{
-    /// NOTE This is weird. Get rid of this.
-    std::map<String, String> virtual_columns =
-    {
-        {"_table", "String"},
-        {"_part", "String"},
-        {"_part_index", "UInt64"},
-        {"_partition_id", "String"},
-        {"_sample_factor", "Float64"},
-    };
-}
-
-
 StoragePolicyPtr StorageDistributed::getStoragePolicy() const
 {
     if (storage_policy.empty())
         return {};
     return global_context->getStoragePolicy(storage_policy);
-}
-
-NameAndTypePair StorageDistributed::getColumn(const String & column_name) const
-{
-    if (getColumns().hasPhysical(column_name))
-        return getColumns().getPhysical(column_name);
-
-    auto it = virtual_columns.find(column_name);
-    if (it != virtual_columns.end())
-        return { it->first, DataTypeFactory::instance().get(it->second) };
-
-    throw Exception("There is no column " + column_name + " in table.", ErrorCodes::NO_SUCH_COLUMN_IN_TABLE);
-}
-
-
-bool StorageDistributed::hasColumn(const String & column_name) const
-{
-    return virtual_columns.count(column_name) || getColumns().hasPhysical(column_name);
 }
 
 void StorageDistributed::createDirectoryMonitors(const std::string & disk)
@@ -759,32 +708,13 @@
 {
     ClusterPtr cluster = getCluster();
     const Settings & settings = context.getSettingsRef();
-    auto table_id = getStorageID();
-
-    if (!settings.optimize_skip_unused_shards)
-        return cluster;
 
     if (has_sharding_key && sharding_key_is_deterministic)
     {
-<<<<<<< HEAD
-        ClusterPtr optimized = skipUnusedShards(cluster, query_ptr, context);
-
-=======
         ClusterPtr optimized = skipUnusedShards(cluster, query_ptr, metadata_snapshot, context);
->>>>>>> 811d124a
         if (optimized)
-        {
-            LOG_DEBUG(log, "Reading from " << table_id.getNameForLogs() << ": "
-                           "Skipping irrelevant shards - the query will be sent to the following shards of the cluster (shard numbers): "
-                           " " << makeFormattedListOfShards(cluster));
             return optimized;
-        }
-    }
-
-    LOG_DEBUG(log, "Reading from " << table_id.getNameForLogs() <<
-                   (has_sharding_key ? "" : " (no sharding key)") << ": "
-                   "Unable to figure out irrelevant shards from WHERE/PREWHERE clauses - "
-                   "the query will be sent to all shards of the cluster");
+    }
 
     UInt64 force = settings.force_optimize_skip_unused_shards;
     if (force)
@@ -814,6 +744,32 @@
 void StorageDistributed::ClusterNodeData::shutdownAndDropAllData() const
 {
     directory_monitor->shutdownAndDropAllData();
+}
+
+IColumn::Selector StorageDistributed::createSelector(const ClusterPtr cluster, const ColumnWithTypeAndName & result)
+{
+    const auto & slot_to_shard = cluster->getSlotToShard();
+
+// If result.type is DataTypeLowCardinality, do shard according to its dictionaryType
+#define CREATE_FOR_TYPE(TYPE)                                                                                       \
+    if (typeid_cast<const DataType##TYPE *>(result.type.get()))                                                     \
+        return createBlockSelector<TYPE>(*result.column, slot_to_shard);                                            \
+    else if (auto * type_low_cardinality = typeid_cast<const DataTypeLowCardinality *>(result.type.get()))          \
+        if (typeid_cast<const DataType ## TYPE *>(type_low_cardinality->getDictionaryType().get()))                 \
+            return createBlockSelector<TYPE>(*result.column->convertToFullColumnIfLowCardinality(), slot_to_shard);
+
+    CREATE_FOR_TYPE(UInt8)
+    CREATE_FOR_TYPE(UInt16)
+    CREATE_FOR_TYPE(UInt32)
+    CREATE_FOR_TYPE(UInt64)
+    CREATE_FOR_TYPE(Int8)
+    CREATE_FOR_TYPE(Int16)
+    CREATE_FOR_TYPE(Int32)
+    CREATE_FOR_TYPE(Int64)
+
+#undef CREATE_FOR_TYPE
+
+    throw Exception{"Sharding key expression does not evaluate to an integer type", ErrorCodes::TYPE_MISMATCH};
 }
 
 /// Returns a new cluster with fewer shards if constant folding for `sharding_key_expr` is possible
