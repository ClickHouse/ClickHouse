#include <Storages/StorageDistributed.h>

#include <Databases/IDatabase.h>

#include <Disks/IDisk.h>

#include <QueryPipeline/RemoteQueryExecutor.h>

#include <DataTypes/DataTypeFactory.h>
#include <DataTypes/DataTypeUUID.h>
#include <DataTypes/DataTypesNumber.h>
#include <DataTypes/ObjectUtils.h>
#include <DataTypes/NestedUtils.h>

#include <Storages/Distributed/DistributedSink.h>
#include <Storages/StorageFactory.h>
#include <Storages/AlterCommands.h>
#include <Storages/getStructureOfRemoteTable.h>
#include <Storages/checkAndGetLiteralArgument.h>
#include <Storages/StorageDummy.h>
#include <Storages/removeGroupingFunctionSpecializations.h>
#include <Storages/MergeTree/MergeTreeData.h>

#include <Columns/ColumnConst.h>

#include <Common/threadPoolCallbackRunner.h>
#include <Common/Macros.h>
#include <Common/ProfileEvents.h>
#include <Common/escapeForFileName.h>
#include <Common/typeid_cast.h>
#include <Common/quoteString.h>
#include <Common/randomSeed.h>
#include <Common/formatReadable.h>
#include <Common/CurrentMetrics.h>

#include <Parsers/ASTExpressionList.h>
#include <Parsers/ASTFunction.h>
#include <Parsers/ASTIdentifier.h>
#include <Parsers/ASTInsertQuery.h>
#include <Parsers/ASTLiteral.h>
#include <Parsers/ASTSelectQuery.h>
#include <Parsers/ASTSelectWithUnionQuery.h>
#include <Parsers/parseQuery.h>
#include <Parsers/IAST.h>

#include <Analyzer/ColumnNode.h>
#include <Analyzer/FunctionNode.h>
#include <Analyzer/TableNode.h>
#include <Analyzer/TableFunctionNode.h>
#include <Analyzer/QueryNode.h>
#include <Analyzer/JoinNode.h>
#include <Analyzer/QueryTreeBuilder.h>
#include <Analyzer/Passes/QueryAnalysisPass.h>
#include <Analyzer/InDepthQueryTreeVisitor.h>
#include <Analyzer/WindowFunctionsUtils.h>

#include <Planner/Planner.h>
#include <Planner/Utils.h>

#include <Interpreters/ClusterProxy/SelectStreamFactory.h>
#include <Interpreters/ClusterProxy/executeQuery.h>
#include <Interpreters/Cluster.h>
#include <Interpreters/ExpressionAnalyzer.h>
#include <Interpreters/InterpreterSelectQuery.h>
#include <Interpreters/InterpreterSelectQueryAnalyzer.h>
#include <Interpreters/InterpreterInsertQuery.h>
#include <Interpreters/JoinedTables.h>
#include <Interpreters/AddDefaultDatabaseVisitor.h>
#include <Interpreters/TreeRewriter.h>
#include <Interpreters/Context.h>
#include <Interpreters/createBlockSelector.h>
#include <Interpreters/evaluateConstantExpression.h>
#include <Interpreters/getClusterName.h>
#include <Interpreters/RequiredSourceColumnsVisitor.h>
#include <Interpreters/getHeaderForProcessingStage.h>

#include <TableFunctions/TableFunctionView.h>
#include <TableFunctions/TableFunctionFactory.h>

#include <Storages/buildQueryTreeForShard.h>
#include <Storages/IStorageCluster.h>

#include <Processors/Executors/PushingPipelineExecutor.h>
#include <Processors/Executors/CompletedPipelineExecutor.h>
#include <Processors/QueryPlan/QueryPlan.h>
#include <Processors/QueryPlan/ReadFromPreparedSource.h>
#include <Processors/QueryPlan/ExpressionStep.h>
#include <Processors/QueryPlan/Optimizations/QueryPlanOptimizationSettings.h>
#include <Processors/Sources/NullSource.h>
#include <Processors/Sources/RemoteSource.h>
#include <Processors/Sinks/EmptySink.h>

#include <Core/Settings.h>
#include <Core/SettingsEnums.h>

#include <IO/ReadHelpers.h>
#include <IO/WriteBufferFromString.h>
#include <IO/Operators.h>
#include <IO/ConnectionTimeouts.h>

#include <memory>
#include <filesystem>
#include <cassert>


namespace fs = std::filesystem;

namespace
{
const UInt64 FORCE_OPTIMIZE_SKIP_UNUSED_SHARDS_HAS_SHARDING_KEY = 1;
const UInt64 FORCE_OPTIMIZE_SKIP_UNUSED_SHARDS_ALWAYS           = 2;

const UInt64 DISTRIBUTED_GROUP_BY_NO_MERGE_AFTER_AGGREGATION = 2;

const UInt64 PARALLEL_DISTRIBUTED_INSERT_SELECT_ALL = 2;
}

namespace ProfileEvents
{
    extern const Event DistributedRejectedInserts;
    extern const Event DistributedDelayedInserts;
    extern const Event DistributedDelayedInsertsMilliseconds;
}

namespace CurrentMetrics
{
    extern const Metric StorageDistributedThreads;
    extern const Metric StorageDistributedThreadsActive;
    extern const Metric StorageDistributedThreadsScheduled;
}

namespace DB
{
namespace Setting
{
    extern const SettingsBool allow_experimental_analyzer;
    extern const SettingsBool allow_nondeterministic_optimize_skip_unused_shards;
    extern const SettingsBool async_socket_for_remote;
    extern const SettingsBool async_query_sending_for_remote;
    extern const SettingsBool distributed_background_insert_batch;
    extern const SettingsUInt64 distributed_background_insert_timeout;
    extern const SettingsMilliseconds distributed_background_insert_sleep_time_ms;
    extern const SettingsMilliseconds distributed_background_insert_max_sleep_time_ms;
    extern const SettingsBool distributed_background_insert_split_batch_on_failure;
    extern const SettingsUInt64 distributed_group_by_no_merge;
    extern const SettingsBool distributed_foreground_insert;
    extern const SettingsUInt64 distributed_push_down_limit;
    extern const SettingsBool extremes;
    extern const SettingsUInt64 force_optimize_skip_unused_shards;
    extern const SettingsBool insert_allow_materialized_columns;
    extern const SettingsBool insert_distributed_one_random_shard;
    extern const SettingsUInt64 insert_shard_id;
    extern const SettingsSeconds lock_acquire_timeout;
    extern const SettingsUInt64 max_distributed_depth;
    extern const SettingsNonZeroUInt64 max_parallel_replicas;
    extern const SettingsBool optimize_distributed_group_by_sharding_key;
    extern const SettingsBool optimize_skip_unused_shards;
    extern const SettingsUInt64 optimize_skip_unused_shards_limit;
    extern const SettingsUInt64 parallel_distributed_insert_select;
}

namespace ErrorCodes
{
    extern const int LOGICAL_ERROR;
    extern const int NOT_IMPLEMENTED;
    extern const int STORAGE_REQUIRES_PARAMETER;
    extern const int BAD_ARGUMENTS;
    extern const int NUMBER_OF_ARGUMENTS_DOESNT_MATCH;
    extern const int INCORRECT_NUMBER_OF_COLUMNS;
    extern const int INFINITE_LOOP;
    extern const int TYPE_MISMATCH;
    extern const int TOO_MANY_ROWS;
    extern const int UNABLE_TO_SKIP_UNUSED_SHARDS;
    extern const int INVALID_SHARD_ID;
    extern const int ALTER_OF_COLUMN_IS_FORBIDDEN;
    extern const int DISTRIBUTED_TOO_MANY_PENDING_BYTES;
    extern const int ARGUMENT_OUT_OF_BOUND;
    extern const int TOO_LARGE_DISTRIBUTED_DEPTH;
}

namespace ActionLocks
{
    extern const StorageActionBlockType DistributedSend;
}

namespace
{

/// Calculate maximum number in file names in directory and all subdirectories.
/// To ensure global order of data blocks yet to be sent across server restarts.
UInt64 getMaximumFileNumber(const std::string & dir_path)
{
    UInt64 res = 0;

    std::filesystem::recursive_directory_iterator begin(dir_path);
    std::filesystem::recursive_directory_iterator end;
    for (auto it = begin; it != end; ++it)
    {
        const auto & file_path = it->path();

        if (!std::filesystem::is_regular_file(*it) || !endsWith(file_path.filename().string(), ".bin"))
            continue;

        UInt64 num = 0;
        try
        {
            num = parse<UInt64>(file_path.filename().stem().string());
        }
        catch (Exception & e)
        {
            e.addMessage("Unexpected file name " + file_path.filename().string() + " found at " + file_path.parent_path().string() + ", should have numeric base name.");
            throw;
        }

        res = std::max(num, res);
    }

    return res;
}

std::string makeFormattedListOfShards(const ClusterPtr & cluster)
{
    WriteBufferFromOwnString buf;

    bool head = true;
    buf << "[";
    for (const auto & shard_info : cluster->getShardsInfo())
    {
        (head ? buf : buf << ", ") << shard_info.shard_num;
        head = false;
    }
    buf << "]";

    return buf.str();
}

ExpressionActionsPtr buildShardingKeyExpression(const ASTPtr & sharding_key, ContextPtr context, const NamesAndTypesList & columns, bool project)
{
    ASTPtr query = sharding_key;
    auto syntax_result = TreeRewriter(context).analyze(query, columns);
    return ExpressionAnalyzer(query, syntax_result, context).getActions(project);
}

bool isExpressionActionsDeterministic(const ExpressionActionsPtr & actions)
{
    for (const auto & action : actions->getActions())
    {
        if (action.node->type != ActionsDAG::ActionType::FUNCTION)
            continue;
        if (!action.node->function_base->isDeterministic())
            return false;
    }
    return true;
}

class ReplacingConstantExpressionsMatcher
{
public:
    using Data = Block;

    static bool needChildVisit(ASTPtr &, const ASTPtr &)
    {
        return true;
    }

    static void visit(ASTPtr & node, Block & block_with_constants)
    {
        if (!node->as<ASTFunction>())
            return;

        std::string name = node->getColumnName();
        if (block_with_constants.has(name))
        {
            auto result = block_with_constants.getByName(name);
            if (!isColumnConst(*result.column))
                return;

            node = std::make_shared<ASTLiteral>(assert_cast<const ColumnConst &>(*result.column).getField());
        }
    }
};

void replaceConstantExpressions(
    ASTPtr & node,
    ContextPtr context,
    const NamesAndTypesList & columns,
    ConstStoragePtr storage,
    const StorageSnapshotPtr & storage_snapshot)
{
    auto syntax_result = TreeRewriter(context).analyze(node, columns, storage, storage_snapshot);
    Block block_with_constants = KeyCondition::getBlockWithConstants(node, syntax_result, context);

    InDepthNodeVisitor<ReplacingConstantExpressionsMatcher, true> visitor(block_with_constants);
    visitor.visit(node);
}

size_t getClusterQueriedNodes(const Settings & settings, const ClusterPtr & cluster)
{
    size_t num_local_shards = cluster->getLocalShardCount();
    size_t num_remote_shards = cluster->getRemoteShardCount();
    return (num_remote_shards + num_local_shards) * settings[Setting::max_parallel_replicas];
}

}

/// For destruction of std::unique_ptr of type that is incomplete in class definition.
StorageDistributed::~StorageDistributed() = default;


VirtualColumnsDescription StorageDistributed::createVirtuals()
{
    /// NOTE: This is weird.
    /// Most of these virtual columns are part of MergeTree
    /// tables info. But Distributed is general-purpose engine.
    StorageInMemoryMetadata metadata;
    auto desc = MergeTreeData::createVirtuals(metadata);

    desc.addEphemeral("_shard_num", std::make_shared<DataTypeUInt32>(), "Deprecated. Use function shardNum instead");

    /// Add virtual columns from table with Merge engine.
    desc.addEphemeral("_database", std::make_shared<DataTypeLowCardinality>(std::make_shared<DataTypeString>()), "The name of database which the row comes from");
    desc.addEphemeral("_table", std::make_shared<DataTypeLowCardinality>(std::make_shared<DataTypeString>()), "The name of table which the row comes from");

    return desc;
}

StorageDistributed::StorageDistributed(
    const StorageID & id_,
    const ColumnsDescription & columns_,
    const ConstraintsDescription & constraints_,
    const String & comment,
    const String & remote_database_,
    const String & remote_table_,
    const String & cluster_name_,
    ContextPtr context_,
    const ASTPtr & sharding_key_,
    const String & storage_policy_name_,
    const String & relative_data_path_,
    const DistributedSettings & distributed_settings_,
    LoadingStrictnessLevel mode,
    ClusterPtr owned_cluster_,
    ASTPtr remote_table_function_ptr_,
    bool is_remote_function_)
    : IStorage(id_)
    , WithContext(context_->getGlobalContext())
    , remote_database(remote_database_)
    , remote_table(remote_table_)
    , remote_table_function_ptr(remote_table_function_ptr_)
    , remote_storage(remote_table_function_ptr ? StorageID::createEmpty() : StorageID{remote_database, remote_table})
    , log(getLogger("StorageDistributed (" + id_.table_name + ")"))
    , owned_cluster(std::move(owned_cluster_))
    , cluster_name(getContext()->getMacros()->expand(cluster_name_))
    , has_sharding_key(sharding_key_)
    , relative_data_path(relative_data_path_)
    , distributed_settings(distributed_settings_)
    , rng(randomSeed())
    , is_remote_function(is_remote_function_)
{
    if (!distributed_settings.flush_on_detach && distributed_settings.background_insert_batch)
        throw Exception(ErrorCodes::BAD_ARGUMENTS, "Settings flush_on_detach=0 and background_insert_batch=1 are incompatible");

    StorageInMemoryMetadata storage_metadata;
    if (columns_.empty())
    {
        StorageID id = StorageID::createEmpty();
        id.table_name = remote_table;
        id.database_name = remote_database;
        storage_metadata.setColumns(getStructureOfRemoteTable(*getCluster(), id, getContext(), remote_table_function_ptr));
    }
    else
        storage_metadata.setColumns(columns_);

    storage_metadata.setConstraints(constraints_);
    storage_metadata.setComment(comment);
    setInMemoryMetadata(storage_metadata);
    setVirtuals(createVirtuals());

    if (sharding_key_)
    {
        sharding_key_expr = buildShardingKeyExpression(sharding_key_, getContext(), storage_metadata.getColumns().getAllPhysical(), false);
        sharding_key_column_name = sharding_key_->getColumnName();
        sharding_key_is_deterministic = isExpressionActionsDeterministic(sharding_key_expr);
    }

    if (!relative_data_path.empty())
    {
        storage_policy = getContext()->getStoragePolicy(storage_policy_name_);
        data_volume = storage_policy->getVolume(0);
        if (storage_policy->getVolumes().size() > 1)
            LOG_WARNING(log, "Storage policy for Distributed table has multiple volumes. "
                             "Only {} volume will be used to store data. Other will be ignored.", data_volume->getName());
    }

    /// Sanity check. Skip check if the table is already created to allow the server to start.
    if (mode <= LoadingStrictnessLevel::CREATE)
    {
        if (remote_database.empty() && !remote_table_function_ptr && !getCluster()->maybeCrossReplication())
            LOG_WARNING(log, "Name of remote database is empty. Default database will be used implicitly.");

        size_t num_local_shards = getCluster()->getLocalShardCount();
        if (num_local_shards && (remote_database.empty() || remote_database == id_.database_name) && remote_table == id_.table_name)
            throw Exception(ErrorCodes::INFINITE_LOOP, "Distributed table {} looks at itself", id_.table_name);
    }

    initializeFromDisk();
}


QueryProcessingStage::Enum StorageDistributed::getQueryProcessingStage(
    ContextPtr local_context,
    QueryProcessingStage::Enum to_stage,
    const StorageSnapshotPtr & storage_snapshot,
    SelectQueryInfo & query_info) const
{
    const auto & settings = local_context->getSettingsRef();
    ClusterPtr cluster = getCluster();

    size_t nodes = getClusterQueriedNodes(settings, cluster);

    query_info.cluster = cluster;

    if (!local_context->canUseParallelReplicasCustomKeyForCluster(*cluster))
    {
        if (nodes > 1 && settings[Setting::optimize_skip_unused_shards])
        {
            /// Always calculate optimized cluster here, to avoid conditions during read()
            /// (Anyway it will be calculated in the read())
            auto syntax_analyzer_result = query_info.syntax_analyzer_result;
            ClusterPtr optimized_cluster = getOptimizedCluster(local_context, storage_snapshot, query_info, syntax_analyzer_result);
            if (optimized_cluster)
            {
                LOG_DEBUG(log, "Skipping irrelevant shards - the query will be sent to the following shards of the cluster (shard numbers): {}",
                        makeFormattedListOfShards(optimized_cluster));

                cluster = optimized_cluster;
                query_info.optimized_cluster = cluster;

                nodes = getClusterQueriedNodes(settings, cluster);
            }
            else
            {
                LOG_DEBUG(log, "Unable to figure out irrelevant shards from WHERE/PREWHERE clauses - the query will be sent to all shards of the cluster{}",
                        has_sharding_key ? "" : " (no sharding key)");
            }
        }
    }

    if (settings[Setting::distributed_group_by_no_merge])
    {
        if (settings[Setting::distributed_group_by_no_merge] == DISTRIBUTED_GROUP_BY_NO_MERGE_AFTER_AGGREGATION)
        {
            if (settings[Setting::distributed_push_down_limit])
                return QueryProcessingStage::WithMergeableStateAfterAggregationAndLimit;
            else
                return QueryProcessingStage::WithMergeableStateAfterAggregation;
        }
        else
        {
            /// NOTE: distributed_group_by_no_merge=1 does not respect distributed_push_down_limit
            /// (since in this case queries processed separately and the initiator is just a proxy in this case).
            if (to_stage != QueryProcessingStage::Complete)
                throw Exception(ErrorCodes::LOGICAL_ERROR, "Queries with distributed_group_by_no_merge=1 should be processed to Complete stage");
            return QueryProcessingStage::Complete;
        }
    }

    /// Nested distributed query cannot return Complete stage,
    /// since the parent query need to aggregate the results after.
    if (to_stage == QueryProcessingStage::WithMergeableState)
        return QueryProcessingStage::WithMergeableState;

    /// If there is only one node, the query can be fully processed by the
    /// shard, initiator will work as a proxy only.
    if (nodes == 1)
    {
        /// In case the query was processed to
        /// WithMergeableStateAfterAggregation/WithMergeableStateAfterAggregationAndLimit
        /// (which are greater the Complete stage)
        /// we cannot return Complete (will break aliases and similar),
        /// relevant for Distributed over Distributed
        return std::max(to_stage, QueryProcessingStage::Complete);
    }
    else if (nodes == 0)
    {
        /// In case of 0 shards, the query should be processed fully on the initiator,
        /// since we need to apply aggregations.
        /// That's why we need to return FetchColumns.
        return QueryProcessingStage::FetchColumns;
    }

    std::optional<QueryProcessingStage::Enum> optimized_stage;
    if (query_info.query_tree)
        optimized_stage = getOptimizedQueryProcessingStageAnalyzer(query_info, settings);
    else
        optimized_stage = getOptimizedQueryProcessingStage(query_info, settings);
    if (optimized_stage)
    {
        if (*optimized_stage == QueryProcessingStage::Complete)
            return std::min(to_stage, *optimized_stage);
        return *optimized_stage;
    }

    return QueryProcessingStage::WithMergeableState;
}

std::optional<QueryProcessingStage::Enum> StorageDistributed::getOptimizedQueryProcessingStageAnalyzer(const SelectQueryInfo & query_info, const Settings & settings) const
{
    bool optimize_sharding_key_aggregation = settings[Setting::optimize_skip_unused_shards] && settings[Setting::optimize_distributed_group_by_sharding_key]
        && has_sharding_key && (settings[Setting::allow_nondeterministic_optimize_skip_unused_shards] || sharding_key_is_deterministic);

    QueryProcessingStage::Enum default_stage = QueryProcessingStage::WithMergeableStateAfterAggregation;
    if (settings[Setting::distributed_push_down_limit])
        default_stage = QueryProcessingStage::WithMergeableStateAfterAggregationAndLimit;

    const auto & query_node = query_info.query_tree->as<const QueryNode &>();

    auto expr_contains_sharding_key = [&](const ListNode & exprs) -> bool
    {
        std::unordered_set<std::string> expr_columns;
        for (const auto & expr : exprs)
        {
            const auto * id = expr->as<const ColumnNode>();
            if (!id)
                continue;
            auto source = id->getColumnSourceOrNull();
            if (!source)
                continue;

            if (source.get() != query_info.table_expression.get())
                continue;

            expr_columns.emplace(id->getColumnName());
        }
        for (const auto & column : sharding_key_expr->getRequiredColumns())
        {
            if (!expr_columns.contains(column))
                return false;
        }

        return true;
    };

    // GROUP BY qualifiers
    // - TODO: WITH TOTALS can be implemented
    // - TODO: WITH ROLLUP can be implemented (I guess)
    if (query_node.isGroupByWithTotals() || query_node.isGroupByWithRollup() || query_node.isGroupByWithCube())
        return {};

    // Window functions are not supported.
    if (hasWindowFunctionNodes(query_info.query_tree))
        return {};
    // TODO: extremes support can be implemented
    if (settings[Setting::extremes])
        return {};

    // DISTINCT
    if (query_node.isDistinct())
    {
        if (!optimize_sharding_key_aggregation || !expr_contains_sharding_key(query_node.getProjection()))
            return {};
    }

    // GROUP BY
    if (query_info.has_aggregates || query_node.hasGroupBy())
    {
        if (!optimize_sharding_key_aggregation || !query_node.hasGroupBy() || !expr_contains_sharding_key(query_node.getGroupBy()))
            return {};
    }

    // LIMIT BY
    if (query_node.hasLimitBy())
    {
        if (!optimize_sharding_key_aggregation || !expr_contains_sharding_key(query_node.getLimitBy()))
            return {};
    }

    // ORDER BY
    if (query_node.hasOrderBy())
        return default_stage;

    // LIMIT
    // OFFSET
    if (query_node.hasLimit() || query_node.hasOffset())
        return default_stage;

    // Only simple SELECT FROM GROUP BY sharding_key can use Complete state.
    return QueryProcessingStage::Complete;
}

std::optional<QueryProcessingStage::Enum> StorageDistributed::getOptimizedQueryProcessingStage(const SelectQueryInfo & query_info, const Settings & settings) const
{
    bool optimize_sharding_key_aggregation = settings[Setting::optimize_skip_unused_shards] && settings[Setting::optimize_distributed_group_by_sharding_key]
        && has_sharding_key && (settings[Setting::allow_nondeterministic_optimize_skip_unused_shards] || sharding_key_is_deterministic);

    QueryProcessingStage::Enum default_stage = QueryProcessingStage::WithMergeableStateAfterAggregation;
    if (settings[Setting::distributed_push_down_limit])
        default_stage = QueryProcessingStage::WithMergeableStateAfterAggregationAndLimit;

    const auto & select = query_info.query->as<ASTSelectQuery &>();

    auto expr_contains_sharding_key = [&](const auto & exprs) -> bool
    {
        std::unordered_set<std::string> expr_columns;
        for (auto & expr : exprs)
        {
            auto id = expr->template as<ASTIdentifier>();
            if (!id)
                continue;
            expr_columns.emplace(id->name());
        }

        for (const auto & column : sharding_key_expr->getRequiredColumns())
        {
            if (!expr_columns.contains(column))
                return false;
        }

        return true;
    };

    // GROUP BY qualifiers
    // - TODO: WITH TOTALS can be implemented
    // - TODO: WITH ROLLUP can be implemented (I guess)
    if (select.group_by_with_totals || select.group_by_with_rollup || select.group_by_with_cube)
        return {};
    // Window functions are not supported.
    if (query_info.has_window)
        return {};
    // TODO: extremes support can be implemented
    if (settings[Setting::extremes])
        return {};

    // DISTINCT
    if (select.distinct)
    {
        if (!optimize_sharding_key_aggregation || !expr_contains_sharding_key(select.select()->children))
            return {};
    }

    // GROUP BY
    const ASTPtr group_by = select.groupBy();

    bool has_aggregates = query_info.has_aggregates;
    if (query_info.syntax_analyzer_result)
        has_aggregates = !query_info.syntax_analyzer_result->aggregates.empty();

    if (has_aggregates || group_by)
    {
        if (!optimize_sharding_key_aggregation || !group_by || !expr_contains_sharding_key(group_by->children))
            return {};
    }

    // LIMIT BY
    if (const ASTPtr limit_by = select.limitBy())
    {
        if (!optimize_sharding_key_aggregation || !expr_contains_sharding_key(limit_by->children))
            return {};
    }

    // ORDER BY
    if (const ASTPtr order_by = select.orderBy())
        return default_stage;

    // LIMIT
    // OFFSET
    if (select.limitLength() || select.limitOffset())
        return default_stage;

    // Only simple SELECT FROM GROUP BY sharding_key can use Complete state.
    return QueryProcessingStage::Complete;
}

static bool requiresObjectColumns(const ColumnsDescription & all_columns, ASTPtr query)
{
    if (!hasDynamicSubcolumns(all_columns))
        return false;

    if (!query)
        return true;

    RequiredSourceColumnsVisitor::Data columns_context;
    RequiredSourceColumnsVisitor(columns_context).visit(query);

    auto required_columns = columns_context.requiredColumns();
    for (const auto & required_column : required_columns)
    {
        auto name_in_storage = Nested::splitName(required_column).first;
        auto column_in_storage = all_columns.tryGetPhysical(name_in_storage);

        if (column_in_storage && column_in_storage->type->hasDynamicSubcolumnsDeprecated())
            return true;
    }

    return false;
}

StorageSnapshotPtr StorageDistributed::getStorageSnapshot(const StorageMetadataPtr & metadata_snapshot, ContextPtr query_context) const
{
    return getStorageSnapshotForQuery(metadata_snapshot, nullptr, query_context);
}

StorageSnapshotPtr StorageDistributed::getStorageSnapshotForQuery(
    const StorageMetadataPtr & metadata_snapshot, const ASTPtr & query, ContextPtr /*query_context*/) const
{
    /// If query doesn't use columns of type Object, don't deduce
    /// concrete types for them, because it required extra round trip.
    auto snapshot_data = std::make_unique<SnapshotData>();
    if (!requiresObjectColumns(metadata_snapshot->getColumns(), query))
        return std::make_shared<StorageSnapshot>(*this, metadata_snapshot, ColumnsDescription{}, std::move(snapshot_data));

    snapshot_data->objects_by_shard = getExtendedObjectsOfRemoteTables(
        *getCluster(),
        StorageID{remote_database, remote_table},
        metadata_snapshot->getColumns(),
        getContext());

    auto object_columns = DB::getConcreteObjectColumns(
        snapshot_data->objects_by_shard.begin(),
        snapshot_data->objects_by_shard.end(),
        metadata_snapshot->getColumns(),
        [](const auto & shard_num_and_columns) -> const auto & { return shard_num_and_columns.second; });

    return std::make_shared<StorageSnapshot>(*this, metadata_snapshot, std::move(object_columns), std::move(snapshot_data));
}

namespace
{

class ReplaseAliasColumnsVisitor : public InDepthQueryTreeVisitor<ReplaseAliasColumnsVisitor>
{
    static QueryTreeNodePtr getColumnNodeAliasExpression(const QueryTreeNodePtr & node)
    {
        const auto * column_node = node->as<ColumnNode>();
        if (!column_node || !column_node->hasExpression())
            return nullptr;

        const auto & column_source = column_node->getColumnSourceOrNull();
        if (!column_source || column_source->getNodeType() == QueryTreeNodeType::JOIN
                           || column_source->getNodeType() == QueryTreeNodeType::ARRAY_JOIN)
            return nullptr;

        auto column_expression = column_node->getExpression();
        column_expression->setAlias(column_node->getColumnName());
        return column_expression;
    }

public:
    void visitImpl(QueryTreeNodePtr & node)
    {
        if (auto column_expression = getColumnNodeAliasExpression(node))
            node = column_expression;
    }
};

QueryTreeNodePtr buildQueryTreeDistributed(SelectQueryInfo & query_info,
    const StorageSnapshotPtr & distributed_storage_snapshot,
    const StorageID & remote_storage_id,
    const ASTPtr & remote_table_function)
{
    auto & planner_context = query_info.planner_context;
    const auto & query_context = planner_context->getQueryContext();

    std::optional<TableExpressionModifiers> table_expression_modifiers;

    if (auto * query_info_table_node = query_info.table_expression->as<TableNode>())
        table_expression_modifiers = query_info_table_node->getTableExpressionModifiers();
    else if (auto * query_info_table_function_node = query_info.table_expression->as<TableFunctionNode>())
        table_expression_modifiers = query_info_table_function_node->getTableExpressionModifiers();

    QueryTreeNodePtr replacement_table_expression;

    if (remote_table_function)
    {
        auto remote_table_function_query_tree = buildQueryTree(remote_table_function, query_context);
        auto & remote_table_function_node = remote_table_function_query_tree->as<FunctionNode &>();

        auto table_function_node = std::make_shared<TableFunctionNode>(remote_table_function_node.getFunctionName());
        table_function_node->getArgumentsNode() = remote_table_function_node.getArgumentsNode();

        if (table_expression_modifiers)
            table_function_node->setTableExpressionModifiers(*table_expression_modifiers);

        QueryAnalysisPass query_analysis_pass;
        QueryTreeNodePtr node = table_function_node;
        query_analysis_pass.run(node, query_context);

        replacement_table_expression = std::move(table_function_node);
    }
    else
    {
        auto get_column_options = GetColumnsOptions(GetColumnsOptions::All).withExtendedObjects().withVirtuals();

        auto column_names_and_types = distributed_storage_snapshot->getColumns(get_column_options);

        auto storage = std::make_shared<StorageDummy>(remote_storage_id, ColumnsDescription{column_names_and_types});
        auto table_node = std::make_shared<TableNode>(std::move(storage), query_context);

        if (table_expression_modifiers)
            table_node->setTableExpressionModifiers(*table_expression_modifiers);

        replacement_table_expression = std::move(table_node);
    }

    replacement_table_expression->setAlias(query_info.table_expression->getAlias());

    auto query_tree_to_modify = query_info.query_tree->cloneAndReplace(query_info.table_expression, std::move(replacement_table_expression));
    ReplaseAliasColumnsVisitor replase_alias_columns_visitor;
    replase_alias_columns_visitor.visit(query_tree_to_modify);

    return buildQueryTreeForShard(query_info.planner_context, query_tree_to_modify);
}

}

void StorageDistributed::read(
    QueryPlan & query_plan,
    const Names &,
    const StorageSnapshotPtr & storage_snapshot,
    SelectQueryInfo & query_info,
    ContextPtr local_context,
    QueryProcessingStage::Enum processed_stage,
    const size_t /*max_block_size*/,
    const size_t /*num_streams*/)
{
    Block header;

    SelectQueryInfo modified_query_info = query_info;

    const auto & settings = local_context->getSettingsRef();

    if (settings[Setting::allow_experimental_analyzer])
    {
        StorageID remote_storage_id = StorageID::createEmpty();
        if (!remote_table_function_ptr)
            remote_storage_id = StorageID{remote_database, remote_table};

        auto query_tree_distributed = buildQueryTreeDistributed(modified_query_info,
            query_info.merge_storage_snapshot ? query_info.merge_storage_snapshot : storage_snapshot,
            remote_storage_id,
            remote_table_function_ptr);
        header = InterpreterSelectQueryAnalyzer::getSampleBlock(query_tree_distributed, local_context, SelectQueryOptions(processed_stage).analyze());
        /** For distributed tables we do not need constants in header, since we don't send them to remote servers.
          * Moreover, constants can break some functions like `hostName` that are constants only for local queries.
          */
        for (auto & column : header)
            column.column = column.column->convertToFullColumnIfConst();
        modified_query_info.query = queryNodeToDistributedSelectQuery(query_tree_distributed);

        modified_query_info.query_tree = std::move(query_tree_distributed);

        /// Return directly (with correct header) if no shard to query.
        if (modified_query_info.getCluster()->getShardsInfo().empty())
            return;
    }
    else
    {
        header = InterpreterSelectQuery(modified_query_info.query, local_context, SelectQueryOptions(processed_stage).analyze()).getSampleBlock();

        modified_query_info.query = ClusterProxy::rewriteSelectQuery(
            local_context, modified_query_info.query,
            remote_database, remote_table, remote_table_function_ptr);

        if (modified_query_info.getCluster()->getShardsInfo().empty())
        {
            Pipe pipe(std::make_shared<NullSource>(header));
            auto read_from_pipe = std::make_unique<ReadFromPreparedSource>(std::move(pipe));
            read_from_pipe->setStepDescription("Read from NullSource (Distributed)");
            query_plan.addStep(std::move(read_from_pipe));

            return;
        }
    }

    const auto & snapshot_data = assert_cast<const SnapshotData &>(*storage_snapshot->data);
    ClusterProxy::SelectStreamFactory select_stream_factory =
        ClusterProxy::SelectStreamFactory(
            header,
            snapshot_data.objects_by_shard,
            storage_snapshot,
            processed_stage);

    auto shard_filter_generator = ClusterProxy::getShardFilterGeneratorForCustomKey(
        *modified_query_info.getCluster(), local_context, getInMemoryMetadataPtr()->columns);

    ClusterProxy::executeQuery(
        query_plan,
        header,
        processed_stage,
        remote_storage,
        remote_table_function_ptr,
        select_stream_factory,
        log,
        local_context,
        modified_query_info,
        sharding_key_expr,
        sharding_key_column_name,
        distributed_settings,
        shard_filter_generator,
        is_remote_function);

    /// This is a bug, it is possible only when there is no shards to query, and this is handled earlier.
    if (!query_plan.isInitialized())
        throw Exception(ErrorCodes::LOGICAL_ERROR, "Pipeline is not initialized");
}


SinkToStoragePtr StorageDistributed::write(const ASTPtr &, const StorageMetadataPtr & metadata_snapshot, ContextPtr local_context, bool /*async_insert*/)
{
    auto cluster = getCluster();
    const auto & settings = local_context->getSettingsRef();

    auto shard_num = cluster->getLocalShardCount() + cluster->getRemoteShardCount();

    /// If sharding key is not specified, then you can only write to a shard containing only one shard
    if (!settings[Setting::insert_shard_id] && !settings[Setting::insert_distributed_one_random_shard] && !has_sharding_key && shard_num >= 2)
    {
        throw Exception(ErrorCodes::STORAGE_REQUIRES_PARAMETER,
                        "Method write is not supported by storage {} with more than one shard and no sharding key provided", getName());
    }

    if (settings[Setting::insert_shard_id] && settings[Setting::insert_shard_id] > shard_num)
    {
        throw Exception(ErrorCodes::INVALID_SHARD_ID, "Shard id should be range from 1 to shard number");
    }

    /// Force sync insertion if it is remote() table function
    bool insert_sync = settings[Setting::distributed_foreground_insert] || settings[Setting::insert_shard_id] || owned_cluster;
    auto timeout = settings[Setting::distributed_background_insert_timeout];

    Names columns_to_send;
    if (settings[Setting::insert_allow_materialized_columns])
        columns_to_send = metadata_snapshot->getSampleBlock().getNames();
    else
        columns_to_send = metadata_snapshot->getSampleBlockNonMaterialized().getNames();

    /// DistributedSink will not own cluster, but will own ConnectionPools of the cluster
    return std::make_shared<DistributedSink>(local_context, *this, metadata_snapshot, cluster, insert_sync, timeout, columns_to_send);
}


std::optional<QueryPipeline> StorageDistributed::distributedWriteBetweenDistributedTables(const StorageDistributed & src_distributed, const ASTInsertQuery & query, ContextPtr local_context) const
{
    const auto & settings = local_context->getSettingsRef();
    auto new_query = std::dynamic_pointer_cast<ASTInsertQuery>(query.clone());

    /// Unwrap view() function.
    if (src_distributed.remote_table_function_ptr)
    {
        const TableFunctionPtr src_table_function =
            TableFunctionFactory::instance().get(src_distributed.remote_table_function_ptr, local_context);
        const TableFunctionView * view_function =
            assert_cast<const TableFunctionView *>(src_table_function.get());
        new_query->select = view_function->getSelectQuery().clone();
    }
    else
    {
        const auto select_with_union_query = std::make_shared<ASTSelectWithUnionQuery>();
        select_with_union_query->list_of_selects = std::make_shared<ASTExpressionList>();

        auto * select = query.select->as<ASTSelectWithUnionQuery &>().list_of_selects->children.at(0)->as<ASTSelectQuery>();
        auto new_select_query = std::dynamic_pointer_cast<ASTSelectQuery>(select->clone());
        select_with_union_query->list_of_selects->children.push_back(new_select_query);

        new_select_query->replaceDatabaseAndTable(src_distributed.getRemoteDatabaseName(), src_distributed.getRemoteTableName());

        new_query->select = select_with_union_query;
    }

    const auto src_cluster = src_distributed.getCluster();
    const auto dst_cluster = getCluster();
    const Cluster::AddressesWithFailover & src_addresses = src_cluster->getShardsAddresses();
    const Cluster::AddressesWithFailover & dst_addresses = dst_cluster->getShardsAddresses();
    /// Compare addresses instead of cluster name, to handle remote()/cluster().
    /// (since for remote()/cluster() the getClusterName() is empty string)
    if (src_addresses != dst_addresses)
    {
        /// The warning should be produced only for root queries,
        /// since in case of parallel_distributed_insert_select=1,
        /// it will produce warning for the rewritten insert,
        /// since destination table is still Distributed there.
        if (local_context->getClientInfo().distributed_depth == 0)
        {
            LOG_WARNING(log,
                "Parallel distributed INSERT SELECT is not possible "
                "(source cluster={} ({} addresses), destination cluster={} ({} addresses))",
                src_distributed.getClusterName(),
                src_addresses.size(),
                getClusterName(),
                dst_addresses.size());
        }
        return {};
    }

    if (settings[Setting::parallel_distributed_insert_select] == PARALLEL_DISTRIBUTED_INSERT_SELECT_ALL)
    {
        new_query->table_id = StorageID(getRemoteDatabaseName(), getRemoteTableName());
        /// Reset table function for INSERT INTO remote()/cluster()
        new_query->table_function.reset();
    }

    const auto & shards_info = dst_cluster->getShardsInfo();

    String new_query_str;
    {
        WriteBufferFromOwnString buf;
        IAST::FormatSettings ast_format_settings(buf, /*one_line*/ true, /*hilite*/ false, /*always_quote_identifiers_=*/ true);
        new_query->IAST::format(ast_format_settings);
        new_query_str = buf.str();
    }

    QueryPipeline pipeline;
    ContextMutablePtr query_context = Context::createCopy(local_context);
    query_context->increaseDistributedDepth();

    for (size_t shard_index : collections::range(0, shards_info.size()))
    {
        const auto & shard_info = shards_info[shard_index];
        if (shard_info.isLocal())
        {
            InterpreterInsertQuery interpreter(
                new_query,
                query_context,
                /* allow_materialized */ false,
                /* no_squash */ false,
                /* no_destination */ false,
                /* async_isnert */ false);
            pipeline.addCompletedPipeline(interpreter.execute().pipeline);
        }
        else
        {
            auto timeouts = ConnectionTimeouts::getTCPTimeoutsWithFailover(settings);
            auto connections = shard_info.pool->getMany(timeouts, settings, PoolMode::GET_ONE);
            if (connections.empty() || connections.front().isNull())
                throw Exception(ErrorCodes::LOGICAL_ERROR, "Expected exactly one connection for shard {}",
                    shard_info.shard_num);

            ///  INSERT SELECT query returns empty block
            auto remote_query_executor
                = std::make_shared<RemoteQueryExecutor>(std::move(connections), new_query_str, Block{}, query_context);
            QueryPipeline remote_pipeline(std::make_shared<RemoteSource>(
                remote_query_executor, false, settings[Setting::async_socket_for_remote], settings[Setting::async_query_sending_for_remote]));
            remote_pipeline.complete(std::make_shared<EmptySink>(remote_query_executor->getHeader()));

            pipeline.addCompletedPipeline(std::move(remote_pipeline));
        }
    }

    return pipeline;
}

static std::optional<ActionsDAG> getFilterFromQuery(const ASTPtr & ast, ContextPtr context)
{
    QueryPlan plan;
    SelectQueryOptions options;
    options.only_analyze = true;
    if (context->getSettingsRef()[Setting::allow_experimental_analyzer])
    {
        InterpreterSelectQueryAnalyzer interpreter(ast, context, options);
        plan = std::move(interpreter).extractQueryPlan();
    }
    else
    {
        InterpreterSelectWithUnionQuery interpreter(ast, context, options);
        interpreter.buildQueryPlan(plan);
    }

    plan.optimize(QueryPlanOptimizationSettings::fromContext(context));

    std::stack<QueryPlan::Node *> nodes;
    nodes.push(plan.getRootNode());

    SourceStepWithFilter * source = nullptr;

    while (!nodes.empty())
    {
        const auto * node = nodes.top();
        nodes.pop();

        if (auto * with_filter = dynamic_cast<SourceStepWithFilter *>(node->step.get()))
        {
            if (source)
            {
                WriteBufferFromOwnString buf;
                plan.explainPlan(buf, {});
                throw Exception(ErrorCodes::LOGICAL_ERROR,
                    "Found multiple source steps for query\n{}\nPlan\n{}",
                    queryToString(ast), buf.str());
            }

            source = with_filter;
        }
    }

    if (!source)
        return {};

    return source->detachFilterActionsDAG();
}


std::optional<QueryPipeline> StorageDistributed::distributedWriteFromClusterStorage(const IStorageCluster & src_storage_cluster, const ASTInsertQuery & query, ContextPtr local_context) const
{
    const auto & settings = local_context->getSettingsRef();

    auto filter = getFilterFromQuery(query.select, local_context);
    const ActionsDAG::Node * predicate = nullptr;
    if (filter)
        predicate = filter->getOutputs().at(0);

    /// Select query is needed for pruining on virtual columns
    auto extension = src_storage_cluster.getTaskIteratorExtension(predicate, local_context);

    auto dst_cluster = getCluster();

    auto new_query = std::dynamic_pointer_cast<ASTInsertQuery>(query.clone());
    if (settings[Setting::parallel_distributed_insert_select] == PARALLEL_DISTRIBUTED_INSERT_SELECT_ALL)
    {
        new_query->table_id = StorageID(getRemoteDatabaseName(), getRemoteTableName());
        /// Reset table function for INSERT INTO remote()/cluster()
        new_query->table_function.reset();
    }

    String new_query_str;
    {
        WriteBufferFromOwnString buf;
        IAST::FormatSettings ast_format_settings(buf, /*one_line*/ true, /*hilite*/ false, /*always_quote_identifiers*/ true);
        new_query->IAST::format(ast_format_settings);
        new_query_str = buf.str();
    }

    QueryPipeline pipeline;
    ContextMutablePtr query_context = Context::createCopy(local_context);
    query_context->increaseDistributedDepth();

    const auto & current_settings = query_context->getSettingsRef();
    auto timeouts = ConnectionTimeouts::getTCPTimeoutsWithFailover(current_settings);

    /// Here we take addresses from destination cluster and assume source table exists on these nodes
    const auto cluster = getCluster();
    for (const auto & replicas : cluster->getShardsInfo())
    {
        /// Skip unavailable hosts if necessary
        auto try_results = replicas.pool->getMany(timeouts, current_settings, PoolMode::GET_MANY, /*async_callback*/ {}, /*skip_unavailable_endpoints*/ true);

        /// There will be only one replica, because we consider each replica as a shard
        for (const auto & try_result : try_results)
        {
            auto remote_query_executor = std::make_shared<RemoteQueryExecutor>(
                std::vector<IConnectionPool::Entry>{try_result},
                new_query_str,
                Block{},
                query_context,
                /*throttler=*/nullptr,
                Scalars{},
                Tables{},
                QueryProcessingStage::Complete,
                extension);

            QueryPipeline remote_pipeline(std::make_shared<RemoteSource>(
                remote_query_executor, false, settings[Setting::async_socket_for_remote], settings[Setting::async_query_sending_for_remote]));
            remote_pipeline.complete(std::make_shared<EmptySink>(remote_query_executor->getHeader()));

            pipeline.addCompletedPipeline(std::move(remote_pipeline));
        }
    }

    return pipeline;
}


std::optional<QueryPipeline> StorageDistributed::distributedWrite(const ASTInsertQuery & query, ContextPtr local_context)
{
    const Settings & settings = local_context->getSettingsRef();
    if (settings[Setting::max_distributed_depth] && local_context->getClientInfo().distributed_depth >= settings[Setting::max_distributed_depth])
        throw Exception(ErrorCodes::TOO_LARGE_DISTRIBUTED_DEPTH, "Maximum distributed depth exceeded");

    auto & select = query.select->as<ASTSelectWithUnionQuery &>();

    StoragePtr src_storage;

    /// Distributed write only works in the most trivial case INSERT ... SELECT
    /// without any unions or joins on the right side
    if (select.list_of_selects->children.size() == 1)
    {
        if (auto * select_query = select.list_of_selects->children.at(0)->as<ASTSelectQuery>())
        {
            JoinedTables joined_tables(Context::createCopy(local_context), *select_query);

            if (joined_tables.tablesCount() == 1)
            {
                src_storage = joined_tables.getLeftTableStorage();
            }
        }
    }

    if (!src_storage)
        return {};

    if (auto src_distributed = std::dynamic_pointer_cast<StorageDistributed>(src_storage))
    {
        return distributedWriteBetweenDistributedTables(*src_distributed, query, local_context);
    }
    if (auto src_storage_cluster = std::dynamic_pointer_cast<IStorageCluster>(src_storage))
    {
        return distributedWriteFromClusterStorage(*src_storage_cluster, query, local_context);
    }
    if (local_context->getClientInfo().distributed_depth == 0)
    {
        throw Exception(ErrorCodes::BAD_ARGUMENTS, "Parallel distributed INSERT SELECT is not possible. "\
                        "Reason: distributed reading is supported only from Distributed engine "
                        "or *Cluster table functions, but got {} storage", src_storage->getName());
    }

    return {};
}


void StorageDistributed::checkAlterIsPossible(const AlterCommands & commands, ContextPtr local_context) const
{
    std::optional<NameDependencies> name_deps{};
    for (const auto & command : commands)
    {
        if (command.type != AlterCommand::Type::ADD_COLUMN && command.type != AlterCommand::Type::MODIFY_COLUMN
            && command.type != AlterCommand::Type::DROP_COLUMN && command.type != AlterCommand::Type::COMMENT_COLUMN
            && command.type != AlterCommand::Type::RENAME_COLUMN && command.type != AlterCommand::Type::COMMENT_TABLE)

            throw Exception(ErrorCodes::NOT_IMPLEMENTED, "Alter of type '{}' is not supported by storage {}",
                command.type, getName());

        if (command.type == AlterCommand::DROP_COLUMN && !command.clear)
        {
            if (!name_deps)
                name_deps = getDependentViewsByColumn(local_context);
            const auto & deps_mv = name_deps.value()[command.column_name];
            if (!deps_mv.empty())
            {
                throw Exception(ErrorCodes::ALTER_OF_COLUMN_IS_FORBIDDEN,
                    "Trying to ALTER DROP column {} which is referenced by materialized view {}",
                    backQuoteIfNeed(command.column_name), toString(deps_mv));
            }
        }
    }
}

void StorageDistributed::alter(const AlterCommands & params, ContextPtr local_context, AlterLockHolder &)
{
    auto table_id = getStorageID();

    checkAlterIsPossible(params, local_context);
    StorageInMemoryMetadata new_metadata = getInMemoryMetadata();
    params.apply(new_metadata, local_context);
    DatabaseCatalog::instance().getDatabase(table_id.database_name)->alterTable(local_context, table_id, new_metadata);
    setInMemoryMetadata(new_metadata);
}

void StorageDistributed::initializeFromDisk()
{
    if (!storage_policy)
        return;

    const auto & disks = data_volume->getDisks();

    /// Make initialization for large number of disks parallel.
    ThreadPool pool(CurrentMetrics::StorageDistributedThreads, CurrentMetrics::StorageDistributedThreadsActive, CurrentMetrics::StorageDistributedThreadsScheduled, disks.size());
    ThreadPoolCallbackRunnerLocal<void> runner(pool, "DistInit");

    for (const DiskPtr & disk : disks)
    {
        runner([this, disk_to_init = disk]
        {
            initializeDirectoryQueuesForDisk(disk_to_init);
        });
    }
    runner.waitForAllToFinishAndRethrowFirstError();

    const auto & paths = getDataPaths();
    std::vector<UInt64> last_increment(paths.size());
    for (size_t i = 0; i < paths.size(); ++i)
    {
        runner([&paths, &last_increment, i]
        {
            last_increment[i] = getMaximumFileNumber(paths[i]);
        });
    }
    runner.waitForAllToFinishAndRethrowFirstError();

    for (const auto inc : last_increment)
    {
        if (inc > file_names_increment.value)
            file_names_increment.value.store(inc);
    }
    LOG_DEBUG(log, "Auto-increment is {}", file_names_increment.value);
}


void StorageDistributed::shutdown(bool)
{
    async_insert_blocker.cancelForever();

    std::lock_guard lock(cluster_nodes_mutex);

    LOG_DEBUG(log, "Joining background threads for async INSERT");
    cluster_nodes_data.clear();
    LOG_DEBUG(log, "Background threads for async INSERT joined");
}

void StorageDistributed::drop()
{
    // Some INSERT in-between shutdown() and drop() can call
    // getDirectoryQueue() again, so call shutdown() to clear them, but
    // when the drop() (this function) executed none of INSERT is allowed in
    // parallel.
    //
    // And second time shutdown() should be fast, since none of
    // DirectoryMonitor should not do anything, because ActionBlocker is
    // canceled (in shutdown()).
    shutdown(true);

    // Distributed table without sharding_key does not allows INSERTs
    if (relative_data_path.empty())
        return;

    LOG_DEBUG(log, "Removing pending blocks for async INSERT from filesystem on DROP TABLE");

    auto disks = data_volume->getDisks();
    for (const auto & disk : disks)
    {
        if (!disk->exists(relative_data_path))
        {
            LOG_INFO(log, "Path {} is already removed from disk {}", relative_data_path, disk->getName());
            continue;
        }

        disk->removeRecursive(relative_data_path);
    }
}

Strings StorageDistributed::getDataPaths() const
{
    Strings paths;

    if (relative_data_path.empty())
        return paths;

    for (const DiskPtr & disk : data_volume->getDisks())
        paths.push_back(disk->getPath() + relative_data_path);

    return paths;
}

void StorageDistributed::truncate(const ASTPtr &, const StorageMetadataPtr &, ContextPtr, TableExclusiveLockHolder &)
{
    std::lock_guard lock(cluster_nodes_mutex);

    LOG_DEBUG(log, "Removing pending blocks for async INSERT from filesystem on TRUNCATE TABLE");

    for (auto it = cluster_nodes_data.begin(); it != cluster_nodes_data.end();)
    {
        it->second.directory_queue->shutdownAndDropAllData();
        it = cluster_nodes_data.erase(it);
    }
}

StoragePolicyPtr StorageDistributed::getStoragePolicy() const
{
    return storage_policy;
}

void StorageDistributed::initializeDirectoryQueuesForDisk(const DiskPtr & disk)
{
    const std::string path(disk->getPath() + relative_data_path);
    fs::create_directories(path);

    std::filesystem::directory_iterator begin(path);
    std::filesystem::directory_iterator end;
    for (auto it = begin; it != end; ++it)
    {
        const auto & dir_path = it->path();
        if (std::filesystem::is_directory(dir_path))
        {
            /// Created by DistributedSink
            const auto & tmp_path = dir_path / "tmp";
            if (std::filesystem::is_directory(tmp_path) && std::filesystem::is_empty(tmp_path))
                std::filesystem::remove(tmp_path);

            const auto & broken_path = dir_path / "broken";
            if (std::filesystem::is_directory(broken_path) && std::filesystem::is_empty(broken_path))
                std::filesystem::remove(broken_path);

            if (std::filesystem::is_empty(dir_path))
            {
                LOG_DEBUG(log, "Removing {} (used for async INSERT into Distributed)", dir_path.string());
                /// Will be created by DistributedSink on demand.
                std::filesystem::remove(dir_path);
            }
            else
            {
                getDirectoryQueue(disk, dir_path.filename().string());
            }
        }
    }
}


DistributedAsyncInsertDirectoryQueue & StorageDistributed::getDirectoryQueue(const DiskPtr & disk, const std::string & name)
{
    const std::string & disk_path = disk->getPath();
    const std::string key(disk_path + name);

    std::lock_guard lock(cluster_nodes_mutex);
    auto & node_data = cluster_nodes_data[key];
    /// If the node changes, you need to recreate the DistributedAsyncInsertDirectoryQueue
    if (!node_data.directory_queue
        || (node_data.clusters_version < getContext()->getClustersVersion() && node_data.addresses != parseAddresses(name)))
    {
        node_data.addresses = parseAddresses(name);
        node_data.clusters_version = getContext()->getClustersVersion();
        node_data.connection_pool = DistributedAsyncInsertDirectoryQueue::createPool(node_data.addresses, *this);
        node_data.directory_queue = std::make_unique<DistributedAsyncInsertDirectoryQueue>(
            *this, disk, relative_data_path + name,
            node_data.connection_pool,
            async_insert_blocker,
            getContext()->getDistributedSchedulePool());
    }
    return *node_data.directory_queue;
}

std::vector<DistributedAsyncInsertDirectoryQueue::Status> StorageDistributed::getDirectoryQueueStatuses() const
{
    std::vector<DistributedAsyncInsertDirectoryQueue::Status> statuses;
    std::lock_guard lock(cluster_nodes_mutex);
    statuses.reserve(cluster_nodes_data.size());
    for (const auto & node : cluster_nodes_data)
        statuses.push_back(node.second.directory_queue->getStatus());
    return statuses;
}

Cluster::Addresses StorageDistributed::parseAddresses(const std::string & name) const
{
    Cluster::Addresses addresses;

    const auto & cluster = getCluster();
    const auto & shards_info = cluster->getShardsInfo();
    const auto & shards_addresses = cluster->getShardsAddresses();

    for (auto it = boost::make_split_iterator(name, boost::first_finder(",")); it != decltype(it){}; ++it)
    {
        const std::string & dirname = boost::copy_range<std::string>(*it);
        Cluster::Address address = Cluster::Address::fromFullString(dirname);

        /// Check new format shard{shard_index}_replica{replica_index}
        /// (shard_index and replica_index starts from 1).
        if (address.shard_index)
        {
            if (address.shard_index > shards_info.size())
            {
                LOG_ERROR(log, "No shard with shard_index={} ({})", address.shard_index, name);
                continue;
            }

            const auto & replicas_addresses = shards_addresses[address.shard_index - 1];
            size_t replicas = replicas_addresses.size();

            if (dirname.ends_with("_all_replicas"))
            {
                for (const auto & replica_address : replicas_addresses)
                    addresses.push_back(replica_address);
                continue;
            }

            if (address.replica_index > replicas)
            {
                LOG_ERROR(log, "No shard with replica_index={} ({})", address.replica_index, name);
                continue;
            }

            addresses.push_back(replicas_addresses[address.replica_index - 1]);
        }
        else
            addresses.push_back(address);
    }
    return addresses;
}

std::optional<UInt64> StorageDistributed::totalBytes(const Settings &) const
{
    UInt64 total_bytes = 0;
    for (const auto & status : getDirectoryQueueStatuses())
        total_bytes += status.bytes_count;
    return total_bytes;
}

size_t StorageDistributed::getShardCount() const
{
    return getCluster()->getShardCount();
}

ClusterPtr StorageDistributed::getCluster() const
{
    return owned_cluster ? owned_cluster : getContext()->getCluster(cluster_name);
}

ClusterPtr StorageDistributed::getOptimizedCluster(
    ContextPtr local_context,
    const StorageSnapshotPtr & storage_snapshot,
    const SelectQueryInfo & query_info,
    const TreeRewriterResultPtr & syntax_analyzer_result) const
{
    ClusterPtr cluster = getCluster();
    const Settings & settings = local_context->getSettingsRef();

    bool sharding_key_is_usable = settings[Setting::allow_nondeterministic_optimize_skip_unused_shards] || sharding_key_is_deterministic;

    if (has_sharding_key && sharding_key_is_usable)
    {
        ClusterPtr optimized = skipUnusedShards(cluster, query_info, syntax_analyzer_result, storage_snapshot, local_context);
        if (optimized)
            return optimized;
    }

    UInt64 force = settings[Setting::force_optimize_skip_unused_shards];
    if (force == FORCE_OPTIMIZE_SKIP_UNUSED_SHARDS_ALWAYS || (force == FORCE_OPTIMIZE_SKIP_UNUSED_SHARDS_HAS_SHARDING_KEY && has_sharding_key))
    {
        if (!has_sharding_key)
            throw Exception(ErrorCodes::UNABLE_TO_SKIP_UNUSED_SHARDS, "No sharding key");
        else if (!sharding_key_is_usable)
            throw Exception(ErrorCodes::UNABLE_TO_SKIP_UNUSED_SHARDS, "Sharding key is not deterministic");
        else
            throw Exception(ErrorCodes::UNABLE_TO_SKIP_UNUSED_SHARDS, "Sharding key {} is not used", sharding_key_column_name);
    }

    return {};
}

IColumn::Selector StorageDistributed::createSelector(const ClusterPtr cluster, const ColumnWithTypeAndName & result)
{
    const auto & slot_to_shard = cluster->getSlotToShard();
    const IColumn * column = result.column.get();

// If result.type is DataTypeLowCardinality, do shard according to its dictionaryType
#define CREATE_FOR_TYPE(TYPE)                                                                                       \
    if (typeid_cast<const DataType##TYPE *>(result.type.get()))                                                     \
        return createBlockSelector<TYPE>(*column, slot_to_shard);                                            \
    else if (auto * type_low_cardinality = typeid_cast<const DataTypeLowCardinality *>(result.type.get()))          \
        if (typeid_cast<const DataType ## TYPE *>(type_low_cardinality->getDictionaryType().get()))                 \
            return createBlockSelector<TYPE>(*column->convertToFullColumnIfLowCardinality(), slot_to_shard);

    CREATE_FOR_TYPE(UInt8)
    CREATE_FOR_TYPE(UInt16)
    CREATE_FOR_TYPE(UInt32)
    CREATE_FOR_TYPE(UInt64)
    CREATE_FOR_TYPE(Int8)
    CREATE_FOR_TYPE(Int16)
    CREATE_FOR_TYPE(Int32)
    CREATE_FOR_TYPE(Int64)

#undef CREATE_FOR_TYPE

    throw Exception(ErrorCodes::TYPE_MISMATCH, "Sharding key expression does not evaluate to an integer type");
}

ClusterPtr StorageDistributed::skipUnusedShardsWithAnalyzer(
    ClusterPtr cluster,
    const SelectQueryInfo & query_info,
    [[maybe_unused]] const StorageSnapshotPtr & storage_snapshot,
    ContextPtr local_context) const
{
    if (!query_info.filter_actions_dag)
        return nullptr;

    size_t limit = local_context->getSettingsRef()[Setting::optimize_skip_unused_shards_limit];
    if (!limit || limit > SSIZE_MAX)
    {
        throw Exception(ErrorCodes::ARGUMENT_OUT_OF_BOUND, "optimize_skip_unused_shards_limit out of range (0, {}]", SSIZE_MAX);
    }

    const auto & sharding_key_dag = sharding_key_expr->getActionsDAG();
    const auto * expr_node = sharding_key_dag.tryFindInOutputs(sharding_key_column_name);
    if (!expr_node)
        throw Exception(
            ErrorCodes::LOGICAL_ERROR, "Cannot find sharding key column {} in expression {}",
            sharding_key_column_name, sharding_key_dag.dumpDAG());

    const auto * predicate = query_info.filter_actions_dag->getOutputs().at(0);
    const auto variants = evaluateExpressionOverConstantCondition(predicate, {expr_node}, local_context, limit);

    // Can't get a definite answer if we can skip any shards
    if (!variants)
        return nullptr;

    std::set<int> shards;

    for (const auto & variant : *variants)
    {
        const auto selector = createSelector(cluster, variant.at(0));
        shards.insert(selector.begin(), selector.end());
    }

    return cluster->getClusterWithMultipleShards({shards.begin(), shards.end()});
}

/// Returns a new cluster with fewer shards if constant folding for `sharding_key_expr` is possible
/// using constraints from "PREWHERE" and "WHERE" conditions, otherwise returns `nullptr`
ClusterPtr StorageDistributed::skipUnusedShards(
    ClusterPtr cluster,
    const SelectQueryInfo & query_info,
    const TreeRewriterResultPtr & syntax_analyzer_result,
    const StorageSnapshotPtr & storage_snapshot,
    ContextPtr local_context) const
{
    if (local_context->getSettingsRef()[Setting::allow_experimental_analyzer])
        return skipUnusedShardsWithAnalyzer(cluster, query_info, storage_snapshot, local_context);

    const auto & select = query_info.query->as<ASTSelectQuery &>();
    if (!select.prewhere() && !select.where())
        return nullptr;

    /// FIXME: support analyzer
    if (!syntax_analyzer_result)
        return nullptr;

    ASTPtr condition_ast;
    /// Remove JOIN from the query since it may contain a condition for other tables.
    /// But only the conditions for the left table should be analyzed for shard skipping.
    {
        ASTPtr select_without_join_ptr = select.clone();
        ASTSelectQuery select_without_join = select_without_join_ptr->as<ASTSelectQuery &>();
        TreeRewriterResult analyzer_result_without_join = *syntax_analyzer_result;

        removeJoin(select_without_join, analyzer_result_without_join, local_context);
        if (!select_without_join.prewhere() && !select_without_join.where())
            return nullptr;

        if (select_without_join.prewhere() && select_without_join.where())
            condition_ast = makeASTFunction("and", select_without_join.prewhere()->clone(), select_without_join.where()->clone());
        else
            condition_ast = select_without_join.prewhere() ? select_without_join.prewhere()->clone() : select_without_join.where()->clone();
    }

    replaceConstantExpressions(condition_ast, local_context, storage_snapshot->metadata->getColumns().getAll(), shared_from_this(), storage_snapshot);

    size_t limit = local_context->getSettingsRef()[Setting::optimize_skip_unused_shards_limit];
    if (!limit || limit > SSIZE_MAX)
    {
        throw Exception(ErrorCodes::ARGUMENT_OUT_OF_BOUND, "optimize_skip_unused_shards_limit out of range (0, {}]", SSIZE_MAX);
    }
    // To interpret limit==0 as limit is reached
    ++limit;
    const auto blocks = evaluateExpressionOverConstantCondition(condition_ast, sharding_key_expr, limit);

    if (!limit)
    {
        LOG_DEBUG(
            log,
            "Number of values for sharding key exceeds optimize_skip_unused_shards_limit={}, "
            "try to increase it, but note that this may increase query processing time.",
            local_context->getSettingsRef()[Setting::optimize_skip_unused_shards_limit]);
        return nullptr;
    }

    // Can't get a definite answer if we can skip any shards
    if (!blocks)
        return nullptr;

    std::set<int> shards;

    for (const auto & block : *blocks)
    {
        if (!block.has(sharding_key_column_name))
            throw Exception(ErrorCodes::TOO_MANY_ROWS, "sharding_key_expr should evaluate as a single row");

        const ColumnWithTypeAndName & result = block.getByName(sharding_key_column_name);
        const auto selector = createSelector(cluster, result);

        shards.insert(selector.begin(), selector.end());
    }

    return cluster->getClusterWithMultipleShards({shards.begin(), shards.end()});
}

ActionLock StorageDistributed::getActionLock(StorageActionBlockType type)
{
    if (type == ActionLocks::DistributedSend)
        return async_insert_blocker.cancel();
    return {};
}

void StorageDistributed::flushAndPrepareForShutdown()
{
    try
    {
        flushClusterNodesAllDataImpl(getContext(), /* settings_changes= */ {}, getDistributedSettingsRef().flush_on_detach);
    }
    catch (...)
    {
        tryLogCurrentException(log, "Cannot flush");
    }
}

void StorageDistributed::flushClusterNodesAllData(ContextPtr local_context, const SettingsChanges & settings_changes)
{
    flushClusterNodesAllDataImpl(local_context, settings_changes, /* flush= */ true);
}

void StorageDistributed::flushClusterNodesAllDataImpl(ContextPtr local_context, const SettingsChanges & settings_changes, bool flush)
{
    /// Sync SYSTEM FLUSH DISTRIBUTED with TRUNCATE
    auto table_lock = lockForShare(local_context->getCurrentQueryId(), local_context->getSettingsRef()[Setting::lock_acquire_timeout]);

    std::vector<std::shared_ptr<DistributedAsyncInsertDirectoryQueue>> directory_queues;

    {
        std::lock_guard lock(cluster_nodes_mutex);

        directory_queues.reserve(cluster_nodes_data.size());
        for (auto & node : cluster_nodes_data)
            directory_queues.push_back(node.second.directory_queue);
    }

    if (flush)
    {
        LOG_INFO(log, "Flushing pending INSERT blocks");

        Stopwatch watch;
        ThreadPool pool(CurrentMetrics::StorageDistributedThreads, CurrentMetrics::StorageDistributedThreadsActive, CurrentMetrics::StorageDistributedThreadsScheduled, directory_queues.size());
        ThreadPoolCallbackRunnerLocal<void> runner(pool, "DistFlush");

        for (const auto & node : directory_queues)
        {
            runner([node_to_flush = node, &settings_changes]
            {
                node_to_flush->flushAllData(settings_changes);
            });
        }

        runner.waitForAllToFinishAndRethrowFirstError();

        LOG_INFO(log, "Pending INSERT blocks flushed, took {} ms.", watch.elapsedMilliseconds());
    }
    else
    {
        LOG_INFO(log, "Skip flushing data (due to flush_on_detach=0)");

        for (auto & node : directory_queues)
            node->shutdownWithoutFlush();
    }
}

void StorageDistributed::rename(const String & new_path_to_table_data, const StorageID & new_table_id)
{
    assert(relative_data_path != new_path_to_table_data);
    if (!relative_data_path.empty())
        renameOnDisk(new_path_to_table_data);
    renameInMemory(new_table_id);
}


size_t StorageDistributed::getRandomShardIndex(const Cluster::ShardsInfo & shards)
{

    UInt32 total_weight = 0;
    for (const auto & shard : shards)
        total_weight += shard.weight;

    assert(total_weight > 0);

    size_t res;
    {
        std::lock_guard lock(rng_mutex);
        res = std::uniform_int_distribution<size_t>(0, total_weight - 1)(rng);
    }

    for (auto i = 0ul, s = shards.size(); i < s; ++i)
    {
        if (shards[i].weight > res)
            return i;
        res -= shards[i].weight;
    }

    UNREACHABLE();
}


void StorageDistributed::renameOnDisk(const String & new_path_to_table_data)
{
    for (const DiskPtr & disk : data_volume->getDisks())
    {
        disk->createDirectories(new_path_to_table_data);
        disk->moveDirectory(relative_data_path, new_path_to_table_data);

        auto new_path = disk->getPath() + new_path_to_table_data;
        LOG_DEBUG(log, "Updating path to {}", new_path);

        std::lock_guard lock(cluster_nodes_mutex);
        for (auto & node : cluster_nodes_data)
            node.second.directory_queue->updatePath(new_path_to_table_data);
    }

    relative_data_path = new_path_to_table_data;
}

void StorageDistributed::delayInsertOrThrowIfNeeded() const
{
    if (!distributed_settings.bytes_to_throw_insert &&
        !distributed_settings.bytes_to_delay_insert)
        return;

    UInt64 total_bytes = *totalBytes(getContext()->getSettingsRef());

    if (distributed_settings.bytes_to_throw_insert && total_bytes > distributed_settings.bytes_to_throw_insert)
    {
        ProfileEvents::increment(ProfileEvents::DistributedRejectedInserts);
        throw Exception(ErrorCodes::DISTRIBUTED_TOO_MANY_PENDING_BYTES,
            "Too many bytes pending for async INSERT: {} (bytes_to_throw_insert={})",
            formatReadableSizeWithBinarySuffix(total_bytes),
            formatReadableSizeWithBinarySuffix(distributed_settings.bytes_to_throw_insert));
    }

    if (distributed_settings.bytes_to_delay_insert && total_bytes > distributed_settings.bytes_to_delay_insert)
    {
        /// Step is 5% of the delay and minimal one second.
        /// NOTE: max_delay_to_insert is in seconds, and step is in ms.
        const size_t step_ms = static_cast<size_t>(std::min<double>(1., static_cast<double>(distributed_settings.max_delay_to_insert) * 1'000 * 0.05));
        UInt64 delayed_ms = 0;

        do {
            delayed_ms += step_ms;
            std::this_thread::sleep_for(std::chrono::milliseconds(step_ms));
        } while (*totalBytes(getContext()->getSettingsRef()) > distributed_settings.bytes_to_delay_insert && delayed_ms < distributed_settings.max_delay_to_insert*1000);

        ProfileEvents::increment(ProfileEvents::DistributedDelayedInserts);
        ProfileEvents::increment(ProfileEvents::DistributedDelayedInsertsMilliseconds, delayed_ms);

        UInt64 new_total_bytes = *totalBytes(getContext()->getSettingsRef());
        LOG_INFO(log, "Too many bytes pending for async INSERT: was {}, now {}, INSERT was delayed to {} ms",
            formatReadableSizeWithBinarySuffix(total_bytes),
            formatReadableSizeWithBinarySuffix(new_total_bytes),
            delayed_ms);

        if (new_total_bytes > distributed_settings.bytes_to_delay_insert)
        {
            ProfileEvents::increment(ProfileEvents::DistributedRejectedInserts);
            throw Exception(ErrorCodes::DISTRIBUTED_TOO_MANY_PENDING_BYTES,
                "Too many bytes pending for async INSERT: {} (bytes_to_delay_insert={})",
                formatReadableSizeWithBinarySuffix(new_total_bytes),
                formatReadableSizeWithBinarySuffix(distributed_settings.bytes_to_delay_insert));
        }
    }
}

void registerStorageDistributed(StorageFactory & factory)
{
    factory.registerStorage("Distributed", [](const StorageFactory::Arguments & args)
    {
        /** Arguments of engine is following:
          * - name of cluster in configuration;
          * - name of remote database;
          * - name of remote table;
          * - policy to store data in;
          *
          * Remote database may be specified in following form:
          * - identifier;
          * - constant expression with string result, like currentDatabase();
          * -- string literal as specific case;
          * - empty string means 'use default database from cluster'.
          *
          * Distributed engine also supports SETTINGS clause.
          */

        ASTs & engine_args = args.engine_args;

        if (engine_args.size() < 3 || engine_args.size() > 5)
            throw Exception(ErrorCodes::NUMBER_OF_ARGUMENTS_DOESNT_MATCH,
                            "Storage Distributed requires from 3 "
                            "to 5 parameters - name of configuration section with list "
                            "of remote servers, name of remote database, name "
                            "of remote table, sharding key expression (optional), policy to store data in (optional).");

        String cluster_name = getClusterNameAndMakeLiteral(engine_args[0]);

        const ContextPtr & context = args.getContext();
        const ContextPtr & local_context = args.getLocalContext();

        engine_args[1] = evaluateConstantExpressionOrIdentifierAsLiteral(engine_args[1], local_context);
        engine_args[2] = evaluateConstantExpressionOrIdentifierAsLiteral(engine_args[2], local_context);

        String remote_database = checkAndGetLiteralArgument<String>(engine_args[1], "remote_database");
        String remote_table = checkAndGetLiteralArgument<String>(engine_args[2], "remote_table");

        const auto & sharding_key = engine_args.size() >= 4 ? engine_args[3] : nullptr;
        String storage_policy = "default";
        if (engine_args.size() >= 5)
        {
            engine_args[4] = evaluateConstantExpressionOrIdentifierAsLiteral(engine_args[4], local_context);
            storage_policy = checkAndGetLiteralArgument<String>(engine_args[4], "storage_policy");
        }

        /// Check that sharding_key exists in the table and has numeric type.
        if (sharding_key)
        {
            auto sharding_expr = buildShardingKeyExpression(sharding_key, context, args.columns.getAllPhysical(), true);
            const Block & block = sharding_expr->getSampleBlock();

            if (block.columns() != 1)
                throw Exception(ErrorCodes::INCORRECT_NUMBER_OF_COLUMNS, "Sharding expression must return exactly one column");

            auto type = block.getByPosition(0).type;

            if (!type->isValueRepresentedByInteger())
                throw Exception(ErrorCodes::TYPE_MISMATCH, "Sharding expression has type {}, but should be one of integer type",
                    type->getName());
        }

        /// TODO: move some arguments from the arguments to the SETTINGS.
        DistributedSettings distributed_settings = context->getDistributedSettings();
        if (args.storage_def->settings)
        {
            distributed_settings.loadFromQuery(*args.storage_def);
        }

        if (distributed_settings.max_delay_to_insert < 1)
            throw Exception(ErrorCodes::ARGUMENT_OUT_OF_BOUND,
                "max_delay_to_insert cannot be less then 1");

        if (distributed_settings.bytes_to_throw_insert && distributed_settings.bytes_to_delay_insert &&
            distributed_settings.bytes_to_throw_insert <= distributed_settings.bytes_to_delay_insert)
        {
            throw Exception(ErrorCodes::ARGUMENT_OUT_OF_BOUND,
                "bytes_to_throw_insert cannot be less or equal to bytes_to_delay_insert (since it is handled first)");
        }

        /// Set default values from the distributed_background_insert_* global context settings.
        if (!distributed_settings.background_insert_batch.changed)
            distributed_settings.background_insert_batch = context->getSettingsRef()[Setting::distributed_background_insert_batch];
        if (!distributed_settings.background_insert_split_batch_on_failure.changed)
            distributed_settings.background_insert_split_batch_on_failure
                = context->getSettingsRef()[Setting::distributed_background_insert_split_batch_on_failure];
        if (!distributed_settings.background_insert_sleep_time_ms.changed)
            distributed_settings.background_insert_sleep_time_ms = context->getSettingsRef()[Setting::distributed_background_insert_sleep_time_ms];
        if (!distributed_settings.background_insert_max_sleep_time_ms.changed)
<<<<<<< HEAD
            distributed_settings.background_insert_max_sleep_time_ms = context->getSettingsRef().distributed_background_insert_max_sleep_time_ms;
        if (!distributed_settings.background_insert_max_retries.changed)
            distributed_settings.background_insert_max_retries = context->getSettingsRef().distributed_background_insert_max_retries;
=======
            distributed_settings.background_insert_max_sleep_time_ms
                = context->getSettingsRef()[Setting::distributed_background_insert_max_sleep_time_ms];
>>>>>>> 9e12b6cb

        return std::make_shared<StorageDistributed>(
            args.table_id,
            args.columns,
            args.constraints,
            args.comment,
            remote_database,
            remote_table,
            cluster_name,
            context,
            sharding_key,
            storage_policy,
            args.relative_data_path,
            distributed_settings,
            args.mode);
    },
    {
        .supports_settings = true,
        .supports_parallel_insert = true,
        .supports_schema_inference = true,
        .source_access_type = AccessType::REMOTE,
    });
}

bool StorageDistributed::initializeDiskOnConfigChange(const std::set<String> & new_added_disks)
{
    if (!storage_policy || !data_volume)
        return true;

    auto new_storage_policy = getContext()->getStoragePolicy(storage_policy->getName());
    auto new_data_volume = new_storage_policy->getVolume(0);
    if (new_storage_policy->getVolumes().size() > 1)
        LOG_WARNING(log, "Storage policy for Distributed table has multiple volumes. "
                            "Only {} volume will be used to store data. Other will be ignored.", data_volume->getName());

    std::atomic_store(&storage_policy, new_storage_policy);
    std::atomic_store(&data_volume, new_data_volume);

    for (auto & disk : data_volume->getDisks())
    {
        if (new_added_disks.contains(disk->getName()))
        {
            initializeDirectoryQueuesForDisk(disk);
        }
    }

    return true;
}
}<|MERGE_RESOLUTION|>--- conflicted
+++ resolved
@@ -139,6 +139,7 @@
     extern const SettingsBool async_query_sending_for_remote;
     extern const SettingsBool distributed_background_insert_batch;
     extern const SettingsUInt64 distributed_background_insert_timeout;
+    extern const SettingsUInt64 distributed_background_insert_max_retries;
     extern const SettingsMilliseconds distributed_background_insert_sleep_time_ms;
     extern const SettingsMilliseconds distributed_background_insert_max_sleep_time_ms;
     extern const SettingsBool distributed_background_insert_split_batch_on_failure;
@@ -1938,14 +1939,10 @@
         if (!distributed_settings.background_insert_sleep_time_ms.changed)
             distributed_settings.background_insert_sleep_time_ms = context->getSettingsRef()[Setting::distributed_background_insert_sleep_time_ms];
         if (!distributed_settings.background_insert_max_sleep_time_ms.changed)
-<<<<<<< HEAD
-            distributed_settings.background_insert_max_sleep_time_ms = context->getSettingsRef().distributed_background_insert_max_sleep_time_ms;
-        if (!distributed_settings.background_insert_max_retries.changed)
-            distributed_settings.background_insert_max_retries = context->getSettingsRef().distributed_background_insert_max_retries;
-=======
             distributed_settings.background_insert_max_sleep_time_ms
                 = context->getSettingsRef()[Setting::distributed_background_insert_max_sleep_time_ms];
->>>>>>> 9e12b6cb
+        if (!distributed_settings.background_insert_max_retries.changed)
+            distributed_settings.background_insert_max_retries = context->getSettingsRef()[Setting::distributed_background_insert_max_retries];
 
         return std::make_shared<StorageDistributed>(
             args.table_id,
