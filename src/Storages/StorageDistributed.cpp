--- conflicted
+++ resolved
@@ -1983,12 +1983,8 @@
         .supports_settings = true,
         .supports_parallel_insert = true,
         .supports_schema_inference = true,
-<<<<<<< HEAD
         .source_access_type = AccessTypeObjects::Source::REMOTE,
-=======
-        .source_access_type = AccessType::REMOTE,
         .has_builtin_setting_fn = DistributedSettings::hasBuiltin,
->>>>>>> 19ceaa89
     });
 }
 
