#include <Storages/StorageDistributed.h>

#include <Databases/IDatabase.h>
#include <Disks/IDisk.h>

#include <DataTypes/DataTypeFactory.h>
#include <DataTypes/DataTypeUUID.h>
#include <DataTypes/DataTypesNumber.h>

#include <Storages/Distributed/DistributedBlockOutputStream.h>
#include <Storages/StorageFactory.h>
#include <Storages/AlterCommands.h>

#include <Columns/ColumnConst.h>

#include <Common/Macros.h>
#include <Common/ProfileEvents.h>
#include <Common/escapeForFileName.h>
#include <Common/typeid_cast.h>
#include <Common/quoteString.h>
#include <Common/randomSeed.h>
#include <Common/formatReadable.h>

#include <Parsers/ASTDropQuery.h>
#include <Parsers/ASTExpressionList.h>
#include <Parsers/ASTIdentifier.h>
#include <Parsers/ASTInsertQuery.h>
#include <Parsers/ASTLiteral.h>
#include <Parsers/ASTSelectQuery.h>
#include <Parsers/ASTTablesInSelectQuery.h>
#include <Parsers/ParserAlterQuery.h>
#include <Parsers/TablePropertiesQueriesASTs.h>
#include <Parsers/parseQuery.h>

#include <Processors/QueryPlan/BuildQueryPipelineSettings.h>
#include <Processors/QueryPlan/Optimizations/QueryPlanOptimizationSettings.h>

#include <Interpreters/ClusterProxy/SelectStreamFactory.h>
#include <Interpreters/ClusterProxy/executeQuery.h>
#include <Interpreters/Cluster.h>
#include <Interpreters/ExpressionAnalyzer.h>
#include <Interpreters/InterpreterAlterQuery.h>
#include <Interpreters/InterpreterDescribeQuery.h>
#include <Interpreters/InterpreterSelectQuery.h>
#include <Interpreters/TranslateQualifiedNamesVisitor.h>
#include <Interpreters/TreeRewriter.h>
#include <Interpreters/Context.h>
#include <Interpreters/createBlockSelector.h>
#include <Interpreters/evaluateConstantExpression.h>
#include <Interpreters/getClusterName.h>
#include <Interpreters/getTableExpressions.h>
#include <Functions/IFunction.h>

#include <Processors/QueryPlan/ReadFromPreparedSource.h>
#include <Processors/Sources/NullSource.h>

#include <Core/Field.h>
#include <Core/Settings.h>

#include <IO/ReadHelpers.h>
#include <IO/WriteBufferFromString.h>
#include <IO/Operators.h>

#include <Poco/DirectoryIterator.h>

#include <memory>
#include <filesystem>
#include <optional>
#include <cassert>


namespace
{
const UInt64 FORCE_OPTIMIZE_SKIP_UNUSED_SHARDS_HAS_SHARDING_KEY = 1;
const UInt64 FORCE_OPTIMIZE_SKIP_UNUSED_SHARDS_ALWAYS           = 2;

const UInt64 DISTRIBUTED_GROUP_BY_NO_MERGE_AFTER_AGGREGATION = 2;
}

namespace ProfileEvents
{
    extern const Event DistributedRejectedInserts;
    extern const Event DistributedDelayedInserts;
    extern const Event DistributedDelayedInsertsMilliseconds;
}

namespace DB
{

namespace ErrorCodes
{
    extern const int LOGICAL_ERROR;
    extern const int NOT_IMPLEMENTED;
    extern const int STORAGE_REQUIRES_PARAMETER;
    extern const int BAD_ARGUMENTS;
    extern const int NUMBER_OF_ARGUMENTS_DOESNT_MATCH;
    extern const int INCORRECT_NUMBER_OF_COLUMNS;
    extern const int INFINITE_LOOP;
    extern const int TYPE_MISMATCH;
    extern const int TOO_MANY_ROWS;
    extern const int UNABLE_TO_SKIP_UNUSED_SHARDS;
    extern const int INVALID_SHARD_ID;
    extern const int ALTER_OF_COLUMN_IS_FORBIDDEN;
    extern const int DISTRIBUTED_TOO_MANY_PENDING_BYTES;
    extern const int ARGUMENT_OUT_OF_BOUND;
}

namespace ActionLocks
{
    extern const StorageActionBlockType DistributedSend;
}

namespace
{

/// select query has database, table and table function names as AST pointers
/// Creates a copy of query, changes database, table and table function names.
ASTPtr rewriteSelectQuery(const ASTPtr & query, const std::string & database, const std::string & table, ASTPtr table_function_ptr = nullptr)
{
    auto modified_query_ast = query->clone();

    ASTSelectQuery & select_query = modified_query_ast->as<ASTSelectQuery &>();

    // Get rid of the settings clause so we don't send them to remote. Thus newly non-important
    // settings won't break any remote parser. It's also more reasonable since the query settings
    // are written into the query context and will be sent by the query pipeline.
    select_query.setExpression(ASTSelectQuery::Expression::SETTINGS, {});

    if (table_function_ptr)
        select_query.addTableFunction(table_function_ptr);
    else
        select_query.replaceDatabaseAndTable(database, table);

    /// Restore long column names (cause our short names are ambiguous).
    /// TODO: aliased table functions & CREATE TABLE AS table function cases
    if (!table_function_ptr)
    {
        RestoreQualifiedNamesVisitor::Data data;
        data.distributed_table = DatabaseAndTableWithAlias(*getTableExpression(query->as<ASTSelectQuery &>(), 0));
        data.remote_table.database = database;
        data.remote_table.table = table;
        data.rename = true;
        RestoreQualifiedNamesVisitor(data).visit(modified_query_ast);
    }

    return modified_query_ast;
}

/// The columns list in the original INSERT query is incorrect because inserted blocks are transformed
/// to the form of the sample block of the Distributed table. So we rewrite it and add all columns from
/// the sample block instead.
ASTPtr createInsertToRemoteTableQuery(const std::string & database, const std::string & table, const Block & sample_block_non_materialized)
{
    auto query = std::make_shared<ASTInsertQuery>();
    query->table_id = StorageID(database, table);

    auto columns = std::make_shared<ASTExpressionList>();
    query->columns = columns;
    query->children.push_back(columns);
    for (const auto & col : sample_block_non_materialized)
        columns->children.push_back(std::make_shared<ASTIdentifier>(col.name));

    return query;
}

/// Calculate maximum number in file names in directory and all subdirectories.
/// To ensure global order of data blocks yet to be sent across server restarts.
UInt64 getMaximumFileNumber(const std::string & dir_path)
{
    UInt64 res = 0;

    std::filesystem::recursive_directory_iterator begin(dir_path);
    std::filesystem::recursive_directory_iterator end;
    for (auto it = begin; it != end; ++it)
    {
        const auto & file_path = it->path();

        if (!std::filesystem::is_regular_file(*it) || !endsWith(file_path.filename().string(), ".bin"))
            continue;

        UInt64 num = 0;
        try
        {
            num = parse<UInt64>(file_path.filename().stem().string());
        }
        catch (Exception & e)
        {
            e.addMessage("Unexpected file name " + file_path.filename().string() + " found at " + file_path.parent_path().string() + ", should have numeric base name.");
            throw;
        }

        if (num > res)
            res = num;
    }

    return res;
}

std::string makeFormattedListOfShards(const ClusterPtr & cluster)
{
    WriteBufferFromOwnString buf;

    bool head = true;
    buf << "[";
    for (const auto & shard_info : cluster->getShardsInfo())
    {
        (head ? buf : buf << ", ") << shard_info.shard_num;
        head = false;
    }
    buf << "]";

    return buf.str();
}

ExpressionActionsPtr buildShardingKeyExpression(const ASTPtr & sharding_key, ContextPtr context, const NamesAndTypesList & columns, bool project)
{
    ASTPtr query = sharding_key;
    auto syntax_result = TreeRewriter(context).analyze(query, columns);
    return ExpressionAnalyzer(query, syntax_result, context).getActions(project);
}

bool isExpressionActionsDeterministics(const ExpressionActionsPtr & actions)
{
    for (const auto & action : actions->getActions())
    {
        if (action.node->type != ActionsDAG::ActionType::FUNCTION)
            continue;
        if (!action.node->function_base->isDeterministic())
            return false;
    }
    return true;
}

class ReplacingConstantExpressionsMatcher
{
public:
    using Data = Block;

    static bool needChildVisit(ASTPtr &, const ASTPtr &)
    {
        return true;
    }

    static void visit(ASTPtr & node, Block & block_with_constants)
    {
        if (!node->as<ASTFunction>())
            return;

        std::string name = node->getColumnName();
        if (block_with_constants.has(name))
        {
            auto result = block_with_constants.getByName(name);
            if (!isColumnConst(*result.column))
                return;

            node = std::make_shared<ASTLiteral>(assert_cast<const ColumnConst &>(*result.column).getField());
        }
    }
};

void replaceConstantExpressions(
    ASTPtr & node,
    ContextPtr context,
    const NamesAndTypesList & columns,
    ConstStoragePtr storage,
    const StorageMetadataPtr & metadata_snapshot)
{
    auto syntax_result = TreeRewriter(context).analyze(node, columns, storage, metadata_snapshot);
    Block block_with_constants = KeyCondition::getBlockWithConstants(node, syntax_result, context);

    InDepthNodeVisitor<ReplacingConstantExpressionsMatcher, true> visitor(block_with_constants);
    visitor.visit(node);
}

/// Returns one of the following:
/// - QueryProcessingStage::Complete
/// - QueryProcessingStage::WithMergeableStateAfterAggregation
/// - none (in this case regular WithMergeableState should be used)
std::optional<QueryProcessingStage::Enum> getOptimizedQueryProcessingStage(const ASTPtr & query_ptr, bool extremes, const Block & sharding_key_block)
{
    const auto & select = query_ptr->as<ASTSelectQuery &>();

    auto sharding_block_has = [&](const auto & exprs, size_t limit = SIZE_MAX) -> bool
    {
        size_t i = 0;
        for (auto & expr : exprs)
        {
            ++i;
            if (i > limit)
                break;

            auto id = expr->template as<ASTIdentifier>();
            if (!id)
                return false;
            /// TODO: if GROUP BY contains multiIf()/if() it should contain only columns from sharding_key
            if (!sharding_key_block.has(id->name()))
                return false;
        }
        return true;
    };

    // GROUP BY qualifiers
    // - TODO: WITH TOTALS can be implemented
    // - TODO: WITH ROLLUP can be implemented (I guess)
    if (select.group_by_with_totals || select.group_by_with_rollup || select.group_by_with_cube)
        return {};

    // TODO: extremes support can be implemented
    if (extremes)
        return {};

    // DISTINCT
    if (select.distinct)
    {
        if (!sharding_block_has(select.select()->children))
            return {};
    }

    // GROUP BY
    const ASTPtr group_by = select.groupBy();
    if (!group_by)
    {
        if (!select.distinct)
            return {};
    }
    else
    {
        if (!sharding_block_has(group_by->children, 1))
            return {};
    }

    // ORDER BY
    const ASTPtr order_by = select.orderBy();
    if (order_by)
        return QueryProcessingStage::WithMergeableStateAfterAggregation;

    // LIMIT BY
    // LIMIT
    // OFFSET
    if (select.limitBy() || select.limitLength() || select.limitOffset())
        return QueryProcessingStage::WithMergeableStateAfterAggregation;

    // Only simple SELECT FROM GROUP BY sharding_key can use Complete state.
    return QueryProcessingStage::Complete;
}

size_t getClusterQueriedNodes(const Settings & settings, const ClusterPtr & cluster)
{
    size_t num_local_shards = cluster->getLocalShardCount();
    size_t num_remote_shards = cluster->getRemoteShardCount();
    return (num_remote_shards * settings.max_parallel_replicas) + num_local_shards;
}

}


/// For destruction of std::unique_ptr of type that is incomplete in class definition.
StorageDistributed::~StorageDistributed() = default;


NamesAndTypesList StorageDistributed::getVirtuals() const
{
    /// NOTE This is weird. Most of these virtual columns are part of MergeTree
    /// tables info. But Distributed is general-purpose engine.
    return NamesAndTypesList{
            NameAndTypePair("_table", std::make_shared<DataTypeString>()),
            NameAndTypePair("_part", std::make_shared<DataTypeString>()),
            NameAndTypePair("_part_index", std::make_shared<DataTypeUInt64>()),
            NameAndTypePair("_part_uuid", std::make_shared<DataTypeUUID>()),
            NameAndTypePair("_partition_id", std::make_shared<DataTypeString>()),
            NameAndTypePair("_sample_factor", std::make_shared<DataTypeFloat64>()),
            NameAndTypePair("_shard_num", std::make_shared<DataTypeUInt32>()),
    };
}

StorageDistributed::StorageDistributed(
    const StorageID & id_,
    const ColumnsDescription & columns_,
    const ConstraintsDescription & constraints_,
    const String & remote_database_,
    const String & remote_table_,
    const String & cluster_name_,
    ContextPtr context_,
    const ASTPtr & sharding_key_,
    const String & storage_policy_name_,
    const String & relative_data_path_,
    const DistributedSettings & distributed_settings_,
    bool attach_,
    ClusterPtr owned_cluster_)
    : IStorage(id_)
    , WithContext(context_->getGlobalContext())
    , remote_database(remote_database_)
    , remote_table(remote_table_)
    , log(&Poco::Logger::get("StorageDistributed (" + id_.table_name + ")"))
    , owned_cluster(std::move(owned_cluster_))
    , cluster_name(getContext()->getMacros()->expand(cluster_name_))
    , has_sharding_key(sharding_key_)
    , relative_data_path(relative_data_path_)
    , distributed_settings(distributed_settings_)
    , rng(randomSeed())
{
    StorageInMemoryMetadata storage_metadata;
    storage_metadata.setColumns(columns_);
    storage_metadata.setConstraints(constraints_);
    setInMemoryMetadata(storage_metadata);

    if (sharding_key_)
    {
        sharding_key_expr = buildShardingKeyExpression(sharding_key_, getContext(), storage_metadata.getColumns().getAllPhysical(), false);
        sharding_key_column_name = sharding_key_->getColumnName();
        sharding_key_is_deterministic = isExpressionActionsDeterministics(sharding_key_expr);
    }

    if (!relative_data_path.empty())
    {
        storage_policy = getContext()->getStoragePolicy(storage_policy_name_);
        data_volume = storage_policy->getVolume(0);
        if (storage_policy->getVolumes().size() > 1)
            LOG_WARNING(log, "Storage policy for Distributed table has multiple volumes. "
                             "Only {} volume will be used to store data. Other will be ignored.", data_volume->getName());
    }

    /// Sanity check. Skip check if the table is already created to allow the server to start.
    if (!attach_ && !cluster_name.empty())
    {
        size_t num_local_shards = getContext()->getCluster(cluster_name)->getLocalShardCount();
        if (num_local_shards && remote_database == id_.database_name && remote_table == id_.table_name)
            throw Exception("Distributed table " + id_.table_name + " looks at itself", ErrorCodes::INFINITE_LOOP);
    }
}


StorageDistributed::StorageDistributed(
    const StorageID & id_,
    const ColumnsDescription & columns_,
    const ConstraintsDescription & constraints_,
    ASTPtr remote_table_function_ptr_,
    const String & cluster_name_,
    ContextPtr context_,
    const ASTPtr & sharding_key_,
    const String & storage_policy_name_,
    const String & relative_data_path_,
    const DistributedSettings & distributed_settings_,
    bool attach,
    ClusterPtr owned_cluster_)
    : StorageDistributed(id_, columns_, constraints_, String{}, String{}, cluster_name_, context_, sharding_key_, storage_policy_name_, relative_data_path_, distributed_settings_, attach, std::move(owned_cluster_))
{
    remote_table_function_ptr = std::move(remote_table_function_ptr_);
}

QueryProcessingStage::Enum StorageDistributed::getQueryProcessingStage(
    ContextPtr local_context, QueryProcessingStage::Enum to_stage, SelectQueryInfo & query_info) const
{
    const auto & settings = local_context->getSettingsRef();
    auto metadata_snapshot = getInMemoryMetadataPtr();

    ClusterPtr cluster = getCluster();
    query_info.cluster = cluster;

    /// Always calculate optimized cluster here, to avoid conditions during read()
    /// (Anyway it will be calculated in the read())
    if (settings.optimize_skip_unused_shards)
    {
        ClusterPtr optimized_cluster = getOptimizedCluster(local_context, metadata_snapshot, query_info.query);
        if (optimized_cluster)
        {
            LOG_DEBUG(
                log,
                "Skipping irrelevant shards - the query will be sent to the following shards of the cluster (shard numbers): {}",
                makeFormattedListOfShards(optimized_cluster));
            cluster = optimized_cluster;
            query_info.cluster = cluster;
        }
        else
        {
            LOG_DEBUG(
                log,
                "Unable to figure out irrelevant shards from WHERE/PREWHERE clauses - the query will be sent to all shards of the "
                "cluster{}",
                has_sharding_key ? "" : " (no sharding key)");
        }
    }

    if (settings.distributed_group_by_no_merge)
    {
        if (settings.distributed_group_by_no_merge == DISTRIBUTED_GROUP_BY_NO_MERGE_AFTER_AGGREGATION)
            return QueryProcessingStage::WithMergeableStateAfterAggregation;
        else
            return QueryProcessingStage::Complete;
    }

    /// Nested distributed query cannot return Complete stage,
    /// since the parent query need to aggregate the results after.
    if (to_stage == QueryProcessingStage::WithMergeableState)
        return QueryProcessingStage::WithMergeableState;

    /// If there is only one node, the query can be fully processed by the
    /// shard, initiator will work as a proxy only.
    if (getClusterQueriedNodes(settings, cluster) == 1)
        return QueryProcessingStage::Complete;

    if (settings.optimize_skip_unused_shards &&
        settings.optimize_distributed_group_by_sharding_key &&
        has_sharding_key &&
        (settings.allow_nondeterministic_optimize_skip_unused_shards || sharding_key_is_deterministic))
    {
        Block sharding_key_block = sharding_key_expr->getSampleBlock();
        auto stage = getOptimizedQueryProcessingStage(query_info.query, settings.extremes, sharding_key_block);
        if (stage)
        {
            LOG_DEBUG(log, "Force processing stage to {}", QueryProcessingStage::toString(*stage));
            return *stage;
        }
    }

    return QueryProcessingStage::WithMergeableState;
}

Pipe StorageDistributed::read(
    const Names & column_names,
    const StorageMetadataPtr & metadata_snapshot,
    SelectQueryInfo & query_info,
    ContextPtr local_context,
    QueryProcessingStage::Enum processed_stage,
    const size_t max_block_size,
    const unsigned num_streams)
{
    QueryPlan plan;
    read(plan, column_names, metadata_snapshot, query_info, local_context, processed_stage, max_block_size, num_streams);
    return plan.convertToPipe(
        QueryPlanOptimizationSettings::fromContext(local_context),
        BuildQueryPipelineSettings::fromContext(local_context));
}

void StorageDistributed::read(
    QueryPlan & query_plan,
    const Names & column_names,
    const StorageMetadataPtr & metadata_snapshot,
    SelectQueryInfo & query_info,
    ContextPtr local_context,
    QueryProcessingStage::Enum processed_stage,
    const size_t /*max_block_size*/,
    const unsigned /*num_streams*/)
{
    const auto & modified_query_ast = rewriteSelectQuery(
        query_info.query, remote_database, remote_table, remote_table_function_ptr);

    Block header =
        InterpreterSelectQuery(query_info.query, local_context, SelectQueryOptions(processed_stage).analyze()).getSampleBlock();

    /// Return directly (with correct header) if no shard to query.
    if (query_info.cluster->getShardsInfo().empty())
    {
        Pipe pipe(std::make_shared<NullSource>(header));
        auto read_from_pipe = std::make_unique<ReadFromPreparedSource>(std::move(pipe));
        read_from_pipe->setStepDescription("Read from NullSource (Distributed)");
        query_plan.addStep(std::move(read_from_pipe));

        return;
    }

    const Scalars & scalars = local_context->hasQueryContext() ? local_context->getQueryContext()->getScalars() : Scalars{};

    bool has_virtual_shard_num_column = std::find(column_names.begin(), column_names.end(), "_shard_num") != column_names.end();
    if (has_virtual_shard_num_column && !isVirtualColumn("_shard_num", metadata_snapshot))
        has_virtual_shard_num_column = false;

    ClusterProxy::SelectStreamFactory select_stream_factory = remote_table_function_ptr
        ? ClusterProxy::SelectStreamFactory(
            header, processed_stage, remote_table_function_ptr, scalars, has_virtual_shard_num_column, local_context->getExternalTables())
        : ClusterProxy::SelectStreamFactory(
            header,
            processed_stage,
            StorageID{remote_database, remote_table},
            scalars,
            has_virtual_shard_num_column,
            local_context->getExternalTables());

    ClusterProxy::executeQuery(query_plan, select_stream_factory, log,
        modified_query_ast, local_context, query_info);

    /// This is a bug, it is possible only when there is no shards to query, and this is handled earlier.
    if (!query_plan.isInitialized())
        throw Exception("Pipeline is not initialized", ErrorCodes::LOGICAL_ERROR);
}


BlockOutputStreamPtr StorageDistributed::write(const ASTPtr &, const StorageMetadataPtr & metadata_snapshot, ContextPtr local_context)
{
    auto cluster = getCluster();
    const auto & settings = local_context->getSettingsRef();

    /// Ban an attempt to make async insert into the table belonging to DatabaseMemory
    if (!storage_policy && !owned_cluster && !settings.insert_distributed_sync && !settings.insert_shard_id)
    {
        throw Exception("Storage " + getName() + " must have own data directory to enable asynchronous inserts",
                        ErrorCodes::BAD_ARGUMENTS);
    }

    auto shard_num = cluster->getLocalShardCount() + cluster->getRemoteShardCount();

    /// If sharding key is not specified, then you can only write to a shard containing only one shard
    if (!settings.insert_shard_id && !settings.insert_distributed_one_random_shard && !has_sharding_key && shard_num >= 2)
    {
        throw Exception(
            "Method write is not supported by storage " + getName() + " with more than one shard and no sharding key provided",
            ErrorCodes::STORAGE_REQUIRES_PARAMETER);
    }

    if (settings.insert_shard_id && settings.insert_shard_id > shard_num)
    {
        throw Exception("Shard id should be range from 1 to shard number", ErrorCodes::INVALID_SHARD_ID);
    }

    /// Force sync insertion if it is remote() table function
    bool insert_sync = settings.insert_distributed_sync || settings.insert_shard_id || owned_cluster;
    auto timeout = settings.insert_distributed_timeout;

    /// DistributedBlockOutputStream will not own cluster, but will own ConnectionPools of the cluster
    return std::make_shared<DistributedBlockOutputStream>(
        local_context, *this, metadata_snapshot,
        createInsertToRemoteTableQuery(
            remote_database, remote_table, metadata_snapshot->getSampleBlockNonMaterialized()),
        cluster, insert_sync, timeout);
}


void StorageDistributed::checkAlterIsPossible(const AlterCommands & commands, ContextPtr local_context) const
{
    auto name_deps = getDependentViewsByColumn(local_context);
    for (const auto & command : commands)
    {
        if (command.type != AlterCommand::Type::ADD_COLUMN
            && command.type != AlterCommand::Type::MODIFY_COLUMN
            && command.type != AlterCommand::Type::DROP_COLUMN
            && command.type != AlterCommand::Type::COMMENT_COLUMN
            && command.type != AlterCommand::Type::RENAME_COLUMN)

            throw Exception("Alter of type '" + alterTypeToString(command.type) + "' is not supported by storage " + getName(),
                ErrorCodes::NOT_IMPLEMENTED);
        if (command.type == AlterCommand::DROP_COLUMN)
        {
            const auto & deps_mv = name_deps[command.column_name];
            if (!deps_mv.empty())
            {
                throw Exception(
                    "Trying to ALTER DROP column " + backQuoteIfNeed(command.column_name) + " which is referenced by materialized view "
                        + toString(deps_mv),
                    ErrorCodes::ALTER_OF_COLUMN_IS_FORBIDDEN);
            }
        }
    }
}

void StorageDistributed::alter(const AlterCommands & params, ContextPtr local_context, TableLockHolder &)
{
    auto table_id = getStorageID();

    checkAlterIsPossible(params, local_context);
    StorageInMemoryMetadata new_metadata = getInMemoryMetadata();
    params.apply(new_metadata, local_context);
    DatabaseCatalog::instance().getDatabase(table_id.database_name)->alterTable(local_context, table_id, new_metadata);
    setInMemoryMetadata(new_metadata);
}


void StorageDistributed::startup()
{
    if (remote_database.empty() && !remote_table_function_ptr)
        LOG_WARNING(log, "Name of remote database is empty. Default database will be used implicitly.");

    if (!storage_policy)
        return;

    for (const DiskPtr & disk : data_volume->getDisks())
        createDirectoryMonitors(disk);

    for (const String & path : getDataPaths())
    {
        UInt64 inc = getMaximumFileNumber(path);
        if (inc > file_names_increment.value)
            file_names_increment.value.store(inc);
    }
    LOG_DEBUG(log, "Auto-increment is {}", file_names_increment.value);
}


void StorageDistributed::shutdown()
{
    monitors_blocker.cancelForever();

    std::lock_guard lock(cluster_nodes_mutex);

    LOG_DEBUG(log, "Joining background threads for async INSERT");
    cluster_nodes_data.clear();
    LOG_DEBUG(log, "Background threads for async INSERT joined");
}
void StorageDistributed::drop()
{
    // Some INSERT in-between shutdown() and drop() can call
    // requireDirectoryMonitor() again, so call shutdown() to clear them, but
    // when the drop() (this function) executed none of INSERT is allowed in
    // parallel.
    //
    // And second time shutdown() should be fast, since none of
    // DirectoryMonitor should do anything, because ActionBlocker is canceled
    // (in shutdown()).
    shutdown();

    // Distributed table w/o sharding_key does not allows INSERTs
    if (relative_data_path.empty())
        return;

    LOG_DEBUG(log, "Removing pending blocks for async INSERT from filesystem on DROP TABLE");

    auto disks = data_volume->getDisks();
    for (const auto & disk : disks)
        disk->removeRecursive(relative_data_path);

    LOG_DEBUG(log, "Removed");
}

Strings StorageDistributed::getDataPaths() const
{
    Strings paths;

    if (relative_data_path.empty())
        return paths;

    for (const DiskPtr & disk : data_volume->getDisks())
        paths.push_back(disk->getPath() + relative_data_path);

    return paths;
}

void StorageDistributed::truncate(const ASTPtr &, const StorageMetadataPtr &, ContextPtr, TableExclusiveLockHolder &)
{
    std::lock_guard lock(cluster_nodes_mutex);

    LOG_DEBUG(log, "Removing pending blocks for async INSERT from filesystem on TRUNCATE TABLE");

    for (auto it = cluster_nodes_data.begin(); it != cluster_nodes_data.end();)
    {
        it->second.directory_monitor->shutdownAndDropAllData();
        it = cluster_nodes_data.erase(it);
    }

    LOG_DEBUG(log, "Removed");
}

StoragePolicyPtr StorageDistributed::getStoragePolicy() const
{
    return storage_policy;
}

void StorageDistributed::createDirectoryMonitors(const DiskPtr & disk)
{
    const std::string path(disk->getPath() + relative_data_path);
    Poco::File{path}.createDirectories();

    std::filesystem::directory_iterator begin(path);
    std::filesystem::directory_iterator end;
    for (auto it = begin; it != end; ++it)
    {
        const auto & dir_path = it->path();
        if (std::filesystem::is_directory(dir_path))
        {
            const auto & tmp_path = dir_path / "tmp";

            /// "tmp" created by DistributedBlockOutputStream
            if (std::filesystem::is_directory(tmp_path) && std::filesystem::is_empty(tmp_path))
                std::filesystem::remove(tmp_path);

            if (std::filesystem::is_empty(dir_path))
            {
                LOG_DEBUG(log, "Removing {} (used for async INSERT into Distributed)", dir_path.string());
                /// Will be created by DistributedBlockOutputStream on demand.
                std::filesystem::remove(dir_path);
            }
            else
            {
                requireDirectoryMonitor(disk, dir_path.filename().string());
            }
        }
    }
}


StorageDistributedDirectoryMonitor& StorageDistributed::requireDirectoryMonitor(const DiskPtr & disk, const std::string & name)
{
    const std::string & disk_path = disk->getPath();
    const std::string key(disk_path + name);

    std::lock_guard lock(cluster_nodes_mutex);
    auto & node_data = cluster_nodes_data[key];
    if (!node_data.directory_monitor)
    {
        node_data.connection_pool = StorageDistributedDirectoryMonitor::createPool(name, *this);
        node_data.directory_monitor = std::make_unique<StorageDistributedDirectoryMonitor>(
            *this, disk, relative_data_path + name,
            node_data.connection_pool,
            monitors_blocker,
            getContext()->getDistributedSchedulePool());
    }
    return *node_data.directory_monitor;
}

std::vector<StorageDistributedDirectoryMonitor::Status> StorageDistributed::getDirectoryMonitorsStatuses() const
{
    std::vector<StorageDistributedDirectoryMonitor::Status> statuses;
    std::lock_guard lock(cluster_nodes_mutex);
    statuses.reserve(cluster_nodes_data.size());
    for (const auto & node : cluster_nodes_data)
        statuses.push_back(node.second.directory_monitor->getStatus());
    return statuses;
}

std::optional<UInt64> StorageDistributed::totalBytes(const Settings &) const
{
    UInt64 total_bytes = 0;
    for (const auto & status : getDirectoryMonitorsStatuses())
        total_bytes += status.bytes_count;
    return total_bytes;
}

size_t StorageDistributed::getShardCount() const
{
    return getCluster()->getShardCount();
}

ClusterPtr StorageDistributed::getCluster() const
{
    return owned_cluster ? owned_cluster : getContext()->getCluster(cluster_name);
}

ClusterPtr StorageDistributed::getOptimizedCluster(
    ContextPtr local_context, const StorageMetadataPtr & metadata_snapshot, const ASTPtr & query_ptr) const
{
    ClusterPtr cluster = getCluster();
    const Settings & settings = local_context->getSettingsRef();

    bool sharding_key_is_usable = settings.allow_nondeterministic_optimize_skip_unused_shards || sharding_key_is_deterministic;

    if (has_sharding_key && sharding_key_is_usable)
    {
        ClusterPtr optimized = skipUnusedShards(cluster, query_ptr, metadata_snapshot, local_context);
        if (optimized)
            return optimized;
    }

    UInt64 force = settings.force_optimize_skip_unused_shards;
    if (force)
    {
        WriteBufferFromOwnString exception_message;
        if (!has_sharding_key)
            exception_message << "No sharding key";
        else if (!sharding_key_is_usable)
            exception_message << "Sharding key is not deterministic";
        else
            exception_message << "Sharding key " << sharding_key_column_name << " is not used";

        if (force == FORCE_OPTIMIZE_SKIP_UNUSED_SHARDS_ALWAYS)
            throw Exception(exception_message.str(), ErrorCodes::UNABLE_TO_SKIP_UNUSED_SHARDS);
        if (force == FORCE_OPTIMIZE_SKIP_UNUSED_SHARDS_HAS_SHARDING_KEY && has_sharding_key)
            throw Exception(exception_message.str(), ErrorCodes::UNABLE_TO_SKIP_UNUSED_SHARDS);
    }

    return cluster;
}

IColumn::Selector StorageDistributed::createSelector(const ClusterPtr cluster, const ColumnWithTypeAndName & result)
{
    const auto & slot_to_shard = cluster->getSlotToShard();

// If result.type is DataTypeLowCardinality, do shard according to its dictionaryType
#define CREATE_FOR_TYPE(TYPE)                                                                                       \
    if (typeid_cast<const DataType##TYPE *>(result.type.get()))                                                     \
        return createBlockSelector<TYPE>(*result.column, slot_to_shard);                                            \
    else if (auto * type_low_cardinality = typeid_cast<const DataTypeLowCardinality *>(result.type.get()))          \
        if (typeid_cast<const DataType ## TYPE *>(type_low_cardinality->getDictionaryType().get()))                 \
            return createBlockSelector<TYPE>(*result.column->convertToFullColumnIfLowCardinality(), slot_to_shard);

    CREATE_FOR_TYPE(UInt8)
    CREATE_FOR_TYPE(UInt16)
    CREATE_FOR_TYPE(UInt32)
    CREATE_FOR_TYPE(UInt64)
    CREATE_FOR_TYPE(Int8)
    CREATE_FOR_TYPE(Int16)
    CREATE_FOR_TYPE(Int32)
    CREATE_FOR_TYPE(Int64)

#undef CREATE_FOR_TYPE

    throw Exception{"Sharding key expression does not evaluate to an integer type", ErrorCodes::TYPE_MISMATCH};
}

/// Returns a new cluster with fewer shards if constant folding for `sharding_key_expr` is possible
/// using constraints from "PREWHERE" and "WHERE" conditions, otherwise returns `nullptr`
ClusterPtr StorageDistributed::skipUnusedShards(
    ClusterPtr cluster,
    const ASTPtr & query_ptr,
    const StorageMetadataPtr & metadata_snapshot,
    ContextPtr local_context) const
{
    const auto & select = query_ptr->as<ASTSelectQuery &>();

    if (!select.prewhere() && !select.where())
    {
        return nullptr;
    }

    ASTPtr condition_ast;
    if (select.prewhere() && select.where())
    {
        condition_ast = makeASTFunction("and", select.prewhere()->clone(), select.where()->clone());
    }
    else
    {
        condition_ast = select.prewhere() ? select.prewhere()->clone() : select.where()->clone();
    }

<<<<<<< HEAD
    replaceConstantExpressions(condition_ast, local_context, metadata_snapshot->getColumns().getAll(), shared_from_this(), metadata_snapshot);
    const auto blocks = evaluateExpressionOverConstantCondition(condition_ast, sharding_key_expr);
=======
    replaceConstantExpressions(condition_ast, context, metadata_snapshot->getColumns().getAll(), shared_from_this(), metadata_snapshot);

    size_t limit = context.getSettingsRef().optimize_skip_unused_shards_limit;
    if (!limit || limit > SSIZE_MAX)
    {
        throw Exception("optimize_skip_unused_shards_limit out of range (0, {}]", ErrorCodes::ARGUMENT_OUT_OF_BOUND, SSIZE_MAX);
    }
    // To interpret limit==0 as limit is reached
    ++limit;
    const auto blocks = evaluateExpressionOverConstantCondition(condition_ast, sharding_key_expr, limit);

    if (!limit)
    {
        LOG_TRACE(log,
            "Number of values for sharding key exceeds optimize_skip_unused_shards_limit={}, "
            "try to increase it, but note that this may increase query processing time.",
            context.getSettingsRef().optimize_skip_unused_shards_limit);
        return nullptr;
    }
>>>>>>> 9d84f311

    // Can't get definite answer if we can skip any shards
    if (!blocks)
    {
        return nullptr;
    }

    std::set<int> shards;

    for (const auto & block : *blocks)
    {
        if (!block.has(sharding_key_column_name))
            throw Exception("sharding_key_expr should evaluate as a single row", ErrorCodes::TOO_MANY_ROWS);

        const ColumnWithTypeAndName & result = block.getByName(sharding_key_column_name);
        const auto selector = createSelector(cluster, result);

        shards.insert(selector.begin(), selector.end());
    }

    return cluster->getClusterWithMultipleShards({shards.begin(), shards.end()});
}

ActionLock StorageDistributed::getActionLock(StorageActionBlockType type)
{
    if (type == ActionLocks::DistributedSend)
        return monitors_blocker.cancel();
    return {};
}

void StorageDistributed::flushClusterNodesAllData(ContextPtr local_context)
{
    /// Sync SYSTEM FLUSH DISTRIBUTED with TRUNCATE
    auto table_lock = lockForShare(local_context->getCurrentQueryId(), local_context->getSettingsRef().lock_acquire_timeout);

    std::vector<std::shared_ptr<StorageDistributedDirectoryMonitor>> directory_monitors;

    {
        std::lock_guard lock(cluster_nodes_mutex);

        directory_monitors.reserve(cluster_nodes_data.size());
        for (auto & node : cluster_nodes_data)
            directory_monitors.push_back(node.second.directory_monitor);
    }

    /// TODO: Maybe it should be executed in parallel
    for (auto & node : directory_monitors)
        node->flushAllData();
}

void StorageDistributed::rename(const String & new_path_to_table_data, const StorageID & new_table_id)
{
    assert(relative_data_path != new_path_to_table_data);
    if (!relative_data_path.empty())
        renameOnDisk(new_path_to_table_data);
    renameInMemory(new_table_id);
}


size_t StorageDistributed::getRandomShardIndex(const Cluster::ShardsInfo & shards)
{

    UInt32 total_weight = 0;
    for (const auto & shard : shards)
        total_weight += shard.weight;

    assert(total_weight > 0);

    size_t res;
    {
        std::lock_guard lock(rng_mutex);
        res = std::uniform_int_distribution<size_t>(0, total_weight - 1)(rng);
    }

    for (auto i = 0ul, s = shards.size(); i < s; ++i)
    {
        if (shards[i].weight > res)
            return i;
        res -= shards[i].weight;
    }

    __builtin_unreachable();
}


void StorageDistributed::renameOnDisk(const String & new_path_to_table_data)
{
    for (const DiskPtr & disk : data_volume->getDisks())
    {
        disk->moveDirectory(relative_data_path, new_path_to_table_data);

        auto new_path = disk->getPath() + new_path_to_table_data;
        LOG_DEBUG(log, "Updating path to {}", new_path);

        std::lock_guard lock(cluster_nodes_mutex);
        for (auto & node : cluster_nodes_data)
            node.second.directory_monitor->updatePath(new_path_to_table_data);
    }

    relative_data_path = new_path_to_table_data;
}

void StorageDistributed::delayInsertOrThrowIfNeeded() const
{
    if (!distributed_settings.bytes_to_throw_insert &&
        !distributed_settings.bytes_to_delay_insert)
        return;

    UInt64 total_bytes = *totalBytes(getContext()->getSettingsRef());

    if (distributed_settings.bytes_to_throw_insert && total_bytes > distributed_settings.bytes_to_throw_insert)
    {
        ProfileEvents::increment(ProfileEvents::DistributedRejectedInserts);
        throw Exception(ErrorCodes::DISTRIBUTED_TOO_MANY_PENDING_BYTES,
            "Too many bytes pending for async INSERT: {} (bytes_to_throw_insert={})",
            formatReadableSizeWithBinarySuffix(total_bytes),
            formatReadableSizeWithBinarySuffix(distributed_settings.bytes_to_throw_insert));
    }

    if (distributed_settings.bytes_to_delay_insert && total_bytes > distributed_settings.bytes_to_delay_insert)
    {
        /// Step is 5% of the delay and minimal one second.
        /// NOTE: max_delay_to_insert is in seconds, and step is in ms.
        const size_t step_ms = std::min<double>(1., double(distributed_settings.max_delay_to_insert) * 1'000 * 0.05);
        UInt64 delayed_ms = 0;

        do {
            delayed_ms += step_ms;
            std::this_thread::sleep_for(std::chrono::milliseconds(step_ms));
        } while (*totalBytes(getContext()->getSettingsRef()) > distributed_settings.bytes_to_delay_insert && delayed_ms < distributed_settings.max_delay_to_insert*1000);

        ProfileEvents::increment(ProfileEvents::DistributedDelayedInserts);
        ProfileEvents::increment(ProfileEvents::DistributedDelayedInsertsMilliseconds, delayed_ms);

        UInt64 new_total_bytes = *totalBytes(getContext()->getSettingsRef());
        LOG_INFO(log, "Too many bytes pending for async INSERT: was {}, now {}, INSERT was delayed to {} ms",
            formatReadableSizeWithBinarySuffix(total_bytes),
            formatReadableSizeWithBinarySuffix(new_total_bytes),
            delayed_ms);

        if (new_total_bytes > distributed_settings.bytes_to_delay_insert)
        {
            ProfileEvents::increment(ProfileEvents::DistributedRejectedInserts);
            throw Exception(ErrorCodes::DISTRIBUTED_TOO_MANY_PENDING_BYTES,
                "Too many bytes pending for async INSERT: {} (bytes_to_delay_insert={})",
                formatReadableSizeWithBinarySuffix(new_total_bytes),
                formatReadableSizeWithBinarySuffix(distributed_settings.bytes_to_delay_insert));
        }
    }
}

void registerStorageDistributed(StorageFactory & factory)
{
    factory.registerStorage("Distributed", [](const StorageFactory::Arguments & args)
    {
        /** Arguments of engine is following:
          * - name of cluster in configuration;
          * - name of remote database;
          * - name of remote table;
          * - policy to store data in;
          *
          * Remote database may be specified in following form:
          * - identifier;
          * - constant expression with string result, like currentDatabase();
          * -- string literal as specific case;
          * - empty string means 'use default database from cluster'.
          *
          * Distributed engine also supports SETTINGS clause.
          */

        ASTs & engine_args = args.engine_args;

        if (engine_args.size() < 3 || engine_args.size() > 5)
            throw Exception(
                "Storage Distributed requires from 3 to 5 parameters - "
                "name of configuration section with list of remote servers, "
                "name of remote database, "
                "name of remote table, "
                "sharding key expression (optional), "
                "policy to store data in (optional).",
                ErrorCodes::NUMBER_OF_ARGUMENTS_DOESNT_MATCH);

        String cluster_name = getClusterNameAndMakeLiteral(engine_args[0]);

        engine_args[1] = evaluateConstantExpressionOrIdentifierAsLiteral(engine_args[1], args.getLocalContext());
        engine_args[2] = evaluateConstantExpressionOrIdentifierAsLiteral(engine_args[2], args.getLocalContext());

        String remote_database = engine_args[1]->as<ASTLiteral &>().value.safeGet<String>();
        String remote_table = engine_args[2]->as<ASTLiteral &>().value.safeGet<String>();

        const auto & sharding_key = engine_args.size() >= 4 ? engine_args[3] : nullptr;
        const auto & storage_policy = engine_args.size() >= 5 ? engine_args[4]->as<ASTLiteral &>().value.safeGet<String>() : "default";

        /// Check that sharding_key exists in the table and has numeric type.
        if (sharding_key)
        {
            auto sharding_expr = buildShardingKeyExpression(sharding_key, args.getContext(), args.columns.getAllPhysical(), true);
            const Block & block = sharding_expr->getSampleBlock();

            if (block.columns() != 1)
                throw Exception("Sharding expression must return exactly one column", ErrorCodes::INCORRECT_NUMBER_OF_COLUMNS);

            auto type = block.getByPosition(0).type;

            if (!type->isValueRepresentedByInteger())
                throw Exception("Sharding expression has type " + type->getName() +
                    ", but should be one of integer type", ErrorCodes::TYPE_MISMATCH);
        }

        /// TODO: move some arguments from the arguments to the SETTINGS.
        DistributedSettings distributed_settings;
        if (args.storage_def->settings)
        {
            distributed_settings.loadFromQuery(*args.storage_def);
        }

        if (distributed_settings.max_delay_to_insert < 1)
            throw Exception(ErrorCodes::ARGUMENT_OUT_OF_BOUND,
                "max_delay_to_insert cannot be less then 1");

        if (distributed_settings.bytes_to_throw_insert && distributed_settings.bytes_to_delay_insert &&
            distributed_settings.bytes_to_throw_insert <= distributed_settings.bytes_to_delay_insert)
        {
            throw Exception(ErrorCodes::ARGUMENT_OUT_OF_BOUND,
                "bytes_to_throw_insert cannot be less or equal to bytes_to_delay_insert (since it is handled first)");
        }

        return StorageDistributed::create(
            args.table_id, args.columns, args.constraints,
            remote_database, remote_table, cluster_name,
            args.getContext(),
            sharding_key,
            storage_policy,
            args.relative_data_path,
            distributed_settings,
            args.attach);
    },
    {
        .supports_settings = true,
        .supports_parallel_insert = true,
        .source_access_type = AccessType::REMOTE,
    });
}

}<|MERGE_RESOLUTION|>--- conflicted
+++ resolved
@@ -919,13 +919,9 @@
         condition_ast = select.prewhere() ? select.prewhere()->clone() : select.where()->clone();
     }
 
-<<<<<<< HEAD
     replaceConstantExpressions(condition_ast, local_context, metadata_snapshot->getColumns().getAll(), shared_from_this(), metadata_snapshot);
-    const auto blocks = evaluateExpressionOverConstantCondition(condition_ast, sharding_key_expr);
-=======
-    replaceConstantExpressions(condition_ast, context, metadata_snapshot->getColumns().getAll(), shared_from_this(), metadata_snapshot);
-
-    size_t limit = context.getSettingsRef().optimize_skip_unused_shards_limit;
+
+    size_t limit = local_context->getSettingsRef().optimize_skip_unused_shards_limit;
     if (!limit || limit > SSIZE_MAX)
     {
         throw Exception("optimize_skip_unused_shards_limit out of range (0, {}]", ErrorCodes::ARGUMENT_OUT_OF_BOUND, SSIZE_MAX);
@@ -939,10 +935,9 @@
         LOG_TRACE(log,
             "Number of values for sharding key exceeds optimize_skip_unused_shards_limit={}, "
             "try to increase it, but note that this may increase query processing time.",
-            context.getSettingsRef().optimize_skip_unused_shards_limit);
+            local_context->getSettingsRef().optimize_skip_unused_shards_limit);
         return nullptr;
     }
->>>>>>> 9d84f311
 
     // Can't get definite answer if we can skip any shards
     if (!blocks)
