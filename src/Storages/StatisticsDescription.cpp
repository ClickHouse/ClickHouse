--- conflicted
+++ resolved
@@ -47,21 +47,12 @@
     if (type == "tdigest")
         return SingleStatisticsType::TDigest;
     if (type == "uniq")
-<<<<<<< HEAD
         return SingleStatisticsType::Uniq;
-    if (type == "count_min")
+    if (type == "countmin")
         return SingleStatisticsType::CountMinSketch;
     if (type == "minmax")
         return SingleStatisticsType::MinMax;
-    throw Exception(ErrorCodes::INCORRECT_QUERY, "Unknown statistics type: {}. Supported statistics types are 'count_min', 'minmax', 'tdigest' and 'uniq'.", type);
-=======
-        return StatisticsType::Uniq;
-    if (type == "countmin")
-        return StatisticsType::CountMinSketch;
-    if (type == "minmax")
-        return StatisticsType::MinMax;
     throw Exception(ErrorCodes::INCORRECT_QUERY, "Unknown statistics type: {}. Supported statistics types are 'countmin', 'minmax', 'tdigest' and 'uniq'.", type);
->>>>>>> 9ab3ee1b
 }
 
 String SingleStatisticsDescription::getTypeName() const
@@ -72,15 +63,9 @@
             return "TDigest";
         case SingleStatisticsType::Uniq:
             return "Uniq";
-<<<<<<< HEAD
         case SingleStatisticsType::CountMinSketch:
-            return "count_min";
+            return "countmin";
         case SingleStatisticsType::MinMax:
-=======
-        case StatisticsType::CountMinSketch:
-            return "countmin";
-        case StatisticsType::MinMax:
->>>>>>> 9ab3ee1b
             return "minmax";
         default:
             throw Exception(ErrorCodes::LOGICAL_ERROR, "Unknown statistics type: {}. Supported statistics types are 'countmin', 'minmax', 'tdigest' and 'uniq'.", type);
