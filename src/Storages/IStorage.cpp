--- conflicted
+++ resolved
@@ -24,297 +24,10 @@
     extern const int DEADLOCK_AVOIDED;
 }
 
-<<<<<<< HEAD
-IStorage::IStorage(StorageID storage_id_, ColumnsDescription virtuals_) : storage_id(std::move(storage_id_)), columns(std::move(virtuals_))
-{
-}
-
-const ColumnsDescription & IStorage::getColumns() const
-{
-    return columns;
-}
-
-const IndicesDescription & IStorage::getIndices() const
-{
-    return indices;
-}
-
-const ConstraintsDescription & IStorage::getConstraints() const
-{
-    return constraints;
-}
-
-NameAndTypePair IStorage::getColumn(const String & column_name) const
-{
-    /// By default, we assume that there are no virtual columns in the storage.
-    return getColumns().getPhysical(column_name);
-}
-
-bool IStorage::hasColumn(const String & column_name) const
-{
-    /// By default, we assume that there are no virtual columns in the storage.
-    return getColumns().hasPhysical(column_name);
-}
-
-Block IStorage::getSampleBlock() const
-{
-    Block res;
-
-    for (const auto & column : getColumns().getAllPhysical())
-        res.insert({column.type->createColumn(), column.type, column.name});
-
-    return res;
-}
-
-Block IStorage::getSampleBlockWithVirtuals() const
-{
-    auto res = getSampleBlock();
-
-    for (const auto & column : getColumns().getVirtuals())
-        res.insert({column.type->createColumn(), column.type, column.name});
-
-    return res;
-}
-
-Block IStorage::getSampleBlockNonMaterialized() const
-{
-    Block res;
-
-    for (const auto & column : getColumns().getOrdinary())
-        res.insert({column.type->createColumn(), column.type, column.name});
-
-    return res;
-}
-
-Block IStorage::getSampleBlockForColumns(const Names & column_names) const
-{
-    Block res;
-
-    NamesAndTypesList all_columns = getColumns().getAll();
-    std::unordered_map<String, DataTypePtr> columns_map;
-    for (const auto & elem : all_columns)
-        columns_map.emplace(elem.name, elem.type);
-
-    for (const auto & name : column_names)
-    {
-        auto it = columns_map.find(name);
-        if (it != columns_map.end())
-        {
-            res.insert({it->second->createColumn(), it->second, it->first});
-        }
-        else
-        {
-            /// Virtual columns.
-            NameAndTypePair elem = getColumn(name);
-            res.insert({elem.type->createColumn(), elem.type, elem.name});
-        }
-    }
-
-    return res;
-}
-
-namespace
-{
-#if !defined(ARCADIA_BUILD)
-    using NamesAndTypesMap = google::dense_hash_map<StringRef, const IDataType *, StringRefHash>;
-    using UniqueStrings = google::dense_hash_set<StringRef, StringRefHash>;
-#else
-    using NamesAndTypesMap = google::sparsehash::dense_hash_map<StringRef, const IDataType *, StringRefHash>;
-    using UniqueStrings = google::sparsehash::dense_hash_set<StringRef, StringRefHash>;
-#endif
-
-    String listOfColumns(const NamesAndTypesList & available_columns)
-    {
-        std::stringstream ss;
-        for (auto it = available_columns.begin(); it != available_columns.end(); ++it)
-        {
-            if (it != available_columns.begin())
-                ss << ", ";
-            ss << it->name;
-        }
-        return ss.str();
-    }
-
-    NamesAndTypesMap getColumnsMap(const NamesAndTypesList & columns)
-    {
-        NamesAndTypesMap res;
-        res.set_empty_key(StringRef());
-
-        for (const auto & column : columns)
-            res.insert({column.name, column.type.get()});
-
-        return res;
-    }
-
-    UniqueStrings initUniqueStrings()
-    {
-        UniqueStrings strings;
-        strings.set_empty_key(StringRef());
-        return strings;
-    }
-}
-
-void IStorage::check(const Names & column_names, bool include_virtuals) const
-{
-    NamesAndTypesList available_columns = getColumns().getAllPhysical();
-    if (include_virtuals)
-        available_columns.splice(available_columns.end(), getColumns().getVirtuals());
-
-    const String list_of_columns = listOfColumns(available_columns);
-
-    if (column_names.empty())
-        throw Exception("Empty list of columns queried. There are columns: " + list_of_columns, ErrorCodes::EMPTY_LIST_OF_COLUMNS_QUERIED);
-
-    const auto columns_map = getColumnsMap(available_columns);
-
-    auto unique_names = initUniqueStrings();
-    for (const auto & name : column_names)
-    {
-        if (columns_map.end() == columns_map.find(name))
-            throw Exception(
-                "There is no column with name " + backQuote(name) + " in table " + getStorageID().getNameForLogs() + ". There are columns: " + list_of_columns,
-                ErrorCodes::NO_SUCH_COLUMN_IN_TABLE);
-
-        if (unique_names.end() != unique_names.find(name))
-            throw Exception("Column " + name + " queried more than once", ErrorCodes::COLUMN_QUERIED_MORE_THAN_ONCE);
-        unique_names.insert(name);
-    }
-}
-
-void IStorage::check(const NamesAndTypesList & provided_columns) const
-{
-    const NamesAndTypesList & available_columns = getColumns().getAllPhysical();
-    const auto columns_map = getColumnsMap(available_columns);
-
-    auto unique_names = initUniqueStrings();
-    for (const NameAndTypePair & column : provided_columns)
-    {
-        auto it = columns_map.find(column.name);
-        if (columns_map.end() == it)
-            throw Exception(
-                "There is no column with name " + column.name + ". There are columns: " + listOfColumns(available_columns),
-                ErrorCodes::NO_SUCH_COLUMN_IN_TABLE);
-
-        if (!column.type->equals(*it->second))
-            throw Exception(
-                "Type mismatch for column " + column.name + ". Column has type " + it->second->getName() + ", got type "
-                    + column.type->getName(),
-                ErrorCodes::TYPE_MISMATCH);
-
-        if (unique_names.end() != unique_names.find(column.name))
-            throw Exception("Column " + column.name + " queried more than once", ErrorCodes::COLUMN_QUERIED_MORE_THAN_ONCE);
-        unique_names.insert(column.name);
-    }
-}
-
-void IStorage::check(const NamesAndTypesList & provided_columns, const Names & column_names) const
-{
-    const NamesAndTypesList & available_columns = getColumns().getAllPhysical();
-    const auto available_columns_map = getColumnsMap(available_columns);
-    const auto & provided_columns_map = getColumnsMap(provided_columns);
-
-    if (column_names.empty())
-        throw Exception(
-            "Empty list of columns queried. There are columns: " + listOfColumns(available_columns),
-            ErrorCodes::EMPTY_LIST_OF_COLUMNS_QUERIED);
-
-    auto unique_names = initUniqueStrings();
-    for (const String & name : column_names)
-    {
-        auto it = provided_columns_map.find(name);
-        if (provided_columns_map.end() == it)
-            continue;
-
-        auto jt = available_columns_map.find(name);
-        if (available_columns_map.end() == jt)
-            throw Exception(
-                "There is no column with name " + name + ". There are columns: " + listOfColumns(available_columns),
-                ErrorCodes::NO_SUCH_COLUMN_IN_TABLE);
-
-        if (!it->second->equals(*jt->second))
-            throw Exception(
-                "Type mismatch for column " + name + ". Column has type " + jt->second->getName() + ", got type " + it->second->getName(),
-                ErrorCodes::TYPE_MISMATCH);
-
-        if (unique_names.end() != unique_names.find(name))
-            throw Exception("Column " + name + " queried more than once", ErrorCodes::COLUMN_QUERIED_MORE_THAN_ONCE);
-        unique_names.insert(name);
-    }
-}
-
-void IStorage::check(const Block & block, bool need_all) const
-{
-    const NamesAndTypesList & available_columns = getColumns().getAllPhysical();
-    const auto columns_map = getColumnsMap(available_columns);
-
-    NameSet names_in_block;
-
-    block.checkNumberOfRows();
-
-    for (const auto & column : block)
-    {
-        if (names_in_block.count(column.name))
-            throw Exception("Duplicate column " + column.name + " in block", ErrorCodes::DUPLICATE_COLUMN);
-
-        names_in_block.insert(column.name);
-
-        auto it = columns_map.find(column.name);
-        if (columns_map.end() == it)
-            throw Exception(
-                "There is no column with name " + column.name + ". There are columns: " + listOfColumns(available_columns),
-                ErrorCodes::NO_SUCH_COLUMN_IN_TABLE);
-
-        if (!column.type->equals(*it->second))
-            throw Exception(
-                "Type mismatch for column " + column.name + ". Column has type " + it->second->getName() + ", got type "
-                    + column.type->getName(),
-                ErrorCodes::TYPE_MISMATCH);
-    }
-
-    if (need_all && names_in_block.size() < columns_map.size())
-    {
-        for (const auto & available_column : available_columns)
-        {
-            if (!names_in_block.count(available_column.name))
-                throw Exception("Expected column " + available_column.name, ErrorCodes::NOT_FOUND_COLUMN_IN_BLOCK);
-        }
-    }
-}
-
-void IStorage::setColumns(ColumnsDescription columns_)
-{
-    if (columns_.getOrdinary().empty())
-        throw Exception("Empty list of columns passed", ErrorCodes::EMPTY_LIST_OF_COLUMNS_PASSED);
-    ColumnsDescription old_virtuals(columns.getVirtuals(), true);
-
-    columns = std::move(columns_);
-
-    for (const auto & column : old_virtuals)
-    {
-        if (!columns.has(column.name))
-            columns.add(column);
-    }
-}
-
-void IStorage::setIndices(IndicesDescription indices_)
-{
-    indices = std::move(indices_);
-}
-
-void IStorage::setConstraints(ConstraintsDescription constraints_)
-{
-    constraints = std::move(constraints_);
-}
-
-bool IStorage::isVirtualColumn(const String & column_name) const
-{
-    return getColumns().get(column_name).is_virtual;
-=======
 bool IStorage::isVirtualColumn(const String & column_name, const StorageMetadataPtr & metadata_snapshot) const
 {
     /// Virtual column maybe overriden by real column
     return !metadata_snapshot->getColumns().has(column_name) && getVirtuals().contains(column_name);
->>>>>>> 811d124a
 }
 
 RWLockImpl::LockHolder IStorage::tryLockTimed(
@@ -402,4 +115,9 @@
     storage_id = new_table_id;
 }
 
+NamesAndTypesList IStorage::getVirtuals() const
+{
+    return {};
+}
+
 }