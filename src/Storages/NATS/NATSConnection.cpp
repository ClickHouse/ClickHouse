#include "NATSConnection.h"

#include <IO/WriteHelpers.h>
#include <Common/logger_useful.h>

#include <boost/algorithm/string/join.hpp>


namespace DB
{

/// disconnectedCallback may be called after connection destroy
LoggerPtr NATSConnection::callback_logger = getLogger("NATSConnection callback");

NATSConnection::NATSConnection(const NATSConfiguration & configuration_, LoggerPtr log_, NATSOptionsPtr options_)
    : configuration(configuration_)
    , log(std::move(log_))
    , options(std::move(options_))
    , connection(nullptr, &natsConnection_Destroy)
{
    if (!configuration.username.empty() && !configuration.password.empty())
        natsOptions_SetUserInfo(options.get(), configuration.username.c_str(), configuration.password.c_str());
    if (!configuration.token.empty())
        natsOptions_SetToken(options.get(), configuration.token.c_str());
    if (!configuration.credential_file.empty())
        natsOptions_SetUserCredentialsFromFiles(options.get(), configuration.credential_file.c_str(), nullptr);

    if (configuration.secure)
    {
        natsOptions_SetSecure(options.get(), true);
    }

    // use CLICKHOUSE_NATS_TLS_SECURE=0 env var to skip TLS verification of server cert
    const char * val = std::getenv("CLICKHOUSE_NATS_TLS_SECURE"); // NOLINT(concurrency-mt-unsafe) // this is safe on Linux glibc/Musl, but potentially not safe on other platforms
    std::string tls_secure = val == nullptr ? std::string("1") : std::string(val);
    if (tls_secure == "0")
    {
        natsOptions_SkipServerVerification(options.get(), true);
    }

    if (!configuration.url.empty())
    {
        natsOptions_SetURL(options.get(), configuration.url.c_str());
    }
    else
    {
        std::vector<const char *> servers(configuration.servers.size());
        for (size_t i = 0; i < configuration.servers.size(); ++i)
        {
            servers[i] = configuration.servers[i].c_str();
        }
        natsOptions_SetServers(options.get(), servers.data(), static_cast<int>(configuration.servers.size()));
    }

    static constexpr int infinite_reconnect_count = -1;
    natsOptions_SetMaxReconnect(options.get(), infinite_reconnect_count);

    // On connections with significant traffic, the client will often figure out there is a problem between PINGS,
    // and as a result the default ping interval is typically on the order of minutes.
    // To close an unresponsive connection after 3m, set the ping interval to 60'000 milliseconds and the maximum pings outstanding to 3
    natsOptions_SetPingInterval(options.get(), 60'000);
    natsOptions_SetMaxPingsOut(options.get(), 3);

    natsOptions_SetReconnectWait(options.get(), configuration.reconnect_wait);
    natsOptions_SetDisconnectedCB(options.get(), disconnectedCallback, this);
    natsOptions_SetReconnectedCB(options.get(), reconnectedCallback, this);
}
NATSConnection::~NATSConnection()
{
    disconnect();
}


String NATSConnection::connectionInfoForLog() const
{
    if (!configuration.url.empty())
    {
        return "url : " + configuration.url;
    }
    return "cluster: " + boost::algorithm::join(configuration.servers, ", ");
}

bool NATSConnection::isConnected()
{
    std::lock_guard lock(mutex);
    return isConnectedImpl(lock);
}

bool NATSConnection::isDisconnected()
{
    std::lock_guard lock(mutex);
    return isDisconnectedImpl(lock);
}

bool NATSConnection::isClosed()
{
    std::lock_guard lock(mutex);
    return isClosedImpl(lock);
}

bool NATSConnection::connect()
{
    std::lock_guard lock(mutex);
    connectImpl(lock);
    return isConnectedImpl(lock);
}

void NATSConnection::disconnect()
{
    std::lock_guard lock(mutex);
    disconnectImpl(lock);
}

bool NATSConnection::isConnectedImpl(const Lock &) const
{
    return connection && (natsConnection_Status(connection.get()) == NATS_CONN_STATUS_CONNECTED || natsConnection_IsDraining(connection.get()));
}

bool NATSConnection::isDisconnectedImpl(const Lock &) const
{
    return !connection || (natsConnection_Status(connection.get()) == NATS_CONN_STATUS_DISCONNECTED || natsConnection_IsClosed(connection.get()));
}

bool NATSConnection::isClosedImpl(const Lock &) const
{
    return !connection || natsConnection_IsClosed(connection.get());
}


void NATSConnection::connectImpl(const Lock &)
{
    natsConnection * new_conection = nullptr;
    natsStatus status = natsConnection_Connect(&new_conection, options.get());
    if (status != NATS_OK)
    {
        LOG_DEBUG(log, "New connection to {} failed. Nats status text: {}. Last error message: {}",
                  connectionInfoForLog(), natsStatus_GetText(status), nats_GetLastError(nullptr));
        return;
    }
    connection.reset(new_conection);

    LOG_DEBUG(log, "New connection {} is connected to {}", static_cast<void*>(this), connectionInfoForLog());
}

void NATSConnection::disconnectImpl(const Lock & connection_lock)
{
    if (isDisconnectedImpl(connection_lock))
        return;

    natsConnection_Close(connection.get());
}

void NATSConnection::reconnectedCallback(natsConnection *, void * connection)
{
<<<<<<< HEAD
    char buffer[CONNECTED_TO_BUFFER_SIZE];
    buffer[0] = '\0';
    natsConnection_GetConnectedUrl(nc, buffer, sizeof(buffer));
    LOG_DEBUG(static_cast<Logger *>(log), "Got reconnected to NATS server: {}.", buffer);
=======
    LOG_DEBUG(callback_logger, "Connection {} got reconnected to NATS server", static_cast<void*>(connection));
>>>>>>> 52a84b59
}

void NATSConnection::disconnectedCallback(natsConnection *, void * connection)
{
<<<<<<< HEAD
    LOG_DEBUG(static_cast<Logger *>(log), "Got disconnected from NATS server.");
=======
    LOG_DEBUG(callback_logger, "Connection {} got disconnected from NATS server", connection);
>>>>>>> 52a84b59
}

}<|MERGE_RESOLUTION|>--- conflicted
+++ resolved
@@ -152,23 +152,15 @@
 
 void NATSConnection::reconnectedCallback(natsConnection *, void * connection)
 {
-<<<<<<< HEAD
     char buffer[CONNECTED_TO_BUFFER_SIZE];
     buffer[0] = '\0';
     natsConnection_GetConnectedUrl(nc, buffer, sizeof(buffer));
-    LOG_DEBUG(static_cast<Logger *>(log), "Got reconnected to NATS server: {}.", buffer);
-=======
-    LOG_DEBUG(callback_logger, "Connection {} got reconnected to NATS server", static_cast<void*>(connection));
->>>>>>> 52a84b59
+    LOG_DEBUG(static_cast<Logger *>(log), "Connection {} got reconnected to NATS server", static_cast<void*>(connection));
 }
 
 void NATSConnection::disconnectedCallback(natsConnection *, void * connection)
 {
-<<<<<<< HEAD
-    LOG_DEBUG(static_cast<Logger *>(log), "Got disconnected from NATS server.");
-=======
-    LOG_DEBUG(callback_logger, "Connection {} got disconnected from NATS server", connection);
->>>>>>> 52a84b59
+    LOG_DEBUG(static_cast<Logger *>(log), "Connection {} got disconnected from NATS server", connection);
 }
 
 }