--- conflicted
+++ resolved
@@ -234,11 +234,7 @@
         if (move_to_atomic)
             configuration->setString("dictionary.uuid", toString(new_table_id.uuid));
         else if (move_to_ordinary)
-<<<<<<< HEAD
-                configuration->remove("dictionary.uuid");
-=======
             configuration->remove("dictionary.uuid");
->>>>>>> df57f8e3
     }
 
     /// Dictionary is moving between databases of different engines or is renaming inside Ordinary database
