--- conflicted
+++ resolved
@@ -91,22 +91,12 @@
         , use_user_setup(rabbitmq_settings->rabbitmq_queue_consume.value)
         , hash_exchange(num_consumers > 1 || num_queues > 1)
         , log(&Poco::Logger::get("StorageRabbitMQ (" + table_id_.table_name + ")"))
-<<<<<<< HEAD
-=======
-        , address(rabbitmq_settings->rabbitmq_host_port.value)
-        , parsed_address(parseAddress(address, 5672))
-        , login_password(std::make_pair(
-                    getContext()->getConfigRef().getString("rabbitmq.username"),
-                    getContext()->getConfigRef().getString("rabbitmq.password")))
-        , vhost(getContext()->getConfigRef().getString("rabbitmq.vhost", rabbitmq_settings->rabbitmq_vhost.value))
->>>>>>> 5da053a4
         , semaphore(0, num_consumers)
         , unique_strbase(getRandomName())
         , queue_size(std::max(QUEUE_SIZE, static_cast<uint32_t>(getMaxBlockSize())))
         , milliseconds_to_wait(RESCHEDULE_MS)
         , is_attach(is_attach_)
 {
-<<<<<<< HEAD
     auto parsed_address = parseAddress(getContext()->getMacros()->expand(rabbitmq_settings->rabbitmq_host_port), 5672);
     configuration =
     {
@@ -121,10 +111,6 @@
 
     if (configuration.secure)
         SSL_library_init();
-=======
-    event_handler = std::make_shared<RabbitMQHandler>(loop.getLoop(), log);
-    restoreConnection(false);
->>>>>>> 5da053a4
 
     StorageInMemoryMetadata storage_metadata;
     storage_metadata.setColumns(columns_);
@@ -560,36 +546,7 @@
 
 bool StorageRabbitMQ::updateChannel(ChannelPtr & channel)
 {
-<<<<<<< HEAD
     try
-=======
-    size_t cnt_retries = 0;
-
-    if (reconnecting)
-    {
-        connection->close(); /// Connection might be unusable, but not closed
-
-        /* Connection is not closed immediately (firstly, all pending operations are completed, and then
-         * an AMQP closing-handshake is  performed). But cannot open a new connection until previous one is properly closed
-         */
-        while (!connection->closed() && cnt_retries++ != RETRIES_MAX)
-            event_handler->iterateLoop();
-
-        /// This will force immediate closure if not yet closed
-        if (!connection->closed())
-            connection->close(true);
-
-        LOG_TRACE(log, "Trying to restore connection to " + address);
-    }
-
-    connection = std::make_unique<AMQP::TcpConnection>(event_handler.get(),
-            AMQP::Address(
-                parsed_address.first, parsed_address.second,
-                AMQP::Login(login_password.first, login_password.second), vhost));
-
-    cnt_retries = 0;
-    while (!connection->ready() && !stream_cancelled && cnt_retries++ != RETRIES_MAX)
->>>>>>> 5da053a4
     {
         channel = connection->createChannel();
         return channel->usable();
