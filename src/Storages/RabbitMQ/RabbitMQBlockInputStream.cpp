--- conflicted
+++ resolved
@@ -87,56 +87,7 @@
     auto input_format = FormatFactory::instance().getInputFormat(
             storage.getFormatName(), *buffer, non_virtual_header, context, max_block_size);
 
-<<<<<<< HEAD
-    InputPort port(input_format->getPort().getHeader(), input_format.get());
-    connect(input_format->getPort(), port);
-    port.setNeeded();
-
-    auto read_rabbitmq_message = [&]
-    {
-        size_t new_rows = 0;
-
-        while (true)
-        {
-            auto status = input_format->prepare();
-
-            switch (status)
-            {
-                case IProcessor::Status::Ready:
-                    input_format->work();
-                    break;
-
-                case IProcessor::Status::Finished:
-                    input_format->resetParser();
-                    return new_rows;
-
-                case IProcessor::Status::PortFull:
-                {
-                    auto chunk = port.pull();
-
-                    auto chunk_rows = chunk.getNumRows();
-                    new_rows += chunk_rows;
-
-                    auto columns = chunk.detachColumns();
-
-                    for (size_t i = 0, s = columns.size(); i < s; ++i)
-                    {
-                        result_columns[i]->insertRangeFrom(*columns[i], 0, columns[i]->size());
-                    }
-                    break;
-                }
-                case IProcessor::Status::NeedData:
-                case IProcessor::Status::Async:
-                case IProcessor::Status::ExpandPipeline:
-                    throw Exception(ErrorCodes::LOGICAL_ERROR,
-                        "Source processor returned status {}",
-                        status);
-            }
-        }
-    };
-=======
     StreamingFormatExecutor executor(non_virtual_header, input_format);
->>>>>>> c65ae998
 
     size_t total_rows = 0;
 
