#pragma once

#include <Storages/IStorage.h>
#include <Interpreters/DatabaseCatalog.h>
#include <Access/Common/AccessType.h>
#include <optional>

namespace DB
{

class StorageAlias final : public IStorage, WithContext
{
public:
    struct TargetAccess
    {
        ContextPtr context;
        AccessType access_type;
        Names column_names = {};
    };

    StorageAlias(
        const StorageID & table_id_,
        ContextPtr context_,
        const String & target_database_,
        const String & target_table_);

    std::string getName() const override { return "Alias"; }

    /// Get the target storage this alias points to
    StoragePtr getTargetTable(std::optional<TargetAccess> access_check = std::nullopt) const;
    StoragePtr tryGetTargetTable() const { return DatabaseCatalog::instance().tryGetTable(StorageID(target_database, target_table), getContext()); }

    /// Read from target table
    void read(
        QueryPlan & query_plan,
        const Names & column_names,
        const StorageSnapshotPtr & storage_snapshot,
        SelectQueryInfo & query_info,
        ContextPtr local_context,
        QueryProcessingStage::Enum processed_stage,
        size_t max_block_size,
        size_t num_streams) override;

    /// Write to target table
    SinkToStoragePtr write(
        const ASTPtr & query,
        const StorageMetadataPtr & metadata_snapshot,
        ContextPtr local_context,
        bool async_insert) override;

    /// Distributed write to target table
    std::optional<QueryPipeline> distributedWrite(const ASTInsertQuery & query, ContextPtr local_context) override;

    void checkAlterIsPossible(const AlterCommands & commands, ContextPtr local_context) const override { getTargetTable()->checkAlterIsPossible(commands, local_context); }

    /// Alter target table
    void alter(
        const AlterCommands & params,
        ContextPtr local_context,
        AlterLockHolder & table_lock_holder) override;

    /// Truncate target table
    void truncate(
        const ASTPtr & query,
        const StorageMetadataPtr & metadata_snapshot,
        ContextPtr local_context,
        TableExclusiveLockHolder & table_lock_holder) override;

    /// Optimize target table
    bool optimize(
        const ASTPtr & query,
        const StorageMetadataPtr & metadata_snapshot,
        const ASTPtr & partition,
        bool final,
        bool deduplicate,
        const Names & deduplicate_by_columns,
        bool cleanup,
        ContextPtr local_context) override;

    /// Alter partition on target table
    Pipe alterPartition(
        const StorageMetadataPtr & metadata_snapshot,
        const PartitionCommands & commands,
        ContextPtr local_context) override;

    void checkAlterPartitionIsPossible(
        const PartitionCommands & commands,
        const StorageMetadataPtr & metadata_snapshot,
        const Settings & settings,
        ContextPtr local_context) const override;

    void checkMutationIsPossible(const MutationCommands & commands, const Settings & settings) const override { getTargetTable()->checkMutationIsPossible(commands, settings); }

    /// Mutate target table
    void mutate(
        const MutationCommands & commands,
        ContextPtr local_context) override;

    /// Lightweight update on target table
    QueryPipeline updateLightweight(const MutationCommands & commands, ContextPtr local_context) override;

    CancellationCode killMutation(const String & mutation_id) override;
    void waitForMutation(const String & mutation_id, bool wait_for_another_mutation) override;
    void setMutationCSN(const String & mutation_id, UInt64 csn) override;

    void updateExternalDynamicMetadataIfExists(ContextPtr local_context) override;
    void checkTableCanBeDropped(ContextPtr /*query_context*/) const override {}
    StorageInMemoryMetadata getInMemoryMetadata() const override { return getTargetTable()->getInMemoryMetadata(); }
<<<<<<< HEAD
    StorageMetadataPtr getInMemoryMetadataPtr(bool bypass_metadata_cache) const override { return getTargetTable()->getInMemoryMetadataPtr(bypass_metadata_cache); }
    std::optional<StorageMetadataPtr> tryGetInMemoryMetadataPtr() const override
    {
        auto target = tryGetTargetTable();
        if (!target)
            return std::nullopt;

        return target->getInMemoryMetadataPtr();
    }

=======
    StorageMetadataPtr getInMemoryMetadataPtr() const override { return getTargetTable()->getInMemoryMetadataPtr(); }
>>>>>>> 4cdd35df
    StorageSnapshotPtr getStorageSnapshot(const StorageMetadataPtr & metadata_snapshot, ContextPtr query_context) const override;
    StorageSnapshotPtr getStorageSnapshotForQuery(const StorageMetadataPtr & metadata_snapshot, const ASTPtr & query, ContextPtr query_context) const override;
    StorageSnapshotPtr getStorageSnapshotWithoutData(const StorageMetadataPtr & metadata_snapshot, ContextPtr query_context) const override;

    bool supportsSampling() const override { return getTargetTable()->supportsSampling(); }
    bool supportsFinal() const override { return getTargetTable()->supportsFinal(); }
    bool supportsSubcolumns() const override { return getTargetTable()->supportsSubcolumns(); }
    bool supportsDynamicSubcolumns() const override { return getTargetTable()->supportsDynamicSubcolumns(); }
    bool supportsDynamicSubcolumnsDeprecated() const override { return getTargetTable()->supportsDynamicSubcolumnsDeprecated(); }
    bool supportsPrewhere() const override { return getTargetTable()->supportsPrewhere(); }
    std::optional<NameSet> supportedPrewhereColumns() const override { return getTargetTable()->supportedPrewhereColumns(); }
    bool canMoveConditionsToPrewhere() const override { return getTargetTable()->canMoveConditionsToPrewhere(); }
    bool supportsOptimizationToSubcolumns() const override { return getTargetTable()->supportsOptimizationToSubcolumns(); }
    bool supportsParallelInsert() const override { return getTargetTable()->supportsParallelInsert(); }
    bool supportsDeduplication() const override { return getTargetTable()->supportsDeduplication(); }
    bool supportsTransactions() const override { return getTargetTable()->supportsTransactions(); }
    bool noPushingToViewsOnInserts() const override { return getTargetTable()->noPushingToViewsOnInserts(); }
    bool hasEvenlyDistributedRead() const override { return getTargetTable()->hasEvenlyDistributedRead(); }
    bool prefersLargeBlocks() const override { return getTargetTable()->prefersLargeBlocks(); }
    bool areAsynchronousInsertsEnabled() const override { return getTargetTable()->areAsynchronousInsertsEnabled(); }
    bool isRemote() const override { return getTargetTable()->isRemote(); }
    bool isSharedStorage() const override { return getTargetTable()->isSharedStorage(); }

    /// This is important for DatabaseReplicated, avoid not supported by distributed DDL
    bool supportsReplication() const override { return false; }

    bool hasLightweightDeletedMask() const override { return getTargetTable()->hasLightweightDeletedMask(); }
    bool supportsLightweightDelete() const override { return getTargetTable()->supportsLightweightDelete(); }
    std::expected<void, PreformattedMessage> supportsLightweightUpdate() const override { return getTargetTable()->supportsLightweightUpdate(); }
    bool supportsDelete() const override { return getTargetTable()->supportsDelete(); }
    bool hasProjection() const override { return getTargetTable()->hasProjection(); }
    bool supportsSparseSerialization() const override { return getTargetTable()->supportsSparseSerialization(); }
    bool supportsTrivialCountOptimization(const StorageSnapshotPtr & storage_snapshot, ContextPtr query_context) const override { return getTargetTable()->supportsTrivialCountOptimization(storage_snapshot, query_context); }
    bool supportsPartitionBy() const override { return getTargetTable()->supportsPartitionBy(); }
    bool supportsTTL() const override { return getTargetTable()->supportsTTL(); }

    NamesAndTypesList getVirtuals() const { return getTargetTable()->getVirtualsList(); }

    QueryProcessingStage::Enum getQueryProcessingStage(
        ContextPtr local_context,
        QueryProcessingStage::Enum to_stage,
        const StorageSnapshotPtr & storage_snapshot,
        SelectQueryInfo & query_info) const override;

    Strings getDataPaths() const override { return getTargetTable()->getDataPaths(); }
    std::optional<Strings> tryGetDataPaths() const override
    {
        auto target = tryGetTargetTable();
        if (!target)
            return std::nullopt;

        return target->getDataPaths();
    }

    /// Alias does not store data on disk
    bool storesDataOnDisk() const override { return false; }

    StoragePolicyPtr getStoragePolicy() const override { return getTargetTable()->getStoragePolicy(); }
    std::optional<StoragePolicyPtr> tryGetStoragePolicy() const override
    {
        auto target = tryGetTargetTable();
        if (!target)
            return std::nullopt;

        return target->getStoragePolicy();
    }

    SerializationInfoByName getSerializationHints() const override { return getTargetTable()->getSerializationHints(); }
    std::optional<SerializationInfoByName> tryGetSerializationHints() const override
    {
        auto target = tryGetTargetTable();
        if (!target)
            return std::nullopt;

        return target->getSerializationHints();
    }

    ActionLock getActionLock(StorageActionBlockType type) override { return getTargetTable()->getActionLock(type); }

    TableLockHolder lockForShare(const String & query_id, const std::chrono::milliseconds & acquire_timeout) const { return getTargetTable()->lockForShare(query_id, acquire_timeout); }
    TableLockHolder tryLockForShare(const String & query_id, const std::chrono::milliseconds & acquire_timeout) const
    {
        auto target = tryGetTargetTable();
        if (!target)
            return nullptr;

        return target->tryLockForShare(query_id, acquire_timeout);
    }

    std::optional<UInt64> totalRows(ContextPtr query_context) const override { return getTargetTable()->totalRows(query_context); }
    std::optional<UInt64> totalBytes(ContextPtr query_context) const override { return getTargetTable()->totalBytes(query_context); }
    std::optional<UInt64> totalBytesUncompressed(const Settings & settings) const override { return getTargetTable()->totalBytesUncompressed(settings); }
    std::optional<UInt64> lifetimeRows() const override { return getTargetTable()->lifetimeRows(); }
    std::optional<std::optional<UInt64>> tryLifetimeRows() const override
    {
        auto target = tryGetTargetTable();
        if (!target)
            return std::nullopt;

        return target->lifetimeRows();
    }

    std::optional<UInt64> lifetimeBytes() const override { return getTargetTable()->lifetimeBytes(); }
    std::optional<std::optional<UInt64>> tryLifetimeBytes() const override
    {
        auto target = tryGetTargetTable();
        if (!target)
            return std::nullopt;

        return target->lifetimeBytes();
    }

    ColumnSizeByName getColumnSizes() const override { return getTargetTable()->getColumnSizes(); }
    std::optional<ColumnSizeByName> tryGetColumnSizes() const override
    {
        auto target = tryGetTargetTable();
        if (!target)
            return std::nullopt;

        return target->getColumnSizes();
    }

    IndexSizeByName getSecondaryIndexSizes() const override { return getTargetTable()->getSecondaryIndexSizes(); }

    CancellationCode killPartMoveToShard(const UUID & task_uuid) override;

    /// These operations are not proxied (executed on alias itself)
    /// Drop alias, not the target table
    void drop() override {}

    /// Rename alias, not the target table
    void rename(const String & new_path_to_table_data, const StorageID & new_table_id) override;

protected:
    String target_database;
    String target_table;
};

}<|MERGE_RESOLUTION|>--- conflicted
+++ resolved
@@ -106,8 +106,7 @@
     void updateExternalDynamicMetadataIfExists(ContextPtr local_context) override;
     void checkTableCanBeDropped(ContextPtr /*query_context*/) const override {}
     StorageInMemoryMetadata getInMemoryMetadata() const override { return getTargetTable()->getInMemoryMetadata(); }
-<<<<<<< HEAD
-    StorageMetadataPtr getInMemoryMetadataPtr(bool bypass_metadata_cache) const override { return getTargetTable()->getInMemoryMetadataPtr(bypass_metadata_cache); }
+    StorageMetadataPtr getInMemoryMetadataPtr() const override { return getTargetTable()->getInMemoryMetadataPtr(); }
     std::optional<StorageMetadataPtr> tryGetInMemoryMetadataPtr() const override
     {
         auto target = tryGetTargetTable();
@@ -117,9 +116,6 @@
         return target->getInMemoryMetadataPtr();
     }
 
-=======
-    StorageMetadataPtr getInMemoryMetadataPtr() const override { return getTargetTable()->getInMemoryMetadataPtr(); }
->>>>>>> 4cdd35df
     StorageSnapshotPtr getStorageSnapshot(const StorageMetadataPtr & metadata_snapshot, ContextPtr query_context) const override;
     StorageSnapshotPtr getStorageSnapshotForQuery(const StorageMetadataPtr & metadata_snapshot, const ASTPtr & query, ContextPtr query_context) const override;
     StorageSnapshotPtr getStorageSnapshotWithoutData(const StorageMetadataPtr & metadata_snapshot, ContextPtr query_context) const override;
