#include "config.h"

#if USE_YTSAURUS

#include <Interpreters/Context.h>
#include <Parsers/ASTIdentifier.h>
#include <Storages/StorageFactory.h>
#include <Storages/YTsaurus/StorageYTsaurus.h>
#include <Storages/checkAndGetLiteralArgument.h>
#include <Common/ErrorCodes.h>
#include <Core/Settings.h>
#include <Processors/Sources/YTsaurusSource.h>
#include <Core/YTsaurus/YTsaurusClient.h>
#include <Interpreters/evaluateConstantExpression.h>
#include <QueryPipeline/Pipe.h>

#include <boost/algorithm/string/split.hpp>

namespace DB
{

namespace ErrorCodes
{
    extern const int NUMBER_OF_ARGUMENTS_DOESNT_MATCH;
    extern const int UNKNOWN_STORAGE;
}

namespace Setting
{
    extern const SettingsBool allow_experimental_ytsaurus_table_engine;
}

namespace YTsaurusSetting
{
<<<<<<< HEAD
    extern const YTsaurusSettingsBool encode_utf8;
=======
    extern const YTsaurusSettingsBool enable_heavy_proxy_redirection;
>>>>>>> de682dd2
}


StorageYTsaurus::StorageYTsaurus(
    const StorageID & table_id_,
    YTsaurusStorageConfiguration configuration_,
    const ColumnsDescription & columns_,
    const ConstraintsDescription & constraints_,
    const String & comment)
    : IStorage{table_id_}
    , cypress_path(std::move(configuration_.cypress_path))
    , settings(configuration_.settings)
    , client_connection_info{
        .http_proxy_urls = std::move(configuration_.http_proxy_urls),
        .oauth_token = std::move(configuration_.oauth_token),
<<<<<<< HEAD
        .encode_utf8 = settings[YTsaurusSetting::encode_utf8],
=======
        .enable_heavy_proxy_redirection = settings[YTsaurusSetting::enable_heavy_proxy_redirection],
>>>>>>> de682dd2
    }
    , log(getLogger("StorageYTsaurus(" + table_id_.table_name + ")"))
{
    StorageInMemoryMetadata storage_metadata;
    storage_metadata.setColumns(columns_);
    storage_metadata.setConstraints(constraints_);
    storage_metadata.setComment(comment);
    setInMemoryMetadata(storage_metadata);
}

Pipe StorageYTsaurus::read(
    const Names & column_names,
    const StorageSnapshotPtr & storage_snapshot,
    SelectQueryInfo & /*query_info*/,
    ContextPtr context,
    QueryProcessingStage::Enum /*processed_stage*/,
    size_t max_block_size,
    size_t /*num_streams*/)
{
    storage_snapshot->check(column_names);

    BlockPtr sample_block = std::make_shared<Block>();
    ColumnsDescription columns_description = storage_snapshot->metadata->getColumns();
    for (const String & column_name : column_names)
    {
        auto column_data = columns_description.getPhysical(column_name);
        sample_block->insert({ column_data.type, column_data.name });
    }

    YTsaurusClientPtr client(new YTsaurusClient(context, client_connection_info));
    auto ptr = YTsaurusSourceFactory::createSource(client, {.cypress_path = cypress_path, .settings = settings}, sample_block, max_block_size);

    return Pipe(ptr);
}

YTsaurusStorageConfiguration StorageYTsaurus::getConfiguration(ASTs engine_args, const YTsaurusSettings & settings, ContextPtr context)
{
    YTsaurusStorageConfiguration configuration{.settings = settings};
    for (auto & engine_arg : engine_args)
    {
        engine_arg = evaluateConstantExpressionOrIdentifierAsLiteral(engine_arg, context);
    }
    if (engine_args.size() == 3)
    {
        boost::split(configuration.http_proxy_urls, checkAndGetLiteralArgument<String>(engine_args[0], "http_proxy_urls"), [](char c) { return c == '|'; });
        configuration.cypress_path = checkAndGetLiteralArgument<String>(engine_args[1], "cypress_path");
        configuration.oauth_token = checkAndGetLiteralArgument<String>(engine_args[2], "oauth_token");
    }
    else
        throw Exception(ErrorCodes::NUMBER_OF_ARGUMENTS_DOESNT_MATCH,
                            "Incorrect Ytsarurus table schema. Expected YTsaurus(http_proxy_url, cypress_path, oauth_token)");
    return configuration;
}

void registerStorageYTsaurus(StorageFactory & factory)
{
    factory.registerStorage("YTsaurus", [](const StorageFactory::Arguments & args)
    {
        if (args.mode <= LoadingStrictnessLevel::CREATE && !args.getLocalContext()->getSettingsRef()[Setting::allow_experimental_ytsaurus_table_engine])
            throw Exception(ErrorCodes::UNKNOWN_STORAGE, "Table engine YTsaurus is experimental. "
                "Set `allow_experimental_ytsaurus_table_engine` setting to enable it");
        return std::make_shared<StorageYTsaurus>(
            args.table_id,
            StorageYTsaurus::getConfiguration(args.engine_args, YTsaurusSettings::createFromQuery(*args.storage_def), args.getLocalContext()),
            args.columns,
            args.constraints,
            args.comment);
    },
    {
        .supports_settings = true,
        .source_access_type = AccessTypeObjects::Source::YTSAURUS,
        .has_builtin_setting_fn = YTsaurusSettings::hasBuiltin
    });
}

}
#endif<|MERGE_RESOLUTION|>--- conflicted
+++ resolved
@@ -32,11 +32,8 @@
 
 namespace YTsaurusSetting
 {
-<<<<<<< HEAD
     extern const YTsaurusSettingsBool encode_utf8;
-=======
     extern const YTsaurusSettingsBool enable_heavy_proxy_redirection;
->>>>>>> de682dd2
 }
 
 
@@ -52,11 +49,8 @@
     , client_connection_info{
         .http_proxy_urls = std::move(configuration_.http_proxy_urls),
         .oauth_token = std::move(configuration_.oauth_token),
-<<<<<<< HEAD
         .encode_utf8 = settings[YTsaurusSetting::encode_utf8],
-=======
         .enable_heavy_proxy_redirection = settings[YTsaurusSetting::enable_heavy_proxy_redirection],
->>>>>>> de682dd2
     }
     , log(getLogger("StorageYTsaurus(" + table_id_.table_name + ")"))
 {
