#include <Storages/Hive/StorageHive.h>

#if USE_HIVE

#include <boost/algorithm/string/join.hpp>
#include <boost/algorithm/string/case_conv.hpp>
#include <fmt/core.h>
#include <Poco/URI.h>
#include <Common/logger_useful.h>

#include <Columns/IColumn.h>
#include <Core/Block.h>
#include <Core/Field.h>
#include <Core/NamesAndTypes.h>
#include <DataTypes/DataTypeString.h>
#include <Formats/FormatFactory.h>
#include <Interpreters/evaluateConstantExpression.h>
#include <Interpreters/ExpressionActions.h>
#include <Interpreters/ExpressionAnalyzer.h>
#include <Interpreters/TreeRewriter.h>
#include <IO/ReadBufferFromString.h>
#include <Storages/Cache/ExternalDataSourceCache.h>
#include <Parsers/ASTExpressionList.h>
#include <Parsers/ASTCreateQuery.h>
#include <Parsers/ASTFunction.h>
#include <Parsers/ASTLiteral.h>
#include <QueryPipeline/Pipe.h>
#include <Processors/Sources/SourceWithProgress.h>
#include <Processors/Formats/IInputFormat.h>
#include <Processors/Executors/PullingPipelineExecutor.h>
#include <Processors/Transforms/AddingDefaultsTransform.h>
#include <Storages/HDFS/ReadBufferFromHDFS.h>
#include <Storages/Hive/HiveSettings.h>
#include <Storages/Hive/StorageHiveMetadata.h>
#include <Storages/MergeTree/KeyCondition.h>
#include <Storages/StorageFactory.h>
#include <Storages/Hive/LocalHiveSourceTask.h>

namespace DB
{
namespace ErrorCodes
{
    extern const int NUMBER_OF_ARGUMENTS_DOESNT_MATCH;
    extern const int NOT_IMPLEMENTED;
    extern const int BAD_ARGUMENTS;
    extern const int CANNOT_OPEN_FILE;
    extern const int LOGICAL_ERROR;
    extern const int TOO_MANY_PARTITIONS;
}

class StorageHiveSource : public SourceWithProgress, WithContext
{
public:
    using FileFormat = StorageHive::FileFormat;
    struct SourcesInfo
    {
        HiveMetastoreClientPtr hive_metastore_client;
        std::string database_name;
        std::string table_name;
        HiveFiles hive_files;
        NamesAndTypesList partition_name_types;

        std::atomic<size_t> next_uri_to_read = 0;

        bool need_path_column = false;
        bool need_file_column = false;
    };

    using SourcesInfoPtr = std::shared_ptr<SourcesInfo>;

    static Block getHeader(Block header, const SourcesInfoPtr & source_info)
    {
        if (source_info->need_path_column)
            header.insert(
                {DataTypeLowCardinality{std::make_shared<DataTypeString>()}.createColumn(),
                 std::make_shared<DataTypeLowCardinality>(std::make_shared<DataTypeString>()),
                 "_path"});
        if (source_info->need_file_column)
            header.insert(
                {DataTypeLowCardinality{std::make_shared<DataTypeString>()}.createColumn(),
                 std::make_shared<DataTypeLowCardinality>(std::make_shared<DataTypeString>()),
                 "_file"});

        return header;
    }

    static ColumnsDescription getColumnsDescription(Block header, const SourcesInfoPtr & source_info)
    {
        ColumnsDescription columns_description{header.getNamesAndTypesList()};
        if (source_info->need_path_column)
            columns_description.add({"_path", std::make_shared<DataTypeLowCardinality>(std::make_shared<DataTypeString>())});
        if (source_info->need_file_column)
            columns_description.add({"_file", std::make_shared<DataTypeLowCardinality>(std::make_shared<DataTypeString>())});
        return columns_description;
    }

    StorageHiveSource(
        SourcesInfoPtr source_info_,
        String hdfs_namenode_url_,
        String format_,
        String compression_method_,
        Block sample_block_,
        ContextPtr context_,
        UInt64 max_block_size_,
        const Names & text_input_field_names_ = {})
        : SourceWithProgress(getHeader(sample_block_, source_info_))
        , WithContext(context_)
        , source_info(std::move(source_info_))
        , hdfs_namenode_url(std::move(hdfs_namenode_url_))
        , format(std::move(format_))
        , compression_method(std::move(compression_method_))
        , max_block_size(max_block_size_)
        , sample_block(std::move(sample_block_))
        , columns_description(getColumnsDescription(sample_block, source_info))
        , text_input_field_names(text_input_field_names_)
        , format_settings(getFormatSettings(getContext()))
    {
        to_read_block = sample_block;

        /// Initialize to_read_block, which is used to read data from HDFS.
        for (const auto & name_type : source_info->partition_name_types)
        {
            if (to_read_block.has(name_type.name))
                to_read_block.erase(name_type.name);
        }
    }

    FormatSettings updateFormatSettings(const HiveFilePtr & hive_file)
    {
        auto updated = format_settings;
        if (format == "HiveText")
            updated.hive_text.input_field_names = text_input_field_names;
        else if (format == "ORC")
            updated.orc.skip_stripes = hive_file->getSkipSplits();
        else if (format == "Parquet")
            updated.parquet.skip_row_groups = hive_file->getSkipSplits();
        return updated;
    }

    String getName() const override { return "Hive"; }

    Chunk generate() override
    {
        while (true)
        {
            if (!reader)
            {
                current_idx = source_info->next_uri_to_read.fetch_add(1);
                if (current_idx >= source_info->hive_files.size())
                    return {};

                const auto & current_file = source_info->hive_files[current_idx];
                current_path = current_file->getPath();

                String uri_with_path = hdfs_namenode_url + current_path;
                auto compression = chooseCompressionMethod(current_path, compression_method);
                std::unique_ptr<ReadBuffer> raw_read_buf;
                try
                {
                    raw_read_buf = std::make_unique<ReadBufferFromHDFS>(
                        hdfs_namenode_url, current_path, getContext()->getGlobalContext()->getConfigRef());
                }
                catch (Exception & e)
                {
                    if (e.code() == ErrorCodes::CANNOT_OPEN_FILE)
                    {
                        source_info->hive_metastore_client->clearTableMetadata(source_info->database_name, source_info->table_name);
                        throw;
                    }
                }

                /// Use local cache for remote storage if enabled.
                std::unique_ptr<ReadBuffer> remote_read_buf;
                if (ExternalDataSourceCache::instance().isInitialized()
                    && getContext()->getSettingsRef().use_local_cache_for_remote_storage)
                {
                    size_t buff_size = raw_read_buf->internalBuffer().size();
                    if (buff_size == 0)
                        buff_size = DBMS_DEFAULT_BUFFER_SIZE;
                    remote_read_buf = RemoteReadBuffer::create(
                        getContext(),
                        std::make_shared<StorageHiveMetadata>(
                            "Hive", getNameNodeCluster(hdfs_namenode_url), uri_with_path, current_file->getSize(), current_file->getLastModifiedTimestamp()),
                        std::move(raw_read_buf),
                        buff_size,
                        format == "Parquet" || format == "ORC");
                }
                else
                    remote_read_buf = std::move(raw_read_buf);

                if (current_file->getFormat() == FileFormat::TEXT)
                    read_buf = wrapReadBufferWithCompressionMethod(std::move(remote_read_buf), compression);
                else
                    read_buf = std::move(remote_read_buf);

                auto input_format = FormatFactory::instance().getInputFormat(
                    format, *read_buf, to_read_block, getContext(), max_block_size, updateFormatSettings(current_file));

                QueryPipelineBuilder builder;
                builder.init(Pipe(input_format));
                if (columns_description.hasDefaults())
                {
                    builder.addSimpleTransform([&](const Block & header)
                    {
                        return std::make_shared<AddingDefaultsTransform>(header, columns_description, *input_format, getContext());
                    });
                }
                pipeline = std::make_unique<QueryPipeline>(QueryPipelineBuilder::getPipeline(std::move(builder)));
                reader = std::make_unique<PullingPipelineExecutor>(*pipeline);
            }

            Block res;
            if (reader->pull(res))
            {
                Columns columns = res.getColumns();
                UInt64 num_rows = res.rows();

                /// Enrich with partition columns.
                auto types = source_info->partition_name_types.getTypes();
                auto names = source_info->partition_name_types.getNames();
                auto fields = source_info->hive_files[current_idx]->getPartitionValues();
                for (size_t i = 0; i < types.size(); ++i)
                {
                    // Only add the required partition columns. partition columns are not read from readbuffer
                    // the column must be in sample_block, otherwise sample_block.getPositionByName(names[i]) will throw an exception
                    if (!sample_block.has(names[i]))
                        continue;
                    auto column = types[i]->createColumnConst(num_rows, fields[i]);
                    auto previous_idx = sample_block.getPositionByName(names[i]);
                    columns.insert(columns.begin() + previous_idx, column);
                }

                /// Enrich with virtual columns.
                if (source_info->need_path_column)
                {
                    auto column = DataTypeLowCardinality{std::make_shared<DataTypeString>()}.createColumnConst(num_rows, current_path);
                    columns.push_back(column->convertToFullColumnIfConst());
                }

                if (source_info->need_file_column)
                {
                    size_t last_slash_pos = current_path.find_last_of('/');
                    auto file_name = current_path.substr(last_slash_pos + 1);

                    auto column
                        = DataTypeLowCardinality{std::make_shared<DataTypeString>()}.createColumnConst(num_rows, std::move(file_name));
                    columns.push_back(column->convertToFullColumnIfConst());
                }
                return Chunk(std::move(columns), num_rows);
            }
            reader.reset();
            pipeline.reset();
            read_buf.reset();
        }
    }

private:
    std::unique_ptr<ReadBuffer> read_buf;
    std::unique_ptr<QueryPipeline> pipeline;
    std::unique_ptr<PullingPipelineExecutor> reader;
    SourcesInfoPtr source_info;
    String hdfs_namenode_url;
    String format;
    String compression_method;
    UInt64 max_block_size;
    Block sample_block;
    Block to_read_block;
    ColumnsDescription columns_description;
    const Names & text_input_field_names;
    FormatSettings format_settings;

    String current_path;
    size_t current_idx = 0;

    Poco::Logger * log = &Poco::Logger::get("StorageHive");
};


StorageHive::StorageHive(
    const String & hive_metastore_url_,
    const String & hive_database_,
    const String & hive_table_,
    const StorageID & table_id_,
    const ColumnsDescription & columns_,
    const ConstraintsDescription & constraints_,
    const String & comment_,
    const ASTPtr & partition_by_ast_,
    std::unique_ptr<HiveSettings> storage_settings_,
    ContextPtr context_,
    std::shared_ptr<HiveSourceFilesCollectorBuilder> hive_task_files_collector_builder_,
    bool is_distributed_mode_)
    : IStorage(table_id_)
    , WithContext(context_)
    , hive_metastore_url(hive_metastore_url_)
    , hive_database(hive_database_)
    , hive_table(hive_table_)
    , partition_by_ast(partition_by_ast_)
    , storage_settings(std::move(storage_settings_))
    , hive_task_files_collector_builder(hive_task_files_collector_builder_)
    , is_distributed_mode(is_distributed_mode_)
{
    /// Check hive metastore url.
    getContext()->getRemoteHostFilter().checkURL(Poco::URI(hive_metastore_url));

    StorageInMemoryMetadata storage_metadata;
    storage_metadata.setColumns(columns_);
    storage_metadata.setConstraints(constraints_);
    storage_metadata.setComment(comment_);
    storage_metadata.partition_key = KeyDescription::getKeyFromAST(partition_by_ast, storage_metadata.columns, getContext());

    setInMemoryMetadata(storage_metadata);
}

ASTPtr StorageHive::extractKeyExpressionList(const ASTPtr & node)
{
    if (!node)
        return std::make_shared<ASTExpressionList>();

    const auto * expr_func = node->as<ASTFunction>();
    if (expr_func && expr_func->name == "tuple")
    {
        /// Primary key is specified in tuple, extract its arguments.
        return expr_func->arguments->clone();
    }
    /// Primary key consists of one column.
    auto res = std::make_shared<ASTExpressionList>();
    res->children.push_back(node);
    return res;
}

void StorageHive::lazyInitialize()
{
    std::lock_guard lock{init_mutex};
    if (has_initialized)
        return;

    auto hive_metastore_client = HiveMetastoreClientFactory::instance().getOrCreate(hive_metastore_url);
    auto hive_table_metadata = hive_metastore_client->getHiveTable(hive_database, hive_table);

    hdfs_namenode_url = getNameNodeUrl(hive_table_metadata->sd.location);
    /// Check HDFS namenode url.
    getContext()->getRemoteHostFilter().checkURL(Poco::URI(hdfs_namenode_url));

    table_schema = hive_table_metadata->sd.cols;

    format_name = IHiveFile::toCHFormat(hive_table_metadata->sd.inputFormat);
    /// Need to specify text_input_fields_names from table_schema for TextInputFormated Hive table
    if (format_name == "HiveText")
    {
        size_t i = 0;
        text_input_field_names.resize(table_schema.size());
        for (const auto & field : table_schema)
        {
            String name{field.name};
            boost::to_lower(name);
            text_input_field_names[i++] = std::move(name);
        }
    }

    ASTPtr partition_key_expr_list = extractKeyExpressionList(partition_by_ast);
    NamesAndTypesList all_name_and_types = getInMemoryMetadata().getColumns().getAllPhysical();
    if (!partition_key_expr_list->children.empty())
    {
        auto syntax_result = TreeRewriter(getContext()).analyze(partition_key_expr_list, all_name_and_types);
        auto partition_key_expr = ExpressionAnalyzer(partition_key_expr_list, syntax_result, getContext()).getActions(false);
        partition_name_types = partition_key_expr->getRequiredColumnsWithTypes();
    }

    has_initialized = true;
}

bool StorageHive::isColumnOriented() const
{
    return format_name == "Parquet" || format_name == "ORC";
}

void StorageHive::getActualColumnsToRead(Block & sample_block, const Block & header_block, const NameSet & partition_columns) const
{
    if (!isColumnOriented())
        sample_block = header_block;
    UInt32 erased_columns = 0;
    for (const auto & column : partition_columns)
    {
        if (sample_block.has(column))
            erased_columns++;
    }
    if (erased_columns == sample_block.columns())
    {
        for (size_t i = 0; i < header_block.columns(); ++i)
        {
            const auto & col = header_block.getByPosition(i);
            if (!partition_columns.count(col.name))
            {
                sample_block.insert(col);
                break;
            }
        }
    }
}

Pipe StorageHive::read(
    const Names & column_names,
    const StorageSnapshotPtr & storage_snapshot,
    SelectQueryInfo & query_info,
    ContextPtr context_,
    QueryProcessingStage::Enum /* processed_stage */,
    size_t max_block_size,
    unsigned num_streams)
{
    lazyInitialize();

    auto hive_metastore_client = HiveMetastoreClientFactory::instance().getOrCreate(hive_metastore_url);
    auto hive_files_collector = getHiveFilesCollector(query_info);
    auto hive_files = hive_files_collector->collect(PruneLevel::Max);
    if (hive_files.empty())
        return {};

    auto sources_info = std::make_shared<StorageHiveSource::SourcesInfo>();
    sources_info->hive_files = std::move(hive_files);
    sources_info->database_name = hive_database;
    sources_info->table_name = hive_table;
    sources_info->hive_metastore_client = hive_metastore_client;
    sources_info->partition_name_types = partition_name_types;

    const auto & header_block = storage_snapshot->metadata->getSampleBlock();
    Block sample_block;
    for (const auto & column : column_names)
    {
        sample_block.insert(header_block.getByName(column));
        if (column == "_path")
            sources_info->need_path_column = true;
        if (column == "_file")
            sources_info->need_file_column = true;
    }

    auto partition_names = partition_name_types.getNames();
    getActualColumnsToRead(sample_block, header_block, NameSet{partition_names.begin(), partition_names.end()});

    if (num_streams > sources_info->hive_files.size())
        num_streams = sources_info->hive_files.size();

    Pipes pipes;
    for (size_t i = 0; i < num_streams; ++i)
    {
        pipes.emplace_back(std::make_shared<StorageHiveSource>(
            sources_info,
            hdfs_namenode_url,
            format_name,
            compression_method,
            sample_block,
            context_,
            max_block_size,
            text_input_field_names));
    }
    return Pipe::unitePipes(std::move(pipes));
}

<<<<<<< HEAD
=======
HiveFiles StorageHive::collectHiveFiles(
    unsigned max_threads,
    const SelectQueryInfo & query_info,
    const HiveTableMetadataPtr & hive_table_metadata,
    const HDFSFSPtr & fs,
    const ContextPtr & context_,
    PruneLevel prune_level) const
{
    std::vector<Apache::Hadoop::Hive::Partition> partitions = hive_table_metadata->getPartitions();
    /// Hive table have no partition
    if (!partition_name_types.empty() && partitions.empty())
        return {};

    /// Hive files to collect
    HiveFiles hive_files;
    Int64 hit_parttions_num = 0;
    Int64 hive_max_query_partitions = context_->getSettings().max_partitions_to_read;
    /// Mutext to protect hive_files, which maybe appended in multiple threads
    std::mutex hive_files_mutex;
    ThreadPool pool{max_threads};
    if (!partitions.empty())
    {
        for (const auto & partition : partitions)
        {
            pool.scheduleOrThrowOnError(
                [&]()
                {
                    auto hive_files_in_partition
                        = collectHiveFilesFromPartition(partition, query_info, hive_table_metadata, fs, context_, prune_level);
                    if (!hive_files_in_partition.empty())
                    {
                        std::lock_guard<std::mutex> lock(hive_files_mutex);
                        hit_parttions_num += 1;
                        if (hive_max_query_partitions > 0 && hit_parttions_num > hive_max_query_partitions)
                        {
                            throw Exception(ErrorCodes::TOO_MANY_PARTITIONS, "Too many partitions to query for table {}.{} . Maximum number of partitions to read is limited to {}", hive_database, hive_table, hive_max_query_partitions);
                        }
                        hive_files.insert(std::end(hive_files), std::begin(hive_files_in_partition), std::end(hive_files_in_partition));
                    }
                });
        }
    }
    else /// Partition keys is empty but still have files
    {
        auto file_infos = listDirectory(hive_table_metadata->getTable()->sd.location, hive_table_metadata, fs);
        for (const auto & file_info : file_infos)
        {
            pool.scheduleOrThrowOnError(
                [&]()
                {
                    auto hive_file = getHiveFileIfNeeded(file_info, {}, query_info, hive_table_metadata, context_, prune_level);
                    if (hive_file)
                    {
                        std::lock_guard<std::mutex> lock(hive_files_mutex);
                        hive_files.push_back(hive_file);
                    }
                });
        }
    }
    pool.wait();
    return hive_files;
}

>>>>>>> dea1706d
SinkToStoragePtr StorageHive::write(const ASTPtr & /*query*/, const StorageMetadataPtr & /* metadata_snapshot*/, ContextPtr /*context*/)
{
    throw Exception("Method write is not implemented for StorageHive", ErrorCodes::NOT_IMPLEMENTED);
}

NamesAndTypesList StorageHive::getVirtuals() const
{
    return NamesAndTypesList{
        {"_path", std::make_shared<DataTypeLowCardinality>(std::make_shared<DataTypeString>())},
        {"_file", std::make_shared<DataTypeLowCardinality>(std::make_shared<DataTypeString>())}};
}

std::optional<UInt64> StorageHive::totalRows(const Settings & /*settings*/) const
{
    // In hive cluster query, this cannot work
    if (is_distributed_mode)
        return {};
    /// query_info is not used when prune_level == PruneLevel::None
    SelectQueryInfo query_info;
    return totalRowsImpl(query_info, PruneLevel::None);
}

std::optional<UInt64> StorageHive::totalRowsByPartitionPredicate(const SelectQueryInfo & query_info, ContextPtr /*context_*/) const
{
    return totalRowsImpl(query_info, PruneLevel::Partition);
}

std::optional<UInt64>
StorageHive::totalRowsImpl(const SelectQueryInfo & query_info, PruneLevel prune_level) const
{
    /// Row-based format like Text doesn't support totalRowsByPartitionPredicate
    if (!isColumnOriented())
        return {};

    auto hive_files_collector = getHiveFilesCollector(query_info);
    auto hive_files = hive_files_collector->collect(prune_level);

    UInt64 total_rows = 0;
    for (const auto & hive_file : hive_files)
    {
        auto file_rows = hive_file->getRows();
        if (!file_rows)
            throw Exception(
                ErrorCodes::LOGICAL_ERROR, "Rows of hive file:{} with format:{} not initialized", hive_file->getPath(), format_name);
        total_rows += *file_rows;
    }
    return total_rows;
}

std::shared_ptr<IHiveSourceFilesCollector> StorageHive::getHiveFilesCollector(const SelectQueryInfo & query_info) const
{
    std::shared_ptr<IHiveSourceFilesCollector> hive_task_files_collector;
    /**
     * Hdfs files collection action is wrapped into IHiveSourceFilesCollector.
     * On Hive() engine, hive_task_files_collector_builder is nullptr.
     * LocalHiveSourceFilesCollector will collect all files.
     *
     */
    if (!hive_task_files_collector_builder)
    {
        hive_task_files_collector = std::make_shared<LocalHiveSourceFilesCollector>();
        IHiveSourceFilesCollector::Arguments args
            = {.context = getContext(),
               .query_info = &query_info,
               .hive_metastore_url = hive_metastore_url,
               .hive_database = hive_database,
               .hive_table = hive_table,
               .storage_settings = storage_settings,
               .columns = getInMemoryMetadata().getColumns(),
               .num_streams = getContext()->getSettingsRef().max_threads,
               .partition_by_ast = partition_by_ast};
        hive_task_files_collector->initialize(args);
    }
    else
        hive_task_files_collector = (*hive_task_files_collector_builder)();
    return hive_task_files_collector;
}


void registerStorageHive(StorageFactory & factory)
{
    factory.registerStorage(
        "Hive",
        [](const StorageFactory::Arguments & args)
        {
            bool have_settings = args.storage_def->settings;
            std::unique_ptr<HiveSettings> hive_settings = std::make_unique<HiveSettings>();
            if (have_settings)
                hive_settings->loadFromQuery(*args.storage_def);

            ASTs & engine_args = args.engine_args;
            if (engine_args.size() != 3)
                throw Exception(
                    "Storage Hive requires 3 arguments: hive metastore address, hive database and hive table",
                    ErrorCodes::NUMBER_OF_ARGUMENTS_DOESNT_MATCH);

            auto * partition_by = args.storage_def->partition_by;
            if (!partition_by)
                throw Exception("Storage Hive requires partition by clause", ErrorCodes::BAD_ARGUMENTS);

            for (auto & engine_arg : engine_args)
                engine_arg = evaluateConstantExpressionOrIdentifierAsLiteral(engine_arg, args.getLocalContext());

            const String & hive_metastore_url = engine_args[0]->as<ASTLiteral &>().value.safeGet<String>();
            const String & hive_database = engine_args[1]->as<ASTLiteral &>().value.safeGet<String>();
            const String & hive_table = engine_args[2]->as<ASTLiteral &>().value.safeGet<String>();
            return std::make_shared<StorageHive>(
                hive_metastore_url,
                hive_database,
                hive_table,
                args.table_id,
                args.columns,
                args.constraints,
                args.comment,
                partition_by->ptr(),
                std::move(hive_settings),
                args.getContext());
        },
        StorageFactory::StorageFeatures{
            .supports_settings = true,
            .supports_sort_order = true,
            .source_access_type = AccessType::HIVE,
        });
}

}
#endif<|MERGE_RESOLUTION|>--- conflicted
+++ resolved
@@ -455,72 +455,6 @@
     return Pipe::unitePipes(std::move(pipes));
 }
 
-<<<<<<< HEAD
-=======
-HiveFiles StorageHive::collectHiveFiles(
-    unsigned max_threads,
-    const SelectQueryInfo & query_info,
-    const HiveTableMetadataPtr & hive_table_metadata,
-    const HDFSFSPtr & fs,
-    const ContextPtr & context_,
-    PruneLevel prune_level) const
-{
-    std::vector<Apache::Hadoop::Hive::Partition> partitions = hive_table_metadata->getPartitions();
-    /// Hive table have no partition
-    if (!partition_name_types.empty() && partitions.empty())
-        return {};
-
-    /// Hive files to collect
-    HiveFiles hive_files;
-    Int64 hit_parttions_num = 0;
-    Int64 hive_max_query_partitions = context_->getSettings().max_partitions_to_read;
-    /// Mutext to protect hive_files, which maybe appended in multiple threads
-    std::mutex hive_files_mutex;
-    ThreadPool pool{max_threads};
-    if (!partitions.empty())
-    {
-        for (const auto & partition : partitions)
-        {
-            pool.scheduleOrThrowOnError(
-                [&]()
-                {
-                    auto hive_files_in_partition
-                        = collectHiveFilesFromPartition(partition, query_info, hive_table_metadata, fs, context_, prune_level);
-                    if (!hive_files_in_partition.empty())
-                    {
-                        std::lock_guard<std::mutex> lock(hive_files_mutex);
-                        hit_parttions_num += 1;
-                        if (hive_max_query_partitions > 0 && hit_parttions_num > hive_max_query_partitions)
-                        {
-                            throw Exception(ErrorCodes::TOO_MANY_PARTITIONS, "Too many partitions to query for table {}.{} . Maximum number of partitions to read is limited to {}", hive_database, hive_table, hive_max_query_partitions);
-                        }
-                        hive_files.insert(std::end(hive_files), std::begin(hive_files_in_partition), std::end(hive_files_in_partition));
-                    }
-                });
-        }
-    }
-    else /// Partition keys is empty but still have files
-    {
-        auto file_infos = listDirectory(hive_table_metadata->getTable()->sd.location, hive_table_metadata, fs);
-        for (const auto & file_info : file_infos)
-        {
-            pool.scheduleOrThrowOnError(
-                [&]()
-                {
-                    auto hive_file = getHiveFileIfNeeded(file_info, {}, query_info, hive_table_metadata, context_, prune_level);
-                    if (hive_file)
-                    {
-                        std::lock_guard<std::mutex> lock(hive_files_mutex);
-                        hive_files.push_back(hive_file);
-                    }
-                });
-        }
-    }
-    pool.wait();
-    return hive_files;
-}
-
->>>>>>> dea1706d
 SinkToStoragePtr StorageHive::write(const ASTPtr & /*query*/, const StorageMetadataPtr & /* metadata_snapshot*/, ContextPtr /*context*/)
 {
     throw Exception("Method write is not implemented for StorageHive", ErrorCodes::NOT_IMPLEMENTED);
