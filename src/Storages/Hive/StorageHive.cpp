#include <Storages/Hive/StorageHive.h>
#include "Processors/QueryPlan/QueryPlan.h"

#if USE_HIVE

#include <boost/algorithm/string/join.hpp>
#include <boost/algorithm/string/case_conv.hpp>
#include <fmt/core.h>
#include <Poco/URI.h>
#include <Common/logger_useful.h>

#include <Columns/IColumn.h>
#include <Core/Block.h>
#include <Core/Field.h>
#include <Core/NamesAndTypes.h>
#include <DataTypes/DataTypeString.h>
#include <Formats/FormatFactory.h>
#include <Interpreters/evaluateConstantExpression.h>
#include <Interpreters/ExpressionActions.h>
#include <Interpreters/ExpressionAnalyzer.h>
#include <Interpreters/TreeRewriter.h>
#include <Interpreters/InterpreterSelectQuery.h>
#include <IO/ReadBufferFromString.h>
#include <Storages/Cache/ExternalDataSourceCache.h>
#include <Parsers/ASTExpressionList.h>
#include <Parsers/ASTCreateQuery.h>
#include <Parsers/ASTFunction.h>
#include <Parsers/ASTLiteral.h>
#include <QueryPipeline/Pipe.h>
#include <Processors/Sources/SourceWithProgress.h>
#include <Processors/Formats/IInputFormat.h>
#include <Processors/Executors/PullingPipelineExecutor.h>
#include <Processors/Transforms/AddingDefaultsTransform.h>
#include <Processors/QueryPlan/ReadFromHiveStep.h>
#include <Storages/HDFS/ReadBufferFromHDFS.h>
#include <Storages/Hive/HiveSettings.h>
#include <Storages/Hive/StorageHiveMetadata.h>
#include <Storages/MergeTree/KeyCondition.h>
#include <Storages/StorageFactory.h>

namespace DB
{
namespace ErrorCodes
{
    extern const int NUMBER_OF_ARGUMENTS_DOESNT_MATCH;
    extern const int NOT_IMPLEMENTED;
    extern const int INVALID_PARTITION_VALUE;
    extern const int BAD_ARGUMENTS;
    extern const int CANNOT_OPEN_FILE;
    extern const int LOGICAL_ERROR;
    extern const int TOO_MANY_PARTITIONS;
}


static std::string getBaseName(const String & path)
{
    size_t basename_start = path.rfind('/');
    return path.substr(basename_start + 1);
}

class StorageHiveSource : public SourceWithProgress, WithContext
{
public:
    using FileFormat = StorageHive::FileFormat;
    struct SourcesInfo
    {
        HiveMetastoreClientPtr hive_metastore_client;
        std::string database_name;
        std::string table_name;
        HiveFiles hive_files;
        NamesAndTypesList partition_name_types;

        std::atomic<size_t> next_uri_to_read = 0;

        bool need_path_column = false;
        bool need_file_column = false;
    };

    using SourcesInfoPtr = std::shared_ptr<SourcesInfo>;

    static Block getHeader(Block header, const SourcesInfoPtr & source_info)
    {
        if (source_info->need_path_column)
            header.insert(
                {DataTypeLowCardinality{std::make_shared<DataTypeString>()}.createColumn(),
                 std::make_shared<DataTypeLowCardinality>(std::make_shared<DataTypeString>()),
                 "_path"});
        if (source_info->need_file_column)
            header.insert(
                {DataTypeLowCardinality{std::make_shared<DataTypeString>()}.createColumn(),
                 std::make_shared<DataTypeLowCardinality>(std::make_shared<DataTypeString>()),
                 "_file"});

        return header;
    }

    static ColumnsDescription getColumnsDescription(Block header, const SourcesInfoPtr & source_info)
    {
        ColumnsDescription columns_description{header.getNamesAndTypesList()};
        if (source_info->need_path_column)
            columns_description.add({"_path", std::make_shared<DataTypeLowCardinality>(std::make_shared<DataTypeString>())});
        if (source_info->need_file_column)
            columns_description.add({"_file", std::make_shared<DataTypeLowCardinality>(std::make_shared<DataTypeString>())});
        return columns_description;
    }

    StorageHiveSource(
        SourcesInfoPtr source_info_,
        String hdfs_namenode_url_,
        String format_,
        String compression_method_,
        Block sample_block_,
        ContextPtr context_,
        UInt64 max_block_size_,
        const Names & text_input_field_names_ = {})
        : SourceWithProgress(getHeader(sample_block_, source_info_))
        , WithContext(context_)
        , source_info(std::move(source_info_))
        , hdfs_namenode_url(std::move(hdfs_namenode_url_))
        , format(std::move(format_))
        , compression_method(std::move(compression_method_))
        , max_block_size(max_block_size_)
        , sample_block(std::move(sample_block_))
        , columns_description(getColumnsDescription(sample_block, source_info))
        , text_input_field_names(text_input_field_names_)
        , format_settings(getFormatSettings(getContext()))
    {
        to_read_block = sample_block;

        /// Initialize to_read_block, which is used to read data from HDFS.
        for (const auto & name_type : source_info->partition_name_types)
        {
            if (to_read_block.has(name_type.name))
                to_read_block.erase(name_type.name);
        }
    }

    FormatSettings updateFormatSettings(const HiveFilePtr & hive_file)
    {
        auto updated = format_settings;
        if (format == "HiveText")
            updated.hive_text.input_field_names = text_input_field_names;
        else if (format == "ORC")
            updated.orc.skip_stripes = hive_file->getSkipSplits();
        else if (format == "Parquet")
            updated.parquet.skip_row_groups = hive_file->getSkipSplits();
        return updated;
    }

    String getName() const override { return "Hive"; }

    Chunk generate() override
    {
        while (true)
        {
            if (!reader)
            {
                if (current_file_remained_rows)
                {
                    return generateChunkByPartitionKeys();
                }

                current_idx = source_info->next_uri_to_read.fetch_add(1);
                if (current_idx >= source_info->hive_files.size())
                    return {};

                current_file = source_info->hive_files[current_idx];
                current_path = current_file->getPath();

                if (!to_read_block.columns() && current_file->getRows())
                {
                    /// this is the case that all columns to read are partition keys. We can construct const columns
                    /// directly without reading from hive files.
                    current_file_remained_rows = *(current_file->getRows());
                    return generateChunkByPartitionKeys();
                }

                String uri_with_path = hdfs_namenode_url + current_path;
                auto compression = chooseCompressionMethod(current_path, compression_method);
                std::unique_ptr<ReadBuffer> raw_read_buf;
                try
                {
                    raw_read_buf = std::make_unique<ReadBufferFromHDFS>(
                        hdfs_namenode_url, current_path, getContext()->getGlobalContext()->getConfigRef());
                }
                catch (Exception & e)
                {
                    if (e.code() == ErrorCodes::CANNOT_OPEN_FILE)
                    {
                        source_info->hive_metastore_client->clearTableMetadata(source_info->database_name, source_info->table_name);
                        throw;
                    }
                }

                /// Use local cache for remote storage if enabled.
                std::unique_ptr<ReadBuffer> remote_read_buf;
                if (ExternalDataSourceCache::instance().isInitialized()
                    && getContext()->getSettingsRef().use_local_cache_for_remote_storage)
                {
                    size_t buff_size = raw_read_buf->internalBuffer().size();
                    if (buff_size == 0)
                        buff_size = DBMS_DEFAULT_BUFFER_SIZE;
                    remote_read_buf = RemoteReadBuffer::create(
                        getContext(),
                        std::make_shared<StorageHiveMetadata>(
                            "Hive", getNameNodeCluster(hdfs_namenode_url), uri_with_path, current_file->getSize(), current_file->getLastModTs()),
                        std::move(raw_read_buf),
                        buff_size,
                        format == "Parquet" || format == "ORC");
                }
                else
                    remote_read_buf = std::move(raw_read_buf);

                if (current_file->getFormat() == FileFormat::TEXT)
                    read_buf = wrapReadBufferWithCompressionMethod(std::move(remote_read_buf), compression);
                else
                    read_buf = std::move(remote_read_buf);

                auto input_format = FormatFactory::instance().getInputFormat(
                    format, *read_buf, to_read_block, getContext(), max_block_size, updateFormatSettings(current_file));

                QueryPipelineBuilder builder;
                builder.init(Pipe(input_format));
                if (columns_description.hasDefaults())
                {
                    builder.addSimpleTransform([&](const Block & header)
                    {
                        return std::make_shared<AddingDefaultsTransform>(header, columns_description, *input_format, getContext());
                    });
                }
                pipeline = std::make_unique<QueryPipeline>(QueryPipelineBuilder::getPipeline(std::move(builder)));
                reader = std::make_unique<PullingPipelineExecutor>(*pipeline);
            }

            Block res;
            if (reader->pull(res))
            {
                Columns columns = res.getColumns();
                UInt64 num_rows = res.rows();

                /// Enrich with partition columns.
                auto types = source_info->partition_name_types.getTypes();
                auto names = source_info->partition_name_types.getNames();
                auto fields = source_info->hive_files[current_idx]->getPartitionValues();
                for (size_t i = 0; i < types.size(); ++i)
                {
                    // Only add the required partition columns. partition columns are not read from readbuffer
                    // the column must be in sample_block, otherwise sample_block.getPositionByName(names[i]) will throw an exception
                    if (!sample_block.has(names[i]))
                        continue;
                    auto column = types[i]->createColumnConst(num_rows, fields[i]);
                    auto previous_idx = sample_block.getPositionByName(names[i]);
                    columns.insert(columns.begin() + previous_idx, column);
                }

                /// Enrich with virtual columns.
                if (source_info->need_path_column)
                {
                    auto column = DataTypeLowCardinality{std::make_shared<DataTypeString>()}.createColumnConst(num_rows, current_path);
                    columns.push_back(column->convertToFullColumnIfConst());
                }

                if (source_info->need_file_column)
                {
                    size_t last_slash_pos = current_path.find_last_of('/');
                    auto file_name = current_path.substr(last_slash_pos + 1);

                    auto column
                        = DataTypeLowCardinality{std::make_shared<DataTypeString>()}.createColumnConst(num_rows, std::move(file_name));
                    columns.push_back(column->convertToFullColumnIfConst());
                }
                return Chunk(std::move(columns), num_rows);
            }
            reader.reset();
            pipeline.reset();
            read_buf.reset();
        }
    }

    Chunk generateChunkByPartitionKeys()
    {
        size_t max_rows = getContext()->getSettings().max_block_size;
        size_t rows = 0;
        if (max_rows > current_file_remained_rows)
        {
            rows = current_file_remained_rows;
            current_file_remained_rows = 0;
        }
        else
        {
            rows = max_rows;
            current_file_remained_rows -= max_rows;
        }

        Columns cols;
        auto types = source_info->partition_name_types.getTypes();
        auto names = source_info->partition_name_types.getNames();
        auto fields = current_file->getPartitionValues();
        for (size_t i = 0, sz = types.size(); i < sz; ++i)
        {
            if (!sample_block.has(names[i]))
                continue;
            auto col = types[i]->createColumnConst(rows, fields[i]);
            auto col_idx = sample_block.getPositionByName(names[i]);
            cols.insert(cols.begin() + col_idx, col);
        }
        return Chunk(std::move(cols), rows);
    }

private:
    std::unique_ptr<ReadBuffer> read_buf;
    std::unique_ptr<QueryPipeline> pipeline;
    std::unique_ptr<PullingPipelineExecutor> reader;
    SourcesInfoPtr source_info;
    String hdfs_namenode_url;
    String format;
    String compression_method;
    UInt64 max_block_size;
    Block sample_block;
    Block to_read_block;
    ColumnsDescription columns_description;
    const Names & text_input_field_names;
    FormatSettings format_settings;

    HiveFilePtr current_file;
    String current_path;
    size_t current_idx = 0;
    size_t current_file_remained_rows = 0;

    Poco::Logger * log = &Poco::Logger::get("StorageHive");
};


StorageHive::StorageHive(
    const String & hive_metastore_url_,
    const String & hive_database_,
    const String & hive_table_,
    const StorageID & table_id_,
    const ColumnsDescription & columns_,
    const ConstraintsDescription & constraints_,
    const String & comment_,
    const ASTPtr & partition_by_ast_,
    std::unique_ptr<HiveSettings> storage_settings_,
    ContextPtr context_)
    : IStorage(table_id_)
    , WithContext(context_)
    , hive_metastore_url(hive_metastore_url_)
    , hive_database(hive_database_)
    , hive_table(hive_table_)
    , partition_by_ast(partition_by_ast_)
    , storage_settings(std::move(storage_settings_))
{
    /// Check hive metastore url.
    getContext()->getRemoteHostFilter().checkURL(Poco::URI(hive_metastore_url));

    StorageInMemoryMetadata storage_metadata;
    storage_metadata.setColumns(columns_);
    storage_metadata.setConstraints(constraints_);
    storage_metadata.setComment(comment_);
    storage_metadata.partition_key = KeyDescription::getKeyFromAST(partition_by_ast, storage_metadata.columns, getContext());

    setInMemoryMetadata(storage_metadata);
}

void StorageHive::lazyInitialize()
{
    std::lock_guard lock{init_mutex};
    if (has_initialized)
        return;

    auto hive_metastore_client = HiveMetastoreClientFactory::instance().getOrCreate(hive_metastore_url);
    auto hive_table_metadata = hive_metastore_client->getHiveTable(hive_database, hive_table);

    hdfs_namenode_url = getNameNodeUrl(hive_table_metadata->sd.location);
    /// Check HDFS namenode url.
    getContext()->getRemoteHostFilter().checkURL(Poco::URI(hdfs_namenode_url));

    table_schema = hive_table_metadata->sd.cols;

    FileFormat hdfs_file_format = IHiveFile::toFileFormat(hive_table_metadata->sd.inputFormat);
    switch (hdfs_file_format)
    {
        case FileFormat::TEXT:
        case FileFormat::LZO_TEXT:
            format_name = "HiveText";
            break;
        case FileFormat::RC_FILE:
            throw Exception("Unsopported hive format rc_file", ErrorCodes::NOT_IMPLEMENTED);
        case FileFormat::SEQUENCE_FILE:
            throw Exception("Unsopported hive format sequence_file", ErrorCodes::NOT_IMPLEMENTED);
        case FileFormat::AVRO:
            format_name = "Avro";
            break;
        case FileFormat::PARQUET:
            format_name = "Parquet";
            break;
        case FileFormat::ORC:
            format_name = "ORC";
            break;
    }

    /// Need to specify text_input_fields_names from table_schema for TextInputFormated Hive table
    if (format_name == "HiveText")
    {
        size_t i = 0;
        text_input_field_names.resize(table_schema.size());
        for (const auto & field : table_schema)
        {
            String name{field.name};
            boost::to_lower(name);
            text_input_field_names[i++] = std::move(name);
        }
    }

    initMinMaxIndexExpression();
    has_initialized = true;
}

void StorageHive::initMinMaxIndexExpression()
{
    auto metadata_snapshot = getInMemoryMetadataPtr();
    ASTPtr partition_key_expr_list = extractKeyExpressionList(partition_by_ast);
    if (!partition_key_expr_list->children.empty())
    {
        auto syntax_result = TreeRewriter(getContext()).analyze(partition_key_expr_list, metadata_snapshot->getColumns().getAllPhysical());
        partition_key_expr = ExpressionAnalyzer(partition_key_expr_list, syntax_result, getContext()).getActions(false);

        /// Add all columns used in the partition key to the min-max index.
        partition_name_types = partition_key_expr->getRequiredColumnsWithTypes();
        partition_names = partition_name_types.getNames();
        partition_types = partition_name_types.getTypes();
        partition_minmax_idx_expr = std::make_shared<ExpressionActions>(
            std::make_shared<ActionsDAG>(partition_name_types), ExpressionActionsSettings::fromContext(getContext()));
    }

    NamesAndTypesList all_name_types = metadata_snapshot->getColumns().getAllPhysical();
    for (const auto & column : all_name_types)
    {
        if (!partition_name_types.contains(column.name))
            hivefile_name_types.push_back(column);
    }
    hivefile_minmax_idx_expr = std::make_shared<ExpressionActions>(
        std::make_shared<ActionsDAG>(hivefile_name_types), ExpressionActionsSettings::fromContext(getContext()));
}

ASTPtr StorageHive::extractKeyExpressionList(const ASTPtr & node)
{
    if (!node)
        return std::make_shared<ASTExpressionList>();

    const auto * expr_func = node->as<ASTFunction>();
    if (expr_func && expr_func->name == "tuple")
    {
        /// Primary key is specified in tuple, extract its arguments.
        return expr_func->arguments->clone();
    }
    else
    {
        /// Primary key consists of one column.
        auto res = std::make_shared<ASTExpressionList>();
        res->children.push_back(node);
        return res;
    }
}


static HiveFilePtr createHiveFile(
    const String & format_name,
    const FieldVector & fields,
    const String & namenode_url,
    const String & path,
    UInt64 ts,
    size_t size,
    const NamesAndTypesList & index_names_and_types,
    const std::shared_ptr<HiveSettings> & hive_settings,
    const ContextPtr & context)
{
    HiveFilePtr hive_file;
    if (format_name == "HiveText")
    {
        hive_file = std::make_shared<HiveTextFile>(fields, namenode_url, path, ts, size, index_names_and_types, hive_settings, context);
    }
    else if (format_name == "ORC")
    {
        hive_file = std::make_shared<HiveORCFile>(fields, namenode_url, path, ts, size, index_names_and_types, hive_settings, context);
    }
    else if (format_name == "Parquet")
    {
        hive_file = std::make_shared<HiveParquetFile>(fields, namenode_url, path, ts, size, index_names_and_types, hive_settings, context);
    }
    else
    {
        throw Exception("IHiveFile not implemented for format " + format_name, ErrorCodes::NOT_IMPLEMENTED);
    }
    return hive_file;
}

HiveFiles StorageHive::collectHiveFilesFromPartition(
    const Apache::Hadoop::Hive::Partition & partition,
    const SelectQueryInfo & query_info,
    const HiveTableMetadataPtr & hive_table_metadata,
    const HDFSFSPtr & fs,
    const ContextPtr & context_,
    PruneLevel prune_level) const
{
    LOG_DEBUG(
        log, "Collect hive files from partition {}, prune_level:{}", boost::join(partition.values, ","), pruneLevelToString(prune_level));

    /// Skip partition "__HIVE_DEFAULT_PARTITION__"
    bool has_default_partition = false;
    for (const auto & value : partition.values)
    {
        if (value == "__HIVE_DEFAULT_PARTITION__")
        {
            has_default_partition = true;
            break;
        }
    }
    if (has_default_partition)
        return {};

    /// Check partition values
    if (partition.values.size() != partition_names.size())
        throw Exception(
            fmt::format("Partition value size not match, expect {}, but got {}", partition_names.size(), partition.values.size()),
            ErrorCodes::INVALID_PARTITION_VALUE);

    const auto & analysis_result = query_info.hive_select_result_ptr;
    if (analysis_result)
        analysis_result->partitions_before_prune.fetch_add(1, std::memory_order_relaxed);

    /// Join partition values in CSV format
    WriteBufferFromOwnString wb;
    for (size_t i = 0; i < partition.values.size(); ++i)
    {
        if (i != 0)
            writeString(",", wb);
        writeString(partition.values[i], wb);
    }
    writeString("\n", wb);

    ReadBufferFromString buffer(wb.str());
    auto format = FormatFactory::instance().getInputFormat(
        "CSV", buffer, partition_key_expr->getSampleBlock(), getContext(), getContext()->getSettingsRef().max_block_size);
    auto pipeline = QueryPipeline(std::move(format));
    auto reader = std::make_unique<PullingPipelineExecutor>(pipeline);
    Block block;
    if (!reader->pull(block) || !block.rows())
        throw Exception("Could not parse partition value: " + wb.str(), ErrorCodes::INVALID_PARTITION_VALUE);

    /// Get partition values
    FieldVector fields(partition_names.size());
    for (size_t i = 0; i < partition_names.size(); ++i)
        block.getByPosition(i).column->get(0, fields[i]);

    if (prune_level >= PruneLevel::Partition)
    {
        std::vector<Range> ranges;
        ranges.reserve(partition_names.size());
        for (size_t i = 0; i < partition_names.size(); ++i)
            ranges.emplace_back(fields[i]);

        const KeyCondition partition_key_condition(query_info, getContext(), partition_names, partition_minmax_idx_expr);
        if (!partition_key_condition.checkInHyperrectangle(ranges, partition_types).can_be_true)
            return {};

        if (analysis_result)
            analysis_result->partitions_after_prune.fetch_add(1, std::memory_order_relaxed);
    }

    HiveFiles hive_files;
    auto file_infos = listDirectory(partition.sd.location, hive_table_metadata, fs);
    hive_files.reserve(file_infos.size());
    for (const auto & file_info : file_infos)
    {
        if (analysis_result)
            analysis_result->files_before_prune.fetch_add(1, std::memory_order_relaxed);

        auto hive_file = getHiveFileIfNeeded(file_info, fields, query_info, hive_table_metadata, context_, prune_level);
        if (hive_file)
        {
            LOG_TRACE(
                log,
                "Append hive file {} from partition {}, prune_level:{}",
                hive_file->getPath(),
                boost::join(partition.values, ","),
                pruneLevelToString(prune_level));
            hive_files.push_back(hive_file);

            if (analysis_result)
                analysis_result->files_after_prune.fetch_add(1, std::memory_order_relaxed);
        }

    }
    return hive_files;
}

std::vector<StorageHive::FileInfo>
StorageHive::listDirectory(const String & path, const HiveTableMetadataPtr & hive_table_metadata, const HDFSFSPtr & fs)
{
    return hive_table_metadata->getFilesByLocation(fs, path);
}

HiveFilePtr StorageHive::getHiveFileIfNeeded(
    const FileInfo & file_info,
    const FieldVector & fields,
    const SelectQueryInfo & query_info,
    const HiveTableMetadataPtr & hive_table_metadata,
    const ContextPtr & context_,
    PruneLevel prune_level) const
{
    String filename = getBaseName(file_info.path);
    /// Skip temporary files starts with '.'
    if (startsWith(filename, "."))
        return {};

    auto cache = hive_table_metadata->getHiveFilesCache();
    auto hive_file = cache->get(file_info.path);
    if (!hive_file || hive_file->getLastModTs() < file_info.last_modify_time)
    {
        LOG_TRACE(log, "Create hive file {}, prune_level {}", file_info.path, pruneLevelToString(prune_level));
        hive_file = createHiveFile(
            format_name,
            fields,
            hdfs_namenode_url,
            file_info.path,
            file_info.last_modify_time,
            file_info.size,
            hivefile_name_types,
            storage_settings,
            context_->getGlobalContext());
        cache->set(file_info.path, hive_file);
    }
    else
    {
        LOG_TRACE(log, "Get hive file {} from cache, prune_level {}", file_info.path, pruneLevelToString(prune_level));
    }

    if (prune_level >= PruneLevel::File)
    {
        const KeyCondition hivefile_key_condition(query_info, getContext(), hivefile_name_types.getNames(), hivefile_minmax_idx_expr);
        if (hive_file->useFileMinMaxIndex())
        {
            /// Load file level minmax index and apply
            hive_file->loadFileMinMaxIndex();
            if (!hivefile_key_condition.checkInHyperrectangle(hive_file->getMinMaxIndex()->hyperrectangle, hivefile_name_types.getTypes())
                     .can_be_true)
            {
                LOG_TRACE(
                    log,
                    "Skip hive file {} by index {}",
                    hive_file->getPath(),
                    hive_file->describeMinMaxIndex(hive_file->getMinMaxIndex()));
                return {};
            }
        }

        if (prune_level >= PruneLevel::Split)
        {
            if (hive_file->useSplitMinMaxIndex())
            {
                /// Load sub-file level minmax index and apply
                std::unordered_set<int> skip_splits;
                hive_file->loadSplitMinMaxIndexes();
                const auto & sub_minmax_idxes = hive_file->getSubMinMaxIndexes();
                for (size_t i = 0; i < sub_minmax_idxes.size(); ++i)
                {
                    if (!hivefile_key_condition.checkInHyperrectangle(sub_minmax_idxes[i]->hyperrectangle, hivefile_name_types.getTypes())
                             .can_be_true)
                    {
                        LOG_TRACE(
                            log,
                            "Skip split {} of hive file {} by index {}",
                            i,
                            hive_file->getPath(),
                            hive_file->describeMinMaxIndex(sub_minmax_idxes[i]));

                        skip_splits.insert(i);
                    }
                }
                hive_file->setSkipSplits(skip_splits);
            }
        }
    }
    return hive_file;
}

bool StorageHive::isColumnOriented() const
{
    return format_name == "Parquet" || format_name == "ORC";
}

<<<<<<< HEAD
void StorageHive::getActualColumnsToRead(Block & sample_block, const Block & header_block, const NameSet & partition_columns) const
{
    if (!isColumnOriented())
        sample_block = header_block;
    UInt32 erased_columns = 0;
    for (const auto & column : partition_columns)
    {
        if (sample_block.has(column))
            erased_columns++;
    }
    if (erased_columns == sample_block.columns())
    {
        for (size_t i = 0; i < header_block.columns(); ++i)
        {
            const auto & col = header_block.getByPosition(i);
            if (!partition_columns.count(col.name))
            {
                sample_block.insert(col);
                break;
            }
        }
    }
}

void StorageHive::read(
    QueryPlan & query_plan,
    const Names & column_names,
    const StorageSnapshotPtr & storage_snapshot,
    SelectQueryInfo & query_info,
    ContextPtr context_,
    QueryProcessingStage::Enum processed_stage,
    size_t max_block_size,
    unsigned num_streams)
{
    auto pipe = read(column_names, storage_snapshot, query_info, context_, processed_stage, max_block_size, num_streams);
    if (pipe.empty())
    {
        auto header = storage_snapshot->getSampleBlockForColumns(column_names);
        InterpreterSelectQuery::addEmptySourceToQueryPlan(query_plan, header, query_info, context_);
    }
    else
    {
        auto read_step = std::make_unique<ReadFromHiveStep>(std::move(pipe), getName(), getStorageID(), query_info.hive_select_result_ptr);
        query_plan.addStep(std::move(read_step));
    }
}

=======
>>>>>>> 81f2b3ba
Pipe StorageHive::read(
    const Names & column_names,
    const StorageSnapshotPtr & storage_snapshot,
    SelectQueryInfo & query_info,
    ContextPtr context_,
    QueryProcessingStage::Enum /* processed_stage */,
    size_t max_block_size,
    unsigned num_streams)
{
    lazyInitialize();

    HDFSBuilderWrapper builder = createHDFSBuilder(hdfs_namenode_url, context_->getGlobalContext()->getConfigRef());
    HDFSFSPtr fs = createHDFSFS(builder.get());
    auto hive_metastore_client = HiveMetastoreClientFactory::instance().getOrCreate(hive_metastore_url);
    auto hive_table_metadata = hive_metastore_client->getTableMetadata(hive_database, hive_table);

    if (!query_info.hive_select_result_ptr)
        query_info.hive_select_result_ptr = std::make_shared<HiveSelectAnalysisResult>();

    /// Collect Hive files to read
    HiveFiles hive_files = collectHiveFiles(num_streams, query_info, hive_table_metadata, fs, context_);
    if (hive_files.empty())
        return {};

    auto sources_info = std::make_shared<StorageHiveSource::SourcesInfo>();
    sources_info->hive_files = std::move(hive_files);
    sources_info->database_name = hive_database;
    sources_info->table_name = hive_table;
    sources_info->hive_metastore_client = hive_metastore_client;
    sources_info->partition_name_types = partition_name_types;

    const auto & header_block = storage_snapshot->metadata->getSampleBlock();
    Block sample_block;
    for (const auto & column : column_names)
    {
        sample_block.insert(header_block.getByName(column));
        if (column == "_path")
            sources_info->need_path_column = true;
        if (column == "_file")
            sources_info->need_file_column = true;
    }

    if (num_streams > sources_info->hive_files.size())
        num_streams = sources_info->hive_files.size();

    Pipes pipes;
    for (size_t i = 0; i < num_streams; ++i)
    {
        pipes.emplace_back(std::make_shared<StorageHiveSource>(
            sources_info,
            hdfs_namenode_url,
            format_name,
            compression_method,
            sample_block,
            context_,
            max_block_size,
            text_input_field_names));
    }
    return Pipe::unitePipes(std::move(pipes));
}

HiveFiles StorageHive::collectHiveFiles(
    unsigned max_threads,
    const SelectQueryInfo & query_info,
    const HiveTableMetadataPtr & hive_table_metadata,
    const HDFSFSPtr & fs,
    const ContextPtr & context_,
    PruneLevel prune_level) const
{
    std::vector<Apache::Hadoop::Hive::Partition> partitions = hive_table_metadata->getPartitions();
    /// Hive table have no partition
    if (!partition_name_types.empty() && partitions.empty())
        return {};

    /// Hive files to collect
    HiveFiles hive_files;
    Int64 hit_parttions_num = 0;
    Int64 hive_max_query_partitions = context_->getSettings().max_partitions_to_read;
    /// Mutext to protect hive_files, which maybe appended in multiple threads
    std::mutex hive_files_mutex;
    ThreadPool pool{max_threads};
    if (!partitions.empty())
    {
        for (const auto & partition : partitions)
        {
            pool.scheduleOrThrowOnError(
                [&]()
                {
                    auto hive_files_in_partition
                        = collectHiveFilesFromPartition(partition, query_info, hive_table_metadata, fs, context_, prune_level);
                    if (!hive_files_in_partition.empty())
                    {
                        std::lock_guard<std::mutex> lock(hive_files_mutex);
                        hit_parttions_num += 1;
                        if (hive_max_query_partitions > 0 && hit_parttions_num > hive_max_query_partitions)
                        {
                            throw Exception(ErrorCodes::TOO_MANY_PARTITIONS, "Too many partitions to query for table {}.{} . Maximum number of partitions to read is limited to {}", hive_database, hive_table, hive_max_query_partitions);
                        }
                        hive_files.insert(std::end(hive_files), std::begin(hive_files_in_partition), std::end(hive_files_in_partition));
                    }
                });
        }
    }
    else /// Partition keys is empty but still have files
    {
        auto file_infos = listDirectory(hive_table_metadata->getTable()->sd.location, hive_table_metadata, fs);
        for (const auto & file_info : file_infos)
        {
            pool.scheduleOrThrowOnError(
                [&]()
                {
                    auto hive_file = getHiveFileIfNeeded(file_info, {}, query_info, hive_table_metadata, context_, prune_level);
                    if (hive_file)
                    {
                        std::lock_guard<std::mutex> lock(hive_files_mutex);
                        hive_files.push_back(hive_file);
                    }
                });
        }
    }
    pool.wait();
    return hive_files;
}

SinkToStoragePtr StorageHive::write(const ASTPtr & /*query*/, const StorageMetadataPtr & /* metadata_snapshot*/, ContextPtr /*context*/)
{
    throw Exception("Method write is not implemented for StorageHive", ErrorCodes::NOT_IMPLEMENTED);
}

NamesAndTypesList StorageHive::getVirtuals() const
{
    return NamesAndTypesList{
        {"_path", std::make_shared<DataTypeLowCardinality>(std::make_shared<DataTypeString>())},
        {"_file", std::make_shared<DataTypeLowCardinality>(std::make_shared<DataTypeString>())}};
}

std::optional<UInt64> StorageHive::totalRows(const Settings & settings) const
{
    /// query_info is not used when prune_level == PruneLevel::None
    SelectQueryInfo query_info;
    return totalRowsImpl(settings, query_info, getContext(), PruneLevel::None);
}

std::optional<UInt64> StorageHive::totalRowsByPartitionPredicate(const SelectQueryInfo & query_info, ContextPtr context_) const
{
    return totalRowsImpl(context_->getSettingsRef(), query_info, context_, PruneLevel::Partition);
}

std::optional<UInt64>
StorageHive::totalRowsImpl(const Settings & settings, const SelectQueryInfo & query_info, ContextPtr context_, PruneLevel prune_level) const
{
    /// Row-based format like Text doesn't support totalRowsByPartitionPredicate
    if (!isColumnOriented())
        return {};


    auto hive_metastore_client = HiveMetastoreClientFactory::instance().getOrCreate(hive_metastore_url);
    auto hive_table_metadata = hive_metastore_client->getTableMetadata(hive_database, hive_table);
    HDFSBuilderWrapper builder = createHDFSBuilder(hdfs_namenode_url, getContext()->getGlobalContext()->getConfigRef());
    HDFSFSPtr fs = createHDFSFS(builder.get());
    HiveFiles hive_files = collectHiveFiles(settings.max_threads, query_info, hive_table_metadata, fs, context_, prune_level);

    UInt64 total_rows = 0;
    for (const auto & hive_file : hive_files)
    {
        auto file_rows = hive_file->getRows();
        if (!file_rows)
            throw Exception(
                ErrorCodes::LOGICAL_ERROR, "Rows of hive file:{} with format:{} not initialized", hive_file->getPath(), format_name);
        total_rows += *file_rows;
    }
    return total_rows;
}


void registerStorageHive(StorageFactory & factory)
{
    factory.registerStorage(
        "Hive",
        [](const StorageFactory::Arguments & args)
        {
            bool have_settings = args.storage_def->settings;
            std::unique_ptr<HiveSettings> hive_settings = std::make_unique<HiveSettings>();
            if (have_settings)
                hive_settings->loadFromQuery(*args.storage_def);

            ASTs & engine_args = args.engine_args;
            if (engine_args.size() != 3)
                throw Exception(
                    "Storage Hive requires 3 arguments: hive metastore address, hive database and hive table",
                    ErrorCodes::NUMBER_OF_ARGUMENTS_DOESNT_MATCH);

            auto * partition_by = args.storage_def->partition_by;
            if (!partition_by)
                throw Exception("Storage Hive requires partition by clause", ErrorCodes::BAD_ARGUMENTS);

            for (auto & engine_arg : engine_args)
                engine_arg = evaluateConstantExpressionOrIdentifierAsLiteral(engine_arg, args.getLocalContext());

            const String & hive_metastore_url = engine_args[0]->as<ASTLiteral &>().value.safeGet<String>();
            const String & hive_database = engine_args[1]->as<ASTLiteral &>().value.safeGet<String>();
            const String & hive_table = engine_args[2]->as<ASTLiteral &>().value.safeGet<String>();
            return std::make_shared<StorageHive>(
                hive_metastore_url,
                hive_database,
                hive_table,
                args.table_id,
                args.columns,
                args.constraints,
                args.comment,
                partition_by->ptr(),
                std::move(hive_settings),
                args.getContext());
        },
        StorageFactory::StorageFeatures{
            .supports_settings = true,
            .supports_sort_order = true,
            .source_access_type = AccessType::HIVE,
        });
}

}
#endif<|MERGE_RESOLUTION|>--- conflicted
+++ resolved
@@ -690,31 +690,6 @@
     return format_name == "Parquet" || format_name == "ORC";
 }
 
-<<<<<<< HEAD
-void StorageHive::getActualColumnsToRead(Block & sample_block, const Block & header_block, const NameSet & partition_columns) const
-{
-    if (!isColumnOriented())
-        sample_block = header_block;
-    UInt32 erased_columns = 0;
-    for (const auto & column : partition_columns)
-    {
-        if (sample_block.has(column))
-            erased_columns++;
-    }
-    if (erased_columns == sample_block.columns())
-    {
-        for (size_t i = 0; i < header_block.columns(); ++i)
-        {
-            const auto & col = header_block.getByPosition(i);
-            if (!partition_columns.count(col.name))
-            {
-                sample_block.insert(col);
-                break;
-            }
-        }
-    }
-}
-
 void StorageHive::read(
     QueryPlan & query_plan,
     const Names & column_names,
@@ -738,8 +713,6 @@
     }
 }
 
-=======
->>>>>>> 81f2b3ba
 Pipe StorageHive::read(
     const Names & column_names,
     const StorageSnapshotPtr & storage_snapshot,
