--- conflicted
+++ resolved
@@ -65,54 +65,6 @@
 {
 }
 
-<<<<<<< HEAD
-class ReadFromCluster : public SourceStepWithFilter
-{
-public:
-    std::string getName() const override { return "ReadFromCluster"; }
-    void initializePipeline(QueryPipelineBuilder & pipeline, const BuildQueryPipelineSettings &) override;
-    void applyFilters(ActionDAGNodes added_filter_nodes) override;
-
-    ReadFromCluster(
-        const Names & column_names_,
-        const SelectQueryInfo & query_info_,
-        const StorageSnapshotPtr & storage_snapshot_,
-        const ContextPtr & context_,
-        Block sample_block,
-        std::shared_ptr<IStorageCluster> storage_,
-        ASTPtr query_to_send_,
-        QueryProcessingStage::Enum processed_stage_,
-        ClusterPtr cluster_,
-        LoggerPtr log_)
-        : SourceStepWithFilter(
-            std::move(sample_block),
-            column_names_,
-            query_info_,
-            storage_snapshot_,
-            context_)
-        , storage(std::move(storage_))
-        , query_to_send(std::move(query_to_send_))
-        , processed_stage(processed_stage_)
-        , cluster(std::move(cluster_))
-        , log(log_)
-    {
-    }
-
-private:
-    std::shared_ptr<IStorageCluster> storage;
-    ASTPtr query_to_send;
-    QueryProcessingStage::Enum processed_stage;
-    ClusterPtr cluster;
-    LoggerPtr log;
-
-    std::optional<RemoteQueryExecutor::Extension> extension;
-
-    void createExtension(const ActionsDAG::Node * predicate);
-    ContextPtr updateSettings(const Settings & settings);
-};
-
-=======
->>>>>>> 8bcbf47f
 void ReadFromCluster::applyFilters(ActionDAGNodes added_filter_nodes)
 {
     SourceStepWithFilter::applyFilters(std::move(added_filter_nodes));
