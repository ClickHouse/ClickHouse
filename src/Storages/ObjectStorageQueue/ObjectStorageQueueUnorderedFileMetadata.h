#pragma once
#include <Storages/ObjectStorageQueue/ObjectStorageQueueIFileMetadata.h>
#include <filesystem>
#include <Common/logger_useful.h>

namespace DB
{

class ObjectStorageQueueUnorderedFileMetadata : public ObjectStorageQueueIFileMetadata
{
public:
    using Bucket = size_t;

    explicit ObjectStorageQueueUnorderedFileMetadata(
        const std::filesystem::path & zk_path,
        const std::string & path_,
        FileStatusPtr file_status_,
        size_t max_loading_retries_,
        std::atomic<size_t> & metadata_ref_count_,
        bool use_persistent_processing_nodes_,
        LoggerPtr log_);

    static std::vector<std::string> getMetadataPaths() { return {"processed", "failed", "processing", "persistent_processing"}; }

    /// Return vector of indexes of filtered paths.
    static void filterOutProcessedAndFailed(
        std::vector<std::string> & paths,
        const std::filesystem::path & zk_path_,
        LoggerPtr log_);

<<<<<<< HEAD
private:
    std::pair<bool, FileStatus::State> setProcessingImpl() override;
    void prepareProcessedRequestsImpl(Coordination::Requests & requests,
        LastProcessedFileInfoMapPtr created_nodes) override;
    SetProcessingResponseIndexes prepareProcessingRequestsImpl(Coordination::Requests & requests) override;
=======
    void prepareProcessedAtStartRequests(Coordination::Requests & requests) override;

private:
    std::pair<bool, FileStatus::State> setProcessingImpl() override;
    void prepareProcessedRequestsImpl(Coordination::Requests & requests) override;
    SetProcessingResponseIndexes prepareProcessingRequestsImpl(
        Coordination::Requests & requests,
        const std::string & processing_id) override;
>>>>>>> 78a7ef31
};

}<|MERGE_RESOLUTION|>--- conflicted
+++ resolved
@@ -28,22 +28,12 @@
         const std::filesystem::path & zk_path_,
         LoggerPtr log_);
 
-<<<<<<< HEAD
 private:
     std::pair<bool, FileStatus::State> setProcessingImpl() override;
-    void prepareProcessedRequestsImpl(Coordination::Requests & requests,
-        LastProcessedFileInfoMapPtr created_nodes) override;
-    SetProcessingResponseIndexes prepareProcessingRequestsImpl(Coordination::Requests & requests) override;
-=======
-    void prepareProcessedAtStartRequests(Coordination::Requests & requests) override;
-
-private:
-    std::pair<bool, FileStatus::State> setProcessingImpl() override;
-    void prepareProcessedRequestsImpl(Coordination::Requests & requests) override;
+    void prepareProcessedRequestsImpl(Coordination::Requests & requests, LastProcessedFileInfoMapPtr created_nodes) override;
     SetProcessingResponseIndexes prepareProcessingRequestsImpl(
         Coordination::Requests & requests,
         const std::string & processing_id) override;
->>>>>>> 78a7ef31
 };
 
 }