--- conflicted
+++ resolved
@@ -244,16 +244,12 @@
 
     if (is_initial_query)
     {
-<<<<<<< HEAD
         /// We will retry taking alter_settings_lock for the duration of 5 seconds.
         /// Do we need to add a setting for this?
         const size_t num_tries = 100;
         for (size_t i = 0; i < num_tries; ++i)
         {
-            alter_settings_lock = zkutil::EphemeralNodeHolder::tryCreate(alter_settings_lock_path, *zookeeper->getKeeper(), toString(getCurrentTime()));
-=======
-        alter_settings_lock = zkutil::EphemeralNodeHolder::tryCreate(alter_settings_lock_path, *zookeeper, toString(getCurrentTime()));
->>>>>>> 6c127c06
+            alter_settings_lock = zkutil::EphemeralNodeHolder::tryCreate(alter_settings_lock_path, *zookeeper, toString(getCurrentTime()));
 
             if (alter_settings_lock)
                 break;
@@ -374,15 +370,11 @@
     LOG_TRACE(log, "New metadata: {}", new_metadata_str);
 
     const fs::path table_metadata_path = zookeeper_path / "metadata";
-<<<<<<< HEAD
     /// Here we intentionally do not add zk retries,
     /// because we modify metadata under ephemeral metadata lock,
     /// so we do not want to retry if it expires.
     if (is_initial_query)
         zookeeper->set(table_metadata_path, new_metadata_str, stat.version);
-=======
-    zookeeper->set(table_metadata_path, new_metadata_str, stat.version);
->>>>>>> 6c127c06
 
     table_metadata.syncChangeableSettings(new_table_metadata);
 }
