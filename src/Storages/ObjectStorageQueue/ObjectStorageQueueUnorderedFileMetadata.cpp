--- conflicted
+++ resolved
@@ -113,19 +113,9 @@
         "Failed to set file processing, last error: {}", code);
 }
 
-<<<<<<< HEAD
-void ObjectStorageQueueUnorderedFileMetadata::prepareProcessedRequestsImpl(Coordination::Requests & requests,
+void ObjectStorageQueueUnorderedFileMetadata::prepareProcessedRequestsImpl(
+    Coordination::Requests & requests,
     LastProcessedFileInfoMapPtr /* created_nodes */)
-=======
-void ObjectStorageQueueUnorderedFileMetadata::prepareProcessedAtStartRequests(Coordination::Requests & requests)
-{
-    requests.push_back(
-        zkutil::makeCreateRequest(
-            processed_node_path, node_metadata.toString(), zkutil::CreateMode::Persistent));
-}
-
-void ObjectStorageQueueUnorderedFileMetadata::prepareProcessedRequestsImpl(Coordination::Requests & requests)
->>>>>>> 78a7ef31
 {
     requests.push_back(zkutil::makeRemoveRequest(processing_node_path, -1));
     requests.push_back(
