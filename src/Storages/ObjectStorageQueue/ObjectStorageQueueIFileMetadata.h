#pragma once
#include <Core/Types.h>
#include <Common/logger_useful.h>
#include <Common/ZooKeeper/ZooKeeper.h>

namespace DB
{
namespace ErrorCodes
{
    extern const int LOGICAL_ERROR;
    extern const int NOT_IMPLEMENTED;
}

class ZooKeeperWithFaultInjection;

/// A base class to work with single file metadata in keeper.
/// Metadata can have type Ordered or Unordered.
class ObjectStorageQueueIFileMetadata
{
public:
    struct FileStatus
    {
        enum class State : uint8_t
        {
            Processing,
            Processed,
            Failed,
            None
        };

        void setProcessingEndTime();
        /// Set how much time it took to list this object from s3.
        void setGetObjectTime(size_t elapsed_ms);
        void onProcessing();
        void onProcessed();
        void reset();
        void onFailed(const std::string & exception);
        void updateState(State state_);

        std::string getException() const;

        std::mutex processing_lock;

        std::atomic<State> state = State::None;
        std::atomic<size_t> processed_rows = 0;
        std::atomic<time_t> processing_start_time = 0;
        std::atomic<time_t> processing_end_time = 0;
        std::atomic<size_t> retries = 0;
        std::atomic<UInt64> get_object_time_ms = 0;

    private:
        mutable std::mutex last_exception_mutex;
        std::string last_exception;
    };
    using FileStatusPtr = std::shared_ptr<FileStatus>;

    /// Helper structure for storing the flag of presence or absence of a node in the keeper.
    struct HiveLastProcessedFileInfo
    {
        /// Flag if node exists. For existing node need to call `set`, for non-existes - `create`.
        bool exists;
        /// Last processed path for some hive partition.
        std::string file_path;
    };

    /// An auxiliary structure to properly create or rewrite node in keeper.
    /// Instead, a more current value replaces the previously saved one in the `request` list.
    /// Needed when queue processed in several threads, some threads can process different files
    /// with the same hive partition.
    /// Key is a path in keeper.
    using HiveLastProcessedFileInfoMap = std::unordered_map<std::string, HiveLastProcessedFileInfo>;

    struct LastProcessedFileInfo
    {
        /// Last processed path for some hive partition.
        std::string file_path;
        /// Position of record in `requests` list with keeper commands.
        /// Used to avoid double creation Keeper node with same path.
        /// Instead more actual record overrides old one in the `requests` list.
        size_t index;
    };

    /// An auxiliary structure to avoid rewriting the same node in Keeper several times with different values.
    /// Instead, a more current value replaces the previously saved one in the `request` list.
    /// Key is a path in keeper.
    using LastProcessedFileInfoMap = std::unordered_map<std::string, LastProcessedFileInfo>;
    using LastProcessedFileInfoMapPtr = std::shared_ptr<LastProcessedFileInfoMap>;

    explicit ObjectStorageQueueIFileMetadata(
        const std::string & path_,
        const std::string & processing_node_path_,
        const std::string & processed_node_path_,
        const std::string & failed_node_path_,
        FileStatusPtr file_status_,
        size_t max_loading_retries_,
        std::atomic<size_t> & metadata_ref_count_,
        bool use_persistent_processing_nodes_,
        LoggerPtr log_);

    virtual ~ObjectStorageQueueIFileMetadata();

    /// Get path from current file metadata.
    const std::string & getPath() const { return path; }
    /// Get maximum number of retries for file processing.
    size_t getMaxTries() const { return max_loading_retries; }
    /// Get file status.
    /// File status is an in-memory processing info of the file, containing:
    /// number of processed rows, processing time, exception, etc.
    FileStatusPtr getFileStatus() { return file_status; }

    const std::string & getProcessingPath() const { return processing_node_path; }
    const std::string & getProcessorInfo() const { return processor_info; }

    static std::string generateProcessingID();

    virtual bool useBucketsForProcessing() const { return false; }
    virtual size_t getBucket() const { throw Exception(ErrorCodes::LOGICAL_ERROR, "Buckets are not supported"); }

    /// Try set file as Processing.
    bool trySetProcessing();
    /// Reset processing
    /// (file will not be set neither as Failed nor Processed,
    /// simply Processing state will be cancelled).
    void resetProcessing();

    /// Prepare keeper requests, required to set file as Processed.
    /// `created_nodes` is a helper index for hive partitioning case,
    /// keeps values and indexes of already inserted commands
    /// to avoid double creation with the same path.
    void prepareProcessedRequests(Coordination::Requests & requests,
        LastProcessedFileInfoMapPtr created_nodes = nullptr);
    /// Prepare keeper requests, required to set file as Failed.
    void prepareFailedRequests(
        Coordination::Requests & requests,
        const std::string & exception_message,
        bool reduce_retry_count);

    /// Prepare keeper requests to save hive last processed files.
    virtual void prepareHiveProcessedMap(HiveLastProcessedFileInfoMap & /* file_map */) {}

    struct SetProcessingResponseIndexes
    {
        size_t processed_path_doesnt_exist_idx = 0;
        size_t failed_path_doesnt_exist_idx = 0;
        size_t create_processing_node_idx = 0;
    };
    /// Prepare requests, required to set file as processing.
    std::optional<SetProcessingResponseIndexes> prepareSetProcessingRequests(
        Coordination::Requests & requests,
        const std::string & processing_id);
    /// Prepare requests, required to reset file's processing state.
    void prepareResetProcessingRequests(Coordination::Requests & requests);

    /// Do some work after prepared requests to set file as Processed succeeded.
    void finalizeProcessed();
    /// Do some work after prepared requests to set file as Failed succeeded.
    void finalizeFailed(const std::string & exception_message);
    /// Do some work after prepared requests to set file as Processing succeeded.
    /// `file_state` is a file state,
    /// which we find out after unsuccessfully attempting to set file as processing.
    void afterSetProcessing(bool success, std::optional<FileStatus::State> file_state);

<<<<<<< HEAD
=======
    /// Set a starting point for processing.
    /// Done on table creation, when we want to tell the table
    /// that processing must be started from certain point,
    /// instead of from scratch.
    virtual void prepareProcessedAtStartRequests(Coordination::Requests & requests) = 0;

>>>>>>> 78a7ef31
    /// A struct, representing information stored in keeper for a single file.
    struct NodeMetadata
    {
        std::string file_path; /// Ignored in hive partitioning case, subnodes hive_path=>file_name used instead.
        UInt64 last_processed_timestamp = 0;
        std::string last_exception;
        UInt64 retries = 0;

        std::string toString() const;
        static NodeMetadata fromString(const std::string & metadata_str);
    };

protected:
    virtual std::pair<bool, FileStatus::State> setProcessingImpl() = 0;
    virtual void prepareProcessedRequestsImpl(Coordination::Requests & requests,
        LastProcessedFileInfoMapPtr created_nodes) = 0;

    virtual SetProcessingResponseIndexes prepareProcessingRequestsImpl(Coordination::Requests &, const std::string &)
    {
        throw Exception(ErrorCodes::NOT_IMPLEMENTED, "Method prepareProcesingRequestsImpl is not implemented");
    }
    void prepareFailedRequestsImpl(Coordination::Requests & requests, bool retriable);

    const std::string path;
    const std::string node_name;
    const FileStatusPtr file_status;
    const size_t max_loading_retries;
    const std::atomic<size_t> & metadata_ref_count;
    const bool use_persistent_processing_nodes;

    const std::string processing_node_path;
    const std::string processed_node_path;
    const std::string failed_node_path;

    NodeMetadata node_metadata;
    LoggerPtr log;

    /// Whether processing node was created by us.
    bool created_processing_node = false;
    /// Id of the processor, which is put into processing node.
    /// Can be used to check if processing node was created by us or by someone else.
    std::string processor_info;

    bool checkProcessingOwnership(std::shared_ptr<ZooKeeperWithFaultInjection> zk_client);

    static std::string getNodeName(const std::string & path);

    static NodeMetadata createNodeMetadata(const std::string & path, const std::string & exception = {}, size_t retries = 0);

    static std::string getProcessorInfo(const std::string & processor_id);
};

}<|MERGE_RESOLUTION|>--- conflicted
+++ resolved
@@ -160,15 +160,6 @@
     /// which we find out after unsuccessfully attempting to set file as processing.
     void afterSetProcessing(bool success, std::optional<FileStatus::State> file_state);
 
-<<<<<<< HEAD
-=======
-    /// Set a starting point for processing.
-    /// Done on table creation, when we want to tell the table
-    /// that processing must be started from certain point,
-    /// instead of from scratch.
-    virtual void prepareProcessedAtStartRequests(Coordination::Requests & requests) = 0;
-
->>>>>>> 78a7ef31
     /// A struct, representing information stored in keeper for a single file.
     struct NodeMetadata
     {
@@ -186,7 +177,8 @@
     virtual void prepareProcessedRequestsImpl(Coordination::Requests & requests,
         LastProcessedFileInfoMapPtr created_nodes) = 0;
 
-    virtual SetProcessingResponseIndexes prepareProcessingRequestsImpl(Coordination::Requests &, const std::string &)
+    virtual SetProcessingResponseIndexes prepareProcessingRequestsImpl(Coordination::Requests &,
+        const std::string &)
     {
         throw Exception(ErrorCodes::NOT_IMPLEMENTED, "Method prepareProcesingRequestsImpl is not implemented");
     }
