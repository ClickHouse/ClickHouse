--- conflicted
+++ resolved
@@ -651,17 +651,13 @@
 {
     switch (queue_settings.after_processing.value)
     {
-<<<<<<< HEAD
-        object_storage->removeObjectIfExists(StoredObject(path));
-=======
         case ObjectStorageQueueAction::DELETE:
         {
-            object_storage->removeObject(StoredObject(path));
+            object_storage->removeObjectIfExists(StoredObject(path));
             break;
         }
         case ObjectStorageQueueAction::KEEP:
             break;
->>>>>>> 2ad6b955
     }
 }
 
