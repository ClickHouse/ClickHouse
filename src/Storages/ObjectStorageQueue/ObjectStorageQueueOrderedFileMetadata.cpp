--- conflicted
+++ resolved
@@ -253,6 +253,7 @@
     zkutil::ZooKeeper::MultiTryGetResponse responses;
 
     auto zk_retry = ObjectStorageQueueMetadata::getKeeperRetriesControl(log_);
+    zk_retry.resetFailures();
     zk_retry.retryLoop([&]
     {
         responses = ObjectStorageQueueMetadata::getZooKeeper(log_)->tryGet(paths);
@@ -426,21 +427,7 @@
     for (size_t i = 0; i < max_num_tries; ++i)
     {
         std::optional<NodeMetadata> processed_node;
-<<<<<<< HEAD
         std::optional<Coordination::Stat> processed_node_stat;
-=======
-        Coordination::Stat processed_node_stat;
-        std::optional<std::pair<bool, ObjectStorageQueueIFileMetadata::FileStatus::State>> result;
-        zk_retry.resetFailures();
-        zk_retry.retryLoop([&]
-        {
-            bool is_multi_read_enabled = zk_client->isFeatureEnabled(DB::KeeperFeatureFlag::MULTI_READ);
-            if (is_multi_read_enabled)
-            {
-                Coordination::Requests requests;
-                std::vector<std::string> paths{processed_node_path, failed_node_path};
-                zkutil::ZooKeeper::MultiTryGetResponse responses = ObjectStorageQueueMetadata::getZooKeeper(log)->tryGet(paths);
->>>>>>> bead8785
 
         Coordination::Stat processed_node_stat_;
         auto processed_file_info = getLastProcessedFile(&processed_node_stat_, /*check_failed*/ true, log);
