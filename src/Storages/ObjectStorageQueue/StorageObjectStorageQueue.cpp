--- conflicted
+++ resolved
@@ -220,15 +220,11 @@
         zk_path, *queue_settings_, storage_metadata.getColumns(), configuration_->format, context_, is_attach, log);
 
     auto queue_metadata = std::make_unique<ObjectStorageQueueMetadata>(
-<<<<<<< HEAD
         zk_path,
         std::move(table_metadata),
         (*queue_settings_)[ObjectStorageQueueSetting::cleanup_interval_min_ms],
         (*queue_settings_)[ObjectStorageQueueSetting::cleanup_interval_max_ms],
         getContext()->getServerSettings()[ServerSetting::keeper_multiread_batch_size]);
-=======
-        zk_path, std::move(table_metadata), (*queue_settings_)[ObjectStorageQueueSetting::cleanup_interval_min_ms], (*queue_settings_)[ObjectStorageQueueSetting::cleanup_interval_max_ms]);
->>>>>>> c051b9ca
 
     files_metadata = ObjectStorageQueueMetadataFactory::instance().getOrCreate(zk_path, std::move(queue_metadata));
 
