--- conflicted
+++ resolved
@@ -1218,13 +1218,9 @@
                 enable_hash_ring_filtering = change.value.safeGet<bool>();
         }
 
-<<<<<<< HEAD
+        files_metadata->updateSettings(changed_settings);
+
         DatabaseCatalog::instance().getDatabaseOrThrow(table_id.database_name, local_context)->alterTable(local_context, table_id, new_metadata);
-=======
-        files_metadata->updateSettings(changed_settings);
-
-        DatabaseCatalog::instance().getDatabase(table_id.database_name)->alterTable(local_context, table_id, new_metadata);
->>>>>>> f3f59be4
         setInMemoryMetadata(new_metadata);
     }
 }
