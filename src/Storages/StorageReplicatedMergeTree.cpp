--- conflicted
+++ resolved
@@ -26,7 +26,7 @@
 #include <Storages/MergeTree/ReplicatedMergeTreePartHeader.h>
 #include <Storages/VirtualColumnUtils.h>
 
-#include <Disks/DiskSpaceMonitor.h>
+#include <Disks/StoragePolicy.h>
 
 #include <Databases/IDatabase.h>
 
@@ -126,9 +126,10 @@
 }
 
 
-static const auto QUEUE_UPDATE_ERROR_SLEEP_MS     = 1 * 1000;
-static const auto MERGE_SELECTING_SLEEP_MS        = 5 * 1000;
-static const auto MUTATIONS_FINALIZING_SLEEP_MS   = 1 * 1000;
+static const auto QUEUE_UPDATE_ERROR_SLEEP_MS        = 1 * 1000;
+static const auto MERGE_SELECTING_SLEEP_MS           = 5 * 1000;
+static const auto MUTATIONS_FINALIZING_SLEEP_MS      = 1 * 1000;
+static const auto MUTATIONS_FINALIZING_IDLE_SLEEP_MS = 5 * 1000;
 
 
 void StorageReplicatedMergeTree::setZooKeeper(zkutil::ZooKeeperPtr zookeeper)
@@ -375,8 +376,9 @@
             else if (mutation_pointer_value >= mutation_id) /// Maybe we already processed more fresh mutation
                 break;                                      /// (numbers like 0000000000 and 0000000001)
 
-            /// We wait without timeout.
-            wait_event->wait();
+            /// Replica can become inactive, so wait with timeout and recheck it
+            if (wait_event->tryWait(1000))
+                break;
         }
 
         if (partial_shutdown_called)
@@ -2542,7 +2544,18 @@
     }
 
     if (needs_reschedule)
+    {
         mutations_finalizing_task->scheduleAfter(MUTATIONS_FINALIZING_SLEEP_MS);
+    }
+    else
+    {
+        /// Even if no mutations seems to be done or appeared we are trying to
+        /// finalize them in background because manual control the launch of
+        /// this function is error prone. This can lead to mutations that
+        /// processed all the parts but have is_done=0 state for a long time. Or
+        /// killed mutations, which are also considered as undone.
+        mutations_finalizing_task->scheduleAfter(MUTATIONS_FINALIZING_IDLE_SLEEP_MS);
+    }
 }
 
 
@@ -3241,15 +3254,6 @@
         /// Wait while restarting_thread initializes LeaderElection (and so on) or makes first attmept to do it
         startup_event.wait();
 
-<<<<<<< HEAD
-    /// If we don't separate create/start steps, race condition will happen
-    /// between the assignment of queue_task_handle and queueTask that use the queue_task_handle.
-    {
-        auto & pool = global_context.getBackgroundPool();
-        queue_task_handle = pool.createTask([this] { return queueTask(); });
-        pool.startTask(queue_task_handle);
-    }
-=======
         /// If we don't separate create/start steps, race condition will happen
         /// between the assignment of queue_task_handle and queueTask that use the queue_task_handle.
         {
@@ -3258,7 +3262,6 @@
             queue_task_handle = pool.createTask([this] { return queueTask(); });
             pool.startTask(queue_task_handle);
         }
->>>>>>> 811d124a
 
         if (areBackgroundMovesNeeded())
         {
@@ -3293,7 +3296,6 @@
     fetcher.blocker.cancelForever();
     merger_mutator.merges_blocker.cancelForever();
     parts_mover.moves_blocker.cancelForever();
-    queue.pull_log_blocker.cancelForever();
 
     restarting_thread.shutdown();
 
@@ -3305,8 +3307,12 @@
         /// queue processes finished and after that reset queue_task_handle.
         auto lock = queue.lockQueue();
         queue_task_handle.reset();
-    }
-
+
+        /// Cancel logs pulling after background task were cancelled. It's still
+        /// required because we can trigger pullLogsToQueue during manual OPTIMIZE,
+        /// MUTATE, etc. query.
+        queue.pull_log_blocker.cancelForever();
+    }
 
     if (move_parts_task_handle)
         global_context.getBackgroundMovePool().removeTask(move_parts_task_handle);
@@ -4165,7 +4171,8 @@
     {
         if (wait_for_non_active || zookeeper->exists(zookeeper_path + "/replicas/" + replica + "/is_active"))
         {
-            waitForReplicaToProcessLogEntry(replica, entry);
+            if (!waitForReplicaToProcessLogEntry(replica, entry, wait_for_non_active))
+                unwaited.push_back(replica);
         }
         else
         {
@@ -4178,12 +4185,8 @@
 }
 
 
-<<<<<<< HEAD
-void StorageReplicatedMergeTree::waitForReplicaToProcessLogEntry(const String & replica, const ReplicatedMergeTreeLogEntryData & entry)
-=======
 bool StorageReplicatedMergeTree::waitForReplicaToProcessLogEntry(
     const String & replica, const ReplicatedMergeTreeLogEntryData & entry, bool wait_for_non_active)
->>>>>>> 811d124a
 {
     String entry_str = entry.toString();
     String log_node_name;
@@ -4204,6 +4207,12 @@
       * To do this, check its node `log_pointer` - the maximum number of the element taken from `log` + 1.
       */
 
+    const auto & check_replica_become_inactive = [this, &replica]()
+    {
+        return !getZooKeeper()->exists(zookeeper_path + "/replicas/" + replica + "/is_active");
+    };
+    constexpr auto event_wait_timeout_ms = 1000;
+
     if (startsWith(entry.znode_name, "log-"))
     {
         /** In this case, just take the number from the node name `log-xxxxxxxxxx`.
@@ -4215,7 +4224,7 @@
         LOG_DEBUG(log, "Waiting for {} to pull {} to queue", replica, log_node_name);
 
         /// Let's wait until entry gets into the replica queue.
-        while (true)
+        while (wait_for_non_active || !check_replica_become_inactive())
         {
             zkutil::EventPtr event = std::make_shared<Poco::Event>();
 
@@ -4223,7 +4232,10 @@
             if (!log_pointer.empty() && parse<UInt64>(log_pointer) > log_index)
                 break;
 
-            event->wait();
+            if (wait_for_non_active)
+                event->wait();
+            else
+                event->tryWait(event_wait_timeout_ms);
         }
     }
     else if (startsWith(entry.znode_name, "queue-"))
@@ -4260,7 +4272,7 @@
             LOG_DEBUG(log, "Waiting for {} to pull {} to queue", replica, log_node_name);
 
             /// Let's wait until the entry gets into the replica queue.
-            while (true)
+            while (wait_for_non_active || !check_replica_become_inactive())
             {
                 zkutil::EventPtr event = std::make_shared<Poco::Event>();
 
@@ -4268,7 +4280,10 @@
                 if (!log_pointer_new.empty() && parse<UInt64>(log_pointer_new) > log_index)
                     break;
 
-                event->wait();
+                if (wait_for_non_active)
+                    event->wait();
+                else
+                    event->tryWait(event_wait_timeout_ms);
             }
         }
     }
@@ -4302,19 +4317,18 @@
     /// While looking for the record, it has already been executed and deleted.
     if (queue_entry_to_wait_for.empty())
     {
-<<<<<<< HEAD
-        LOG_DEBUG(log, "No corresponding node found. Assuming it has been already processed." " Found " << queue_entries.size() << " nodes.");
-        return;
-=======
         LOG_DEBUG(log, "No corresponding node found. Assuming it has been already processed. Found {} nodes", queue_entries.size());
         return true;
->>>>>>> 811d124a
     }
 
     LOG_DEBUG(log, "Waiting for {} to disappear from {} queue", queue_entry_to_wait_for, replica);
 
-    /// Third - wait until the entry disappears from the replica queue.
-    getZooKeeper()->waitForDisappear(zookeeper_path + "/replicas/" + replica + "/queue/" + queue_entry_to_wait_for);
+    /// Third - wait until the entry disappears from the replica queue or replica become inactive.
+    String path_to_wait_on = zookeeper_path + "/replicas/" + replica + "/queue/" + queue_entry_to_wait_for;
+    if (wait_for_non_active)
+        return getZooKeeper()->waitForDisappear(path_to_wait_on);
+
+    return getZooKeeper()->waitForDisappear(path_to_wait_on, check_replica_become_inactive);
 }
 
 
