#include <Core/Defines.h>

#include <atomic>
#include <mutex>
#include <ranges>
#include <chrono>

#include <base/hex.h>
#include <base/interpolate.h>
#include <Common/FailPoint.h>
#include <Common/Macros.h>
#include <Common/MemoryTracker.h>
#include <Common/ProfileEventsScope.h>
#include <Common/StringUtils.h>
#include <Common/ThreadFuzzer.h>
#include <Common/ZooKeeper/KeeperException.h>
#include <Common/ZooKeeper/Types.h>
#include <Common/escapeForFileName.h>
#include <Common/formatReadable.h>
#include <Common/logger_useful.h>
#include <Common/noexcept_scope.h>
#include <Common/randomDelay.h>
#include <Common/thread_local_rng.h>
#include <Common/typeid_cast.h>

#include <Core/BackgroundSchedulePool.h>
#include <Core/ServerSettings.h>
#include <Core/ServerUUID.h>
#include <Core/Settings.h>

#include <Disks/ObjectStorages/IMetadataStorage.h>
#include <Disks/SingleDiskVolume.h>

#include <base/sort.h>

#include <Storages/buildQueryTreeForShard.h>
#include <Storages/AlterCommands.h>
#include <Storages/ColumnsDescription.h>
#include <Storages/Freeze.h>
#include <Storages/MergeTree/DataPartStorageOnDiskFull.h>
#include <Storages/MergeTree/IMergeTreeDataPart.h>
#include <Storages/MergeTree/LeaderElection.h>
#include <Storages/MergeTree/MergedBlockOutputStream.h>
#include <Storages/MergeTree/MergeFromLogEntryTask.h>
#include <Storages/MergeTree/MergeTreeBackgroundExecutor.h>
#include <Storages/MergeTree/MergeTreeDataFormatVersion.h>
#include <Storages/MergeTree/MergeTreePartInfo.h>
#include <Storages/MergeTree/MergeTreeReaderCompact.h>
#include <Storages/MergeTree/MergeTreeSettings.h>
#include <Storages/MergeTree/MutateFromLogEntryTask.h>
#include <Storages/MergeTree/PinnedPartUUIDs.h>
#include <Storages/MergeTree/Compaction/CompactionStatistics.h>
#include <Storages/MergeTree/Compaction/ConstructFuturePart.h>
#include <Storages/MergeTree/Compaction/MergeSelectorApplier.h>
#include <Storages/MergeTree/Compaction/MergePredicates/ReplicatedMergeTreeMergePredicate.h>
#include <Storages/MergeTree/Compaction/PartsCollectors/ReplicatedMergeTreePartsCollector.h>
#include <Storages/MergeTree/ReplicatedMergeTreeAddress.h>
#include <Storages/MergeTree/ReplicatedMergeTreeAttachThread.h>
#include <Storages/MergeTree/ReplicatedMergeTreeMutationEntry.h>
#include <Storages/MergeTree/ReplicatedMergeTreePartHeader.h>
#include <Storages/MergeTree/ReplicatedMergeTreeQuorumAddedParts.h>
#include <Storages/MergeTree/ReplicatedMergeTreeQuorumEntry.h>
#include <Storages/MergeTree/ReplicatedMergeTreeSink.h>
#include <Storages/MergeTree/ReplicatedMergeTreeTableMetadata.h>
#include <Storages/MergeTree/ZeroCopyLock.h>
#include <Storages/PartitionCommands.h>
#include <Storages/StorageReplicatedMergeTree.h>
#include <Storages/VirtualColumnUtils.h>

#include <Databases/DatabaseOnDisk.h>
#include <Databases/DatabaseReplicated.h>

#include <Parsers/parseQuery.h>
#include <Parsers/ASTInsertQuery.h>
#include <Parsers/ASTFunction.h>
#include <Parsers/ASTPartition.h>
#include <Parsers/ASTLiteral.h>
#include <Parsers/ASTSelectWithUnionQuery.h>

#include <Processors/QueryPlan/QueryPlan.h>
#include <Processors/Sources/RemoteSource.h>
#include <Processors/QueryPlan/BuildQueryPipelineSettings.h>
#include <Processors/QueryPlan/Optimizations/QueryPlanOptimizationSettings.h>
#include <Processors/Sinks/EmptySink.h>

#include <Planner/Utils.h>

#include <IO/ReadBufferFromString.h>
#include <IO/Operators.h>
#include <IO/ConnectionTimeouts.h>

#include <Interpreters/ClusterProxy/SelectStreamFactory.h>
#include <Interpreters/ClusterProxy/executeQuery.h>
#include <Interpreters/Context.h>
#include <Interpreters/DDLTask.h>
#include <Interpreters/InterpreterSelectQuery.h>
#include <Interpreters/InterpreterSelectQueryAnalyzer.h>
#include <Interpreters/InterserverCredentials.h>
#include <Interpreters/JoinedTables.h>
#include <Interpreters/PartLog.h>
#include <Interpreters/SelectQueryOptions.h>


#include <Backups/BackupEntriesCollector.h>
#include <Backups/IBackup.h>
#include <Backups/IBackupCoordination.h>
#include <Backups/IBackupEntry.h>
#include <Backups/IRestoreCoordination.h>
#include <Backups/RestorerFromBackup.h>

#include <Common/scope_guard_safe.h>
#include <IO/SharedThreadPools.h>

#include <boost/algorithm/string/join.hpp>
#include <boost/algorithm/string/replace.hpp>
#include <boost/algorithm/string.hpp>

#include <algorithm>
#include <ctime>
#include <filesystem>
#include <iterator>
#include <numeric>
#include <future>


namespace fs = std::filesystem;

namespace ProfileEvents
{
    extern const Event ReplicatedPartFailedFetches;
    extern const Event ReplicatedPartFetchesOfMerged;
    extern const Event ObsoleteReplicatedParts;
    extern const Event ReplicatedPartFetches;
    extern const Event CreatedLogEntryForMerge;
    extern const Event NotCreatedLogEntryForMerge;
    extern const Event CreatedLogEntryForMutation;
    extern const Event NotCreatedLogEntryForMutation;
    extern const Event ReplicaPartialShutdown;
    extern const Event ReplicatedCoveredPartsInZooKeeperOnStart;
}

namespace CurrentMetrics
{
    extern const Metric BackgroundFetchesPoolTask;
    extern const Metric ReadonlyReplica;
}

namespace DB
{
namespace Setting
{
    extern const SettingsBool async_insert_deduplicate;
    extern const SettingsBool allow_experimental_analyzer;
    extern const SettingsBool allow_suspicious_primary_key;
    extern const SettingsUInt64 alter_sync;
    extern const SettingsBool async_query_sending_for_remote;
    extern const SettingsBool async_socket_for_remote;
    extern const SettingsBool insert_deduplicate;
    extern const SettingsUInt64Auto insert_quorum;
    extern const SettingsBool insert_quorum_parallel;
    extern const SettingsMilliseconds insert_quorum_timeout;
    extern const SettingsUInt64 keeper_max_retries;
    extern const SettingsUInt64 keeper_retry_initial_backoff_ms;
    extern const SettingsUInt64 keeper_retry_max_backoff_ms;
    extern const SettingsSeconds lock_acquire_timeout;
    extern const SettingsUInt64 max_distributed_depth;
    extern const SettingsUInt64 max_fetch_partition_retries_count;
    extern const SettingsUInt64 max_partitions_per_insert_block;
    extern const SettingsUInt64 max_table_size_to_drop;
    extern const SettingsBool materialize_ttl_after_modify;
    extern const SettingsUInt64 mutations_sync;
    extern const SettingsBool optimize_skip_merged_partitions;
    extern const SettingsBool optimize_throw_if_noop;
    extern const SettingsSeconds receive_timeout;
    extern const SettingsInt64 replication_wait_for_inactive_replica_timeout;
    extern const SettingsUInt64 select_sequential_consistency;
}

namespace MergeTreeSetting
{
    extern const MergeTreeSettingsBool allow_experimental_replacing_merge_with_cleanup;
    extern const MergeTreeSettingsBool allow_remote_fs_zero_copy_replication;
    extern const MergeTreeSettingsBool always_use_copy_instead_of_hardlinks;
    extern const MergeTreeSettingsBool assign_part_uuids;
    extern const MergeTreeSettingsDeduplicateMergeProjectionMode deduplicate_merge_projection_mode;
    extern const MergeTreeSettingsBool detach_old_local_parts_when_cloning_replica;
    extern const MergeTreeSettingsBool disable_detach_partition_for_zero_copy_replication;
    extern const MergeTreeSettingsBool disable_fetch_partition_for_zero_copy_replication;
    extern const MergeTreeSettingsBool enable_mixed_granularity_parts;
    extern const MergeTreeSettingsBool enable_replacing_merge_with_cleanup_for_min_age_to_force_merge;
    extern const MergeTreeSettingsBool enable_the_endpoint_id_with_zookeeper_name_prefix;
    extern const MergeTreeSettingsFloat fault_probability_after_part_commit;
    extern const MergeTreeSettingsFloat fault_probability_before_part_commit;
    extern const MergeTreeSettingsUInt64 index_granularity_bytes;
    extern const MergeTreeSettingsSeconds lock_acquire_timeout_for_background_operations;
    extern const MergeTreeSettingsUInt64 max_bytes_to_merge_at_max_space_in_pool;
    extern const MergeTreeSettingsUInt64 max_merge_selecting_sleep_ms;
    extern const MergeTreeSettingsUInt64 max_number_of_merges_with_ttl_in_pool;
    extern const MergeTreeSettingsUInt64 max_replicated_fetches_network_bandwidth;
    extern const MergeTreeSettingsUInt64 max_replicated_merges_in_queue;
    extern const MergeTreeSettingsUInt64 max_replicated_merges_with_ttl_in_queue;
    extern const MergeTreeSettingsUInt64 max_replicated_mutations_in_queue;
    extern const MergeTreeSettingsUInt64 max_replicated_sends_network_bandwidth;
    extern const MergeTreeSettingsUInt64 merge_selecting_sleep_ms;
    extern const MergeTreeSettingsFloat merge_selecting_sleep_slowdown_factor;
    extern const MergeTreeSettingsBool min_age_to_force_merge_on_partition_only;
    extern const MergeTreeSettingsUInt64 min_age_to_force_merge_seconds;
    extern const MergeTreeSettingsUInt64 min_relative_delay_to_measure;
    extern const MergeTreeSettingsUInt64 parts_to_delay_insert;
    extern const MergeTreeSettingsBool remote_fs_zero_copy_path_compatible_mode;
    extern const MergeTreeSettingsString remote_fs_zero_copy_zookeeper_path;
    extern const MergeTreeSettingsBool replicated_can_become_leader;
    extern const MergeTreeSettingsUInt64 replicated_deduplication_window;
    extern const MergeTreeSettingsUInt64 replicated_deduplication_window_for_async_inserts;
    extern const MergeTreeSettingsFloat replicated_max_ratio_of_wrong_parts;
    extern const MergeTreeSettingsBool use_minimalistic_checksums_in_zookeeper;
    extern const MergeTreeSettingsBool use_minimalistic_part_header_in_zookeeper;
    extern const MergeTreeSettingsMilliseconds wait_for_unique_parts_send_before_shutdown_ms;
}

namespace FailPoints
{
    extern const char replicated_queue_fail_next_entry[];
    extern const char replicated_queue_unfail_entries[];
    extern const char finish_set_quorum_failed_parts[];
    extern const char zero_copy_lock_zk_fail_before_op[];
    extern const char zero_copy_lock_zk_fail_after_op[];
    extern const char zero_copy_unlock_zk_fail_before_op[];
    extern const char zero_copy_unlock_zk_fail_after_op[];
}

namespace ErrorCodes
{
    extern const int CANNOT_READ_ALL_DATA;
    extern const int NOT_IMPLEMENTED;
    extern const int NO_ZOOKEEPER;
    extern const int INCORRECT_DATA;
    extern const int INCOMPATIBLE_COLUMNS;
    extern const int REPLICA_ALREADY_EXISTS;
    extern const int NO_REPLICA_HAS_PART;
    extern const int LOGICAL_ERROR;
    extern const int TOO_MANY_UNEXPECTED_DATA_PARTS;
    extern const int ABORTED;
    extern const int REPLICA_IS_NOT_IN_QUORUM;
    extern const int TABLE_IS_READ_ONLY;
    extern const int NOT_FOUND_NODE;
    extern const int BAD_DATA_PART_NAME;
    extern const int NO_ACTIVE_REPLICAS;
    extern const int NOT_A_LEADER;
    extern const int TABLE_WAS_NOT_DROPPED;
    extern const int PARTITION_ALREADY_EXISTS;
    extern const int TOO_MANY_RETRIES_TO_FETCH_PARTS;
    extern const int RECEIVED_ERROR_FROM_REMOTE_IO_SERVER;
    extern const int PARTITION_DOESNT_EXIST;
    extern const int UNFINISHED;
    extern const int RECEIVED_ERROR_TOO_MANY_REQUESTS;
    extern const int PART_IS_TEMPORARILY_LOCKED;
    extern const int CANNOT_ASSIGN_OPTIMIZE;
    extern const int ALL_REPLICAS_LOST;
    extern const int REPLICA_STATUS_CHANGED;
    extern const int CANNOT_ASSIGN_ALTER;
    extern const int DIRECTORY_ALREADY_EXISTS;
    extern const int ILLEGAL_TYPE_OF_ARGUMENT;
    extern const int UNKNOWN_POLICY;
    extern const int NO_SUCH_DATA_PART;
    extern const int INTERSERVER_SCHEME_DOESNT_MATCH;
    extern const int DUPLICATE_DATA_PART;
    extern const int BAD_ARGUMENTS;
    extern const int CONCURRENT_ACCESS_NOT_SUPPORTED;
    extern const int CHECKSUM_DOESNT_MATCH;
    extern const int NOT_INITIALIZED;
    extern const int TOO_LARGE_DISTRIBUTED_DEPTH;
    extern const int TABLE_IS_DROPPED;
    extern const int SUPPORT_IS_DISABLED;
    extern const int FAULT_INJECTED;
    extern const int CANNOT_FORGET_PARTITION;
}

namespace ActionLocks
{
    extern const StorageActionBlockType PartsMerge;
    extern const StorageActionBlockType PartsFetch;
    extern const StorageActionBlockType PartsSend;
    extern const StorageActionBlockType ReplicationQueue;
    extern const StorageActionBlockType PartsTTLMerge;
    extern const StorageActionBlockType PartsMove;
    extern const StorageActionBlockType PullReplicationLog;
    extern const StorageActionBlockType Cleanup;
}


static const auto QUEUE_UPDATE_ERROR_SLEEP_MS        = 1 * 1000;
static const auto MUTATIONS_FINALIZING_SLEEP_MS      = 1 * 1000;
static const auto MUTATIONS_FINALIZING_IDLE_SLEEP_MS = 5 * 1000;

void StorageReplicatedMergeTree::setZooKeeper()
{
    /// Every ReplicatedMergeTree table is using only one ZooKeeper session.
    /// But if several ReplicatedMergeTree tables are using different
    /// ZooKeeper sessions, some queries like ATTACH PARTITION FROM may have
    /// strange effects. So we always use only one session for all tables.
    /// (excluding auxiliary zookeepers)

    auto new_keeper = getContext()->getDefaultOrAuxiliaryZooKeeper(zookeeper_info.zookeeper_name);
    std::lock_guard lock(current_zookeeper_mutex);
    current_zookeeper = new_keeper;
}

zkutil::ZooKeeperPtr StorageReplicatedMergeTree::tryGetZooKeeper() const
{
    std::lock_guard lock(current_zookeeper_mutex);
    return current_zookeeper;
}

zkutil::ZooKeeperPtr StorageReplicatedMergeTree::getZooKeeper() const
{
    auto res = tryGetZooKeeper();
    if (!res)
        throw Exception(ErrorCodes::NO_ZOOKEEPER, "Cannot get ZooKeeper");
    return res;
}

zkutil::ZooKeeperPtr StorageReplicatedMergeTree::getZooKeeperAndAssertNotReadonly() const
{
    /// There's a short period of time after connection loss when new session is created,
    /// but replication queue is not reinitialized. We must ensure that table is not readonly anymore
    /// before using new ZooKeeper session to write something (except maybe GET_PART) into replication log.
    auto res = getZooKeeper();
    assertNotReadonly();
    return res;
}

zkutil::ZooKeeperPtr StorageReplicatedMergeTree::getZooKeeperAndAssertNotStaticStorage() const
{
    auto res = getZooKeeper();
    assertNotStaticStorage();
    return res;
}

String StorageReplicatedMergeTree::getEndpointName() const
{
    const MergeTreeSettings & settings = getContext()->getReplicatedMergeTreeSettings();
    if (settings[MergeTreeSetting::enable_the_endpoint_id_with_zookeeper_name_prefix])
        return zookeeper_info.zookeeper_name + ":" + replica_path;

    return replica_path;
}

static ConnectionTimeouts getHTTPTimeouts(ContextPtr context)
{
    return ConnectionTimeouts::getHTTPTimeouts(context->getSettingsRef(), context->getServerSettings());
}

static MergeTreePartInfo makeDummyDropRangeForMovePartitionOrAttachPartitionFrom(const String & partition_id)
{
    /// NOTE We don't have special log entry type for MOVE PARTITION/ATTACH PARTITION FROM,
    /// so we use REPLACE_RANGE with dummy range of one block, which means "attach, not replace".
    /// It's safe to fill drop range for MOVE PARTITION/ATTACH PARTITION FROM with zeros,
    /// because drop range for REPLACE PARTITION must contain at least 2 blocks,
    /// so we can distinguish dummy drop range from any real or virtual part.
    /// But we should never construct such part name, even for virtual part,
    /// because it can be confused with real part <partition>_0_0_0.
    /// TODO get rid of this.

    MergeTreePartInfo drop_range;
    drop_range.partition_id = partition_id;
    drop_range.min_block = 0;
    drop_range.max_block = 0;
    drop_range.level = 0;
    drop_range.mutation = 0;
    return drop_range;
}

StorageReplicatedMergeTree::StorageReplicatedMergeTree(
    const TableZnodeInfo & zookeeper_info_,
    LoadingStrictnessLevel mode,
    const StorageID & table_id_,
    const String & relative_data_path_,
    const StorageInMemoryMetadata & metadata_,
    ContextMutablePtr context_,
    const String & date_column_name,
    const MergingParams & merging_params_,
    std::unique_ptr<MergeTreeSettings> settings_,
    bool need_check_structure,
    const ZooKeeperRetriesInfo & create_query_zookeeper_retries_info_)
    : MergeTreeData(table_id_,
                    metadata_,
                    context_,
                    date_column_name,
                    merging_params_,
                    std::move(settings_),
                    true,                   /// require_part_metadata
                    mode,
                    [this] (const std::string & name) { enqueuePartForCheck(name); })
    , zookeeper_info(zookeeper_info_)
    , zookeeper_path(zookeeper_info.path)
    , replica_name(zookeeper_info.replica_name)
    , replica_path(fs::path(zookeeper_path) / "replicas" / replica_name)
    , create_query_zookeeper_retries_info(create_query_zookeeper_retries_info_)
    , reader(*this)
    , writer(*this)
    , merger_mutator(*this)
    , merge_strategy_picker(*this)
    , queue(*this, merge_strategy_picker)
    , fetcher(*this)
    , cleanup_thread(*this)
    , async_block_ids_cache(*this)
    , part_check_thread(*this)
    , restarting_thread(*this)
    , part_moves_between_shards_orchestrator(*this)
    , replicated_fetches_throttler(std::make_shared<Throttler>((*getSettings())[MergeTreeSetting::max_replicated_fetches_network_bandwidth], getContext()->getReplicatedFetchesThrottler()))
    , replicated_sends_throttler(std::make_shared<Throttler>((*getSettings())[MergeTreeSetting::max_replicated_sends_network_bandwidth], getContext()->getReplicatedSendsThrottler()))
{
    initializeDirectoriesAndFormatVersion(relative_data_path_, LoadingStrictnessLevel::ATTACH <= mode, date_column_name);
    /// We create and deactivate all tasks for consistency.
    /// They all will be scheduled and activated by the restarting thread.
    queue_updating_task = getContext()->getSchedulePool().createTask(
        getStorageID().getFullTableName() + " (StorageReplicatedMergeTree::queueUpdatingTask)", [this]{ queueUpdatingTask(); });

    queue_updating_task->deactivate();

    mutations_updating_task = getContext()->getSchedulePool().createTask(
        getStorageID().getFullTableName() + " (StorageReplicatedMergeTree::mutationsUpdatingTask)", [this]{ mutationsUpdatingTask(); });

    mutations_updating_task->deactivate();

    mutations_watch_callback = std::make_shared<Coordination::WatchCallback>(mutations_updating_task->getWatchCallback());

    merge_selecting_task = getContext()->getSchedulePool().createTask(
        getStorageID().getFullTableName() + " (StorageReplicatedMergeTree::mergeSelectingTask)", [this] { mergeSelectingTask(); });

    /// Will be activated if we will achieve leader state.
    merge_selecting_task->deactivate();
    merge_selecting_sleep_ms = (*getSettings())[MergeTreeSetting::merge_selecting_sleep_ms];

    mutations_finalizing_task = getContext()->getSchedulePool().createTask(
        getStorageID().getFullTableName() + " (StorageReplicatedMergeTree::mutationsFinalizingTask)", [this] { mutationsFinalizingTask(); });

    /// This task can be scheduled by different parts of code even when storage is readonly.
    /// This can lead to redundant exceptions during startup.
    /// Will be activated by restarting thread.
    mutations_finalizing_task->deactivate();

    bool has_zookeeper = getContext()->hasZooKeeper() || getContext()->hasAuxiliaryZooKeeper(zookeeper_info.zookeeper_name);
    if (has_zookeeper)
    {
        /// It's possible for getZooKeeper() to timeout if zookeeper host(s) can't
        /// be reached. In such cases Poco::Exception is thrown after a connection
        /// timeout - refer to src/Common/ZooKeeper/ZooKeeperImpl.cpp:866 for more info.
        ///
        /// Side effect of this is that the CreateQuery gets interrupted and it exits.
        /// But the data Directories for the tables being created aren't cleaned up.
        /// This unclean state will hinder table creation on any retries and will
        /// complain that the Directory for table already exists.
        ///
        /// To achieve a clean state on failed table creations, catch this error and
        /// call dropIfEmpty() method only if the operation isn't ATTACH then proceed
        /// throwing the exception. Without this, the Directory for the tables need
        /// to be manually deleted before retrying the CreateQuery.
        try
        {
            setZooKeeper();
        }
        catch (...)
        {
            if (mode < LoadingStrictnessLevel::ATTACH)
            {
                dropIfEmpty();
                throw;
            }

            current_zookeeper = nullptr;
        }
    }

    std::optional<std::unordered_set<std::string>> expected_parts_on_this_replica;
    bool skip_sanity_checks = false;
    /// It does not make sense for CREATE query
    if (LoadingStrictnessLevel::ATTACH <= mode)
    {
        try
        {
            if (LoadingStrictnessLevel::ATTACH == mode && current_zookeeper && current_zookeeper->exists(replica_path + "/is_active"))
            {
                throw Exception(ErrorCodes::REPLICA_ALREADY_EXISTS, "There already is an active replica with this replica path {}", replica_path);
            }

            if (current_zookeeper && current_zookeeper->exists(replica_path + "/host"))
            {
                /// Check it earlier if we can (we don't want incompatible version to start).
                /// If "/host" doesn't exist, then replica is probably dropped and there's nothing to check.
                ReplicatedMergeTreeAttachThread::checkHasReplicaMetadataInZooKeeper(current_zookeeper, replica_path);
            }

            if (current_zookeeper && current_zookeeper->exists(replica_path + "/flags/force_restore_data"))
            {
                skip_sanity_checks = true;
                current_zookeeper->remove(replica_path + "/flags/force_restore_data");

                LOG_WARNING(
                    log,
                    "Skipping the limits on severity of changes to data parts and columns (flag {}/flags/force_restore_data).",
                    replica_path);
            }
            else if (LoadingStrictnessLevel::FORCE_RESTORE <= mode)
            {
                skip_sanity_checks = true;

                LOG_WARNING(log, "Skipping the limits on severity of changes to data parts and columns (flag force_restore_data).");
            } /// In case of force_restore it doesn't make sense to check anything
            else if (current_zookeeper && current_zookeeper->exists(replica_path))
            {
                std::vector<std::string> parts_on_replica;
                if (current_zookeeper->tryGetChildren(fs::path(replica_path) / "parts", parts_on_replica) == Coordination::Error::ZOK)
                {
                    expected_parts_on_this_replica.emplace();
                    for (const auto & part : parts_on_replica)
                        expected_parts_on_this_replica->insert(part);
                }
            }
        }
        catch (const Coordination::Exception & e)
        {
            if (!Coordination::isHardwareError(e.code))
                throw;
            LOG_ERROR(log, "Caught exception while checking table metadata in ZooKeeper, will recheck later: {}", e.displayText());
        }
    }

    loadDataParts(skip_sanity_checks, expected_parts_on_this_replica);

    prewarmCaches(
        getActivePartsLoadingThreadPool().get(),
        getMarkCacheToPrewarm(0),
        getPrimaryIndexCacheToPrewarm(0));

    if (LoadingStrictnessLevel::ATTACH <= mode)
    {
        /// Provide better initial value of merge_selecting_sleep_ms on server startup
        auto settings = getSettings();
        size_t max_parts_in_partition = getMaxPartsCountAndSizeForPartition().first;
        if ((*settings)[MergeTreeSetting::parts_to_delay_insert] && max_parts_in_partition < (*settings)[MergeTreeSetting::parts_to_delay_insert])
        {
            Float64 ratio = 1.0 - static_cast<Float64>(max_parts_in_partition) / (*settings)[MergeTreeSetting::parts_to_delay_insert];
            merge_selecting_sleep_ms = static_cast<UInt64>(interpolateLinear((*settings)[MergeTreeSetting::merge_selecting_sleep_ms],
                                                                             (*settings)[MergeTreeSetting::max_merge_selecting_sleep_ms], ratio));
        }
    }

    if (!current_zookeeper)
    {
        if (mode < LoadingStrictnessLevel::ATTACH)
        {
            dropIfEmpty();
            throw Exception(ErrorCodes::NO_ZOOKEEPER, "Can't create replicated table without ZooKeeper");
        }

        has_metadata_in_zookeeper = std::nullopt;

        if (!has_zookeeper)
        {
            /// Do not activate the replica. It will be readonly.
            LOG_ERROR(log, "No ZooKeeper defined: table will stay in readonly mode.");
            return;
        }
    }

    if (LoadingStrictnessLevel::ATTACH <= mode)
    {
        LOG_INFO(log, "Table will be in readonly mode until initialization is finished");
        attach_thread.emplace(*this);
        attach_thread->setSkipSanityChecks(skip_sanity_checks);
        return;
    }

    auto metadata_snapshot = getInMemoryMetadataPtr();

    has_metadata_in_zookeeper = true;

    if (!getDataPartsForInternalUsage().empty())
        throw Exception(ErrorCodes::INCORRECT_DATA,
                        "Data directory for table already contains data parts - probably it was unclean DROP table "
                        "or manual intervention. You must either clear directory by hand "
                        "or use ATTACH TABLE instead of CREATE TABLE if you need to use that parts.");

    try
    {
        bool is_first_replica = createTableIfNotExists(metadata_snapshot, getCreateQueryZooKeeperRetriesInfo());

        try
        {
            /// NOTE If it's the first replica, these requests to ZooKeeper look redundant, we already know everything.

            /// We have to check granularity on other replicas. If it's fixed we
            /// must create our new replica with fixed granularity and store this
            /// information in /replica/metadata.
            other_replicas_fixed_granularity = checkFixedGranularityInZookeeper(getCreateQueryZooKeeperRetriesInfo());

            /// Allow structure mismatch for secondary queries from Replicated database.
            /// It may happen if the table was altered just after creation.
            /// Metadata will be updated in cloneMetadataIfNeeded(...), metadata_version will be 0 for a while.
            int32_t metadata_version;
            bool same_structure = checkTableStructure(zookeeper_path, metadata_snapshot, &metadata_version, need_check_structure, getCreateQueryZooKeeperRetriesInfo());

            if (same_structure)
            {
                /** We change metadata_snapshot so that `createReplica` method will create `metadata_version` node in ZooKeeper
                  * with version of table '/metadata' node in Zookeeper.
                  *
                  * Otherwise `metadata_version` for not first replica will be initialized with 0 by default.
                  */
                setInMemoryMetadata(metadata_snapshot->withMetadataVersion(metadata_version));
                metadata_snapshot = getInMemoryMetadataPtr();
            }
        }
        catch (Coordination::Exception & e)
        {
            if (!is_first_replica && e.code == Coordination::Error::ZNONODE)
                throw Exception(ErrorCodes::ALL_REPLICAS_LOST, "Table {} was suddenly removed.", zookeeper_path);
            throw;
        }

        if (!is_first_replica)
            createReplica(metadata_snapshot, getCreateQueryZooKeeperRetriesInfo());

        createNewZooKeeperNodes(getCreateQueryZooKeeperRetriesInfo());
        syncPinnedPartUUIDs(getCreateQueryZooKeeperRetriesInfo());

        if (!has_metadata_in_zookeeper.has_value() || *has_metadata_in_zookeeper)
            createTableSharedID(getCreateQueryZooKeeperRetriesInfo());
    }
    catch (...)
    {
        /// If replica was not created, rollback creation of data directory.
        dropIfEmpty();
        throw;
    }

    initialization_done = true;
}


bool StorageReplicatedMergeTree::checkFixedGranularityInZookeeper(const ZooKeeperRetriesInfo & zookeeper_retries_info) const
{
    bool fixed_granularity = false;

    auto check_fixed_granularity = [&]
    {
        auto zookeeper = getZooKeeper();
        String metadata_str = zookeeper->get(zookeeper_path + "/metadata");
        auto metadata_from_zk = ReplicatedMergeTreeTableMetadata::parse(metadata_str);
        fixed_granularity = (metadata_from_zk.index_granularity_bytes == 0);
    };

    if (zookeeper_retries_info.max_retries > 0)
    {
        ZooKeeperRetriesControl retries_ctl{"StorageReplicatedMergeTree::checkFixedGranularityInZookeeper", log.load(), zookeeper_retries_info};
        retries_ctl.retryLoop([&] { check_fixed_granularity(); });
    }
    else
    {
        check_fixed_granularity();
    }

    return fixed_granularity;
}


void StorageReplicatedMergeTree::waitMutationToFinishOnReplicas(
    const Strings & replicas, const String & mutation_id) const
{
    if (replicas.empty())
        return;

    /// Current replica must always be present in the list as the first element because we use local mutation status
    /// to check for mutation errors. So if it is not there, just add it.
    const Strings * all_required_replicas = &replicas;
    Strings extended_list_of_replicas;
    if (replicas.front() != replica_name)
    {
        extended_list_of_replicas.push_back(replica_name);
        extended_list_of_replicas.insert(extended_list_of_replicas.end(), replicas.begin(), replicas.end());
        all_required_replicas = &extended_list_of_replicas;
    }

    std::set<String> inactive_replicas;
    for (const String & replica : *all_required_replicas)
    {
        LOG_DEBUG(log, "Waiting for {} to apply mutation {}", replica, mutation_id);
        zkutil::EventPtr wait_event = std::make_shared<Poco::Event>();

        constexpr size_t MAX_RETRIES_ON_FAILED_MUTATION = 30;
        size_t retries_on_failed_mutation = 0;

        while (!partial_shutdown_called)
        {
            /// Mutation maybe killed or whole replica was deleted.
            /// Wait event will unblock at this moment.
            Coordination::Stat exists_stat;
            if (!getZooKeeper()->exists(fs::path(zookeeper_path) / "mutations" / mutation_id, &exists_stat, wait_event))
            {
                throw Exception(ErrorCodes::UNFINISHED, "Mutation {} was killed, manually removed or table was dropped", mutation_id);
            }

            auto zookeeper = getZooKeeper();
            /// Replica could be inactive.
            if (!zookeeper->exists(fs::path(zookeeper_path) / "replicas" / replica / "is_active"))
            {
                LOG_WARNING(log, "Replica {} is not active during mutation. Mutation will be done asynchronously when replica becomes active.", replica);

                inactive_replicas.emplace(replica);
                break;
            }

            /// Here we check mutation for errors on local replica. If they happen on this replica
            /// they will happen on each replica, so we can check only in-memory info.
            auto mutation_status = queue.getIncompleteMutationsStatus(mutation_id);

            String mutation_pointer = fs::path(zookeeper_path) / "replicas" / replica / "mutation_pointer";

            std::string mutation_pointer_value;
            /// Replica could be removed
            if (!zookeeper->tryGet(mutation_pointer, mutation_pointer_value, nullptr, wait_event))
            {
                LOG_WARNING(log, "Replica {} was removed", replica);
                break;
            }
            if (mutation_pointer_value >= mutation_id) /// Maybe we already processed more fresh mutation
            {
                bool mutation_killed_or_done_locally = !mutation_status || mutation_status->is_done;
                if (mutation_killed_or_done_locally)
                {
                    LOG_TRACE(log, "Mutation {} is done because mutation pointer is {}", mutation_id, mutation_pointer_value);
                    break; /// (numbers like 0000000000 and 0000000001)
                }

                LOG_TRACE(
                    log,
                    "Mutation {} is done because mutation pointer is {}, but state is not updated in memory, will wait",
                    mutation_id,
                    mutation_pointer_value);
            }

            /// Replica can become inactive, so wait with timeout, if nothing happened -> recheck it
            if (!wait_event->tryWait(1000))
            {
                LOG_TRACE(log, "Failed to wait for mutation '{}', will recheck", mutation_id);
            }

            /// If mutation status is empty, than local replica may just not loaded it into memory.
            if (mutation_status && !mutation_status->latest_fail_reason.empty())
            {
                LOG_DEBUG(log, "Mutation {} is done {} or failed {} (status: '{}')", mutation_id, mutation_status->is_done, !mutation_status->latest_fail_reason.empty(), mutation_status->latest_fail_reason);

                /// In some cases latest_fail_reason may be retryable and there's a chance it will be cleared after the next attempt
                if (++retries_on_failed_mutation <= MAX_RETRIES_ON_FAILED_MUTATION)
                    continue;

                if (mutation_status->is_done)
                {
                    LOG_DEBUG(log, "Looks like mutation {} is done, rechecking", mutation_id);
                    continue;
                }

                /// It's still possible that latest_fail_reason will be cleared just before queue.getIncompleteMutationsStatus(...) below,
                /// but it's unlikely. Anyway, rethrow the exception here to avoid exiting with is_done=false
                checkMutationStatus(mutation_status, {mutation_id});
                throw Exception(ErrorCodes::LOGICAL_ERROR, "checkMutationStatus didn't throw when checking status of {}: {}", mutation_id, mutation_status->latest_fail_reason);
            }
        }

        /// This replica inactive, don't check anything
        if (!inactive_replicas.empty() && inactive_replicas.contains(replica))
            break;

        /// It maybe already removed from zk, but local in-memory mutations
        /// state was not updated.
        if (!getZooKeeper()->exists(fs::path(zookeeper_path) / "mutations" / mutation_id))
        {
            throw Exception(ErrorCodes::UNFINISHED, "Mutation {} was killed, manually removed or table was dropped", mutation_id);
        }

        if (partial_shutdown_called)
            throw Exception(ErrorCodes::UNFINISHED,
                            "Mutation is not finished because table shutdown was called. "
                            "It will be done after table restart.");

        /// Replica inactive, don't check mutation status
        if (!inactive_replicas.empty() && inactive_replicas.contains(replica))
            continue;

        /// At least we have our current mutation
        std::set<String> mutation_ids;
        mutation_ids.insert(mutation_id);

        /// Here we check mutation for errors or kill on local replica. If they happen on this replica
        /// they will happen on each replica, so we can check only in-memory info.
        auto mutation_status = queue.getIncompleteMutationsStatus(mutation_id, &mutation_ids);
        checkMutationStatus(mutation_status, mutation_ids);
        /// Mutation should be done or we should throw exception
        chassert(mutation_status->is_done);
    }

    if (!inactive_replicas.empty())
    {
        throw Exception(ErrorCodes::UNFINISHED,
                        "Mutation is not finished because some replicas are inactive right now: {}. Mutation will be done asynchronously",
                        boost::algorithm::join(inactive_replicas, ", "));
    }
}

namespace
{

std::vector<String> getAncestors(const String & path)
{
    auto full_path = fs::path(path);
    if (full_path.empty())
        return {};

    std::vector<String> result;
    fs::path ancestor = *full_path.begin();
    for (auto it = ++full_path.begin(); it != full_path.end(); it++)
    {
        /// If there is a directory separator after the last file-name in the path,
        /// the last element before the end iterator is an empty element.
        /// We do not what to create path with the / at the end
        if (!it->empty())
        {
            ancestor = ancestor / *it;
            result.push_back(ancestor);
        }
    }

    return result;
}

}

void StorageReplicatedMergeTree::createNewZooKeeperNodes(const ZooKeeperRetriesInfo & zookeeper_retries_info) const
{
    if (zookeeper_retries_info.max_retries > 0)
    {
        ZooKeeperRetriesControl retries_ctl{"StorageReplicatedMergeTree::createNewZooKeeperNodes", log.load(), zookeeper_retries_info};
        retries_ctl.retryLoop([&] { createNewZooKeeperNodesAttempt(); });
    }
    else
    {
        createNewZooKeeperNodesAttempt();
    }
}

void StorageReplicatedMergeTree::createNewZooKeeperNodesAttempt() const
{
    auto zookeeper = getZooKeeper();

    std::vector<zkutil::ZooKeeper::FutureCreate> futures;

    /// These 4 nodes used to be created in createNewZookeeperNodes() and they were moved to createTable()
    /// This means that if the first replica creating the table metadata has an older version of CH (22.3 or previous)
    /// there will be a time between its calls to `createTable` and `createNewZookeeperNodes` where the nodes won't exists
    /// and that will cause issues in newer replicas
    /// See https://github.com/ClickHouse/ClickHouse/issues/38600 for example
    futures.push_back(zookeeper->asyncTryCreateNoThrow(zookeeper_path + "/quorum", String(), zkutil::CreateMode::Persistent));
    futures.push_back(zookeeper->asyncTryCreateNoThrow(zookeeper_path + "/quorum/last_part", String(), zkutil::CreateMode::Persistent));
    futures.push_back(zookeeper->asyncTryCreateNoThrow(zookeeper_path + "/quorum/failed_parts", String(), zkutil::CreateMode::Persistent));
    futures.push_back(zookeeper->asyncTryCreateNoThrow(zookeeper_path + "/mutations", String(), zkutil::CreateMode::Persistent));


    futures.push_back(zookeeper->asyncTryCreateNoThrow(zookeeper_path + "/quorum/parallel", String(), zkutil::CreateMode::Persistent));
    /// Nodes for remote fs zero-copy replication
    const auto settings = getSettings();
    if ((*settings)[MergeTreeSetting::allow_remote_fs_zero_copy_replication])
    {
        for (const auto & zero_copy_locks_root : getZookeeperZeroCopyLockPaths())
        {
            for (const auto & ancestor : getAncestors(zero_copy_locks_root))
            {
                futures.push_back(zookeeper->asyncTryCreateNoThrow(ancestor, String(), zkutil::CreateMode::Persistent));
            }
        }

        futures.push_back(zookeeper->asyncTryCreateNoThrow(zookeeper_path + "/zero_copy_s3", String(), zkutil::CreateMode::Persistent));
        futures.push_back(zookeeper->asyncTryCreateNoThrow(zookeeper_path + "/zero_copy_s3/shared", String(), zkutil::CreateMode::Persistent));
        futures.push_back(zookeeper->asyncTryCreateNoThrow(zookeeper_path + "/zero_copy_hdfs", String(), zkutil::CreateMode::Persistent));
        futures.push_back(zookeeper->asyncTryCreateNoThrow(zookeeper_path + "/zero_copy_hdfs/shared", String(), zkutil::CreateMode::Persistent));
    }

    /// Part movement.
    futures.push_back(zookeeper->asyncTryCreateNoThrow(zookeeper_path + "/part_moves_shard", String(), zkutil::CreateMode::Persistent));
    futures.push_back(zookeeper->asyncTryCreateNoThrow(zookeeper_path + "/pinned_part_uuids", getPinnedPartUUIDs()->toString(), zkutil::CreateMode::Persistent));
    /// For ALTER PARTITION with multi-leaders
    futures.push_back(zookeeper->asyncTryCreateNoThrow(zookeeper_path + "/alter_partition_version", String(), zkutil::CreateMode::Persistent));
    /// For deduplication of async inserts
    futures.push_back(zookeeper->asyncTryCreateNoThrow(zookeeper_path + "/async_blocks", String(), zkutil::CreateMode::Persistent));
    /// To track "lost forever" parts count, just for `system.replicas` table
    futures.push_back(zookeeper->asyncTryCreateNoThrow(zookeeper_path + "/lost_part_count", String(), zkutil::CreateMode::Persistent));

    /// As for now, "/temp" node must exist, but we want to be able to remove it in future
    if (zookeeper->exists(zookeeper_path + "/temp"))
    {
        /// For block numbers allocation (since 22.11)
        futures.push_back(zookeeper->asyncTryCreateNoThrow(
            zookeeper_path + "/temp/" + EphemeralLockInZooKeeper::LEGACY_LOCK_INSERT, String(), zkutil::CreateMode::Persistent));
        futures.push_back(zookeeper->asyncTryCreateNoThrow(
            zookeeper_path + "/temp/" + EphemeralLockInZooKeeper::LEGACY_LOCK_OTHER, String(), zkutil::CreateMode::Persistent));
    }

    for (auto & future : futures)
    {
        auto res = future.get();
        if (res.error != Coordination::Error::ZOK && res.error != Coordination::Error::ZNODEEXISTS)
            throw Coordination::Exception(res.error, "Failed to create new nodes {} at {} with error {}",
                res.path_created, zookeeper_path, Coordination::errorMessage(res.error));
    }
}

bool StorageReplicatedMergeTree::createTableIfNotExists(const StorageMetadataPtr & metadata_snapshot, const ZooKeeperRetriesInfo & zookeeper_retries_info) const
{
    bool table_created = false;
    if (zookeeper_retries_info.max_retries > 0)
    {
        ZooKeeperRetriesControl retries_ctl{"StorageReplicatedMergeTree::createTableIfNotExists", log.load(), zookeeper_retries_info};
        retries_ctl.retryLoop([&] { table_created = createTableIfNotExistsAttempt(metadata_snapshot, zookeeper_retries_info.query_status); });
    }
    else
    {
        table_created = createTableIfNotExistsAttempt(metadata_snapshot, zookeeper_retries_info.query_status);
    }
    return table_created;
}

bool StorageReplicatedMergeTree::createTableIfNotExistsAttempt(const StorageMetadataPtr & metadata_snapshot, QueryStatusPtr process_list_element) const
{
    auto zookeeper = getZooKeeper();
    zookeeper->createAncestors(zookeeper_path);

    for (size_t i = 0; i < 1000; ++i)
    {
        /// Check if the query was cancelled.
        if (process_list_element)
            process_list_element->checkTimeLimit();

        /// Invariant: "replicas" does not exist if there is no table or if there are leftovers from incompletely dropped table.
        if (zookeeper->exists(zookeeper_path + "/replicas"))
        {
            LOG_DEBUG(log, "This table {} is already created, will add new replica", zookeeper_path);
            return false;
        }

        /// There are leftovers from incompletely dropped table.
        if (zookeeper->exists(zookeeper_path + "/dropped"))
        {
            /// This condition may happen when the previous drop attempt was not completed
            ///  or when table is dropped by another replica right now.
            /// This is Ok because another replica is definitely going to drop the table.

            LOG_WARNING(log, "Removing leftovers from table {} (this might take several minutes)", zookeeper_path);
            String drop_lock_path = zookeeper_path + "/dropped/lock";
            Coordination::Error code = zookeeper->tryCreate(drop_lock_path, "", zkutil::CreateMode::Ephemeral);

            if (code == Coordination::Error::ZNONODE || code == Coordination::Error::ZNODEEXISTS)
            {
                LOG_WARNING(log, "The leftovers from table {} were removed by another replica", zookeeper_path);
            }
            else if (code != Coordination::Error::ZOK)
            {
                throw Coordination::Exception::fromPath(code, drop_lock_path);
            }
            else
            {
                auto metadata_drop_lock = zkutil::EphemeralNodeHolder::existing(drop_lock_path, *zookeeper);
                if (!removeTableNodesFromZooKeeper(zookeeper, zookeeper_info, metadata_drop_lock, log.load()))
                {
                    /// Someone is recursively removing table right now, we cannot create new table until old one is removed
                    continue;
                }
            }
        }

        LOG_DEBUG(log, "Creating table {}", zookeeper_path);

        /// We write metadata of table so that the replicas can check table parameters with them.
        String metadata_str = ReplicatedMergeTreeTableMetadata(*this, metadata_snapshot).toString();

        Coordination::Requests ops;
        ops.emplace_back(zkutil::makeCreateRequest(zookeeper_path, "", zkutil::CreateMode::Persistent));

        ops.emplace_back(zkutil::makeCreateRequest(zookeeper_path + "/metadata", metadata_str,
            zkutil::CreateMode::Persistent));
        ops.emplace_back(zkutil::makeCreateRequest(zookeeper_path + "/columns", metadata_snapshot->getColumns().toString(),
            zkutil::CreateMode::Persistent));
        ops.emplace_back(zkutil::makeCreateRequest(zookeeper_path + "/log", "",
            zkutil::CreateMode::Persistent));
        ops.emplace_back(zkutil::makeCreateRequest(zookeeper_path + "/blocks", "",
            zkutil::CreateMode::Persistent));
        ops.emplace_back(zkutil::makeCreateRequest(zookeeper_path + "/async_blocks", "",
            zkutil::CreateMode::Persistent));
        ops.emplace_back(zkutil::makeCreateRequest(zookeeper_path + "/block_numbers", "",
            zkutil::CreateMode::Persistent));
        ops.emplace_back(zkutil::makeCreateRequest(zookeeper_path + "/nonincrement_block_numbers", "",
            zkutil::CreateMode::Persistent)); /// /nonincrement_block_numbers dir is unused, but is created nonetheless for backwards compatibility.
        ops.emplace_back(zkutil::makeCreateRequest(zookeeper_path + "/leader_election", "",
            zkutil::CreateMode::Persistent));
        ops.emplace_back(zkutil::makeCreateRequest(zookeeper_path + "/temp", "",
            zkutil::CreateMode::Persistent));

        /// The following 2 nodes were added in 22.11
        ops.emplace_back(zkutil::makeCreateRequest(zookeeper_path + "/temp/" + EphemeralLockInZooKeeper::LEGACY_LOCK_INSERT, "",
                                                   zkutil::CreateMode::Persistent));
        ops.emplace_back(zkutil::makeCreateRequest(zookeeper_path + "/temp/" + EphemeralLockInZooKeeper::LEGACY_LOCK_OTHER, "",
                                                   zkutil::CreateMode::Persistent));

        ops.emplace_back(zkutil::makeCreateRequest(zookeeper_path + "/replicas", "last added replica: " + replica_name,
            zkutil::CreateMode::Persistent));

        /// The following 4 nodes were added in version 1.1.xxx, so we create them here, not in createNewZooKeeperNodes()
        ops.emplace_back(zkutil::makeCreateRequest(zookeeper_path + "/quorum", "",
            zkutil::CreateMode::Persistent));
        ops.emplace_back(zkutil::makeCreateRequest(zookeeper_path + "/quorum/last_part", "",
            zkutil::CreateMode::Persistent));
        ops.emplace_back(zkutil::makeCreateRequest(zookeeper_path + "/quorum/failed_parts", "",
            zkutil::CreateMode::Persistent));
        ops.emplace_back(zkutil::makeCreateRequest(zookeeper_path + "/mutations", "",
            zkutil::CreateMode::Persistent));

        /// And create first replica atomically. See also "createReplica" method that is used to create not the first replicas.

        ops.emplace_back(zkutil::makeCreateRequest(replica_path, "",
            zkutil::CreateMode::Persistent));
        ops.emplace_back(zkutil::makeCreateRequest(replica_path + "/host", "",
            zkutil::CreateMode::Persistent));
        ops.emplace_back(zkutil::makeCreateRequest(replica_path + "/log_pointer", "",
            zkutil::CreateMode::Persistent));
        ops.emplace_back(zkutil::makeCreateRequest(replica_path + "/queue", "",
            zkutil::CreateMode::Persistent));
        ops.emplace_back(zkutil::makeCreateRequest(replica_path + "/parts", "",
            zkutil::CreateMode::Persistent));
        ops.emplace_back(zkutil::makeCreateRequest(replica_path + "/flags", "",
            zkutil::CreateMode::Persistent));
        ops.emplace_back(zkutil::makeCreateRequest(replica_path + "/is_lost", "0",
            zkutil::CreateMode::Persistent));
        ops.emplace_back(zkutil::makeCreateRequest(replica_path + "/metadata", metadata_str,
            zkutil::CreateMode::Persistent));
        ops.emplace_back(zkutil::makeCreateRequest(replica_path + "/columns", metadata_snapshot->getColumns().toString(),
            zkutil::CreateMode::Persistent));
        ops.emplace_back(zkutil::makeCreateRequest(replica_path + "/metadata_version", toString(metadata_snapshot->getMetadataVersion()),
            zkutil::CreateMode::Persistent));

        /// The following 3 nodes were added in version 1.1.xxx, so we create them here, not in createNewZooKeeperNodes()
        ops.emplace_back(zkutil::makeCreateRequest(replica_path + "/min_unprocessed_insert_time", "",
            zkutil::CreateMode::Persistent));
        ops.emplace_back(zkutil::makeCreateRequest(replica_path + "/max_processed_insert_time", "",
            zkutil::CreateMode::Persistent));
        ops.emplace_back(zkutil::makeCreateRequest(replica_path + "/mutation_pointer", "",
            zkutil::CreateMode::Persistent));

        ops.emplace_back(zkutil::makeCreateRequest(replica_path + "/creator_info", toString(getStorageID().uuid) + "|" + toString(ServerUUID::get()),
            zkutil::CreateMode::Persistent));

        Coordination::Responses responses;
        auto code = zookeeper->tryMulti(ops, responses);
        if (code == Coordination::Error::ZNODEEXISTS)
        {
            LOG_INFO(log, "It looks like the table {} was created by another server at the same moment, will retry", zookeeper_path);
            continue;
        }
        if (code != Coordination::Error::ZOK)
        {
            zkutil::KeeperMultiException::check(code, ops, responses);
        }

        return true;
    }

    /// Do not use LOGICAL_ERROR code, because it may happen if user has specified wrong zookeeper_path
    throw Exception(ErrorCodes::REPLICA_ALREADY_EXISTS,
                    "Cannot create table, because it is created concurrently every time or because "
                    "of wrong zookeeper_path or because of logical error");
}

void StorageReplicatedMergeTree::createReplica(const StorageMetadataPtr & metadata_snapshot, const ZooKeeperRetriesInfo & zookeeper_retries_info) const
{
    if (zookeeper_retries_info.max_retries > 0)
    {
        ZooKeeperRetriesControl retries_ctl{"StorageReplicatedMergeTree::createReplica", log.load(), zookeeper_retries_info};
        retries_ctl.retryLoop([&] { createReplicaAttempt(metadata_snapshot, zookeeper_retries_info.query_status); });
    }
    else
    {
        createReplicaAttempt(metadata_snapshot, zookeeper_retries_info.query_status);
    }
}

void StorageReplicatedMergeTree::createReplicaAttempt(const StorageMetadataPtr & metadata_snapshot, QueryStatusPtr process_list_element) const
{
    auto zookeeper = getZooKeeper();

    LOG_DEBUG(log, "Creating replica {}", replica_path);

    const String local_metadata = ReplicatedMergeTreeTableMetadata(*this, metadata_snapshot).toString();
    const String local_columns = metadata_snapshot->getColumns().toString();
    const String local_metadata_version = toString(metadata_snapshot->getMetadataVersion());
    const String creator_info = toString(getStorageID().uuid) + "|" + toString(ServerUUID::get());

    /// It is possible for the replica to fail after creating ZK nodes without saving local metadata.
    /// Because of that we need to check whether the replica exists and is newly created.
    /// For this we check that all nodes exist, the metadata of the table is the same, and other nodes are not modified.

    std::vector<String> paths_exists = {
        replica_path + "/host",
        replica_path + "/log_pointer",
        replica_path + "/queue",
        replica_path + "/parts",
        replica_path + "/flags",
        replica_path + "/is_lost",
        replica_path + "/metadata",
        replica_path + "/columns",
        replica_path + "/metadata_version",
        replica_path + "/min_unprocessed_insert_time",
        replica_path + "/max_processed_insert_time",
        replica_path + "/mutation_pointer",
        replica_path + "/creator_info"
    };

    auto response_exists = zookeeper->tryGet(paths_exists);
    bool all_nodes_exist = true;

    for (size_t i = 0; i < response_exists.size(); ++i)
    {
        if (response_exists[i].error != Coordination::Error::ZOK)
        {
            all_nodes_exist = false;
            break;
        }
    }

    if (all_nodes_exist)
    {
        size_t response_num = 0;

        const auto & zk_host                        = response_exists[response_num++].data;
        const auto & zk_log_pointer                 = response_exists[response_num++].data;
        const auto & zk_queue                       = response_exists[response_num++].data;
        const auto & zk_parts                       = response_exists[response_num++].data;
        const auto & zk_flags                       = response_exists[response_num++].data;
        const auto & zk_is_lost                     = response_exists[response_num++].data;
        const auto & zk_metadata                    = response_exists[response_num++].data;
        const auto & zk_columns                     = response_exists[response_num++].data;
        const auto & zk_metadata_version            = response_exists[response_num++].data;
        const auto & zk_min_unprocessed_insert_time = response_exists[response_num++].data;
        const auto & zk_max_processed_insert_time   = response_exists[response_num++].data;
        const auto & zk_mutation_pointer            = response_exists[response_num++].data;
        const auto & zk_creator_info                = response_exists[response_num++].data;

        if (zk_host.empty() &&
            zk_log_pointer.empty() &&
            zk_queue.empty() &&
            zk_parts.empty() &&
            zk_flags.empty() &&
            (zk_is_lost == "0" || zk_is_lost == "1") &&
            zk_metadata == local_metadata &&
            zk_columns == local_columns &&
            zk_metadata_version == local_metadata_version &&
            zk_min_unprocessed_insert_time.empty() &&
            zk_max_processed_insert_time.empty() &&
            zk_mutation_pointer.empty() &&
            zk_creator_info == creator_info)
        {
            LOG_DEBUG(log, "Empty replica {} exists, will use it", replica_path);
            return;
        }
    }

    Coordination::Error code;

    do
    {
        /// Check if the query was cancelled.
        if (process_list_element)
            process_list_element->checkTimeLimit();

        Coordination::Stat replicas_stat;
        String replicas_value;

        if (!zookeeper->tryGet(zookeeper_path + "/replicas", replicas_value, &replicas_stat))
            throw Exception(ErrorCodes::ALL_REPLICAS_LOST,
                "Cannot create a replica of the table {}, because the last replica of the table was dropped right now",
                zookeeper_path);

        /// It is not the first replica, we will mark it as "lost", to immediately repair (clone) from existing replica.
        /// By the way, it's possible that the replica will be first, if all previous replicas were removed concurrently.
        const String is_lost_value = replicas_stat.numChildren ? "1" : "0";

        Coordination::Requests ops;
        ops.emplace_back(zkutil::makeCreateRequest(replica_path, "",
            zkutil::CreateMode::Persistent));
        ops.emplace_back(zkutil::makeCreateRequest(replica_path + "/host", "",
            zkutil::CreateMode::Persistent));
        ops.emplace_back(zkutil::makeCreateRequest(replica_path + "/log_pointer", "",
            zkutil::CreateMode::Persistent));
        ops.emplace_back(zkutil::makeCreateRequest(replica_path + "/queue", "",
            zkutil::CreateMode::Persistent));
        ops.emplace_back(zkutil::makeCreateRequest(replica_path + "/parts", "",
            zkutil::CreateMode::Persistent));
        ops.emplace_back(zkutil::makeCreateRequest(replica_path + "/flags", "",
            zkutil::CreateMode::Persistent));
        ops.emplace_back(zkutil::makeCreateRequest(replica_path + "/is_lost", is_lost_value,
            zkutil::CreateMode::Persistent));
        ops.emplace_back(zkutil::makeCreateRequest(replica_path + "/metadata", local_metadata,
            zkutil::CreateMode::Persistent));
        ops.emplace_back(zkutil::makeCreateRequest(replica_path + "/columns", local_columns,
            zkutil::CreateMode::Persistent));
        ops.emplace_back(zkutil::makeCreateRequest(replica_path + "/metadata_version", local_metadata_version,
            zkutil::CreateMode::Persistent));

        /// The following 3 nodes were added in version 1.1.xxx, so we create them here, not in createNewZooKeeperNodes()
        ops.emplace_back(zkutil::makeCreateRequest(replica_path + "/min_unprocessed_insert_time", "",
            zkutil::CreateMode::Persistent));
        ops.emplace_back(zkutil::makeCreateRequest(replica_path + "/max_processed_insert_time", "",
            zkutil::CreateMode::Persistent));
        ops.emplace_back(zkutil::makeCreateRequest(replica_path + "/mutation_pointer", "",
            zkutil::CreateMode::Persistent));

        ops.emplace_back(zkutil::makeCreateRequest(replica_path + "/creator_info", creator_info,
            zkutil::CreateMode::Persistent));

        /// Check version of /replicas to see if there are any replicas created at the same moment of time.
        ops.emplace_back(zkutil::makeSetRequest(zookeeper_path + "/replicas", "last added replica: " + replica_name, replicas_stat.version));

        Coordination::Responses responses;
        code = zookeeper->tryMulti(ops, responses);

        switch (code)
        {
            case Coordination::Error::ZNODEEXISTS:
                throw Exception(ErrorCodes::REPLICA_ALREADY_EXISTS, "Replica {} already exists", replica_path);
            case Coordination::Error::ZBADVERSION:
                LOG_INFO(log, "Retrying createReplica(), because some other replicas were created at the same time");
                break;
            case Coordination::Error::ZNONODE:
                throw Exception(ErrorCodes::ALL_REPLICAS_LOST, "Table {} was suddenly removed", zookeeper_path);
            default:
                zkutil::KeeperMultiException::check(code, ops, responses);
        }
    } while (code == Coordination::Error::ZBADVERSION);
}

ZooKeeperRetriesInfo StorageReplicatedMergeTree::getCreateQueryZooKeeperRetriesInfo() const
{
    std::lock_guard lock{create_query_zookeeper_retries_info_mutex};
    return create_query_zookeeper_retries_info;
}

void StorageReplicatedMergeTree::clearCreateQueryZooKeeperRetriesInfo()
{
    std::lock_guard lock{create_query_zookeeper_retries_info_mutex};
    create_query_zookeeper_retries_info = {};
}


zkutil::ZooKeeperPtr StorageReplicatedMergeTree::getZooKeeperIfTableShutDown() const
{
    zkutil::ZooKeeperPtr maybe_new_zookeeper = getContext()->getDefaultOrAuxiliaryZooKeeper(zookeeper_info.zookeeper_name);
    maybe_new_zookeeper->sync(zookeeper_path);
    return maybe_new_zookeeper;
}

std::vector<String> StorageReplicatedMergeTree::getZookeeperZeroCopyLockPaths() const
{
    const auto settings = getSettings();
    if (!(*settings)[MergeTreeSetting::allow_remote_fs_zero_copy_replication])
    {
        return {};
    }

    const auto & disks = getStoragePolicy()->getDisks();
    std::set<String> disk_types_with_zero_copy;
    for (const auto & disk : disks)
    {
        if (!disk->supportZeroCopyReplication())
            continue;

        disk_types_with_zero_copy.insert(disk->getDataSourceDescription().toString());
    }

    const auto actual_table_shared_id = getTableSharedID();

    std::vector<String> result;
    result.reserve(disk_types_with_zero_copy.size());

    for (const auto & disk_type: disk_types_with_zero_copy)
    {
        auto zero_copy = fmt::format("zero_copy_{}", disk_type);
        auto zero_copy_path = fs::path((*settings)[MergeTreeSetting::remote_fs_zero_copy_zookeeper_path].toString()) / zero_copy;

        result.push_back(zero_copy_path / actual_table_shared_id);
    }

    return result;
}

void StorageReplicatedMergeTree::dropZookeeperZeroCopyLockPaths(zkutil::ZooKeeperPtr zookeeper, std::vector<String> zero_copy_locks_paths,
                                                                LoggerPtr logger)
{
    for (const auto & zero_copy_locks_root : zero_copy_locks_paths)
    {
        auto code = zookeeper->tryRemove(zero_copy_locks_root);
        if (code == Coordination::Error::ZNOTEMPTY)
        {
            LOG_WARNING(logger, "Zero copy locks are not empty for {}. There are some lost locks inside."
                              "Removing them all.", zero_copy_locks_root);
            zookeeper->tryRemoveRecursive(zero_copy_locks_root);
        }
        else if (code == Coordination::Error::ZNONODE)
        {
            LOG_INFO(logger, "Zero copy locks directory {} is absent on ZooKeeper.", zero_copy_locks_root);
        }
        else
        {
            chassert(code == Coordination::Error::ZOK);
        }
    }
}

void StorageReplicatedMergeTree::drop()
{
    /// There is also the case when user has configured ClickHouse to wrong ZooKeeper cluster
    /// or metadata of staled replica were removed manually,
    /// in this case, has_metadata_in_zookeeper = false, and we also permit to drop the table.

    bool maybe_has_metadata_in_zookeeper = !has_metadata_in_zookeeper.has_value() || *has_metadata_in_zookeeper;
    zkutil::ZooKeeperPtr zookeeper;
    if (maybe_has_metadata_in_zookeeper)
    {
        /// Table can be shut down, restarting thread is not active
        /// and calling StorageReplicatedMergeTree::getZooKeeper()/getAuxiliaryZooKeeper() won't suffice.
        zookeeper = getZooKeeperIfTableShutDown();
        /// Update zookeeper client, since existing may be expired, while ZooKeeper is required inside dropAllData().
        {
            std::lock_guard lock(current_zookeeper_mutex);
            current_zookeeper = zookeeper;
        }

        /// If probably there is metadata in ZooKeeper, we don't allow to drop the table.
        if (!zookeeper)
            throw Exception(ErrorCodes::TABLE_IS_READ_ONLY, "Can't drop readonly replicated table (need to drop data in ZooKeeper as well)");
    }

    /// Wait for loading of all outdated parts because
    /// in case of zero copy recursive removal of directory
    /// is not supported and table cannot be dropped.
    if (canUseZeroCopyReplication())
    {
        /// Load remaining parts synchronously because task
        /// for loading is already cancelled in shutdown().
        loadOutdatedDataParts(/*is_async=*/ false);
    }


    /// getZookeeperZeroCopyLockPaths has to be called before dropAllData
    /// otherwise table_shared_id is unknown
    auto zero_copy_locks_paths = getZookeeperZeroCopyLockPaths();

    dropAllData();

    if (maybe_has_metadata_in_zookeeper)
    {
        /// Session could expire, get it again
        zookeeper = getZooKeeperIfTableShutDown();

        auto lost_part_count_path = fs::path(zookeeper_path) / "lost_part_count";
        Coordination::Stat lost_part_count_stat;
        String lost_part_count_str;
        if (zookeeper->tryGet(lost_part_count_path, lost_part_count_str, &lost_part_count_stat))
        {
            UInt64 lost_part_count = lost_part_count_str.empty() ? 0 : parse<UInt64>(lost_part_count_str);
            if (lost_part_count > 0)
                LOG_INFO(log, "Dropping table with non-zero lost_part_count equal to {}", lost_part_count);
        }

        bool last_replica_dropped = dropReplica(zookeeper, zookeeper_info, log.load(), getSettings(), &has_metadata_in_zookeeper);
        if (last_replica_dropped)
        {
            dropZookeeperZeroCopyLockPaths(zookeeper, zero_copy_locks_paths, log.load());
        }
    }
}


bool StorageReplicatedMergeTree::dropReplica(
    zkutil::ZooKeeperPtr zookeeper, const TableZnodeInfo & zookeeper_info, LoggerPtr logger,
    MergeTreeSettingsPtr table_settings, std::optional<bool> * has_metadata_out)
{
    if (zookeeper->expired())
        throw Exception(ErrorCodes::TABLE_WAS_NOT_DROPPED, "Table was not dropped because ZooKeeper session has expired.");

    const String & zookeeper_path = zookeeper_info.path;
    auto remote_replica_path = zookeeper_path + "/replicas/" + zookeeper_info.replica_name;

    LOG_INFO(logger, "Removing replica {}, marking it as lost", remote_replica_path);
    /// Mark itself lost before removing, because the following recursive removal may fail
    /// and partially dropped replica may be considered as alive one (until someone will mark it lost)
    zookeeper->trySet(remote_replica_path + "/is_lost", "1");

    /// NOTE: we should check for remote_replica_path existence,
    /// since otherwise DROP REPLICA will fail if the replica had been already removed.
    if (!zookeeper->exists(remote_replica_path))
    {
        LOG_INFO(logger, "Removing replica {} does not exist", remote_replica_path);
        return false;
    }

    {
        /// Remove "host" node first to mark replica as dropped (the choice is arbitrary,
        /// it could be any node without children that exists since ancient server versions and not re-created on startup)
        [[maybe_unused]] auto code = zookeeper->tryRemove(fs::path(remote_replica_path) / "host");
        assert(code == Coordination::Error::ZOK || code == Coordination::Error::ZNONODE);

        /// Then try to remove paths that are known to be flat (all children are leafs)
        Strings flat_nodes = {"flags", "queue"};
        if (table_settings && (*table_settings)[MergeTreeSetting::use_minimalistic_part_header_in_zookeeper])
            flat_nodes.emplace_back("parts");
        for (const auto & node : flat_nodes)
        {
            bool removed_quickly = zookeeper->tryRemoveChildrenRecursive(fs::path(remote_replica_path) / node, /* probably flat */ true);
            if (!removed_quickly)
                LOG_WARNING(logger, "Failed to quickly remove node '{}' and its children, fell back to recursive removal (replica: {})",
                            node, remote_replica_path);
        }

        /// Then try to remove nodes that are known to have no children (and should always exist)
        Coordination::Requests ops;
        for (const auto & node : flat_nodes)
            ops.emplace_back(zkutil::makeRemoveRequest(remote_replica_path + "/" + node, -1));

        ops.emplace_back(zkutil::makeRemoveRequest(remote_replica_path + "/columns", -1));
        ops.emplace_back(zkutil::makeRemoveRequest(remote_replica_path + "/is_lost", -1));
        ops.emplace_back(zkutil::makeRemoveRequest(remote_replica_path + "/log_pointer", -1));
        ops.emplace_back(zkutil::makeRemoveRequest(remote_replica_path + "/max_processed_insert_time", -1));
        ops.emplace_back(zkutil::makeRemoveRequest(remote_replica_path + "/min_unprocessed_insert_time", -1));
        ops.emplace_back(zkutil::makeRemoveRequest(remote_replica_path + "/metadata", -1));
        ops.emplace_back(zkutil::makeRemoveRequest(remote_replica_path + "/metadata_version", -1));
        ops.emplace_back(zkutil::makeRemoveRequest(remote_replica_path + "/mutation_pointer", -1));
        Coordination::Responses res;
        code = zookeeper->tryMulti(ops, res);
        if (code != Coordination::Error::ZOK)
            LOG_WARNING(logger, "Cannot quickly remove nodes without children: {} (replica: {}). Will remove recursively.",
                        code, remote_replica_path);

        /// And finally remove everything else recursively
        /// It may left some garbage if replica_path subtree is concurrently modified
        zookeeper->tryRemoveChildrenRecursive(remote_replica_path);

        /// Update has_metadata_in_zookeeper to avoid retries. Otherwise we can accidentally remove metadata of a new table on retries
        if (has_metadata_out)
            *has_metadata_out = false;

        if (zookeeper->tryRemove(remote_replica_path) != Coordination::Error::ZOK)
            LOG_ERROR(logger, "Replica was not completely removed from ZooKeeper, {} still exists and may contain some garbage.", remote_replica_path);
    }

    /// Check that `zookeeper_path` exists: it could have been deleted by another replica after execution of previous line.
    Strings replicas;
    if (Coordination::Error::ZOK != zookeeper->tryGetChildren(zookeeper_path + "/replicas", replicas) || !replicas.empty())
        return false;

    LOG_INFO(logger, "{} is the last replica, will remove table", remote_replica_path);

    /** At this moment, another replica can be created and we cannot remove the table.
      * Try to remove /replicas node first. If we successfully removed it,
      * it guarantees that we are the only replica that proceed to remove the table
      * and no new replicas can be created after that moment (it requires the existence of /replicas node).
      * and table cannot be recreated with new /replicas node on another servers while we are removing data,
      * because table creation is executed in single transaction that will conflict with remaining nodes.
      */

    /// Node /dropped works like a lock that protects from concurrent removal of old table and creation of new table.
    /// But recursive removal may fail in the middle of operation leaving some garbage in zookeeper_path, so
    /// we remove it on table creation if there is /dropped node. Creating thread may remove /dropped node created by
    /// removing thread, and it causes race condition if removing thread is not finished yet.
    /// To avoid this we also create ephemeral child before starting recursive removal.
    /// (The existence of child node does not allow to remove parent node).
    Coordination::Requests ops;
    Coordination::Responses responses;
    String drop_lock_path = zookeeper_path + "/dropped/lock";
    ops.emplace_back(zkutil::makeRemoveRequest(zookeeper_path + "/replicas", -1));
    ops.emplace_back(zkutil::makeCreateRequest(zookeeper_path + "/dropped", "", zkutil::CreateMode::Persistent));
    ops.emplace_back(zkutil::makeCreateRequest(drop_lock_path, "", zkutil::CreateMode::Ephemeral));
    Coordination::Error code = zookeeper->tryMulti(ops, responses);

    if (code == Coordination::Error::ZNONODE || code == Coordination::Error::ZNODEEXISTS)
    {
        LOG_WARNING(logger, "Table {} is already started to be removing by another replica right now", remote_replica_path);
        return false;
    }
    if (code == Coordination::Error::ZNOTEMPTY)
    {
        LOG_WARNING(logger, "Another replica was suddenly created, will keep the table {}", remote_replica_path);
        return false;
    }
    if (code != Coordination::Error::ZOK)
    {
        zkutil::KeeperMultiException::check(code, ops, responses);
    }
    else
    {
        auto metadata_drop_lock = zkutil::EphemeralNodeHolder::existing(drop_lock_path, *zookeeper);
        LOG_INFO(logger, "Removing table {} (this might take several minutes)", zookeeper_path);
        removeTableNodesFromZooKeeper(zookeeper, zookeeper_info, metadata_drop_lock, logger);
    }

    return true;
}


bool StorageReplicatedMergeTree::dropReplica(const String & drop_replica, LoggerPtr logger)
{
    zkutil::ZooKeeperPtr zookeeper = getZooKeeperIfTableShutDown();

    /// NOTE it's not atomic: replica may become active after this check, but before dropReplica(...)
    /// However, the main use case is to drop dead replica, which cannot become active.
    /// This check prevents only from accidental drop of some other replica.
    if (zookeeper->exists(zookeeper_info.path + "/replicas/" + drop_replica + "/is_active"))
        throw Exception(ErrorCodes::TABLE_WAS_NOT_DROPPED, "Can't drop replica: {}, because it's active", drop_replica);

    TableZnodeInfo info = zookeeper_info;
    info.replica_name = drop_replica;
    return dropReplica(zookeeper, info, logger);
}


bool StorageReplicatedMergeTree::removeTableNodesFromZooKeeper(zkutil::ZooKeeperPtr zookeeper,
        const TableZnodeInfo & zookeeper_info2, const zkutil::EphemeralNodeHolder::Ptr & metadata_drop_lock, LoggerPtr logger)
{
    const String & zookeeper_path = zookeeper_info2.path;
    bool completely_removed = false;

    /// NOTE /block_numbers/ actually is not flat, because /block_numbers/<partition_id>/ may have ephemeral children,
    /// but we assume that all ephemeral block locks are already removed when table is being dropped.
    static constexpr std::array flat_nodes = {"block_numbers", "blocks", "async_blocks", "leader_election", "log", "mutations", "pinned_part_uuids"};

    /// First try to remove paths that are known to be flat
    for (const auto * node : flat_nodes)
    {
        bool removed_quickly = zookeeper->tryRemoveChildrenRecursive(fs::path(zookeeper_path) / node, /* probably flat */ true);
        if (!removed_quickly)
            LOG_WARNING(logger, "Failed to quickly remove node '{}' and its children, fell back to recursive removal (table: {})",
                        node, zookeeper_path);
    }

    /// Then try to remove nodes that are known to have no children (and should always exist)
    Coordination::Requests ops;
    for (const auto * node : flat_nodes)
        ops.emplace_back(zkutil::makeRemoveRequest(zookeeper_path + "/" + node, -1));

    ops.emplace_back(zkutil::makeRemoveRequest(zookeeper_path + "/alter_partition_version", -1));
    ops.emplace_back(zkutil::makeRemoveRequest(zookeeper_path + "/columns", -1));
    ops.emplace_back(zkutil::makeRemoveRequest(zookeeper_path + "/metadata", -1));
    ops.emplace_back(zkutil::makeRemoveRequest(zookeeper_path + "/table_shared_id", -1));
    Coordination::Responses res;
    auto code = zookeeper->tryMulti(ops, res);
    if (code != Coordination::Error::ZOK)
        LOG_WARNING(logger, "Cannot quickly remove nodes without children: {} (table: {}). Will remove recursively.",
                    code, zookeeper_path);

    Strings children;
    code = zookeeper->tryGetChildren(zookeeper_path, children);
    if (code == Coordination::Error::ZNONODE)
        throw Exception(ErrorCodes::LOGICAL_ERROR, "There is a race condition between creation and removal of replicated table. It's a bug");

    for (const auto & child : children)
    {
        if (child != "dropped")
            zookeeper->tryRemoveRecursive(fs::path(zookeeper_path) / child);
    }

    ops.clear();
    Coordination::Responses responses;
    ops.emplace_back(zkutil::makeRemoveRequest(metadata_drop_lock->getPath(), -1));
    ops.emplace_back(zkutil::makeRemoveRequest(fs::path(zookeeper_path) / "dropped", -1));
    ops.emplace_back(zkutil::makeRemoveRequest(zookeeper_path, -1));
    code = zookeeper->tryMulti(ops, responses, /* check_session_valid */ true);

    if (code == Coordination::Error::ZNONODE)
    {
        throw Exception(ErrorCodes::LOGICAL_ERROR, "There is a race condition between creation and removal of replicated table. It's a bug");
    }
    if (code == Coordination::Error::ZNOTEMPTY)
    {
        LOG_ERROR(
            logger,
            "Table was not completely removed from ZooKeeper, {} still exists and may contain some garbage,"
            "but someone is removing it right now.",
            zookeeper_path);
    }
    else if (code != Coordination::Error::ZOK)
    {
        /// It is still possible that ZooKeeper session is expired or server is killed in the middle of the delete operation.
        zkutil::KeeperMultiException::check(code, ops, responses);
    }
    else
    {
        metadata_drop_lock->setAlreadyRemoved();
        completely_removed = true;
        LOG_INFO(logger, "Table {} was successfully removed from ZooKeeper", zookeeper_path);

        try
        {
            zookeeper_info2.dropAncestorZnodesIfNeeded(zookeeper);
        }
        catch (...)
        {
            LOG_WARNING(logger, "Failed to drop ancestor znodes {} - {} after dropping table: {}", zookeeper_info2.path_prefix_for_drop, zookeeper_info2.path, getCurrentExceptionMessage(false));
        }
    }

    return completely_removed;
}


/** Verify that list of columns and table storage_settings_ptr match those specified in ZK (/metadata).
  * If not, throw an exception.
  */
bool StorageReplicatedMergeTree::checkTableStructure(
    const String & zookeeper_prefix, const StorageMetadataPtr & metadata_snapshot, int32_t * metadata_version, bool strict_check,
    const ZooKeeperRetriesInfo & zookeeper_retries_info) const
{
    bool same_structure = false;
    if (zookeeper_retries_info.max_retries > 0)
    {
        ZooKeeperRetriesControl retries_ctl{"StorageReplicatedMergeTree::checkTableStructure", log.load(), zookeeper_retries_info};
        retries_ctl.retryLoop([&] { same_structure = checkTableStructureAttempt(zookeeper_prefix, metadata_snapshot, metadata_version, strict_check); });
    }
    else
    {
        same_structure = checkTableStructureAttempt(zookeeper_prefix, metadata_snapshot, metadata_version, strict_check);
    }
    return same_structure;
}


bool StorageReplicatedMergeTree::checkTableStructureAttempt(
    const String & zookeeper_prefix, const StorageMetadataPtr & metadata_snapshot, int32_t * metadata_version, bool strict_check) const
{
    auto zookeeper = getZooKeeper();

    ReplicatedMergeTreeTableMetadata old_metadata(*this, metadata_snapshot);

    Coordination::Stat metadata_stat;
    String metadata_str = zookeeper->get(fs::path(zookeeper_prefix) / "metadata", &metadata_stat);
    auto metadata_from_zk = ReplicatedMergeTreeTableMetadata::parse(metadata_str);
<<<<<<< HEAD
    bool is_metadata_equal = old_metadata.checkEquals(metadata_from_zk, metadata_snapshot->getColumns(), getStorageID().getNameForLogs(), getContext(), /*check_index_granularity*/ true, strict_check, log.load());
=======
    old_metadata.checkEquals(metadata_from_zk, metadata_snapshot->getColumns(), getContext());
>>>>>>> da462b19

    if (metadata_version)
        *metadata_version = metadata_stat.version;

    Coordination::Stat columns_stat;
    auto columns_from_zk = ColumnsDescription::parse(zookeeper->get(fs::path(zookeeper_prefix) / "columns", &columns_stat));

    const ColumnsDescription & old_columns = metadata_snapshot->getColumns();
    if (columns_from_zk == old_columns && is_metadata_equal)
        return true;

    if (!strict_check && metadata_stat.version != 0)
    {
        LOG_WARNING(log, "Table columns structure in ZooKeeper is different from local table structure. "
                    "Assuming it's because the table was altered concurrently. Metadata version: {}. Local columns:\n"
                    "{}\nZookeeper columns:\n{}", metadata_stat.version, old_columns.toString(), columns_from_zk.toString());
        return false;
    }

    throw Exception(ErrorCodes::INCOMPATIBLE_COLUMNS,
        "Table columns structure in ZooKeeper is different from local table structure. Local columns:\n"
        "{}\nZookeeper columns:\n{}", old_columns.toString(), columns_from_zk.toString());
}

void StorageReplicatedMergeTree::setTableStructure(const StorageID & table_id, const ContextPtr & local_context,
    ColumnsDescription new_columns, const ReplicatedMergeTreeTableMetadata::Diff & metadata_diff, int32_t new_metadata_version)
{
    StorageInMemoryMetadata old_metadata = getInMemoryMetadata();

    StorageInMemoryMetadata new_metadata = metadata_diff.getNewMetadata(new_columns, local_context, old_metadata);
    new_metadata.setMetadataVersion(new_metadata_version);

    /// Even if the primary/sorting/partition keys didn't change we must reinitialize it
    /// because primary/partition key column types might have changed.
    checkTTLExpressions(new_metadata, old_metadata);
    setProperties(new_metadata, old_metadata);

    try
    {
        DatabaseCatalog::instance().getDatabase(table_id.database_name)->alterTable(local_context, table_id, new_metadata);
    }
    catch (...)
    {
        LOG_ERROR(log, "Failed to set table structure, reverting changes");
        setProperties(old_metadata, new_metadata);
        throw;
    }
}


/** If necessary, restore a part, replica itself adds a record for its receipt.
  * What time should I put for this entry in the queue? Time is taken into account when calculating lag of replica.
  * For these purposes, it makes sense to use creation time of missing part
  *  (that is, in calculating lag, it will be taken into account how old is the part we need to recover).
  */
static time_t tryGetPartCreateTime(zkutil::ZooKeeperPtr & zookeeper, const String & replica_path, const String & part_name)
{
    time_t res = 0;

    /// We get creation time of part, if it still exists (was not merged, for example).
    Coordination::Stat stat;
    String unused;
    if (zookeeper->tryGet(fs::path(replica_path) / "parts" / part_name, unused, &stat))
        res = stat.ctime / 1000;

    return res;
}

void StorageReplicatedMergeTree::paranoidCheckForCoveredPartsInZooKeeperOnStart(const Strings & parts_in_zk, const Strings & parts_to_fetch) const
{
#ifdef DEBUG_OR_SANITIZER_BUILD
    constexpr bool paranoid_check_for_covered_parts_default = true;
#else
    constexpr bool paranoid_check_for_covered_parts_default = false;
#endif

    bool paranoid_check_for_covered_parts = Context::getGlobalContextInstance()->getConfigRef().getBool(
        "replicated_merge_tree_paranoid_check_on_startup", paranoid_check_for_covered_parts_default);
    if (!paranoid_check_for_covered_parts)
        return;

    ActiveDataPartSet active_set(format_version);
    for (const auto & part_name : parts_in_zk)
        active_set.add(part_name);

    const auto disks = getStoragePolicy()->getDisks();
    auto path = getRelativeDataPath();

    for (const auto & part_name : parts_in_zk)
    {
        String covering_part = active_set.getContainingPart(part_name);
        if (part_name == covering_part)
            continue;

        bool found = false;
        for (const DiskPtr & disk : disks)
            if (disk->existsDirectory(fs::path(path) / part_name))
                found = true;

        if (!found)
            found = std::find(parts_to_fetch.begin(), parts_to_fetch.end(), part_name) != parts_to_fetch.end();

        if (!found)
        {
            LOG_WARNING(
                log,
                "Part {} of table {} exists in ZooKeeper and covered by another part in ZooKeeper ({}), but doesn't exist on any disk. "
                "It may cause false-positive 'part is lost forever' messages",
                part_name,
                getStorageID().getNameForLogs(),
                covering_part);
            ProfileEvents::increment(ProfileEvents::ReplicatedCoveredPartsInZooKeeperOnStart);
            chassert(false);
        }
    }
}

void StorageReplicatedMergeTree::checkParts(bool skip_sanity_checks)
{
    if (checkPartsImpl(skip_sanity_checks))
        return;

    /// We failed to check parts in an optimistic way, and now we need all the parts including Outdated parts to check them correctly.
    waitForOutdatedPartsToBeLoaded();

    if (checkPartsImpl(skip_sanity_checks))
        return;

    throw Exception(ErrorCodes::LOGICAL_ERROR, "checkPartsImpl returned false after loading Outdated parts");
}

bool StorageReplicatedMergeTree::checkPartsImpl(bool skip_sanity_checks)
{
    auto zookeeper = getZooKeeper();

    Strings expected_parts_vec = zookeeper->getChildren(fs::path(replica_path) / "parts");

    /// Parts in ZK.
    NameSet expected_parts(expected_parts_vec.begin(), expected_parts_vec.end());

    /// There are no PreActive parts at startup.
    bool incomplete_list_of_outdated_parts = !outdated_data_parts_loading_finished;
    auto parts = getDataParts({MergeTreeDataPartState::Active, MergeTreeDataPartState::Outdated});

    /** Local parts that are not in ZK.
      * In very rare cases they may cover missing parts
      * and someone may think that pushing them to zookeeper is good idea.
      * But actually we can't precisely determine that ALL missing parts
      * covered by this unexpected part. So missing parts will be downloaded.
      */
    /// Intersection of local parts and expected parts
    ActiveDataPartSet local_expected_parts_set(format_version);

    for (const auto & part : parts)
    {
        local_expected_parts_set.add(part->name);
    }

    /// Which parts should be taken from other replicas.
    Strings parts_to_fetch;

    for (const String & missing_name : expected_parts)
        if (!getActiveContainingPart(missing_name))
            parts_to_fetch.push_back(missing_name);

    paranoidCheckForCoveredPartsInZooKeeperOnStart(expected_parts_vec, parts_to_fetch);

    waitForUnexpectedPartsToBeLoaded();

    ActiveDataPartSet set_of_empty_unexpected_parts(format_version);
    for (const auto & load_state : unexpected_data_parts)
    {
        if (load_state.is_broken || load_state.part->rows_count || !load_state.uncovered)
            continue;

        set_of_empty_unexpected_parts.add(load_state.part->name);
    }
    if (auto empty_count = set_of_empty_unexpected_parts.size())
        LOG_WARNING(log, "Found {} empty unexpected parts (probably some dropped parts were not cleaned up before restart): [{}]",
                 empty_count, fmt::join(set_of_empty_unexpected_parts.getParts(), ", "));

    /** To check the adequacy, for the parts that are in the FS, but not in ZK, we will only consider not the most recent parts.
      * Because unexpected new parts usually arise only because they did not have time to enroll in ZK with a rough restart of the server.
      * It also occurs from deduplicated parts that did not have time to retire.
      */
    size_t unexpected_parts_nonnew = 0;
    UInt64 unexpected_parts_nonnew_rows = 0;
    UInt64 unexpected_parts_rows = 0;

    Strings covered_unexpected_parts;
    std::unordered_set<String> uncovered_unexpected_parts;
    std::unordered_set<String> restorable_unexpected_parts;
    UInt64 uncovered_unexpected_parts_rows = 0;

    for (const auto & load_state : unexpected_data_parts)
    {
        if (load_state.is_broken)
            continue;
        unexpected_parts_rows += load_state.part->rows_count;

        /// This part may be covered by some expected part that is active and present locally
        /// Probably we just did not remove this part from disk before restart (but removed from ZooKeeper)
        String covering_local_part = local_expected_parts_set.getContainingPart(load_state.part->name);
        if (!covering_local_part.empty())
        {
            covered_unexpected_parts.push_back(load_state.part->name);
            continue;
        }

        String covering_empty_part = set_of_empty_unexpected_parts.getContainingPart(load_state.part->name);
        if (!covering_empty_part.empty())
        {
            LOG_INFO(log, "Unexpected part {} is covered by empty part {}, assuming it has been dropped just before restart",
                        load_state.part->name, covering_empty_part);
            covered_unexpected_parts.push_back(load_state.part->name);
            continue;
        }

        auto covered_parts = local_expected_parts_set.getPartInfosCoveredBy(load_state.part->info);

        if (MergeTreePartInfo::areAllBlockNumbersCovered(load_state.part->info, covered_parts))
        {
            restorable_unexpected_parts.insert(load_state.part->name);
            continue;
        }

        /// We have uncovered unexpected parts, and we are not sure if we can restore them or not.
        /// So we have to exit, load all Outdated parts, and check again.
        if (incomplete_list_of_outdated_parts)
        {
            LOG_INFO(log, "Outdated parts are not loaded yet, but we may need them to check if unexpected parts can be recovered. "
                          "Need retry.");
            return false;
        }

        /// Part is unexpected and we don't have covering part: it's suspicious
        uncovered_unexpected_parts.insert(load_state.part->name);
        uncovered_unexpected_parts_rows += load_state.part->rows_count;

        if (load_state.part->info.level > 0)
        {
            ++unexpected_parts_nonnew;
            unexpected_parts_nonnew_rows += load_state.part->rows_count;
        }
    }

    const UInt64 parts_to_fetch_blocks = std::accumulate(parts_to_fetch.cbegin(), parts_to_fetch.cend(), 0,
        [&](UInt64 acc, const String & part_name)
        {
            if (const auto part_info = MergeTreePartInfo::tryParsePartName(part_name, format_version))
                return acc + part_info->getBlocksCount();

            LOG_ERROR(log, "Unexpected part name: {}", part_name);
            return acc;
        });

    /** We can automatically synchronize data,
      *  if the ratio of the total number of errors to the total number of parts (minimum - on the local filesystem or in ZK)
      *  is no more than some threshold (for example 50%).
      *
      * A large ratio of mismatches in the data on the filesystem and the expected data
      *  may indicate a configuration error (the server accidentally connected as a replica not from right shard).
      * In this case, the protection mechanism does not allow the server to start.
      */

    UInt64 total_rows_on_filesystem = 0;
    for (const auto & part : parts)
        total_rows_on_filesystem += part->rows_count;
    /// We need to sum the rows count of all unexpected data parts;
    for (const auto & part : unexpected_data_parts)
        total_rows_on_filesystem += part.part->rows_count;

    const auto storage_settings_ptr = getSettings();
    bool insane = uncovered_unexpected_parts_rows > total_rows_on_filesystem * (*storage_settings_ptr)[MergeTreeSetting::replicated_max_ratio_of_wrong_parts];

    constexpr auto sanity_report_fmt = "The local set of parts of table {} doesn't look like the set of parts in ZooKeeper: "
                                               "{} rows of {} total rows in filesystem are suspicious. "
                                               "There are {} uncovered unexpected parts with {} rows ({} of them is not just-written with {} rows), "
                                               "{} missing parts (with {} blocks), {} covered unexpected parts (with {} rows).";

    constexpr auto sanity_report_debug_fmt = "Uncovered unexpected parts: {}. Restorable unexpected parts: {}. Missing parts: {}. Covered unexpected parts: {}. Expected parts: {}.";

    if (insane && !skip_sanity_checks)
    {
        LOG_DEBUG(log, sanity_report_debug_fmt, fmt::join(uncovered_unexpected_parts, ", "), fmt::join(restorable_unexpected_parts, ", "), fmt::join(parts_to_fetch, ", "),
                  fmt::join(covered_unexpected_parts, ", "), fmt::join(expected_parts, ", "));
        throw Exception(ErrorCodes::TOO_MANY_UNEXPECTED_DATA_PARTS, sanity_report_fmt, getStorageID().getNameForLogs(),
                        formatReadableQuantity(uncovered_unexpected_parts_rows),
                        formatReadableQuantity(total_rows_on_filesystem),
                        uncovered_unexpected_parts.size(), uncovered_unexpected_parts_rows, unexpected_parts_nonnew, unexpected_parts_nonnew_rows,
                        parts_to_fetch.size(), parts_to_fetch_blocks, covered_unexpected_parts.size(),
                        unexpected_parts_rows - uncovered_unexpected_parts_rows);
    }

    if (unexpected_parts_nonnew_rows > 0 || uncovered_unexpected_parts_rows > 0 || !restorable_unexpected_parts.empty())
    {
        LOG_DEBUG(log, sanity_report_debug_fmt, fmt::join(uncovered_unexpected_parts, ", "), fmt::join(restorable_unexpected_parts, ", "), fmt::join(parts_to_fetch, ", "),
                  fmt::join(covered_unexpected_parts, ", "), fmt::join(expected_parts, ", "));
        LOG_WARNING(log, sanity_report_fmt, getStorageID().getNameForLogs(),
                    formatReadableQuantity(uncovered_unexpected_parts_rows), formatReadableQuantity(total_rows_on_filesystem),
                    uncovered_unexpected_parts.size(), uncovered_unexpected_parts_rows, unexpected_parts_nonnew, unexpected_parts_nonnew_rows,
                    parts_to_fetch.size(), parts_to_fetch_blocks, covered_unexpected_parts.size(), unexpected_parts_rows - uncovered_unexpected_parts_rows);
    }
    else
    {
        if (!parts_to_fetch.empty())
            LOG_DEBUG(log, "Found parts to fetch (exist in zookeeper, but not locally): [{}]", fmt::join(parts_to_fetch, ", "));
    }

    /// Add to the queue jobs to pick up the missing parts from other replicas and remove from ZK the information that we have them.
    queue.setBrokenPartsToEnqueueFetchesOnLoading(std::move(parts_to_fetch));

    /// detached all unexpected data parts after sanity check.
    for (auto & part_state : unexpected_data_parts)
        part_state.part->renameToDetached("ignored", /* ignore_error= */ true);
    unexpected_data_parts.clear();

    return true;
}


void StorageReplicatedMergeTree::syncPinnedPartUUIDs(const ZooKeeperRetriesInfo & zookeeper_retries_info)
{
    String new_pinned_part_uuids_str;
    Coordination::Stat new_stat;

    auto read_pinned_part_uuids = [&]
    {
        auto zookeeper = getZooKeeper();
        new_pinned_part_uuids_str = zookeeper->get(zookeeper_path + "/pinned_part_uuids", &new_stat);
    };

    if (zookeeper_retries_info.max_retries > 0)
    {
        ZooKeeperRetriesControl retries_ctl{"StorageReplicatedMergeTree::syncPinnedPartUUIDs", log.load(), zookeeper_retries_info};
        retries_ctl.retryLoop([&] { read_pinned_part_uuids(); });
    }
    else
    {
        read_pinned_part_uuids();
    }

    std::lock_guard lock(pinned_part_uuids_mutex);

    /// Unsure whether or not this can be called concurrently.
    if (pinned_part_uuids->stat.version < new_stat.version)
    {
        auto new_pinned_part_uuids = std::make_shared<PinnedPartUUIDs>();
        new_pinned_part_uuids->fromString(new_pinned_part_uuids_str);
        new_pinned_part_uuids->stat = new_stat;

        pinned_part_uuids = new_pinned_part_uuids;
    }
}

bool StorageReplicatedMergeTree::checkPartChecksumsAndAddCommitOps(
    const ZooKeeperWithFaultInjectionPtr & zookeeper,
    const DataPartPtr & part,
    Coordination::Requests & ops,
    String part_name,
    NameSet & absent_replicas_paths)
{
    if (part_name.empty())
        part_name = part->name;

    auto local_part_header = ReplicatedMergeTreePartHeader::fromColumnsAndChecksums(part->getColumns(), part->checksums);

    Strings replicas = zookeeper->getChildren(fs::path(zookeeper_path) / "replicas");
    std::shuffle(replicas.begin(), replicas.end(), thread_local_rng);
    bool part_found = false;
    bool part_exists_on_our_replica = false;

    for (const String & replica : replicas)
    {
        String current_part_path = fs::path(zookeeper_path) / "replicas" / replica / "parts" / part_name;
        String part_zk_str;
        if (!zookeeper->tryGet(current_part_path, part_zk_str))
        {
            absent_replicas_paths.emplace(current_part_path);
            continue;
        }

        part_found = true;
        if (replica == replica_name)
            part_exists_on_our_replica = true;


        ReplicatedMergeTreePartHeader replica_part_header;
        if (part_zk_str.empty())
        {
            String columns_str;
            String checksums_str;

            if (zookeeper->tryGet(fs::path(current_part_path) / "columns", columns_str) &&
                zookeeper->tryGet(fs::path(current_part_path) / "checksums", checksums_str))
            {
                replica_part_header = ReplicatedMergeTreePartHeader::fromColumnsAndChecksumsZNodes(columns_str, checksums_str);
            }
            else
            {
                if (zookeeper->exists(current_part_path))
                    throw Exception(ErrorCodes::LOGICAL_ERROR, "Part {} has empty header and does not have columns and checksums. "
                                                               "Looks like a bug.", current_part_path);
                LOG_INFO(log, "Not checking checksums of part {} with replica {} because part was removed from ZooKeeper", part_name, replica);
                continue;
            }
        }
        else
        {
            replica_part_header = ReplicatedMergeTreePartHeader::fromString(part_zk_str);
        }

        if (replica_part_header.getColumnsHash() != local_part_header.getColumnsHash())
        {
            /// Currently there are only one (known) cases when it may happen:
            ///  - KILL MUTATION query had removed mutation before all replicas have executed assigned MUTATE_PART entries.
            ///    Some replicas may skip this mutation and update part version without actually applying any changes.
            ///    It leads to mismatching checksum if changes were applied on other replicas.
            throw Exception(ErrorCodes::CHECKSUM_DOESNT_MATCH, "Part {} from {} has different columns hash "
                            "(it may rarely happen on race condition with KILL MUTATION).", part_name, replica);
        }

        replica_part_header.getChecksums().checkEqual(local_part_header.getChecksums(), true, part_name);
        break;
    }

    if (part_found)
        absent_replicas_paths.clear();

    if (!part_exists_on_our_replica)
    {
        const auto storage_settings_ptr = getSettings();
        String part_path = fs::path(replica_path) / "parts" / part_name;

        if ((*storage_settings_ptr)[MergeTreeSetting::use_minimalistic_part_header_in_zookeeper])
        {
            ops.emplace_back(zkutil::makeCreateRequest(
                part_path, local_part_header.toString(), zkutil::CreateMode::Persistent));
        }
        else
        {
            ops.emplace_back(zkutil::makeCreateRequest(
                part_path, "", zkutil::CreateMode::Persistent));
            ops.emplace_back(zkutil::makeCreateRequest(
                fs::path(part_path) / "columns", part->getColumns().toString(), zkutil::CreateMode::Persistent));
            ops.emplace_back(zkutil::makeCreateRequest(
                fs::path(part_path) / "checksums", getChecksumsForZooKeeper(part->checksums), zkutil::CreateMode::Persistent));
        }
    }
    else
    {
        LOG_WARNING(log, "checkPartAndAddToZooKeeper: node {} already exists. Will not commit any nodes.",
                    (fs::path(replica_path) / "parts" / part_name).string());
    }
    return part_found;
}

bool StorageReplicatedMergeTree::getOpsToCheckPartChecksumsAndCommit(const ZooKeeperWithFaultInjectionPtr & zookeeper,
    const MutableDataPartPtr & part, std::optional<HardlinkedFiles> hardlinked_files, bool replace_zero_copy_lock,
    Coordination::Requests & ops, size_t & num_check_ops)
{
    LOG_DEBUG(log, "Committing part {} to zookeeper", part->name);

    NameSet absent_part_paths_on_replicas;

    size_t prev_ops_size = ops.size();
    getLockSharedDataOps(*part, zookeeper, replace_zero_copy_lock, hardlinked_files, ops);

    /// Checksums are checked here and `ops` is filled. In fact, the part is added to ZK just below, when executing `multi`.
    bool part_found = checkPartChecksumsAndAddCommitOps(zookeeper, part, ops, part->name, absent_part_paths_on_replicas);

    num_check_ops = 2 * absent_part_paths_on_replicas.size() + (ops.size() - prev_ops_size);

    /// Will check that the part did not suddenly appear on skipped replicas
    if (part_found)
    {
        chassert(absent_part_paths_on_replicas.empty());
        return true;
    }

    Coordination::Requests new_ops;
    for (const String & part_path : absent_part_paths_on_replicas)
    {
        /// NOTE Create request may fail with ZNONODE if replica is being dropped, we will throw an exception
        new_ops.emplace_back(zkutil::makeCreateRequest(part_path, "", zkutil::CreateMode::Persistent));
        new_ops.emplace_back(zkutil::makeRemoveRequest(part_path, -1));
    }

    /// Add check ops at the beginning
    new_ops.insert(new_ops.end(), ops.begin(), ops.end());
    ops = std::move(new_ops);

    return false;
}


MergeTreeData::DataPartsVector StorageReplicatedMergeTree::checkPartChecksumsAndCommit(Transaction & transaction,
    const MutableDataPartPtr & part, std::optional<HardlinkedFiles> hardlinked_files, bool replace_zero_copy_lock)
{
    auto zookeeper = std::make_shared<ZooKeeperWithFaultInjection>(getZooKeeper());

    if (transaction.isEmpty())
    {
        /// Do not commit if the part is obsolete, but check it's checksums just in case. It may throw if checksums mismatch
        Coordination::Requests ops;
        size_t num_check_ops;
        getOpsToCheckPartChecksumsAndCommit(zookeeper, part, hardlinked_files, replace_zero_copy_lock, ops, num_check_ops);
        return {};
    }

    size_t retries_count = 0;
    constexpr size_t MAX_RETRIES_ON_SHUTDOWN = 3;
    while (true)
    {
        /// It still makes sense to make a few attempts on shutdown because we already did some job to create a part
        /// and also we want to reduce the probability of issues with unexpected parts on restart
        if (++retries_count > MAX_RETRIES_ON_SHUTDOWN && (shutdown_called || partial_shutdown_called))
            throw Exception(ErrorCodes::ABORTED, "Cannot commit part because shutdown called");

        Coordination::Requests ops;
        size_t num_check_ops;
        getOpsToCheckPartChecksumsAndCommit(zookeeper, part, hardlinked_files, replace_zero_copy_lock, ops, num_check_ops);

        Coordination::Responses responses;
        Coordination::Error e;
        {

            Coordination::SimpleFaultInjection fault((*getSettings())[MergeTreeSetting::fault_probability_before_part_commit],
                                                     (*getSettings())[MergeTreeSetting::fault_probability_after_part_commit], "part commit");
            ThreadFuzzer::maybeInjectSleep();
            e = zookeeper->tryMulti(ops, responses, /* check_session_valid */ true);
        }
        if (e == Coordination::Error::ZOK)
        {
            LOG_DEBUG(log, "Part {} committed to zookeeper", part->name);
            return transaction.commit();
        }

        if (e == Coordination::Error::ZNODEEXISTS)
        {
            size_t failed_op_index = zkutil::getFailedOpIndex(e, responses);
            if (failed_op_index < num_check_ops)
            {
                LOG_DEBUG(log, "The part {} on a replica suddenly appeared, will recheck checksums", ops[failed_op_index]->getPath());
                continue;
            }
        }

        throw zkutil::KeeperMultiException(e, ops, responses);
    }
}

String StorageReplicatedMergeTree::getChecksumsForZooKeeper(const MergeTreeDataPartChecksums & checksums) const
{
    return MinimalisticDataPartChecksums::getSerializedString(checksums,
        (*getSettings())[MergeTreeSetting::use_minimalistic_checksums_in_zookeeper]);
}

MergeTreeData::MutableDataPartPtr StorageReplicatedMergeTree::attachPartHelperFoundValidPart(const LogEntry & entry) const
{
    if (format_version != MERGE_TREE_DATA_MIN_FORMAT_VERSION_WITH_CUSTOM_PARTITIONING)
        return {};

    const MergeTreePartInfo actual_part_info = MergeTreePartInfo::fromPartName(entry.new_part_name, format_version);

    for (const DiskPtr & disk : getStoragePolicy()->getDisks())
    {
        for (const auto it = disk->iterateDirectory(fs::path(relative_data_path) / DETACHED_DIR_NAME); it->isValid(); it->next())
        {
            const auto part_info = MergeTreePartInfo::tryParsePartName(it->name(), format_version);

            if (!part_info || part_info->partition_id != actual_part_info.partition_id)
                continue;

            const auto part_old_name = part_info->getPartNameV1();
            const auto volume = std::make_shared<SingleDiskVolume>("volume_" + part_old_name, disk);

            auto part = getDataPartBuilder(entry.new_part_name, volume, fs::path(DETACHED_DIR_NAME) / part_old_name, getReadSettings())
                .withPartFormatFromDisk()
                .build();

            try
            {
                part->loadColumnsChecksumsIndexes(true, true);
            }
            catch (const Exception&)
            {
                /// This method throws if the part data is corrupted or partly missing. In this case, we simply don't
                /// process the part.
                continue;
            }

            if (entry.part_checksum == part->checksums.getTotalChecksumHex())
            {
                part->modification_time = part->getDataPartStorage().getLastModified().epochTime();
                return part;
            }
        }
    }

    return {};
}

bool StorageReplicatedMergeTree::executeLogEntry(LogEntry & entry)
{
    fiu_do_on(FailPoints::replicated_queue_fail_next_entry,
    {
        entry.fault_injected = true;
    });
    fiu_do_on(FailPoints::replicated_queue_unfail_entries,
    {
        entry.fault_injected = false;
    });
    if (entry.fault_injected)
        throw Exception(ErrorCodes::FAULT_INJECTED, "Injecting fault for log entry {}", entry.getDescriptionForLogs(format_version));

    if (entry.type == LogEntry::DROP_RANGE || entry.type == LogEntry::DROP_PART)
    {
        executeDropRange(entry);
        return true;
    }

    if (entry.type == LogEntry::REPLACE_RANGE)
    {
        executeReplaceRange(entry);
        return true;
    }

    const bool is_get_or_attach = entry.type == LogEntry::GET_PART || entry.type == LogEntry::ATTACH_PART;

    if (is_get_or_attach || entry.type == LogEntry::MERGE_PARTS || entry.type == LogEntry::MUTATE_PART)
    {
        /// If we already have this part or a part covering it, we do not need to do anything.
        /// The part may be still in the PreActive -> Active transition so we first search
        /// among PreActive parts to definitely find the desired part if it exists.
        DataPartPtr existing_part = getPartIfExists(entry.new_part_name, {MergeTreeDataPartState::PreActive});

        if (!existing_part)
            existing_part = getActiveContainingPart(entry.new_part_name);

        /// Even if the part is local, it (in exceptional cases) may not be in ZooKeeper. Let's check that it is there.
        if (existing_part && getZooKeeper()->exists(fs::path(replica_path) / "parts" / existing_part->name))
        {
            if (!is_get_or_attach || entry.source_replica != replica_name)
                LOG_DEBUG(log, "Skipping action for part {} because part {} already exists.",
                    entry.new_part_name, existing_part->name);

            return true;
        }
    }

    if (entry.type == LogEntry::ATTACH_PART)
    {
        ProfileEventsScope profile_events_scope;

        if (MutableDataPartPtr part = attachPartHelperFoundValidPart(entry))
        {
            LOG_TRACE(log, "Found valid local part for {}, preparing the transaction", part->name);

            Transaction transaction(*this, NO_TRANSACTION_RAW);

            part->version.setCreationTID(Tx::PrehistoricTID, nullptr);
            renameTempPartAndReplace(part, transaction, /*rename_in_transaction=*/ true);
            transaction.renameParts();
            checkPartChecksumsAndCommit(transaction, part, /*hardlinked_files*/ {}, /*replace_zero_copy_lock*/ true);

            writePartLog(PartLogElement::Type::NEW_PART, {}, 0 /** log entry is fake so we don't measure the time */,
                part->name, part, {} /** log entry is fake so there are no initial parts */, nullptr,
                profile_events_scope.getSnapshot());

            return true;
        }

        LOG_TRACE(log, "Didn't find valid local part for {} ({}), will fetch it from other replica",
            entry.new_part_name,
            entry.actual_new_part_name);
    }

    if (is_get_or_attach && entry.source_replica == replica_name)
        LOG_WARNING(log, "Part {} from own log doesn't exist.", entry.new_part_name);

    /// Perhaps we don't need this part, because during write with quorum, the quorum has failed
    /// (see below about `/quorum/failed_parts`).
    if (entry.quorum && getZooKeeper()->exists(fs::path(zookeeper_path) / "quorum" / "failed_parts" / entry.new_part_name))
    {
        LOG_DEBUG(log, "Skipping action for part {} because quorum for that part was failed.", entry.new_part_name);
        return true;    /// NOTE Deletion from `virtual_parts` is not done, but it is only necessary for merge.
    }

    switch (entry.type)
    {
        case LogEntry::ATTACH_PART:
            /// We surely don't have this part locally as we've checked it before, so download it.
            [[fallthrough]];
        case LogEntry::GET_PART:
            return executeFetch(entry);
        case LogEntry::MERGE_PARTS:
            throw Exception(ErrorCodes::LOGICAL_ERROR, "Merge has to be executed by another function");
        case LogEntry::MUTATE_PART:
            throw Exception(ErrorCodes::LOGICAL_ERROR, "Mutation has to be executed by another function");
        case LogEntry::ALTER_METADATA:
            return executeMetadataAlter(entry);
        case LogEntry::SYNC_PINNED_PART_UUIDS:
            syncPinnedPartUUIDs(/* zookeeper_retries_info = */ {});
            return true;
        case LogEntry::CLONE_PART_FROM_SHARD:
            executeClonePartFromShard(entry);
            return true;
        default:
            throw Exception(ErrorCodes::LOGICAL_ERROR, "Unexpected log entry type: {}", static_cast<int>(entry.type));
    }
}


bool StorageReplicatedMergeTree::executeFetch(LogEntry & entry, bool need_to_check_missing_part)
{
    /// Looking for covering part. After that entry.actual_new_part_name may be filled.
    String replica = findReplicaHavingCoveringPart(entry, true);
    const auto storage_settings_ptr = getSettings();
    auto metadata_snapshot = getInMemoryMetadataPtr();

    try
    {
        if (replica.empty())
        {
            /** If a part is to be written with a quorum and the quorum is not reached yet,
              *  then (due to the fact that a part is impossible to download right now),
              *  the quorum entry should be considered unsuccessful.
              * TODO Complex code, extract separately.
              */
            if (entry.quorum)
            {
                if (entry.type != LogEntry::GET_PART)
                    throw Exception(ErrorCodes::LOGICAL_ERROR, "Log entry with quorum but type is not GET_PART");

                LOG_DEBUG(log, "No active replica has part {} which needs to be written with quorum. Will try to mark that quorum as failed.", entry.new_part_name);

                /** Atomically:
                  * - if replicas do not become active;
                  * - if there is a `quorum` node with this part;
                  * - delete `quorum` node;
                  * - add a part to the list `quorum/failed_parts`;
                  * - if the part is not already removed from the list for deduplication `blocks/block_num`, then delete it;
                  *
                  * If something changes, then we will nothing - we'll get here again next time.
                  */

                /** We collect the `host` node versions from the replicas.
                  * When the replica becomes active, it changes the value of host in the same transaction (with the creation of `is_active`).
                  * This will ensure that the replicas do not become active.
                  */

                auto zookeeper = getZooKeeper();

                Strings replicas = zookeeper->getChildren(fs::path(zookeeper_path) / "replicas");

                Coordination::Requests ops;

                for (const auto & path_part : replicas)
                {
                    Coordination::Stat stat;
                    String path = fs::path(zookeeper_path) / "replicas" / path_part / "host";
                    zookeeper->get(path, &stat);
                    ops.emplace_back(zkutil::makeCheckRequest(path, stat.version));
                }

                /// We verify that while we were collecting versions, the replica with the necessary part did not come alive.
                replica = findReplicaHavingPart(entry.new_part_name, true);

                /// Also during this time a completely new replica could be created.
                /// But if a part does not appear on the old, then it can not be on the new one either.

                if (replica.empty())
                {
                    Coordination::Stat quorum_stat;
                    const String quorum_unparallel_path = fs::path(zookeeper_path) / "quorum" / "status";
                    const String quorum_parallel_path = fs::path(zookeeper_path) / "quorum" / "parallel" / entry.new_part_name;
                    String quorum_str;
                    String quorum_path;
                    ReplicatedMergeTreeQuorumEntry quorum_entry;

                    if (zookeeper->tryGet(quorum_unparallel_path, quorum_str, &quorum_stat))
                        quorum_path = quorum_unparallel_path;
                    else
                    {
                        quorum_str = zookeeper->get(quorum_parallel_path, &quorum_stat);
                        quorum_path = quorum_parallel_path;
                    }

                    quorum_entry.fromString(quorum_str);

                    if (quorum_entry.part_name == entry.new_part_name)
                    {
                        ops.emplace_back(zkutil::makeRemoveRequest(quorum_path, quorum_stat.version));
                        auto part_info = MergeTreePartInfo::fromPartName(entry.new_part_name, format_version);

                        if (part_info.min_block != part_info.max_block)
                            throw Exception(ErrorCodes::LOGICAL_ERROR, "Log entry with quorum for part covering more than one block number");

                        ops.emplace_back(zkutil::makeCreateRequest(
                            fs::path(zookeeper_path) / "quorum" / "failed_parts" / entry.new_part_name,
                            "",
                            zkutil::CreateMode::Persistent));

                        /// Deleting from `blocks`.
                        if (!entry.block_id.empty() && zookeeper->exists(fs::path(zookeeper_path) / "blocks" / entry.block_id))
                            ops.emplace_back(zkutil::makeRemoveRequest(fs::path(zookeeper_path) / "blocks" / entry.block_id, -1));

                        Coordination::Responses responses;
                        auto code = zookeeper->tryMulti(ops, responses);

                        if (code == Coordination::Error::ZOK)
                        {
                            LOG_DEBUG(log, "Marked quorum for part {} as failed.", entry.new_part_name);
                            FailPointInjection::disableFailPoint(FailPoints::finish_set_quorum_failed_parts);
                            queue.removeFailedQuorumPart(part_info);
                            return true;
                        }
                        if (code == Coordination::Error::ZBADVERSION || code == Coordination::Error::ZNONODE
                            || code == Coordination::Error::ZNODEEXISTS)
                        {
                            LOG_DEBUG(
                                log,
                                "State was changed or isn't expected when trying to mark quorum for part {} as failed. Code: {}",
                                entry.new_part_name,
                                code);
                        }
                        else
                            throw Coordination::Exception(code);
                    }
                    else
                    {
                        LOG_WARNING(log, "No active replica has part {}, "
                                         "but that part needs quorum and /quorum/status contains entry about another part {}. "
                                         "It means that part was successfully written to {} replicas, but then all of them goes offline. "
                                         "Or it is a bug.", entry.new_part_name, quorum_entry.part_name, entry.quorum);
                    }
                }
            }

            if (replica.empty())
            {
                ProfileEvents::increment(ProfileEvents::ReplicatedPartFailedFetches);

                if (!need_to_check_missing_part)
                    return false;

                throw Exception(ErrorCodes::NO_REPLICA_HAS_PART, "No active replica has part {} or covering part (cannot execute {}: {})",
                                entry.new_part_name, entry.znode_name, entry.getDescriptionForLogs(format_version));
            }
        }

        try
        {
            String part_name = entry.actual_new_part_name.empty() ? entry.new_part_name : entry.actual_new_part_name;

            if (!entry.actual_new_part_name.empty())
                LOG_DEBUG(log, "Will fetch part {} instead of {}", entry.actual_new_part_name, entry.new_part_name);

            String source_replica_path = fs::path(zookeeper_path) / "replicas" / replica;
            if (!fetchPart(part_name,
                metadata_snapshot,
                zookeeper_info.zookeeper_name,
                source_replica_path,
                /* to_detached= */ false,
                entry.quorum,
                /* zookeeper_ */ nullptr,
                /* try_fetch_shared= */ true))
            {
                return false;
            }
        }
        catch (Exception & e)
        {
            /// No stacktrace, just log message
            if (e.code() == ErrorCodes::RECEIVED_ERROR_TOO_MANY_REQUESTS)
                e.addMessage("Too busy replica. Will try later.");
            throw;
        }

        if (entry.type == LogEntry::MERGE_PARTS)
            ProfileEvents::increment(ProfileEvents::ReplicatedPartFetchesOfMerged);
    }
    catch (...)
    {
        /** If we can not download the part we need for some merge, it's better not to try to get other parts for this merge,
          * but try to get already merged part. To do this, move the action to get the remaining parts
          * for this merge at the end of the queue.
          */
        try
        {
            auto parts_for_merge = queue.moveSiblingPartsForMergeToEndOfQueue(entry.new_part_name);

            if (!parts_for_merge.empty() && replica.empty())
            {
                LOG_INFO(log, "No active replica has part {}. Will fetch merged part instead.", entry.new_part_name);
                /// We should enqueue it for check, because merged part may never appear if source part is lost
                enqueuePartForCheck(entry.new_part_name);
                return false;
            }

            /** If no active replica has a part, and there is no merge in the queue with its participation,
              * check to see if any (active or inactive) replica has such a part or covering it.
              */
            if (replica.empty())
                enqueuePartForCheck(entry.new_part_name);
        }
        catch (...)
        {
            tryLogCurrentException(log, __PRETTY_FUNCTION__);
        }

        throw;
    }

    return true;
}


MergeTreeData::MutableDataPartPtr StorageReplicatedMergeTree::executeFetchShared(
    const String & source_replica,
    const String & new_part_name,
    const DiskPtr & disk,
    const String & path)
{
    if (source_replica.empty())
    {
        LOG_INFO(log, "No active replica has part {} on shared storage.", new_part_name);
        return nullptr;
    }

    const auto storage_settings_ptr = getSettings();
    auto metadata_snapshot = getInMemoryMetadataPtr();

    try
    {
        return fetchExistsPart(new_part_name, metadata_snapshot, fs::path(zookeeper_path) / "replicas" / source_replica, disk, path);
    }
    catch (Exception & e)
    {
        if (e.code() == ErrorCodes::RECEIVED_ERROR_TOO_MANY_REQUESTS)
            e.addMessage("Too busy replica. Will try later.");
        tryLogCurrentException(log, __PRETTY_FUNCTION__);
        throw;
    }
}

static void paranoidCheckForCoveredPartsInZooKeeper(
    const ZooKeeperPtr & zookeeper,
    const String & replica_path,
    MergeTreeDataFormatVersion format_version,
    const String & covering_part_name,
    const StorageReplicatedMergeTree & storage)
{
#ifdef DEBUG_OR_SANITIZER_BUILD
    constexpr bool paranoid_check_for_covered_parts_default = true;
#else
    constexpr bool paranoid_check_for_covered_parts_default = false;
#endif

    bool paranoid_check_for_covered_parts = Context::getGlobalContextInstance()->getConfigRef().getBool(
        "replicated_merge_tree_paranoid_check_on_drop_range", paranoid_check_for_covered_parts_default);
    if (!paranoid_check_for_covered_parts)
        return;

    auto drop_range_info = MergeTreePartInfo::fromPartName(covering_part_name, format_version);
    Strings parts_remain = zookeeper->getChildren(replica_path + "/parts");
    for (const auto & part_name : parts_remain)
    {
        auto part_info = MergeTreePartInfo::fromPartName(part_name, format_version);
        if (drop_range_info.contains(part_info))
            throw Exception(
                ErrorCodes::LOGICAL_ERROR,
                "Part {} from table {} remains in ZooKeeper after DROP_RANGE {}",
                part_name,
                storage.getStorageID().getNameForLogs(),
                covering_part_name);
    }
}

void StorageReplicatedMergeTree::executeDropRange(const LogEntry & entry)
{
    LOG_TRACE(log, "Executing DROP_RANGE {}", entry.new_part_name);

    auto drop_range_info = MergeTreePartInfo::fromPartName(entry.new_part_name, format_version);

    /// Wait for loading of outdated parts because DROP_RANGE
    /// command must be applied to all parts on disk.
    waitForOutdatedPartsToBeLoaded();

    getContext()->getMergeList().cancelInPartition(getStorageID(), drop_range_info.partition_id, drop_range_info.max_block);
    {
        auto pause_checking_parts = part_check_thread.pausePartsCheck();
        queue.removePartProducingOpsInRange(getZooKeeper(), drop_range_info, entry);
        part_check_thread.cancelRemovedPartsCheck(drop_range_info);
    }

    /// Delete the parts contained in the range to be deleted.
    /// It's important that no old parts remain (after the merge), because otherwise,
    ///  after adding a new replica, this new replica downloads them, but does not delete them.
    /// And, if you do not, the parts will come to life after the server is restarted.
    /// Therefore, we use all data parts.

    auto metadata_snapshot = getInMemoryMetadataPtr();
    PartsToRemoveFromZooKeeper parts_to_remove;
    {
        auto data_parts_lock = lockParts();
        parts_to_remove = removePartsInRangeFromWorkingSetAndGetPartsToRemoveFromZooKeeper(NO_TRANSACTION_RAW, drop_range_info, data_parts_lock);
        if (parts_to_remove.empty())
        {
            if (!drop_range_info.isFakeDropRangePart())
                LOG_INFO(log, "Log entry {} tried to drop single part {}, but part does not exist", entry.znode_name, entry.new_part_name);
            return;
        }
    }

    if (entry.detach)
        LOG_DEBUG(log, "Detaching parts.");
    else
        LOG_DEBUG(log, "Removing parts.");

    if (entry.detach)
    {
        /// If DETACH clone parts to detached/ directory
        for (const auto & part : parts_to_remove)
        {
            if (auto part_to_detach = part.getPartIfItWasActive())
            {
                String part_dir = part_to_detach->getDataPartStorage().getPartDirectory();
                LOG_INFO(log, "Detaching {}", part_dir);
                auto holder = getTemporaryPartDirectoryHolder(fs::path(DETACHED_DIR_NAME) / part_dir);
                part_to_detach->makeCloneInDetached("", metadata_snapshot, /*disk_transaction*/ {});
            }
        }
    }

    /// Forcibly remove parts from ZooKeeper
    removePartsFromZooKeeperWithRetries(parts_to_remove);
    paranoidCheckForCoveredPartsInZooKeeper(getZooKeeper(), replica_path, format_version, entry.new_part_name, *this);

    if (entry.detach)
        LOG_DEBUG(log, "Detached {} parts inside {}.", parts_to_remove.size(), entry.new_part_name);
    else
        LOG_DEBUG(log, "Removed {} parts inside {}.", parts_to_remove.size(), entry.new_part_name);

    /// We want to remove dropped parts from disk as soon as possible
    /// To be removed a partition should have zero refcount, therefore call the cleanup thread at exit
    parts_to_remove.clear();
    cleanup_thread.wakeup();
}


bool StorageReplicatedMergeTree::executeReplaceRange(LogEntry & entry)
{
    Stopwatch watch;
    ProfileEventsScope profile_events_scope;

    auto & entry_replace = *entry.replace_range_entry;
    LOG_DEBUG(log, "Executing log entry {} to replace parts range {} with {} parts from {}.{}",
              entry.znode_name, entry_replace.drop_range_part_name, entry_replace.new_part_names.size(),
              entry_replace.from_database, entry_replace.from_table);

    MergeTreePartInfo drop_range = MergeTreePartInfo::fromPartName(entry_replace.drop_range_part_name, format_version);

    /// Wait for loading of outdated parts because REPLACE_RANGE
    /// command must be applied to all parts on disk.
    waitForOutdatedPartsToBeLoaded();

    auto metadata_snapshot = getInMemoryMetadataPtr();
    auto storage_settings_ptr = getSettings();

    /// Range with only one block has special meaning: it's ATTACH PARTITION or MOVE PARTITION, so there is no drop range
    bool replace = !LogEntry::ReplaceRangeEntry::isMovePartitionOrAttachFrom(drop_range);

    if (replace)
    {
        getContext()->getMergeList().cancelInPartition(getStorageID(), drop_range.partition_id, drop_range.max_block);
        auto pause_checking_parts = part_check_thread.pausePartsCheck();
        queue.removePartProducingOpsInRange(getZooKeeper(), drop_range, entry);
        part_check_thread.cancelRemovedPartsCheck(drop_range);
    }
    else
    {
        drop_range = {};
    }

    struct PartDescription
    {
        PartDescription(
            size_t index_,
            const String & src_part_name_,
            const String & new_part_name_,
            const String & checksum_hex_,
            MergeTreeDataFormatVersion format_version)
            : index(index_)
            , src_part_name(src_part_name_)
            , src_part_info(MergeTreePartInfo::fromPartName(src_part_name_, format_version))
            , new_part_name(new_part_name_)
            , new_part_info(MergeTreePartInfo::fromPartName(new_part_name_, format_version))
            , checksum_hex(checksum_hex_)
        {
        }

        size_t index; // in log entry arrays
        String src_part_name;
        MergeTreePartInfo src_part_info;
        String new_part_name;
        MergeTreePartInfo new_part_info;
        String checksum_hex;

        /// Part which will be committed
        MutableDataPartPtr res_part;

        /// We could find a covering part
        MergeTreePartInfo found_new_part_info;
        String found_new_part_name;

        /// Hold pointer to part in source table if will clone it from local table
        DataPartPtr src_table_part;

        /// A replica that will be used to fetch part
        String replica;

        HardlinkedFiles hardlinked_files;

        scope_guard temporary_part_lock;
    };

    using PartDescriptionPtr = std::shared_ptr<PartDescription>;
    using PartDescriptions = std::vector<PartDescriptionPtr>;

    PartDescriptions all_parts;
    PartDescriptions parts_to_add;
    PartsToRemoveFromZooKeeper parts_to_remove;

    auto table_lock_holder_dst_table = lockForShare(
            RWLockImpl::NO_QUERY, (*getSettings())[MergeTreeSetting::lock_acquire_timeout_for_background_operations]);
    auto dst_metadata_snapshot = getInMemoryMetadataPtr();

    for (size_t i = 0; i < entry_replace.new_part_names.size(); ++i)
    {
        all_parts.emplace_back(std::make_shared<PartDescription>(i,
            entry_replace.src_part_names.at(i),
            entry_replace.new_part_names.at(i),
            entry_replace.part_names_checksums.at(i),
            format_version));
    }

    /// What parts we should add? Or we have already added all required parts (we an replica-initializer)
    {
        auto data_parts_lock = lockParts();

        for (const PartDescriptionPtr & part_desc : all_parts)
        {
            if (!getActiveContainingPart(part_desc->new_part_info, MergeTreeDataPartState::Active, data_parts_lock))
                parts_to_add.emplace_back(part_desc);
        }

        if (parts_to_add.empty() && replace)
        {
            parts_to_remove = removePartsInRangeFromWorkingSetAndGetPartsToRemoveFromZooKeeper(NO_TRANSACTION_RAW, drop_range, data_parts_lock);
            String parts_to_remove_str;
            for (const auto & part : parts_to_remove)
            {
                parts_to_remove_str += part.getPartName();
                parts_to_remove_str += " ";
            }
            LOG_TRACE(log, "Replacing {} parts {}with empty set", parts_to_remove.size(), parts_to_remove_str);
        }
    }

    if (parts_to_add.empty())
    {
        LOG_INFO(log, "All parts from REPLACE PARTITION command have been already attached");
        removePartsFromZooKeeperWithRetries(parts_to_remove);
        if (replace)
            paranoidCheckForCoveredPartsInZooKeeper(
                getZooKeeper(), replica_path, format_version, entry_replace.drop_range_part_name, *this);
        return true;
    }

    if (parts_to_add.size() < all_parts.size())
    {
        LOG_WARNING(log, "Some (but not all) parts from REPLACE PARTITION command already exist. REPLACE PARTITION will not be atomic.");
    }

    StoragePtr source_table;
    TableLockHolder table_lock_holder_src_table;
    StorageID source_table_id{entry_replace.from_database, entry_replace.from_table};

    auto clone_data_parts_from_source_table = [&] () -> size_t
    {
        source_table = DatabaseCatalog::instance().tryGetTable(source_table_id, getContext());
        if (!source_table)
        {
            LOG_DEBUG(log, "Can't use {} as source table for REPLACE PARTITION command. It does not exist.", source_table_id.getNameForLogs());
            return 0;
        }

        auto src_metadata_snapshot = source_table->getInMemoryMetadataPtr();
        MergeTreeData * src_data = nullptr;
        try
        {
            src_data = &checkStructureAndGetMergeTreeData(source_table, src_metadata_snapshot, dst_metadata_snapshot);
        }
        catch (Exception &)
        {
            LOG_INFO(log, "Can't use {} as source table for REPLACE PARTITION command. Will fetch all parts. Reason: {}", source_table_id.getNameForLogs(), getCurrentExceptionMessage(false));
            return 0;
        }

        table_lock_holder_src_table = source_table->lockForShare(
                RWLockImpl::NO_QUERY, (*getSettings())[MergeTreeSetting::lock_acquire_timeout_for_background_operations]);

        DataPartStates valid_states{
            MergeTreeDataPartState::PreActive, MergeTreeDataPartState::Active, MergeTreeDataPartState::Outdated};

        size_t num_clonable_parts = 0;
        for (PartDescriptionPtr & part_desc : parts_to_add)
        {
            auto src_part = src_data->getPartIfExists(part_desc->src_part_info, valid_states);
            if (!src_part)
            {
                LOG_DEBUG(log, "There is no part {} in {}", part_desc->src_part_name, source_table_id.getNameForLogs());
                continue;
            }

            bool avoid_copy_local_part = (*storage_settings_ptr)[MergeTreeSetting::allow_remote_fs_zero_copy_replication] && src_part->isStoredOnRemoteDiskWithZeroCopySupport();

            if (avoid_copy_local_part)
            {
                LOG_DEBUG(log, "Avoid copy local part {} from table {} because of zero-copy replication", part_desc->src_part_name, source_table_id.getNameForLogs());
                continue;
            }

            String checksum_hex  = src_part->checksums.getTotalChecksumHex();

            if (checksum_hex != part_desc->checksum_hex)
            {
                LOG_DEBUG(log, "Part {} of {} has inappropriate checksum", part_desc->src_part_name, source_table_id.getNameForLogs());
                /// TODO: check version
                continue;
            }

            part_desc->found_new_part_name = part_desc->new_part_name;
            part_desc->found_new_part_info = part_desc->new_part_info;
            part_desc->src_table_part = src_part;

            ++num_clonable_parts;
        }

        return num_clonable_parts;
    };

    size_t num_clonable_parts = clone_data_parts_from_source_table();
    LOG_DEBUG(log, "Found {} parts that could be cloned (of {} required parts)", num_clonable_parts, parts_to_add.size());

    ActiveDataPartSet adding_parts_active_set(format_version);
    std::unordered_map<String, PartDescriptionPtr> part_name_to_desc;

    for (PartDescriptionPtr & part_desc : parts_to_add)
    {
        if (part_desc->src_table_part)
        {
            /// It is clonable part
            adding_parts_active_set.add(part_desc->new_part_name);
            part_name_to_desc.emplace(part_desc->new_part_name, part_desc);
            continue;
        }

        /// Firstly, try find exact part to produce more accurate part set
        String replica = findReplicaHavingPart(part_desc->new_part_name, true);
        String found_part_name;
        /// TODO: check version

        if (replica.empty())
        {
            LOG_DEBUG(log, "Part {} is not found on remote replicas", part_desc->new_part_name);

            /// Fallback to covering part
            replica = findReplicaHavingCoveringPartImplLowLevel(&entry, part_desc->new_part_name, found_part_name, true);

            if (replica.empty())
            {
                /// It is not fail, since adjacent parts could cover current part
                LOG_DEBUG(log, "Parts covering {} are not found on remote replicas", part_desc->new_part_name);
                continue;
            }

            LOG_TRACE(log, "Found part {} covering {} on replica {}", found_part_name, part_desc->new_part_name, replica);
        }
        else
        {
            found_part_name = part_desc->new_part_name;
        }

        part_desc->found_new_part_name = found_part_name;
        part_desc->found_new_part_info = MergeTreePartInfo::fromPartName(found_part_name, format_version);
        part_desc->replica = replica;

        adding_parts_active_set.add(part_desc->found_new_part_name);
        part_name_to_desc.emplace(part_desc->found_new_part_name, part_desc);
    }

    /// Check that we could cover whole range
    for (PartDescriptionPtr & part_desc : parts_to_add)
    {
        if (!adding_parts_active_set.getContainingPart(part_desc->new_part_info).empty())
            continue;

        MergeTreePartInfo covering_drop_range;
        if (queue.isGoingToBeDropped(part_desc->new_part_info, &covering_drop_range))
        {
            LOG_WARNING(log, "Will not add part {} (while replacing {}) because it's going to be dropped (DROP_RANGE: {})",
                        part_desc->new_part_name, entry_replace.drop_range_part_name, covering_drop_range.getPartNameForLogs());
            continue;
        }

        /// We should enqueue missing part for check, so it will be replaced with empty one (if needed)
        /// and we will be able to execute this REPLACE_RANGE.
        /// However, it's quite dangerous, because part may appear in source table.
        /// So we enqueue it for check only if no replicas of source table have part either.
        bool need_check = true;
        if (auto * replicated_src_table = typeid_cast<StorageReplicatedMergeTree *>(source_table.get()))
        {
            String src_replica = replicated_src_table->findReplicaHavingPart(part_desc->src_part_name, false);
            if (!src_replica.empty())
            {
                LOG_DEBUG(log, "Found part {} on replica {} of source table, will not check part {} required for {}",
                          part_desc->src_part_name, src_replica, part_desc->new_part_name, entry.znode_name);
                need_check = false;
            }
        }

        if (need_check)
        {
            LOG_DEBUG(log, "Will check part {} required for {}, because no replicas have it (including replicas of source table)",
                      part_desc->new_part_name, entry.znode_name);
            enqueuePartForCheck(part_desc->new_part_name);
        }

        throw Exception(ErrorCodes::NO_REPLICA_HAS_PART,
                        "Not found part {} (or part covering it) neither source table neither remote replicas",
                        part_desc->new_part_name);
    }

    /// Filter covered parts
    PartDescriptions final_parts;
    Strings final_part_names;
    {
        final_part_names = adding_parts_active_set.getParts();

        for (const String & final_part_name : final_part_names)
        {
            auto part_desc = part_name_to_desc[final_part_name];
            if (!part_desc)
                throw Exception(ErrorCodes::LOGICAL_ERROR, "There is no final part {}. This is a bug", final_part_name);

            final_parts.emplace_back(part_desc);

            if (final_parts.size() > 1)
            {
                auto & prev = *final_parts[final_parts.size() - 2];
                auto & curr = *final_parts[final_parts.size() - 1];

                if (!prev.found_new_part_info.isDisjoint(curr.found_new_part_info))
                {
                    throw Exception(ErrorCodes::LOGICAL_ERROR, "Intersected final parts detected: {} and {}. It should be investigated.",
                        prev.found_new_part_name, curr.found_new_part_name);
                }
            }
        }
    }

    static const String TMP_PREFIX = "tmp_replace_from_";

    auto obtain_part = [&] (PartDescriptionPtr & part_desc)
    {
        /// Fetches with zero-copy-replication are cheap, but cloneAndLoadDataPart(must_on_same_disk=true) will do full copy.
        /// It's okay to check the setting for current table and disk for the source table, because src and dst part are on the same disk.
        bool prefer_fetch_from_other_replica = !part_desc->replica.empty() && (*storage_settings_ptr)[MergeTreeSetting::allow_remote_fs_zero_copy_replication]
            && part_desc->src_table_part && part_desc->src_table_part->isStoredOnRemoteDiskWithZeroCopySupport();

        if (part_desc->src_table_part && !prefer_fetch_from_other_replica)
        {
            if (part_desc->checksum_hex != part_desc->src_table_part->checksums.getTotalChecksumHex())
                throw Exception(ErrorCodes::UNFINISHED, "Checksums of {} is suddenly changed", part_desc->src_table_part->name);

            /// Don't do hardlinks in case of zero-copy at any side (defensive programming)
            bool source_zero_copy_enabled = (*dynamic_cast<const MergeTreeData *>(source_table.get())->getSettings())[MergeTreeSetting::allow_remote_fs_zero_copy_replication];
            bool our_zero_copy_enabled = (*storage_settings_ptr)[MergeTreeSetting::allow_remote_fs_zero_copy_replication];

            IDataPartStorage::ClonePartParams clone_params
            {
                .copy_instead_of_hardlink = (*storage_settings_ptr)[MergeTreeSetting::always_use_copy_instead_of_hardlinks] || ((our_zero_copy_enabled || source_zero_copy_enabled) && part_desc->src_table_part->isStoredOnRemoteDiskWithZeroCopySupport()),
                .metadata_version_to_write = metadata_snapshot->getMetadataVersion()
            };
            auto [res_part, temporary_part_lock] = cloneAndLoadDataPart(
                part_desc->src_table_part,
                TMP_PREFIX + "clone_",
                part_desc->new_part_info,
                metadata_snapshot,
                clone_params,
                getContext()->getReadSettings(),
                getContext()->getWriteSettings(),
                true/*must_on_same_disk*/);
            part_desc->res_part = std::move(res_part);
            part_desc->temporary_part_lock = std::move(temporary_part_lock);
        }
        else if (!part_desc->replica.empty())
        {
            String source_replica_path = fs::path(zookeeper_path) / "replicas" / part_desc->replica;
            ReplicatedMergeTreeAddress address(getZooKeeper()->get(fs::path(source_replica_path) / "host"));
            auto timeouts = ConnectionTimeouts::getFetchPartHTTPTimeouts(getContext()->getServerSettings(), getContext()->getSettingsRef());

            auto credentials = getContext()->getInterserverCredentials();
            String interserver_scheme = getContext()->getInterserverScheme();
            scope_guard part_temp_directory_lock;

            if (interserver_scheme != address.scheme)
                throw Exception(ErrorCodes::LOGICAL_ERROR,
                                "Interserver schemas are different '{}' != '{}', can't fetch part from {}",
                                interserver_scheme, address.scheme, address.host);

            auto [fetched_part, lock] = fetcher.fetchSelectedPart(
                metadata_snapshot, getContext(), part_desc->found_new_part_name, zookeeper_info.zookeeper_name, source_replica_path,
                address.host, address.replication_port, timeouts, credentials->getUser(), credentials->getPassword(),
                interserver_scheme, replicated_fetches_throttler, false, TMP_PREFIX + "fetch_");
            part_desc->res_part = fetched_part;
            part_temp_directory_lock = std::move(lock);

            /// TODO: check columns_version of fetched part

            ProfileEvents::increment(ProfileEvents::ReplicatedPartFetches);
        }
        else
            throw Exception(ErrorCodes::LOGICAL_ERROR, "There is no receipt to produce part {}. This is bug", part_desc->new_part_name);
    };

    /// Download or clone parts
    /// TODO: make it in parallel
    for (PartDescriptionPtr & part_desc : final_parts)
        obtain_part(part_desc);

    MutableDataPartsVector res_parts;
    for (PartDescriptionPtr & part_desc : final_parts)
        res_parts.emplace_back(part_desc->res_part);

    try
    {
        /// Commit parts
        auto zookeeper = getZooKeeper();
        Transaction transaction(*this, NO_TRANSACTION_RAW);

        Coordination::Requests ops;
        for (PartDescriptionPtr & part_desc : final_parts)
        {
            renameTempPartAndReplace(part_desc->res_part, transaction, /*rename_in_transaction=*/ true);
            getCommitPartOps(ops, part_desc->res_part);
            lockSharedData(*part_desc->res_part, /*replace_existing_lock=*/ true, part_desc->hardlinked_files);
        }
        transaction.renameParts();


        if (!ops.empty())
            zookeeper->multi(ops);

        {
            auto data_parts_lock = lockParts();

            transaction.commit(&data_parts_lock);
            if (replace)
            {
                parts_to_remove = removePartsInRangeFromWorkingSetAndGetPartsToRemoveFromZooKeeper(NO_TRANSACTION_RAW, drop_range, data_parts_lock);
                String parts_to_remove_str;
                for (const auto & part : parts_to_remove)
                {
                    parts_to_remove_str += part.getPartName();
                    parts_to_remove_str += " ";
                }
                LOG_TRACE(log, "Replacing {} parts {}with {} parts {}", parts_to_remove.size(), parts_to_remove_str,
                          final_parts.size(), boost::algorithm::join(final_part_names, ", "));
            }
        }

        PartLog::addNewParts(getContext(), PartLog::createPartLogEntries(res_parts, watch.elapsed(), profile_events_scope.getSnapshot()));
    }
    catch (...)
    {
        PartLog::addNewParts(getContext(), PartLog::createPartLogEntries(res_parts, watch.elapsed()), ExecutionStatus::fromCurrentException("", true));

        for (const auto & res_part : res_parts)
            unlockSharedData(*res_part);

        throw;
    }

    removePartsFromZooKeeperWithRetries(parts_to_remove);
    if (replace)
        paranoidCheckForCoveredPartsInZooKeeper(getZooKeeper(), replica_path, format_version, entry_replace.drop_range_part_name, *this);
    res_parts.clear();
    parts_to_remove.clear();
    cleanup_thread.wakeup();

    return true;
}

void StorageReplicatedMergeTree::executeClonePartFromShard(const LogEntry & entry)
{
    auto zookeeper = getZooKeeper();

    Strings replicas = zookeeper->getChildren(entry.source_shard + "/replicas");
    std::shuffle(replicas.begin(), replicas.end(), thread_local_rng);
    String replica;
    for (const String & candidate : replicas)
    {
        if (zookeeper->exists(entry.source_shard + "/replicas/" + candidate + "/is_active"))
        {
            replica = candidate;
            break;
        }
    }

    if (replica.empty())
        throw Exception(ErrorCodes::NO_REPLICA_HAS_PART, "Not found active replica on shard {} to clone part {}",
                        entry.source_shard, entry.new_part_name);

    LOG_INFO(log, "Will clone part from shard {} and replica {}", entry.source_shard, replica);

    MutableDataPartPtr part;

    {
        auto metadata_snapshot = getInMemoryMetadataPtr();
        String source_replica_path = entry.source_shard + "/replicas/" + replica;
        ReplicatedMergeTreeAddress address(getZooKeeper()->get(source_replica_path + "/host"));
        auto timeouts = getHTTPTimeouts(getContext());
        auto credentials = getContext()->getInterserverCredentials();
        String interserver_scheme = getContext()->getInterserverScheme();
        scope_guard part_temp_directory_lock;

        auto get_part = [&, address, timeouts, credentials, interserver_scheme]()
        {
            if (interserver_scheme != address.scheme)
                throw Exception(ErrorCodes::LOGICAL_ERROR, "Interserver schemes are different: '{}' != '{}', can't fetch part from {}",
                                interserver_scheme, address.scheme, address.host);

            auto [fetched_part, lock]  = fetcher.fetchSelectedPart(
                metadata_snapshot, getContext(), entry.new_part_name, zookeeper_info.zookeeper_name, source_replica_path,
                address.host, address.replication_port,
                timeouts, credentials->getUser(), credentials->getPassword(), interserver_scheme,
                replicated_fetches_throttler, true);
            part_temp_directory_lock = std::move(lock);
            return fetched_part;
        };

        part = get_part();
        // The fetched part is valuable and should not be cleaned like a temp part.
        part->is_temp = false;
        part->renameTo(fs::path(DETACHED_DIR_NAME) / entry.new_part_name, true);

        LOG_INFO(log, "Cloned part {} to detached directory", part->name);
    }
}


void StorageReplicatedMergeTree::cloneReplica(const String & source_replica, Coordination::Stat source_is_lost_stat, zkutil::ZooKeeperPtr & zookeeper)
{
    String source_path = fs::path(zookeeper_path) / "replicas" / source_replica;

    /// The order of the following three actions is important.

    Strings source_queue_names;
    /// We are trying to get consistent /log_pointer and /queue state. Otherwise
    /// we can possibly duplicate entries in queue of cloned replica.
    while (true)
    {
        if (shutdown_called)
            throw Exception(ErrorCodes::ABORTED, "Cannot clone replica because shutdown called");

        Coordination::Stat log_pointer_stat;
        String raw_log_pointer = zookeeper->get(fs::path(source_path) / "log_pointer", &log_pointer_stat);

        Coordination::Requests ops;
        ops.push_back(zkutil::makeSetRequest(fs::path(replica_path) / "log_pointer", raw_log_pointer, -1));

        /// For support old versions CH.
        if (source_is_lost_stat.version == -1)
        {
            /// We check that it was not suddenly upgraded to new version.
            /// Otherwise it can be upgraded and instantly become lost, but we cannot notice that.
            zkutil::addCheckNotExistsRequest(ops, *zookeeper, fs::path(source_path) / "is_lost");
        }
        else /// The replica we clone should not suddenly become lost.
            ops.push_back(zkutil::makeCheckRequest(fs::path(source_path) / "is_lost", source_is_lost_stat.version));

        Coordination::Responses responses;

        /// Let's remember the queue of the reference/master replica.
        source_queue_names = zookeeper->getChildren(fs::path(source_path) / "queue");

        /// Check that log pointer of source replica didn't changed while we read queue entries
        ops.push_back(zkutil::makeCheckRequest(fs::path(source_path) / "log_pointer", log_pointer_stat.version));

        auto rc = zookeeper->tryMulti(ops, responses, /* check_session_valid */ true);

        if (rc == Coordination::Error::ZOK)
        {
            break;
        }
        if (rc == Coordination::Error::ZNODEEXISTS)
        {
            throw Exception(
                ErrorCodes::REPLICA_STATUS_CHANGED,
                "Can not clone replica, because the {} updated to new ClickHouse version",
                source_replica);
        }
        if (responses[1]->error == Coordination::Error::ZBADVERSION)
        {
            /// If is_lost node version changed than source replica also lost,
            /// so we cannot clone from it.
            throw Exception(ErrorCodes::REPLICA_STATUS_CHANGED, "Can not clone replica, because the {} became lost", source_replica);
        }
        if (responses.back()->error == Coordination::Error::ZBADVERSION)
        {
            /// If source replica's log_pointer changed than we probably read
            /// stale state of /queue and have to try one more time.
            LOG_WARNING(log, "Log pointer of source replica {} changed while we loading queue nodes. Will retry.", source_replica);
            continue;
        }

        zkutil::KeeperMultiException::check(rc, ops, responses);
    }

    ::sort(source_queue_names.begin(), source_queue_names.end());

    struct QueueEntryInfo
    {
        String data = {};
        Coordination::Stat stat = {};
        LogEntryPtr parsed_entry = {};
    };

    /// We got log pointer and list of queue entries of source replica.
    /// At first we will get queue entries and then we will get list of active parts of source replica
    /// to enqueue fetches for missing parts. If source replica executes and removes some entry concurrently
    /// we will see produced part (or covering part) in replicas/source/parts and will enqueue fetch.
    /// We will try to parse queue entries before copying them
    /// to avoid creation of excessive and duplicating entries in our queue.
    /// See also removePartAndEnqueueFetch(...)
    std::vector<QueueEntryInfo> source_queue;
    ActiveDataPartSet get_part_set{format_version};
    ActiveDataPartSet drop_range_set{format_version};
    std::unordered_set<String> exact_part_names;

    {
        std::vector<zkutil::ZooKeeper::FutureGet> queue_get_futures;
        queue_get_futures.reserve(source_queue_names.size());

        for (const String & entry_name : source_queue_names)
            queue_get_futures.push_back(zookeeper->asyncTryGet(fs::path(source_path) / "queue" / entry_name));

        source_queue.reserve(source_queue_names.size());
        for (size_t i = 0; i < source_queue_names.size(); ++i)
        {
            auto res = queue_get_futures[i].get();
            /// It's ok if entry is already executed and removed: we also will get source parts set.
            if (res.error == Coordination::Error::ZNONODE)
                continue;

            assert(res.error == Coordination::Error::ZOK);
            source_queue.emplace_back();
            auto & info = source_queue.back();
            info.data = std::move(res.data);
            info.stat = std::move(res.stat);
            try
            {
                info.parsed_entry = LogEntry::parse(info.data, info.stat, format_version);
            }
            catch (...)
            {
                tryLogCurrentException(log, "Cannot parse source queue entry " + source_queue_names[i]);
            }

            /// It may be ok if source replica has newer version. We will copy entry as is.
            if (!info.parsed_entry)
                continue;

            info.parsed_entry->znode_name = source_queue_names[i];

            if (info.parsed_entry->type == LogEntry::DROP_RANGE || info.parsed_entry->type == LogEntry::DROP_PART)
            {
                drop_range_set.add(info.parsed_entry->new_part_name);
            }
            else if (info.parsed_entry->type == LogEntry::GET_PART)
            {
                String maybe_covering_drop_range = drop_range_set.getContainingPart(info.parsed_entry->new_part_name);
                if (maybe_covering_drop_range.empty())
                    get_part_set.add(info.parsed_entry->new_part_name);
            }
            else
            {
                /// We should keep local parts if they present in the queue of source replica.
                /// There's a chance that we are the only replica that has these parts.
                Strings entry_virtual_parts = info.parsed_entry->getVirtualPartNames(format_version);
                std::move(entry_virtual_parts.begin(), entry_virtual_parts.end(), std::inserter(exact_part_names, exact_part_names.end()));
            }
        }
    }

    /// We should do it after copying queue, because some ALTER_METADATA entries can be lost otherwise.
    cloneMetadataIfNeeded(source_replica, source_path, zookeeper);

    /// Add to the queue jobs to receive all the active parts that the reference/master replica has.
    Strings source_replica_parts = zookeeper->getChildren(fs::path(source_path) / "parts");
    for (const auto & active_part : source_replica_parts)
        get_part_set.add(active_part);

    Strings active_parts = get_part_set.getParts();

    /// Remove local parts if source replica does not have them, because such parts will never be fetched by other replicas.
    static const auto test_delay = getContext()->getConfigRef().getUInt64("test.clone_replica.delay_before_removing_local_parts_ms", 0);
    if (test_delay)
        randomDelayForMaxMilliseconds(test_delay, log.load(), "cloneReplica: Before removing local parts");

    Strings local_parts_in_zk = zookeeper->getChildren(fs::path(replica_path) / "parts");
    Strings parts_to_remove_from_zk;

    for (const auto & part : local_parts_in_zk)
    {
        /// We look for exact match (and not for any covering part)
        /// because our part might be dropped and covering part might be merged though gap.
        /// (avoid resurrection of data that was removed a long time ago)
        if (get_part_set.getContainingPart(part) == part)
            continue;

        if (exact_part_names.contains(part))
            continue;

        parts_to_remove_from_zk.emplace_back(part);
        LOG_WARNING(log, "Source replica does not have part {}. Removing it from ZooKeeper.", part);
    }

    {
        /// Check "is_lost" version after retrieving queue and parts.
        /// If version has changed, then replica most likely has been dropped and parts set is inconsistent,
        /// so throw exception and retry cloning.
        Coordination::Stat is_lost_stat_new;
        zookeeper->get(fs::path(source_path) / "is_lost", &is_lost_stat_new);
        if (is_lost_stat_new.version != source_is_lost_stat.version)
            throw Exception(ErrorCodes::REPLICA_STATUS_CHANGED, "Cannot clone {}, because it suddenly become lost "
                                                                "or removed broken part from ZooKeeper", source_replica);
    }

    removePartsFromZooKeeperWithRetries(parts_to_remove_from_zk);

    auto local_active_parts = getDataPartsForInternalUsage();

    DataPartsVector parts_to_remove_from_working_set;

    for (const auto & part : local_active_parts)
    {
        if (get_part_set.getContainingPart(part->name) == part->name)
            continue;

        if (exact_part_names.contains(part->name))
            continue;

        parts_to_remove_from_working_set.emplace_back(part);
        LOG_WARNING(log, "Source replica does not have part {}. Removing it from working set.", part->name);
    }

    if ((*getSettings())[MergeTreeSetting::detach_old_local_parts_when_cloning_replica])
    {
        auto metadata_snapshot = getInMemoryMetadataPtr();

        for (const auto & part : parts_to_remove_from_working_set)
        {
            LOG_INFO(log, "Detaching {}", part->getDataPartStorage().getPartDirectory());
            part->makeCloneInDetached("clone", metadata_snapshot, /*disk_transaction*/ {});
        }
    }

    removePartsFromWorkingSet(NO_TRANSACTION_RAW, parts_to_remove_from_working_set, true);

    std::unordered_set<String> created_get_parts;

    /// Avoid creation of GET_PART entries which covered by another GET_PART or DROP_RANGE
    /// and creation of multiple entries with the same new_part_name.
    auto should_ignore_log_entry = [&drop_range_set, &get_part_set, this] (std::unordered_set<String> & created_gets,
                                                                    const String & part_name, const String & log_msg_context) -> bool
    {
        /// We should not create entries covered by DROP_RANGE, because we will remove them anyway (kind of optimization).
        String covering_drop_range = drop_range_set.getContainingPart(part_name);
        if (!covering_drop_range.empty())
        {
            LOG_TRACE(log, "{} {}: it's covered by drop range {}", log_msg_context, part_name, covering_drop_range);
            return true;
        }

        /// We should not create entries covered by GET_PART,
        /// because GET_PART entry has no source parts and we can execute it only by fetching.
        /// Parts covered by GET_PART are useless and may cause replication to stuck if covered part is lost.
        String covering_get_part_entry = get_part_set.getContainingPart(part_name);

        if (covering_get_part_entry.empty())
            return false;

        if (covering_get_part_entry != part_name)
        {
            LOG_TRACE(log, "{} {}: it's covered by GET_PART {}", log_msg_context, part_name, covering_get_part_entry);
            return true;
        }

        /// NOTE: It does not completely avoids duplication of GET_PART entries,
        /// because it's possible that source replica has executed some GET_PART after we copied it's queue,
        /// but before we copied its active parts set. In this case we will GET_PART entry in our queue
        /// and later will pull the original GET_PART from replication log.
        /// It should not cause any issues, but it does not allow to get rid of duplicated entries and add an assertion.
        if (created_gets.contains(part_name))
        {
            /// NOTE It would be better to copy log entry instead of creating GET_PART
            /// if there are GET_PART and log entry of other type with the same new_part_name.
            /// But it's a bit harder to implement, because it requires full-fledged virtual_parts set.
            LOG_TRACE(log, "{} {}: GET_PART for it is already created", log_msg_context, part_name);
            return true;
        }

        return false;
    };

    for (const String & name : active_parts)
    {
        if (should_ignore_log_entry(created_get_parts, name, "Not fetching"))
            continue;

        LogEntry log_entry;

        if (are_restoring_replica)
        {
            LOG_DEBUG(log, "Obtaining checksum for path {}", name);

            // The part we want to fetch is probably present in detached/ folder.
            // However, we need to get part's checksum to check if it's not corrupt.
            log_entry.type = LogEntry::ATTACH_PART;

            MinimalisticDataPartChecksums desired_checksums;

            const fs::path part_path = fs::path(source_path) / "parts" / name;

            const String part_znode = zookeeper->get(part_path);

            if (!part_znode.empty())
                desired_checksums = ReplicatedMergeTreePartHeader::fromString(part_znode).getChecksums();
            else
            {
                String desired_checksums_str = zookeeper->get(part_path / "checksums");
                desired_checksums = MinimalisticDataPartChecksums::deserializeFrom(desired_checksums_str);
            }

            log_entry.part_checksum = getHexUIntUppercase(desired_checksums.hash_of_all_files);
        }
        else
        {
            log_entry.type = LogEntry::GET_PART;
        }

        log_entry.source_replica = "";
        log_entry.new_part_name = name;
        log_entry.create_time = tryGetPartCreateTime(zookeeper, source_path, name);

        LOG_TEST(log, "Enqueueing {} for fetch", name);
        zookeeper->create(fs::path(replica_path) / "queue/queue-", log_entry.toString(), zkutil::CreateMode::PersistentSequential);
        created_get_parts.insert(name);
    }

    size_t total_parts_to_fetch = created_get_parts.size();
    LOG_DEBUG(log, "Queued {} parts to be fetched, {} parts ignored", total_parts_to_fetch, active_parts.size() - total_parts_to_fetch);

    /// Add content of the reference/master replica queue to the queue.
    size_t total_entries_to_copy = 0;
    for (const auto & entry_info : source_queue)
    {
        assert(!entry_info.data.empty());
        if (entry_info.parsed_entry && !entry_info.parsed_entry->new_part_name.empty())
        {
            const String & part_name = entry_info.parsed_entry->new_part_name;
            const String & entry_name = entry_info.parsed_entry->znode_name;
            const auto & entry_type = entry_info.parsed_entry->type;

            if (should_ignore_log_entry(created_get_parts, part_name, fmt::format("Not copying {} {}", entry_name, entry_type)))
                continue;

            if (entry_info.parsed_entry->type == LogEntry::GET_PART)
                created_get_parts.insert(part_name);
        }

        LOG_TEST(log, "Copying entry {}", entry_info.data);
        zookeeper->create(fs::path(replica_path) / "queue/queue-", entry_info.data, zkutil::CreateMode::PersistentSequential);
        ++total_entries_to_copy;
    }

    LOG_DEBUG(log, "Copied {} queue entries, {} entries ignored", total_entries_to_copy, source_queue.size() - total_entries_to_copy);
    LOG_TRACE(log, "Parts in ZooKeeper after mimic: {}", fmt::join(zookeeper->getChildren(replica_path + "/parts"), ", "));
    LOG_TRACE(log, "Enqueued fetches after mimic: {}", fmt::join(created_get_parts, ", "));
}


void StorageReplicatedMergeTree::cloneMetadataIfNeeded(const String & source_replica, const String & source_path, zkutil::ZooKeeperPtr & zookeeper)
{
    String source_metadata_version_str;
    bool metadata_version_exists = zookeeper->tryGet(source_path + "/metadata_version", source_metadata_version_str);
    if (!metadata_version_exists)
    {
        /// For compatibility with version older than 20.3
        /// TODO fix tests and delete it
        LOG_WARNING(log, "Node {} does not exist. "
                         "Most likely it's because too old version of ClickHouse is running on replica {}. "
                         "Will not check metadata consistency",
                         source_path + "/metadata_version", source_replica);
        return;
    }

    auto metadata_snapshot = getInMemoryMetadataPtr();
    Int32 source_metadata_version = parse<Int32>(source_metadata_version_str);
    if (metadata_snapshot->getMetadataVersion() == source_metadata_version)
        return;

    /// Our metadata it not up to date with source replica metadata.
    /// Metadata is updated by ALTER_METADATA entries, but some entries are probably cleaned up from the log.
    /// It's also possible that some newer ALTER_METADATA entries are present in source_queue list,
    /// and source replica are executing such entry right now (or had executed recently).
    /// More than that, /metadata_version update is not atomic with /columns and /metadata update...

    /// Fortunately, ALTER_METADATA seems to be idempotent,
    /// and older entries of such type can be replaced with newer entries.
    /// Let's try to get consistent values of source replica's /columns and /metadata
    /// and prepend dummy ALTER_METADATA to our replication queue.
    /// It should not break anything if source_queue already contains ALTER_METADATA entry
    /// with greater or equal metadata_version, but it will update our metadata
    /// if all such entries were cleaned up from the log and source_queue.

    LOG_WARNING(log, "Metadata version ({}) on replica is not up to date with metadata ({}) on source replica {}",
                metadata_snapshot->getMetadataVersion(), source_metadata_version, source_replica);

    String source_metadata;
    String source_columns;
    while (true)
    {
        if (shutdown_called)
            throw Exception(ErrorCodes::ABORTED, "Cannot clone metadata because shutdown called");

        Coordination::Stat metadata_stat;
        Coordination::Stat columns_stat;
        source_metadata = zookeeper->get(source_path + "/metadata", &metadata_stat);
        source_columns = zookeeper->get(source_path + "/columns", &columns_stat);

        Coordination::Requests ops;
        Coordination::Responses responses;
        ops.emplace_back(zkutil::makeCheckRequest(source_path + "/metadata", metadata_stat.version));
        ops.emplace_back(zkutil::makeCheckRequest(source_path + "/columns", columns_stat.version));

        Coordination::Error code = zookeeper->tryMulti(ops, responses, /* check_session_valid */ true);
        if (code == Coordination::Error::ZOK)
            break;
        if (code == Coordination::Error::ZBADVERSION)
            LOG_WARNING(log, "Metadata of replica {} was changed", source_path);
        else
            zkutil::KeeperMultiException::check(code, ops, responses);
    }

    ReplicatedMergeTreeLogEntryData dummy_alter;
    dummy_alter.type = LogEntry::ALTER_METADATA;
    dummy_alter.source_replica = source_replica;
    dummy_alter.metadata_str = source_metadata;
    dummy_alter.columns_str = source_columns;
    dummy_alter.alter_version = source_metadata_version;
    dummy_alter.create_time = time(nullptr);

    String path_created = zookeeper->create(replica_path + "/queue/queue-", dummy_alter.toString(), zkutil::CreateMode::PersistentSequential);
    LOG_INFO(log, "Created an ALTER_METADATA entry {} to force metadata update after cloning replica from {}. Entry: {}",
             path_created, source_replica, dummy_alter.toString());

    /// We don't need to do anything with mutation_pointer, because mutation log cleanup process is different from
    /// replication log cleanup. A mutation is removed from ZooKeeper only if all replicas had executed the mutation,
    /// so all mutations which are greater or equal to our mutation pointer are still present in ZooKeeper.
}


void StorageReplicatedMergeTree::cloneReplicaIfNeeded(zkutil::ZooKeeperPtr zookeeper)
{
    Coordination::Stat is_lost_stat;
    bool is_new_replica = true;
    String res;

    if (zookeeper->tryGet(fs::path(replica_path) / "is_lost", res, &is_lost_stat))
    {
        if (res == "0")
            return;
        if (is_lost_stat.version)
            is_new_replica = false;
    }
    else
    {
        /// Replica was created by old version of CH, so me must create "/is_lost".
        /// Note that in old version of CH there was no "lost" replicas possible.
        /// TODO is_lost node should always exist since v18.12, maybe we can replace `tryGet` with `get` and remove old code?
        zookeeper->create(fs::path(replica_path) / "is_lost", "0", zkutil::CreateMode::Persistent);
        return;
    }

    /// is_lost is "1": it means that we are in repair mode.
    /// Try choose source replica to clone.
    /// Source replica must not be lost and should have minimal queue size and maximal log pointer.
    Strings replicas = zookeeper->getChildren(fs::path(zookeeper_path) / "replicas");
    std::vector<zkutil::ZooKeeper::FutureGet> futures;
    for (const String & source_replica_name : replicas)
    {
        /// Do not clone from myself.
        if (source_replica_name == replica_name)
            continue;

        String source_replica_path = fs::path(zookeeper_path) / "replicas" / source_replica_name;

        /// Obviously the following get operations are not atomic, but it's ok to choose good enough replica, not the best one.
        /// NOTE: We may count some entries twice if log_pointer is moved.
        futures.emplace_back(zookeeper->asyncTryGet(fs::path(source_replica_path) / "is_lost"));
        futures.emplace_back(zookeeper->asyncTryGet(fs::path(source_replica_path) / "log_pointer"));
        futures.emplace_back(zookeeper->asyncTryGet(fs::path(source_replica_path) / "queue"));
    }

    /// Wait for results before getting log entries
    for (auto & future : futures)
        future.wait();

    Strings log_entries = zookeeper->getChildren(fs::path(zookeeper_path) / "log");
    size_t max_log_entry = 0;
    if (!log_entries.empty())
    {
        String last_entry = *std::max_element(log_entries.begin(), log_entries.end());
        max_log_entry = parse<UInt64>(last_entry.substr(strlen("log-")));
    }
    /// log_pointer can point to future entry, which was not created yet
    ++max_log_entry;

    size_t min_replication_lag = std::numeric_limits<size_t>::max();
    String source_replica;
    Coordination::Stat source_is_lost_stat;
    size_t future_num = 0;

    for (const String & source_replica_name : replicas)
    {
        if (source_replica_name == replica_name)
            continue;

        auto get_is_lost     = futures[future_num++].get();
        auto get_log_pointer = futures[future_num++].get();
        auto get_queue       = futures[future_num++].get();

        if (get_is_lost.error != Coordination::Error::ZOK)
        {
            LOG_INFO(log, "Not cloning {}, cannot get '/is_lost': {}", source_replica_name, get_is_lost.error);
            continue;
        }
        if (get_is_lost.data != "0")
        {
            LOG_INFO(log, "Not cloning {}, it's lost", source_replica_name);
            continue;
        }

        if (get_log_pointer.error != Coordination::Error::ZOK)
        {
            LOG_INFO(log, "Not cloning {}, cannot get '/log_pointer': {}", source_replica_name, get_log_pointer.error);
            continue;
        }
        if (get_queue.error != Coordination::Error::ZOK)
        {
            LOG_INFO(log, "Not cloning {}, cannot get '/queue': {}", source_replica_name, get_queue.error);
            continue;
        }

        /// Replica is not lost and we can clone it. Let's calculate approx replication lag.
        size_t source_log_pointer = get_log_pointer.data.empty() ? 0 : parse<UInt64>(get_log_pointer.data);
        assert(source_log_pointer <= max_log_entry);
        size_t replica_queue_lag = max_log_entry - source_log_pointer;
        size_t replica_queue_size = get_queue.stat.numChildren;
        size_t replication_lag = replica_queue_lag + replica_queue_size;
        LOG_INFO(log, "Replica {} has log pointer '{}', approximate {} queue lag and {} queue size",
                 source_replica_name, get_log_pointer.data, replica_queue_lag, replica_queue_size);
        if (replication_lag < min_replication_lag)
        {
            source_replica = source_replica_name;
            source_is_lost_stat = get_is_lost.stat;
            min_replication_lag = replication_lag;
        }
    }

    if (source_replica.empty())
        throw Exception(ErrorCodes::ALL_REPLICAS_LOST, "All replicas are lost. "
                        "See SYSTEM DROP REPLICA and SYSTEM RESTORE REPLICA queries, they may help");

    if (is_new_replica)
        LOG_INFO(log, "Will mimic {}", source_replica);
    else
        LOG_WARNING(log, "Will mimic {}", source_replica);

    /// Clear obsolete queue that we no longer need.
    zookeeper->removeChildren(fs::path(replica_path) / "queue");
    queue.clear();

    /// Will do repair from the selected replica.
    cloneReplica(source_replica, source_is_lost_stat, zookeeper);
    /// If repair fails to whatever reason, the exception is thrown, is_lost will remain "1" and the replica will be repaired later.

    /// If replica is repaired successfully, we remove is_lost flag.
    zookeeper->set(fs::path(replica_path) / "is_lost", "0");
}

String StorageReplicatedMergeTree::getLastQueueUpdateException() const
{
    std::lock_guard lock(last_queue_update_exception_lock);
    return last_queue_update_exception;
}


void StorageReplicatedMergeTree::queueUpdatingTask()
{
    if (!queue_update_in_progress)
    {
        last_queue_update_start_time.store(time(nullptr));
        queue_update_in_progress = true;
    }

    try
    {
        auto zookeeper = getZooKeeperAndAssertNotStaticStorage();
        if (is_readonly)
        {
            /// Note that we need to check shutdown_prepared_called, not shutdown_called, since the table will be marked as readonly
            /// after calling StorageReplicatedMergeTree::flushAndPrepareForShutdown().
            if (shutdown_prepared_called)
                return;
            throw Exception(ErrorCodes::TABLE_IS_READ_ONLY, "Table is in readonly mode (replica path: {}), cannot update queue", replica_path);
        }

        queue.pullLogsToQueue(zookeeper, queue_updating_task->getWatchCallback(), ReplicatedMergeTreeQueue::UPDATE);
        last_queue_update_finish_time.store(time(nullptr));
        queue_update_in_progress = false;
    }
    catch (const Coordination::Exception & e)
    {
        tryLogCurrentException(log, __PRETTY_FUNCTION__);

        std::lock_guard lock(last_queue_update_exception_lock);
        last_queue_update_exception = getCurrentExceptionMessage(false);

        if (e.code == Coordination::Error::ZSESSIONEXPIRED)
        {
            restarting_thread.wakeup();
            return;
        }

        queue_updating_task->scheduleAfter(QUEUE_UPDATE_ERROR_SLEEP_MS);
    }
    catch (...)
    {
        tryLogCurrentException(log, __PRETTY_FUNCTION__);

        std::lock_guard lock(last_queue_update_exception_lock);
        last_queue_update_exception = getCurrentExceptionMessage(false);

        queue_updating_task->scheduleAfter(QUEUE_UPDATE_ERROR_SLEEP_MS);
    }
}


void StorageReplicatedMergeTree::mutationsUpdatingTask()
{
    try
    {
        queue.updateMutations(getZooKeeper(), mutations_watch_callback);
    }
    catch (const Coordination::Exception & e)
    {
        tryLogCurrentException(log, __PRETTY_FUNCTION__);

        if (e.code == Coordination::Error::ZSESSIONEXPIRED)
            return;

        mutations_updating_task->scheduleAfter(QUEUE_UPDATE_ERROR_SLEEP_MS);
    }
    catch (...)
    {
        tryLogCurrentException(log, __PRETTY_FUNCTION__);
        mutations_updating_task->scheduleAfter(QUEUE_UPDATE_ERROR_SLEEP_MS);
    }
}

ReplicatedMergeTreeQueue::SelectedEntryPtr StorageReplicatedMergeTree::selectQueueEntry()
{
    /// This object will mark the element of the queue as running.
    ReplicatedMergeTreeQueue::SelectedEntryPtr selected;

    try
    {
        selected = queue.selectEntryToProcess(merger_mutator, *this);
    }
    catch (...)
    {
        tryLogCurrentException(log, __PRETTY_FUNCTION__);
    }

    return selected;
}


bool StorageReplicatedMergeTree::processQueueEntry(ReplicatedMergeTreeQueue::SelectedEntryPtr selected_entry)
{
    LogEntryPtr & entry = selected_entry->log_entry;
    return queue.processEntry([this]{ return getZooKeeper(); }, entry, [&](LogEntryPtr & entry_to_process)
    {
        try
        {
            return executeLogEntry(*entry_to_process);
        }
        catch (const Exception & e)
        {
            if (e.code() == ErrorCodes::NO_REPLICA_HAS_PART)
            {
                /// If no one has the right part, probably not all replicas work; We will not write to log with Error level.
                LOG_INFO(log, getExceptionMessageAndPattern(e, /* with_stacktrace */ false));
            }
            else if (e.code() == ErrorCodes::ABORTED)
            {
                /// Interrupted merge or downloading a part is not an error.
                LOG_INFO(log, getExceptionMessageAndPattern(e, /* with_stacktrace */ false));
            }
            else if (e.code() == ErrorCodes::PART_IS_TEMPORARILY_LOCKED)
            {
                /// Part cannot be added temporarily
                LOG_INFO(log, getExceptionMessageAndPattern(e, /* with_stacktrace */ false));
                cleanup_thread.wakeup();
            }
            else
                tryLogCurrentException(log, __PRETTY_FUNCTION__);

            /** This exception will be written to the queue element, and it can be looked up using `system.replication_queue` table.
              * The thread that performs this action will sleep a few seconds after the exception.
              * See `queue.processEntry` function.
              */
            throw;
        }
        catch (...)
        {
            tryLogCurrentException(log, __PRETTY_FUNCTION__);
            throw;
        }
    });
}

bool StorageReplicatedMergeTree::scheduleDataProcessingJob(BackgroundJobsAssignee & assignee)
{
    cleanup_thread.wakeupEarlierIfNeeded();

    /// If replication queue is stopped exit immediately as we successfully executed the task
    if (queue.actions_blocker.isCancelled())
        return false;

    /// This object will mark the element of the queue as running.
    ReplicatedMergeTreeQueue::SelectedEntryPtr selected_entry = selectQueueEntry();

    if (!selected_entry)
        return false;

    auto job_type = selected_entry->log_entry->type;

    /// Depending on entry type execute in fetches (small) pool or big merge_mutate pool
    if (job_type == LogEntry::GET_PART || job_type == LogEntry::ATTACH_PART)
    {
        assignee.scheduleFetchTask(std::make_shared<ExecutableLambdaAdapter>(
            [this, selected_entry] () mutable
            {
                return processQueueEntry(selected_entry);
            }, common_assignee_trigger, getStorageID()));
        return true;
    }
    if (job_type == LogEntry::MERGE_PARTS)
    {
        auto task = std::make_shared<MergeFromLogEntryTask>(selected_entry, *this, common_assignee_trigger);
        assignee.scheduleMergeMutateTask(task);
        return true;
    }
    if (job_type == LogEntry::MUTATE_PART)
    {
        auto task = std::make_shared<MutateFromLogEntryTask>(selected_entry, *this, common_assignee_trigger);
        assignee.scheduleMergeMutateTask(task);
        return true;
    }

    assignee.scheduleCommonTask(
        std::make_shared<ExecutableLambdaAdapter>(
            [this, selected_entry]() mutable { return processQueueEntry(selected_entry); }, common_assignee_trigger, getStorageID()),
        /* need_trigger */ true);
    return true;
}


bool StorageReplicatedMergeTree::canExecuteFetch(const ReplicatedMergeTreeLogEntry & entry, String & disable_reason) const
{
    if (fetcher.blocker.isCancelled())
    {
        disable_reason = fmt::format("Not executing fetch of part {} because replicated fetches are cancelled now.", entry.new_part_name);
        return false;
    }

    auto replicated_fetches_pool_size = getContext()->getFetchesExecutor()->getMaxTasksCount();
    size_t busy_threads_in_pool = CurrentMetrics::values[CurrentMetrics::BackgroundFetchesPoolTask].load(std::memory_order_relaxed);
    if (busy_threads_in_pool >= replicated_fetches_pool_size)
    {
        disable_reason = fmt::format("Not executing fetch of part {} because {} fetches already executing, max {}.", entry.new_part_name, busy_threads_in_pool, replicated_fetches_pool_size);
        return false;
    }

    if (replicated_fetches_throttler->isThrottling())
    {
        disable_reason = fmt::format("Not executing fetch of part {} because fetches have already throttled by network settings "
                                     "<max_replicated_fetches_network_bandwidth> or <max_replicated_fetches_network_bandwidth_for_server>.", entry.new_part_name);
        return false;
    }

    if (entry.source_replica.empty())
    {
        auto part = getPartIfExists(entry.new_part_name, {MergeTreeDataPartState::Active, MergeTreeDataPartState::Outdated, MergeTreeDataPartState::Deleting});
        if (part && part->was_removed_as_broken)
        {
            disable_reason = fmt::format("Not executing fetch of part {} because we still have broken part with that name. "
                                         "Waiting for the broken part to be removed first.", entry.new_part_name);

            constexpr time_t min_interval_to_wakeup_cleanup_s = 30;
            if (entry.last_postpone_time + min_interval_to_wakeup_cleanup_s < time(nullptr))
                const_cast<StorageReplicatedMergeTree *>(this)->cleanup_thread.wakeup();
            return false;
        }
    }

    return true;
}

bool StorageReplicatedMergeTree::partIsAssignedToBackgroundOperation(const DataPartPtr & part) const
{
    return queue.isVirtualPart(part);
}

void StorageReplicatedMergeTree::mergeSelectingTask()
{
    if (!is_leader)
        return;

    const auto storage_settings_ptr = getSettings();
    const bool deduplicate = false; /// TODO: read deduplicate option from table config
    const Names deduplicate_by_columns = {};
    CreateMergeEntryResult create_result = CreateMergeEntryResult::Other;

    enum class AttemptStatus : uint8_t
    {
        EntryCreated,
        NeedRetry,
        Limited,
        CannotSelect,
    };

    auto try_assign_merge = [&]() -> AttemptStatus
    {
        /// We must select parts for merge under merge_selecting_mutex because other threads
        /// (OPTIMIZE queries) can assign new merges.
        std::lock_guard merge_selecting_lock(merge_selecting_mutex);

        auto zookeeper = getZooKeeperAndAssertNotStaticStorage();
        if (is_readonly)
        {
            /// Note that we need to check shutdown_prepared_called, not shutdown_called, since the table will be marked as readonly
            /// after calling StorageReplicatedMergeTree::flushAndPrepareForShutdown().
            if (shutdown_prepared_called)
                return AttemptStatus::CannotSelect;
            throw Exception(ErrorCodes::TABLE_IS_READ_ONLY, "Table is in readonly mode (replica path: {}), cannot assign new merges", replica_path);
        }

        std::shared_ptr<ReplicatedMergeTreeZooKeeperMergePredicate> merge_predicate;

        /// If many merges is already queued, then will queue only small enough merges.
        /// Otherwise merge queue could be filled with only large merges,
        /// and in the same time, many small parts could be created and won't be merged.

        auto merges_and_mutations_queued = queue.countMergesAndPartMutations();
        size_t merges_and_mutations_sum = merges_and_mutations_queued.merges + merges_and_mutations_queued.mutations;
        if (!canEnqueueBackgroundTask())
        {
            LOG_TRACE(log, "Reached memory limit for the background tasks ({}), so won't select new parts to merge or mutate."
                "Current background tasks memory usage: {}.",
                formatReadableSizeWithBinarySuffix(background_memory_tracker.getSoftLimit()),
                formatReadableSizeWithBinarySuffix(background_memory_tracker.get()));
            return AttemptStatus::Limited;
        }

        if (merges_and_mutations_sum >= (*storage_settings_ptr)[MergeTreeSetting::max_replicated_merges_in_queue])
        {
            LOG_TRACE(log, "Number of queued merges ({}) and part mutations ({})"
                " is greater than max_replicated_merges_in_queue ({}), so won't select new parts to merge or mutate.",
                merges_and_mutations_queued.merges,
                merges_and_mutations_queued.mutations,
                (*storage_settings_ptr)[MergeTreeSetting::max_replicated_merges_in_queue].value);
            return AttemptStatus::Limited;
        }

        UInt64 max_source_parts_size_for_merge = CompactionStatistics::getMaxSourcePartsSizeForMerge(
            *this, (*storage_settings_ptr)[MergeTreeSetting::max_replicated_merges_in_queue], merges_and_mutations_sum);
        UInt64 max_source_part_size_for_mutation = CompactionStatistics::getMaxSourcePartSizeForMutation(*this);

        bool merge_with_ttl_allowed = merges_and_mutations_queued.merges_with_ttl < (*storage_settings_ptr)[MergeTreeSetting::max_replicated_merges_with_ttl_in_queue] &&
            getTotalMergesWithTTLInMergeList() < (*storage_settings_ptr)[MergeTreeSetting::max_number_of_merges_with_ttl_in_pool];

        auto future_merged_part = std::make_shared<FutureMergedMutatedPart>();
        if ((*storage_settings.get())[MergeTreeSetting::assign_part_uuids])
            future_merged_part->uuid = UUIDHelpers::generateV4();

        bool can_assign_merge = max_source_parts_size_for_merge > 0;
        PartitionIdsHint partitions_to_merge_in;
        if (can_assign_merge)
        {
            auto local_merge_pred = std::make_shared<ReplicatedMergeTreeLocalMergePredicate>(queue);
            partitions_to_merge_in = merger_mutator.getPartitionsThatMayBeMerged(
                std::make_shared<ReplicatedMergeTreePartsCollector>(*this, local_merge_pred),
                local_merge_pred,
                MergeSelectorApplier{max_source_parts_size_for_merge, merge_with_ttl_allowed});

            if (partitions_to_merge_in.empty())
                can_assign_merge = false;
            else
                merge_predicate = queue.getMergePredicate(zookeeper, partitions_to_merge_in);
        }

        PreformattedMessage out_reason;
        if (can_assign_merge)
        {
            auto select_merge_result = merger_mutator.selectPartsToMerge(
                std::make_shared<ReplicatedMergeTreePartsCollector>(*this, merge_predicate),
                merge_predicate,
                MergeSelectorApplier{max_source_parts_size_for_merge, merge_with_ttl_allowed},
                partitions_to_merge_in);

            if (select_merge_result.has_value())
            {
                future_merged_part = constructFuturePart(*this, select_merge_result.value(), {MergeTreeDataPartState::Active});
                if (!future_merged_part)
                {
                    LOG_DEBUG(log,
                        "Can't construct future part from source parts. "
                        "Probably there was a drop part/partition user query or another replica has already executed merge.");

                    return AttemptStatus::NeedRetry;
                }

                bool cleanup = future_merged_part->final
                    && (*storage_settings_ptr)[MergeTreeSetting::allow_experimental_replacing_merge_with_cleanup]
                    && (*storage_settings_ptr)[MergeTreeSetting::enable_replacing_merge_with_cleanup_for_min_age_to_force_merge]
                    && (*storage_settings_ptr)[MergeTreeSetting::min_age_to_force_merge_seconds]
                    && (*storage_settings_ptr)[MergeTreeSetting::min_age_to_force_merge_on_partition_only];

                create_result = createLogEntryToMergeParts(
                    zookeeper,
                    future_merged_part->parts,
                    future_merged_part->name,
                    future_merged_part->uuid,
                    future_merged_part->part_format,
                    deduplicate,
                    deduplicate_by_columns,
                    cleanup,
                    nullptr,
                    merge_predicate->getVersion(),
                    future_merged_part->merge_type);

                if (create_result == CreateMergeEntryResult::Ok)
                    return AttemptStatus::EntryCreated;
                if (create_result == CreateMergeEntryResult::LogUpdated)
                    return AttemptStatus::NeedRetry;
            }
            else
            {
                LOG_TRACE(LogFrequencyLimiter(log.load(), 300), "Didn't select merge: {}", select_merge_result.error().explanation.text);
            }
        }

        /// If there are many mutations in queue, it may happen, that we cannot enqueue enough merges to merge all new parts
        if (max_source_part_size_for_mutation == 0 || merges_and_mutations_queued.mutations >= (*storage_settings_ptr)[MergeTreeSetting::max_replicated_mutations_in_queue])
        {
            LOG_TRACE(log, "Number of queued mutations ({}) is greater than max_replicated_mutations_in_queue ({})"
                " or there are not enough free threads for mutations, so won't select new parts to merge or mutate.",
                max_source_part_size_for_mutation,
                (*storage_settings_ptr)[MergeTreeSetting::max_replicated_mutations_in_queue].value);
            return AttemptStatus::Limited;
        }

        if (queue.countMutations() > 0)
        {
            /// We don't need the list of committing blocks to choose a part to mutate
            if (!merge_predicate)
                merge_predicate = queue.getMergePredicate(zookeeper, PartitionIdsHint{});

            /// Choose a part to mutate.
            DataPartsVector data_parts = getDataPartsVectorForInternalUsage();
            for (const auto & part : data_parts)
            {
                if (part->getBytesOnDisk() > max_source_part_size_for_mutation)
                    continue;

                std::optional<std::pair<Int64, int>> desired_mutation_version = merge_predicate->getDesiredMutationVersion(part);
                if (!desired_mutation_version)
                    continue;

                create_result = createLogEntryToMutatePart(
                    *part,
                    future_merged_part->uuid,
                    desired_mutation_version->first,
                    desired_mutation_version->second,
                    merge_predicate->getVersion());

                if (create_result == CreateMergeEntryResult::Ok)
                    return AttemptStatus::EntryCreated;
                if (create_result == CreateMergeEntryResult::LogUpdated)
                    return AttemptStatus::NeedRetry;
            }
        }

        return AttemptStatus::CannotSelect;
    };

    AttemptStatus result = AttemptStatus::CannotSelect;
    try
    {
        result = try_assign_merge();
    }
    catch (...)
    {
        tryLogCurrentException(log, __PRETTY_FUNCTION__);
    }


    Float32 new_sleep_ms = merge_selecting_sleep_ms;
    if (result == AttemptStatus::EntryCreated || result == AttemptStatus::NeedRetry)
        new_sleep_ms /= (*storage_settings_ptr)[MergeTreeSetting::merge_selecting_sleep_slowdown_factor];
    else if (result == AttemptStatus::CannotSelect)
        new_sleep_ms *= (*storage_settings_ptr)[MergeTreeSetting::merge_selecting_sleep_slowdown_factor];
    new_sleep_ms *= std::uniform_real_distribution<Float32>(1.f, 1.1f)(thread_local_rng);
    merge_selecting_sleep_ms = std::clamp<UInt64>(static_cast<UInt64>(new_sleep_ms),
        (*storage_settings_ptr)[MergeTreeSetting::merge_selecting_sleep_ms],
        (*storage_settings_ptr)[MergeTreeSetting::max_merge_selecting_sleep_ms]);

    if (result == AttemptStatus::EntryCreated)
        merge_selecting_task->schedule();
    else
    {
        LOG_TRACE(log, "Scheduling next merge selecting task after {}ms, current attempt status: {}", merge_selecting_sleep_ms, result);
        merge_selecting_task->scheduleAfter(merge_selecting_sleep_ms);
    }
}


void StorageReplicatedMergeTree::mutationsFinalizingTask()
{
    bool needs_reschedule = false;

    try
    {
        auto zookeeper = getZooKeeperAndAssertNotStaticStorage();
        if (is_readonly)
        {
            /// Note that we need to check shutdown_prepared_called, not shutdown_called, since the table will be marked as readonly
            /// after calling StorageReplicatedMergeTree::flushAndPrepareForShutdown().
            if (shutdown_prepared_called)
                return;
            throw Exception(ErrorCodes::TABLE_IS_READ_ONLY, "Table is in readonly mode (replica path: {}), cannot finalize mutations", replica_path);
        }

        needs_reschedule = queue.tryFinalizeMutations(zookeeper);
    }
    catch (...)
    {
        tryLogCurrentException(log, __PRETTY_FUNCTION__);
        needs_reschedule = true;
    }

    if (needs_reschedule)
    {
        mutations_finalizing_task->scheduleAfter(MUTATIONS_FINALIZING_SLEEP_MS);
    }
    else
    {
        /// Even if no mutations seems to be done or appeared we are trying to
        /// finalize them in background because manual control the launch of
        /// this function is error prone. This can lead to mutations that
        /// processed all the parts but have is_done=0 state for a long time. Or
        /// killed mutations, which are also considered as undone.
        mutations_finalizing_task->scheduleAfter(MUTATIONS_FINALIZING_IDLE_SLEEP_MS);
    }
}


StorageReplicatedMergeTree::CreateMergeEntryResult StorageReplicatedMergeTree::createLogEntryToMergeParts(
    zkutil::ZooKeeperPtr & zookeeper,
    const DataPartsVector & parts,
    const String & merged_name,
    const UUID & merged_part_uuid,
    const MergeTreeDataPartFormat & merged_part_format,
    bool deduplicate,
    const Names & deduplicate_by_columns,
    bool cleanup,
    ReplicatedMergeTreeLogEntryData * out_log_entry,
    int32_t log_version,
    MergeType merge_type)
{
    Strings exists_paths;
    exists_paths.reserve(parts.size());
    for (const auto & part : parts)
        exists_paths.emplace_back(fs::path(replica_path) / "parts" / part->name);

    auto exists_results = zookeeper->exists(exists_paths);
    bool all_in_zk = true;
    for (size_t i = 0; i < parts.size(); ++i)
    {
        /// If there is no information about part in ZK, we will not merge it.
        if (exists_results[i].error == Coordination::Error::ZNONODE)
        {
            all_in_zk = false;

            const auto & part = parts[i];
            if (part->modification_time + MAX_AGE_OF_LOCAL_PART_THAT_WASNT_ADDED_TO_ZOOKEEPER < time(nullptr))
            {
                LOG_WARNING(log, "Part {} (that was selected for merge) with age {} seconds exists locally but not in ZooKeeper. Won't do merge with that part and will check it.", part->name, (time(nullptr) - part->modification_time));
                enqueuePartForCheck(part->name);
            }
        }
    }

    if (!all_in_zk)
        return CreateMergeEntryResult::MissingPart;

    ReplicatedMergeTreeLogEntryData entry;
    entry.type = LogEntry::MERGE_PARTS;
    entry.source_replica = replica_name;
    entry.new_part_name = merged_name;
    entry.new_part_uuid = merged_part_uuid;
    entry.new_part_format = merged_part_format;
    entry.merge_type = merge_type;
    entry.deduplicate = deduplicate;
    entry.deduplicate_by_columns = deduplicate_by_columns;
    entry.cleanup = cleanup;
    entry.create_time = time(nullptr);

    for (const auto & part : parts)
        entry.source_parts.push_back(part->name);

    Coordination::Requests ops;
    Coordination::Responses responses;

    ops.emplace_back(zkutil::makeCreateRequest(
        fs::path(zookeeper_path) / "log/log-", entry.toString(),
        zkutil::CreateMode::PersistentSequential));

    ops.emplace_back(zkutil::makeSetRequest(
        fs::path(zookeeper_path) / "log", "", log_version)); /// Check and update version.

    Coordination::Error code = zookeeper->tryMulti(ops, responses);

    if (code == Coordination::Error::ZOK)
    {
        String path_created = dynamic_cast<const Coordination::CreateResponse &>(*responses.front()).path_created;
        entry.znode_name = path_created.substr(path_created.find_last_of('/') + 1);

        ProfileEvents::increment(ProfileEvents::CreatedLogEntryForMerge);
        LOG_TRACE(log, "Created log entry {} for merge {}", path_created, merged_name);
    }
    else if (code == Coordination::Error::ZBADVERSION)
    {
        ProfileEvents::increment(ProfileEvents::NotCreatedLogEntryForMerge);
        LOG_TRACE(log, "Log entry is not created for merge {} because log was updated", merged_name);
        return CreateMergeEntryResult::LogUpdated;
    }
    else
    {
        zkutil::KeeperMultiException::check(code, ops, responses);
    }

    if (out_log_entry)
        *out_log_entry = entry;

    return CreateMergeEntryResult::Ok;
}


StorageReplicatedMergeTree::CreateMergeEntryResult StorageReplicatedMergeTree::createLogEntryToMutatePart(
    const IMergeTreeDataPart & part, const UUID & new_part_uuid, Int64 mutation_version, int32_t alter_version, int32_t log_version)
{
    auto zookeeper = getZooKeeper();

    /// If there is no information about part in ZK, we will not mutate it.
    if (!zookeeper->exists(fs::path(replica_path) / "parts" / part.name))
    {
        if (part.modification_time + MAX_AGE_OF_LOCAL_PART_THAT_WASNT_ADDED_TO_ZOOKEEPER < time(nullptr))
        {
            LOG_WARNING(log, "Part {} (that was selected for mutation) with age {} seconds exists locally but not in ZooKeeper."
                " Won't mutate that part and will check it.", part.name, (time(nullptr) - part.modification_time));
            enqueuePartForCheck(part.name);
        }

        return CreateMergeEntryResult::MissingPart;
    }

    MergeTreePartInfo new_part_info = part.info;
    new_part_info.mutation = mutation_version;

    String new_part_name = part.getNewName(new_part_info);

    ReplicatedMergeTreeLogEntryData entry;
    entry.type = LogEntry::MUTATE_PART;
    entry.source_replica = replica_name;
    entry.source_parts.push_back(part.name);
    entry.new_part_name = new_part_name;
    entry.new_part_uuid = new_part_uuid;
    entry.create_time = time(nullptr);
    entry.alter_version = alter_version;

    Coordination::Requests ops;
    Coordination::Responses responses;

    ops.emplace_back(zkutil::makeCreateRequest(
        fs::path(zookeeper_path) / "log/log-", entry.toString(),
        zkutil::CreateMode::PersistentSequential));

    ops.emplace_back(zkutil::makeSetRequest(
        fs::path(zookeeper_path) / "log", "", log_version)); /// Check and update version.

    Coordination::Error code = zookeeper->tryMulti(ops, responses);

    if (code == Coordination::Error::ZBADVERSION)
    {
        ProfileEvents::increment(ProfileEvents::NotCreatedLogEntryForMutation);
        LOG_TRACE(log, "Log entry is not created for mutation {} because log was updated", new_part_name);
        return CreateMergeEntryResult::LogUpdated;
    }

    zkutil::KeeperMultiException::check(code, ops, responses);

    ProfileEvents::increment(ProfileEvents::CreatedLogEntryForMutation);
    LOG_TRACE(log, "Created log entry for mutation {}", new_part_name);
    return CreateMergeEntryResult::Ok;
}


void StorageReplicatedMergeTree::getRemovePartFromZooKeeperOps(const String & part_name, Coordination::Requests & ops, bool has_children)
{
    String part_path = fs::path(replica_path) / "parts" / part_name;

    if (has_children)
    {
        ops.emplace_back(zkutil::makeRemoveRequest(fs::path(part_path) / "checksums", -1));
        ops.emplace_back(zkutil::makeRemoveRequest(fs::path(part_path) / "columns", -1));
    }
    ops.emplace_back(zkutil::makeRemoveRequest(part_path, -1));
}

void StorageReplicatedMergeTree::removePartAndEnqueueFetch(const String & part_name, bool storage_init)
{
    auto zookeeper = getZooKeeper();

    DataPartPtr broken_part;
    auto outdate_broken_part = [this, &broken_part]()
    {
        if (!broken_part)
            return;
        DataPartsLock lock = lockParts();
        if (broken_part->getState() == DataPartState::Active)
            removePartsFromWorkingSet(NO_TRANSACTION_RAW, {broken_part}, true, &lock);
        broken_part.reset();
        cleanup_thread.wakeup();
    };

    /// We don't know exactly what happened to broken part
    /// and we are going to remove all covered log entries.
    /// It's quite dangerous, so clone covered parts to detached.
    auto broken_part_info = MergeTreePartInfo::fromPartName(part_name, format_version);

    auto partition_range = getDataPartsVectorInPartitionForInternalUsage({MergeTreeDataPartState::Active, MergeTreeDataPartState::Outdated},
                                                                         broken_part_info.partition_id);
    Strings detached_parts;
    for (const auto & part : partition_range)
    {
        if (!broken_part_info.contains(part->info))
            continue;

        if (broken_part_info == part->info)
        {
            chassert(!broken_part);
            chassert(!storage_init);
            part->was_removed_as_broken = true;
            part->makeCloneInDetached("broken", getInMemoryMetadataPtr(), /*disk_transaction*/ {});
            broken_part = part;
        }
        else
        {
            part->makeCloneInDetached("covered-by-broken", getInMemoryMetadataPtr(), /*disk_transaction*/ {});
        }
        detached_parts.push_back(part->name);
    }
    LOG_WARNING(log, "Detached {} parts covered by broken part {}: {}", detached_parts.size(), part_name, fmt::join(detached_parts, ", "));

    ThreadFuzzer::maybeInjectSleep();
    ThreadFuzzer::maybeInjectMemoryLimitException();

    /// It's possible that queue contains entries covered by part_name.
    /// For example, we had GET_PART all_1_42_5 and MUTATE_PART all_1_42_5_63,
    /// then all_1_42_5_63 was executed by fetching, but part was written to disk incorrectly.
    /// In this case we have to remove it as broken and create GET_PART all_1_42_5_63 to fetch it again,
    /// but GET_PART all_1_42_5 may be still in the queue.
    /// We should remove all covered entries before creating GET_PART entry, because:
    ///    1. In the situation described above, we do not know how to merge/mutate all_1_42_5_63 from all_1_42_5,
    ///       so GET_PART all_1_42_5 (and all source parts) is useless. The only thing we can do is to fetch all_1_42_5_63.
    ///    2. If all_1_42_5_63 is lost, then replication may stuck waiting for all_1_42_5_63 to appear,
    ///       because we may have some covered parts (more precisely, parts with the same min and max blocks)
    queue.removePartProducingOpsInRange(zookeeper, broken_part_info, /* covering_entry= */ {});

    ThreadFuzzer::maybeInjectSleep();
    ThreadFuzzer::maybeInjectMemoryLimitException();

    String part_path = fs::path(replica_path) / "parts" / part_name;

    while (true)
    {
        if (shutdown_called || partial_shutdown_called)
            throw Exception(ErrorCodes::ABORTED, "Cannot remove part because shutdown called");

        Coordination::Requests ops;

        time_t part_create_time = 0;
        Coordination::Stat stat;
        bool exists_in_zookeeper = zookeeper->exists(part_path, &stat);
        if (exists_in_zookeeper)
        {
            /// Update version of /is_lost node to avoid race condition with cloneReplica(...).
            /// cloneReplica(...) expects that if some entry was executed, then its new_part_name is added to /parts,
            /// but we are going to remove it from /parts and add to queue again.
            Coordination::Stat is_lost_stat;
            String is_lost_value = zookeeper->get(replica_path + "/is_lost", &is_lost_stat);
            chassert(is_lost_value == "0");
            ops.emplace_back(zkutil::makeSetRequest(replica_path + "/is_lost", is_lost_value, is_lost_stat.version));

            part_create_time = stat.ctime / 1000;
            getRemovePartFromZooKeeperOps(part_name, ops, stat.numChildren > 0);
        }

        if (!storage_init)
        {
            /// We use merge predicate + version check here, because DROP RANGE update log version and we are trying to avoid race with it. We must be sure, that our part
            /// was not dropped, otherwise we will have fetch entry, but no virtual part for it (DROP RANGE will remove it). So bad sequence is the following:
            /// 1) Create DROP PART in log for broken_part (for example because it's not only broken, but also empty)
            /// 1.5) Pull to log and start execution (removePartProducingOpsInRange)
            /// 2) Execute this method (create GET PART for broken part)
            /// 3) Finish DROP PART execution (remove part from virtual parts)
            /// 4) Now we get GET PART for broken part which is absent in virtual parts == bug
            ///
            /// Because of version check this method will never create FETCH if drop part exists

            /// FIXME: We can simply pull queue here instead of full predicate.
            auto merge_predicate = queue.getMergePredicate(zookeeper, PartitionIdsHint{broken_part_info.partition_id});
            if (merge_predicate->isGoingToBeDropped(broken_part_info))
            {
                LOG_INFO(log, "Broken part {} is covered by drop range, don't need to fetch it", part_name);
                outdate_broken_part();
                return;
            }

            /// Check that our version of log (and queue) is the most fresh. Otherwise don't create new entry fetch entry.
            ops.emplace_back(zkutil::makeCheckRequest(fs::path(zookeeper_path) / "log", merge_predicate->getVersion()));
        }

        LogEntryPtr log_entry = std::make_shared<LogEntry>();
        log_entry->type = LogEntry::GET_PART;
        log_entry->create_time = part_create_time;
        log_entry->source_replica = "";
        log_entry->new_part_name = part_name;

        ops.emplace_back(zkutil::makeCreateRequest(
            fs::path(replica_path) / "queue/queue-", log_entry->toString(),
            zkutil::CreateMode::PersistentSequential));

        Coordination::Responses results;
        auto rc = zookeeper->tryMulti(ops, results, /* check_session_valid */ true);

        if (rc == Coordination::Error::ZBADVERSION)
        {
            LOG_TRACE(log, "Log updated, cannot create fetch entry for part {}, will retry.", part_name);
            continue;
        }

        zkutil::KeeperMultiException::check(rc, ops, results);

        String path_created = dynamic_cast<const Coordination::CreateResponse &>(*results.back()).path_created;
        log_entry->znode_name = path_created.substr(path_created.find_last_of('/') + 1);
        LOG_DEBUG(log, "Created entry {} to fetch missing part {}", log_entry->znode_name, part_name);
        queue.insert(zookeeper, log_entry);

        /// Make the part outdated after creating the log entry.
        /// Otherwise, if we failed to create the entry, cleanup thread could remove the part from ZooKeeper (leading to diverged replicas)
        outdate_broken_part();
        return;
    }
}


void StorageReplicatedMergeTree::startBeingLeader(const ZooKeeperRetriesInfo & zookeeper_retries_info)
{
    if (!(*getSettings())[MergeTreeSetting::replicated_can_become_leader])
    {
        LOG_INFO(log, "Will not enter leader election because replicated_can_become_leader=0");
        return;
    }

    auto start_being_leader = [&]
    {
        auto zookeeper = getZooKeeper();
        zkutil::checkNoOldLeaders(log.load(), *zookeeper, fs::path(zookeeper_path) / "leader_election");
    };

    if (zookeeper_retries_info.max_retries > 0)
    {
        ZooKeeperRetriesControl retries_ctl{"StorageReplicatedMergeTree::startBeingLeader", log.load(), zookeeper_retries_info};
        retries_ctl.retryLoop([&] { start_being_leader(); });
    }
    else
    {
        start_being_leader();
    }

    LOG_INFO(log, "Became leader");
    is_leader = true;
}

void StorageReplicatedMergeTree::stopBeingLeader()
{
    if (!is_leader)
    {
        LOG_TRACE(log, "stopBeingLeader called but we are not a leader already");
        return;
    }

    LOG_INFO(log, "Stopped being leader");
    is_leader = false;
}

bool StorageReplicatedMergeTree::checkReplicaHavePart(const String & replica, const String & part_name)
{
    auto zookeeper = getZooKeeper();
    return zookeeper->exists(fs::path(zookeeper_path) / "replicas" / replica / "parts" / part_name);
}

String StorageReplicatedMergeTree::findReplicaHavingPart(const String & part_name, bool active)
{
    auto zookeeper = getZooKeeper();
    Strings replicas = zookeeper->getChildren(fs::path(zookeeper_path) / "replicas");

    /// Select replicas in uniformly random order.
    std::shuffle(replicas.begin(), replicas.end(), thread_local_rng);

    LOG_TRACE(log, "Candidate replicas: {}", replicas.size());

    for (const String & replica : replicas)
    {
        /// We aren't interested in ourself.
        if (replica == replica_name)
            continue;

        LOG_TRACE(log, "Candidate replica: {}", replica);

        if (checkReplicaHavePart(replica, part_name) &&
            (!active || zookeeper->exists(fs::path(zookeeper_path) / "replicas" / replica / "is_active")))
            return replica;

        /// Obviously, replica could become inactive or even vanish after return from this method.
    }

    return {};
}

void StorageReplicatedMergeTree::addLastSentPart(const MergeTreePartInfo & info)
{
    {
        std::lock_guard lock(last_sent_parts_mutex);
        last_sent_parts.emplace_back(info);
        static constexpr size_t LAST_SENT_PARS_WINDOW_SIZE = 1000;
        while (last_sent_parts.size() > LAST_SENT_PARS_WINDOW_SIZE)
            last_sent_parts.pop_front();
    }

    last_sent_parts_cv.notify_all();
}

void StorageReplicatedMergeTree::waitForUniquePartsToBeFetchedByOtherReplicas(StorageReplicatedMergeTree::ShutdownDeadline shutdown_deadline_)
{
    /// Will be true in case in case of query
    if (CurrentThread::isInitialized() && CurrentThread::get().getQueryContext() != nullptr)
    {
        LOG_TRACE(log, "Will not wait for unique parts to be fetched by other replicas because shutdown called from DROP/DETACH query");
        return;
    }

    if (!shutdown_called.load())
        throw Exception(ErrorCodes::LOGICAL_ERROR, "Called waitForUniquePartsToBeFetchedByOtherReplicas before shutdown, it's a bug");

    auto settings_ptr = getSettings();

    auto wait_ms = (*settings_ptr)[MergeTreeSetting::wait_for_unique_parts_send_before_shutdown_ms].totalMilliseconds();
    if (wait_ms == 0)
    {
        LOG_INFO(log, "Will not wait for unique parts to be fetched by other replicas because wait time is zero");
        return;
    }

    if (shutdown_deadline_ <= std::chrono::system_clock::now())
    {
        LOG_INFO(log, "Will not wait for unique parts to be fetched by other replicas because shutdown_deadline already passed");
        return;
    }

    auto zookeeper = getZooKeeperIfTableShutDown();

    auto unique_parts_set = findReplicaUniqueParts(replica_name, zookeeper_path, format_version, zookeeper, log.load());
    if (unique_parts_set.empty())
    {
        LOG_INFO(log, "Will not wait for unique parts to be fetched because we don't have any unique parts");
        return;
    }

    LOG_INFO(log, "Will wait for {} unique parts to be fetched", unique_parts_set.size());


    auto wait_predicate = [&] () -> bool
    {
        for (auto it = unique_parts_set.begin(); it != unique_parts_set.end();)
        {
            const auto & part = *it;

            bool found = false;
            for (const auto & sent_part : last_sent_parts | std::views::reverse)
            {
                if (sent_part.contains(part))
                {
                    LOG_TRACE(log, "Part {} was fetched by some replica", part.getPartNameForLogs());
                    found = true;
                    it = unique_parts_set.erase(it);
                    break;
                }
            }
            if (!found)
                break;
        }
        return unique_parts_set.empty();
    };

    std::unique_lock lock(last_sent_parts_mutex);
    if (!last_sent_parts_cv.wait_until(lock, shutdown_deadline_, wait_predicate))
        LOG_INFO(log, "Failed to wait for unique parts to be fetched in {} ms, {} parts can be left on this replica", wait_ms, unique_parts_set.size());
    else
        LOG_INFO(log, "Successfully waited all the parts");
}

std::set<MergeTreePartInfo> StorageReplicatedMergeTree::findReplicaUniqueParts(const String & replica_name_, const String & zookeeper_path_, MergeTreeDataFormatVersion format_version_, zkutil::ZooKeeper::Ptr zookeeper_, LoggerPtr log_)
{
    if (!zookeeper_->exists(fs::path(zookeeper_path_) / "replicas" / replica_name_ / "is_active"))
    {
        LOG_INFO(log_, "Our replica is not active, nobody will try to fetch anything");
        return {};
    }

    Strings replicas = zookeeper_->getChildren(fs::path(zookeeper_path_) / "replicas");
    Strings our_parts;
    std::vector<ActiveDataPartSet> data_parts_on_replicas;
    for (const String & replica : replicas)
    {
        if (!zookeeper_->exists(fs::path(zookeeper_path_) / "replicas" / replica / "is_active"))
        {
            LOG_TRACE(log_, "Replica {} is not active, skipping", replica);
            continue;
        }

        Strings parts = zookeeper_->getChildren(fs::path(zookeeper_path_) / "replicas" / replica / "parts");
        if (replica == replica_name_)
        {
            LOG_TRACE(log_, "Our replica parts collected {}", replica);
            our_parts = parts;
        }
        else
        {
            LOG_TRACE(log_, "Fetching parts for replica {}: [{}]", replica, fmt::join(parts, ", "));
            data_parts_on_replicas.emplace_back(format_version_, parts);
        }
    }

    if (data_parts_on_replicas.empty())
    {
        LOG_TRACE(log_, "Has no active replicas, will no try to wait for fetch");
        return {};
    }

    std::set<MergeTreePartInfo> our_unique_parts;
    for (const auto & part : our_parts)
    {
        bool found = false;
        for (const auto & active_parts_set : data_parts_on_replicas)
        {
            if (!active_parts_set.getContainingPart(part).empty())
            {
                found = true;
                break;
            }
        }

        if (!found)
        {
            LOG_TRACE(log_, "Part not {} found on other replicas", part);
            our_unique_parts.emplace(MergeTreePartInfo::fromPartName(part, format_version_));
        }
    }

    if (!our_parts.empty() && our_unique_parts.empty())
        LOG_TRACE(log_, "All parts found on replicas");

    return our_unique_parts;
}

String StorageReplicatedMergeTree::findReplicaHavingCoveringPart(LogEntry & entry, bool active)
{
    String dummy;
    return findReplicaHavingCoveringPartImplLowLevel(&entry, entry.new_part_name, dummy, active);
}

String StorageReplicatedMergeTree::findReplicaHavingCoveringPartImplLowLevel(LogEntry * entry, const String & part_name, String & found_part_name, bool active)
{
    auto zookeeper = getZooKeeper();
    Strings replicas = zookeeper->getChildren(fs::path(zookeeper_path) / "replicas");

    /// Select replicas in uniformly random order.
    std::shuffle(replicas.begin(), replicas.end(), thread_local_rng);

    for (const String & replica : replicas)
    {
        if (replica == replica_name)
            continue;

        if (active && !zookeeper->exists(fs::path(zookeeper_path) / "replicas" / replica / "is_active"))
            continue;

        String largest_part_found;
        Strings parts = zookeeper->getChildren(fs::path(zookeeper_path) / "replicas" / replica / "parts");
        for (const String & part_on_replica : parts)
        {
            if (part_on_replica == part_name
                || MergeTreePartInfo::contains(part_on_replica, part_name, format_version))
            {
                if (largest_part_found.empty()
                    || MergeTreePartInfo::contains(part_on_replica, largest_part_found, format_version))
                {
                    largest_part_found = part_on_replica;
                }
            }
        }

        if (!largest_part_found.empty())
        {
            found_part_name = largest_part_found;
            bool the_same_part = largest_part_found == part_name;

            /// Make a check in case if selected part differs from source part
            if (!the_same_part && entry)
            {
                String reject_reason;
                if (!queue.addFuturePartIfNotCoveredByThem(largest_part_found, *entry, reject_reason))
                {
                    LOG_INFO(log, "Will not fetch part {} covering {}. {}", largest_part_found, part_name, reject_reason);
                    return {};
                }
            }

            return replica;
        }
    }

    return {};
}


bool StorageReplicatedMergeTree::findReplicaHavingCoveringPart(
    const String & part_name, bool active)
{
    String dummy;
    return !findReplicaHavingCoveringPartImplLowLevel(/* entry */ nullptr, part_name, dummy, active).empty();
}


/** If a quorum is tracked for a part, update information about it in ZK.
  */
void StorageReplicatedMergeTree::updateQuorum(const String & part_name, bool is_parallel)
{
    if (is_parallel && format_version < MERGE_TREE_DATA_MIN_FORMAT_VERSION_WITH_CUSTOM_PARTITIONING)
        throw Exception(ErrorCodes::NOT_IMPLEMENTED, "Parallel quorum inserts are not compatible with the deprecated syntax of *MergeTree engines");

    auto zookeeper = getZooKeeper();

    /// Information on which replicas a part has been added, if the quorum has not yet been reached.
    String quorum_status_path = fs::path(zookeeper_path) / "quorum" / "status";
    if (is_parallel)
        quorum_status_path = fs::path(zookeeper_path) / "quorum" / "parallel" / part_name;
    /// The name of the previous part for which the quorum was reached.
    const String quorum_last_part_path = fs::path(zookeeper_path) / "quorum" / "last_part";

    String value;
    Coordination::Stat stat;

    /// If there is no node, then all quorum INSERTs have already reached the quorum, and nothing is needed.
    while (zookeeper->tryGet(quorum_status_path, value, &stat))
    {
        ReplicatedMergeTreeQuorumEntry quorum_entry(value);
        if (quorum_entry.part_name != part_name)
        {
            LOG_TRACE(log, "Quorum {}, already achieved for part {} current part {}",
                      quorum_status_path, part_name, quorum_entry.part_name);
            /// The quorum has already been achieved. Moreover, another INSERT with a quorum has already started.
            break;
        }

        quorum_entry.replicas.insert(replica_name);

        if (quorum_entry.replicas.size() >= quorum_entry.required_number_of_replicas)
        {
            /// The quorum is reached. Delete the node, and update information about the last part that was successfully written with quorum.
            LOG_TRACE(log, "Got {} (of {} required) replicas confirmed quorum {}, going to remove node",
                      quorum_entry.replicas.size(), quorum_entry.required_number_of_replicas, quorum_status_path);

            Coordination::Requests ops;
            Coordination::Responses responses;

            if (!is_parallel)
            {
                Coordination::Stat added_parts_stat;
                String old_added_parts = zookeeper->get(quorum_last_part_path, &added_parts_stat);

                ReplicatedMergeTreeQuorumAddedParts parts_with_quorum(format_version);

                if (!old_added_parts.empty())
                    parts_with_quorum.fromString(old_added_parts);

                auto part_info = MergeTreePartInfo::fromPartName(part_name, format_version);
                /// We store one last part which reached quorum for each partition.
                parts_with_quorum.added_parts[part_info.partition_id] = part_name;

                String new_added_parts = parts_with_quorum.toString();

                ops.emplace_back(zkutil::makeRemoveRequest(quorum_status_path, stat.version));
                ops.emplace_back(zkutil::makeSetRequest(quorum_last_part_path, new_added_parts, added_parts_stat.version));
            }
            else
                ops.emplace_back(zkutil::makeRemoveRequest(quorum_status_path, stat.version));

            auto code = zookeeper->tryMulti(ops, responses);

            if (code == Coordination::Error::ZOK)
            {
                break;
            }
            if (code == Coordination::Error::ZNONODE)
            {
                /// The quorum has already been achieved.
                break;
            }
            if (code == Coordination::Error::ZBADVERSION)
            {
                /// Node was updated meanwhile. We must re-read it and repeat all the actions.
                continue;
            }
            throw Coordination::Exception::fromPath(code, quorum_status_path);
        }

        LOG_TRACE(
            log,
            "Quorum {} still not satisfied (have only {} of {} replicas), updating node",
            quorum_status_path,
            quorum_entry.replicas.size(),
            quorum_entry.required_number_of_replicas);
        /// We update the node, registering there one more replica.
        auto code = zookeeper->trySet(quorum_status_path, quorum_entry.toString(), stat.version);

        if (code == Coordination::Error::ZOK)
        {
            break;
        }
        if (code == Coordination::Error::ZNONODE)
        {
            /// The quorum has already been achieved.
            break;
        }
        if (code == Coordination::Error::ZBADVERSION)
        {
            /// Node was updated meanwhile. We must re-read it and repeat all the actions.
            continue;
        }
        throw Coordination::Exception::fromPath(code, quorum_status_path);
    }
}


void StorageReplicatedMergeTree::cleanLastPartNode(const String & partition_id)
{
    auto zookeeper = getZooKeeper();

    LOG_DEBUG(log, "Cleaning up last part node for partition {}", partition_id);

    /// The name of the previous part for which the quorum was reached.
    const String quorum_last_part_path = fs::path(zookeeper_path) / "quorum" / "last_part";

    /// Delete information from "last_part" node.

    while (true)
    {
        if (shutdown_called || partial_shutdown_called)
            throw Exception(ErrorCodes::ABORTED, "Cannot clean last part node because shutdown called");

        Coordination::Stat added_parts_stat;
        String old_added_parts = zookeeper->get(quorum_last_part_path, &added_parts_stat);

        ReplicatedMergeTreeQuorumAddedParts parts_with_quorum(format_version);

        if (!old_added_parts.empty())
            parts_with_quorum.fromString(old_added_parts);

        /// Delete information about particular partition.
        if (!parts_with_quorum.added_parts.contains(partition_id))
        {
            /// There is no information about interested part.
            LOG_TEST(log, "There is no information about the partition");
            break;
        }

        parts_with_quorum.added_parts.erase(partition_id);

        String new_added_parts = parts_with_quorum.toString();

        auto code = zookeeper->trySet(quorum_last_part_path, new_added_parts, added_parts_stat.version);

        if (code == Coordination::Error::ZOK)
        {
            LOG_DEBUG(log, "Last parent node for partition {} is cleaned up", partition_id);
            break;
        }
        if (code == Coordination::Error::ZNONODE)
        {
            /// Node is deleted. It is impossible, but it is Ok.
            LOG_WARNING(log, "The last part node {} was deleted", quorum_last_part_path);
            break;
        }
        if (code == Coordination::Error::ZBADVERSION)
        {
            /// Node was updated meanwhile. We must re-read it and repeat all the actions.
            continue;
        }
        throw Coordination::Exception::fromPath(code, quorum_last_part_path);
    }
}


bool StorageReplicatedMergeTree::partIsInsertingWithParallelQuorum(const MergeTreePartInfo & part_info) const
{
    auto zookeeper = getZooKeeper();
    return zookeeper->exists(fs::path(zookeeper_path) / "quorum" / "parallel" / part_info.getPartNameV1());
}


bool StorageReplicatedMergeTree::partIsLastQuorumPart(const MergeTreePartInfo & part_info) const
{
    auto zookeeper = getZooKeeper();

    const String parts_with_quorum_path = fs::path(zookeeper_path) / "quorum" / "last_part";

    String parts_with_quorum_str = zookeeper->get(parts_with_quorum_path);

    if (parts_with_quorum_str.empty())
        return false;

    ReplicatedMergeTreeQuorumAddedParts parts_with_quorum(format_version);
    parts_with_quorum.fromString(parts_with_quorum_str);

    auto partition_it = parts_with_quorum.added_parts.find(part_info.partition_id);
    if (partition_it == parts_with_quorum.added_parts.end())
        return false;

    return partition_it->second == part_info.getPartNameAndCheckFormat(format_version);
}


bool StorageReplicatedMergeTree::fetchPart(
    const String & part_name,
    const StorageMetadataPtr & metadata_snapshot,
    const String & source_zookeeper_name,
    const String & source_replica_path,
    bool to_detached,
    size_t quorum,
    zkutil::ZooKeeper::Ptr zookeeper_,
    bool try_fetch_shared)
{
    if (isStaticStorage())
        throw Exception(ErrorCodes::TABLE_IS_READ_ONLY, "Table is in readonly mode due to static storage");

    auto zookeeper = zookeeper_ ? zookeeper_ : getZooKeeper();
    const auto part_info = MergeTreePartInfo::fromPartName(part_name, format_version);

    if (!to_detached)
    {
        if (auto part = getPartIfExists(part_info, {MergeTreeDataPartState::Outdated, MergeTreeDataPartState::Deleting}))
        {
            LOG_DEBUG(log, "Part {} should be deleted after previous attempt before fetch", part->name);
            /// Force immediate parts cleanup to delete the part that was left from the previous fetch attempt.
            cleanup_thread.wakeup();
            return false;
        }
    }

    {
        std::lock_guard lock(currently_fetching_parts_mutex);
        if (!currently_fetching_parts.insert(part_name).second)
        {
            LOG_DEBUG(log, "Part {} is already fetching right now", part_name);
            return false;
        }
    }

    SCOPE_EXIT_MEMORY
    ({
        std::lock_guard lock(currently_fetching_parts_mutex);
        currently_fetching_parts.erase(part_name);
    });

    LOG_DEBUG(log, "Fetching part {} from {}:{}", part_name, source_zookeeper_name, source_replica_path);

    auto settings_ptr = getSettings();
    TableLockHolder table_lock_holder;
    if (!to_detached)
        table_lock_holder = lockForShare(RWLockImpl::NO_QUERY, (*settings_ptr)[MergeTreeSetting::lock_acquire_timeout_for_background_operations]);

    /// Logging
    Stopwatch stopwatch;
    MutableDataPartPtr part;
    DataPartsVector replaced_parts;
    ProfileEventsScope profile_events_scope;

    auto write_part_log = [&] (const ExecutionStatus & execution_status)
    {
        writePartLog(
            PartLogElement::DOWNLOAD_PART, execution_status, stopwatch.elapsed(),
            part_name, part, replaced_parts, nullptr,
            profile_events_scope.getSnapshot());
    };

    auto is_zero_copy_part = [&settings_ptr](const auto & data_part)
    {
        return (*settings_ptr)[MergeTreeSetting::allow_remote_fs_zero_copy_replication] && data_part->isStoredOnRemoteDiskWithZeroCopySupport();
    };

    DataPartPtr part_to_clone;
    {
        /// If the desired part is a result of a part mutation, try to find the source part and compare
        /// its checksums to the checksums of the desired part. If they match, we can just clone the local part.

        /// If we have the source part, its part_info will contain covered_part_info.
        auto covered_part_info = part_info;
        covered_part_info.mutation = 0;
        auto source_part = getActiveContainingPart(covered_part_info);

        /// Fetch for zero-copy replication is cheap and straightforward, so we don't use local clone here
        if (source_part && !is_zero_copy_part(source_part))
        {
            auto source_part_header = ReplicatedMergeTreePartHeader::fromColumnsAndChecksums(
                source_part->getColumns(), source_part->checksums);

            String part_path = fs::path(source_replica_path) / "parts" / part_name;
            String part_znode = zookeeper->get(part_path);

            std::optional<ReplicatedMergeTreePartHeader> desired_part_header;
            if (!part_znode.empty())
            {
                desired_part_header = ReplicatedMergeTreePartHeader::fromString(part_znode);
            }
            else
            {
                String columns_str;
                String checksums_str;

                if (zookeeper->tryGet(fs::path(part_path) / "columns", columns_str) &&
                    zookeeper->tryGet(fs::path(part_path) / "checksums", checksums_str))
                {
                    desired_part_header = ReplicatedMergeTreePartHeader::fromColumnsAndChecksumsZNodes(columns_str, checksums_str);
                }
                else
                {
                    LOG_INFO(log, "Not checking checksums of part {} with replica {}:{} because part was removed from ZooKeeper",
                        part_name, source_zookeeper_name, source_replica_path);
                }
            }

            /// Checking both checksums and columns hash. For example we can have empty part
            /// with same checksums but different columns. And we attaching it exception will
            /// be thrown.
            if (desired_part_header
                && source_part_header.getColumnsHash() == desired_part_header->getColumnsHash()
                && source_part_header.getChecksums() == desired_part_header->getChecksums())
            {
                LOG_TRACE(log, "Found local part {} with the same checksums and columns hash as {}", source_part->name, part_name);
                part_to_clone = source_part;
            }
        }
    }

    ReplicatedMergeTreeAddress address;
    ConnectionTimeouts timeouts;
    String interserver_scheme;
    InterserverCredentialsPtr credentials;
    std::optional<CurrentlySubmergingEmergingTagger> tagger_ptr;
    std::function<MutableDataPartPtr()> get_part;
    scope_guard part_directory_lock;

    if (part_to_clone)
    {
        get_part = [&, part_to_clone]()
        {
            chassert(!is_zero_copy_part(part_to_clone));
            IDataPartStorage::ClonePartParams clone_params
            {
                .copy_instead_of_hardlink = (*getSettings())[MergeTreeSetting::always_use_copy_instead_of_hardlinks],
                .keep_metadata_version = true,
            };

            auto [cloned_part, lock] = cloneAndLoadDataPart(
                part_to_clone,
                "tmp_clone_",
                part_info,
                metadata_snapshot,
                clone_params,
                getContext()->getReadSettings(),
                getContext()->getWriteSettings(),
                true/*must_on_same_disk*/);

            part_directory_lock = std::move(lock);
            return cloned_part;
        };
    }
    else
    {
        address.fromString(zookeeper->get(fs::path(source_replica_path) / "host"));
        timeouts = ConnectionTimeouts::getFetchPartHTTPTimeouts(getContext()->getServerSettings(), getContext()->getSettingsRef());

        credentials = getContext()->getInterserverCredentials();
        interserver_scheme = getContext()->getInterserverScheme();

        get_part = [&, address, timeouts, credentials, interserver_scheme]()
        {
            if (interserver_scheme != address.scheme)
                throw Exception(ErrorCodes::INTERSERVER_SCHEME_DOESNT_MATCH, "Interserver schemes are different: "
                    "'{}' != '{}', can't fetch part from {}", interserver_scheme, address.scheme, address.host);

            auto [fetched_part, lock] =  fetcher.fetchSelectedPart(
                metadata_snapshot,
                getContext(),
                part_name,
                source_zookeeper_name,
                source_replica_path,
                address.host,
                address.replication_port,
                timeouts,
                credentials->getUser(),
                credentials->getPassword(),
                interserver_scheme,
                replicated_fetches_throttler,
                to_detached,
                "",
                &tagger_ptr,
                try_fetch_shared);
            part_directory_lock = std::move(lock);
            return fetched_part;
        };
    }

    try
    {
        part = get_part();

        if (!to_detached)
        {
            Transaction transaction(*this, NO_TRANSACTION_RAW);
            renameTempPartAndReplace(part, transaction, /*rename_in_transaction=*/ true);
            transaction.renameParts();

            chassert(!part_to_clone || !is_zero_copy_part(part));
            replaced_parts = checkPartChecksumsAndCommit(transaction, part, /*hardlinked_files*/ {}, /*replace_zero_copy_lock*/ true);

            /** If a quorum is tracked for this part, you must update it.
              * If you do not have time, in case of losing the session, when you restart the server - see the `ReplicatedMergeTreeRestartingThread::updateQuorumIfWeHavePart` method.
              */
            if (quorum)
            {
                /// Check if this quorum insert is parallel or not
                if (zookeeper->exists(fs::path(zookeeper_path) / "quorum" / "parallel" / part_name))
                    updateQuorum(part_name, true);
                else if (zookeeper->exists(fs::path(zookeeper_path) / "quorum" / "status"))
                    updateQuorum(part_name, false);
            }

            /// merged parts that are still inserted with quorum. if it only contains one block, it hasn't been merged before
            if (part_info.level != 0 || part_info.mutation != 0)
            {
                Strings quorum_parts = zookeeper->getChildren(fs::path(zookeeper_path) / "quorum" / "parallel");
                for (const String & quorum_part : quorum_parts)
                {
                    auto quorum_part_info = MergeTreePartInfo::fromPartName(quorum_part, format_version);
                    if (part_info.contains(quorum_part_info))
                        updateQuorum(quorum_part, true);
                }
            }

            merge_selecting_task->schedule();

            for (const auto & replaced_part : replaced_parts)
            {
                LOG_DEBUG(log, "Part {} is rendered obsolete by fetching part {}", replaced_part->name, part_name);
                ProfileEvents::increment(ProfileEvents::ObsoleteReplicatedParts);
            }

            size_t bytes_uncompressed = part->getBytesUncompressedOnDisk();

            if (auto mark_cache = getMarkCacheToPrewarm(bytes_uncompressed))
            {
                auto column_names = getColumnsToPrewarmMarks(*getSettings(), part->getColumns());
                part->loadMarksToCache(column_names, mark_cache.get());
            }

            if (auto index_cache = getPrimaryIndexCacheToPrewarm(bytes_uncompressed))
            {
                part->loadIndexToCache(*index_cache);
            }

            write_part_log({});
        }
        else
        {
            // The fetched part is valuable and should not be cleaned like a temp part.
            part->is_temp = false;
            part->renameTo(fs::path(DETACHED_DIR_NAME) / part_name, true);
        }
    }
    catch (const Exception & e)
    {
        /// The same part is being written right now (but probably it's not committed yet).
        /// We will check the need for fetch later.
        if (e.code() == ErrorCodes::DIRECTORY_ALREADY_EXISTS)
        {
            LOG_TRACE(log, "Not fetching part: {}", e.message());
            return false;
        }

        throw;
    }
    catch (...)
    {
        if (!to_detached)
            write_part_log(ExecutionStatus::fromCurrentException("", true));

        throw;
    }

    ProfileEvents::increment(ProfileEvents::ReplicatedPartFetches);

    if (part_to_clone)
        LOG_DEBUG(log, "Cloned part {} from {}{}", part_name, part_to_clone->name, to_detached ? " (to 'detached' directory)" : "");
    else
        LOG_DEBUG(log, "Fetched part {} from {}:{}{}", part_name, source_zookeeper_name, source_replica_path, to_detached ? " (to 'detached' directory)" : "");

    return true;
}


MergeTreeData::MutableDataPartPtr StorageReplicatedMergeTree::fetchExistsPart(
    const String & part_name,
    const StorageMetadataPtr & metadata_snapshot,
    const String & source_replica_path,
    DiskPtr replaced_disk,
    String replaced_part_path)
{
    auto zookeeper = getZooKeeper();
    const auto part_info = MergeTreePartInfo::fromPartName(part_name, format_version);

    if (auto part = getPartIfExists(part_info, {MergeTreeDataPartState::Outdated, MergeTreeDataPartState::Deleting}))
    {
        LOG_DEBUG(log, "Part {} should be deleted after previous attempt before fetch", part->name);
        /// Force immediate parts cleanup to delete the part that was left from the previous fetch attempt.
        cleanup_thread.wakeup();
        return nullptr;
    }

    {
        std::lock_guard lock(currently_fetching_parts_mutex);
        if (!currently_fetching_parts.insert(part_name).second)
        {
            LOG_DEBUG(log, "Part {} is already fetching right now", part_name);
            return nullptr;
        }
    }

    SCOPE_EXIT_MEMORY
    ({
        std::lock_guard lock(currently_fetching_parts_mutex);
        currently_fetching_parts.erase(part_name);
    });

    LOG_DEBUG(log, "Fetching already known part {} from {}:{}", part_name, zookeeper_info.zookeeper_name, source_replica_path);

    TableLockHolder table_lock_holder = lockForShare(RWLockImpl::NO_QUERY, (*getSettings())[MergeTreeSetting::lock_acquire_timeout_for_background_operations]);

    /// Logging
    Stopwatch stopwatch;
    MutableDataPartPtr part;
    DataPartsVector replaced_parts;
    ProfileEventsScope profile_events_scope;

    auto write_part_log = [&] (const ExecutionStatus & execution_status)
    {
        writePartLog(
            PartLogElement::DOWNLOAD_PART, execution_status, stopwatch.elapsed(),
            part_name, part, replaced_parts, nullptr,
            profile_events_scope.getSnapshot());
    };

    std::function<MutableDataPartPtr()> get_part;

    ReplicatedMergeTreeAddress address(zookeeper->get(fs::path(source_replica_path) / "host"));
    auto timeouts = getHTTPTimeouts(getContext());
    auto credentials = getContext()->getInterserverCredentials();
    String interserver_scheme = getContext()->getInterserverScheme();
    scope_guard part_temp_directory_lock;

    get_part = [&, address, timeouts, interserver_scheme, credentials]()
    {
        if (interserver_scheme != address.scheme)
            throw Exception(ErrorCodes::INTERSERVER_SCHEME_DOESNT_MATCH, "Interserver schemes are different: "
                "'{}' != '{}', can't fetch part from {}", interserver_scheme, address.scheme, address.host);

        auto [fetched_part, lock] = fetcher.fetchSelectedPart(
            metadata_snapshot, getContext(), part_name, zookeeper_info.zookeeper_name, source_replica_path,
            address.host, address.replication_port,
            timeouts, credentials->getUser(), credentials->getPassword(),
            interserver_scheme, replicated_fetches_throttler, false, "", nullptr, true,
            replaced_disk);
        part_temp_directory_lock = std::move(lock);
        return fetched_part;
    };

    try
    {
        part = get_part();

        if (part->getDataPartStorage().getDiskName() != replaced_disk->getName())
            throw Exception(ErrorCodes::LOGICAL_ERROR, "Part {} fetched on wrong disk {}", part->name, part->getDataPartStorage().getDiskName());

        auto replaced_path = fs::path(replaced_part_path);
        part->getDataPartStorage().rename(replaced_path.parent_path(), replaced_path.filename(), nullptr, true, false);
    }
    catch (const Exception & e)
    {
        /// The same part is being written right now (but probably it's not committed yet).
        /// We will check the need for fetch later.
        if (e.code() == ErrorCodes::DIRECTORY_ALREADY_EXISTS)
        {
            LOG_TRACE(log, "Not fetching part: {}", e.message());
            return nullptr;
        }

        throw;
    }
    catch (...)
    {
        write_part_log(ExecutionStatus::fromCurrentException("", true));
        throw;
    }

    ProfileEvents::increment(ProfileEvents::ReplicatedPartFetches);

    LOG_DEBUG(log, "Fetched part {} from {}:{}", part_name, zookeeper_info.zookeeper_name, source_replica_path);
    return part;
}

void StorageReplicatedMergeTree::startup()
{
    LOG_TRACE(log, "Starting up table");
    startOutdatedAndUnexpectedDataPartsLoadingTask();
    if (attach_thread)
    {
        attach_thread->start();
        attach_thread->waitFirstTry();
        return;
    }

    startupImpl(/* from_attach_thread */ false, getCreateQueryZooKeeperRetriesInfo());
}

void StorageReplicatedMergeTree::startupImpl(bool from_attach_thread, const ZooKeeperRetriesInfo & zookeeper_retries_info)
{
    /// Do not start replication if ZooKeeper is not configured or there is no metadata in zookeeper
    if (!has_metadata_in_zookeeper.has_value() || !*has_metadata_in_zookeeper)
    {
        if (!std::exchange(is_readonly_metric_set, true))
            CurrentMetrics::add(CurrentMetrics::ReadonlyReplica);

        LOG_TRACE(log, "No connection to ZooKeeper or no metadata in ZooKeeper, will not startup");
        return;
    }

    try
    {
        auto zookeeper = getZooKeeper();
        InterserverIOEndpointPtr data_parts_exchange_ptr = std::make_shared<DataPartsExchange::Service>(*this);
        [[maybe_unused]] auto prev_ptr = std::atomic_exchange(&data_parts_exchange_endpoint, data_parts_exchange_ptr);
        assert(prev_ptr == nullptr);

        /// The endpoint id:
        ///     old format: DataPartsExchange:/clickhouse/tables/default/t1/{shard}/{replica}
        ///     new format: DataPartsExchange:{zookeeper_name}:/clickhouse/tables/default/t1/{shard}/{replica}
        /// Notice:
        ///     They are incompatible and the default is the old format.
        ///     If you want to use the new format, please ensure that 'enable_the_endpoint_id_with_zookeeper_name_prefix' of all nodes is true .
        ///
        getContext()->getInterserverIOHandler().addEndpoint(
            data_parts_exchange_ptr->getId(getEndpointName()), data_parts_exchange_ptr);

        startBeingLeader(zookeeper_retries_info);

        if (from_attach_thread)
        {
            LOG_TRACE(log, "Trying to startup table from right now");
            /// Try activating replica in the current thread.
            restarting_thread.run();
            restarting_thread.start(false);
        }
        else
        {
            restarting_thread.start(true);
            /// Wait while restarting_thread finishing initialization.
            /// NOTE It does not mean that replication is actually started after receiving this event.
            /// It only means that an attempt to startup replication was made.
            /// Table may be still in readonly mode if this attempt failed for any reason.
            while (!startup_event.tryWait(10 * 1000))
                LOG_TRACE(log, "Waiting for RestartingThread to startup table");
        }

        auto lock = std::unique_lock<std::mutex>(flush_and_shutdown_mutex, std::defer_lock);
        do
        {
            if (shutdown_prepared_called.load() || shutdown_called.load())
                throw Exception(ErrorCodes::TABLE_IS_DROPPED, "Cannot startup table because it is dropped");
        }
        while (!lock.try_lock());

        /// And this is just a callback
        session_expired_callback_handler = EventNotifier::instance().subscribe(Coordination::Error::ZSESSIONEXPIRED, [this]()
        {
            LOG_TEST(log, "Received event for expired session. Waking up restarting thread");
            restarting_thread.start(true);
        });

        startBackgroundMovesIfNeeded();

        part_moves_between_shards_orchestrator.start();

        /// After finishing startup() create_query_zk_retries_info won't be used anymore.
        clearCreateQueryZooKeeperRetriesInfo();
    }
    catch (...)
    {
        /// Exception safety: failed "startup" does not require a call to "shutdown" from the caller.
        /// And it should be able to safely destroy table after exception in "startup" method.
        /// It means that failed "startup" must not create any background tasks that we will have to wait.
        try
        {
            /// it's important to avoid full shutdown here, because it even tries to shutdown attach thread which was
            /// designed exactly for this: try to start table if no zookeeper connection available.
            if (from_attach_thread)
            {
                restarting_thread.shutdown(/* part_of_full_shutdown */false);

                auto data_parts_exchange_ptr = std::atomic_exchange(&data_parts_exchange_endpoint, InterserverIOEndpointPtr{});
                if (data_parts_exchange_ptr)
                {
                    getContext()->getInterserverIOHandler().removeEndpointIfExists(data_parts_exchange_ptr->getId(getEndpointName()));
                    /// Ask all parts exchange handlers to finish asap. New ones will fail to start
                    data_parts_exchange_ptr->blocker.cancelForever();
                    /// Wait for all of them
                    std::lock_guard lock(data_parts_exchange_ptr->rwlock);
                }
            }
            else
            {
                shutdown(false);
            }
        }
        catch (...)
        {
            std::terminate();
        }

        /// Note: after failed "startup", the table will be in a state that only allows to destroy the object.
        throw;
    }
}


void StorageReplicatedMergeTree::flushAndPrepareForShutdown()
{
    std::lock_guard lock{flush_and_shutdown_mutex};
    if (shutdown_prepared_called.exchange(true))
        return;

    LOG_TRACE(log, "Start preparing for shutdown");

    try
    {
        auto settings_ptr = getSettings();
        /// Cancel fetches, merges and mutations to force the queue_task to finish ASAP.
        fetcher.blocker.cancelForever();
        merger_mutator.merges_blocker.cancelForever();
        parts_mover.moves_blocker.cancelForever();
        stopBeingLeader();

        if (attach_thread)
        {
            attach_thread->shutdown();
            LOG_TRACE(log, "The attach thread is shutdown");
        }

        restarting_thread.shutdown(/* part_of_full_shutdown */true);
        /// Explicitly set the event, because the restarting thread will not set it again
        startup_event.set();
        shutdown_deadline.emplace(std::chrono::system_clock::now() + std::chrono::milliseconds((*settings_ptr)[MergeTreeSetting::wait_for_unique_parts_send_before_shutdown_ms].totalMilliseconds()));
    }
    catch (...)
    {
        /// Don't wait anything in case of improper prepare for shutdown
        shutdown_deadline.emplace(std::chrono::system_clock::now());
        throw;
    }

    LOG_TRACE(log, "Finished preparing for shutdown");
}

void StorageReplicatedMergeTree::partialShutdown()
{
    ProfileEvents::increment(ProfileEvents::ReplicaPartialShutdown);

    partial_shutdown_called = true;
    partial_shutdown_event.set();
    queue.notifySubscribersOnPartialShutdown();
    replica_is_active_node = nullptr;

    LOG_TRACE(log, "Waiting for threads to finish");
    merge_selecting_task->deactivate();
    queue_updating_task->deactivate();
    mutations_updating_task->deactivate();
    mutations_finalizing_task->deactivate();

    cleanup_thread.stop();
    async_block_ids_cache.stop();
    part_check_thread.stop();

    /// Stop queue processing
    {
        auto fetch_lock = fetcher.blocker.cancel();
        auto merge_lock = merger_mutator.merges_blocker.cancel();
        auto move_lock = parts_mover.moves_blocker.cancel();
        background_operations_assignee.finish();
    }

    LOG_TRACE(log, "Threads finished");
}

void StorageReplicatedMergeTree::shutdown(bool)
{
    if (shutdown_called.exchange(true))
        return;

    LOG_TRACE(log, "Shutdown started");

    flushAndPrepareForShutdown();

    if (!shutdown_deadline.has_value())
        throw Exception(ErrorCodes::LOGICAL_ERROR, "Shutdown deadline is not set in shutdown");

    try
    {
        waitForUniquePartsToBeFetchedByOtherReplicas(*shutdown_deadline);
    }
    catch (const Exception & ex)
    {
        if (ex.code() == ErrorCodes::LOGICAL_ERROR)
            throw;

        tryLogCurrentException(log, __PRETTY_FUNCTION__);
    }

    session_expired_callback_handler.reset();
    stopOutdatedAndUnexpectedDataPartsLoadingTask();

    partialShutdown();

    part_moves_between_shards_orchestrator.shutdown();

    {
        auto lock = queue.lockQueue();
        /// Cancel logs pulling after background task were cancelled. It's still
        /// required because we can trigger pullLogsToQueue during manual OPTIMIZE,
        /// MUTATE, etc. query.
        queue.pull_log_blocker.cancelForever();
    }
    background_moves_assignee.finish();

    auto data_parts_exchange_ptr = std::atomic_exchange(&data_parts_exchange_endpoint, InterserverIOEndpointPtr{});
    if (data_parts_exchange_ptr)
    {
        getContext()->getInterserverIOHandler().removeEndpointIfExists(data_parts_exchange_ptr->getId(getEndpointName()));
        /// Ask all parts exchange handlers to finish asap. New ones will fail to start
        data_parts_exchange_ptr->blocker.cancelForever();
        /// Wait for all of them
        std::lock_guard lock(data_parts_exchange_ptr->rwlock);
    }
    LOG_TRACE(log, "Shutdown finished");
}


StorageReplicatedMergeTree::~StorageReplicatedMergeTree()
{
    try
    {
        shutdown(false);
    }
    catch (...)
    {
        tryLogCurrentException(__PRETTY_FUNCTION__);
    }
}


ReplicatedMergeTreeQuorumAddedParts::PartitionIdToMaxBlock StorageReplicatedMergeTree::getMaxAddedBlocks() const
{
    ReplicatedMergeTreeQuorumAddedParts::PartitionIdToMaxBlock max_added_blocks;

    for (const auto & data_part : getDataPartsForInternalUsage())
    {
        max_added_blocks[data_part->info.partition_id]
            = std::max(max_added_blocks[data_part->info.partition_id], data_part->info.max_block);
    }

    auto zookeeper = getZooKeeper();

    const String quorum_status_path = fs::path(zookeeper_path) / "quorum" / "status";

    String value;
    Coordination::Stat stat;

    if (zookeeper->tryGet(quorum_status_path, value, &stat))
    {
        ReplicatedMergeTreeQuorumEntry quorum_entry;
        quorum_entry.fromString(value);

        auto part_info = MergeTreePartInfo::fromPartName(quorum_entry.part_name, format_version);

        max_added_blocks[part_info.partition_id] = part_info.max_block - 1;
    }

    String added_parts_str;
    if (zookeeper->tryGet(fs::path(zookeeper_path) / "quorum" / "last_part", added_parts_str))
    {
        if (!added_parts_str.empty())
        {
            ReplicatedMergeTreeQuorumAddedParts part_with_quorum(format_version);
            part_with_quorum.fromString(added_parts_str);

            auto added_parts = part_with_quorum.added_parts;

            for (const auto & added_part : added_parts)
            {
                if (!getActiveContainingPart(added_part.second))
                    throw Exception(ErrorCodes::REPLICA_IS_NOT_IN_QUORUM,
                        "Replica doesn't have part '{}' which was successfully written to quorum of other replicas. "
                        "Send query to another replica or disable 'select_sequential_consistency' setting", added_part.second);
            }

            for (const auto & max_block : part_with_quorum.getMaxInsertedBlocks())
                max_added_blocks[max_block.first] = max_block.second;
        }
    }
    return max_added_blocks;
}


void StorageReplicatedMergeTree::read(
    QueryPlan & query_plan,
    const Names & column_names,
    const StorageSnapshotPtr & storage_snapshot,
    SelectQueryInfo & query_info,
    ContextPtr local_context,
    QueryProcessingStage::Enum processed_stage,
    const size_t max_block_size,
    const size_t num_streams)
{
    const auto & settings = local_context->getSettingsRef();

    /// The `select_sequential_consistency` setting has two meanings:
    /// 1. To throw an exception if on a replica there are not all parts which have been written down on quorum of remaining replicas.
    /// 2. Do not read parts that have not yet been written to the quorum of the replicas.
    /// For this you have to synchronously go to ZooKeeper.
    if (settings[Setting::select_sequential_consistency])
    {
        readLocalSequentialConsistencyImpl(query_plan, column_names, storage_snapshot, query_info, local_context, max_block_size, num_streams);
        return;
    }
    /// reading step for parallel replicas with new analyzer is built in Planner, so don't do it here
    if (local_context->canUseParallelReplicasOnInitiator() && !settings[Setting::allow_experimental_analyzer])
    {
        readParallelReplicasImpl(query_plan, column_names, query_info, local_context, processed_stage);
        return;
    }

    if (local_context->canUseParallelReplicasCustomKey() && !settings[Setting::allow_experimental_analyzer]
        && local_context->getClientInfo().distributed_depth == 0)
    {
        auto cluster = local_context->getClusterForParallelReplicas();
        if (local_context->canUseParallelReplicasCustomKeyForCluster(*cluster))
        {
            auto modified_query_info = query_info;
            modified_query_info.cluster = std::move(cluster);
            ClusterProxy::executeQueryWithParallelReplicasCustomKey(
                query_plan,
                getStorageID(),
                std::move(modified_query_info),
                getInMemoryMetadataPtr()->getColumns(),
                storage_snapshot,
                processed_stage,
                query_info.query,
                local_context);
            return;
        }
        LOG_WARNING(
            log,
            "Parallel replicas with custom key will not be used because cluster defined by 'cluster_for_parallel_replicas' ('{}') has "
            "multiple shards",
            cluster->getName());
    }

    readLocalImpl(query_plan, column_names, storage_snapshot, query_info, local_context, max_block_size, num_streams);
}

void StorageReplicatedMergeTree::readLocalSequentialConsistencyImpl(
    QueryPlan & query_plan,
    const Names & column_names,
    const StorageSnapshotPtr & storage_snapshot,
    SelectQueryInfo & query_info,
    ContextPtr local_context,
    size_t max_block_size,
    size_t num_streams)
{
    auto max_added_blocks = std::make_shared<ReplicatedMergeTreeQuorumAddedParts::PartitionIdToMaxBlock>(getMaxAddedBlocks());
    auto plan = reader.read(
        column_names, storage_snapshot, query_info, local_context,
        max_block_size, num_streams, std::move(max_added_blocks),
        /* enable_parallel_reading=*/ false);

    if (plan)
        query_plan = std::move(*plan);
}

void StorageReplicatedMergeTree::readParallelReplicasImpl(
    QueryPlan & query_plan,
    const Names & /*column_names*/,
    SelectQueryInfo & query_info,
    ContextPtr local_context,
    QueryProcessingStage::Enum processed_stage)
{
    ClusterProxy::executeQueryWithParallelReplicas(
        query_plan, getStorageID(), processed_stage, query_info.query, local_context, query_info.storage_limits);
}

void StorageReplicatedMergeTree::readLocalImpl(
    QueryPlan & query_plan,
    const Names & column_names,
    const StorageSnapshotPtr & storage_snapshot,
    SelectQueryInfo & query_info,
    ContextPtr local_context,
    const size_t max_block_size,
    const size_t num_streams)
{
    const bool enable_parallel_reading = local_context->canUseParallelReplicasOnFollower();
    auto plan = reader.read(
        column_names, storage_snapshot, query_info,
        local_context, max_block_size, num_streams,
        /* max_block_numbers_to_read= */ nullptr,
        enable_parallel_reading);

    if (plan)
        query_plan = std::move(*plan);
}

template <class Func>
void StorageReplicatedMergeTree::foreachActiveParts(Func && func, bool select_sequential_consistency) const
{
    std::optional<ReplicatedMergeTreeQuorumAddedParts::PartitionIdToMaxBlock> max_added_blocks = {};

    /**
     * Synchronously go to ZooKeeper when select_sequential_consistency enabled
     */
    if (select_sequential_consistency)
        max_added_blocks = getMaxAddedBlocks();

    auto lock = lockParts();
    /// TODO Transactions: should we count visible parts only?
    for (const auto & part : getDataPartsStateRange(DataPartState::Active))
    {
        if (part->isEmpty())
            continue;

        if (max_added_blocks)
        {
            auto blocks_iterator = max_added_blocks->find(part->info.partition_id);
            if (blocks_iterator == max_added_blocks->end() || part->info.max_block > blocks_iterator->second)
                continue;
        }

        func(part);
    }
}

std::optional<UInt64> StorageReplicatedMergeTree::totalRows(const Settings & settings) const
{
    UInt64 res = 0;
    foreachActiveParts([&res](auto & part) { res += part->rows_count; }, settings[Setting::select_sequential_consistency]);
    return res;
}

std::optional<UInt64> StorageReplicatedMergeTree::totalRowsByPartitionPredicate(const ActionsDAG & filter_actions_dag, ContextPtr local_context) const
{
    DataPartsVector parts;
    foreachActiveParts([&](auto & part) { parts.push_back(part); }, local_context->getSettingsRef()[Setting::select_sequential_consistency]);
    return totalRowsByPartitionPredicateImpl(filter_actions_dag, local_context, parts);
}

std::optional<UInt64> StorageReplicatedMergeTree::totalBytes(const Settings & settings) const
{
    UInt64 res = 0;
    foreachActiveParts([&res](auto & part) { res += part->getBytesOnDisk(); }, settings[Setting::select_sequential_consistency]);
    return res;
}

std::optional<UInt64> StorageReplicatedMergeTree::totalBytesUncompressed(const Settings & settings) const
{
    UInt64 res = 0;
    foreachActiveParts([&res](auto & part) { res += part->getBytesUncompressedOnDisk(); }, settings[Setting::select_sequential_consistency]);
    return res;
}

void StorageReplicatedMergeTree::assertNotReadonly() const
{
    if (is_readonly)
        throw Exception(ErrorCodes::TABLE_IS_READ_ONLY, "Table is in readonly mode (replica path: {})", replica_path);
    assertNotStaticStorage();
}

void StorageReplicatedMergeTree::assertNotStaticStorage() const
{
    if (isStaticStorage())
        throw Exception(ErrorCodes::TABLE_IS_READ_ONLY, "Table is in readonly mode due to static storage");
}


SinkToStoragePtr StorageReplicatedMergeTree::write(const ASTPtr & /*query*/, const StorageMetadataPtr & metadata_snapshot, ContextPtr local_context, bool async_insert)
{
    if (!initialization_done)
        throw Exception(ErrorCodes::NOT_INITIALIZED, "Table is not initialized yet");

    if (isStaticStorage())
        throw Exception(ErrorCodes::TABLE_IS_READ_ONLY, "Table is in readonly mode due to static storage");
    /// If table is read-only because it doesn't have metadata in zk yet, then it's not possible to insert into it
    /// Without this check, we'll write data parts on disk, and afterwards will remove them since we'll fail to commit them into zk
    /// In case of remote storage like s3, it'll generate unnecessary PUT requests
    if (is_readonly && (!has_metadata_in_zookeeper.has_value() || false == has_metadata_in_zookeeper.value()))
        throw Exception(
            ErrorCodes::TABLE_IS_READ_ONLY,
            "Table is in readonly mode since table metadata was not found in zookeeper: replica_path={}",
            replica_path);

    const auto storage_settings_ptr = getSettings();
    const Settings & query_settings = local_context->getSettingsRef();
    bool deduplicate = (*storage_settings_ptr)[MergeTreeSetting::replicated_deduplication_window] != 0 && query_settings[Setting::insert_deduplicate];
    bool async_deduplicate = async_insert && query_settings[Setting::async_insert_deduplicate]
        && (*storage_settings_ptr)[MergeTreeSetting::replicated_deduplication_window_for_async_inserts] != 0 && query_settings[Setting::insert_deduplicate];
    if (async_deduplicate)
        return std::make_shared<ReplicatedMergeTreeSinkWithAsyncDeduplicate>(
            *this,
            metadata_snapshot,
            query_settings[Setting::insert_quorum].valueOr(0),
            query_settings[Setting::insert_quorum_timeout].totalMilliseconds(),
            query_settings[Setting::max_partitions_per_insert_block],
            query_settings[Setting::insert_quorum_parallel],
            deduplicate,
            query_settings[Setting::insert_quorum].is_auto,
            local_context);

    // TODO: should we also somehow pass list of columns to deduplicate on to the ReplicatedMergeTreeSink?
    return std::make_shared<ReplicatedMergeTreeSink>(
        *this,
        metadata_snapshot,
        query_settings[Setting::insert_quorum].valueOr(0),
        query_settings[Setting::insert_quorum_timeout].totalMilliseconds(),
        query_settings[Setting::max_partitions_per_insert_block],
        query_settings[Setting::insert_quorum_parallel],
        deduplicate,
        query_settings[Setting::insert_quorum].is_auto,
        local_context);
}


std::optional<QueryPipeline> StorageReplicatedMergeTree::distributedWriteFromClusterStorage(const std::shared_ptr<IStorageCluster> & src_storage_cluster, const ASTInsertQuery & query, ContextPtr local_context)
{
    const auto & settings = local_context->getSettingsRef();
    auto extension = src_storage_cluster->getTaskIteratorExtension(nullptr, local_context);

    /// Here we won't check that the cluster formed from table replicas is a subset of a cluster specified in s3Cluster/hdfsCluster table function
    auto src_cluster = src_storage_cluster->getCluster(local_context);

    /// Actually the query doesn't change, we just serialize it to string
    String query_str;
    {
        WriteBufferFromOwnString buf;
        IAST::FormatSettings ast_format_settings(
            /*one_line=*/true, /*hilite=*/false, /*identifier_quoting_rule=*/IdentifierQuotingRule::Always);
        query.IAST::format(buf, ast_format_settings);
        query_str = buf.str();
    }

    QueryPipeline pipeline;
    ContextMutablePtr query_context = Context::createCopy(local_context);
    query_context->increaseDistributedDepth();

    for (const auto & replicas : src_cluster->getShardsAddresses())
    {
        /// There will be only one replica, because we consider each replica as a shard
        for (const auto & node : replicas)
        {
            auto connection = std::make_shared<Connection>(
                node.host_name, node.port, query_context->getGlobalContext()->getCurrentDatabase(),
                node.user, node.password, node.proto_send_chunked, node.proto_recv_chunked,
                SSHKey(), /*jwt*/"", node.quota_key, node.cluster, node.cluster_secret,
                "ParallelInsertSelectInititiator",
                node.compression,
                node.secure
            );

            auto remote_query_executor = std::make_shared<RemoteQueryExecutor>(
                connection,
                query_str,
                Block{},
                query_context,
                /*throttler=*/nullptr,
                Scalars{},
                Tables{},
                QueryProcessingStage::Complete,
                extension);

            QueryPipeline remote_pipeline(std::make_shared<RemoteSource>(
                remote_query_executor, false, settings[Setting::async_socket_for_remote], settings[Setting::async_query_sending_for_remote]));
            remote_pipeline.complete(std::make_shared<EmptySink>(remote_query_executor->getHeader()));

            pipeline.addCompletedPipeline(std::move(remote_pipeline));
        }
    }

    return pipeline;
}

std::optional<QueryPipeline> StorageReplicatedMergeTree::distributedWrite(const ASTInsertQuery & query, ContextPtr local_context)
{
    /// Do not enable parallel distributed INSERT SELECT in case when query probably comes from another server
    if (local_context->getClientInfo().query_kind != ClientInfo::QueryKind::INITIAL_QUERY)
        return {};

    const Settings & settings = local_context->getSettingsRef();
    if (settings[Setting::max_distributed_depth] && local_context->getClientInfo().distributed_depth >= settings[Setting::max_distributed_depth])
        throw Exception(ErrorCodes::TOO_LARGE_DISTRIBUTED_DEPTH, "Maximum distributed depth exceeded");

    auto & select = query.select->as<ASTSelectWithUnionQuery &>();

    StoragePtr src_storage;

    if (select.list_of_selects->children.size() == 1)
    {
        if (auto * select_query = select.list_of_selects->children.at(0)->as<ASTSelectQuery>())
        {
            JoinedTables joined_tables(Context::createCopy(local_context), *select_query);

            if (joined_tables.tablesCount() == 1)
            {
                src_storage = joined_tables.getLeftTableStorage();
            }
        }
    }

    if (!src_storage)
        return {};

    if (auto src_distributed = std::dynamic_pointer_cast<IStorageCluster>(src_storage))
    {
        return distributedWriteFromClusterStorage(src_distributed, query, local_context);
    }
    if (local_context->getClientInfo().distributed_depth == 0)
    {
        throw Exception(
            ErrorCodes::BAD_ARGUMENTS,
            "Parallel distributed INSERT SELECT is not possible. Reason: distributed "
            "reading into Replicated table is supported only from *Cluster table functions, but got {} storage",
            src_storage->getName());
    }

    return {};
}


bool StorageReplicatedMergeTree::optimize(
    const ASTPtr &,
    const StorageMetadataPtr &,
    const ASTPtr & partition,
    bool final,
    bool deduplicate,
    const Names & deduplicate_by_columns,
    bool cleanup,
    ContextPtr query_context)
{
    /// NOTE: exclusive lock cannot be used here, since this may lead to deadlock (see comments below),
    /// but it should be safe to use non-exclusive to avoid dropping parts that may be required for processing queue.
    auto table_lock = lockForShare(query_context->getCurrentQueryId(), query_context->getSettingsRef()[Setting::lock_acquire_timeout]);

    assertNotReadonly();

    if (!is_leader)
        throw Exception(ErrorCodes::NOT_A_LEADER, "OPTIMIZE cannot be done on this replica because it is not a leader");

    const auto mode = (*getSettings())[MergeTreeSetting::deduplicate_merge_projection_mode];
    if (deduplicate && getInMemoryMetadataPtr()->hasProjections()
        && (mode == DeduplicateMergeProjectionMode::THROW || mode == DeduplicateMergeProjectionMode::IGNORE))
        throw Exception(ErrorCodes::SUPPORT_IS_DISABLED,
                    "OPTIMIZE DEDUPLICATE query is not supported for table {} as it has projections. "
                    "User should drop all the projections manually before running the query, "
                    "or consider drop or rebuild option of deduplicate_merge_projection_mode",
                    getStorageID().getTableName());

    if (cleanup)
    {
        if (!(*getSettings())[MergeTreeSetting::allow_experimental_replacing_merge_with_cleanup])
            throw Exception(ErrorCodes::SUPPORT_IS_DISABLED, "Experimental merges with CLEANUP are not allowed");
        LOG_DEBUG(log, "Cleanup the ReplicatedMergeTree.");
    }

    auto handle_noop = [&]<typename... Args>(FormatStringHelper<Args...> fmt_string, Args && ...args)
    {
        PreformattedMessage message = fmt_string.format(std::forward<Args>(args)...);
        LOG_DEBUG(log, message);
        if (query_context->getSettingsRef()[Setting::optimize_throw_if_noop])
            throw Exception(std::move(message), ErrorCodes::CANNOT_ASSIGN_OPTIMIZE);
        return false;
    };

    auto zookeeper = getZooKeeperAndAssertNotReadonly();
    const auto storage_settings_ptr = getSettings();
    auto metadata_snapshot = getInMemoryMetadataPtr();
    std::vector<ReplicatedMergeTreeLogEntryData> merge_entries;

    auto try_assign_merge = [&](const String & partition_id) -> bool
    {
        constexpr size_t max_retries = 10;
        size_t try_no = 0;
        for (; try_no < max_retries; ++try_no)
        {
            /// We must select parts for merge under merge_selecting_mutex because other threads
            /// (merge_selecting_thread or OPTIMIZE queries) could assign new merges.
            std::lock_guard merge_selecting_lock(merge_selecting_mutex);
            PartitionIdsHint partition_ids_hint;
            if (partition_id.empty())
            {
                partition_ids_hint = getAllPartitionIds();
            }
            else
            {
                auto parts_lock = lockParts();
                if (!getAnyPartInPartition(partition_id, parts_lock))
                    handle_noop("Cannot select parts for optimization: there are no parts in partition {}", partition_id);
                partition_ids_hint.insert(partition_id);
            }

            auto merge_predicate = queue.getMergePredicate(zookeeper, std::move(partition_ids_hint));
            auto parts_collector = std::make_shared<ReplicatedMergeTreePartsCollector>(*this, merge_predicate);

            const auto select_merge = [&]() -> std::expected<MergeSelectorChoice, SelectMergeFailure>
            {
                if (partition_id.empty())
                {
                    return merger_mutator.selectPartsToMerge(
                        parts_collector,
                        merge_predicate,
                        MergeSelectorApplier{
                            .max_total_size_to_merge = (*storage_settings_ptr)[MergeTreeSetting::max_bytes_to_merge_at_max_space_in_pool],
                            .merge_with_ttl_allowed = false,
                            .aggressive = true,
                        },
                        /*partitions_hint=*/std::nullopt);
                }
                else
                {
                    return merger_mutator.selectAllPartsToMergeWithinPartition(
                        metadata_snapshot,
                        parts_collector,
                        merge_predicate,
                        partition_id,
                        final,
                        query_context->getSettingsRef()[Setting::optimize_skip_merged_partitions]);
                }
            };

            const auto construct_future_part = [&](MergeSelectorChoice choice) -> std::expected<FutureMergedMutatedPartPtr, SelectMergeFailure>
            {
                auto future_part = constructFuturePart(*this, choice, {MergeTreeDataPartState::Active});
                if (!future_part)
                    return std::unexpected(SelectMergeFailure{
                        .reason = SelectMergeFailure::Reason::CANNOT_SELECT,
                        .explanation = PreformattedMessage::create("Can't construct future part from source parts. Probably there was a drop part/partition user query."),
                    });

                if ((*storage_settings.get())[MergeTreeSetting::assign_part_uuids])
                    future_part->uuid = UUIDHelpers::generateV4();

                return future_part;
            };

            auto select_merge_result = select_merge().and_then(construct_future_part);

            if (!select_merge_result.has_value())
            {
                auto error = std::move(select_merge_result.error());

                /// If there is nothing to merge then we treat this merge as successful (needed for optimize final optimization)
                if (error.reason == SelectMergeFailure::Reason::NOTHING_TO_MERGE)
                    return false;

                if (try_no + 1 < max_retries)
                {
                    /// Here we trying to have a similar behaviour to ordinary MergeTree: if some merges are already in progress - let's wait for them to finish.
                    /// This way `optimize final` won't just silently be a noop (if also `optimize_throw_if_noop=false`), but will wait for the active merges and repeat an attempt to schedule final merge.
                    /// This guarantees are enough for tests, because there we have full control over insertions.
                    const auto wait_timeout = query_context->getSettingsRef()[Setting::receive_timeout].totalMilliseconds() / max_retries;
                    /// DEFAULT (and not LIGHTWEIGHT) because merges are not condidered lightweight; empty `source_replicas` means "all replicas"
                    waitForProcessingQueue(wait_timeout, SyncReplicaMode::DEFAULT, {});
                    continue;
                }

                if (!partition_id.empty())
                    error.explanation.text += fmt::format(" (in partition {})", partition_id);

                return handle_noop("Cannot select parts for optimization: {}", error.explanation.text);
            }

            ReplicatedMergeTreeLogEntryData merge_entry;
            CreateMergeEntryResult create_result = createLogEntryToMergeParts(
                zookeeper,
                select_merge_result.value()->parts,
                select_merge_result.value()->name,
                select_merge_result.value()->uuid,
                select_merge_result.value()->part_format,
                deduplicate,
                deduplicate_by_columns,
                cleanup,
                &merge_entry,
                merge_predicate->getVersion(),
                select_merge_result.value()->merge_type);

            if (create_result == CreateMergeEntryResult::MissingPart)
            {
                static constexpr const char * message_fmt = "Can't create merge queue node in ZooKeeper, because some parts are missing";
                return handle_noop(message_fmt);
            }

            if (create_result == CreateMergeEntryResult::LogUpdated)
                continue;

            merge_entries.push_back(std::move(merge_entry));
            return true;
        }

        assert(try_no == max_retries);
        static constexpr const char * message_fmt = "Can't create merge queue node in ZooKeeper, because log was updated in every of {} tries";
        return handle_noop(message_fmt, try_no);
    };

    bool assigned = false;
    if (!partition && final)
    {
        if (cleanup && this->merging_params.mode != MergingParams::Mode::Replacing)
        {
            constexpr const char * message = "Cannot OPTIMIZE with CLEANUP table: {}";
            String disable_reason = "only ReplacingMergeTree can be CLEANUP";
            throw Exception(ErrorCodes::CANNOT_ASSIGN_OPTIMIZE, message, disable_reason);
        }

        DataPartsVector data_parts = getVisibleDataPartsVector(query_context);
        std::unordered_set<String> partition_ids;

        for (const DataPartPtr & part : data_parts)
            partition_ids.emplace(part->info.partition_id);

        for (const String & partition_id : partition_ids)
        {
            assigned = try_assign_merge(partition_id);
            if (!assigned)
                break;
        }
    }
    else
    {
        String partition_id;
        if (partition)
            partition_id = getPartitionIDFromQuery(partition, query_context);
        assigned = try_assign_merge(partition_id);
    }

    table_lock.reset();

    for (auto & merge_entry : merge_entries)
        waitForLogEntryToBeProcessedIfNecessary(merge_entry, query_context);

    return assigned;
}

bool StorageReplicatedMergeTree::executeMetadataAlter(const StorageReplicatedMergeTree::LogEntry & entry)
{
    auto current_metadata = getInMemoryMetadataPtr();
    if (entry.alter_version < current_metadata->getMetadataVersion())
    {
        /// TODO Can we replace it with LOGICAL_ERROR?
        /// As for now, it may rarely happen due to reordering of ALTER_METADATA entries in the queue of
        /// non-initial replica and also may happen after stale replica recovery.
        LOG_WARNING(log, "Attempt to update metadata of version {} "
                         "to older version {} when processing log entry {}: {}",
                         current_metadata->getMetadataVersion(), entry.alter_version, entry.znode_name, entry.toString());
        return true;
    }

    auto zookeeper = getZooKeeper();

    auto columns_from_entry = ColumnsDescription::parse(entry.columns_str);
    auto metadata_from_entry = ReplicatedMergeTreeTableMetadata::parse(entry.metadata_str);

    MergeTreeData::DataParts parts;

    /// If metadata nodes have changed, we will update table structure locally.
    Coordination::Requests requests;
    requests.emplace_back(zkutil::makeSetRequest(fs::path(replica_path) / "columns", entry.columns_str, -1));
    requests.emplace_back(zkutil::makeSetRequest(fs::path(replica_path) / "metadata", entry.metadata_str, -1));
    requests.emplace_back(zkutil::makeSetRequest(fs::path(replica_path) / "metadata_version", std::to_string(entry.alter_version), -1));

    auto table_id = getStorageID();
    auto alter_context = getContext();

    auto database = DatabaseCatalog::instance().getDatabase(table_id.database_name);
    bool is_in_replicated_database = database->getEngineName() == "Replicated";

    if (is_in_replicated_database)
    {
        auto mutable_alter_context = Context::createCopy(getContext());
        const auto * replicated = dynamic_cast<const DatabaseReplicated *>(database.get());
        mutable_alter_context->makeQueryContext();
        auto alter_txn = std::make_shared<ZooKeeperMetadataTransaction>(zookeeper, replicated->getZooKeeperPath(),
                                                                       /* is_initial_query */ false, /* task_zk_path */ "");
        mutable_alter_context->initZooKeeperMetadataTransaction(alter_txn);
        alter_context = mutable_alter_context;

        for (auto & op : requests)
            alter_txn->addOp(std::move(op));
        requests.clear();
        /// Requests will be executed by database in setTableStructure
    }
    else
    {
        zookeeper->multi(requests, /* check_session_valid */ true);
    }

    {
        auto table_lock_holder = lockForShare(RWLockImpl::NO_QUERY, (*getSettings())[MergeTreeSetting::lock_acquire_timeout_for_background_operations]);
        auto alter_lock_holder = lockForAlter((*getSettings())[MergeTreeSetting::lock_acquire_timeout_for_background_operations]);
        LOG_INFO(log, "Metadata changed in ZooKeeper. Applying changes locally.");

        auto metadata_diff = ReplicatedMergeTreeTableMetadata(*this, getInMemoryMetadataPtr()).checkAndFindDiff(metadata_from_entry, getInMemoryMetadataPtr()->getColumns(), getContext());
        setTableStructure(table_id, alter_context, std::move(columns_from_entry), metadata_diff, entry.alter_version);

        current_metadata = getInMemoryMetadataPtr();
        LOG_INFO(log, "Applied changes to the metadata of the table. Current metadata version: {}", current_metadata->getMetadataVersion());
    }

    {
        /// Reset Object columns, because column of type
        /// Object may be added or dropped by alter.
        auto parts_lock = lockParts();
        resetObjectColumnsFromActiveParts(parts_lock);
        resetSerializationHints(parts_lock);
    }

    return true;
}


PartitionBlockNumbersHolder StorageReplicatedMergeTree::allocateBlockNumbersInAffectedPartitions(
    const MutationCommands & commands, ContextPtr query_context, const zkutil::ZooKeeperPtr & zookeeper) const
{
    const std::set<String> mutation_affected_partition_ids = getPartitionIdsAffectedByCommands(commands, query_context);

    if (mutation_affected_partition_ids.size() == 1)
    {
        const auto & affected_partition_id = *mutation_affected_partition_ids.cbegin();
        auto block_number_holder = allocateBlockNumber(affected_partition_id, zookeeper);
        if (!block_number_holder.has_value())
            return {};
        auto block_number = block_number_holder->getNumber();  /// Avoid possible UB due to std::move
        return {{{affected_partition_id, block_number}}, std::move(block_number_holder)};
    }

    /// TODO: Implement optimal block number acquisition algorithm in multiple (but not all) partitions
    EphemeralLocksInAllPartitions lock_holder(
        fs::path(zookeeper_path) / "block_numbers", "block-", fs::path(zookeeper_path) / "temp", *zookeeper);

    PartitionBlockNumbersHolder::BlockNumbersType block_numbers;
    for (const auto & lock : lock_holder.getLocks())
    {
        if (mutation_affected_partition_ids.empty() || mutation_affected_partition_ids.contains(lock.partition_id))
            block_numbers[lock.partition_id] = lock.number;
    }

    return {std::move(block_numbers), std::move(lock_holder)};
}


void StorageReplicatedMergeTree::alter(
    const AlterCommands & commands, ContextPtr query_context, AlterLockHolder & table_lock_holder)
{
    assertNotReadonly();

    auto table_id = getStorageID();
    const auto & query_settings = query_context->getSettingsRef();

    StorageInMemoryMetadata future_metadata = getInMemoryMetadata();
    commands.apply(future_metadata, query_context);

    if (commands.isSettingsAlter())
    {
        /// We don't replicate storage_settings_ptr ALTER. It's local operation.
        /// Also we don't upgrade alter lock to table structure lock.
        merge_strategy_picker.refreshState();

        changeSettings(future_metadata.settings_changes, table_lock_holder);

        /// It is safe to ignore exceptions here as only settings are changed, which is not validated in `alterTable`
        DatabaseCatalog::instance().getDatabase(table_id.database_name)->alterTable(query_context, table_id, future_metadata);
        return;
    }

    if (commands.isCommentAlter())
    {
        setInMemoryMetadata(future_metadata);

        /// It is safe to ignore exceptions here as only the comment is changed, which is not validated in `alterTable`
        DatabaseCatalog::instance().getDatabase(table_id.database_name)->alterTable(query_context, table_id, future_metadata);
        return;
    }

    if (!query_settings[Setting::allow_suspicious_primary_key])
    {
        MergeTreeData::verifySortingKey(future_metadata.sorting_key);
    }

    {
        /// Call applyMetadataChangesToCreateQuery to validate the resulting CREATE query
        auto ast = DatabaseCatalog::instance().getDatabase(table_id.database_name)->getCreateTableQuery(table_id.table_name, query_context);
        applyMetadataChangesToCreateQuery(ast, future_metadata, query_context);
    }

    auto ast_to_str = [](ASTPtr query) -> String
    {
        if (!query)
            return "";
        return query->formatWithSecretsOneLine();
    };

    const auto zookeeper = getZooKeeperAndAssertNotReadonly();

    std::optional<ReplicatedMergeTreeLogEntryData> alter_entry;
    std::optional<String> mutation_znode;

    while (true)
    {
        if (shutdown_called || partial_shutdown_called)
            throw Exception(ErrorCodes::ABORTED, "Cannot assign alter because shutdown called");

        bool pulled_queue = false;
        std::optional<int32_t> maybe_mutations_version_after_logs_pull;
        std::map<std::string, MutationCommands> unfinished_mutations;
        for (const auto & command : commands)
        {
            if (command.isDropSomething())
            {
                if (shutdown_called || partial_shutdown_called)
                    throw Exception(ErrorCodes::ABORTED, "Cannot assign alter because shutdown called");

                if (!pulled_queue)
                {
                    auto [_, mutations_version] = queue.pullLogsToQueue(zookeeper, {}, ReplicatedMergeTreeQueue::SYNC);
                    maybe_mutations_version_after_logs_pull.emplace(mutations_version);
                    unfinished_mutations = getUnfinishedMutationCommands();
                    pulled_queue = true;
                }

                checkDropCommandDoesntAffectInProgressMutations(command, unfinished_mutations, query_context);
            }
        }

        /// Clear nodes from previous iteration
        alter_entry.emplace();
        mutation_znode.reset();

        auto current_metadata = getInMemoryMetadataPtr();

        ReplicatedMergeTreeTableMetadata future_metadata_in_zk(*this, current_metadata);
        if (ast_to_str(future_metadata.sorting_key.definition_ast) != ast_to_str(current_metadata->sorting_key.definition_ast))
        {
            /// We serialize definition_ast as list, because code which apply ALTER (setTableStructure) expect serialized non empty expression
            /// list here and we cannot change this representation for compatibility. Also we have preparsed AST `sorting_key.expression_list_ast`
            /// in KeyDescription, but it contain version column for VersionedCollapsingMergeTree, which shouldn't be defined as a part of key definition AST.
            /// So the best compatible way is just to convert definition_ast to list and serialize it. In all other places key.expression_list_ast should be used.
            future_metadata_in_zk.sorting_key = extractKeyExpressionList(future_metadata.sorting_key.definition_ast)->formatWithSecretsOneLine();
        }

        if (ast_to_str(future_metadata.sampling_key.definition_ast) != ast_to_str(current_metadata->sampling_key.definition_ast))
            future_metadata_in_zk.sampling_expression = extractKeyExpressionList(future_metadata.sampling_key.definition_ast)->formatWithSecretsOneLine();

        if (ast_to_str(future_metadata.partition_key.definition_ast) != ast_to_str(current_metadata->partition_key.definition_ast))
            future_metadata_in_zk.partition_key = extractKeyExpressionList(future_metadata.partition_key.definition_ast)->formatWithSecretsOneLine();

        if (ast_to_str(future_metadata.table_ttl.definition_ast) != ast_to_str(current_metadata->table_ttl.definition_ast))
        {
            if (future_metadata.table_ttl.definition_ast)
                future_metadata_in_zk.ttl_table = future_metadata.table_ttl.definition_ast->formatWithSecretsOneLine();
            else /// TTL was removed
                future_metadata_in_zk.ttl_table = "";
        }

        String new_indices_str = future_metadata.secondary_indices.toString();
        if (new_indices_str != current_metadata->secondary_indices.toString())
            future_metadata_in_zk.skip_indices = new_indices_str;

        String new_projections_str = future_metadata.projections.toString();
        if (new_projections_str != current_metadata->projections.toString())
            future_metadata_in_zk.projections = new_projections_str;

        String new_constraints_str = future_metadata.constraints.toString();
        if (new_constraints_str != current_metadata->constraints.toString())
            future_metadata_in_zk.constraints = new_constraints_str;

        Coordination::Requests ops;
        size_t alter_path_idx = std::numeric_limits<size_t>::max();
        size_t mutation_path_idx = std::numeric_limits<size_t>::max();

        String new_metadata_str = future_metadata_in_zk.toString();
        ops.emplace_back(zkutil::makeSetRequest(fs::path(zookeeper_path) / "metadata", new_metadata_str, current_metadata->getMetadataVersion()));

        String new_columns_str = future_metadata.columns.toString();
        ops.emplace_back(zkutil::makeSetRequest(fs::path(zookeeper_path) / "columns", new_columns_str, -1));

        bool settings_are_changed = (ast_to_str(current_metadata->settings_changes) != ast_to_str(future_metadata.settings_changes));
        bool comment_is_changed = (current_metadata->comment != future_metadata.comment);

        if (settings_are_changed || comment_is_changed)
        {
            StorageInMemoryMetadata metadata_copy = *current_metadata;

            if (settings_are_changed)
            {
                /// Just change settings
                metadata_copy.settings_changes = future_metadata.settings_changes;
                changeSettings(metadata_copy.settings_changes, table_lock_holder);
            }

            /// The comment is not replicated as of today, but we can implement it later.
            if (comment_is_changed)
            {
                metadata_copy.setComment(future_metadata.comment);
                setInMemoryMetadata(metadata_copy);
            }

            /// Only the comment and/or settings changed here, so it is okay to assume alterTable won't throw as neither
            /// of them are validated in alterTable.
            DatabaseCatalog::instance().getDatabase(table_id.database_name)->alterTable(query_context, table_id, metadata_copy);
        }

        /// We can be sure, that in case of successful commit in zookeeper our
        /// version will increments by 1. Because we update with version check.
        int new_metadata_version = current_metadata->getMetadataVersion() + 1;

        alter_entry->type = LogEntry::ALTER_METADATA;
        alter_entry->source_replica = replica_name;
        alter_entry->metadata_str = new_metadata_str;
        alter_entry->columns_str = new_columns_str;
        alter_entry->alter_version = new_metadata_version;
        alter_entry->create_time = time(nullptr);

        auto maybe_mutation_commands
            = commands.getMutationCommands(*current_metadata, query_settings[Setting::materialize_ttl_after_modify], query_context);

        bool have_mutation = !maybe_mutation_commands.empty();
        alter_entry->have_mutation = have_mutation;

        alter_path_idx = ops.size();
        ops.emplace_back(zkutil::makeCreateRequest(
            fs::path(zookeeper_path) / "log/log-", alter_entry->toString(), zkutil::CreateMode::PersistentSequential));

        PartitionBlockNumbersHolder partition_block_numbers_holder;
        ReplicatedMergeTreeMutationEntry mutation_entry;
        if (have_mutation)
        {
            delayMutationOrThrowIfNeeded(&partial_shutdown_event, query_context);
            const String mutations_path(fs::path(zookeeper_path) / "mutations");

            mutation_entry.alter_version = new_metadata_version;
            mutation_entry.source_replica = replica_name;
            mutation_entry.commands = std::move(maybe_mutation_commands);

            int32_t mutations_version;
            if (maybe_mutations_version_after_logs_pull.has_value())
            {
                mutations_version = *maybe_mutations_version_after_logs_pull;
            }
            else
            {
                Coordination::Stat mutations_stat;
                zookeeper->get(mutations_path, &mutations_stat);
                mutations_version = mutations_stat.version;
            }


            partition_block_numbers_holder =
                allocateBlockNumbersInAffectedPartitions(mutation_entry.commands, query_context, zookeeper);

            mutation_entry.block_numbers = partition_block_numbers_holder.getBlockNumbers();
            mutation_entry.create_time = time(nullptr);

            ops.emplace_back(zkutil::makeSetRequest(mutations_path, String(), mutations_version));
            mutation_path_idx = ops.size();
            ops.emplace_back(
                zkutil::makeCreateRequest(fs::path(mutations_path) / "", mutation_entry.toString(), zkutil::CreateMode::PersistentSequential));
        }

        if (auto txn = query_context->getZooKeeperMetadataTransaction())
        {
            /// It would be better to clone ops instead of moving, so we could retry on ZBADVERSION,
            /// but clone() is not implemented for Coordination::Request.
            txn->moveOpsTo(ops);
            /// NOTE: IDatabase::alterTable(...) is called when executing ALTER_METADATA queue entry without query context,
            /// so we have to update metadata of DatabaseReplicated here.
            String metadata_zk_path = fs::path(txn->getDatabaseZooKeeperPath()) / "metadata" / escapeForFileName(table_id.table_name);
            auto ast = DatabaseCatalog::instance().getDatabase(table_id.database_name)->getCreateTableQuery(table_id.table_name, query_context);
            applyMetadataChangesToCreateQuery(ast, future_metadata, query_context);
            ops.emplace_back(zkutil::makeSetRequest(metadata_zk_path, getObjectDefinitionFromCreateQuery(ast), -1));
        }

        Coordination::Responses results;
        Coordination::Error rc = zookeeper->tryMulti(ops, results);

        /// For the sake of consistency with mechanics of concurrent background process of assigning parts merge tasks
        /// this placeholder must be held up until the moment of committing into ZK of the mutation entry
        /// See ReplicatedMergeTreeMergePredicate::canMergeTwoParts() method
        partition_block_numbers_holder.reset();

        if (rc == Coordination::Error::ZOK)
        {
            if (have_mutation)
            {
                /// ALTER_METADATA record in replication /log
                String alter_path = dynamic_cast<const Coordination::CreateResponse &>(*results[alter_path_idx]).path_created;
                alter_entry->znode_name = alter_path.substr(alter_path.find_last_of('/') + 1);

                /// ReplicatedMergeTreeMutationEntry record in /mutations
                String mutation_path = dynamic_cast<const Coordination::CreateResponse &>(*results[mutation_path_idx]).path_created;
                mutation_znode = mutation_path.substr(mutation_path.find_last_of('/') + 1);
                LOG_DEBUG(log, "Created log entry {} to update table metadata to version {}, created a mutation {} (data versions: {})",
                          alter_entry->znode_name, alter_entry->alter_version, *mutation_znode, mutation_entry.getBlockNumbersForLogs());
            }
            else
            {
                /// ALTER_METADATA record in replication /log
                String alter_path = dynamic_cast<const Coordination::CreateResponse &>(*results[alter_path_idx]).path_created;
                alter_entry->znode_name = alter_path.substr(alter_path.find_last_of('/') + 1);
                LOG_DEBUG(log, "Created log entry {} to update table metadata to version {}",
                          alter_entry->znode_name, alter_entry->alter_version);
            }
            break;
        }
        if (rc == Coordination::Error::ZBADVERSION)
        {
            if (results[0]->error != Coordination::Error::ZOK)
                throw Exception(
                    ErrorCodes::CANNOT_ASSIGN_ALTER,
                    "Metadata on replica is not up to date with common metadata in Zookeeper. "
                    "It means that this replica still not applied some of previous alters."
                    " Probably too many alters executing concurrently (highly not recommended). "
                    "You can retry this error");

            /// Cannot retry automatically, because some zookeeper ops were lost on the first attempt. Will retry on DDLWorker-level.
            if (query_context->getZooKeeperMetadataTransaction())
                throw Exception(
                    ErrorCodes::CANNOT_ASSIGN_ALTER,
                    "Cannot execute alter, because mutations version was suddenly changed due "
                    "to concurrent alter");

            continue;
        }

        throw Coordination::Exception::fromMessage(rc, "Alter cannot be assigned because of Zookeeper error");
    }

    table_lock_holder.unlock();

    LOG_DEBUG(log, "Updated shared metadata nodes in ZooKeeper. Waiting for replicas to apply changes.");
    waitForLogEntryToBeProcessedIfNecessary(*alter_entry, query_context, "Some replicas doesn't finish metadata alter: ");

    if (mutation_znode)
    {
        LOG_DEBUG(log, "Metadata changes applied. Will wait for data changes.");
        merge_selecting_task->schedule();
        waitMutation(*mutation_znode, query_settings[Setting::alter_sync]);
        LOG_DEBUG(log, "Data changes applied.");
    }
}

/// If new version returns ordinary name, else returns part name containing the first and last month of the month
/// NOTE: use it in pair with getFakePartCoveringAllPartsInPartition(...)
String getPartNamePossiblyFake(MergeTreeDataFormatVersion format_version, const MergeTreePartInfo & part_info)
{
    if (format_version < MERGE_TREE_DATA_MIN_FORMAT_VERSION_WITH_CUSTOM_PARTITIONING)
    {
        /// The date range is all month long.
        const auto & lut = DateLUT::serverTimezoneInstance();
        time_t start_time = lut.YYYYMMDDToDate(parse<UInt32>(part_info.partition_id + "01"));
        DayNum left_date = DayNum(lut.toDayNum(start_time).toUnderType());
        DayNum right_date = DayNum(static_cast<size_t>(left_date) + lut.daysInMonth(start_time) - 1);
        return part_info.getPartNameV0(left_date, right_date);
    }

    return part_info.getPartNameV1();
}

bool StorageReplicatedMergeTree::getFakePartCoveringAllPartsInPartition(
    const String & partition_id, MergeTreePartInfo & part_info,
    std::optional<EphemeralLockInZooKeeper> & delimiting_block_lock, bool for_replace_range)
{
    /// Even if there is no data in the partition, you still need to mark the range for deletion.
    /// - Because before executing DETACH, tasks for downloading parts to this partition can be executed.
    Int64 left = 0;

    /** Let's skip one number in `block_numbers` for the partition being deleted, and we will only delete parts until this number.
      * This prohibits merges of deleted parts with the new inserted
      * Invariant: merges of deleted parts with other parts do not appear in the log.
      * NOTE: If you need to similarly support a `DROP PART` request, you will have to think of some new mechanism for it,
      *     to guarantee this invariant.
      */
    Int64 right;
    Int64 mutation_version;

    {
        delimiting_block_lock = allocateBlockNumber(partition_id, getZooKeeper());
        right = delimiting_block_lock->getNumber();
        /// Make sure we cover all parts in drop range.
        /// There might be parts with mutation version greater than current block number
        /// if some part mutation has been assigned after block number allocation, but before creation of DROP_RANGE entry.
        mutation_version = MergeTreePartInfo::MAX_BLOCK_NUMBER;
    }

    if (for_replace_range)
    {
        /// NOTE Do not decrement max block number for REPLACE_RANGE, because there are invariants:
        /// - drop range for REPLACE PARTITION must contain at least 2 blocks (1 skipped block and at least 1 real block)
        /// - drop range for MOVE PARTITION/ATTACH PARTITION FROM always contains 1 block

        /// NOTE UINT_MAX was previously used as max level for REPLACE/MOVE PARTITION (it was incorrect)
        part_info = MergeTreePartInfo(partition_id, left, right, MergeTreePartInfo::MAX_LEVEL, mutation_version);
        return right != 0;
    }

    /// Empty partition.
    if (right == 0)
        return false;

    --right;

    /// Artificial high level is chosen, to make this part "covering" all parts inside.
    part_info = MergeTreePartInfo(partition_id, left, right, MergeTreePartInfo::MAX_LEVEL, mutation_version);
    return true;
}

void StorageReplicatedMergeTree::restoreMetadataInZooKeeper(const ZooKeeperRetriesInfo & zookeeper_retries_info)
{
    LOG_INFO(log, "Restoring replica metadata");

    if (!initialization_done)
        throw Exception(ErrorCodes::NOT_INITIALIZED, "Table is not initialized yet");

    if (!is_readonly)
        throw Exception(ErrorCodes::BAD_ARGUMENTS, "Replica must be readonly");

    if (getZooKeeper()->exists(replica_path))
        throw Exception(ErrorCodes::BAD_ARGUMENTS,
                        "Replica path is present at {} - nothing to restore. "
                        "If you are sure that metadata is lost and that replica path contains some garbage, "
                        "then use SYSTEM DROP REPLICA query first.", replica_path);

    if (has_metadata_in_zookeeper.has_value() && *has_metadata_in_zookeeper)
        throw Exception(ErrorCodes::LOGICAL_ERROR, "Replica has metadata in ZooKeeper: "
                                                   "it's either a bug or it's a result of manual intervention to ZooKeeper");

    if (are_restoring_replica.exchange(true))
        throw Exception(ErrorCodes::CONCURRENT_ACCESS_NOT_SUPPORTED, "Replica restoration in progress");
    SCOPE_EXIT({ are_restoring_replica.store(false); });

    auto metadata_snapshot = getInMemoryMetadataPtr();

    waitForOutdatedPartsToBeLoaded();
    const DataPartsVector all_parts = getAllDataPartsVector();
    Strings active_parts_names;

    /// Why all parts (not only Active) are moved to detached/:
    /// After ZK metadata restoration ZK resets sequential counters (including block number counters), so one may
    /// potentially encounter a situation that a part we want to attach already exists.
    for (const auto & part : all_parts)
    {
        if (part->getState() == DataPartState::Active)
            active_parts_names.push_back(part->name);

        forcefullyMovePartToDetachedAndRemoveFromMemory(part);
    }

    LOG_INFO(log, "Moved all parts to detached/");

    const bool is_first_replica = createTableIfNotExists(metadata_snapshot, zookeeper_retries_info);

    LOG_INFO(log, "Created initial ZK nodes, replica is first: {}", is_first_replica);

    if (!is_first_replica)
        createReplica(metadata_snapshot, zookeeper_retries_info);

    createNewZooKeeperNodes(zookeeper_retries_info);

    LOG_INFO(log, "Created ZK nodes for table");

    has_metadata_in_zookeeper = true;

    if (is_first_replica)
        for (const String& part_name : active_parts_names)
            attachPartition(std::make_shared<ASTLiteral>(part_name), metadata_snapshot, true, getContext());

    LOG_INFO(log, "Attached all partitions, starting table");

    startupImpl(/* from_attach_thread */ false, zookeeper_retries_info);
}

void StorageReplicatedMergeTree::dropPartNoWaitNoThrow(const String & part_name)
{
    assertNotReadonly();
    if (!is_leader)
        throw Exception(ErrorCodes::NOT_A_LEADER, "DROP PART cannot be done on this replica because it is not a leader");

    zkutil::ZooKeeperPtr zookeeper = getZooKeeperAndAssertNotReadonly();
    LogEntry entry;

    dropPartImpl(zookeeper, part_name, entry, /*detach=*/ false, /*throw_if_noop=*/ false);
}

void StorageReplicatedMergeTree::dropPart(const String & part_name, bool detach, ContextPtr query_context)
{
    assertNotReadonly();
    if (!is_leader)
        throw Exception(ErrorCodes::NOT_A_LEADER, "DROP PART cannot be done on this replica because it is not a leader");

    zkutil::ZooKeeperPtr zookeeper = getZooKeeperAndAssertNotReadonly();
    LogEntry entry;

    dropPartImpl(zookeeper, part_name, entry, detach, /*throw_if_noop=*/ true);

    waitForLogEntryToBeProcessedIfNecessary(entry, query_context);
}

void StorageReplicatedMergeTree::dropAllPartitionsImpl(const zkutil::ZooKeeperPtr & zookeeper, bool detach, ContextPtr query_context)
{
    Strings partitions = zookeeper->getChildren(fs::path(zookeeper_path) / "block_numbers");

    std::vector<LogEntryPtr> entries;
    dropAllPartsInPartitions(*zookeeper, partitions, entries, query_context, detach);

    for (const auto & entry : entries)
    {
        waitForLogEntryToBeProcessedIfNecessary(*entry, query_context);
        auto drop_range_info = MergeTreePartInfo::fromPartName(entry->new_part_name, format_version);
        cleanLastPartNode(drop_range_info.partition_id);
    }
}

void StorageReplicatedMergeTree::dropPartition(const ASTPtr & partition, bool detach, ContextPtr query_context)
{
    assertNotReadonly();
    if (!is_leader)
        throw Exception(ErrorCodes::NOT_A_LEADER, "DROP PARTITION cannot be done on this replica because it is not a leader");

    auto settings = getSettings();

    if (detach && (*settings)[MergeTreeSetting::disable_detach_partition_for_zero_copy_replication]
        && (*settings)[MergeTreeSetting::allow_remote_fs_zero_copy_replication])
    {
        for (const auto & disk : getDisks())
        {
            if (disk->supportZeroCopyReplication())
                throw Exception(ErrorCodes::SUPPORT_IS_DISABLED, "DETACH PARTITION queries are disabled.");
        }
    }

    zkutil::ZooKeeperPtr zookeeper = getZooKeeperAndAssertNotReadonly();

    const auto * partition_ast = partition->as<ASTPartition>();
    if (partition_ast && partition_ast->all)
    {
        dropAllPartitionsImpl(zookeeper, detach, query_context);
    }
    else
    {
        String partition_id = getPartitionIDFromQuery(partition, query_context);
        auto entry = dropAllPartsInPartition(*zookeeper, partition_id, query_context, detach);
        if (entry)
        {
            waitForLogEntryToBeProcessedIfNecessary(*entry, query_context);
            cleanLastPartNode(partition_id);
        }
    }
}


void StorageReplicatedMergeTree::truncate(
    const ASTPtr &, const StorageMetadataPtr &, ContextPtr query_context, TableExclusiveLockHolder & table_lock)
{
    table_lock.release();   /// Truncate is done asynchronously.

    assertNotReadonly();
    if (!is_leader)
        throw Exception(ErrorCodes::NOT_A_LEADER, "TRUNCATE cannot be done on this replica because it is not a leader");

    waitForOutdatedPartsToBeLoaded();
    zkutil::ZooKeeperPtr zookeeper = getZooKeeperAndAssertNotReadonly();
    dropAllPartitionsImpl(zookeeper, /* detach */ false, query_context);
}


PartitionCommandsResultInfo StorageReplicatedMergeTree::attachPartition(
    const ASTPtr & partition,
    const StorageMetadataPtr & metadata_snapshot,
    bool attach_part,
    ContextPtr query_context)
{
    /// Allow ATTACH PARTITION on readonly replica when restoring it.
    if (!are_restoring_replica)
        assertNotReadonly();

    PartitionCommandsResultInfo results;
    PartsTemporaryRename renamed_parts(*this, DETACHED_DIR_NAME);
    MutableDataPartsVector loaded_parts = tryLoadPartsToAttach(partition, attach_part, query_context, renamed_parts);

    /// TODO Allow to use quorum here.
    ReplicatedMergeTreeSink output(
        *this,
        metadata_snapshot,
        /* quorum */ 0,
        /* quorum_timeout_ms */ 0,
        /* max_parts_per_block */ 0,
        /* quorum_parallel */ false,
        query_context->getSettingsRef()[Setting::insert_deduplicate],
        /* majority_quorum */ false,
        query_context,
        /* is_attach */ true,
        /* allow_attach_while_readonly */ true);

    results.reserve(loaded_parts.size());

    for (size_t i = 0; i < loaded_parts.size(); ++i)
    {
        const String old_name = loaded_parts[i]->name;

        output.writeExistingPart(loaded_parts[i]);

        renamed_parts.old_and_new_names[i].old_name.clear();

        LOG_DEBUG(log, "Attached part {} as {}", old_name, loaded_parts[i]->name);

        results.push_back(PartitionCommandResultInfo{
            .command_type = "ATTACH PART",
            .partition_id = loaded_parts[i]->info.partition_id,
            .part_name = loaded_parts[i]->name,
            .old_part_name = old_name,
        });
    }
    return results;
}


void StorageReplicatedMergeTree::checkTableCanBeDropped(ContextPtr query_context) const
{
    auto table_id = getStorageID();

    const auto & query_settings = query_context->getSettingsRef();
    if (query_settings[Setting::max_table_size_to_drop].changed)
    {
        getContext()->checkTableCanBeDropped(
            table_id.database_name, table_id.table_name, getTotalActiveSizeInBytes(), query_settings[Setting::max_table_size_to_drop]);
        return;
    }

    getContext()->checkTableCanBeDropped(table_id.database_name, table_id.table_name, getTotalActiveSizeInBytes());
}

void StorageReplicatedMergeTree::checkTableCanBeRenamed(const StorageID & new_name) const
{
    if (zookeeper_info.renaming_restrictions == RenamingRestrictions::ALLOW_ANY)
        return;

    if (zookeeper_info.renaming_restrictions == RenamingRestrictions::DO_NOT_ALLOW)
    {
        auto old_name = getStorageID();
        bool is_server_startup = Context::getGlobalContextInstance()->getApplicationType() == Context::ApplicationType::SERVER
            && !Context::getGlobalContextInstance()->isServerCompletelyStarted();
        bool move_to_atomic = old_name.uuid == UUIDHelpers::Nil && new_name.uuid != UUIDHelpers::Nil;

        bool likely_converting_ordinary_to_atomic = is_server_startup && move_to_atomic;
        if (likely_converting_ordinary_to_atomic)
        {
            LOG_INFO(log, "Table {} should not be renamed, because zookeeper_path contains implicit 'database' or 'table' macro. "
                          "We cannot rename path in ZooKeeper, so path may become inconsistent with table name. "
                          "However, we allow renaming while converting Ordinary database to Atomic, because all tables will be renamed back",
                          old_name.getNameForLogs());
            return;
        }

        throw Exception(ErrorCodes::NOT_IMPLEMENTED,
                        "Cannot rename Replicated table, because zookeeper_path contains implicit 'database' "
                        "or 'table' macro. We cannot rename path "
                        "in ZooKeeper, so path may become inconsistent with table name. "
                        "If you really want to rename table, you should edit metadata file first and restart server or reattach the table.");
    }

    assert(zookeeper_info.renaming_restrictions == RenamingRestrictions::ALLOW_PRESERVING_UUID);
    if (!new_name.hasUUID() && getStorageID().hasUUID())
        throw Exception(ErrorCodes::NOT_IMPLEMENTED,
                        "Cannot move Replicated table to Ordinary database, because zookeeper_path contains implicit "
                        "'uuid' macro. If you really want to rename table, you should edit metadata file first "
                        "and restart server or reattach the table.");
}

void StorageReplicatedMergeTree::rename(const String & new_path_to_table_data, const StorageID & new_table_id)
{
    checkTableCanBeRenamed(new_table_id);
    MergeTreeData::rename(new_path_to_table_data, new_table_id);

    /// Update table name in zookeeper
    if (!is_readonly)
    {
        /// We don't do it for readonly tables, because it will be updated on next table startup.
        /// It is also Ok to skip ZK error for the same reason.
        try
        {
            auto zookeeper = getZooKeeper();
            zookeeper->set(fs::path(replica_path) / "host", getReplicatedMergeTreeAddress().toString());
        }
        catch (Coordination::Exception & e)
        {
            LOG_WARNING(log, "Cannot update the value of 'host' node (replica address) in ZooKeeper: {}", e.displayText());
        }
    }

    /// TODO: You can update names of loggers.
}


bool StorageReplicatedMergeTree::existsNodeCached(const ZooKeeperWithFaultInjectionPtr & zookeeper, const std::string & path) const
{
    {
        std::lock_guard lock(existing_nodes_cache_mutex);
        if (existing_nodes_cache.contains(path))
            return true;
    }

    bool res = zookeeper->exists(path);

    if (res)
    {
        std::lock_guard lock(existing_nodes_cache_mutex);
        existing_nodes_cache.insert(path);
    }

    return res;
}

std::optional<EphemeralLockInZooKeeper> StorageReplicatedMergeTree::allocateBlockNumber(
    const String & partition_id,
    const zkutil::ZooKeeperPtr & zookeeper,
    const String & zookeeper_block_id_path,
    const String & zookeeper_path_prefix) const
{
    return allocateBlockNumber(
        partition_id, std::make_shared<ZooKeeperWithFaultInjection>(zookeeper), zookeeper_block_id_path, zookeeper_path_prefix);
}

template<typename T>
std::optional<EphemeralLockInZooKeeper> StorageReplicatedMergeTree::allocateBlockNumber(
    const String & partition_id,
    const ZooKeeperWithFaultInjectionPtr & zookeeper,
    const T & zookeeper_block_id_path,
    const String & zookeeper_path_prefix) const
{
    String zookeeper_table_path;
    if (zookeeper_path_prefix.empty())
        zookeeper_table_path = zookeeper_path;
    else
        zookeeper_table_path = zookeeper_path_prefix;

    String block_numbers_path = fs::path(zookeeper_table_path) / "block_numbers";
    String partition_path = fs::path(block_numbers_path) / partition_id;

    if (!existsNodeCached(zookeeper, partition_path))
    {
        Coordination::Requests ops;
        /// Check that table is not being dropped ("host" is the first node that is removed on replica drop)
        ops.push_back(zkutil::makeCheckRequest(fs::path(replica_path) / "host", -1));
        ops.push_back(zkutil::makeCreateRequest(partition_path, "", zkutil::CreateMode::Persistent));
        /// We increment data version of the block_numbers node so that it becomes possible
        /// to check in a ZK transaction that the set of partitions didn't change
        /// (unfortunately there is no CheckChildren op).
        ops.push_back(zkutil::makeSetRequest(block_numbers_path, "", -1));

        Coordination::Responses responses;
        Coordination::Error code = zookeeper->tryMulti(ops, responses);
        if (code != Coordination::Error::ZOK && code != Coordination::Error::ZNODEEXISTS)
            zkutil::KeeperMultiException::check(code, ops, responses);
    }

    return createEphemeralLockInZooKeeper(
        fs::path(partition_path) / "block-", fs::path(zookeeper_table_path) / "temp", zookeeper, zookeeper_block_id_path, std::nullopt);
}

Strings StorageReplicatedMergeTree::tryWaitForAllReplicasToProcessLogEntry(
    const String & table_zookeeper_path, const ReplicatedMergeTreeLogEntryData & entry, Int64 wait_for_inactive_timeout)
{
    LOG_DEBUG(log, "Waiting for all replicas to process {}", entry.znode_name);

    auto zookeeper = getZooKeeper();
    Strings replicas = zookeeper->getChildren(fs::path(table_zookeeper_path) / "replicas");
    Strings unwaited;
    bool wait_for_inactive = wait_for_inactive_timeout != 0;
    for (const String & replica : replicas)
    {
        if (wait_for_inactive || zookeeper->exists(fs::path(table_zookeeper_path) / "replicas" / replica / "is_active"))
        {
            if (!tryWaitForReplicaToProcessLogEntry(table_zookeeper_path, replica, entry, wait_for_inactive_timeout))
                unwaited.push_back(replica);
        }
        else
        {
            unwaited.push_back(replica);
        }
    }

    LOG_DEBUG(log, "Finished waiting for all replicas to process {}", entry.znode_name);
    return unwaited;
}

void StorageReplicatedMergeTree::waitForAllReplicasToProcessLogEntry(
    const String & table_zookeeper_path, const ReplicatedMergeTreeLogEntryData & entry, Int64 wait_for_inactive_timeout, const String & error_context)
{
    Strings unfinished_replicas = tryWaitForAllReplicasToProcessLogEntry(table_zookeeper_path, entry, wait_for_inactive_timeout);
    if (unfinished_replicas.empty())
        return;

    throw Exception(ErrorCodes::UNFINISHED, "{}Timeout exceeded while waiting for replicas {} to process entry {}. "
                    "Probably some replicas are inactive", error_context, fmt::join(unfinished_replicas, ", "), entry.znode_name);
}

void StorageReplicatedMergeTree::waitForLogEntryToBeProcessedIfNecessary(const ReplicatedMergeTreeLogEntryData & entry, ContextPtr query_context, const String & error_context)
{
    /// If necessary, wait until the operation is performed on itself or on all replicas.
    Int64 wait_for_inactive_timeout = query_context->getSettingsRef()[Setting::replication_wait_for_inactive_replica_timeout];
    if (query_context->getSettingsRef()[Setting::alter_sync] == 1)
    {
        bool finished = tryWaitForReplicaToProcessLogEntry(zookeeper_path, replica_name, entry, wait_for_inactive_timeout);
        if (!finished)
        {
            throw Exception(ErrorCodes::UNFINISHED, "{}Log entry {} is not precessed on local replica, "
                            "most likely because the replica was shut down.", error_context, entry.znode_name);
        }
    }
    else if (query_context->getSettingsRef()[Setting::alter_sync] == 2)
    {
        waitForAllReplicasToProcessLogEntry(zookeeper_path, entry, wait_for_inactive_timeout, error_context);
    }
}

bool StorageReplicatedMergeTree::tryWaitForReplicaToProcessLogEntry(
    const String & table_zookeeper_path, const String & replica, const ReplicatedMergeTreeLogEntryData & entry, Int64 wait_for_inactive_timeout)
{
    String entry_str = entry.toString();
    String log_node_name;

    /** Wait for entries from `log` directory (a common log, from where replicas copy entries to their queue) to be processed.
      *
      * The problem is that the numbers (`sequential` node) of the queue elements in `log` and in `queue` do not match.
      * (And the numbers of the same log element for different replicas do not match in the `queue`.)
      */

    /** First, you need to wait until replica takes `queue` element from the `log` to its queue,
      *  if it has not been done already (see the `pullLogsToQueue` function).
      *
      * To do this, check its node `log_pointer` - the maximum number of the element taken from `log` + 1.
      */

    bool waiting_itself = replica == replica_name;
    /// Do not wait if timeout is zero
    bool wait_for_inactive = wait_for_inactive_timeout != 0;
    /// Wait for unlimited time if timeout is negative
    bool check_timeout = wait_for_inactive_timeout > 0;
    Stopwatch time_waiting;

    const auto & stop_waiting = [&]()
    {
        bool stop_waiting_itself = waiting_itself && (partial_shutdown_called || shutdown_prepared_called || shutdown_called);
        bool timeout_exceeded = check_timeout && wait_for_inactive_timeout < time_waiting.elapsedSeconds();
        bool stop_waiting_inactive = (!wait_for_inactive || timeout_exceeded)
            && !getZooKeeper()->exists(fs::path(table_zookeeper_path) / "replicas" / replica / "is_active");
        return is_dropped || stop_waiting_itself || stop_waiting_inactive;
    };

    /// Don't recheck ZooKeeper too often
    constexpr auto event_wait_timeout_ms = 3000;

    LOG_DEBUG(log, "Waiting for {} to process log entry", replica);

    if (startsWith(entry.znode_name, "log-"))
    {
        /// Take the number from the node name `log-xxxxxxxxxx`.
        UInt64 log_index = parse<UInt64>(entry.znode_name.substr(entry.znode_name.size() - 10));
        log_node_name = entry.znode_name;

        LOG_DEBUG(log, "Waiting for {} to pull {} to queue", replica, log_node_name);

        /// Let's wait until entry gets into the replica queue.
        bool pulled_to_queue = false;
        do
        {
            zkutil::EventPtr event = std::make_shared<Poco::Event>();

            String log_pointer = getZooKeeper()->get(fs::path(table_zookeeper_path) / "replicas" / replica / "log_pointer", nullptr, event);
            if (!log_pointer.empty() && parse<UInt64>(log_pointer) > log_index)
            {
                pulled_to_queue = true;
                break;
            }

            /// Wait with timeout because we can be already shut down, but not dropped.
            /// So log_pointer node will exist, but we will never update it because all background threads already stopped.
            /// It can lead to query hung because table drop query can wait for some query (alter, optimize, etc) which called this method,
            /// but the query will never finish because the drop already shut down the table.
            if (!stop_waiting())
                event->tryWait(event_wait_timeout_ms);
        } while (!stop_waiting());

        if (!pulled_to_queue)
            return false;

        LOG_DEBUG(log, "Looking for node corresponding to {} in {} queue", log_node_name, replica);
    }
    else if (!entry.log_entry_id.empty())
    {
        /// First pass, check the table log.
        /// If found in the log, wait for replica to fetch it to the queue.
        /// If not found in the log, it is already in the queue.
        LOG_DEBUG(log, "Looking for log entry with id `{}` in the log", entry.log_entry_id);

        String log_pointer = getZooKeeper()->get(fs::path(table_zookeeper_path) / "replicas" / replica / "log_pointer");

        Strings log_entries = getZooKeeper()->getChildren(fs::path(table_zookeeper_path) / "log");
        UInt64 log_index = 0;
        bool found = false;

        for (const String & log_entry_name : log_entries)
        {
            log_index = parse<UInt64>(log_entry_name.substr(log_entry_name.size() - 10));

            if (!log_pointer.empty() && log_index < parse<UInt64>(log_pointer))
                continue;

            String log_entry_str;
            Coordination::Stat log_entry_stat;
            bool exists = getZooKeeper()->tryGet(fs::path(table_zookeeper_path) / "log" / log_entry_name, log_entry_str, &log_entry_stat);
            ReplicatedMergeTreeLogEntryData log_entry = *ReplicatedMergeTreeLogEntry::parse(log_entry_str, log_entry_stat, format_version);
            if (exists && entry.log_entry_id == log_entry.log_entry_id)
            {
                LOG_DEBUG(log, "Found log entry with id `{}` in the log", entry.log_entry_id);

                found = true;
                log_node_name = log_entry_name;
                break;
            }
        }

        if (found)
        {
            LOG_DEBUG(log, "Waiting for {} to pull {} to queue", replica, log_node_name);

            /// Let's wait until entry gets into the replica queue.
            bool pulled_to_queue = false;
            do
            {
                zkutil::EventPtr event = std::make_shared<Poco::Event>();

                log_pointer = getZooKeeper()->get(fs::path(table_zookeeper_path) / "replicas" / replica / "log_pointer", nullptr, event);
                if (!log_pointer.empty() && parse<UInt64>(log_pointer) > log_index)
                {
                    pulled_to_queue = true;
                    break;
                }

                /// Wait with timeout because we can be already shut down, but not dropped.
                /// So log_pointer node will exist, but we will never update it because all background threads already stopped.
                /// It can lead to query hung because table drop query can wait for some query (alter, optimize, etc) which called this method,
                /// but the query will never finish because the drop already shut down the table.
                if (!stop_waiting())
                    event->tryWait(event_wait_timeout_ms);
            } while (!stop_waiting());

            if (!pulled_to_queue)
                return false;
        }
    }
    else
    {
        throw Exception(ErrorCodes::LOGICAL_ERROR, "Unexpected name of log node: {}", entry.znode_name);
    }

    /** Second - find the corresponding entry in the queue of the specified replica.
      * Its number may not match the `log` node. Therefore, we search by comparing the content.
      */

    Strings queue_entries = getZooKeeper()->getChildren(fs::path(table_zookeeper_path) / "replicas" / replica / "queue");
    String queue_entry_to_wait_for;

    for (const String & entry_name : queue_entries)
    {
        String queue_entry_str;
        Coordination::Stat queue_entry_stat;
        bool exists = getZooKeeper()->tryGet(fs::path(table_zookeeper_path) / "replicas" / replica / "queue" / entry_name, queue_entry_str, &queue_entry_stat);
        if (exists && queue_entry_str == entry_str)
        {
            queue_entry_to_wait_for = entry_name;
            break;
        }
        if (!entry.log_entry_id.empty())
        {
            /// Check if the id matches rather than just contents. This entry
            /// might have been written by different ClickHouse versions and
            /// it is hard to guarantee same text representation.
            ReplicatedMergeTreeLogEntryData queue_entry
                = *ReplicatedMergeTreeLogEntry::parse(queue_entry_str, queue_entry_stat, format_version);
            if (entry.log_entry_id == queue_entry.log_entry_id)
            {
                queue_entry_to_wait_for = entry_name;
                break;
            }
        }
    }

    /// While looking for the record, it has already been executed and deleted.
    if (queue_entry_to_wait_for.empty())
    {
        LOG_DEBUG(log, "No corresponding node found. Assuming it has been already processed. Found {} nodes", queue_entries.size());
        return true;
    }

    LOG_DEBUG(log, "Waiting for {} to disappear from {} queue", queue_entry_to_wait_for, replica);

    /// Third - wait until the entry disappears from the replica queue or replica become inactive.
    String path_to_wait_on = fs::path(table_zookeeper_path) / "replicas" / replica / "queue" / queue_entry_to_wait_for;

    return getZooKeeper()->waitForDisappear(path_to_wait_on, stop_waiting);
}


void StorageReplicatedMergeTree::getStatus(ReplicatedTableStatus & res, bool with_zk_fields)
{
    auto zookeeper = tryGetZooKeeper();
    const auto storage_settings_ptr = getSettings();

    res.is_leader = is_leader;
    res.can_become_leader = (*storage_settings_ptr)[MergeTreeSetting::replicated_can_become_leader];
    res.is_readonly = is_readonly;
    res.is_session_expired = !zookeeper || zookeeper->expired();

    res.queue = queue.getStatus();
    res.absolute_delay = getAbsoluteDelay(); /// NOTE: may be slightly inconsistent with queue status.

    /// NOTE: consider convert to UInt64
    res.parts_to_check = static_cast<UInt32>(part_check_thread.size());

    res.zookeeper_info = zookeeper_info;
    res.replica_path = replica_path;
    res.columns_version = -1;

    res.log_max_index = 0;
    res.log_pointer = 0;
    res.total_replicas = 0;
    res.active_replicas = 0;
    res.lost_part_count = 0;
    res.last_queue_update_exception = getLastQueueUpdateException();
    res.readonly_start_time = readonly_start_time.load(std::memory_order_relaxed);

    if (with_zk_fields && !res.is_session_expired)
    {
        try
        {
            std::vector<std::string> paths;
            paths.push_back(fs::path(zookeeper_path) / "log");
            paths.push_back(fs::path(zookeeper_path) / "replicas");

            auto children_result = zookeeper->getChildren(paths);
            const auto & log_entries = children_result[0].names;
            const auto & all_replicas = children_result[1].names;

            paths.clear();
            paths.push_back(fs::path(replica_path) / "log_pointer");
            paths.push_back(fs::path(zookeeper_path) / "lost_part_count");
            for (const String & replica : all_replicas)
                paths.push_back(fs::path(zookeeper_path) / "replicas" / replica / "is_active");

            auto get_result = zookeeper->tryGet(paths);
            const auto & log_pointer_str = get_result[0].data;

            if (get_result[0].error == Coordination::Error::ZNONODE)
                throw zkutil::KeeperException(get_result[0].error);

            if (!log_entries.empty())
            {
                const String & last_log_entry = *std::max_element(log_entries.begin(), log_entries.end());
                res.log_max_index = parse<UInt64>(last_log_entry.substr(strlen("log-")));
            }

            res.log_pointer = log_pointer_str.empty() ? 0 : parse<UInt64>(log_pointer_str);
            res.total_replicas = UInt32(all_replicas.size());
            if (get_result[1].error == Coordination::Error::ZNONODE)
                res.lost_part_count = 0;
            else
                res.lost_part_count = get_result[1].data.empty() ? 0 : parse<UInt64>(get_result[1].data);

            for (size_t i = 0, size = all_replicas.size(); i < size; ++i)
            {
                bool is_replica_active = get_result[i + 2].error != Coordination::Error::ZNONODE;
                res.active_replicas += static_cast<UInt8>(is_replica_active);
                res.replica_is_active.emplace(all_replicas[i], is_replica_active);
            }
        }
        catch (const Coordination::Exception &)
        {
            res.zookeeper_exception = getCurrentExceptionMessage(false);
        }
    }
}


void StorageReplicatedMergeTree::getQueue(LogEntriesData & res, String & replica_name_)
{
    replica_name_ = replica_name;
    queue.getEntries(res);
}

std::vector<PartMovesBetweenShardsOrchestrator::Entry> StorageReplicatedMergeTree::getPartMovesBetweenShardsEntries()
{
    return part_moves_between_shards_orchestrator.getEntries();
}

time_t StorageReplicatedMergeTree::getAbsoluteDelay() const
{
    time_t min_unprocessed_insert_time = 0;
    time_t max_processed_insert_time = 0;
    queue.getInsertTimes(min_unprocessed_insert_time, max_processed_insert_time);

    /// Load start time, then finish time to avoid reporting false delay when start time is updated
    /// between loading of two variables.
    time_t queue_update_start_time = last_queue_update_start_time.load();
    time_t queue_update_finish_time = last_queue_update_finish_time.load();

    time_t current_time = time(nullptr);

    if (!queue_update_finish_time)
    {
        /// We have not updated queue even once yet (perhaps replica is readonly).
        /// As we have no info about the current state of replication log, return effectively infinite delay.
        return current_time;
    }
    if (min_unprocessed_insert_time)
    {
        /// There are some unprocessed insert entries in queue.
        return (current_time > min_unprocessed_insert_time) ? (current_time - min_unprocessed_insert_time) : 0;
    }
    if (queue_update_start_time > queue_update_finish_time)
    {
        /// Queue is empty, but there are some in-flight or failed queue update attempts
        /// (likely because of problems with connecting to ZooKeeper).
        /// Return the time passed since last attempt.
        return (current_time > queue_update_start_time) ? (current_time - queue_update_start_time) : 0;
    }

    /// Everything is up-to-date.
    return 0;
}

void StorageReplicatedMergeTree::getReplicaDelays(time_t & out_absolute_delay, time_t & out_relative_delay)
{
    assertNotReadonly();

    time_t current_time = time(nullptr);

    out_absolute_delay = getAbsoluteDelay();
    out_relative_delay = 0;
    const auto storage_settings_ptr = getSettings();

    /** Relative delay is the maximum difference of absolute delay from any other replica,
      *  (if this replica lags behind any other live replica, or zero, otherwise).
      * Calculated only if the absolute delay is large enough.
      */

    if (out_absolute_delay < static_cast<time_t>((*storage_settings_ptr)[MergeTreeSetting::min_relative_delay_to_measure]))
        return;

    auto zookeeper = getZooKeeper();

    time_t max_replicas_unprocessed_insert_time = 0;
    bool have_replica_with_nothing_unprocessed = false;

    Strings replicas = zookeeper->getChildren(fs::path(zookeeper_path) / "replicas");

    for (const auto & replica : replicas)
    {
        if (replica == replica_name)
            continue;

        /// Skip dead replicas.
        if (!zookeeper->exists(fs::path(zookeeper_path) / "replicas" / replica / "is_active"))
            continue;

        String value;
        if (!zookeeper->tryGet(fs::path(zookeeper_path) / "replicas" / replica / "min_unprocessed_insert_time", value))
            continue;

        time_t replica_time = value.empty() ? 0 : parse<time_t>(value);

        if (replica_time == 0)
        {
            /** Note
              * The conclusion that the replica does not lag may be incorrect,
              *  because the information about `min_unprocessed_insert_time` is taken
              *  only from that part of the log that has been moved to the queue.
              * If the replica for some reason has stalled `queueUpdatingTask`,
              *  then `min_unprocessed_insert_time` will be incorrect.
              */

            have_replica_with_nothing_unprocessed = true;
            break;
        }

        max_replicas_unprocessed_insert_time = std::max(replica_time, max_replicas_unprocessed_insert_time);
    }

    if (have_replica_with_nothing_unprocessed)
        out_relative_delay = out_absolute_delay;
    else
    {
        max_replicas_unprocessed_insert_time = std::min(current_time, max_replicas_unprocessed_insert_time);
        time_t min_replicas_delay = current_time - max_replicas_unprocessed_insert_time;
        if (out_absolute_delay > min_replicas_delay)
            out_relative_delay = out_absolute_delay - min_replicas_delay;
    }
}

void StorageReplicatedMergeTree::fetchPartition(
    const ASTPtr & partition,
    const StorageMetadataPtr & metadata_snapshot,
    const String & from_,
    bool fetch_part,
    ContextPtr query_context)
{
    auto settings = getSettings();

    Macros::MacroExpansionInfo info;
    info.expand_special_macros_only = false;
    info.table_id = getStorageID();
    info.table_id.uuid = UUIDHelpers::Nil;
    auto expand_from = query_context->getMacros()->expand(from_, info);
    String from_zookeeper_name = zkutil::extractZooKeeperName(expand_from);
    String from = zkutil::extractZooKeeperPath(expand_from, /* check_starts_with_slash */ true);
    if (from.empty())
        throw Exception(ErrorCodes::ILLEGAL_TYPE_OF_ARGUMENT, "ZooKeeper path should not be empty");

    if ((*settings)[MergeTreeSetting::disable_fetch_partition_for_zero_copy_replication]
        && (*settings)[MergeTreeSetting::allow_remote_fs_zero_copy_replication])
    {
        for (const auto & disk : getDisks())
        {
            if (disk->supportZeroCopyReplication())
                throw Exception(ErrorCodes::SUPPORT_IS_DISABLED, "FETCH PARTITION queries are disabled.");
        }
    }

    zkutil::ZooKeeperPtr zookeeper = getContext()->getDefaultOrAuxiliaryZooKeeper(from_zookeeper_name);

    if (from.back() == '/')
        from.resize(from.size() - 1);

    if (fetch_part)
    {
        String part_name = partition->as<ASTLiteral &>().value.safeGet<String>();
        auto part_path = findReplicaHavingPart(part_name, from, zookeeper);

        if (part_path.empty())
            throw Exception(ErrorCodes::NO_REPLICA_HAS_PART, "Part {} does not exist on any replica", part_name);
        /** Let's check that there is no such part in the `detached` directory (where we will write the downloaded parts).
          * Unreliable (there is a race condition) - such a part may appear a little later.
          */
        if (checkIfDetachedPartExists(part_name))
            throw Exception(ErrorCodes::DUPLICATE_DATA_PART, "Detached part {} already exists.", part_name);
        LOG_INFO(log, "Will fetch part {} from shard {}", part_name, from_);

        try
        {
            /// part name, metadata, part_path, true, 0, zookeeper
            if (!fetchPart(part_name, metadata_snapshot, from_zookeeper_name, part_path, true, 0, zookeeper, /* try_fetch_shared = */ false))
                throw Exception(ErrorCodes::UNFINISHED, "Failed to fetch part {} from {}", part_name, from_);
        }
        catch (const DB::Exception & e)
        {
            if (e.code() != ErrorCodes::RECEIVED_ERROR_FROM_REMOTE_IO_SERVER && e.code() != ErrorCodes::RECEIVED_ERROR_TOO_MANY_REQUESTS
                && e.code() != ErrorCodes::CANNOT_READ_ALL_DATA)
                throw;

            LOG_INFO(log, getExceptionMessageAndPattern(e, /* with_stacktrace */ false));
        }
        return;
    }

    String partition_id = getPartitionIDFromQuery(partition, query_context);
    LOG_INFO(log, "Will fetch partition {} from shard {}", partition_id, from_);

    /** Let's check that there is no such partition in the `detached` directory (where we will write the downloaded parts).
      * Unreliable (there is a race condition) - such a partition may appear a little later.
      */
    if (checkIfDetachedPartitionExists(partition_id))
        throw Exception(ErrorCodes::PARTITION_ALREADY_EXISTS, "Detached partition {} already exists.", partition_id);

    zkutil::Strings replicas;
    zkutil::Strings active_replicas;
    String best_replica;

    {
        /// List of replicas of source shard.
        replicas = zookeeper->getChildren(fs::path(from) / "replicas");

        /// Leave only active replicas.
        active_replicas.reserve(replicas.size());

        for (const String & replica : replicas)
            if (zookeeper->exists(fs::path(from) / "replicas" / replica / "is_active"))
                active_replicas.push_back(replica);

        if (active_replicas.empty())
            throw Exception(ErrorCodes::NO_ACTIVE_REPLICAS, "No active replicas for shard {}", from_);

        /** You must select the best (most relevant) replica.
        * This is a replica with the maximum `log_pointer`, then with the minimum `queue` size.
        * NOTE This is not exactly the best criteria. It does not make sense to download old partitions,
        *  and it would be nice to be able to choose the replica closest by network.
        * NOTE Of course, there are data races here. You can solve it by retrying.
        */
        Int64 max_log_pointer = -1;
        UInt64 min_queue_size = std::numeric_limits<UInt64>::max();

        for (const String & replica : active_replicas)
        {
            String current_replica_path = fs::path(from) / "replicas" / replica;

            String log_pointer_str = zookeeper->get(fs::path(current_replica_path) / "log_pointer");
            Int64 log_pointer = log_pointer_str.empty() ? 0 : parse<UInt64>(log_pointer_str);

            Coordination::Stat stat;
            zookeeper->get(fs::path(current_replica_path) / "queue", &stat);
            size_t queue_size = stat.numChildren;

            if (log_pointer > max_log_pointer
                || (log_pointer == max_log_pointer && queue_size < min_queue_size))
            {
                max_log_pointer = log_pointer;
                min_queue_size = queue_size;
                best_replica = replica;
            }
        }
    }

    if (best_replica.empty())
        throw Exception(ErrorCodes::LOGICAL_ERROR, "Cannot choose best replica.");

    LOG_INFO(log, "Found {} replicas, {} of them are active. Selected {} to fetch from.", replicas.size(), active_replicas.size(), best_replica);

    String best_replica_path = fs::path(from) / "replicas" / best_replica;

    /// Let's find out which parts are on the best replica.

    /** Trying to download these parts.
      * Some of them could be deleted due to the merge.
      * In this case, update the information about the available parts and try again.
      */

    Stopwatch watch;

    unsigned try_no = 0;
    Strings missing_parts;
    do
    {
        if (try_no)
            LOG_INFO(log, "Some of parts ({}) are missing. Will try to fetch covering parts.", missing_parts.size());

        if (try_no >= query_context->getSettingsRef()[Setting::max_fetch_partition_retries_count])
            throw Exception(ErrorCodes::TOO_MANY_RETRIES_TO_FETCH_PARTS,
                "Too many retries to fetch parts from {}:{}", from_zookeeper_name, best_replica_path);

        Strings parts = zookeeper->getChildren(fs::path(best_replica_path) / "parts");
        ActiveDataPartSet active_parts_set(format_version, parts);
        Strings parts_to_fetch;

        if (missing_parts.empty())
        {
            parts_to_fetch = active_parts_set.getParts();

            /// Leaving only the parts of the desired partition.
            Strings parts_to_fetch_partition;
            for (const String & part : parts_to_fetch)
            {
                if (MergeTreePartInfo::fromPartName(part, format_version).partition_id == partition_id)
                    parts_to_fetch_partition.push_back(part);
            }

            parts_to_fetch = std::move(parts_to_fetch_partition);

            if (parts_to_fetch.empty())
                throw Exception(ErrorCodes::PARTITION_DOESNT_EXIST,
                    "Partition {} on {}:{} doesn't exist", partition_id, from_zookeeper_name, best_replica_path);
        }
        else
        {
            for (const String & missing_part : missing_parts)
            {
                String containing_part = active_parts_set.getContainingPart(missing_part);
                if (!containing_part.empty())
                    parts_to_fetch.push_back(containing_part);
                else
                    LOG_WARNING(log, "Part {} on replica {}:{} has been vanished.", missing_part, from_zookeeper_name, best_replica_path);
            }
        }

        LOG_INFO(log, "Parts to fetch: {}", parts_to_fetch.size());

        missing_parts.clear();

        ThreadPoolCallbackRunnerLocal<void> fetch_partition_runner(getFetchPartitionThreadPool().get(), "FETCH PARTITION");
        std::mutex missing_parts_mutex;
        for (const String & part : parts_to_fetch)
        {
            fetch_partition_runner([&]()
            {
                bool fetched = false;

                try
                {
                    fetched = fetchPart(
                        part,
                        metadata_snapshot,
                        from_zookeeper_name,
                        best_replica_path,
                        /*to_detached=*/ true,
                        /*quorum=*/ 0,
                        zookeeper,
                        /*try_fetch_shared=*/ false);
                }
                catch (const DB::Exception & e)
                {
                    if (e.code() != ErrorCodes::RECEIVED_ERROR_FROM_REMOTE_IO_SERVER && e.code() != ErrorCodes::RECEIVED_ERROR_TOO_MANY_REQUESTS
                        && e.code() != ErrorCodes::CANNOT_READ_ALL_DATA)
                        throw;

                    LOG_INFO(log, getExceptionMessageAndPattern(e, /* with_stacktrace */ false));
                }

                if (!fetched)
                {
                    std::lock_guard lock(missing_parts_mutex);
                    missing_parts.push_back(part);
                }
            });
        }
        fetch_partition_runner.waitForAllToFinishAndRethrowFirstError();

        ++try_no;
    } while (!missing_parts.empty());

    LOG_TRACE(log, "Fetch took {} sec. ({} tries)", watch.elapsedSeconds(), try_no);
}


void StorageReplicatedMergeTree::forgetPartition(const ASTPtr & partition, ContextPtr query_context)
{
    zkutil::ZooKeeperPtr zookeeper = getZooKeeperAndAssertNotReadonly();

    String partition_id = getPartitionIDFromQuery(partition, query_context);
    String block_numbers_path = fs::path(zookeeper_path) / "block_numbers";
    String partition_path = fs::path(block_numbers_path) / partition_id;

    auto error_code = zookeeper->tryRemove(partition_path);
    if (error_code == Coordination::Error::ZOK)
        LOG_INFO(log, "Forget partition {}", partition_id);
    else if (error_code == Coordination::Error::ZNONODE)
        throw Exception(ErrorCodes::CANNOT_FORGET_PARTITION, "Partition {} is unknown", partition_id);
    else
        throw zkutil::KeeperException::fromPath(error_code, partition_path);
}


void StorageReplicatedMergeTree::mutate(const MutationCommands & commands, ContextPtr query_context)
{
    /// Overview of the mutation algorithm.
    ///
    /// When the client executes a mutation, this method is called. It acquires block numbers in all
    /// partitions, saves them in the mutation entry and writes the mutation entry to a new ZK node in
    /// the /mutations folder. This block numbers are needed to determine which parts should be mutated and
    /// which shouldn't (parts inserted after the mutation will have the block number higher than the
    /// block number acquired by the mutation in that partition and so will not be mutated).
    /// This block number is called "mutation version" in that partition.
    ///
    /// Mutation versions are acquired atomically in all partitions, so the case when an insert in some
    /// partition has the block number higher than the mutation version but the following insert into another
    /// partition acquires the block number lower than the mutation version in that partition is impossible.
    /// Another important invariant: mutation entries appear in /mutations in the order of their mutation
    /// versions (in any partition). This means that mutations form a sequence and we can execute them in
    /// the order of their mutation versions and not worry that some mutation with the smaller version
    /// will suddenly appear.
    ///
    /// During mutations individual parts are immutable - when we want to change the contents of a part
    /// we prepare the new part and add it to MergeTreeData (the original part gets replaced). The fact that
    /// we have mutated the part is recorded in the part->info.mutation field of MergeTreePartInfo.
    /// The relation with the original part is preserved because the new part covers the same block range
    /// as the original one.
    ///
    /// We then can for each part determine its "mutation version": the version of the last mutation in
    /// the mutation sequence that we regard as already applied to that part. All mutations with the greater
    /// version number will still need to be applied to that part.
    ///
    /// Execution of mutations is done asynchronously. All replicas watch the /mutations directory and
    /// load new mutation entries as they appear (see mutationsUpdatingTask()). Next we need to determine
    /// how to mutate individual parts consistently with part merges. This is done by the leader replica
    /// (see mergeSelectingTask() and class ReplicatedMergeTreeMergePredicate for details). Important
    /// invariants here are that a) all source parts for a single merge must have the same mutation version
    /// and b) any part can be mutated only once or merged only once (e.g. once we have decided to mutate
    /// a part then we need to execute that mutation and can assign merges only to the new part and not to the
    /// original part). Multiple consecutive mutations can be executed at once (without writing the
    /// intermediate result to a part).
    ///
    /// Leader replica records its decisions to the replication log (/log directory in ZK) in the form of
    /// MUTATE_PART entries and all replicas then execute them in the background pool
    /// (see MutateTask class). When a replica encounters a MUTATE_PART command, it is
    /// guaranteed that the corresponding mutation entry is already loaded (when we pull entries from
    /// replication log into the replica queue, we also load mutation entries). Note that just as with merges
    /// the replica can decide not to do the mutation locally and fetch the mutated part from another replica
    /// instead.
    ///
    /// Mutations of individual parts are in fact pretty similar to merges, e.g. their assignment and execution
    /// is governed by the same storage_settings. TODO: support a single "merge-mutation" operation when the data
    /// read from the the source parts is first mutated on the fly to some uniform mutation version and then
    /// merged to a resulting part.
    ///
    /// After all needed parts are mutated (i.e. all active parts have the mutation version greater than
    /// the version of this mutation), the mutation is considered done and can be deleted.

    delayMutationOrThrowIfNeeded(&partial_shutdown_event, query_context);

    ReplicatedMergeTreeMutationEntry mutation_entry;
    mutation_entry.source_replica = replica_name;
    mutation_entry.commands = commands;

    const String mutations_path = fs::path(zookeeper_path) / "mutations";
    const auto zookeeper = getZooKeeper();

    /// Update the mutations_path node when creating the mutation and check its version to ensure that
    /// nodes for mutations are created in the same order as the corresponding block numbers.
    /// Should work well if the number of concurrent mutation requests is small.
    while (true)
    {
        if (shutdown_called || partial_shutdown_called)
            throw Exception(ErrorCodes::ABORTED, "Cannot assign mutation because shutdown called");

        Coordination::Stat mutations_stat;
        zookeeper->get(mutations_path, &mutations_stat);

        PartitionBlockNumbersHolder partition_block_numbers_holder =
                allocateBlockNumbersInAffectedPartitions(mutation_entry.commands, query_context, zookeeper);

        mutation_entry.block_numbers = partition_block_numbers_holder.getBlockNumbers();
        mutation_entry.create_time = time(nullptr);

        /// The following version check guarantees the linearizability property for any pair of mutations:
        /// mutation with higher sequence number is guaranteed to have higher block numbers in every partition
        /// (and thus will be applied strictly according to sequence numbers of mutations)
        Coordination::Requests requests;
        requests.emplace_back(zkutil::makeSetRequest(mutations_path, String(), mutations_stat.version));
        requests.emplace_back(zkutil::makeCreateRequest(
            fs::path(mutations_path) / "", mutation_entry.toString(), zkutil::CreateMode::PersistentSequential));

        if (auto txn = query_context->getZooKeeperMetadataTransaction())
            txn->moveOpsTo(requests);

        Coordination::Responses responses;
        Coordination::Error rc = zookeeper->tryMulti(requests, responses);

        partition_block_numbers_holder.reset();

        if (rc == Coordination::Error::ZOK)
        {
            const String & path_created =
                dynamic_cast<const Coordination::CreateResponse *>(responses[1].get())->path_created;
            mutation_entry.znode_name = path_created.substr(path_created.find_last_of('/') + 1);
            LOG_TRACE(log, "Created mutation with ID {} (data versions: {})",
                      mutation_entry.znode_name, mutation_entry.getBlockNumbersForLogs());
            break;
        }
        if (rc == Coordination::Error::ZBADVERSION)
        {
            /// Cannot retry automatically, because some zookeeper ops were lost on the first attempt. Will retry on DDLWorker-level.
            if (query_context->getZooKeeperMetadataTransaction())
                throw Exception(
                    ErrorCodes::CANNOT_ASSIGN_ALTER,
                    "Cannot execute alter, because mutations version was suddenly changed due "
                    "to concurrent alter");
            LOG_TRACE(log, "Version conflict when trying to create a mutation node, retrying...");
            continue;
        }
        throw Coordination::Exception::fromMessage(rc, "Unable to create a mutation znode");
    }

    merge_selecting_task->schedule();

    waitMutation(mutation_entry.znode_name, query_context->getSettingsRef()[Setting::mutations_sync]);
}

void StorageReplicatedMergeTree::waitMutation(const String & znode_name, size_t mutations_sync) const
{
    if (!mutations_sync)
        return;

    /// we have to wait
    auto zookeeper = getZooKeeper();
    Strings replicas;
    if (mutations_sync == 2) /// wait for all replicas
    {
        replicas = zookeeper->getChildren(fs::path(zookeeper_path) / "replicas");
        /// This replica should be first, to ensure that the mutation will be loaded into memory
        for (auto it = replicas.begin(); it != replicas.end(); ++it)
        {
            if (*it == replica_name)
            {
                std::iter_swap(it, replicas.begin());
                break;
            }
        }
    }
    else if (mutations_sync == 1) /// just wait for ourself
        replicas.push_back(replica_name);

    waitMutationToFinishOnReplicas(replicas, znode_name);
}

std::vector<MergeTreeMutationStatus> StorageReplicatedMergeTree::getMutationsStatus() const
{
    return queue.getMutationsStatus();
}

CancellationCode StorageReplicatedMergeTree::killMutation(const String & mutation_id)
{
    assertNotReadonly();

    zkutil::ZooKeeperPtr zookeeper = getZooKeeperAndAssertNotReadonly();

    LOG_INFO(log, "Killing mutation {}", mutation_id);

    auto mutation_entry = queue.removeMutation(zookeeper, mutation_id);
    if (!mutation_entry)
        return CancellationCode::NotFound;

    /// After this point no new part mutations will start and part mutations that still exist
    /// in the queue will be skipped.

    /// Cancel already running part mutations.
    for (const auto & pair : mutation_entry->block_numbers)
    {
        const String & partition_id = pair.first;
        Int64 block_number = pair.second;
        getContext()->getMergeList().cancelPartMutations(getStorageID(), partition_id, block_number);
    }
    mutation_backoff_policy.resetMutationFailures();
    return CancellationCode::CancelSent;
}

bool StorageReplicatedMergeTree::hasLightweightDeletedMask() const
{
    return has_lightweight_delete_parts.load(std::memory_order_relaxed);
}

size_t StorageReplicatedMergeTree::clearOldPartsAndRemoveFromZK()
{
    auto table_lock = lockForShare(RWLockImpl::NO_QUERY, (*getSettings())[MergeTreeSetting::lock_acquire_timeout_for_background_operations]);
    auto zookeeper = getZooKeeper();

    /// Now these parts are in Deleting state. If we fail to remove some of them we must roll them back to Outdated state.
    /// Otherwise they will not be deleted.
    DataPartsVector parts = grabOldParts();
    size_t total_parts_to_remove = parts.size();
    if (parts.empty())
        return total_parts_to_remove;

    NOEXCEPT_SCOPE({ clearOldPartsAndRemoveFromZKImpl(zookeeper, std::move(parts)); });
    return total_parts_to_remove;
}

void StorageReplicatedMergeTree::clearOldPartsAndRemoveFromZKImpl(zkutil::ZooKeeperPtr zookeeper, DataPartsVector && parts)
{
    DataPartsVector parts_to_delete_only_from_filesystem;    // Only duplicates
    DataPartsVector parts_to_delete_completely;              // All parts except duplicates
    DataPartsVector parts_to_retry_deletion;                 // Parts that should be retried due to network problems
    DataPartsVector parts_to_remove_from_filesystem;         // Parts removed from ZK

    for (const auto & part : parts)
    {
        /// Broken part can be removed from zk by removePartAndEnqueueFetch(...) only.
        /// Removal without enqueueing a fetch leads to intersecting parts.
        if (part->is_duplicate || part->is_unexpected_local_part)
        {
            LOG_WARNING(log, "Will not remove part {} from ZooKeeper (is_duplicate: {}, is_unexpected_local_part: {})",
                        part->name, part->is_duplicate, part->is_unexpected_local_part);
            parts_to_delete_only_from_filesystem.emplace_back(part);
        }
        else
            parts_to_delete_completely.emplace_back(part);
    }
    parts.clear();

    /// Delete duplicate parts from filesystem
    if (!parts_to_delete_only_from_filesystem.empty())
    {
        /// It can happen that some error appear during part removal from FS.
        /// In case of such exception we have to change state of failed parts from Deleting to Outdated.
        /// Otherwise nobody will try to remove them again (see grabOldParts).
        clearPartsFromFilesystemAndRollbackIfError(parts_to_delete_only_from_filesystem, "old duplicate");
    }

    /// Delete normal parts from ZooKeeper
    NameSet part_names_to_retry_deletion;
    try
    {
        Strings part_names_to_delete_completely;
        for (const auto & part : parts_to_delete_completely)
            part_names_to_delete_completely.emplace_back(part->name);

        LOG_DEBUG(log, "Removing {} old parts from ZooKeeper", parts_to_delete_completely.size());
        removePartsFromZooKeeper(zookeeper, part_names_to_delete_completely, &part_names_to_retry_deletion);
    }
    catch (...)
    {
        LOG_ERROR(log, "There is a problem with deleting parts from ZooKeeper: {}", getCurrentExceptionMessage(true));
    }

    /// Part names that were reliably deleted from ZooKeeper should be deleted from filesystem
    auto num_reliably_deleted_parts = parts_to_delete_completely.size() - part_names_to_retry_deletion.size();
    LOG_DEBUG(log, "Removed {} old parts from ZooKeeper. Removing them from filesystem.", num_reliably_deleted_parts);

    /// Delete normal parts on two sets
    for (auto & part : parts_to_delete_completely)
    {
        if (!part_names_to_retry_deletion.contains(part->name))
            parts_to_remove_from_filesystem.emplace_back(part);
        else
            parts_to_retry_deletion.emplace_back(part);
    }

    /// Will retry deletion
    if (!parts_to_retry_deletion.empty())
    {
        rollbackDeletingParts(parts_to_retry_deletion);
        LOG_DEBUG(log, "Will retry deletion of {} parts in the next time", parts_to_retry_deletion.size());
    }


    /// Remove parts from filesystem and finally from data_parts
    if (!parts_to_remove_from_filesystem.empty())
    {
        /// It can happen that some error appear during part removal from FS.
        /// In case of such exception we have to change state of failed parts from Deleting to Outdated.
        /// Otherwise nobody will try to remove them again (see grabOldParts).
        clearPartsFromFilesystemAndRollbackIfError(parts_to_remove_from_filesystem, "old");
    }
}


void StorageReplicatedMergeTree::forcefullyRemoveBrokenOutdatedPartFromZooKeeperBeforeDetaching(const String & part_name)
{
    /// An outdated part is broken and we are going to move it do detached/
    /// But we need to remove it from ZooKeeper as well. Otherwise it will be considered as "lost forever".

    /// Since the part is Outdated, it should be safe to remove it, but it's still dangerous.
    /// It could became Outdated because it was merged/mutated (so we have a covering part) or because it was dropped.
    /// But DROP [PART]ITION waits for all Outdated parts to be loaded, so it's not the case.

    bool exists = false;
    String part_path = replica_path + "/parts/" + part_name;
    const auto & settings = getContext()->getSettingsRef();
    ZooKeeperRetriesInfo retries_info{
        settings[Setting::keeper_max_retries], settings[Setting::keeper_retry_initial_backoff_ms], settings[Setting::keeper_retry_max_backoff_ms], nullptr};
    ZooKeeperRetriesControl retries_ctl("outdatedPartExists", log.load(), retries_info);

    retries_ctl.retryLoop([&]() { exists = getZooKeeper()->exists(part_path); });
    if (!exists)
        return;

    auto part = getActiveContainingPart(part_name);
    if (!part)
        throw Exception(ErrorCodes::LOGICAL_ERROR, "Outdated part {} is broken and going to be detached, "
                        "but there's no active covering part, so we are not sure that it can be safely removed from ZooKeeper "
                        "(path: {})", part_name, part_path);

    LOG_WARNING(log, "Outdated part {} is broken and going to be detached, removing it from ZooKeeper. The part is covered by {}",
                part_name, part->name);
    removePartsFromZooKeeperWithRetries({part_name}, /* infinite retries */ 0);
}

void StorageReplicatedMergeTree::removePartsFromZooKeeperWithRetries(PartsToRemoveFromZooKeeper & parts, size_t max_retries)
{
    Strings part_names_to_remove;
    for (const auto & part : parts)
        part_names_to_remove.emplace_back(part.getPartName());

    removePartsFromZooKeeperWithRetries(part_names_to_remove, max_retries);
}

void StorageReplicatedMergeTree::removePartsFromZooKeeperWithRetries(const Strings & part_names, size_t max_retries)
{
    auto zookeeper = getZooKeeper();
    NameSet parts_to_retry_set;
    removePartsFromZooKeeper(zookeeper, part_names, &parts_to_retry_set);

    size_t num_tries = 0;
    while (!parts_to_retry_set.empty() && (max_retries == 0 || num_tries < max_retries))
    {
        zookeeper = getZooKeeper();
        Strings parts_to_retry;
        std::move(parts_to_retry_set.begin(), parts_to_retry_set.end(), std::back_inserter(parts_to_retry));
        parts_to_retry_set.clear();
        removePartsFromZooKeeper(zookeeper, parts_to_retry, &parts_to_retry_set);
        ++num_tries;
    }

    if (!parts_to_retry_set.empty())
        throw Exception(ErrorCodes::UNFINISHED, "Failed to remove {} parts from ZooKeeper after {} retries", parts_to_retry_set.size(), num_tries);
}

void StorageReplicatedMergeTree::removePartsFromZooKeeper(
    zkutil::ZooKeeperPtr & zookeeper, const Strings & part_names, NameSet * parts_should_be_retried)
try
{
    Strings exists_paths;
    std::vector<std::future<Coordination::MultiResponse>> remove_futures;
    exists_paths.reserve(part_names.size());
    remove_futures.reserve(part_names.size());
    /// Exception can be thrown from loop
    /// if zk session will be dropped
    for (const String & part_name : part_names)
    {
        exists_paths.emplace_back(fs::path(replica_path) / "parts" / part_name);
    }

    auto exists_results = zookeeper->exists(exists_paths);

    for (size_t i = 0; i < part_names.size(); ++i)
    {
        auto exists_resp = exists_results[i];
        if (exists_resp.error == Coordination::Error::ZOK)
        {
            Coordination::Requests ops;
            getRemovePartFromZooKeeperOps(part_names[i], ops, exists_resp.stat.numChildren > 0);
            remove_futures.emplace_back(zookeeper->asyncTryMultiNoThrow(ops));
        }
        else
        {
            LOG_DEBUG(log, "There is no part {} in ZooKeeper, it was only in filesystem", part_names[i]);
            // emplace invalid future so that the total number of futures is the same as part_names.size();
            remove_futures.emplace_back();
        }
    }

    for (size_t i = 0; i < remove_futures.size(); ++i)
    {
        auto & future = remove_futures[i];

        if (!future.valid())
            continue;

        auto response = future.get();
        if (response.error == Coordination::Error::ZOK)
            continue;

        if (response.error == Coordination::Error::ZNONODE)
        {
            LOG_DEBUG(log, "There is no part {} in ZooKeeper, it was only in filesystem", part_names[i]);
        }
        else
        {
            if (parts_should_be_retried)
                parts_should_be_retried->insert(part_names[i]);

            if (!Coordination::isHardwareError(response.error))
                LOG_WARNING(log, "Cannot remove part {} from ZooKeeper: {}", part_names[i], Coordination::errorMessage(response.error));
        }
    }
}
catch (...)
{
    if (parts_should_be_retried)
        parts_should_be_retried->insert(part_names.begin(), part_names.end());
    throw;
}

void StorageReplicatedMergeTree::clearLockedBlockNumbersInPartition(
    zkutil::ZooKeeper & zookeeper, const String & partition_id, Int64 min_block_num, Int64 max_block_num)
{
    /// Imagine that some INSERT query has allocated block number 42, but it's still in progress.
    /// Some DROP PARTITION query gets block number 43 and commits DROP_RANGE all_0_42_999_999.
    /// And after that INSERT commits GET_PART all_42_42_0. Oops, intersecting parts.
    /// So we have to either wait for unfinished INSERTs or cancel them.
    /// It's totally fine to cancel since we are going to remove data anyway.
    /// We can safely cancel INSERT query by removing its ephemeral block number.
    /// Usually it's bad idea to remove ephemeral nodes owned by someone else,
    /// but INSERTs remove such nodes atomically with part commit, so INSERT will fail if node does not exist.

    fs::path partition_path = fs::path(zookeeper_path) / "block_numbers" / partition_id;
    Strings queries_in_progress = zookeeper.getChildren(partition_path);
    if (queries_in_progress.empty())
        return;

    Strings paths_to_get;
    for (const auto & block : queries_in_progress)
    {
        if (!startsWith(block, "block-"))
            continue;
        Int64 block_number = parse<Int64>(block.substr(strlen("block-")));
        if (min_block_num <= block_number && block_number <= max_block_num)
            paths_to_get.push_back(partition_path / block);
    }

    auto results = zookeeper.tryGet(paths_to_get);
    for (size_t i = 0; i < paths_to_get.size(); ++i)
    {
        auto & result = results[i];

        /// The query already finished
        if (result.error == Coordination::Error::ZNONODE)
            continue;

        /// The query is not an insert (it does not have block_id)
        if (result.data.ends_with(EphemeralLockInZooKeeper::LEGACY_LOCK_OTHER))
            continue;

        if (result.data.ends_with(EphemeralLockInZooKeeper::LEGACY_LOCK_INSERT))
        {
            /// Remove block number, so insert will fail to commit (it will try to remove this node too)
            LOG_WARNING(log, "Some query is trying to concurrently insert block {}, will cancel it", paths_to_get[i]);
            zookeeper.tryRemove(paths_to_get[i]);
        }
        else
        {
            constexpr const char * old_version_warning = "Ephemeral lock {} (referencing {}) is created by a replica "
                "that running old version of ClickHouse (< 22.11). Cannot remove it, will wait for this lock to disappear. "
                "Upgrade remaining hosts in the cluster to address this warning.";
            constexpr const char * new_version_warning = "Ephemeral lock {} has unexpected content ({}), "
                "probably it is created by a replica that running newer version of ClickHouse. "
                "Cannot remove it, will wait for this lock to disappear. Upgrade remaining hosts in the cluster to address this warning.";

            if (result.data.starts_with(zookeeper_path + EphemeralLockInZooKeeper::LEGACY_LOCK_PREFIX))
                LOG_WARNING(log, old_version_warning, paths_to_get[i], result.data);
            else
                LOG_WARNING(log, new_version_warning, paths_to_get[i], result.data);

            Stopwatch time_waiting;
            const auto & stop_waiting = [this, &time_waiting]()
            {
                auto timeout = getContext()->getSettingsRef()[Setting::lock_acquire_timeout].value.seconds();
                return partial_shutdown_called || (timeout < time_waiting.elapsedSeconds());
            };
            zookeeper.waitForDisappear(paths_to_get[i], stop_waiting);
        }
    }
}

void StorageReplicatedMergeTree::getClearBlocksInPartitionOps(
    Coordination::Requests & ops, zkutil::ZooKeeper & zookeeper, const String & partition_id, Int64 min_block_num, Int64 max_block_num)
{
    getClearBlocksInPartitionOpsImpl(ops, zookeeper, partition_id, min_block_num, max_block_num, "blocks");
    getClearBlocksInPartitionOpsImpl(ops, zookeeper, partition_id, min_block_num, max_block_num, "async_blocks");
}

void StorageReplicatedMergeTree::getClearBlocksInPartitionOpsImpl(
    Coordination::Requests & ops, zkutil::ZooKeeper & zookeeper, const String & partition_id, Int64 min_block_num, Int64 max_block_num, const String & blocks_dir_name)
{
    Strings blocks;
    if (Coordination::Error::ZOK != zookeeper.tryGetChildren(fs::path(zookeeper_path) / blocks_dir_name, blocks))
        throw Exception(ErrorCodes::NOT_FOUND_NODE, "Node {}/{} doesn't exist", zookeeper_path, blocks_dir_name);

    String partition_prefix = partition_id + "_";
    Strings paths_to_get;

    for (const String & block_id : blocks)
        if (startsWith(block_id, partition_prefix))
            paths_to_get.push_back(fs::path(zookeeper_path) / blocks_dir_name / block_id);

    auto results = zookeeper.tryGet(paths_to_get);

    for (size_t i = 0; i < paths_to_get.size(); ++i)
    {
        const String & path = paths_to_get[i];
        auto & result = results[i];

        if (result.error == Coordination::Error::ZNONODE)
            continue;

        ReadBufferFromString buf(result.data);

        const auto part_info = MergeTreePartInfo::tryParsePartName(result.data, format_version);

        if (!part_info || (min_block_num <= part_info->min_block && part_info->max_block <= max_block_num))
            ops.emplace_back(zkutil::makeRemoveRequest(path, -1));
    }
}

void StorageReplicatedMergeTree::clearBlocksInPartition(
    zkutil::ZooKeeper & zookeeper, const String & partition_id, Int64 min_block_num, Int64 max_block_num)
{
    Coordination::Requests delete_requests;
    getClearBlocksInPartitionOps(delete_requests, zookeeper, partition_id, min_block_num, max_block_num);
    Coordination::Responses delete_responses;
    auto code = zookeeper.tryMulti(delete_requests, delete_responses);
    if (code != Coordination::Error::ZOK)
    {
        for (size_t i = 0; i < delete_requests.size(); ++i)
            if (delete_responses[i]->error != Coordination::Error::ZOK)
                LOG_WARNING(log, "Error while deleting ZooKeeper path `{}`: {}, ignoring.", delete_requests[i]->getPath(), delete_responses[i]->error);
    }

    LOG_TRACE(log, "Deleted {} deduplication block IDs in partition ID {} in range [{}, {}]",
              delete_requests.size(), partition_id, min_block_num, max_block_num);
}

void StorageReplicatedMergeTree::replacePartitionFrom(
    const StoragePtr & source_table, const ASTPtr & partition, bool replace, ContextPtr query_context)
{
    /// First argument is true, because we possibly will add new data to current table.
    auto lock1 = lockForShare(query_context->getCurrentQueryId(), query_context->getSettingsRef()[Setting::lock_acquire_timeout]);
    auto lock2 = source_table->lockForShare(query_context->getCurrentQueryId(), query_context->getSettingsRef()[Setting::lock_acquire_timeout]);

    const auto storage_settings_ptr = getSettings();
    const auto source_metadata_snapshot = source_table->getInMemoryMetadataPtr();
    const auto metadata_snapshot = getInMemoryMetadataPtr();
    const MergeTreeData & src_data = checkStructureAndGetMergeTreeData(source_table, source_metadata_snapshot, metadata_snapshot);

    std::unordered_set<String> partitions;
    if (partition->as<ASTPartition>()->all)
    {
        if (replace)
            throw DB::Exception(ErrorCodes::SUPPORT_IS_DISABLED, "Only support DROP/DETACH/ATTACH PARTITION ALL currently");

        partitions = src_data.getAllPartitionIds();
    }
    else
    {
        partitions = std::unordered_set<String>();
        partitions.emplace(getPartitionIDFromQuery(partition, query_context));
    }
    LOG_INFO(log, "Will try to attach {} partitions", partitions.size());

    if (partitions.empty())
        return;

    const Stopwatch watch;
    ProfileEventsScope profile_events_scope;
    const auto zookeeper = getZooKeeper();

    const bool zero_copy_enabled = (*storage_settings_ptr)[MergeTreeSetting::allow_remote_fs_zero_copy_replication]
                || (*dynamic_cast<const MergeTreeData *>(source_table.get())->getSettings())[MergeTreeSetting::allow_remote_fs_zero_copy_replication];

    using Entry = std::unique_ptr<ReplicatedMergeTreeLogEntryData>;
    std::vector<Entry> entries(partitions.size());
    size_t idx = 0;
    for (const auto & partition_id : partitions)
    {
        entries[idx] = replacePartitionFromImpl(watch,
                profile_events_scope,
                metadata_snapshot,
                src_data,
                partition_id,
                zookeeper,
                replace,
                zero_copy_enabled,
                (*storage_settings_ptr)[MergeTreeSetting::always_use_copy_instead_of_hardlinks],
                query_context);
        ++idx;
    }

    /// Force execution of inserted log entries, because it could be delayed at BackgroundPool.
    background_operations_assignee.trigger();

    for (const auto & entry : entries)
        waitForLogEntryToBeProcessedIfNecessary(*entry, query_context);
}

std::unique_ptr<ReplicatedMergeTreeLogEntryData> StorageReplicatedMergeTree::replacePartitionFromImpl(
    const Stopwatch & watch,
    ProfileEventsScope & profile_events_scope,
    const StorageMetadataPtr & metadata_snapshot,
    const MergeTreeData & src_data,
    const String & partition_id,
    const ZooKeeperPtr & zookeeper,
    bool replace,
    const bool & zero_copy_enabled,
    const bool & always_use_copy_instead_of_hardlinks,
    const ContextPtr & query_context)
{
    /// NOTE: Some covered parts may be missing in src_all_parts if corresponding log entries are not executed yet.
    DataPartsVector src_all_parts = src_data.getVisibleDataPartsVectorInPartition(query_context, partition_id);
    LOG_DEBUG(log, "Cloning {} parts", src_all_parts.size());

    std::optional<ZooKeeperMetadataTransaction> txn;
    if (auto query_txn = query_context->getZooKeeperMetadataTransaction())
        txn.emplace(query_txn->getZooKeeper(),
            query_txn->getDatabaseZooKeeperPath(),
            query_txn->isInitialQuery(),
            query_txn->getTaskZooKeeperPath());

    /// Retry if alter_partition_version changes
    for (size_t retry = 0; retry < 1000; ++retry)
    {
        DataPartsVector src_parts;
        MutableDataPartsVector dst_parts;
        std::vector<scope_guard> dst_parts_locks;
        Strings block_id_paths;
        Strings part_checksums;
        std::vector<EphemeralLockInZooKeeper> ephemeral_locks;
        String alter_partition_version_path = zookeeper_path + "/alter_partition_version";
        Coordination::Stat alter_partition_version_stat;
        zookeeper->get(alter_partition_version_path, &alter_partition_version_stat);

        /// Firstly, generate last block number and compute drop_range
        /// NOTE: Even if we make ATTACH PARTITION instead of REPLACE PARTITION drop_range will not be empty, it will contain a block.
        /// So, such case has special meaning, if drop_range contains only one block it means that nothing to drop.
        /// TODO why not to add normal DROP_RANGE entry to replication queue if `replace` is true?
        MergeTreePartInfo drop_range;
        std::optional<EphemeralLockInZooKeeper> delimiting_block_lock;
        bool partition_was_empty = !getFakePartCoveringAllPartsInPartition(partition_id, drop_range, delimiting_block_lock, true);
        if (replace && partition_was_empty)
        {
            /// Nothing to drop, will just attach new parts
            LOG_INFO(log, "Partition {} was empty, REPLACE PARTITION will work as ATTACH PARTITION FROM", drop_range.partition_id);
            replace = false;
        }

        if (!replace)
        {
            /// It's ATTACH PARTITION FROM, not REPLACE PARTITION. We have to reset drop range
            drop_range = makeDummyDropRangeForMovePartitionOrAttachPartitionFrom(partition_id);
        }

        assert(replace == !LogEntry::ReplaceRangeEntry::isMovePartitionOrAttachFrom(drop_range));

        scope_guard intent_guard;
        if (replace)
        {
            queue.addDropReplaceIntent(drop_range);
            intent_guard = scope_guard{[this, my_drop_range = drop_range]() { queue.removeDropReplaceIntent(my_drop_range); }};

            getContext()->getMergeList().cancelInPartition(getStorageID(), drop_range.partition_id, drop_range.max_block);
            queue.waitForCurrentlyExecutingOpsInRange(drop_range);
            {
                auto pause_checking_parts = part_check_thread.pausePartsCheck();
                part_check_thread.cancelRemovedPartsCheck(drop_range);
            }
        }

        String drop_range_fake_part_name = getPartNamePossiblyFake(format_version, drop_range);

        std::set<String> replaced_parts;
        for (const auto & src_part : src_all_parts)
        {
            /// We also make some kind of deduplication to avoid duplicated parts in case of ATTACH PARTITION
            /// Assume that merges in the partition are quite rare
            /// Save deduplication block ids with special prefix replace_partition

            if (!canReplacePartition(src_part))
                throw Exception(ErrorCodes::LOGICAL_ERROR,
                                "Cannot replace partition '{}' because part '{}"
                                "' has inconsistent granularity with table", partition_id, src_part->name);

            String hash_hex = src_part->checksums.getTotalChecksumHex();
            const bool is_duplicated_part = replaced_parts.contains(hash_hex);
            replaced_parts.insert(hash_hex);

            if (replace)
                LOG_INFO(log, "Trying to replace {} with hash_hex {}", src_part->name, hash_hex);
            else
                LOG_INFO(log, "Trying to attach {} with hash_hex {}", src_part->name, hash_hex);

            String block_id_path = (replace || is_duplicated_part) ? "" : (fs::path(zookeeper_path) / "blocks" / (partition_id + "_replace_from_" + hash_hex));

            auto lock = allocateBlockNumber(partition_id, zookeeper, block_id_path);
            if (!lock)
            {
                LOG_INFO(log, "Part {} (hash {}) has been already attached", src_part->name, hash_hex);
                continue;
            }

            UInt64 index = lock->getNumber();
            MergeTreePartInfo dst_part_info(partition_id, index, index, src_part->info.level);

            IDataPartStorage::ClonePartParams clone_params
            {
                .copy_instead_of_hardlink = always_use_copy_instead_of_hardlinks || (zero_copy_enabled && src_part->isStoredOnRemoteDiskWithZeroCopySupport()),
                .metadata_version_to_write = metadata_snapshot->getMetadataVersion()
            };
            if (replace)
            {
                /// Replace can only work on the same disk
                auto [dst_part, part_lock] = cloneAndLoadDataPart(
                    src_part,
                    TMP_PREFIX_REPLACE_PARTITION_FROM,
                    dst_part_info,
                    metadata_snapshot,
                    clone_params,
                    query_context->getReadSettings(),
                    query_context->getWriteSettings(),
                    true/*must_on_same_disk*/);
                dst_parts.emplace_back(std::move(dst_part));
                dst_parts_locks.emplace_back(std::move(part_lock));
            }
            else
            {
                /// Attach can work on another disk
                auto [dst_part, part_lock] = cloneAndLoadDataPart(
                    src_part,
                    TMP_PREFIX_REPLACE_PARTITION_FROM,
                    dst_part_info,
                    metadata_snapshot,
                    clone_params,
                    query_context->getReadSettings(),
                    query_context->getWriteSettings(),
                    false/*must_on_same_disk*/);
                dst_parts.emplace_back(std::move(dst_part));
                dst_parts_locks.emplace_back(std::move(part_lock));
            }
            src_parts.emplace_back(src_part);
            ephemeral_locks.emplace_back(std::move(*lock));
            block_id_paths.emplace_back(block_id_path);
            part_checksums.emplace_back(hash_hex);
        }

        auto entry = std::make_unique<ReplicatedMergeTreeLogEntryData>();
        {
            auto src_table_id = src_data.getStorageID();
            entry->type = ReplicatedMergeTreeLogEntryData::REPLACE_RANGE;
            entry->source_replica = replica_name;
            entry->create_time = time(nullptr);
            entry->replace_range_entry = std::make_shared<ReplicatedMergeTreeLogEntryData::ReplaceRangeEntry>();

            auto & entry_replace = *entry->replace_range_entry;
            entry_replace.drop_range_part_name = drop_range_fake_part_name;
            entry_replace.from_database = src_table_id.database_name;
            entry_replace.from_table = src_table_id.table_name;
            for (const auto & part : src_parts)
                entry_replace.src_part_names.emplace_back(part->name);
            for (const auto & part : dst_parts)
                entry_replace.new_part_names.emplace_back(part->name);
            for (const String & checksum : part_checksums)
                entry_replace.part_names_checksums.emplace_back(checksum);
            entry_replace.columns_version = -1;
        }

        if (replace)
        {
            /// Cancel concurrent inserts in range
            clearLockedBlockNumbersInPartition(*zookeeper, drop_range.partition_id, drop_range.min_block, drop_range.max_block);
            /// Remove deduplication block_ids of replacing parts
            clearBlocksInPartition(*zookeeper, drop_range.partition_id, drop_range.min_block, drop_range.max_block);
        }

        Coordination::Responses op_results;
        DataPartsVector parts_holder;

        try
        {
            Coordination::Requests ops;
            for (size_t i = 0; i < dst_parts.size(); ++i)
            {
                getCommitPartOps(ops, dst_parts[i], block_id_paths[i]);
                ephemeral_locks[i].getUnlockOp(ops);
            }

            if (txn)
                txn->moveOpsTo(ops);

            delimiting_block_lock->getUnlockOp(ops);
            /// Check and update version to avoid race with DROP_RANGE
            ops.emplace_back(zkutil::makeSetRequest(alter_partition_version_path, "", alter_partition_version_stat.version));
            /// Just update version, because merges assignment relies on it
            ops.emplace_back(zkutil::makeSetRequest(fs::path(zookeeper_path) / "log", "", -1));
            ops.emplace_back(zkutil::makeCreateRequest(fs::path(zookeeper_path) / "log/log-", entry->toString(), zkutil::CreateMode::PersistentSequential));

            Transaction transaction(*this, NO_TRANSACTION_RAW);
            {
                auto data_parts_lock = lockParts();
                for (auto & part : dst_parts)
                    renameTempPartAndReplaceUnlocked(part, transaction, data_parts_lock, /*rename_in_transaction=*/ true);
            }
            transaction.renameParts();

            for (const auto & dst_part : dst_parts)
                lockSharedData(*dst_part, false, /*hardlinked_files*/ {});

            Coordination::Error code = zookeeper->tryMulti(ops, op_results);
            if (code == Coordination::Error::ZOK)
                delimiting_block_lock->assumeUnlocked();
            else if (code == Coordination::Error::ZBADVERSION)
            {
                /// Cannot retry automatically, because some zookeeper ops were lost on the first attempt. Will retry on DDLWorker-level.
                if (query_context->getZooKeeperMetadataTransaction())
                    throw Exception(ErrorCodes::CANNOT_ASSIGN_ALTER,
                                    "Cannot execute alter, because alter partition version was suddenly changed due "
                                    "to concurrent alter");
                continue;
            }
            else
                zkutil::KeeperMultiException::check(code, ops, op_results);

            {
                auto data_parts_lock = lockParts();
                transaction.commit(&data_parts_lock);
                if (replace)
                {
                    parts_holder = getDataPartsVectorInPartitionForInternalUsage(MergeTreeDataPartState::Active, drop_range.partition_id, &data_parts_lock);
                    /// We ignore the list of parts returned from the function below. We will remove them from zk when executing REPLACE_RANGE
                    removePartsInRangeFromWorkingSetAndGetPartsToRemoveFromZooKeeper(NO_TRANSACTION_RAW, drop_range, data_parts_lock);
                }
            }

            PartLog::addNewParts(getContext(), PartLog::createPartLogEntries(dst_parts, watch.elapsed(), profile_events_scope.getSnapshot()));
        }
        catch (...)
        {
            PartLog::addNewParts(getContext(), PartLog::createPartLogEntries(dst_parts, watch.elapsed()), ExecutionStatus::fromCurrentException("", true));
            for (const auto & dst_part : dst_parts)
                unlockSharedData(*dst_part);

            throw;
        }

        String log_znode_path = dynamic_cast<const Coordination::CreateResponse &>(*op_results.back()).path_created;
        entry->znode_name = log_znode_path.substr(log_znode_path.find_last_of('/') + 1);

        for (auto & lock : ephemeral_locks)
            lock.assumeUnlocked();

        /// We need to pull the REPLACE_RANGE before cleaning the replaced parts (otherwise CHeckThread may decide that parts are lost)
        queue.pullLogsToQueue(getZooKeeperAndAssertNotReadonly(), {}, ReplicatedMergeTreeQueue::SYNC);
        // No need to block operations further, especially that in case we have to wait for mutation to finish, the intent would block
        // the execution of REPLACE_RANGE
        intent_guard.reset();
        parts_holder.clear();
        cleanup_thread.wakeup();

        return entry;
    }

    throw Exception(
        ErrorCodes::CANNOT_ASSIGN_ALTER, "Cannot assign ALTER PARTITION, because another ALTER PARTITION query was concurrently executed");
}

void StorageReplicatedMergeTree::movePartitionToTable(const StoragePtr & dest_table, const ASTPtr & partition, ContextPtr query_context)
{
    auto dest_table_storage = std::dynamic_pointer_cast<StorageReplicatedMergeTree>(dest_table);
    if (!dest_table_storage)
        throw Exception(ErrorCodes::NOT_IMPLEMENTED,
                        "Table {} supports movePartitionToTable only for ReplicatedMergeTree family of table engines. "
                        "Got {}", getStorageID().getNameForLogs(), dest_table->getName());
    if (dest_table_storage->getStoragePolicy() != this->getStoragePolicy())
        throw Exception(ErrorCodes::UNKNOWN_POLICY,
                        "Destination table {} should have the same storage policy of source table {}. {}: {}, {}: {}",
                        dest_table_storage->getStorageID().getNameForLogs(),
                        getStorageID().getNameForLogs(), getStorageID().getNameForLogs(),
                        this->getStoragePolicy()->getName(), getStorageID().getNameForLogs(),
                        dest_table_storage->getStoragePolicy()->getName());

    // Use the same back-pressure (delay/throw) logic as for INSERTs to be consistent and avoid possibility of exceeding part limits using MOVE PARTITION queries
    dest_table_storage->delayInsertOrThrowIfNeeded(nullptr, query_context, true);

    auto lock1 = lockForShare(query_context->getCurrentQueryId(), query_context->getSettingsRef()[Setting::lock_acquire_timeout]);
    auto lock2 = dest_table->lockForShare(query_context->getCurrentQueryId(), query_context->getSettingsRef()[Setting::lock_acquire_timeout]);
    auto storage_settings_ptr = getSettings();

    auto dest_metadata_snapshot = dest_table->getInMemoryMetadataPtr();
    auto metadata_snapshot = getInMemoryMetadataPtr();

    Stopwatch watch;
    ProfileEventsScope profile_events_scope;

    MergeTreeData & src_data = dest_table_storage->checkStructureAndGetMergeTreeData(*this, metadata_snapshot, dest_metadata_snapshot);
    auto src_data_id = src_data.getStorageID();
    String partition_id = getPartitionIDFromQuery(partition, query_context);

    /// A range for log entry to remove parts from the source table (myself).
    auto zookeeper = getZooKeeper();
    /// Retry if alter_partition_version changes
    for (size_t retry = 0; retry < 1000; ++retry)
    {
        String alter_partition_version_path = zookeeper_path + "/alter_partition_version";
        Coordination::Stat alter_partition_version_stat;
        zookeeper->get(alter_partition_version_path, &alter_partition_version_stat);

        std::optional<EphemeralLockInZooKeeper> delimiting_block_lock;
        MergeTreePartInfo drop_range;
        getFakePartCoveringAllPartsInPartition(partition_id, drop_range, delimiting_block_lock, true);
        String drop_range_fake_part_name = getPartNamePossiblyFake(format_version, drop_range);

        queue.addDropReplaceIntent(drop_range);
        // Let's copy drop_range to make sure it doesn't get modified, otherwise we might run into issue on removal
        scope_guard intent_guard{[this, my_drop_range = drop_range]() { queue.removeDropReplaceIntent(my_drop_range); }};

        getContext()->getMergeList().cancelInPartition(getStorageID(), drop_range.partition_id, drop_range.max_block);

        queue.waitForCurrentlyExecutingOpsInRange(drop_range);
        {
            auto pause_checking_parts = part_check_thread.pausePartsCheck();
            part_check_thread.cancelRemovedPartsCheck(drop_range);
        }

        DataPartPtr covering_part;
        DataPartsVector src_all_parts;
        {
            /// NOTE: Some covered parts may be missing in src_all_parts if corresponding log entries are not executed yet.
            auto parts_lock = src_data.lockParts();
            src_all_parts = src_data.getActivePartsToReplace(drop_range, drop_range_fake_part_name, covering_part, parts_lock);
        }

        if (covering_part)
            throw Exception(ErrorCodes::LOGICAL_ERROR, "Got part {} covering drop range {}, it's a bug",
                            covering_part->name, drop_range_fake_part_name);

        /// After allocating block number for drop_range we must ensure that it does not intersect block numbers
        /// allocated by concurrent REPLACE query.
        /// We could check it in multi-request atomically with creation of DROP_RANGE entry in source table log,
        /// but it's better to check it here and fail as early as possible (before we have done something to destination table).
        Coordination::Error version_check_code = zookeeper->trySet(alter_partition_version_path, "", alter_partition_version_stat.version);
        if (version_check_code != Coordination::Error::ZOK)
            throw Exception(ErrorCodes::CANNOT_ASSIGN_ALTER, "Cannot DROP PARTITION in {} after copying partition to {}, "
                            "because another ALTER PARTITION query was concurrently executed",
                            getStorageID().getFullTableName(), dest_table_storage->getStorageID().getFullTableName());

        DataPartsVector src_parts;
        MutableDataPartsVector dst_parts;
        Strings block_id_paths;
        Strings part_checksums;
        std::vector<EphemeralLockInZooKeeper> ephemeral_locks;

        LOG_DEBUG(log, "Cloning {} parts", src_all_parts.size());

        static const String TMP_PREFIX = "tmp_move_from_";

        /// Clone parts into destination table.
        String dest_alter_partition_version_path = dest_table_storage->zookeeper_path + "/alter_partition_version";
        Coordination::Stat dest_alter_partition_version_stat;
        zookeeper->get(dest_alter_partition_version_path, &dest_alter_partition_version_stat);
        std::vector<scope_guard> temporary_parts_locks;

        for (const auto & src_part : src_all_parts)
        {
            if (!dest_table_storage->canReplacePartition(src_part))
                throw Exception(ErrorCodes::LOGICAL_ERROR,
                                "Cannot move partition '{}' because part '{}"
                                "' has inconsistent granularity with table", partition_id, src_part->name);

            String hash_hex = src_part->checksums.getTotalChecksumHex();
            String block_id_path;

            auto lock = dest_table_storage->allocateBlockNumber(partition_id, zookeeper, block_id_path);
            if (!lock)
            {
                LOG_INFO(log, "Part {} (hash {}) has been already attached", src_part->name, hash_hex);
                continue;
            }

            UInt64 index = lock->getNumber();
            MergeTreePartInfo dst_part_info(partition_id, index, index, src_part->info.level);

            /// Don't do hardlinks in case of zero-copy at any side (defensive programming)
            bool zero_copy_enabled = (*storage_settings_ptr)[MergeTreeSetting::allow_remote_fs_zero_copy_replication]
                || (*dynamic_cast<const MergeTreeData *>(dest_table.get())->getSettings())[MergeTreeSetting::allow_remote_fs_zero_copy_replication];

            IDataPartStorage::ClonePartParams clone_params
            {
                .copy_instead_of_hardlink = (*storage_settings_ptr)[MergeTreeSetting::always_use_copy_instead_of_hardlinks] || (zero_copy_enabled && src_part->isStoredOnRemoteDiskWithZeroCopySupport()),
                .metadata_version_to_write = dest_metadata_snapshot->getMetadataVersion()
            };
            auto [dst_part, dst_part_lock] = dest_table_storage->cloneAndLoadDataPart(
                src_part,
                TMP_PREFIX,
                dst_part_info,
                dest_metadata_snapshot,
                clone_params,
                query_context->getReadSettings(),
                query_context->getWriteSettings(),
                true/*must_on_same_disk*/);

            src_parts.emplace_back(src_part);
            dst_parts.emplace_back(dst_part);
            temporary_parts_locks.emplace_back(std::move(dst_part_lock));
            ephemeral_locks.emplace_back(std::move(*lock));
            block_id_paths.emplace_back(block_id_path);
            part_checksums.emplace_back(hash_hex);
        }

        ReplicatedMergeTreeLogEntryData entry_delete;
        {
            entry_delete.type = LogEntry::DROP_RANGE;
            entry_delete.source_replica = replica_name;
            entry_delete.new_part_name = drop_range_fake_part_name;
            entry_delete.detach = false;
            entry_delete.create_time = time(nullptr);
        }

        ReplicatedMergeTreeLogEntryData entry;
        {
            MergeTreePartInfo drop_range_dest = makeDummyDropRangeForMovePartitionOrAttachPartitionFrom(partition_id);

            entry.type = ReplicatedMergeTreeLogEntryData::REPLACE_RANGE;
            entry.source_replica = dest_table_storage->replica_name;
            entry.create_time = time(nullptr);
            entry.replace_range_entry = std::make_shared<ReplicatedMergeTreeLogEntryData::ReplaceRangeEntry>();

            auto & entry_replace = *entry.replace_range_entry;
            entry_replace.drop_range_part_name = getPartNamePossiblyFake(format_version, drop_range_dest);
            entry_replace.from_database = src_data_id.database_name;
            entry_replace.from_table = src_data_id.table_name;
            for (const auto & part : src_parts)
                entry_replace.src_part_names.emplace_back(part->name);
            for (const auto & part : dst_parts)
                entry_replace.new_part_names.emplace_back(part->name);
            for (const String & checksum : part_checksums)
                entry_replace.part_names_checksums.emplace_back(checksum);
            entry_replace.columns_version = -1;
        }

        /// Cancel concurrent inserts in range
        clearLockedBlockNumbersInPartition(*zookeeper, drop_range.partition_id, drop_range.min_block, drop_range.max_block);

        clearBlocksInPartition(*zookeeper, drop_range.partition_id, drop_range.min_block, drop_range.max_block);

        Coordination::Responses op_results;

        /// We should hold replaced parts until we actually create DROP_RANGE in ZooKeeper
        DataPartsVector parts_holder;
        try
        {
            Coordination::Requests ops;
            for (size_t i = 0; i < dst_parts.size(); ++i)
            {
                dest_table_storage->getCommitPartOps(ops, dst_parts[i], block_id_paths[i]);
                ephemeral_locks[i].getUnlockOp(ops);
            }

            /// Check and update version to avoid race with DROP_RANGE
            ops.emplace_back(zkutil::makeSetRequest(dest_alter_partition_version_path, "", dest_alter_partition_version_stat.version));
            /// Just update version, because merges assignment relies on it
            ops.emplace_back(zkutil::makeSetRequest(fs::path(dest_table_storage->zookeeper_path) / "log", "", -1));
            ops.emplace_back(zkutil::makeCreateRequest(fs::path(dest_table_storage->zookeeper_path) / "log/log-",
                                                       entry.toString(), zkutil::CreateMode::PersistentSequential));

            {
                Transaction transaction(*dest_table_storage, NO_TRANSACTION_RAW);

                auto src_data_parts_lock = lockParts();
                auto dest_data_parts_lock = dest_table_storage->lockParts();

                for (auto & part : dst_parts)
                    dest_table_storage->renameTempPartAndReplaceUnlocked(part, transaction, dest_data_parts_lock, /*rename_in_transaction=*/ false);

                for (const auto & dst_part : dst_parts)
                    dest_table_storage->lockSharedData(*dst_part, false, /*hardlinked_files*/ {});

                Coordination::Error code = zookeeper->tryMulti(ops, op_results);
                if (code == Coordination::Error::ZBADVERSION)
                    continue;
                zkutil::KeeperMultiException::check(code, ops, op_results);

                parts_holder = getDataPartsVectorInPartitionForInternalUsage(MergeTreeDataPartState::Active, drop_range.partition_id, &src_data_parts_lock);
                /// We ignore the list of parts returned from the function below because we cannot remove them from zk
                /// because we have not created the DROP_RANGE yet. Yes, MOVE PARTITION is trash.
                removePartsInRangeFromWorkingSetAndGetPartsToRemoveFromZooKeeper(NO_TRANSACTION_RAW, drop_range, src_data_parts_lock);
                transaction.commit(&src_data_parts_lock);
            }

            PartLog::addNewParts(getContext(), PartLog::createPartLogEntries(dst_parts, watch.elapsed(), profile_events_scope.getSnapshot()));
        }
        catch (...)
        {
            PartLog::addNewParts(getContext(), PartLog::createPartLogEntries(dst_parts, watch.elapsed()), ExecutionStatus::fromCurrentException("", true));

            for (const auto & dst_part : dst_parts)
                dest_table_storage->unlockSharedData(*dst_part);

            throw;
        }

        String log_znode_path = dynamic_cast<const Coordination::CreateResponse &>(*op_results.back()).path_created;
        entry.znode_name = log_znode_path.substr(log_znode_path.find_last_of('/') + 1);

        for (auto & lock : ephemeral_locks)
            lock.assumeUnlocked();

        lock2.reset();

        dest_table_storage->waitForLogEntryToBeProcessedIfNecessary(entry, query_context);

        /// Create DROP_RANGE for the source table
        Coordination::Requests ops_src;
        ops_src.emplace_back(zkutil::makeCreateRequest(
            fs::path(zookeeper_path) / "log/log-", entry_delete.toString(), zkutil::CreateMode::PersistentSequential));
        /// Just update version, because merges assignment relies on it
        ops_src.emplace_back(zkutil::makeSetRequest(fs::path(zookeeper_path) / "log", "", -1));
        delimiting_block_lock->getUnlockOp(ops_src);

        op_results = zookeeper->multi(ops_src);

        log_znode_path = dynamic_cast<const Coordination::CreateResponse &>(*op_results.front()).path_created;
        entry_delete.znode_name = log_znode_path.substr(log_znode_path.find_last_of('/') + 1);

        lock1.reset();

        /// We need to pull the DROP_RANGE before cleaning the replaced parts (otherwise CHeckThread may decide that parts are lost)
        queue.pullLogsToQueue(getZooKeeperAndAssertNotReadonly(), {}, ReplicatedMergeTreeQueue::SYNC);
        // No need to block operations further, especially that in case we have to wait for mutation to finish, the intent would block
        // the execution of DROP_RANGE
        intent_guard.reset();
        parts_holder.clear();
        cleanup_thread.wakeup();

        /// Force execution of inserted log entries, because it could be delayed at BackgroundPool.
        background_operations_assignee.trigger();

        waitForLogEntryToBeProcessedIfNecessary(entry_delete, query_context);

        /// Cleaning possibly stored information about parts from /quorum/last_part node in ZooKeeper.
        cleanLastPartNode(partition_id);

        return;
    }

    throw Exception(ErrorCodes::CANNOT_ASSIGN_ALTER,
                    "Cannot assign ALTER PARTITION, because another ALTER PARTITION query was concurrently executed");
}

void StorageReplicatedMergeTree::movePartitionToShard(
    const ASTPtr & partition, bool move_part, const String & to, ContextPtr /*query_context*/)
{
    /// This is a lightweight operation that only optimistically checks if it could succeed and queues tasks.

    if (!move_part)
        throw Exception(ErrorCodes::NOT_IMPLEMENTED, "MOVE PARTITION TO SHARD is not supported, use MOVE PART instead");

    if (zkutil::normalizeZooKeeperPath(zookeeper_path, /* check_starts_with_slash */ true) == zkutil::normalizeZooKeeperPath(to, /* check_starts_with_slash */ true))
        throw Exception(ErrorCodes::BAD_ARGUMENTS, "Source and destination are the same");

    auto zookeeper = getZooKeeperAndAssertNotReadonly();

    String part_name = partition->as<ASTLiteral &>().value.safeGet<String>();
    auto part_info = MergeTreePartInfo::fromPartName(part_name, format_version);

    auto part = getPartIfExists(part_info, {MergeTreeDataPartState::Active});
    if (!part)
        throw Exception(ErrorCodes::NO_SUCH_DATA_PART, "Part {} not found locally", part_name);

    if (part->uuid == UUIDHelpers::Nil)
        throw Exception(ErrorCodes::NOT_IMPLEMENTED, "Part {} does not have an uuid assigned and it can't be moved between shards", part_name);

    auto merge_predicate = queue.getMergePredicate(zookeeper, PartitionIdsHint{part_info.partition_id});

    /// The following block is pretty much copy & paste from StorageReplicatedMergeTree::dropPart to avoid conflicts while this is WIP.
    /// Extract it to a common method and re-use it before merging.
    {
        if (partIsLastQuorumPart(part->info))
        {
            throw Exception(ErrorCodes::NOT_IMPLEMENTED,
                            "Part {} is last inserted part with quorum in partition. Would not be able to drop",
                            part_name);
        }

        /// canMergeSinglePart is overlapping with dropPart, let's try to use the same code.
        if (auto result = merge_predicate->canUsePartInMerges(part); !result.has_value())
            throw Exception(ErrorCodes::PART_IS_TEMPORARILY_LOCKED, "Part is busy, reason: {}", result.error().text);
    }

    {
        /// Optimistic check that for compatible destination table structure.
        checkTableStructure(to, getInMemoryMetadataPtr(), /* metadata_version = */ nullptr, /* strict_check = */ true, /* zookeeper_retries_info = */ {});
    }

    PinnedPartUUIDs src_pins;
    PinnedPartUUIDs dst_pins;

    {
        String s = zookeeper->get(zookeeper_path + "/pinned_part_uuids", &src_pins.stat);
        src_pins.fromString(s);
    }

    {
        String s = zookeeper->get(to + "/pinned_part_uuids", &dst_pins.stat);
        dst_pins.fromString(s);
    }

    if (src_pins.part_uuids.contains(part->uuid) || dst_pins.part_uuids.contains(part->uuid))
        throw Exception(ErrorCodes::PART_IS_TEMPORARILY_LOCKED, "Part {} has it's uuid ({}) already pinned.", part_name, part->uuid);

    src_pins.part_uuids.insert(part->uuid);
    dst_pins.part_uuids.insert(part->uuid);

    PartMovesBetweenShardsOrchestrator::Entry part_move_entry;
    part_move_entry.state = PartMovesBetweenShardsOrchestrator::EntryState::SYNC_SOURCE;
    part_move_entry.create_time = std::time(nullptr);
    part_move_entry.update_time = part_move_entry.create_time;
    part_move_entry.task_uuid = UUIDHelpers::generateV4();
    part_move_entry.part_name = part->name;
    part_move_entry.part_uuid = part->uuid;
    part_move_entry.to_shard = to;

    Coordination::Requests ops;
    ops.emplace_back(zkutil::makeCheckRequest(zookeeper_path + "/log", merge_predicate->getVersion())); /// Make sure no new events were added to the log.
    ops.emplace_back(zkutil::makeSetRequest(zookeeper_path + "/pinned_part_uuids", src_pins.toString(), src_pins.stat.version));
    ops.emplace_back(zkutil::makeSetRequest(to + "/pinned_part_uuids", dst_pins.toString(), dst_pins.stat.version));
    ops.emplace_back(zkutil::makeCreateRequest(
        part_moves_between_shards_orchestrator.entries_znode_path + "/task-",
        part_move_entry.toString(),
        zkutil::CreateMode::PersistentSequential));

    Coordination::Responses responses;
    Coordination::Error rc = zookeeper->tryMulti(ops, responses);
    zkutil::KeeperMultiException::check(rc, ops, responses);

    String task_znode_path = dynamic_cast<const Coordination::CreateResponse &>(*responses.back()).path_created;
    LOG_DEBUG(log, "Created task for part movement between shards at {}", task_znode_path);

    /// TODO(nv): Nice to have support for `alter_sync`.
    ///     For now use the system.part_moves_between_shards table for status.
}

CancellationCode StorageReplicatedMergeTree::killPartMoveToShard(const UUID & task_uuid)
{
    return part_moves_between_shards_orchestrator.killPartMoveToShard(task_uuid);
}

void StorageReplicatedMergeTree::getCommitPartOps(
    Coordination::Requests & ops,
    const DataPartPtr & part,
    const String & block_id_path) const
{
    if (block_id_path.empty())
        getCommitPartOps(ops, part, std::vector<String>());
    else
        getCommitPartOps(ops, part, std::vector<String>({block_id_path}));
}

void StorageReplicatedMergeTree::getCommitPartOps(
    Coordination::Requests & ops,
    const DataPartPtr & part,
    const std::vector<String> & block_id_paths) const
{
    const String & part_name = part->name;
    const auto storage_settings_ptr = getSettings();
    for (const String & block_id_path : block_id_paths)
    {
        /// Make final duplicate check and commit block_id
        ops.emplace_back(
            zkutil::makeCreateRequest(
                block_id_path,
                part_name,  /// We will be able to know original part number for duplicate blocks, if we want.
                zkutil::CreateMode::Persistent));
    }

    /// Information about the part, in the replica
    if ((*storage_settings_ptr)[MergeTreeSetting::use_minimalistic_part_header_in_zookeeper])
    {
        ops.emplace_back(zkutil::makeCreateRequest(
            fs::path(replica_path) / "parts" / part->name,
            ReplicatedMergeTreePartHeader::fromColumnsAndChecksums(part->getColumns(), part->checksums).toString(),
            zkutil::CreateMode::Persistent));
    }
    else
    {
        ops.emplace_back(zkutil::makeCreateRequest(
            fs::path(replica_path) / "parts" / part->name,
            "",
            zkutil::CreateMode::Persistent));
        ops.emplace_back(zkutil::makeCreateRequest(
            fs::path(replica_path) / "parts" / part->name / "columns",
            part->getColumns().toString(),
            zkutil::CreateMode::Persistent));
        ops.emplace_back(zkutil::makeCreateRequest(
            fs::path(replica_path) / "parts" / part->name / "checksums",
            getChecksumsForZooKeeper(part->checksums),
            zkutil::CreateMode::Persistent));
    }
}

ReplicatedMergeTreeAddress StorageReplicatedMergeTree::getReplicatedMergeTreeAddress() const
{
    auto host_port = getContext()->getInterserverIOAddress();
    auto table_id = getStorageID();

    ReplicatedMergeTreeAddress res;
    res.host = host_port.first;
    res.replication_port = host_port.second;
    res.queries_port = getContext()->getTCPPort();
    res.database = table_id.database_name;
    res.table = table_id.table_name;
    res.scheme = getContext()->getInterserverScheme();
    return res;
}

ActionLock StorageReplicatedMergeTree::getActionLock(StorageActionBlockType action_type)
{
    if (action_type == ActionLocks::PartsMerge)
        return merger_mutator.merges_blocker.cancel();

    if (action_type == ActionLocks::PartsTTLMerge)
        return merger_mutator.ttl_merges_blocker.cancel();

    if (action_type == ActionLocks::PartsFetch)
        return fetcher.blocker.cancel();

    if (action_type == ActionLocks::PartsSend)
    {
        auto data_parts_exchange_ptr = std::atomic_load(&data_parts_exchange_endpoint);
        return data_parts_exchange_ptr ? data_parts_exchange_ptr->blocker.cancel() : ActionLock();
    }

    if (action_type == ActionLocks::ReplicationQueue)
        return queue.actions_blocker.cancel();

    if (action_type == ActionLocks::PartsMove)
        return parts_mover.moves_blocker.cancel();

    if (action_type == ActionLocks::PullReplicationLog)
        return queue.pull_log_blocker.cancel();

    if (action_type == ActionLocks::Cleanup)
        return cleanup_thread.getCleanupLock();

    return {};
}

void StorageReplicatedMergeTree::onActionLockRemove(StorageActionBlockType action_type)
{
    if (action_type == ActionLocks::PartsMerge || action_type == ActionLocks::PartsTTLMerge
        || action_type == ActionLocks::PartsFetch || action_type == ActionLocks::PartsSend
        || action_type == ActionLocks::ReplicationQueue)
        background_operations_assignee.trigger();
    else if (action_type == ActionLocks::PartsMove)
        background_moves_assignee.trigger();
    else if (action_type == ActionLocks::Cleanup)
        cleanup_thread.wakeup();
}

bool StorageReplicatedMergeTree::waitForProcessingQueue(UInt64 max_wait_milliseconds, SyncReplicaMode sync_mode, std::unordered_set<String> source_replicas)
{
    /// Let's fetch new log entries firstly
    queue.pullLogsToQueue(getZooKeeperAndAssertNotReadonly(), {}, ReplicatedMergeTreeQueue::SYNC);

    if (sync_mode == SyncReplicaMode::PULL)
        return true;

    /// This is significant, because the execution of this task could be delayed at BackgroundPool.
    /// And we force it to be executed.
    background_operations_assignee.trigger();

    std::unordered_set<String> wait_for_ids;
    std::atomic_bool was_interrupted = false;

    Poco::Event target_entry_event;
    auto callback = [this, &target_entry_event, &wait_for_ids, &was_interrupted, sync_mode]
        (size_t new_queue_size, const String * removed_log_entry_id)
    {
        if (partial_shutdown_called)
        {
            was_interrupted = true;
            target_entry_event.set();
            return;
        }

        if (sync_mode == SyncReplicaMode::STRICT)
        {
            /// Wait for queue to become empty
            if (new_queue_size == 0)
                target_entry_event.set();
            return;
        }

        if (removed_log_entry_id)
            wait_for_ids.erase(*removed_log_entry_id);

        if (wait_for_ids.empty())
            target_entry_event.set();
    };

    const auto handler = queue.addSubscriber(std::move(callback), wait_for_ids, sync_mode, source_replicas);

    if (!target_entry_event.tryWait(max_wait_milliseconds))
        return false;

    if (was_interrupted)
        throw Exception(ErrorCodes::ABORTED, "Shutdown is called for table");

    return true;
}

bool StorageReplicatedMergeTree::dropPartImpl(
    zkutil::ZooKeeperPtr & zookeeper, String part_name, LogEntry & entry, bool detach, bool throw_if_noop)
{
    LOG_TRACE(log, "Will try to insert a log entry to DROP_PART for part {}", part_name);

    auto part_info = MergeTreePartInfo::fromPartName(part_name, format_version);

    while (true)
    {
        if (shutdown_called || partial_shutdown_called)
            throw Exception(ErrorCodes::ABORTED, "Cannot drop part because shutdown called");

        auto merge_predicate = queue.getMergePredicate(zookeeper, PartitionIdsHint{part_info.partition_id});

        auto part = getPartIfExists(part_info, {MergeTreeDataPartState::Active});

        if (!part)
        {
            if (throw_if_noop)
                throw Exception(ErrorCodes::NO_SUCH_DATA_PART, "Part {} not found locally, won't try to drop it.", part_name);
            return false;
        }

        if (merge_predicate->isGoingToBeDropped(part->info))
        {
            if (throw_if_noop)
                throw Exception(ErrorCodes::PART_IS_TEMPORARILY_LOCKED, "Already has DROP RANGE for part {} in queue.", part_name);

            return false;
        }

        /// There isn't a lot we can do otherwise. Can't cancel merges because it is possible that a replica already finished the merge.
        PreformattedMessage out_reason;
        if (auto result = merge_predicate->canUsePartInMerges(part); !result.has_value())
        {
            if (throw_if_noop)
                throw Exception(result.error(), ErrorCodes::PART_IS_TEMPORARILY_LOCKED);
            else
                LOG_DEBUG(log, "Cannot drop part: '{}'", result.error().text);

            return false;
        }

        if (merge_predicate->partParticipatesInReplaceRange(part, out_reason))
        {
            if (throw_if_noop)
                throw Exception(out_reason, ErrorCodes::PART_IS_TEMPORARILY_LOCKED);
            return false;
        }

        if (partIsLastQuorumPart(part->info))
        {
            if (throw_if_noop)
                throw Exception(ErrorCodes::NOT_IMPLEMENTED, "Part {} is last inserted part with quorum in partition. Cannot drop", part_name);
            return false;
        }

        if (partIsInsertingWithParallelQuorum(part->info))
        {
            if (throw_if_noop)
                throw Exception(ErrorCodes::NOT_IMPLEMENTED, "Part {} is inserting with parallel quorum. Cannot drop", part_name);
            return false;
        }

        Coordination::Requests ops;
        /// NOTE Don't need to remove block numbers too, because no in-progress inserts in the range are possible
        getClearBlocksInPartitionOps(ops, *zookeeper, part_info.partition_id, part_info.min_block, part_info.max_block);
        size_t clear_block_ops_size = ops.size();

        /// If `part_name` is result of a recent merge and source parts are still available then
        /// DROP_PART with detach will move this part together with source parts to `detached/` dir.
        entry.type = LogEntry::DROP_PART;
        entry.source_replica = replica_name;
        /// We don't set fake drop level (999999999) for the single part drop range.
        /// First of all we don't guarantee anything other than the part will not be
        /// active after DROP_PART, but covering part (without data of dropped part) can exist.
        /// If we add part with 9999999 level than we can break invariant in virtual_parts of
        /// the queue.
        entry.new_part_name = getPartNamePossiblyFake(format_version, part->info);
        entry.detach = detach;
        entry.create_time = time(nullptr);

        ops.emplace_back(zkutil::makeCheckRequest(fs::path(zookeeper_path) / "log", merge_predicate->getVersion())); /// Make sure no new events were added to the log.
        ops.emplace_back(zkutil::makeCreateRequest(fs::path(zookeeper_path) / "log/log-", entry.toString(), zkutil::CreateMode::PersistentSequential));
        /// Just update version, because merges assignment relies on it
        ops.emplace_back(zkutil::makeSetRequest(fs::path(zookeeper_path) / "log", "", -1));
        Coordination::Responses responses;
        Coordination::Error rc = zookeeper->tryMulti(ops, responses);

        if (rc == Coordination::Error::ZBADVERSION)
        {
            LOG_TRACE(log, "A new log entry appeared while trying to commit DROP RANGE. Retry.");
            continue;
        }
        if (rc == Coordination::Error::ZNONODE)
        {
            LOG_TRACE(
                log,
                "Other replica already removing same part {} or part deduplication node was removed by background thread. Retry.",
                part_name);
            continue;
        }
        zkutil::KeeperMultiException::check(rc, ops, responses);

        String log_znode_path = dynamic_cast<const Coordination::CreateResponse &>(*responses[clear_block_ops_size + 1]).path_created;
        entry.znode_name = log_znode_path.substr(log_znode_path.find_last_of('/') + 1);

        LOG_TRACE(log, "DROP RANGE for part {} inserted with znode name {}", part_name, entry.znode_name);
        return true;
    }
}

bool StorageReplicatedMergeTree::addOpsToDropAllPartsInPartition(
    zkutil::ZooKeeper & zookeeper, const String & partition_id, bool detach,
    Coordination::Requests & ops, std::vector<LogEntryPtr> & entries,
    std::vector<EphemeralLockInZooKeeper> & delimiting_block_locks,
    std::vector<size_t> & log_entry_ops_idx)
{
    MergeTreePartInfo drop_range_info;

    /// It would prevent other replicas from assigning merges which intersect locked block number.
    std::optional<EphemeralLockInZooKeeper> delimiting_block_lock;

    if (!getFakePartCoveringAllPartsInPartition(partition_id, drop_range_info, delimiting_block_lock))
    {
        LOG_INFO(log, "Will not drop partition {}, it is empty.", partition_id);
        return false;
    }

    /// Cancel concurrent inserts in range
    clearLockedBlockNumbersInPartition(zookeeper, partition_id, drop_range_info.min_block, drop_range_info.max_block);

    clearBlocksInPartition(zookeeper, partition_id, drop_range_info.min_block, drop_range_info.max_block);

    String drop_range_fake_part_name = getPartNamePossiblyFake(format_version, drop_range_info);

    LOG_DEBUG(log, "Disabled merges covered by range {}", drop_range_fake_part_name);

    /// Finally, having achieved the necessary invariants, you can put an entry in the log.
    auto entry = std::make_shared<LogEntry>();
    entry->type = LogEntry::DROP_RANGE;
    entry->source_replica = replica_name;
    entry->new_part_name = drop_range_fake_part_name;
    entry->detach = detach;
    entry->create_time = time(nullptr);

    log_entry_ops_idx.push_back(ops.size());
    ops.emplace_back(zkutil::makeCreateRequest(fs::path(zookeeper_path) / "log/log-", entry->toString(),
                                               zkutil::CreateMode::PersistentSequential));
    delimiting_block_lock->getUnlockOp(ops);
    delimiting_block_locks.push_back(std::move(*delimiting_block_lock));
    entries.push_back(std::move(entry));
    return true;
}

void StorageReplicatedMergeTree::dropAllPartsInPartitions(
    zkutil::ZooKeeper & zookeeper, const Strings & partition_ids, std::vector<LogEntryPtr> & entries, ContextPtr query_context, bool detach)
{
    entries.reserve(partition_ids.size());

    /// Retry if alter_partition_version changes
    for (size_t retry = 0; retry < 1000; ++retry)
    {
        entries.clear();
        String alter_partition_version_path = zookeeper_path + "/alter_partition_version";
        Coordination::Stat alter_partition_version_stat;
        zookeeper.get(alter_partition_version_path, &alter_partition_version_stat);

        Coordination::Requests ops;
        std::vector<EphemeralLockInZooKeeper> delimiting_block_locks;
        std::vector<size_t> log_entry_ops_idx;
        ops.reserve(partition_ids.size() * 2);
        delimiting_block_locks.reserve(partition_ids.size());
        log_entry_ops_idx.reserve(partition_ids.size());
        for (const auto & partition_id : partition_ids)
            addOpsToDropAllPartsInPartition(zookeeper, partition_id, detach, ops, entries, delimiting_block_locks, log_entry_ops_idx);

        /// Check and update version to avoid race with REPLACE_RANGE.
        /// Otherwise new parts covered by drop_range_info may appear after execution of current DROP_RANGE entry
        /// as a result of execution of concurrently created REPLACE_RANGE entry.
        ops.emplace_back(zkutil::makeSetRequest(alter_partition_version_path, "", alter_partition_version_stat.version));

        /// Just update version, because merges assignment relies on it
        ops.emplace_back(zkutil::makeSetRequest(fs::path(zookeeper_path) / "log", "", -1));

        if (auto txn = query_context->getZooKeeperMetadataTransaction())
            txn->moveOpsTo(ops);

        Coordination::Responses responses;
        Coordination::Error code = zookeeper.tryMulti(ops, responses);

        if (code == Coordination::Error::ZOK)
        {
            for (auto & lock : delimiting_block_locks)
                lock.assumeUnlocked();
        }
        else if (code == Coordination::Error::ZBADVERSION)
        {
            /// Cannot retry automatically, because some zookeeper ops were lost on the first attempt. Will retry on DDLWorker-level.
            if (query_context->getZooKeeperMetadataTransaction())
                throw Exception(ErrorCodes::CANNOT_ASSIGN_ALTER,
                                    "Cannot execute alter, because alter partition version was suddenly changed due "
                                    "to concurrent alter");
            continue;
        }
        else
            zkutil::KeeperMultiException::check(code, ops, responses);

        assert(entries.size() == log_entry_ops_idx.size());
        for (size_t i = 0; i < entries.size(); ++i)
        {
            String log_znode_path = dynamic_cast<const Coordination::CreateResponse &>(*responses[log_entry_ops_idx[i]]).path_created;
            entries[i]->znode_name = log_znode_path.substr(log_znode_path.find_last_of('/') + 1);

            auto drop_range_info = MergeTreePartInfo::fromPartName(entries[i]->new_part_name, format_version);
            getContext()->getMergeList().cancelInPartition(getStorageID(), drop_range_info.partition_id, drop_range_info.max_block);
        }

        return;
    }
    throw Exception(ErrorCodes::CANNOT_ASSIGN_ALTER,
                    "Cannot assign ALTER PARTITION because another ALTER PARTITION query was concurrently executed");
}

StorageReplicatedMergeTree::LogEntryPtr StorageReplicatedMergeTree::dropAllPartsInPartition(
    zkutil::ZooKeeper & zookeeper, const String & partition_id, ContextPtr query_context, bool detach)
{
    Strings partition_ids = {partition_id};
    std::vector<LogEntryPtr> entries;
    dropAllPartsInPartitions(zookeeper, partition_ids, entries, query_context, detach);
    if (entries.empty())
        return {};
    return entries[0];
}

void StorageReplicatedMergeTree::enqueuePartForCheck(const String & part_name, time_t delay_to_check_seconds)
{
    MergeTreePartInfo covering_drop_range;
    /// NOTE This check is just an optimization, it's not reliable because drop entry could be removed concurrently.
    /// See also ReplicatedMergeTreePartCheckThread::cancelRemovedPartsCheck
    if (queue.isGoingToBeDropped(MergeTreePartInfo::fromPartName(part_name, format_version), &covering_drop_range))
    {
        LOG_WARNING(log, "Do not enqueue part {} for check because it's covered by drop range {} and going to be removed",
                    part_name, covering_drop_range.getPartNameForLogs());
        return;
    }
    part_check_thread.enqueuePart(part_name, delay_to_check_seconds);
}

IStorage::DataValidationTasksPtr StorageReplicatedMergeTree::getCheckTaskList(
    const std::variant<std::monostate, ASTPtr, String> & check_task_filter, ContextPtr local_context)
{
    DataPartsVector data_parts;
    if (const auto * partition_opt = std::get_if<ASTPtr>(&check_task_filter))
    {
        const auto & partition = *partition_opt;
        if (!partition->as<ASTPartition>())
            throw Exception(ErrorCodes::LOGICAL_ERROR, "Expected partition, got {}", partition->formatForErrorMessage());

        String partition_id = getPartitionIDFromQuery(partition, local_context);
        data_parts = getVisibleDataPartsVectorInPartition(local_context, partition_id);
    }
    else if (const auto * part_name = std::get_if<String>(&check_task_filter))
    {
        auto part = getPartIfExists(*part_name, {MergeTreeDataPartState::Active, MergeTreeDataPartState::Outdated});
        if (!part)
            throw Exception(ErrorCodes::NO_SUCH_DATA_PART, "No such data part '{}' to check in table '{}'",
                            *part_name, getStorageID().getFullTableName());
        data_parts.emplace_back(std::move(part));
    }
    else
        data_parts = getVisibleDataPartsVector(local_context);

    auto part_check_lock = part_check_thread.pausePartsCheck();
    return std::make_unique<DataValidationTasks>(std::move(data_parts), std::move(part_check_lock));
}

std::optional<CheckResult> StorageReplicatedMergeTree::checkDataNext(DataValidationTasksPtr & check_task_list)
{
    if (auto part = assert_cast<DataValidationTasks *>(check_task_list.get())->next())
    {
        try
        {
            return part_check_thread.checkPartAndFix(part->name, /* recheck_after */nullptr, /* throw_on_broken_projection */true);
        }
        catch (const Exception & ex)
        {
            tryLogCurrentException(log, __PRETTY_FUNCTION__);
            return CheckResult(part->name, false, "Check of part finished with error: '" + ex.message() + "'");
        }
    }

    return {};
}


bool StorageReplicatedMergeTree::canUseZeroCopyReplication() const
{
    auto settings_ptr = getSettings();
    if (!(*settings_ptr)[MergeTreeSetting::allow_remote_fs_zero_copy_replication])
        return false;

    auto disks = getStoragePolicy()->getDisks();
    for (const auto & disk : disks)
    {
        if (disk->supportZeroCopyReplication())
            return true;
    }
    return false;
}

void StorageReplicatedMergeTree::checkBrokenDisks()
{
    auto disks = getStoragePolicy()->getDisks();
    std::unique_ptr<DataPartsVector> parts;

    for (auto disk_it = disks.rbegin(); disk_it != disks.rend(); ++disk_it)
    {
        const auto & disk_ptr = *disk_it;
        if (disk_ptr->isBroken())
        {
            {
                std::lock_guard lock(last_broken_disks_mutex);
                if (!last_broken_disks.insert(disk_ptr->getName()).second)
                    continue;
            }

            LOG_INFO(log, "Scanning parts to recover on broken disk {} with path {}", disk_ptr->getName(), disk_ptr->getPath());

            if (!parts)
                parts = std::make_unique<DataPartsVector>(getDataPartsVectorForInternalUsage());

            for (auto & part : *parts)
            {
                if (part->getDataPartStorage().getDiskName() == disk_ptr->getName())
                    broken_part_callback(part->name);
            }
            continue;
        }

        {
            std::lock_guard lock(last_broken_disks_mutex);
            if (last_broken_disks.erase(disk_ptr->getName()) > 0)
                LOG_INFO(
                    log, "Disk {} with path {} is recovered. Exclude it from last_broken_disks", disk_ptr->getName(), disk_ptr->getPath());
        }
    }
}


bool StorageReplicatedMergeTree::canUseAdaptiveGranularity() const
{
    const auto storage_settings_ptr = getSettings();
    return (*storage_settings_ptr)[MergeTreeSetting::index_granularity_bytes] != 0 &&
        ((*storage_settings_ptr)[MergeTreeSetting::enable_mixed_granularity_parts] ||
            (!has_non_adaptive_index_granularity_parts && !other_replicas_fixed_granularity));
}

MergeTreeData::MutationsSnapshotPtr StorageReplicatedMergeTree::getMutationsSnapshot(const IMutationsSnapshot::Params & params) const
{
    return queue.getMutationsSnapshot(params);
}

UInt64 StorageReplicatedMergeTree::getNumberOnFlyDataMutations() const
{
    return queue.getNumberOnFlyDataMutations();
}

UInt64 StorageReplicatedMergeTree::getNumberOnFlyMetadataMutations() const
{
    return queue.getNumberOnFlyMetadataMutations();
}

void StorageReplicatedMergeTree::startBackgroundMovesIfNeeded()
{
    if (areBackgroundMovesNeeded())
        background_moves_assignee.start();
}


std::unique_ptr<MergeTreeSettings> StorageReplicatedMergeTree::getDefaultSettings() const
{
    return std::make_unique<MergeTreeSettings>(getContext()->getReplicatedMergeTreeSettings());
}

String StorageReplicatedMergeTree::getTableSharedID() const
{
    std::lock_guard lock(table_shared_id_mutex);

    /// If we has metadata or, we don't know about metadata -- try to create shared ID
    /// Otherwise table is already dropped, doesn't make sense to do anything with shared ID
    if (has_metadata_in_zookeeper.value_or(true))
    {
        /// Can happen if table was partially initialized before drop by DatabaseCatalog
        if (table_shared_id == UUIDHelpers::Nil)
            createTableSharedID(/* zookeeper_retries_info = */ {});
    }
    else
    {
        return toString(UUIDHelpers::Nil);
    }

    return toString(table_shared_id);
}

std::map<std::string, MutationCommands> StorageReplicatedMergeTree::getUnfinishedMutationCommands() const
{
    return queue.getUnfinishedMutations();
}

void StorageReplicatedMergeTree::createTableSharedID(const ZooKeeperRetriesInfo & zookeeper_retries_info) const
{
    if (zookeeper_retries_info.max_retries > 0)
    {
        ZooKeeperRetriesControl retries_ctl{"StorageReplicatedMergeTree::createTableSharedID", log.load(), zookeeper_retries_info};
        retries_ctl.retryLoop([&] { createTableSharedIDAttempt(); });
    }
    else
    {
        createTableSharedIDAttempt();
    }
}

void StorageReplicatedMergeTree::createTableSharedIDAttempt() const
{
    LOG_DEBUG(log, "Creating shared ID for table {}", getStorageID().getNameForLogs());
    // can be set by the call to getTableSharedID
    if (table_shared_id != UUIDHelpers::Nil)
    {
        LOG_INFO(log, "Shared ID already set to {}", table_shared_id);
        return;
    }

    /// We may call getTableSharedID when table is shut down. If exception happen, restarting thread will be already turned
    /// off and nobody will reconnect our zookeeper connection. In this case we use zookeeper connection from
    /// context.
    ZooKeeperPtr zookeeper;
    if (shutdown_called.load())
        zookeeper = getZooKeeperIfTableShutDown();
    else
        zookeeper = getZooKeeper();

    String zookeeper_table_id_path = fs::path(zookeeper_path) / "table_shared_id";
    String id;
    if (!zookeeper->tryGet(zookeeper_table_id_path, id))
    {
        LOG_DEBUG(log, "Shared ID for table {} doesn't exist in ZooKeeper on path {}", getStorageID().getNameForLogs(), zookeeper_table_id_path);
        UUID table_id_candidate;
        auto local_storage_id = getStorageID();
        if (local_storage_id.uuid != UUIDHelpers::Nil)
            table_id_candidate = local_storage_id.uuid;
        else
            table_id_candidate = UUIDHelpers::generateV4();

        id = toString(table_id_candidate);
        LOG_DEBUG(log, "Got candidate ID {}, will try to create it in ZooKeeper on path {}", id, zookeeper_table_id_path);

        auto code = zookeeper->tryCreate(zookeeper_table_id_path, id, zkutil::CreateMode::Persistent);
        if (code == Coordination::Error::ZNODEEXISTS)
        { /// Other replica create node early
            id = zookeeper->get(zookeeper_table_id_path);
            LOG_DEBUG(log, "Shared ID on path {} concurrently created, will set ID {}", zookeeper_table_id_path, id);
        }
        else if (code == Coordination::Error::ZNONODE) /// table completely dropped, we can choose any id we want
        {
            id = toString(UUIDHelpers::Nil);
            LOG_DEBUG(log, "Table was completely dropped, and we can use anything as ID (will use {})", id);
        }
        else if (code != Coordination::Error::ZOK)
        {
            throw zkutil::KeeperException::fromPath(code, zookeeper_table_id_path);
        }
    }

    LOG_DEBUG(log, "Initializing table shared ID with {}", id);
    table_shared_id = parseFromString<UUID>(id);
}


zkutil::EphemeralNodeHolderPtr StorageReplicatedMergeTree::lockSharedDataTemporary(const String & part_name, const String & part_id, const DiskPtr & disk) const
{
    auto settings = getSettings();

    if (!disk || !disk->supportZeroCopyReplication() || !(*settings)[MergeTreeSetting::allow_remote_fs_zero_copy_replication])
        return {};

    zkutil::ZooKeeperPtr zookeeper = tryGetZooKeeper();
    if (!zookeeper)
        return {};

    String id = part_id;
    boost::replace_all(id, "/", "_");

    String zc_zookeeper_path = getZeroCopyPartPath(*getSettings(), disk->getDataSourceDescription().toString(), getTableSharedID(),
        part_name, zookeeper_path)[0];

    String zookeeper_node = fs::path(zc_zookeeper_path) / id / replica_name;

    LOG_TRACE(log, "Set zookeeper temporary ephemeral lock {}", zookeeper_node);
    createZeroCopyLockNode(
        std::make_shared<ZooKeeperWithFaultInjection>(zookeeper), zookeeper_node, zkutil::CreateMode::Ephemeral, false);

    LOG_TRACE(log, "Zookeeper temporary ephemeral lock {} created", zookeeper_node);
    return zkutil::EphemeralNodeHolder::existing(zookeeper_node, *zookeeper);
}

void StorageReplicatedMergeTree::lockSharedData(
    const IMergeTreeDataPart & part,
    bool replace_existing_lock,
    std::optional<HardlinkedFiles> hardlinked_files) const
{
    LOG_DEBUG(log, "Trying to create zero-copy lock for part {}", part.name);
    auto zookeeper = tryGetZooKeeper();
    if (zookeeper)
        lockSharedData(part, std::make_shared<ZooKeeperWithFaultInjection>(zookeeper), replace_existing_lock, hardlinked_files);
}

void StorageReplicatedMergeTree::getLockSharedDataOps(
    const IMergeTreeDataPart & part,
    const ZooKeeperWithFaultInjectionPtr & zookeeper,
    bool replace_existing_lock,
    std::optional<HardlinkedFiles> hardlinked_files,
    Coordination::Requests & requests) const
{
    auto settings = getSettings();

    if (!(*settings)[MergeTreeSetting::allow_remote_fs_zero_copy_replication])
        return;

    if (!part.getDataPartStorage().supportZeroCopyReplication())
        return;

    if (zookeeper->isNull())
        return;

    String id = part.getUniqueId();
    boost::replace_all(id, "/", "_");

    Strings zc_zookeeper_paths = getZeroCopyPartPath(
        *getSettings(), part.getDataPartStorage().getDiskType(), getTableSharedID(),
        part.name, zookeeper_path);

    String path_to_set_hardlinked_files;
    NameSet hardlinks;

    if (hardlinked_files.has_value() && !hardlinked_files->hardlinks_from_source_part.empty())
    {
        path_to_set_hardlinked_files = getZeroCopyPartPath(
            *getSettings(), part.getDataPartStorage().getDiskType(), hardlinked_files->source_table_shared_id,
            hardlinked_files->source_part_name, zookeeper_path)[0];

        hardlinks = hardlinked_files->hardlinks_from_source_part;
    }

    for (const auto & zc_zookeeper_path : zc_zookeeper_paths)
    {
        String zookeeper_node = fs::path(zc_zookeeper_path) / id / replica_name;

        if (!path_to_set_hardlinked_files.empty() && !hardlinks.empty())
        {
            LOG_DEBUG(log, "Locking shared node {} with hardlinks from the other shared node {}, "
                           "hardlinks: [{}]",
                      zookeeper_node, path_to_set_hardlinked_files,
                      boost::algorithm::join(hardlinks, ","));
        }

        getZeroCopyLockNodeCreateOps(
            zookeeper, zookeeper_node, requests, zkutil::CreateMode::Persistent,
            replace_existing_lock, path_to_set_hardlinked_files, hardlinks);
    }
}


void StorageReplicatedMergeTree::lockSharedData(
    const IMergeTreeDataPart & part,
    const ZooKeeperWithFaultInjectionPtr & zookeeper,
    bool replace_existing_lock,
    std::optional<HardlinkedFiles> hardlinked_files) const
{
    auto settings = getSettings();

    if (!(*settings)[MergeTreeSetting::allow_remote_fs_zero_copy_replication])
        return;

    if (!part.getDataPartStorage().supportZeroCopyReplication())
        return;

    if (zookeeper->isNull())
        return;

    String id = part.getUniqueId();
    boost::replace_all(id, "/", "_");

    Strings zc_zookeeper_paths = getZeroCopyPartPath(
        *getSettings(), part.getDataPartStorage().getDiskType(), getTableSharedID(),
        part.name, zookeeper_path);

    String path_to_set_hardlinked_files;
    NameSet hardlinks;

    if (hardlinked_files.has_value() && !hardlinked_files->hardlinks_from_source_part.empty())
    {
        path_to_set_hardlinked_files = getZeroCopyPartPath(
            *getSettings(), part.getDataPartStorage().getDiskType(), hardlinked_files->source_table_shared_id,
            hardlinked_files->source_part_name, zookeeper_path)[0];

        hardlinks = hardlinked_files->hardlinks_from_source_part;
    }

    for (const auto & zc_zookeeper_path : zc_zookeeper_paths)
    {
        String zookeeper_node = fs::path(zc_zookeeper_path) / id / replica_name;

        LOG_TRACE(log, "Trying to create zookeeper persistent lock {} with hardlinks [{}]", zookeeper_node, fmt::join(hardlinks, ", "));

        createZeroCopyLockNode(
            zookeeper, zookeeper_node, zkutil::CreateMode::Persistent,
            replace_existing_lock, path_to_set_hardlinked_files, hardlinks);

        LOG_TRACE(log, "Zookeeper persistent lock {} created", zookeeper_node);
    }
}

std::pair<bool, NameSet>
StorageReplicatedMergeTree::unlockSharedData(const IMergeTreeDataPart & part) const
{
    return unlockSharedData(part, std::make_shared<ZooKeeperWithFaultInjection>(nullptr));
}

std::pair<bool, NameSet>
StorageReplicatedMergeTree::unlockSharedData(const IMergeTreeDataPart & part, const ZooKeeperWithFaultInjectionPtr & zookeeper) const
{
    auto settings = getSettings();
    if (!(*settings)[MergeTreeSetting::allow_remote_fs_zero_copy_replication])
        return std::make_pair(true, NameSet{});

    if (!part.getDataPartStorage().supportZeroCopyReplication())
    {
        LOG_TRACE(log, "Part {} is not stored on zero-copy replicated disk, blobs can be removed", part.name);
        return std::make_pair(true, NameSet{});
    }

    auto shared_id = getTableSharedID();
    if (shared_id == toString(UUIDHelpers::Nil))
    {
        if (zookeeper->exists(zookeeper_path))
        {
            LOG_WARNING(log, "Not removing shared data for part {} because replica does not have metadata in ZooKeeper, "
                             "but table path exist and other replicas may exist. It may leave some garbage on S3", part.name);
            return std::make_pair(false, NameSet{});
        }
        LOG_TRACE(log, "Part {} blobs can be removed, because table {} completely dropped", part.name, getStorageID().getNameForLogs());
        return std::make_pair(true, NameSet{});
    }

    /// If part is temporary refcount file may be absent
    if (part.getDataPartStorage().existsFile(IMergeTreeDataPart::FILE_FOR_REFERENCES_CHECK))
    {
        auto ref_count = part.getDataPartStorage().getRefCount(IMergeTreeDataPart::FILE_FOR_REFERENCES_CHECK);
        if (ref_count > 0) /// Keep part shard info for frozen backups
        {
            LOG_TRACE(log, "Part {} has more than zero local references ({}), blobs cannot be removed", part.name, ref_count);
            return std::make_pair(false, NameSet{});
        }

        LOG_TRACE(log, "Part {} local references is zero, will check blobs can be removed in zookeeper", part.name);
    }
    else
    {
        LOG_TRACE(log, "Part {} looks temporary, because {} file doesn't exists, blobs can be removed", part.name, IMergeTreeDataPart::FILE_FOR_REFERENCES_CHECK);
        /// Temporary part with some absent file cannot be locked in shared mode
        return std::make_pair(true, NameSet{});
    }

    if (part.getState() == MergeTreeDataPartState::Temporary && part.is_temp)
    {
        /// Part {} is in temporary state and has it_temp flag. it means that it is under construction.
        /// That path hasn't been added to active set, no commit procedure has begun.
        /// The metadata files is about to delete now. Clichouse has to make a decision remove or preserve blobs on remote FS.
        /// In general remote data might be shared and has to be unlocked in the keeper before removing.
        /// However there are some cases when decision is clear without asking keeper:
        /// When the part has been fetched then remote data has to be preserved, part doesn't own it.
        /// When the part has been merged then remote data can be removed, part owns it.
        /// In opposition, when the part has been mutated in generally it hardlinks the files from source part.
        /// Therefore remote data could be shared, it has to be unlocked in the keeper.
        /// In order to track all that cases remove_tmp_policy is used.
        /// Clickhouse set that field as REMOVE_BLOBS or PRESERVE_BLOBS when it sure about the decision without asking keeper.

        if (part.remove_tmp_policy == IMergeTreeDataPart::BlobsRemovalPolicyForTemporaryParts::REMOVE_BLOBS
            || part.remove_tmp_policy == IMergeTreeDataPart::BlobsRemovalPolicyForTemporaryParts::PRESERVE_BLOBS)
        {
            bool can_remove_blobs = part.remove_tmp_policy == IMergeTreeDataPart::BlobsRemovalPolicyForTemporaryParts::REMOVE_BLOBS;
            LOG_INFO(log, "Looks like CH knows the origin of that part. "
                          "Part {} can be deleted without unlocking shared data in zookeeper. "
                          "Part blobs {}.",
                     part.name,
                     can_remove_blobs ? "will be removed" : "have to be preserved");
            return std::make_pair(can_remove_blobs, NameSet{});
        }
    }

    if (part.rows_count == 0 && part.remove_tmp_policy == IMergeTreeDataPart::BlobsRemovalPolicyForTemporaryParts::REMOVE_BLOBS_OF_NOT_TEMPORARY)
    {
        /// It's a non-replicated empty part that was created to avoid unexpected parts after DROP_RANGE
        LOG_INFO(log, "Looks like {} is a non-replicated empty part that was created to avoid unexpected parts after DROP_RANGE, "
                      "blobs can be removed", part.name);
        return std::make_pair(true, NameSet{});
    }

    if (has_metadata_in_zookeeper.has_value() && !has_metadata_in_zookeeper)
    {
        if (zookeeper->exists(zookeeper_path))
        {
            LOG_WARNING(log, "Not removing shared data for part {} because replica does not have metadata in ZooKeeper, "
                             "but table path exist and other replicas may exist. It may leave some garbage on S3", part.name);
            return std::make_pair(false, NameSet{});
        }

        /// If table was completely dropped (no meta in zookeeper) we can safely remove parts
        return std::make_pair(true, NameSet{});
    }

    /// We remove parts during table shutdown. If exception happen, restarting thread will be already turned
    /// off and nobody will reconnect our zookeeper connection. In this case we use zookeeper connection from
    /// context.
    if (shutdown_called.load())
        zookeeper->setKeeper(getZooKeeperIfTableShutDown());
    else
        zookeeper->setKeeper(getZooKeeper());

    /// It can happen that we didn't had the connection to zookeeper during table creation, but actually
    /// table is completely dropped, so we can drop it without any additional checks.
    if (!has_metadata_in_zookeeper.has_value() && !zookeeper->exists(zookeeper_path))
        return std::make_pair(true, NameSet{});

    return unlockSharedDataByID(
        part.getUniqueId(), shared_id, part.info, replica_name,
        part.getDataPartStorage().getDiskType(), zookeeper, *getSettings(), log.load(), zookeeper_path, format_version);
}

namespace
{

/// What is going on here?
/// Actually we need this code because of flaws in hardlinks tracking. When we create child part during mutation we can hardlink some files from parent part, like
/// all_0_0_0:
///                     a.bin a.mrk2 columns.txt ...
/// all_0_0_0_1:          ^     ^
///                     a.bin a.mrk2 columns.txt
/// So when we deleting all_0_0_0 it doesn't remove blobs for a.bin and a.mrk2 because all_0_0_0_1 use them.
/// But sometimes we need an opposite. When we deleting all_0_0_0_1 it can be non replicated to other replicas, so we are the only owner of this part.
/// In this case when we will drop all_0_0_0_1 we will drop blobs for all_0_0_0. But it will lead to dataloss. For such case we need to check that other replicas
/// still need parent part.
std::pair<bool, NameSet> getParentLockedBlobs(const ZooKeeperWithFaultInjectionPtr & zookeeper_ptr, const std::string & zero_copy_part_path_prefix, const MergeTreePartInfo & part_info, MergeTreeDataFormatVersion format_version, LoggerPtr log)
{
    NameSet files_not_to_remove;

    /// No mutations -- no hardlinks -- no issues
    if (part_info.mutation == 0)
        return {false, files_not_to_remove};

    /// Getting all zero copy parts
    Strings parts_str;
    zookeeper_ptr->tryGetChildren(zero_copy_part_path_prefix, parts_str);

    /// Parsing infos. It's hard to convert info -> string for old-format merge tree
    /// so storing string as is.
    std::vector<std::pair<MergeTreePartInfo, std::string>> parts_infos;
    for (const auto & part_str : parts_str)
    {
        MergeTreePartInfo parent_candidate_info = MergeTreePartInfo::fromPartName(part_str, format_version);
        parts_infos.emplace_back(parent_candidate_info, part_str);
    }

    /// Sort is important. We need to find our closest parent, like:
    /// for part all_0_0_0_64 we can have parents
    /// all_0_0_0_6 < we need the closest parent, not others
    /// all_0_0_0_1
    /// all_0_0_0
    std::sort(parts_infos.begin(), parts_infos.end());
    std::string part_info_str = part_info.getPartNameV1();

    /// In reverse order to process from bigger to smaller
    for (const auto & [parent_candidate_info, part_candidate_info_str] : parts_infos | std::views::reverse)
    {
        if (parent_candidate_info == part_info)
            continue;

        /// We are mutation child of this parent
        if (part_info.isMutationChildOf(parent_candidate_info))
        {
            LOG_TRACE(log, "Found mutation parent {} for part {}", part_candidate_info_str, part_info_str);
            /// Get hardlinked files
            String files_not_to_remove_str;
            Coordination::Error code;
            zookeeper_ptr->tryGet(fs::path(zero_copy_part_path_prefix) / part_candidate_info_str, files_not_to_remove_str, nullptr, nullptr, &code);
            if (code != Coordination::Error::ZOK)
            {
                LOG_INFO(log, "Cannot get parent files from ZooKeeper on path ({}), error {}, assuming the parent was removed concurrently",
                            (fs::path(zero_copy_part_path_prefix) / part_candidate_info_str).string(), code);
                continue;
            }

            if (!files_not_to_remove_str.empty())
            {
                boost::split(files_not_to_remove, files_not_to_remove_str, boost::is_any_of("\n "));
                LOG_TRACE(log, "Found files not to remove from parent part {}: [{}]", part_candidate_info_str, fmt::join(files_not_to_remove, ", "));
            }
            else
            {
                std::vector<std::string> children;
                code = zookeeper_ptr->tryGetChildren(fs::path(zero_copy_part_path_prefix) / part_candidate_info_str, children);
                if (code != Coordination::Error::ZOK)
                {
                    LOG_INFO(log, "Cannot get parent locks in ZooKeeper on path ({}), error {}, assuming the parent was removed concurrently",
                              (fs::path(zero_copy_part_path_prefix) / part_candidate_info_str).string(), errorMessage(code));
                    continue;
                }

                if (children.size() > 1 || (children.size() == 1 && children[0] != ZeroCopyLock::ZERO_COPY_LOCK_NAME))
                {
                    LOG_TRACE(log, "No files not to remove found for part {} from parent {}", part_info_str, part_candidate_info_str);
                }
                else
                {
                    /// The case when part is actually removed, but some stale replica trying to execute merge/mutation.
                    /// We shouldn't use the part to check hardlinked blobs, it just doesn't exist.
                    LOG_TRACE(log, "Part {} is not parent (only merge/mutation locks exist), refusing to use as parent", part_candidate_info_str);
                    continue;
                }
            }

            return {true, files_not_to_remove};
        }
    }
    LOG_TRACE(log, "No mutation parent found for part {}", part_info_str);
    return {false, files_not_to_remove};
}

}

std::pair<bool, NameSet> StorageReplicatedMergeTree::unlockSharedDataByID(
        String part_id, const String & table_uuid, const MergeTreePartInfo & part_info,
        const String & replica_name_, const std::string & disk_type, const ZooKeeperWithFaultInjectionPtr & zookeeper_ptr, const MergeTreeSettings & settings,
        LoggerPtr logger, const String & zookeeper_path_old, MergeTreeDataFormatVersion data_format_version)
{
    boost::replace_all(part_id, "/", "_");

    auto part_name = part_info.getPartNameV1();

    Strings zc_zookeeper_paths = getZeroCopyPartPath(settings, disk_type, table_uuid, part_name, zookeeper_path_old);

    bool part_has_no_more_locks = true;
    NameSet files_not_to_remove;

    for (const auto & zc_zookeeper_path : zc_zookeeper_paths)
    {
        String files_not_to_remove_str;
        zookeeper_ptr->tryGet(zc_zookeeper_path, files_not_to_remove_str);

        files_not_to_remove.clear();
        if (!files_not_to_remove_str.empty())
            boost::split(files_not_to_remove, files_not_to_remove_str, boost::is_any_of("\n "));

        String zookeeper_part_uniq_node = fs::path(zc_zookeeper_path) / part_id;

        /// Delete our replica node for part from zookeeper (we are not interested in it anymore)
        String zookeeper_part_replica_node = fs::path(zookeeper_part_uniq_node) / replica_name_;

        auto [has_parent, parent_not_to_remove] = getParentLockedBlobs(
            zookeeper_ptr, fs::path(zc_zookeeper_path).parent_path(), part_info, data_format_version, logger);

        files_not_to_remove.insert(parent_not_to_remove.begin(), parent_not_to_remove.end());

        LOG_TRACE(logger, "Removing zookeeper lock {} for part {} (files to keep: [{}])", zookeeper_part_replica_node, part_name, fmt::join(files_not_to_remove, ", "));

        fiu_do_on(FailPoints::zero_copy_unlock_zk_fail_before_op, { zookeeper_ptr->forceFailureBeforeOperation(); });
        fiu_do_on(FailPoints::zero_copy_unlock_zk_fail_after_op, { zookeeper_ptr->forceFailureAfterOperation(); });

        if (auto ec = zookeeper_ptr->tryRemove(zookeeper_part_replica_node); ec != Coordination::Error::ZOK)
        {
            /// Very complex case. It means that lock already doesn't exist when we tried to remove it.
            /// So we don't know are we owner of this part or not. Maybe we just mutated it, renamed on disk and failed to lock in ZK.
            /// But during mutation we can have hardlinks to another part. So it's not Ok to remove blobs of this part if it was mutated.
            if (ec == Coordination::Error::ZNONODE)
            {
                if (has_parent)
                {
                    LOG_INFO(logger, "Lock on path {} for part {} doesn't exist, refuse to remove blobs", zookeeper_part_replica_node, part_name);
                    return {false, {}};
                }

                LOG_INFO(
                    logger,
                    "Lock on path {} for part {} doesn't exist, but we don't have mutation parent, can remove blobs",
                    zookeeper_part_replica_node,
                    part_name);
            }
            else
            {
                throw zkutil::KeeperException::fromPath(ec, zookeeper_part_replica_node);
            }
        }

        /// Check, maybe we were the last replica and can remove part forever
        Strings children;
        zookeeper_ptr->tryGetChildren(zookeeper_part_uniq_node, children);

        if (!children.empty())
        {
            LOG_TRACE(logger, "Found {} ({}) zookeeper locks for {}", children.size(), fmt::join(children, ", "), zookeeper_part_uniq_node);
            part_has_no_more_locks = false;
            continue;
        }

        LOG_TRACE(logger, "No more children left for {}, will try to remove the whole node", zookeeper_part_uniq_node);


        auto error_code = zookeeper_ptr->tryRemove(zookeeper_part_uniq_node);

        if (error_code == Coordination::Error::ZOK)
        {
            LOG_TRACE(logger, "Removed last parent zookeeper lock {} for part {} with id {}", zookeeper_part_uniq_node, part_name, part_id);
        }
        else if (error_code == Coordination::Error::ZNOTEMPTY)
        {
            LOG_TRACE(
                logger,
                "Cannot remove last parent zookeeper lock {} for part {} with id {}, another replica locked part concurrently",
                zookeeper_part_uniq_node,
                part_name,
                part_id);
            part_has_no_more_locks = false;
            continue;
        }
        else if (error_code == Coordination::Error::ZNONODE)
        {
            LOG_TRACE(logger, "Node with parent zookeeper lock {} for part {} with id {} doesn't exist", zookeeper_part_uniq_node, part_name, part_id);
        }
        else
        {
            throw zkutil::KeeperException::fromPath(error_code, zookeeper_part_uniq_node);
        }


        /// Even when we have lock with same part name, but with different uniq, we can remove files on S3
        children.clear();
        String zookeeper_part_node = fs::path(zookeeper_part_uniq_node).parent_path();
        zookeeper_ptr->tryGetChildren(zookeeper_part_node, children);

        if (children.empty())
        {
            /// Cleanup after last uniq removing
            error_code = zookeeper_ptr->tryRemove(zookeeper_part_node);

            if (error_code == Coordination::Error::ZOK)
            {
                LOG_TRACE(logger, "Removed last parent zookeeper lock {} for part {} (part is finally unlocked)", zookeeper_part_node, part_name);
            }
            else if (error_code == Coordination::Error::ZNOTEMPTY)
            {
                LOG_TRACE(logger, "Cannot remove last parent zookeeper lock {} for part {}, another replica locked part concurrently", zookeeper_part_uniq_node, part_name);
            }
            else if (error_code == Coordination::Error::ZNONODE)
            {
                /// We don't know what to do, because this part can be mutation part
                /// with hardlinked columns. Since we don't have this information (about blobs not to remove)
                /// we refuse to remove blobs.
                LOG_WARNING(logger, "Node with parent zookeeper lock {} for part {} doesn't exist (part was unlocked before), refuse to remove blobs", zookeeper_part_uniq_node, part_name);
                return {false, {}};
            }
            else
            {
                throw zkutil::KeeperException::fromPath(error_code, zookeeper_part_uniq_node);
            }
        }
        else
        {
            /// It's possible that we have two instances of the same part with different blob names of
            /// FILE_FOR_REFERENCES_CHECK aka checksums.txt aka part_unique_id,
            /// and other files in both parts are hardlinks (the same blobs are shared between part instances).
            /// It's possible after unsuccessful attempts to commit a mutated part to zk.
            /// It's not a problem if we have found the mutation parent (so we have files_not_to_remove).
            /// But in rare cases mutations parents could have been already removed (so we don't have the list of hardlinks).

            /// I'm not 100% sure that parent_not_to_remove list cannot be incomplete (when we've found a parent)
            if (part_info.mutation && !has_parent)
                part_has_no_more_locks = false;

            LOG_TRACE(logger, "Can't remove parent zookeeper lock {} for part {}, because children {} ({}) exists (can remove blobs: {})",
                zookeeper_part_node, part_name, children.size(), fmt::join(children, ", "), part_has_no_more_locks);
        }
    }

    return std::make_pair(part_has_no_more_locks, files_not_to_remove);
}


MergeTreeData::MutableDataPartPtr StorageReplicatedMergeTree::tryToFetchIfShared(
    const IMergeTreeDataPart & part,
    const DiskPtr & disk,
    const String & path)
{
    const auto settings = getSettings();
    auto data_source_description = disk->getDataSourceDescription();
    if (!(disk->supportZeroCopyReplication() && (*settings)[MergeTreeSetting::allow_remote_fs_zero_copy_replication]))
        return nullptr;

    String replica = getSharedDataReplica(part, data_source_description);

    /// We can't fetch part when none replicas have this part on a same type remote disk
    if (replica.empty())
        return nullptr;

    return executeFetchShared(replica, part.name, disk, path);
}

String StorageReplicatedMergeTree::getSharedDataReplica(
    const IMergeTreeDataPart & part, const DataSourceDescription & data_source_description) const
{
    String best_replica;

    zkutil::ZooKeeperPtr zookeeper = tryGetZooKeeper();
    if (!zookeeper)
        return "";

    Strings zc_zookeeper_paths = getZeroCopyPartPath(*getSettings(), data_source_description.toString(), getTableSharedID(), part.name,
            zookeeper_path);

    std::set<String> replicas;

    for (const auto & zc_zookeeper_path : zc_zookeeper_paths)
    {
        Strings ids;
        zookeeper->tryGetChildren(zc_zookeeper_path, ids);

        for (const auto & id : ids)
        {
            String zookeeper_part_uniq_node = fs::path(zc_zookeeper_path) / id;
            Strings id_replicas;
            zookeeper->tryGetChildren(zookeeper_part_uniq_node, id_replicas);
            LOG_TRACE(log, "Found zookeeper replicas for {}: {}", zookeeper_part_uniq_node, id_replicas.size());
            replicas.insert(id_replicas.begin(), id_replicas.end());
        }
    }

    LOG_TRACE(log, "Found zookeeper replicas for part {}: {}", part.name, replicas.size());

    Strings active_replicas;

    /// TODO: Move best replica choose in common method (here is the same code as in StorageReplicatedMergeTree::fetchPartition)

    /// Leave only active replicas.
    active_replicas.reserve(replicas.size());

    for (const String & replica : replicas)
        if ((replica != replica_name) && (zookeeper->exists(fs::path(zookeeper_path) / "replicas" / replica / "is_active")))
            active_replicas.push_back(replica);

    LOG_TRACE(log, "Found zookeeper active replicas for part {}: {}", part.name, active_replicas.size());

    if (active_replicas.empty())
        return "";

    /** You must select the best (most relevant) replica.
    * This is a replica with the maximum `log_pointer`, then with the minimum `queue` size.
    * NOTE This is not exactly the best criteria. It does not make sense to download old partitions,
    *  and it would be nice to be able to choose the replica closest by network.
    * NOTE Of course, there are data races here. You can solve it by retrying.
    */
    Int64 max_log_pointer = -1;
    UInt64 min_queue_size = std::numeric_limits<UInt64>::max();

    for (const String & replica : active_replicas)
    {
        String current_replica_path = fs::path(zookeeper_path) / "replicas" / replica;

        String log_pointer_str = zookeeper->get(fs::path(current_replica_path) / "log_pointer");
        Int64 log_pointer = log_pointer_str.empty() ? 0 : parse<UInt64>(log_pointer_str);

        Coordination::Stat stat;
        zookeeper->get(fs::path(current_replica_path) / "queue", &stat);
        size_t queue_size = stat.numChildren;

        if (log_pointer > max_log_pointer
            || (log_pointer == max_log_pointer && queue_size < min_queue_size))
        {
            max_log_pointer = log_pointer;
            min_queue_size = queue_size;
            best_replica = replica;
        }
    }

    return best_replica;
}

Strings StorageReplicatedMergeTree::getZeroCopyPartPath(
    const MergeTreeSettings & settings, const std::string & disk_type, const String & table_uuid,
    const String & part_name, const String & zookeeper_path_old)
{
    Strings res;

    String zero_copy = fmt::format("zero_copy_{}", disk_type);

    String new_path = fs::path(settings[MergeTreeSetting::remote_fs_zero_copy_zookeeper_path].toString()) / zero_copy / table_uuid / part_name;
    res.push_back(std::move(new_path));
    if (settings[MergeTreeSetting::remote_fs_zero_copy_path_compatible_mode] && !zookeeper_path_old.empty())
    { /// Compatibility mode for cluster with old and new versions
        String old_path = fs::path(zookeeper_path_old) / zero_copy / "shared" / part_name;
        res.push_back(std::move(old_path));
    }

    return res;
}

void StorageReplicatedMergeTree::watchZeroCopyLock(const String & part_name, const DiskPtr & disk)
{
    auto path = getZeroCopyPartPath(part_name, disk);
    if (path)
    {
        auto zookeeper = getZooKeeper();
        auto lock_path = fs::path(*path) / "part_exclusive_lock";
        LOG_TEST(log, "Adding zero-copy lock on {}", lock_path);
        /// Looks ugly, but we cannot touch any storage fields inside Watch callback
        /// because it could lead to use-after-free (storage dropped and watch triggered)
        std::shared_ptr<std::atomic<bool>> flag = std::make_shared<std::atomic<bool>>(true);
        std::string replica;
        bool exists = zookeeper->tryGetWatch(lock_path, replica, nullptr, [flag] (const Coordination::WatchResponse &)
        {
            *flag = false;
        });

        if (exists)
        {
            std::lock_guard lock(existing_zero_copy_locks_mutex);
            existing_zero_copy_locks[lock_path] = ZeroCopyLockDescription{replica, flag};
        }
    }
}

bool StorageReplicatedMergeTree::checkZeroCopyLockExists(const String & part_name, const DiskPtr & disk, String & lock_replica)
{
    auto path = getZeroCopyPartPath(part_name, disk);

    std::lock_guard lock(existing_zero_copy_locks_mutex);
    /// Cleanup abandoned locks during each check. The set of locks is small and this is quite fast loop.
    /// Also it's hard to properly remove locks because we can execute replication queue
    /// in arbitrary order and some parts can be replaced by covering parts without merges.
    for (auto it = existing_zero_copy_locks.begin(); it != existing_zero_copy_locks.end();)
    {
        if (*it->second.exists)
            ++it;
        else
        {
            LOG_TEST(log, "Removing zero-copy lock on {}", it->first);
            it = existing_zero_copy_locks.erase(it);
        }
    }

    if (path)
    {
        auto lock_path = fs::path(*path) / "part_exclusive_lock";
        if (auto it = existing_zero_copy_locks.find(lock_path); it != existing_zero_copy_locks.end())
        {
            lock_replica = it->second.replica;
            if (*it->second.exists)
            {
                LOG_TEST(log, "Zero-copy lock on path {} exists", it->first);
                return true;
            }
        }

        LOG_TEST(log, "Zero-copy lock on path {} doesn't exist", lock_path);
    }

    return false;
}

std::optional<String> StorageReplicatedMergeTree::getZeroCopyPartPath(const String & part_name, const DiskPtr & disk)
{
    if (!disk || !disk->supportZeroCopyReplication())
        return std::nullopt;

    return getZeroCopyPartPath(*getSettings(), disk->getDataSourceDescription().toString(), getTableSharedID(), part_name, zookeeper_path)[0];
}

bool StorageReplicatedMergeTree::waitZeroCopyLockToDisappear(const ZeroCopyLock & lock, size_t milliseconds_to_wait)
{
    if (lock.isLocked())
        return true;

    if (partial_shutdown_called.load(std::memory_order_relaxed))
        return true;

    auto lock_path = lock.lock->getLockPath();
    zkutil::ZooKeeperPtr zookeeper = tryGetZooKeeper();
    if (!zookeeper)
        return true;

    Stopwatch time_waiting;
    const auto & stop_waiting = [&]()
    {
        bool timeout_exceeded = milliseconds_to_wait < time_waiting.elapsedMilliseconds();
        return partial_shutdown_called.load(std::memory_order_relaxed) || is_readonly.load(std::memory_order_relaxed) || timeout_exceeded;
    };

    return zookeeper->waitForDisappear(lock_path, stop_waiting);
}

std::optional<ZeroCopyLock> StorageReplicatedMergeTree::tryCreateZeroCopyExclusiveLock(const String & part_name, const DiskPtr & disk)
{
    if (!disk || !disk->supportZeroCopyReplication())
        return std::nullopt;

    if (partial_shutdown_called.load(std::memory_order_relaxed) || is_readonly.load(std::memory_order_relaxed))
        return std::nullopt;

    zkutil::ZooKeeperPtr zookeeper = tryGetZooKeeper();
    if (!zookeeper)
        return std::nullopt;

    String zc_zookeeper_path = *getZeroCopyPartPath(part_name, disk);

    /// Just recursively create ancestors for lock
    zookeeper->createAncestors(zc_zookeeper_path + "/");

    /// Create actual lock
    ZeroCopyLock lock(zookeeper, zc_zookeeper_path, replica_name);
    lock.lock->tryLock();
    return lock;
}

String StorageReplicatedMergeTree::findReplicaHavingPart(
    const String & part_name, const String & zookeeper_path_, zkutil::ZooKeeper::Ptr zookeeper_ptr)
{
    Strings replicas = zookeeper_ptr->getChildren(fs::path(zookeeper_path_) / "replicas");

    /// Select replicas in uniformly random order.
    std::shuffle(replicas.begin(), replicas.end(), thread_local_rng);

    for (const String & replica : replicas)
    {
        if (zookeeper_ptr->exists(fs::path(zookeeper_path_) / "replicas" / replica / "parts" / part_name)
            && zookeeper_ptr->exists(fs::path(zookeeper_path_) / "replicas" / replica / "is_active"))
            return fs::path(zookeeper_path_) / "replicas" / replica;
    }

    return {};
}


bool StorageReplicatedMergeTree::checkIfDetachedPartExists(const String & part_name)
{
    fs::directory_iterator dir_end;
    for (const std::string & path : getDataPaths())
        for (fs::directory_iterator dir_it{fs::path(path) / DETACHED_DIR_NAME}; dir_it != dir_end; ++dir_it)
            if (dir_it->path().filename().string() == part_name)
                return true;
    return false;
}


bool StorageReplicatedMergeTree::checkIfDetachedPartitionExists(const String & partition_name)
{
    fs::directory_iterator dir_end;

    for (const std::string & path : getDataPaths())
    {
        for (fs::directory_iterator dir_it{fs::path(path) / DETACHED_DIR_NAME}; dir_it != dir_end; ++dir_it)
        {
            const String file_name = dir_it->path().filename().string();
            auto part_info = MergeTreePartInfo::tryParsePartName(file_name, format_version);

            if (part_info && part_info->partition_id == partition_name)
                return true;
        }
    }
    return false;
}


bool StorageReplicatedMergeTree::createEmptyPartInsteadOfLost(zkutil::ZooKeeperPtr zookeeper, const String & lost_part_name)
{
    LOG_INFO(log, "Going to replace lost part {} with empty part", lost_part_name);

    auto new_part_info = MergeTreePartInfo::fromPartName(lost_part_name, format_version);
    auto metadata_snapshot = getInMemoryMetadataPtr();

    MergeTreePartition partition;
    {
        DataPartsLock lock = lockParts();

        auto parts_in_partition = getDataPartsPartitionRange(new_part_info.partition_id);
        if (!parts_in_partition.empty())
        {
            partition = (*parts_in_partition.begin())->partition;
        }
        else if (auto parsed_partition = MergeTreePartition::tryParseValueFromID(
                     new_part_info.partition_id,
                     metadata_snapshot->getPartitionKey().sample_block))
        {
            partition = MergeTreePartition(*parsed_partition);
        }
        else
        {
            LOG_WARNING(log, "Empty part {} is not created instead of lost part because there are no parts in partition {} (it's empty), "
                             "resolve this manually using DROP/DETACH PARTITION.", lost_part_name, new_part_info.partition_id);
            return false;
        }
    }

    auto [new_data_part, tmp_dir_holder] = createEmptyPart(new_part_info, partition, lost_part_name, NO_TRANSACTION_PTR);
    new_data_part->setName(lost_part_name);

    try
    {
        MergeTreeData::Transaction transaction(*this, NO_TRANSACTION_RAW);
        auto replaced_parts = renameTempPartAndReplace(new_data_part, transaction, /*rename_in_transaction=*/ true);
        transaction.renameParts();

        if (!replaced_parts.empty())
        {
            Strings part_names;
            for (const auto & part : replaced_parts)
                part_names.emplace_back(part->name);

            /// Why this exception is not a LOGICAL_ERROR? Because it's possible
            /// to have some source parts for the lost part if replica currently
            /// cloning from another replica, but source replica lost covering
            /// part and finished MERGE_PARTS before clone. It's an extremely
            /// rare case and it's unclear how to resolve it better. Eventually
            /// source replica will replace lost part with empty part and we
            /// will fetch this empty part instead of our source parts. This
            /// will make replicas consistent, but some data will be lost.
            throw Exception(ErrorCodes::INCORRECT_DATA,
                            "Tried to create empty part {}, but it replaces existing parts {}.",
                            lost_part_name, fmt::join(part_names, ", "));
        }

        lockSharedData(*new_data_part, false, {});

        while (true)
        {
            if (shutdown_called || partial_shutdown_called)
                throw Exception(ErrorCodes::ABORTED, "Cannot create an empty part because shutdown called");

            /// We should be careful when creating an empty part, because we are not sure that this part is still needed.
            /// For example, it's possible that part (or partition) was dropped (or replaced) concurrently.
            /// We can enqueue part for check from DataPartExchange or SelectProcessor
            /// and it's hard to synchronize it with ReplicatedMergeTreeQueue and PartCheckThread...
            /// But at least we can ignore parts that are definitely not needed according to virtual parts and drop ranges.
            auto merge_predicate = queue.getMergePredicate(zookeeper, PartitionIdsHint{new_part_info.partition_id});
            String covering_virtual = merge_predicate->getCoveringVirtualPart(lost_part_name);
            if (covering_virtual.empty())
            {
                LOG_WARNING(log, "Will not create empty part instead of lost {}, because there's no covering part in replication queue", lost_part_name);
                return false;
            }
            MergeTreePartInfo drop_info;
            if (merge_predicate->isGoingToBeDropped(MergeTreePartInfo::fromPartName(lost_part_name, format_version), &drop_info))
            {
                LOG_WARNING(log, "Will not create empty part instead of lost {}, "
                                 "because it's going to be removed (by range {})",
                            lost_part_name, drop_info.getPartNameForLogs());
                return false;
            }

            Coordination::Requests ops;
            Coordination::Stat replicas_stat;
            auto replicas_path = fs::path(zookeeper_path) / "replicas";
            Strings replicas = zookeeper->getChildren(replicas_path, &replicas_stat);

            ops.emplace_back(zkutil::makeCheckRequest(zookeeper_path + "/log", merge_predicate->getVersion()));

            /// In rare cases new replica can appear during check
            ops.emplace_back(zkutil::makeCheckRequest(replicas_path, replicas_stat.version));

            for (const String & replica : replicas)
            {
                String current_part_path = fs::path(zookeeper_path) / "replicas" / replica / "parts" / lost_part_name;

                /// We must be sure that this part doesn't exist on other replicas
                if (!zookeeper->exists(current_part_path))
                {
                    zkutil::addCheckNotExistsRequest(ops, *zookeeper, current_part_path);
                }
                else
                {
                    throw Exception(ErrorCodes::DUPLICATE_DATA_PART,
                                    "Part {} already exists on replica {} on path {}",
                                    lost_part_name, replica, current_part_path);
                }
            }

            /// Two replicas may try to commit an empty part simultaneously, so some lost part may be counted twice in lost_part_count.
            /// Ensure that we are the first replica who commits that part.
            size_t num_check_ops_unused;
            bool part_found = getOpsToCheckPartChecksumsAndCommit(std::make_shared<ZooKeeperWithFaultInjection>(zookeeper),
                new_data_part, /*hardlinked_files*/ {}, /*replace_zero_copy_lock*/ true, ops, num_check_ops_unused);
            if (part_found)
                throw Exception(ErrorCodes::DUPLICATE_DATA_PART, "Found part on another replica, probably it was already replaced");

            /// Increment lost_part_count
            auto lost_part_count_path = fs::path(zookeeper_path) / "lost_part_count";
            Coordination::Stat lost_part_count_stat;
            String lost_part_count_str;
            if (zookeeper->tryGet(lost_part_count_path, lost_part_count_str, &lost_part_count_stat))
            {
                UInt64 lost_part_count = lost_part_count_str.empty() ? 0 : parse<UInt64>(lost_part_count_str);
                ops.emplace_back(zkutil::makeSetRequest(lost_part_count_path, toString(lost_part_count + 1), lost_part_count_stat.version));
            }
            else
            {
                ops.emplace_back(zkutil::makeCreateRequest(lost_part_count_path, "1", zkutil::CreateMode::Persistent));
            }

            ThreadFuzzer::maybeInjectSleep();

            Coordination::Responses responses;
            auto code = zookeeper->tryMulti(ops, responses, /* check_session_valid */ true);
            if (code == Coordination::Error::ZOK)
            {
                transaction.commit();
                break;
            }
            if (code == Coordination::Error::ZBADVERSION)
            {
                LOG_INFO(log, "Looks like log was updated or new replica appeared while creating new empty part, will retry");
            }
            else
            {
                zkutil::KeeperMultiException::check(code, ops, responses);
            }
        }
    }
    catch (const Exception & ex)
    {
        LOG_WARNING(log, "Cannot commit empty part {} with error {}", lost_part_name, ex.displayText());
        return false;
    }

    LOG_INFO(log, "Created empty part {} instead of lost part", lost_part_name);

    return true;
}

void StorageReplicatedMergeTree::getZeroCopyLockNodeCreateOps(
    const ZooKeeperWithFaultInjectionPtr & zookeeper, const String & zookeeper_node, Coordination::Requests & requests,
    int32_t mode, bool replace_existing_lock,
    const String & path_to_set_hardlinked_files, const NameSet & hardlinked_files)
{

    /// Ephemeral locks can be created only when we fetch shared data.
    /// So it never require to create ancestors. If we create them
    /// race condition with source replica drop is possible.
    if (mode == zkutil::CreateMode::Persistent)
        zookeeper->checkExistsAndGetCreateAncestorsOps(zookeeper_node, requests);

    if (replace_existing_lock && zookeeper->exists(zookeeper_node))
    {
        requests.emplace_back(zkutil::makeRemoveRequest(zookeeper_node, -1));
        requests.emplace_back(zkutil::makeCreateRequest(zookeeper_node, "", mode));
        if (!path_to_set_hardlinked_files.empty() && !hardlinked_files.empty())
        {
            std::string data = boost::algorithm::join(hardlinked_files, "\n");
            /// List of files used to detect hardlinks. path_to_set_hardlinked_files --
            /// is a path to source part zero copy node. During part removal hardlinked
            /// files will be left for source part.
            requests.emplace_back(zkutil::makeSetRequest(path_to_set_hardlinked_files, data, -1));
        }
    }
    else
    {
        Coordination::Requests ops;
        if (!path_to_set_hardlinked_files.empty() && !hardlinked_files.empty())
        {
            std::string data = boost::algorithm::join(hardlinked_files, "\n");
            /// List of files used to detect hardlinks. path_to_set_hardlinked_files --
            /// is a path to source part zero copy node. During part removal hardlinked
            /// files will be left for source part.
            requests.emplace_back(zkutil::makeSetRequest(path_to_set_hardlinked_files, data, -1));
        }
        requests.emplace_back(zkutil::makeCreateRequest(zookeeper_node, "", mode));
    }
}


void StorageReplicatedMergeTree::createZeroCopyLockNode(
    const ZooKeeperWithFaultInjectionPtr & zookeeper, const String & zookeeper_node, int32_t mode,
    bool replace_existing_lock, const String & path_to_set_hardlinked_files, const NameSet & hardlinked_files)
{
    /// In rare case other replica can remove path between createAncestors and createIfNotExists
    /// So we make up to 5 attempts

    auto is_ephemeral = [&](const String & node_path) -> bool
    {
        String dummy_res;
        Coordination::Stat node_stat;
        if (zookeeper->tryGet(node_path, dummy_res, &node_stat))
            return node_stat.ephemeralOwner;
        return false;
    };

    bool created = false;
    for (int attempts = 5; attempts > 0; --attempts)
    {
        Coordination::Requests ops;
        Coordination::Responses responses;
        getZeroCopyLockNodeCreateOps(zookeeper, zookeeper_node, ops, mode, replace_existing_lock, path_to_set_hardlinked_files, hardlinked_files);

        fiu_do_on(FailPoints::zero_copy_lock_zk_fail_before_op, { zookeeper->forceFailureBeforeOperation(); });
        fiu_do_on(FailPoints::zero_copy_lock_zk_fail_after_op, { zookeeper->forceFailureAfterOperation(); });

        auto error = zookeeper->tryMulti(ops, responses);
        if (error == Coordination::Error::ZOK)
        {
            created = true;
            break;
        }
        if (mode == zkutil::CreateMode::Persistent)
        {
            if (error == Coordination::Error::ZNONODE)
                continue;

            if (error == Coordination::Error::ZNODEEXISTS)
            {
                if (is_ephemeral(zookeeper_node))
                    throw Exception(ErrorCodes::LOGICAL_ERROR, "Node {} already exists, but it is ephemeral", zookeeper_node);

                size_t failed_op = zkutil::getFailedOpIndex(error, responses);
                /// Part was locked before, unfortunately it's possible during moves
                if (ops[failed_op]->getPath() == zookeeper_node)
                {
                    created = true;
                    break;
                }
                continue;
            }
        }
        else if (mode == zkutil::CreateMode::Ephemeral)
        {
            /// It is super rare case when we had part, but it was lost and we were unable to unlock it from keeper.
            /// Now we are trying to fetch it from other replica and unlocking.
            if (error == Coordination::Error::ZNODEEXISTS)
            {
                size_t failed_op = zkutil::getFailedOpIndex(error, responses);
                if (ops[failed_op]->getPath() == zookeeper_node)
                {
                    LOG_WARNING(
                        getLogger("ZeroCopyLocks"),
                        "Replacing persistent lock with ephemeral for path {}. It can happen only in case of local part loss",
                        zookeeper_node);
                    replace_existing_lock = true;
                    continue;
                }
            }
        }

        zkutil::KeeperMultiException::check(error, ops, responses);
    }

    if (!created)
    {
        String mode_str = mode == zkutil::CreateMode::Persistent ? "persistent" : "ephemeral";
        throw Exception(ErrorCodes::NOT_FOUND_NODE,
                        "Cannot create {} zero copy lock {} because part was unlocked from zookeeper",
                        mode_str, zookeeper_node);
    }
}

bool StorageReplicatedMergeTree::removeDetachedPart(DiskPtr disk, const String & path, const String & part_name)
{
    auto settings_ptr = getSettings();
    if (disk->supportZeroCopyReplication() && (*settings_ptr)[MergeTreeSetting::allow_remote_fs_zero_copy_replication])
    {
        String table_id = getTableSharedID();
        return removeSharedDetachedPart(disk, path, part_name, table_id, replica_name, zookeeper_path, getContext(), current_zookeeper);
    }

    disk->removeRecursive(path);

    return false;
}


bool StorageReplicatedMergeTree::removeSharedDetachedPart(DiskPtr disk, const String & path, const String & part_name, const String & table_uuid,
    const String & detached_replica_name, const String & detached_zookeeper_path, const ContextPtr & local_context, const zkutil::ZooKeeperPtr & zookeeper)
{
    bool keep_shared = false;

    NameSet files_not_to_remove;

    // zero copy replication is only available since format version 1 so we can safely use it here
    auto part_info = DetachedPartInfo::parseDetachedPartName(disk, part_name, MERGE_TREE_DATA_MIN_FORMAT_VERSION_WITH_CUSTOM_PARTITIONING);
    if (!part_info.valid_name)
        throw Exception(ErrorCodes::BAD_DATA_PART_NAME, "Invalid detached part name {} on disk {}", path, disk->getName());

    fs::path checksums = fs::path(path) / IMergeTreeDataPart::FILE_FOR_REFERENCES_CHECK;
    if (disk->existsFile(checksums))
    {
        if (disk->getRefCount(checksums) == 0)
        {
            String id = disk->getUniqueId(checksums);
            bool can_remove = false;
            std::tie(can_remove, files_not_to_remove) = StorageReplicatedMergeTree::unlockSharedDataByID(
                id, table_uuid, part_info,
                detached_replica_name,
                disk->getDataSourceDescription().toString(),
                std::make_shared<ZooKeeperWithFaultInjection>(zookeeper), local_context->getReplicatedMergeTreeSettings(),
                getLogger("StorageReplicatedMergeTree"),
                detached_zookeeper_path,
                MERGE_TREE_DATA_MIN_FORMAT_VERSION_WITH_CUSTOM_PARTITIONING);

            keep_shared = !can_remove;
        }
        else
            keep_shared = true;
    }

    disk->removeSharedRecursive(path, keep_shared, files_not_to_remove);

    return keep_shared;
}


void StorageReplicatedMergeTree::createAndStoreFreezeMetadata(DiskPtr disk, DataPartPtr, String backup_part_path) const
{
    if (disk->supportZeroCopyReplication())
    {
        FreezeMetaData meta;
        meta.fill(*this);
        meta.save(disk, backup_part_path);
    }
}


void StorageReplicatedMergeTree::adjustCreateQueryForBackup(ASTPtr & create_query) const
{
    try
    {
        /// Try to adjust the create query using values from ZooKeeper.
        auto zookeeper = getZooKeeper();
        auto columns_from_entry = ColumnsDescription::parse(zookeeper->get(fs::path(zookeeper_path) / "columns"));
        auto metadata_from_entry = ReplicatedMergeTreeTableMetadata::parse(zookeeper->get(fs::path(zookeeper_path) / "metadata"));

        auto current_metadata = getInMemoryMetadataPtr();
        auto metadata_diff = ReplicatedMergeTreeTableMetadata(*this, current_metadata).checkAndFindDiff(metadata_from_entry, current_metadata->getColumns(), getContext());
        auto adjusted_metadata = metadata_diff.getNewMetadata(columns_from_entry, getContext(), *current_metadata);
        applyMetadataChangesToCreateQuery(create_query, adjusted_metadata, getContext());
    }
    catch (...)
    {
        /// We can continue making a backup with non-adjusted query.
        tryLogCurrentException(log, "Failed to adjust the create query of this table for backup");
    }
}

void StorageReplicatedMergeTree::backupData(
    BackupEntriesCollector & backup_entries_collector, const String & data_path_in_backup, const std::optional<ASTs> & partitions)
{
    /// First we generate backup entries in the same way as an ordinary MergeTree does.
    /// But then we don't add them to the BackupEntriesCollector right away,
    /// because we need to coordinate them with other replicas (other replicas can have better parts).

    const auto & backup_settings = backup_entries_collector.getBackupSettings();
    auto local_context = backup_entries_collector.getContext();
    auto zookeeper_retries_info = backup_entries_collector.getZooKeeperRetriesInfo();

    DataPartsVector data_parts;
    if (partitions)
        data_parts = getVisibleDataPartsVectorInPartitions(local_context, getPartitionIDsFromQuery(*partitions, local_context));
    else
        data_parts = getVisibleDataPartsVector(local_context);

    auto parts_backup_entries = backupParts(data_parts, /* data_path_in_backup */ "", backup_settings, local_context);

    auto coordination = backup_entries_collector.getBackupCoordination();

    coordination->addReplicatedDataPath(zookeeper_info.full_path, data_path_in_backup);

    using PartNameAndChecksum = IBackupCoordination::PartNameAndChecksum;
    std::vector<PartNameAndChecksum> part_names_with_hashes;
    part_names_with_hashes.reserve(parts_backup_entries.size());
    for (const auto & part_backup_entries : parts_backup_entries)
        part_names_with_hashes.emplace_back(PartNameAndChecksum{part_backup_entries.part_name, part_backup_entries.part_checksum});

    /// Send our list of part names to the coordination (to compare with other replicas).
    coordination->addReplicatedPartNames(zookeeper_info.full_path, getStorageID().getFullTableName(), getReplicaName(), part_names_with_hashes);

    /// Send a list of mutations to the coordination too (we need to find the mutations which are not finished for added part names).
    {
        const fs::path mutations_node_path = fs::path(zookeeper_path) / "mutations";
        zkutil::ZooKeeperPtr zookeeper;

        bool exists = false;
        Strings mutation_ids;
        {
            ZooKeeperRetriesControl retries_ctl("getMutations", log.load(), zookeeper_retries_info);
            retries_ctl.retryLoop([&]()
            {
                if (!zookeeper || zookeeper->expired())
                    zookeeper = local_context->getZooKeeper();
                exists = (zookeeper->tryGetChildren(mutations_node_path, mutation_ids) == Coordination::Error::ZOK);
            });
        }

        if (exists)
        {
            std::vector<IBackupCoordination::MutationInfo> mutation_infos;
            mutation_infos.reserve(mutation_ids.size());

            for (const auto & mutation_id : mutation_ids)
            {
                bool mutation_id_exists = false;
                String mutation;

                ZooKeeperRetriesControl retries_ctl("getMutation", log.load(), zookeeper_retries_info);
                retries_ctl.retryLoop([&]()
                {
                    if (!zookeeper || zookeeper->expired())
                        zookeeper = local_context->getZooKeeper();
                    mutation_id_exists = zookeeper->tryGet(mutations_node_path / mutation_id, mutation);
                });

                if (mutation_id_exists)
                    mutation_infos.emplace_back(IBackupCoordination::MutationInfo{mutation_id, mutation});
            }

            if (!mutation_infos.empty())
                coordination->addReplicatedMutations(zookeeper_info.full_path, getStorageID().getFullTableName(), getReplicaName(), mutation_infos);
        }
    }

    /// This task will be executed after all replicas have collected their parts and the coordination is ready to
    /// give us the final list of parts to add to the BackupEntriesCollector.
    auto post_collecting_task = [my_full_zookeeper_path = zookeeper_info.full_path,
                                 my_replica_name = getReplicaName(),
                                 coordination,
                                 my_parts_backup_entries = std::move(parts_backup_entries),
                                 &backup_entries_collector]()
    {
        Strings data_paths = coordination->getReplicatedDataPaths(my_full_zookeeper_path);
        std::vector<fs::path> data_paths_fs;
        data_paths_fs.reserve(data_paths.size());
        for (const auto & data_path : data_paths)
            data_paths_fs.push_back(data_path);

        Strings part_names = coordination->getReplicatedPartNames(my_full_zookeeper_path, my_replica_name);
        std::unordered_set<std::string_view> part_names_set{part_names.begin(), part_names.end()};

        for (const auto & part_backup_entries : my_parts_backup_entries)
        {
            if (part_names_set.contains(part_backup_entries.part_name))
            {
                for (const auto & [relative_path, backup_entry] : part_backup_entries.backup_entries)
                    for (const auto & data_path : data_paths_fs)
                        backup_entries_collector.addBackupEntry(data_path / relative_path, backup_entry);
            }
        }

        auto mutation_infos = coordination->getReplicatedMutations(my_full_zookeeper_path, my_replica_name);
        for (const auto & mutation_info : mutation_infos)
        {
            auto backup_entry = ReplicatedMergeTreeMutationEntry::parse(mutation_info.entry, mutation_info.id).backup();
            for (const auto & data_path : data_paths_fs)
                backup_entries_collector.addBackupEntry(data_path / "mutations" / (mutation_info.id + ".txt"), backup_entry);
        }
    };

    backup_entries_collector.addPostTask(post_collecting_task);
}

void StorageReplicatedMergeTree::restoreDataFromBackup(RestorerFromBackup & restorer, const String & data_path_in_backup, const std::optional<ASTs> & partitions)
{
    if (!restorer.getRestoreCoordination()->acquireInsertingDataIntoReplicatedTable(zookeeper_info.full_path))
    {
        /// Other replica is already restoring the data of this table.
        /// We'll get them later due to replication, it's not necessary to read it from the backup.
        return;
    }

    if (!restorer.isNonEmptyTableAllowed())
    {
        bool empty = !getTotalActiveSizeInBytes();
        if (empty)
        {
            /// New parts could be in the replication queue but not fetched yet.
            /// In that case we consider the table as not empty.
            ReplicatedTableStatus status;
            getStatus(status, /* with_zk_fields = */ false);
            if (status.queue.inserts_in_queue)
                empty = false;
        }
        auto backup = restorer.getBackup();
        if (!empty && backup->hasFiles(data_path_in_backup))
            RestorerFromBackup::throwTableIsNotEmpty(getStorageID());
    }

    restorePartsFromBackup(restorer, data_path_in_backup, partitions);
}

void StorageReplicatedMergeTree::attachRestoredParts(MutableDataPartsVector && parts)
{
    auto metadata_snapshot = getInMemoryMetadataPtr();

    auto sink = std::make_shared<ReplicatedMergeTreeSink>(
        *this, metadata_snapshot, /* quorum */ 0, /* quorum_timeout_ms */ 0, /* max_parts_per_block */ 0, /* quorum_parallel */ false,
        /* deduplicate */ false, /* majority_quorum */ false, getContext(), /* is_attach */ true, /* allow_attach_while_readonly */ false);

    for (auto part : parts)
        sink->writeExistingPart(part);
}

template std::optional<EphemeralLockInZooKeeper> StorageReplicatedMergeTree::allocateBlockNumber<String>(
    const String & partition_id,
    const ZooKeeperWithFaultInjectionPtr & zookeeper,
    const String & zookeeper_block_id_path,
    const String & zookeeper_path_prefix) const;

template std::optional<EphemeralLockInZooKeeper> StorageReplicatedMergeTree::allocateBlockNumber<std::vector<String>>(
    const String & partition_id,
    const ZooKeeperWithFaultInjectionPtr & zookeeper,
    const std::vector<String> & zookeeper_block_id_path,
    const String & zookeeper_path_prefix) const;

}<|MERGE_RESOLUTION|>--- conflicted
+++ resolved
@@ -1650,11 +1650,7 @@
     Coordination::Stat metadata_stat;
     String metadata_str = zookeeper->get(fs::path(zookeeper_prefix) / "metadata", &metadata_stat);
     auto metadata_from_zk = ReplicatedMergeTreeTableMetadata::parse(metadata_str);
-<<<<<<< HEAD
     bool is_metadata_equal = old_metadata.checkEquals(metadata_from_zk, metadata_snapshot->getColumns(), getStorageID().getNameForLogs(), getContext(), /*check_index_granularity*/ true, strict_check, log.load());
-=======
-    old_metadata.checkEquals(metadata_from_zk, metadata_snapshot->getColumns(), getContext());
->>>>>>> da462b19
 
     if (metadata_version)
         *metadata_version = metadata_stat.version;
