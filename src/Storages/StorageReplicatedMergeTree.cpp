#include <Core/Defines.h>

#include <Common/FieldVisitors.h>
#include <Common/Macros.h>
#include <Common/StringUtils/StringUtils.h>
#include <Common/ThreadPool.h>
#include <Common/ZooKeeper/KeeperException.h>
#include <Common/ZooKeeper/Types.h>
#include <Common/escapeForFileName.h>
#include <Common/formatReadable.h>
#include <Common/thread_local_rng.h>
#include <Common/typeid_cast.h>

#include <Storages/AlterCommands.h>
#include <Storages/PartitionCommands.h>
#include <Storages/ColumnsDescription.h>
#include <Storages/StorageReplicatedMergeTree.h>
#include <Storages/MergeTree/IMergeTreeDataPart.h>
#include <Storages/MergeTree/MergeList.h>
#include <Storages/MergeTree/PartitionPruner.h>
#include <Storages/MergeTree/ReplicatedMergeTreeTableMetadata.h>
#include <Storages/MergeTree/ReplicatedMergeTreeBlockOutputStream.h>
#include <Storages/MergeTree/ReplicatedMergeTreeQuorumEntry.h>
#include <Storages/MergeTree/ReplicatedMergeTreeMutationEntry.h>
#include <Storages/MergeTree/ReplicatedMergeTreeAddress.h>
#include <Storages/MergeTree/ReplicatedMergeTreeQuorumAddedParts.h>
#include <Storages/MergeTree/ReplicatedMergeTreePartHeader.h>
#include <Storages/VirtualColumnUtils.h>


#include <Databases/IDatabase.h>
#include <Databases/DatabaseOnDisk.h>

#include <Parsers/formatAST.h>
#include <Parsers/ASTDropQuery.h>
#include <Parsers/ASTOptimizeQuery.h>
#include <Parsers/ASTLiteral.h>
#include <Parsers/queryToString.h>
#include <Parsers/ASTCheckQuery.h>
#include <Parsers/ASTSetQuery.h>

#include <IO/ReadBufferFromString.h>
#include <IO/Operators.h>
#include <IO/ConnectionTimeouts.h>
#include <IO/ConnectionTimeoutsContext.h>

#include <Interpreters/InterpreterAlterQuery.h>
#include <Interpreters/PartLog.h>
#include <Interpreters/Context.h>
#include <Interpreters/DDLTask.h>

#include <DataStreams/RemoteBlockInputStream.h>
#include <DataStreams/copyData.h>

#include <Poco/DirectoryIterator.h>

#include <ext/range.h>
#include <ext/scope_guard.h>

#include <ctime>
#include <thread>
#include <future>

#include <boost/algorithm/string/join.hpp>

namespace ProfileEvents
{
    extern const Event ReplicatedPartMerges;
    extern const Event ReplicatedPartMutations;
    extern const Event ReplicatedPartFailedFetches;
    extern const Event ReplicatedPartFetchesOfMerged;
    extern const Event ObsoleteReplicatedParts;
    extern const Event ReplicatedPartFetches;
    extern const Event DataAfterMergeDiffersFromReplica;
    extern const Event DataAfterMutationDiffersFromReplica;
    extern const Event CreatedLogEntryForMerge;
    extern const Event NotCreatedLogEntryForMerge;
    extern const Event CreatedLogEntryForMutation;
    extern const Event NotCreatedLogEntryForMutation;
}

namespace CurrentMetrics
{
    extern const Metric BackgroundFetchesPoolTask;
}

namespace DB
{

namespace ErrorCodes
{
    extern const int CANNOT_READ_ALL_DATA;
    extern const int NOT_IMPLEMENTED;
    extern const int NO_ZOOKEEPER;
    extern const int INCORRECT_DATA;
    extern const int INCOMPATIBLE_COLUMNS;
    extern const int REPLICA_IS_ALREADY_EXIST;
    extern const int NO_REPLICA_HAS_PART;
    extern const int LOGICAL_ERROR;
    extern const int TOO_MANY_UNEXPECTED_DATA_PARTS;
    extern const int ABORTED;
    extern const int REPLICA_IS_NOT_IN_QUORUM;
    extern const int TABLE_IS_READ_ONLY;
    extern const int NOT_FOUND_NODE;
    extern const int NO_ACTIVE_REPLICAS;
    extern const int NOT_A_LEADER;
    extern const int TABLE_WAS_NOT_DROPPED;
    extern const int PARTITION_ALREADY_EXISTS;
    extern const int TOO_MANY_RETRIES_TO_FETCH_PARTS;
    extern const int RECEIVED_ERROR_FROM_REMOTE_IO_SERVER;
    extern const int PARTITION_DOESNT_EXIST;
    extern const int UNFINISHED;
    extern const int RECEIVED_ERROR_TOO_MANY_REQUESTS;
    extern const int TOO_MANY_FETCHES;
    extern const int BAD_DATA_PART_NAME;
    extern const int PART_IS_TEMPORARILY_LOCKED;
    extern const int CANNOT_ASSIGN_OPTIMIZE;
    extern const int KEEPER_EXCEPTION;
    extern const int ALL_REPLICAS_LOST;
    extern const int REPLICA_STATUS_CHANGED;
    extern const int CANNOT_ASSIGN_ALTER;
    extern const int DIRECTORY_ALREADY_EXISTS;
    extern const int ILLEGAL_TYPE_OF_ARGUMENT;
    extern const int UNKNOWN_POLICY;
    extern const int NO_SUCH_DATA_PART;
    extern const int INTERSERVER_SCHEME_DOESNT_MATCH;
}

namespace ActionLocks
{
    extern const StorageActionBlockType PartsMerge;
    extern const StorageActionBlockType PartsFetch;
    extern const StorageActionBlockType PartsSend;
    extern const StorageActionBlockType ReplicationQueue;
    extern const StorageActionBlockType PartsTTLMerge;
    extern const StorageActionBlockType PartsMove;
}


static const auto QUEUE_UPDATE_ERROR_SLEEP_MS        = 1 * 1000;
static const auto MERGE_SELECTING_SLEEP_MS           = 5 * 1000;
static const auto MUTATIONS_FINALIZING_SLEEP_MS      = 1 * 1000;
static const auto MUTATIONS_FINALIZING_IDLE_SLEEP_MS = 5 * 1000;

void StorageReplicatedMergeTree::setZooKeeper()
{
    /// Every ReplicatedMergeTree table is using only one ZooKeeper session.
    /// But if several ReplicatedMergeTree tables are using different
    /// ZooKeeper sessions, some queries like ATTACH PARTITION FROM may have
    /// strange effects. So we always use only one session for all tables.
    /// (excluding auxiliary zookeepers)

    std::lock_guard lock(current_zookeeper_mutex);
    if (zookeeper_name == default_zookeeper_name)
    {
        current_zookeeper = global_context.getZooKeeper();
    }
    else
    {
        current_zookeeper = global_context.getAuxiliaryZooKeeper(zookeeper_name);
    }
}

zkutil::ZooKeeperPtr StorageReplicatedMergeTree::tryGetZooKeeper() const
{
    std::lock_guard lock(current_zookeeper_mutex);
    return current_zookeeper;
}

zkutil::ZooKeeperPtr StorageReplicatedMergeTree::getZooKeeper() const
{
    auto res = tryGetZooKeeper();
    if (!res)
        throw Exception("Cannot get ZooKeeper", ErrorCodes::NO_ZOOKEEPER);
    return res;
}

static std::string normalizeZooKeeperPath(std::string zookeeper_path)
{
    if (!zookeeper_path.empty() && zookeeper_path.back() == '/')
        zookeeper_path.resize(zookeeper_path.size() - 1);
    /// If zookeeper chroot prefix is used, path should start with '/', because chroot concatenates without it.
    if (!zookeeper_path.empty() && zookeeper_path.front() != '/')
        zookeeper_path = "/" + zookeeper_path;

    return zookeeper_path;
}

static String extractZooKeeperName(const String & path)
{
    if (path.empty())
        throw Exception("ZooKeeper path should not be empty", ErrorCodes::ILLEGAL_TYPE_OF_ARGUMENT);
    auto pos = path.find(':');
    if (pos != String::npos)
    {
        auto zookeeper_name = path.substr(0, pos);
        if (zookeeper_name.empty())
            throw Exception("Zookeeper path should start with '/' or '<auxiliary_zookeeper_name>:/'", ErrorCodes::ILLEGAL_TYPE_OF_ARGUMENT);
        return zookeeper_name;
    }
    static constexpr auto default_zookeeper_name = "default";
    return default_zookeeper_name;
}

static String extractZooKeeperPath(const String & path)
{
    if (path.empty())
        throw Exception("ZooKeeper path should not be empty", ErrorCodes::ILLEGAL_TYPE_OF_ARGUMENT);
    auto pos = path.find(':');
    if (pos != String::npos)
    {
        return normalizeZooKeeperPath(path.substr(pos + 1, String::npos));
    }
    return normalizeZooKeeperPath(path);
}

static MergeTreePartInfo makeDummyDropRangeForMovePartitionOrAttachPartitionFrom(const String & partition_id)
{
    /// NOTE We don't have special log entry type for MOVE PARTITION/ATTACH PARTITION FROM,
    /// so we use REPLACE_RANGE with dummy range of one block, which means "attach, not replace".
    /// It's safe to fill drop range for MOVE PARTITION/ATTACH PARTITION FROM with zeros,
    /// because drop range for REPLACE PARTITION must contain at least 2 blocks,
    /// so we can distinguish dummy drop range from any real or virtual part.
    /// But we should never construct such part name, even for virtual part,
    /// because it can be confused with real part <partition>_0_0_0.
    /// TODO get rid of this.

    MergeTreePartInfo drop_range;
    drop_range.partition_id = partition_id;
    drop_range.min_block = 0;
    drop_range.max_block = 0;
    drop_range.level = 0;
    drop_range.mutation = 0;
    return drop_range;
}

StorageReplicatedMergeTree::StorageReplicatedMergeTree(
    const String & zookeeper_path_,
    const String & replica_name_,
    bool attach,
    const StorageID & table_id_,
    const String & relative_data_path_,
    const StorageInMemoryMetadata & metadata_,
    Context & context_,
    const String & date_column_name,
    const MergingParams & merging_params_,
    std::unique_ptr<MergeTreeSettings> settings_,
    bool has_force_restore_data_flag,
    bool allow_renaming_)
    : MergeTreeData(table_id_,
                    relative_data_path_,
                    metadata_,
                    context_,
                    date_column_name,
                    merging_params_,
                    std::move(settings_),
                    true,                   /// require_part_metadata
                    attach,
                    [this] (const std::string & name) { enqueuePartForCheck(name); })
    , zookeeper_name(extractZooKeeperName(zookeeper_path_))
    , zookeeper_path(extractZooKeeperPath(zookeeper_path_))
    , replica_name(replica_name_)
    , replica_path(zookeeper_path + "/replicas/" + replica_name_)
    , reader(*this)
    , writer(*this)
    , merger_mutator(*this, global_context.getSettingsRef().background_pool_size)
    , merge_strategy_picker(*this)
    , queue(*this, merge_strategy_picker)
    , fetcher(*this)
    , background_executor(*this, global_context)
    , background_moves_executor(*this, global_context)
    , cleanup_thread(*this)
    , part_check_thread(*this)
    , restarting_thread(*this)
    , allow_renaming(allow_renaming_)
    , replicated_fetches_pool_size(global_context.getSettingsRef().background_fetches_pool_size)
{
    queue_updating_task = global_context.getSchedulePool().createTask(
        getStorageID().getFullTableName() + " (StorageReplicatedMergeTree::queueUpdatingTask)", [this]{ queueUpdatingTask(); });

    mutations_updating_task = global_context.getSchedulePool().createTask(
        getStorageID().getFullTableName() + " (StorageReplicatedMergeTree::mutationsUpdatingTask)", [this]{ mutationsUpdatingTask(); });

    merge_selecting_task = global_context.getSchedulePool().createTask(
        getStorageID().getFullTableName() + " (StorageReplicatedMergeTree::mergeSelectingTask)", [this] { mergeSelectingTask(); });

    /// Will be activated if we win leader election.
    merge_selecting_task->deactivate();

    mutations_finalizing_task = global_context.getSchedulePool().createTask(
        getStorageID().getFullTableName() + " (StorageReplicatedMergeTree::mutationsFinalizingTask)", [this] { mutationsFinalizingTask(); });

    if (global_context.hasZooKeeper() || global_context.hasAuxiliaryZooKeeper(zookeeper_name))
    {
        /// It's possible for getZooKeeper() to timeout if  zookeeper host(s) can't
        /// be reached. In such cases Poco::Exception is thrown after a connection
        /// timeout - refer to src/Common/ZooKeeper/ZooKeeperImpl.cpp:866 for more info.
        ///
        /// Side effect of this is that the CreateQuery gets interrupted and it exits.
        /// But the data Directories for the tables being created aren't cleaned up.
        /// This unclean state will hinder table creation on any retries and will
        /// complain that the Directory for table already exists.
        ///
        /// To achieve a clean state on failed table creations, catch this error and
        /// call dropIfEmpty() method only if the operation isn't ATTACH then proceed
        /// throwing the exception. Without this, the Directory for the tables need
        /// to be manually deleted before retrying the CreateQuery.
        try
        {
            if (zookeeper_name == default_zookeeper_name)
            {
                current_zookeeper = global_context.getZooKeeper();
            }
            else
            {
                current_zookeeper = global_context.getAuxiliaryZooKeeper(zookeeper_name);
            }
        }
        catch (...)
        {
            if (!attach)
                dropIfEmpty();
            throw;
        }
    }

    bool skip_sanity_checks = false;

    if (current_zookeeper && current_zookeeper->exists(replica_path + "/flags/force_restore_data"))
    {
        skip_sanity_checks = true;
        current_zookeeper->remove(replica_path + "/flags/force_restore_data");

        LOG_WARNING(log, "Skipping the limits on severity of changes to data parts and columns (flag {}/flags/force_restore_data).", replica_path);
    }
    else if (has_force_restore_data_flag)
    {
        skip_sanity_checks = true;

        LOG_WARNING(log, "Skipping the limits on severity of changes to data parts and columns (flag force_restore_data).");
    }

    loadDataParts(skip_sanity_checks);

    if (!current_zookeeper)
    {
        if (!attach)
        {
            dropIfEmpty();
            throw Exception("Can't create replicated table without ZooKeeper", ErrorCodes::NO_ZOOKEEPER);
        }

        /// Do not activate the replica. It will be readonly.
        LOG_ERROR(log, "No ZooKeeper: table will be in readonly mode.");
        is_readonly = true;
        return;
    }

    if (attach && !current_zookeeper->exists(zookeeper_path + "/metadata"))
    {
        LOG_WARNING(log, "No metadata in ZooKeeper: table will be in readonly mode.");
        is_readonly = true;
        has_metadata_in_zookeeper = false;
        return;
    }

    auto metadata_snapshot = getInMemoryMetadataPtr();

    if (!attach)
    {
        if (!getDataParts().empty())
            throw Exception("Data directory for table already containing data parts"
                " - probably it was unclean DROP table or manual intervention."
                " You must either clear directory by hand or use ATTACH TABLE"
                " instead of CREATE TABLE if you need to use that parts.", ErrorCodes::INCORRECT_DATA);

        try
        {
            bool is_first_replica = createTableIfNotExists(metadata_snapshot);

            try
            {
                /// NOTE If it's the first replica, these requests to ZooKeeper look redundant, we already know everything.

                /// We have to check granularity on other replicas. If it's fixed we
                /// must create our new replica with fixed granularity and store this
                /// information in /replica/metadata.
                other_replicas_fixed_granularity = checkFixedGranualrityInZookeeper();

                checkTableStructure(zookeeper_path, metadata_snapshot);

                Coordination::Stat metadata_stat;
                current_zookeeper->get(zookeeper_path + "/metadata", &metadata_stat);
                metadata_version = metadata_stat.version;
            }
            catch (Coordination::Exception & e)
            {
                if (!is_first_replica && e.code == Coordination::Error::ZNONODE)
                    throw Exception("Table " + zookeeper_path + " was suddenly removed.", ErrorCodes::ALL_REPLICAS_LOST);
                else
                    throw;
            }

            if (!is_first_replica)
                createReplica(metadata_snapshot);
        }
        catch (...)
        {
            /// If replica was not created, rollback creation of data directory.
            dropIfEmpty();
            throw;
        }
    }
    else
    {
        /// In old tables this node may missing or be empty
        String replica_metadata;
        bool replica_metadata_exists = current_zookeeper->tryGet(replica_path + "/metadata", replica_metadata);
        if (!replica_metadata_exists || replica_metadata.empty())
        {
            /// We have to check shared node granularity before we create ours.
            other_replicas_fixed_granularity = checkFixedGranualrityInZookeeper();
            ReplicatedMergeTreeTableMetadata current_metadata(*this, metadata_snapshot);
            current_zookeeper->createOrUpdate(replica_path + "/metadata", current_metadata.toString(), zkutil::CreateMode::Persistent);
        }

        checkTableStructure(replica_path, metadata_snapshot);
        checkParts(skip_sanity_checks);

        if (current_zookeeper->exists(replica_path + "/metadata_version"))
        {
            metadata_version = parse<int>(current_zookeeper->get(replica_path + "/metadata_version"));
        }
        else
        {
            /// This replica was created with old clickhouse version, so we have
            /// to take version of global node. If somebody will alter our
            /// table, then we will fill /metadata_version node in zookeeper.
            /// Otherwise on the next restart we can again use version from
            /// shared metadata node because it was not changed.
            Coordination::Stat metadata_stat;
            current_zookeeper->get(zookeeper_path + "/metadata", &metadata_stat);
            metadata_version = metadata_stat.version;
        }
        /// Temporary directories contain untinalized results of Merges or Fetches (after forced restart)
        ///  and don't allow to reinitialize them, so delete each of them immediately
        clearOldTemporaryDirectories(0);
        clearOldWriteAheadLogs();
    }

    createNewZooKeeperNodes();
}


bool StorageReplicatedMergeTree::checkFixedGranualrityInZookeeper()
{
    auto zookeeper = getZooKeeper();
    String metadata_str = zookeeper->get(zookeeper_path + "/metadata");
    auto metadata_from_zk = ReplicatedMergeTreeTableMetadata::parse(metadata_str);
    return metadata_from_zk.index_granularity_bytes == 0;
}


void StorageReplicatedMergeTree::waitMutationToFinishOnReplicas(
    const Strings & replicas, const String & mutation_id) const
{
    if (replicas.empty())
        return;


    std::set<String> inactive_replicas;
    for (const String & replica : replicas)
    {
        LOG_DEBUG(log, "Waiting for {} to apply mutation {}", replica, mutation_id);
        zkutil::EventPtr wait_event = std::make_shared<Poco::Event>();

        while (!partial_shutdown_called)
        {
            /// Mutation maybe killed or whole replica was deleted.
            /// Wait event will unblock at this moment.
            Coordination::Stat exists_stat;
            if (!getZooKeeper()->exists(zookeeper_path + "/mutations/" + mutation_id, &exists_stat, wait_event))
            {
                throw Exception(ErrorCodes::UNFINISHED, "Mutation {} was killed, manually removed or table was dropped", mutation_id);
            }

            auto zookeeper = getZooKeeper();
            /// Replica could be inactive.
            if (!zookeeper->exists(zookeeper_path + "/replicas/" + replica + "/is_active"))
            {
                LOG_WARNING(log, "Replica {} is not active during mutation. Mutation will be done asynchronously when replica becomes active.", replica);

                inactive_replicas.emplace(replica);
                break;
            }

            String mutation_pointer = zookeeper_path + "/replicas/" + replica + "/mutation_pointer";
            std::string mutation_pointer_value;
            /// Replica could be removed
            if (!zookeeper->tryGet(mutation_pointer, mutation_pointer_value, nullptr, wait_event))
            {
                LOG_WARNING(log, "Replica {} was removed", replica);
                break;
            }
            else if (mutation_pointer_value >= mutation_id) /// Maybe we already processed more fresh mutation
                break;                                      /// (numbers like 0000000000 and 0000000001)

            /// Replica can become inactive, so wait with timeout and recheck it
            if (wait_event->tryWait(1000))
                continue;

            /// Here we check mutation for errors on local replica. If they happen on this replica
            /// they will happen on each replica, so we can check only in-memory info.
            auto mutation_status = queue.getIncompleteMutationsStatus(mutation_id);
            /// If mutation status is empty, than local replica may just not loaded it into memory.
            if (mutation_status && !mutation_status->latest_fail_reason.empty())
                break;
        }

        /// It maybe already removed from zk, but local in-memory mutations
        /// state was not updated.
        if (!getZooKeeper()->exists(zookeeper_path + "/mutations/" + mutation_id))
        {
            throw Exception(ErrorCodes::UNFINISHED, "Mutation {} was killed, manually removed or table was dropped", mutation_id);
        }

        /// At least we have our current mutation
        std::set<String> mutation_ids;
        mutation_ids.insert(mutation_id);

        /// Here we check mutation for errors or kill on local replica. If they happen on this replica
        /// they will happen on each replica, so we can check only in-memory info.
        auto mutation_status = queue.getIncompleteMutationsStatus(mutation_id, &mutation_ids);
        checkMutationStatus(mutation_status, mutation_ids);

        if (partial_shutdown_called)
            throw Exception("Mutation is not finished because table shutdown was called. It will be done after table restart.",
                ErrorCodes::UNFINISHED);
    }

    if (!inactive_replicas.empty())
    {
        throw Exception(ErrorCodes::UNFINISHED,
                        "Mutation is not finished because some replicas are inactive right now: {}. Mutation will be done asynchronously",
                        boost::algorithm::join(inactive_replicas, ", "));
    }
}

void StorageReplicatedMergeTree::createNewZooKeeperNodes()
{
    auto zookeeper = getZooKeeper();

    /// Working with quorum.
    zookeeper->createIfNotExists(zookeeper_path + "/quorum", String());
    zookeeper->createIfNotExists(zookeeper_path + "/quorum/parallel", String());
    zookeeper->createIfNotExists(zookeeper_path + "/quorum/last_part", String());
    zookeeper->createIfNotExists(zookeeper_path + "/quorum/failed_parts", String());

    /// Tracking lag of replicas.
    zookeeper->createIfNotExists(replica_path + "/min_unprocessed_insert_time", String());
    zookeeper->createIfNotExists(replica_path + "/max_processed_insert_time", String());

    /// Mutations
    zookeeper->createIfNotExists(zookeeper_path + "/mutations", String());
    zookeeper->createIfNotExists(replica_path + "/mutation_pointer", String());

    /// For ALTER PARTITION with multi-leaders
    zookeeper->createIfNotExists(zookeeper_path + "/alter_partition_version", String());
}


bool StorageReplicatedMergeTree::createTableIfNotExists(const StorageMetadataPtr & metadata_snapshot)
{
    auto zookeeper = getZooKeeper();
    zookeeper->createAncestors(zookeeper_path);

    for (size_t i = 0; i < 1000; ++i)
    {
        /// Invariant: "replicas" does not exist if there is no table or if there are leftovers from incompletely dropped table.
        if (zookeeper->exists(zookeeper_path + "/replicas"))
        {
            LOG_DEBUG(log, "This table {} is already created, will add new replica", zookeeper_path);
            return false;
        }

        /// There are leftovers from incompletely dropped table.
        if (zookeeper->exists(zookeeper_path + "/dropped"))
        {
            /// This condition may happen when the previous drop attempt was not completed
            ///  or when table is dropped by another replica right now.
            /// This is Ok because another replica is definitely going to drop the table.

            LOG_WARNING(log, "Removing leftovers from table {} (this might take several minutes)", zookeeper_path);
            String drop_lock_path = zookeeper_path + "/dropped/lock";
            Coordination::Error code = zookeeper->tryCreate(drop_lock_path, "", zkutil::CreateMode::Ephemeral);

            if (code == Coordination::Error::ZNONODE || code == Coordination::Error::ZNODEEXISTS)
            {
                LOG_WARNING(log, "The leftovers from table {} were removed by another replica", zookeeper_path);
            }
            else if (code != Coordination::Error::ZOK)
            {
                throw Coordination::Exception(code, drop_lock_path);
            }
            else
            {
                auto metadata_drop_lock = zkutil::EphemeralNodeHolder::existing(drop_lock_path, *zookeeper);
                if (!removeTableNodesFromZooKeeper(zookeeper, zookeeper_path, metadata_drop_lock, log))
                {
                    /// Someone is recursively removing table right now, we cannot create new table until old one is removed
                    continue;
                }
            }
        }

        LOG_DEBUG(log, "Creating table {}", zookeeper_path);

        /// We write metadata of table so that the replicas can check table parameters with them.
        String metadata_str = ReplicatedMergeTreeTableMetadata(*this, metadata_snapshot).toString();

        Coordination::Requests ops;
        ops.emplace_back(zkutil::makeCreateRequest(zookeeper_path, "", zkutil::CreateMode::Persistent));

        ops.emplace_back(zkutil::makeCreateRequest(zookeeper_path + "/metadata", metadata_str,
            zkutil::CreateMode::Persistent));
        ops.emplace_back(zkutil::makeCreateRequest(zookeeper_path + "/columns", metadata_snapshot->getColumns().toString(),
            zkutil::CreateMode::Persistent));
        ops.emplace_back(zkutil::makeCreateRequest(zookeeper_path + "/log", "",
            zkutil::CreateMode::Persistent));
        ops.emplace_back(zkutil::makeCreateRequest(zookeeper_path + "/blocks", "",
            zkutil::CreateMode::Persistent));
        ops.emplace_back(zkutil::makeCreateRequest(zookeeper_path + "/block_numbers", "",
            zkutil::CreateMode::Persistent));
        ops.emplace_back(zkutil::makeCreateRequest(zookeeper_path + "/nonincrement_block_numbers", "",
            zkutil::CreateMode::Persistent)); /// /nonincrement_block_numbers dir is unused, but is created nonetheless for backwards compatibility.
        ops.emplace_back(zkutil::makeCreateRequest(zookeeper_path + "/leader_election", "",
            zkutil::CreateMode::Persistent));
        ops.emplace_back(zkutil::makeCreateRequest(zookeeper_path + "/temp", "",
            zkutil::CreateMode::Persistent));
        ops.emplace_back(zkutil::makeCreateRequest(zookeeper_path + "/replicas", "last added replica: " + replica_name,
            zkutil::CreateMode::Persistent));

        /// And create first replica atomically. See also "createReplica" method that is used to create not the first replicas.

        ops.emplace_back(zkutil::makeCreateRequest(replica_path, "",
            zkutil::CreateMode::Persistent));
        ops.emplace_back(zkutil::makeCreateRequest(replica_path + "/host", "",
            zkutil::CreateMode::Persistent));
        ops.emplace_back(zkutil::makeCreateRequest(replica_path + "/log_pointer", "",
            zkutil::CreateMode::Persistent));
        ops.emplace_back(zkutil::makeCreateRequest(replica_path + "/queue", "",
            zkutil::CreateMode::Persistent));
        ops.emplace_back(zkutil::makeCreateRequest(replica_path + "/parts", "",
            zkutil::CreateMode::Persistent));
        ops.emplace_back(zkutil::makeCreateRequest(replica_path + "/flags", "",
            zkutil::CreateMode::Persistent));
        ops.emplace_back(zkutil::makeCreateRequest(replica_path + "/is_lost", "0",
            zkutil::CreateMode::Persistent));
        ops.emplace_back(zkutil::makeCreateRequest(replica_path + "/metadata", metadata_str,
            zkutil::CreateMode::Persistent));
        ops.emplace_back(zkutil::makeCreateRequest(replica_path + "/columns", metadata_snapshot->getColumns().toString(),
            zkutil::CreateMode::Persistent));
        ops.emplace_back(zkutil::makeCreateRequest(replica_path + "/metadata_version", std::to_string(metadata_version),
            zkutil::CreateMode::Persistent));

        Coordination::Responses responses;
        auto code = zookeeper->tryMulti(ops, responses);
        if (code == Coordination::Error::ZNODEEXISTS)
        {
            LOG_WARNING(log, "It looks like the table {} was created by another server at the same moment, will retry", zookeeper_path);
            continue;
        }
        else if (code != Coordination::Error::ZOK)
        {
            zkutil::KeeperMultiException::check(code, ops, responses);
        }

        return true;
    }

    /// Do not use LOGICAL_ERROR code, because it may happen if user has specified wrong zookeeper_path
    throw Exception("Cannot create table, because it is created concurrently every time "
                    "or because of wrong zookeeper_path "
                    "or because of logical error", ErrorCodes::REPLICA_IS_ALREADY_EXIST);
}

void StorageReplicatedMergeTree::createReplica(const StorageMetadataPtr & metadata_snapshot)
{
    auto zookeeper = getZooKeeper();

    LOG_DEBUG(log, "Creating replica {}", replica_path);

    Coordination::Error code;

    do
    {
        Coordination::Stat replicas_stat;
        String replicas_value;

        if (!zookeeper->tryGet(zookeeper_path + "/replicas", replicas_value, &replicas_stat))
            throw Exception(fmt::format("Cannot create a replica of the table {}, because the last replica of the table was dropped right now",
                zookeeper_path), ErrorCodes::ALL_REPLICAS_LOST);

        /// It is not the first replica, we will mark it as "lost", to immediately repair (clone) from existing replica.
        /// By the way, it's possible that the replica will be first, if all previous replicas were removed concurrently.
        String is_lost_value = replicas_stat.numChildren ? "1" : "0";

        Coordination::Requests ops;
        ops.emplace_back(zkutil::makeCreateRequest(replica_path, "",
            zkutil::CreateMode::Persistent));
        ops.emplace_back(zkutil::makeCreateRequest(replica_path + "/host", "",
            zkutil::CreateMode::Persistent));
        ops.emplace_back(zkutil::makeCreateRequest(replica_path + "/log_pointer", "",
            zkutil::CreateMode::Persistent));
        ops.emplace_back(zkutil::makeCreateRequest(replica_path + "/queue", "",
            zkutil::CreateMode::Persistent));
        ops.emplace_back(zkutil::makeCreateRequest(replica_path + "/parts", "",
            zkutil::CreateMode::Persistent));
        ops.emplace_back(zkutil::makeCreateRequest(replica_path + "/flags", "",
            zkutil::CreateMode::Persistent));
        ops.emplace_back(zkutil::makeCreateRequest(replica_path + "/is_lost", is_lost_value,
            zkutil::CreateMode::Persistent));
        ops.emplace_back(zkutil::makeCreateRequest(replica_path + "/metadata", ReplicatedMergeTreeTableMetadata(*this, metadata_snapshot).toString(),
            zkutil::CreateMode::Persistent));
        ops.emplace_back(zkutil::makeCreateRequest(replica_path + "/columns", metadata_snapshot->getColumns().toString(),
            zkutil::CreateMode::Persistent));
        ops.emplace_back(zkutil::makeCreateRequest(replica_path + "/metadata_version", std::to_string(metadata_version),
            zkutil::CreateMode::Persistent));

        /// Check version of /replicas to see if there are any replicas created at the same moment of time.
        ops.emplace_back(zkutil::makeSetRequest(zookeeper_path + "/replicas", "last added replica: " + replica_name, replicas_stat.version));

        Coordination::Responses responses;
        code = zookeeper->tryMulti(ops, responses);
        if (code == Coordination::Error::ZNODEEXISTS)
        {
            throw Exception("Replica " + replica_path + " already exists.", ErrorCodes::REPLICA_IS_ALREADY_EXIST);
        }
        else if (code == Coordination::Error::ZBADVERSION)
        {
            LOG_ERROR(log, "Retrying createReplica(), because some other replicas were created at the same time");
        }
        else if (code == Coordination::Error::ZNONODE)
        {
            throw Exception("Table " + zookeeper_path + " was suddenly removed.", ErrorCodes::ALL_REPLICAS_LOST);
        }
        else
        {
            zkutil::KeeperMultiException::check(code, ops, responses);
        }
    } while (code == Coordination::Error::ZBADVERSION);
}

void StorageReplicatedMergeTree::drop()
{
    /// There is also the case when user has configured ClickHouse to wrong ZooKeeper cluster
    /// or metadata of staled replica were removed manually,
    /// in this case, has_metadata_in_zookeeper = false, and we also permit to drop the table.

    if (has_metadata_in_zookeeper)
    {
        /// Table can be shut down, restarting thread is not active
        /// and calling StorageReplicatedMergeTree::getZooKeeper()/getAuxiliaryZooKeeper() won't suffice.
        zkutil::ZooKeeperPtr zookeeper;
        if (zookeeper_name == default_zookeeper_name)
            zookeeper = global_context.getZooKeeper();
        else
            zookeeper = global_context.getAuxiliaryZooKeeper(zookeeper_name);

        /// If probably there is metadata in ZooKeeper, we don't allow to drop the table.
        if (!zookeeper)
            throw Exception("Can't drop readonly replicated table (need to drop data in ZooKeeper as well)", ErrorCodes::TABLE_IS_READ_ONLY);

        shutdown();
        dropReplica(zookeeper, zookeeper_path, replica_name, log);
    }

    dropAllData();
}

void StorageReplicatedMergeTree::dropReplica(zkutil::ZooKeeperPtr zookeeper, const String & zookeeper_path, const String & replica, Poco::Logger * logger)
{
    if (zookeeper->expired())
        throw Exception("Table was not dropped because ZooKeeper session has expired.", ErrorCodes::TABLE_WAS_NOT_DROPPED);

    auto remote_replica_path = zookeeper_path + "/replicas/" + replica;
    LOG_INFO(logger, "Removing replica {}, marking it as lost", remote_replica_path);
    /// Mark itself lost before removing, because the following recursive removal may fail
    /// and partially dropped replica may be considered as alive one (until someone will mark it lost)
    zookeeper->trySet(zookeeper_path + "/replicas/" + replica + "/is_lost", "1");
    /// It may left some garbage if replica_path subtree are concurrently modified
    zookeeper->tryRemoveRecursive(remote_replica_path);
    if (zookeeper->exists(remote_replica_path))
        LOG_ERROR(logger, "Replica was not completely removed from ZooKeeper, {} still exists and may contain some garbage.", remote_replica_path);

    /// Check that `zookeeper_path` exists: it could have been deleted by another replica after execution of previous line.
    Strings replicas;
    if (Coordination::Error::ZOK != zookeeper->tryGetChildren(zookeeper_path + "/replicas", replicas) || !replicas.empty())
        return;

    LOG_INFO(logger, "{} is the last replica, will remove table", remote_replica_path);

    /** At this moment, another replica can be created and we cannot remove the table.
      * Try to remove /replicas node first. If we successfully removed it,
      * it guarantees that we are the only replica that proceed to remove the table
      * and no new replicas can be created after that moment (it requires the existence of /replicas node).
      * and table cannot be recreated with new /replicas node on another servers while we are removing data,
      * because table creation is executed in single transaction that will conflict with remaining nodes.
      */

    /// Node /dropped works like a lock that protects from concurrent removal of old table and creation of new table.
    /// But recursive removal may fail in the middle of operation leaving some garbage in zookeeper_path, so
    /// we remove it on table creation if there is /dropped node. Creating thread may remove /dropped node created by
    /// removing thread, and it causes race condition if removing thread is not finished yet.
    /// To avoid this we also create ephemeral child before starting recursive removal.
    /// (The existence of child node does not allow to remove parent node).
    Coordination::Requests ops;
    Coordination::Responses responses;
    String drop_lock_path = zookeeper_path + "/dropped/lock";
    ops.emplace_back(zkutil::makeRemoveRequest(zookeeper_path + "/replicas", -1));
    ops.emplace_back(zkutil::makeCreateRequest(zookeeper_path + "/dropped", "", zkutil::CreateMode::Persistent));
    ops.emplace_back(zkutil::makeCreateRequest(drop_lock_path, "", zkutil::CreateMode::Ephemeral));
    Coordination::Error code = zookeeper->tryMulti(ops, responses);

    if (code == Coordination::Error::ZNONODE || code == Coordination::Error::ZNODEEXISTS)
    {
        LOG_WARNING(logger, "Table {} is already started to be removing by another replica right now", remote_replica_path);
    }
    else if (code == Coordination::Error::ZNOTEMPTY)
    {
        LOG_WARNING(logger, "Another replica was suddenly created, will keep the table {}", remote_replica_path);
    }
    else if (code != Coordination::Error::ZOK)
    {
        zkutil::KeeperMultiException::check(code, ops, responses);
    }
    else
    {
        auto metadata_drop_lock = zkutil::EphemeralNodeHolder::existing(drop_lock_path, *zookeeper);
        LOG_INFO(logger, "Removing table {} (this might take several minutes)", zookeeper_path);
        removeTableNodesFromZooKeeper(zookeeper, zookeeper_path, metadata_drop_lock, logger);
    }
}

bool StorageReplicatedMergeTree::removeTableNodesFromZooKeeper(zkutil::ZooKeeperPtr zookeeper,
        const String & zookeeper_path, const zkutil::EphemeralNodeHolder::Ptr & metadata_drop_lock, Poco::Logger * logger)
{
    bool completely_removed = false;
    Strings children;
    Coordination::Error code = zookeeper->tryGetChildren(zookeeper_path, children);
    if (code == Coordination::Error::ZNONODE)
        throw Exception(ErrorCodes::LOGICAL_ERROR, "There is a race condition between creation and removal of replicated table. It's a bug");


    for (const auto & child : children)
        if (child != "dropped")
            zookeeper->tryRemoveRecursive(zookeeper_path + "/" + child);

    Coordination::Requests ops;
    Coordination::Responses responses;
    ops.emplace_back(zkutil::makeRemoveRequest(metadata_drop_lock->getPath(), -1));
    ops.emplace_back(zkutil::makeRemoveRequest(zookeeper_path + "/dropped", -1));
    ops.emplace_back(zkutil::makeRemoveRequest(zookeeper_path, -1));
    code = zookeeper->tryMulti(ops, responses);

    if (code == Coordination::Error::ZNONODE)
    {
        throw Exception(ErrorCodes::LOGICAL_ERROR, "There is a race condition between creation and removal of replicated table. It's a bug");
    }
    else if (code == Coordination::Error::ZNOTEMPTY)
    {
        LOG_ERROR(logger, "Table was not completely removed from ZooKeeper, {} still exists and may contain some garbage,"
                          "but someone is removing it right now.", zookeeper_path);
    }
    else if (code != Coordination::Error::ZOK)
    {
        /// It is still possible that ZooKeeper session is expired or server is killed in the middle of the delete operation.
        zkutil::KeeperMultiException::check(code, ops, responses);
    }
    else
    {
        metadata_drop_lock->setAlreadyRemoved();
        completely_removed = true;
        LOG_INFO(logger, "Table {} was successfully removed from ZooKeeper", zookeeper_path);
    }

    return completely_removed;
}


/** Verify that list of columns and table storage_settings_ptr match those specified in ZK (/metadata).
  * If not, throw an exception.
  */
void StorageReplicatedMergeTree::checkTableStructure(const String & zookeeper_prefix, const StorageMetadataPtr & metadata_snapshot)
{
    auto zookeeper = getZooKeeper();

    ReplicatedMergeTreeTableMetadata old_metadata(*this, metadata_snapshot);

    Coordination::Stat metadata_stat;
    String metadata_str = zookeeper->get(zookeeper_prefix + "/metadata", &metadata_stat);
    auto metadata_from_zk = ReplicatedMergeTreeTableMetadata::parse(metadata_str);
    old_metadata.checkEquals(metadata_from_zk, metadata_snapshot->getColumns(), global_context);

    Coordination::Stat columns_stat;
    auto columns_from_zk = ColumnsDescription::parse(zookeeper->get(zookeeper_prefix + "/columns", &columns_stat));

    const ColumnsDescription & old_columns = metadata_snapshot->getColumns();
    if (columns_from_zk != old_columns)
    {
        throw Exception("Table columns structure in ZooKeeper is different from local table structure", ErrorCodes::INCOMPATIBLE_COLUMNS);
    }
}

void StorageReplicatedMergeTree::setTableStructure(
    ColumnsDescription new_columns, const ReplicatedMergeTreeTableMetadata::Diff & metadata_diff)
{
    StorageInMemoryMetadata new_metadata = getInMemoryMetadata();
    StorageInMemoryMetadata old_metadata = getInMemoryMetadata();

    new_metadata.columns = new_columns;

    if (!metadata_diff.empty())
    {
        auto parse_key_expr = [] (const String & key_expr)
        {
            ParserNotEmptyExpressionList parser(false);
            auto new_sorting_key_expr_list = parseQuery(parser, key_expr, 0, DBMS_DEFAULT_MAX_PARSER_DEPTH);

            ASTPtr order_by_ast;
            if (new_sorting_key_expr_list->children.size() == 1)
                order_by_ast = new_sorting_key_expr_list->children[0];
            else
            {
                auto tuple = makeASTFunction("tuple");
                tuple->arguments->children = new_sorting_key_expr_list->children;
                order_by_ast = tuple;
            }
            return order_by_ast;
        };

        if (metadata_diff.sorting_key_changed)
        {
            auto order_by_ast = parse_key_expr(metadata_diff.new_sorting_key);
            auto & sorting_key = new_metadata.sorting_key;
            auto & primary_key = new_metadata.primary_key;

            sorting_key.recalculateWithNewAST(order_by_ast, new_metadata.columns, global_context);

            if (primary_key.definition_ast == nullptr)
            {
                /// Primary and sorting key become independent after this ALTER so we have to
                /// save the old ORDER BY expression as the new primary key.
                auto old_sorting_key_ast = old_metadata.getSortingKey().definition_ast;
                primary_key = KeyDescription::getKeyFromAST(
                    old_sorting_key_ast, new_metadata.columns, global_context);
            }
        }

        if (metadata_diff.sampling_expression_changed)
        {
            auto sample_by_ast = parse_key_expr(metadata_diff.new_sampling_expression);
            new_metadata.sampling_key.recalculateWithNewAST(sample_by_ast, new_metadata.columns, global_context);
        }

        if (metadata_diff.skip_indices_changed)
            new_metadata.secondary_indices = IndicesDescription::parse(metadata_diff.new_skip_indices, new_columns, global_context);

        if (metadata_diff.constraints_changed)
            new_metadata.constraints = ConstraintsDescription::parse(metadata_diff.new_constraints);

        if (metadata_diff.ttl_table_changed)
        {
            if (!metadata_diff.new_ttl_table.empty())
            {
                ParserTTLExpressionList parser;
                auto ttl_for_table_ast = parseQuery(parser, metadata_diff.new_ttl_table, 0, DBMS_DEFAULT_MAX_PARSER_DEPTH);
                new_metadata.table_ttl = TTLTableDescription::getTTLForTableFromAST(
                    ttl_for_table_ast, new_metadata.columns, global_context, new_metadata.primary_key);
            }
            else /// TTL was removed
            {
                new_metadata.table_ttl = TTLTableDescription{};
            }
        }
    }

    /// Changes in columns may affect following metadata fields
    new_metadata.column_ttls_by_name.clear();
    for (const auto & [name, ast] : new_metadata.columns.getColumnTTLs())
    {
        auto new_ttl_entry = TTLDescription::getTTLFromAST(ast, new_metadata.columns, global_context, new_metadata.primary_key);
        new_metadata.column_ttls_by_name[name] = new_ttl_entry;
    }

    if (new_metadata.partition_key.definition_ast != nullptr)
        new_metadata.partition_key.recalculateWithNewColumns(new_metadata.columns, global_context);

    if (!metadata_diff.sorting_key_changed) /// otherwise already updated
        new_metadata.sorting_key.recalculateWithNewColumns(new_metadata.columns, global_context);

    /// Primary key is special, it exists even if not defined
    if (new_metadata.primary_key.definition_ast != nullptr)
    {
        new_metadata.primary_key.recalculateWithNewColumns(new_metadata.columns, global_context);
    }
    else
    {
        new_metadata.primary_key = KeyDescription::getKeyFromAST(new_metadata.sorting_key.definition_ast, new_metadata.columns, global_context);
        new_metadata.primary_key.definition_ast = nullptr;
    }

    if (!metadata_diff.sampling_expression_changed && new_metadata.sampling_key.definition_ast != nullptr)
        new_metadata.sampling_key.recalculateWithNewColumns(new_metadata.columns, global_context);

    if (!metadata_diff.skip_indices_changed) /// otherwise already updated
    {
        for (auto & index : new_metadata.secondary_indices)
            index.recalculateWithNewColumns(new_metadata.columns, global_context);
    }

    if (!metadata_diff.ttl_table_changed && new_metadata.table_ttl.definition_ast != nullptr)
        new_metadata.table_ttl = TTLTableDescription::getTTLForTableFromAST(
            new_metadata.table_ttl.definition_ast, new_metadata.columns, global_context, new_metadata.primary_key);

    /// Even if the primary/sorting/partition keys didn't change we must reinitialize it
    /// because primary/partition key column types might have changed.
    checkTTLExpressions(new_metadata, old_metadata);
    setProperties(new_metadata, old_metadata);

    auto table_id = getStorageID();
    DatabaseCatalog::instance().getDatabase(table_id.database_name)->alterTable(global_context, table_id, new_metadata);
}


/** If necessary, restore a part, replica itself adds a record for its receipt.
  * What time should I put for this entry in the queue? Time is taken into account when calculating lag of replica.
  * For these purposes, it makes sense to use creation time of missing part
  *  (that is, in calculating lag, it will be taken into account how old is the part we need to recover).
  */
static time_t tryGetPartCreateTime(zkutil::ZooKeeperPtr & zookeeper, const String & replica_path, const String & part_name)
{
    time_t res = 0;

    /// We get creation time of part, if it still exists (was not merged, for example).
    Coordination::Stat stat;
    String unused;
    if (zookeeper->tryGet(replica_path + "/parts/" + part_name, unused, &stat))
        res = stat.ctime / 1000;

    return res;
}


void StorageReplicatedMergeTree::checkParts(bool skip_sanity_checks)
{
    auto zookeeper = getZooKeeper();

    Strings expected_parts_vec = zookeeper->getChildren(replica_path + "/parts");

    /// Parts in ZK.
    NameSet expected_parts(expected_parts_vec.begin(), expected_parts_vec.end());

    /// There are no PreCommitted parts at startup.
    auto parts = getDataParts({MergeTreeDataPartState::Committed, MergeTreeDataPartState::Outdated});

    /** Local parts that are not in ZK.
      * In very rare cases they may cover missing parts
      * and someone may think that pushing them to zookeeper is good idea.
      * But actually we can't precisely determine that ALL missing parts
      * covered by this unexpected part. So missing parts will be downloaded.
      */
    DataParts unexpected_parts;

    /// Collect unexpected parts
    for (const auto & part : parts)
        if (!expected_parts.count(part->name))
            unexpected_parts.insert(part); /// this parts we will place to detached with ignored_ prefix

    /// Which parts should be taken from other replicas.
    Strings parts_to_fetch;

    for (const String & missing_name : expected_parts)
        if (!getActiveContainingPart(missing_name))
            parts_to_fetch.push_back(missing_name);

    /** To check the adequacy, for the parts that are in the FS, but not in ZK, we will only consider not the most recent parts.
      * Because unexpected new parts usually arise only because they did not have time to enroll in ZK with a rough restart of the server.
      * It also occurs from deduplicated parts that did not have time to retire.
      */
    size_t unexpected_parts_nonnew = 0;
    UInt64 unexpected_parts_nonnew_rows = 0;
    UInt64 unexpected_parts_rows = 0;
    for (const auto & part : unexpected_parts)
    {
        if (part->info.level > 0)
        {
            ++unexpected_parts_nonnew;
            unexpected_parts_nonnew_rows += part->rows_count;
        }

        unexpected_parts_rows += part->rows_count;
    }

    /// Additional helpful statistics
    auto get_blocks_count_in_data_part = [&] (const String & part_name) -> UInt64
    {
        MergeTreePartInfo part_info;
        if (MergeTreePartInfo::tryParsePartName(part_name, &part_info, format_version))
            return part_info.getBlocksCount();

        LOG_ERROR(log, "Unexpected part name: {}", part_name);
        return 0;
    };

    UInt64 parts_to_fetch_blocks = 0;
    for (const String & name : parts_to_fetch)
        parts_to_fetch_blocks += get_blocks_count_in_data_part(name);

    /** We can automatically synchronize data,
      *  if the ratio of the total number of errors to the total number of parts (minimum - on the local filesystem or in ZK)
      *  is no more than some threshold (for example 50%).
      *
      * A large ratio of mismatches in the data on the filesystem and the expected data
      *  may indicate a configuration error (the server accidentally connected as a replica not from right shard).
      * In this case, the protection mechanism does not allow the server to start.
      */

    UInt64 total_rows_on_filesystem = 0;
    for (const auto & part : parts)
        total_rows_on_filesystem += part->rows_count;

    const auto storage_settings_ptr = getSettings();
    bool insane = unexpected_parts_rows > total_rows_on_filesystem * storage_settings_ptr->replicated_max_ratio_of_wrong_parts;

    constexpr const char * sanity_report_fmt = "The local set of parts of table {} doesn't look like the set of parts in ZooKeeper: "
                                               "{} rows of {} total rows in filesystem are suspicious. "
                                               "There are {} unexpected parts with {} rows ({} of them is not just-written with {} rows), "
                                               "{} missing parts (with {} blocks).";

    if (insane && !skip_sanity_checks)
    {
        throw Exception(ErrorCodes::TOO_MANY_UNEXPECTED_DATA_PARTS, sanity_report_fmt, getStorageID().getNameForLogs(),
                        formatReadableQuantity(unexpected_parts_rows), formatReadableQuantity(total_rows_on_filesystem),
                        unexpected_parts.size(), unexpected_parts_rows, unexpected_parts_nonnew, unexpected_parts_nonnew_rows,
                        parts_to_fetch.size(), parts_to_fetch_blocks);
    }

    if (unexpected_parts_nonnew_rows > 0)
    {
        LOG_WARNING(log, sanity_report_fmt, getStorageID().getNameForLogs(),
                    formatReadableQuantity(unexpected_parts_rows), formatReadableQuantity(total_rows_on_filesystem),
                    unexpected_parts.size(), unexpected_parts_rows, unexpected_parts_nonnew, unexpected_parts_nonnew_rows,
                    parts_to_fetch.size(), parts_to_fetch_blocks);
    }

    /// Add to the queue jobs to pick up the missing parts from other replicas and remove from ZK the information that we have them.
    std::vector<std::future<Coordination::ExistsResponse>> exists_futures;
    exists_futures.reserve(parts_to_fetch.size());
    for (const String & part_name : parts_to_fetch)
    {
        String part_path = replica_path + "/parts/" + part_name;
        exists_futures.emplace_back(zookeeper->asyncExists(part_path));
    }

    std::vector<std::future<Coordination::MultiResponse>> enqueue_futures;
    enqueue_futures.reserve(parts_to_fetch.size());
    for (size_t i = 0; i < parts_to_fetch.size(); ++i)
    {
        const String & part_name = parts_to_fetch[i];
        LOG_ERROR(log, "Removing locally missing part from ZooKeeper and queueing a fetch: {}", part_name);

        Coordination::Requests ops;

        time_t part_create_time = 0;
        Coordination::ExistsResponse exists_resp = exists_futures[i].get();
        if (exists_resp.error == Coordination::Error::ZOK)
        {
            part_create_time = exists_resp.stat.ctime / 1000;
            removePartFromZooKeeper(part_name, ops, exists_resp.stat.numChildren > 0);
        }

        LogEntry log_entry;
        log_entry.type = LogEntry::GET_PART;
        log_entry.source_replica = "";
        log_entry.new_part_name = part_name;
        log_entry.create_time = part_create_time;

        /// We assume that this occurs before the queue is loaded (queue.initialize).
        ops.emplace_back(zkutil::makeCreateRequest(
            replica_path + "/queue/queue-", log_entry.toString(), zkutil::CreateMode::PersistentSequential));

        enqueue_futures.emplace_back(zookeeper->asyncMulti(ops));
    }

    for (auto & future : enqueue_futures)
        future.get();

    /// Remove extra local parts.
    for (const DataPartPtr & part : unexpected_parts)
    {
        LOG_ERROR(log, "Renaming unexpected part {} to ignored_{}", part->name, part->name);
        forgetPartAndMoveToDetached(part, "ignored", true);
    }
}


void StorageReplicatedMergeTree::checkPartChecksumsAndAddCommitOps(const zkutil::ZooKeeperPtr & zookeeper,
    const DataPartPtr & part, Coordination::Requests & ops, String part_name, NameSet * absent_replicas_paths)
{
    if (part_name.empty())
        part_name = part->name;

    auto local_part_header = ReplicatedMergeTreePartHeader::fromColumnsAndChecksums(
        part->getColumns(), part->checksums);

    Strings replicas = zookeeper->getChildren(zookeeper_path + "/replicas");
    std::shuffle(replicas.begin(), replicas.end(), thread_local_rng);
    bool has_been_already_added = false;

    for (const String & replica : replicas)
    {
        String current_part_path = zookeeper_path + "/replicas/" + replica + "/parts/" + part_name;

        String part_zk_str;
        if (!zookeeper->tryGet(current_part_path, part_zk_str))
        {
            if (absent_replicas_paths)
                absent_replicas_paths->emplace(current_part_path);

            continue;
        }

        ReplicatedMergeTreePartHeader replica_part_header;
        if (!part_zk_str.empty())
            replica_part_header = ReplicatedMergeTreePartHeader::fromString(part_zk_str);
        else
        {
            Coordination::Stat columns_stat_before, columns_stat_after;
            String columns_str;
            String checksums_str;
            /// Let's check that the node's version with the columns did not change while we were reading the checksums.
            /// This ensures that the columns and the checksum refer to the same
            if (!zookeeper->tryGet(current_part_path + "/columns", columns_str, &columns_stat_before) ||
                !zookeeper->tryGet(current_part_path + "/checksums", checksums_str) ||
                !zookeeper->exists(current_part_path + "/columns", &columns_stat_after) ||
                columns_stat_before.version != columns_stat_after.version)
            {
                LOG_INFO(log, "Not checking checksums of part {} with replica {} because part changed while we were reading its checksums", part_name, replica);
                continue;
            }

            replica_part_header = ReplicatedMergeTreePartHeader::fromColumnsAndChecksumsZNodes(
                columns_str, checksums_str);
        }

        if (replica_part_header.getColumnsHash() != local_part_header.getColumnsHash())
        {
            LOG_INFO(log, "Not checking checksums of part {} with replica {} because columns are different", part_name, replica);
            continue;
        }

        replica_part_header.getChecksums().checkEqual(local_part_header.getChecksums(), true);

        if (replica == replica_name)
            has_been_already_added = true;

        /// If we verify checksums in "sequential manner" (i.e. recheck absence of checksums on other replicas when commit)
        /// then it is enough to verify checksums on at least one replica since checksums on other replicas must be the same.
        if (absent_replicas_paths)
        {
            absent_replicas_paths->clear();
            break;
        }
    }

    if (!has_been_already_added)
    {
        const auto storage_settings_ptr = getSettings();
        String part_path = replica_path + "/parts/" + part_name;

        //ops.emplace_back(zkutil::makeCheckRequest(
        //    zookeeper_path + "/columns", expected_columns_version));

        if (storage_settings_ptr->use_minimalistic_part_header_in_zookeeper)
        {
            ops.emplace_back(zkutil::makeCreateRequest(
                part_path, local_part_header.toString(), zkutil::CreateMode::Persistent));
        }
        else
        {
            ops.emplace_back(zkutil::makeCreateRequest(
                part_path, "", zkutil::CreateMode::Persistent));
            ops.emplace_back(zkutil::makeCreateRequest(
                part_path + "/columns", part->getColumns().toString(), zkutil::CreateMode::Persistent));
            ops.emplace_back(zkutil::makeCreateRequest(
                part_path + "/checksums", getChecksumsForZooKeeper(part->checksums), zkutil::CreateMode::Persistent));
        }
    }
    else
    {
        LOG_WARNING(log, "checkPartAndAddToZooKeeper: node {} already exists. Will not commit any nodes.", replica_path + "/parts/" + part_name);
    }
}

MergeTreeData::DataPartsVector StorageReplicatedMergeTree::checkPartChecksumsAndCommit(Transaction & transaction,
    const DataPartPtr & part)
{
    auto zookeeper = getZooKeeper();

    while (true)
    {
        Coordination::Requests ops;
        NameSet absent_part_paths_on_replicas;

        /// Checksums are checked here and `ops` is filled. In fact, the part is added to ZK just below, when executing `multi`.
        checkPartChecksumsAndAddCommitOps(zookeeper, part, ops, part->name, &absent_part_paths_on_replicas);

        /// Do not commit if the part is obsolete, we have just briefly checked its checksums
        if (transaction.isEmpty())
            return {};

        /// Will check that the part did not suddenly appear on skipped replicas
        if (!absent_part_paths_on_replicas.empty())
        {
            Coordination::Requests new_ops;
            for (const String & part_path : absent_part_paths_on_replicas)
            {
                new_ops.emplace_back(zkutil::makeCreateRequest(part_path, "", zkutil::CreateMode::Persistent));
                new_ops.emplace_back(zkutil::makeRemoveRequest(part_path, -1));
            }

            /// Add check ops at the beginning
            new_ops.insert(new_ops.end(), ops.begin(), ops.end());
            ops = std::move(new_ops);
        }

        try
        {
            zookeeper->multi(ops);
            return transaction.commit();
        }
        catch (const zkutil::KeeperMultiException & e)
        {
            size_t num_check_ops = 2 * absent_part_paths_on_replicas.size();
            size_t failed_op_index = e.failed_op_index;

            if (failed_op_index < num_check_ops && e.code == Coordination::Error::ZNODEEXISTS)
            {
                LOG_INFO(log, "The part {} on a replica suddenly appeared, will recheck checksums", e.getPathForFirstFailedOp());
            }
            else
                throw;
        }
    }
}

String StorageReplicatedMergeTree::getChecksumsForZooKeeper(const MergeTreeDataPartChecksums & checksums) const
{
    return MinimalisticDataPartChecksums::getSerializedString(checksums,
        getSettings()->use_minimalistic_checksums_in_zookeeper);
}


bool StorageReplicatedMergeTree::executeLogEntry(LogEntry & entry)
{
    if (entry.type == LogEntry::DROP_RANGE)
    {
        executeDropRange(entry);
        return true;
    }

    if (entry.type == LogEntry::REPLACE_RANGE)
    {
        executeReplaceRange(entry);
        return true;
    }

    if (entry.type == LogEntry::GET_PART ||
        entry.type == LogEntry::MERGE_PARTS ||
        entry.type == LogEntry::MUTATE_PART)
    {
        /// If we already have this part or a part covering it, we do not need to do anything.
        /// The part may be still in the PreCommitted -> Committed transition so we first search
        /// among PreCommitted parts to definitely find the desired part if it exists.
        DataPartPtr existing_part = getPartIfExists(entry.new_part_name, {MergeTreeDataPartState::PreCommitted});
        if (!existing_part)
            existing_part = getActiveContainingPart(entry.new_part_name);

        /// Even if the part is locally, it (in exceptional cases) may not be in ZooKeeper. Let's check that it is there.
        if (existing_part && getZooKeeper()->exists(replica_path + "/parts/" + existing_part->name))
        {
            if (!(entry.type == LogEntry::GET_PART && entry.source_replica == replica_name))
            {
                LOG_DEBUG(log, "Skipping action for part {} because part {} already exists.", entry.new_part_name, existing_part->name);
            }
            return true;
        }
    }

    if (entry.type == LogEntry::GET_PART && entry.source_replica == replica_name)
        LOG_WARNING(log, "Part {} from own log doesn't exist.", entry.new_part_name);

    /// Perhaps we don't need this part, because during write with quorum, the quorum has failed (see below about `/quorum/failed_parts`).
    if (entry.quorum && getZooKeeper()->exists(zookeeper_path + "/quorum/failed_parts/" + entry.new_part_name))
    {
        LOG_DEBUG(log, "Skipping action for part {} because quorum for that part was failed.", entry.new_part_name);
        return true;    /// NOTE Deletion from `virtual_parts` is not done, but it is only necessary for merge.
    }

    bool do_fetch = false;
    if (entry.type == LogEntry::GET_PART)
    {
        do_fetch = true;
    }
    else if (entry.type == LogEntry::MERGE_PARTS)
    {
        /// Sometimes it's better to fetch merged part instead of merge
        /// For example when we don't have all source parts for merge
        do_fetch = !tryExecuteMerge(entry);
    }
    else if (entry.type == LogEntry::MUTATE_PART)
    {
        /// Sometimes it's better to fetch mutated part instead of merge
        do_fetch = !tryExecutePartMutation(entry);
    }
    else if (entry.type == LogEntry::ALTER_METADATA)
    {
        return executeMetadataAlter(entry);
    }
    else
    {
        throw Exception("Unexpected log entry type: " + toString(static_cast<int>(entry.type)), ErrorCodes::LOGICAL_ERROR);
    }

    if (do_fetch)
        return executeFetch(entry);

    return true;
}

bool StorageReplicatedMergeTree::tryExecuteMerge(const LogEntry & entry)
{
    LOG_TRACE(log, "Executing log entry to merge parts {} to {}", boost::algorithm::join(entry.source_parts, ", "), entry.new_part_name);

    const auto storage_settings_ptr = getSettings();

    if (storage_settings_ptr->always_fetch_merged_part)
    {
        LOG_INFO(log, "Will fetch part {} because setting 'always_fetch_merged_part' is true", entry.new_part_name);
        return false;
    }

    if (entry.merge_type == MergeType::TTL_RECOMPRESS &&
        (time(nullptr) - entry.create_time) <= storage_settings_ptr->try_fetch_recompressed_part_timeout.totalSeconds() &&
        entry.source_replica != replica_name)
    {
        LOG_INFO(log, "Will try to fetch part {} until '{}' because this part assigned to recompression merge. "
            "Source replica {} will try to merge this part first", entry.new_part_name,
            LocalDateTime(entry.create_time + storage_settings_ptr->try_fetch_recompressed_part_timeout.totalSeconds()), entry.source_replica);
        return false;
    }

    /// In some use cases merging can be more expensive than fetching
    /// and it may be better to spread merges tasks across the replicas
    /// instead of doing exactly the same merge cluster-wise
    if (merge_strategy_picker.shouldMergeOnSingleReplica(entry))
    {
        auto replica_to_execute_merge = merge_strategy_picker.pickReplicaToExecuteMerge(entry);

        if (replica_to_execute_merge)
        {
            LOG_DEBUG(log, "Prefer fetching part {} from replica {} due execute_merges_on_single_replica_time_threshold", entry.new_part_name, replica_to_execute_merge.value());
            return false;
        }
    }

    DataPartsVector parts;
    bool have_all_parts = true;
    for (const String & name : entry.source_parts)
    {
        DataPartPtr part = getActiveContainingPart(name);
        if (!part)
        {
            have_all_parts = false;
            break;
        }
        if (part->name != name)
        {
            LOG_WARNING(log, "Part {} is covered by {} but should be merged into {}. This shouldn't happen often.", name, part->name, entry.new_part_name);
            have_all_parts = false;
            break;
        }
        parts.push_back(part);
    }

    if (!have_all_parts)
    {
        /// If you do not have all the necessary parts, try to take some already merged part from someone.
        LOG_DEBUG(log, "Don't have all parts for merge {}; will try to fetch it instead", entry.new_part_name);
        return false;
    }
    else if (entry.create_time + storage_settings_ptr->prefer_fetch_merged_part_time_threshold.totalSeconds() <= time(nullptr))
    {
        /// If entry is old enough, and have enough size, and part are exists in any replica,
        ///  then prefer fetching of merged part from replica.

        size_t sum_parts_bytes_on_disk = 0;
        for (const auto & part : parts)
            sum_parts_bytes_on_disk += part->getBytesOnDisk();

        if (sum_parts_bytes_on_disk >= storage_settings_ptr->prefer_fetch_merged_part_size_threshold)
        {
            String replica = findReplicaHavingPart(entry.new_part_name, true);    /// NOTE excessive ZK requests for same data later, may remove.
            if (!replica.empty())
            {
                LOG_DEBUG(log, "Prefer to fetch {} from replica {}", entry.new_part_name, replica);
                return false;
            }
        }
    }

    /// Start to make the main work
    size_t estimated_space_for_merge = MergeTreeDataMergerMutator::estimateNeededDiskSpace(parts);

    /// Can throw an exception while reserving space.
    IMergeTreeDataPart::TTLInfos ttl_infos;
    size_t max_volume_index = 0;
    for (auto & part_ptr : parts)
    {
        ttl_infos.update(part_ptr->ttl_infos);
        max_volume_index = std::max(max_volume_index, getStoragePolicy()->getVolumeIndexByDisk(part_ptr->volume->getDisk()));
    }
    auto table_lock = lockForShare(RWLockImpl::NO_QUERY, storage_settings_ptr->lock_acquire_timeout_for_background_operations);

    StorageMetadataPtr metadata_snapshot = getInMemoryMetadataPtr();
    ReservationPtr reserved_space = reserveSpacePreferringTTLRules(
        metadata_snapshot, estimated_space_for_merge, ttl_infos, time(nullptr), max_volume_index);

    FutureMergedMutatedPart future_merged_part(parts, entry.new_part_type);
    if (future_merged_part.name != entry.new_part_name)
    {
        throw Exception("Future merged part name " + backQuote(future_merged_part.name) + " differs from part name in log entry: "
            + backQuote(entry.new_part_name), ErrorCodes::BAD_DATA_PART_NAME);
    }
    future_merged_part.uuid = entry.new_part_uuid;
    future_merged_part.updatePath(*this, reserved_space);
    future_merged_part.merge_type = entry.merge_type;

    /// Account TTL merge
    if (isTTLMergeType(future_merged_part.merge_type))
        global_context.getMergeList().bookMergeWithTTL();

    auto table_id = getStorageID();
    /// Add merge to list
    MergeList::EntryPtr merge_entry = global_context.getMergeList().insert(table_id.database_name, table_id.table_name, future_merged_part);

    Transaction transaction(*this);
    MutableDataPartPtr part;

    Stopwatch stopwatch;

    auto write_part_log = [&] (const ExecutionStatus & execution_status)
    {
        writePartLog(
            PartLogElement::MERGE_PARTS, execution_status, stopwatch.elapsed(),
            entry.new_part_name, part, parts, merge_entry.get());
    };

    try
    {
        part = merger_mutator.mergePartsToTemporaryPart(
            future_merged_part, metadata_snapshot, *merge_entry,
            table_lock, entry.create_time, global_context, reserved_space, entry.deduplicate, entry.deduplicate_by_columns);

        merger_mutator.renameMergedTemporaryPart(part, parts, &transaction);

        try
        {
            checkPartChecksumsAndCommit(transaction, part);
        }
        catch (const Exception & e)
        {
            if (MergeTreeDataPartChecksums::isBadChecksumsErrorCode(e.code()))
            {
                transaction.rollback();

                ProfileEvents::increment(ProfileEvents::DataAfterMergeDiffersFromReplica);

                LOG_ERROR(log, "{}. Data after merge is not byte-identical to data on another replicas. There could be several reasons: 1. Using newer version of compression library after server update. 2. Using another compression method. 3. Non-deterministic compression algorithm (highly unlikely). 4. Non-deterministic merge algorithm due to logical error in code. 5. Data corruption in memory due to bug in code. 6. Data corruption in memory due to hardware issue. 7. Manual modification of source data after server startup. 8. Manual modification of checksums stored in ZooKeeper. 9. Part format related settings like 'enable_mixed_granularity_parts' are different on different replicas. We will download merged part from replica to force byte-identical result.", getCurrentExceptionMessage(false));

                write_part_log(ExecutionStatus::fromCurrentException());

                tryRemovePartImmediately(std::move(part));
                /// No need to delete the part from ZK because we can be sure that the commit transaction
                /// didn't go through.

                return false;
            }

            throw;
        }

        /** Removing old parts from ZK and from the disk is delayed - see ReplicatedMergeTreeCleanupThread, clearOldParts.
          */

        /** With `ZSESSIONEXPIRED` or `ZOPERATIONTIMEOUT`, we can inadvertently roll back local changes to the parts.
          * This is not a problem, because in this case the merge will remain in the queue, and we will try again.
          */
        merge_selecting_task->schedule();
        ProfileEvents::increment(ProfileEvents::ReplicatedPartMerges);

        write_part_log({});

        return true;
    }
    catch (...)
    {
        write_part_log(ExecutionStatus::fromCurrentException());
        throw;
    }
}

bool StorageReplicatedMergeTree::tryExecutePartMutation(const StorageReplicatedMergeTree::LogEntry & entry)
{
    const String & source_part_name = entry.source_parts.at(0);
    const auto storage_settings_ptr = getSettings();
    LOG_TRACE(log, "Executing log entry to mutate part {} to {}", source_part_name, entry.new_part_name);

    DataPartPtr source_part = getActiveContainingPart(source_part_name);
    if (!source_part)
    {
        LOG_DEBUG(log, "Source part {} for {} is not ready; will try to fetch it instead", source_part_name, entry.new_part_name);
        return false;
    }

    if (source_part->name != source_part_name)
    {
        LOG_WARNING(log, "Part " + source_part_name + " is covered by " + source_part->name
                    + " but should be mutated to " + entry.new_part_name + ". "
                    + "Possibly the mutation of this part is not needed and will be skipped. This shouldn't happen often.");
        return false;
    }

    /// TODO - some better heuristic?
    size_t estimated_space_for_result = MergeTreeDataMergerMutator::estimateNeededDiskSpace({source_part});

    if (entry.create_time + storage_settings_ptr->prefer_fetch_merged_part_time_threshold.totalSeconds() <= time(nullptr)
        && estimated_space_for_result >= storage_settings_ptr->prefer_fetch_merged_part_size_threshold)
    {
        /// If entry is old enough, and have enough size, and some replica has the desired part,
        /// then prefer fetching from replica.
        String replica = findReplicaHavingPart(entry.new_part_name, true);    /// NOTE excessive ZK requests for same data later, may remove.
        if (!replica.empty())
        {
            LOG_DEBUG(log, "Prefer to fetch {} from replica {}", entry.new_part_name, replica);
            return false;
        }
    }

    MergeTreePartInfo new_part_info = MergeTreePartInfo::fromPartName(
        entry.new_part_name, format_version);
    MutationCommands commands = queue.getMutationCommands(source_part, new_part_info.mutation);

    /// Once we mutate part, we must reserve space on the same disk, because mutations can possibly create hardlinks.
    /// Can throw an exception.
    ReservationPtr reserved_space = reserveSpace(estimated_space_for_result, source_part->volume);

    auto table_lock = lockForShare(
            RWLockImpl::NO_QUERY, storage_settings_ptr->lock_acquire_timeout_for_background_operations);
    StorageMetadataPtr metadata_snapshot = getInMemoryMetadataPtr();

    MutableDataPartPtr new_part;
    Transaction transaction(*this);

    FutureMergedMutatedPart future_mutated_part;
    future_mutated_part.name = entry.new_part_name;
    future_mutated_part.uuid = entry.new_part_uuid;
    future_mutated_part.parts.push_back(source_part);
    future_mutated_part.part_info = new_part_info;
    future_mutated_part.updatePath(*this, reserved_space);
    future_mutated_part.type = source_part->getType();

    auto table_id = getStorageID();
    MergeList::EntryPtr merge_entry = global_context.getMergeList().insert(
        table_id.database_name, table_id.table_name, future_mutated_part);

    Stopwatch stopwatch;

    auto write_part_log = [&] (const ExecutionStatus & execution_status)
    {
        writePartLog(
            PartLogElement::MUTATE_PART, execution_status, stopwatch.elapsed(),
            entry.new_part_name, new_part, future_mutated_part.parts, merge_entry.get());
    };

    try
    {
        new_part = merger_mutator.mutatePartToTemporaryPart(
            future_mutated_part, metadata_snapshot, commands, *merge_entry,
            entry.create_time, global_context, reserved_space, table_lock);
        renameTempPartAndReplace(new_part, nullptr, &transaction);

        try
        {
            checkPartChecksumsAndCommit(transaction, new_part);
        }
        catch (const Exception & e)
        {
            if (MergeTreeDataPartChecksums::isBadChecksumsErrorCode(e.code()))
            {
                transaction.rollback();

                ProfileEvents::increment(ProfileEvents::DataAfterMutationDiffersFromReplica);

                LOG_ERROR(log, "{}. Data after mutation is not byte-identical to data on another replicas. We will download merged part from replica to force byte-identical result.", getCurrentExceptionMessage(false));

                write_part_log(ExecutionStatus::fromCurrentException());

                tryRemovePartImmediately(std::move(new_part));
                /// No need to delete the part from ZK because we can be sure that the commit transaction
                /// didn't go through.

                return false;
            }

            throw;
        }

        /** With `ZSESSIONEXPIRED` or `ZOPERATIONTIMEOUT`, we can inadvertently roll back local changes to the parts.
          * This is not a problem, because in this case the entry will remain in the queue, and we will try again.
          */
        merge_selecting_task->schedule();
        ProfileEvents::increment(ProfileEvents::ReplicatedPartMutations);
        write_part_log({});

        return true;
    }
    catch (...)
    {
        write_part_log(ExecutionStatus::fromCurrentException());
        throw;
    }
}


bool StorageReplicatedMergeTree::executeFetch(LogEntry & entry)
{
    /// Looking for covering part. After that entry.actual_new_part_name may be filled.
    String replica = findReplicaHavingCoveringPart(entry, true);
    const auto storage_settings_ptr = getSettings();
    auto metadata_snapshot = getInMemoryMetadataPtr();

    static std::atomic_uint total_fetches {0};
    if (storage_settings_ptr->replicated_max_parallel_fetches && total_fetches >= storage_settings_ptr->replicated_max_parallel_fetches)
    {
        throw Exception("Too many total fetches from replicas, maximum: " + storage_settings_ptr->replicated_max_parallel_fetches.toString(),
            ErrorCodes::TOO_MANY_FETCHES);
    }

    ++total_fetches;
    SCOPE_EXIT({--total_fetches;});

    if (storage_settings_ptr->replicated_max_parallel_fetches_for_table
        && current_table_fetches >= storage_settings_ptr->replicated_max_parallel_fetches_for_table)
    {
        throw Exception("Too many fetches from replicas for table, maximum: " + storage_settings_ptr->replicated_max_parallel_fetches_for_table.toString(),
            ErrorCodes::TOO_MANY_FETCHES);
    }

    ++current_table_fetches;
    SCOPE_EXIT({--current_table_fetches;});

    try
    {
        if (replica.empty())
        {
            /** If a part is to be written with a quorum and the quorum is not reached yet,
              *  then (due to the fact that a part is impossible to download right now),
              *  the quorum entry should be considered unsuccessful.
              * TODO Complex code, extract separately.
              */
            if (entry.quorum)
            {
                if (entry.type != LogEntry::GET_PART)
                    throw Exception("Logical error: log entry with quorum but type is not GET_PART", ErrorCodes::LOGICAL_ERROR);

                LOG_DEBUG(log, "No active replica has part {} which needs to be written with quorum. Will try to mark that quorum as failed.", entry.new_part_name);

                /** Atomically:
                  * - if replicas do not become active;
                  * - if there is a `quorum` node with this part;
                  * - delete `quorum` node;
                  * - add a part to the list `quorum/failed_parts`;
                  * - if the part is not already removed from the list for deduplication `blocks/block_num`, then delete it;
                  *
                  * If something changes, then we will nothing - we'll get here again next time.
                  */

                /** We collect the `host` node versions from the replicas.
                  * When the replica becomes active, it changes the value of host in the same transaction (with the creation of `is_active`).
                  * This will ensure that the replicas do not become active.
                  */

                auto zookeeper = getZooKeeper();

                Strings replicas = zookeeper->getChildren(zookeeper_path + "/replicas");

                Coordination::Requests ops;

                for (const auto & path_part : replicas)
                {
                    Coordination::Stat stat;
                    String path = zookeeper_path + "/replicas/" + path_part + "/host";
                    zookeeper->get(path, &stat);
                    ops.emplace_back(zkutil::makeCheckRequest(path, stat.version));
                }

                /// We verify that while we were collecting versions, the replica with the necessary part did not come alive.
                replica = findReplicaHavingPart(entry.new_part_name, true);

                /// Also during this time a completely new replica could be created.
                /// But if a part does not appear on the old, then it can not be on the new one either.

                if (replica.empty())
                {
                    Coordination::Stat quorum_stat;
                    const String quorum_unparallel_path = zookeeper_path + "/quorum/status";
                    const String quorum_parallel_path = zookeeper_path + "/quorum/parallel/" + entry.new_part_name;
                    String quorum_str, quorum_path;
                    ReplicatedMergeTreeQuorumEntry quorum_entry;

                    if (zookeeper->tryGet(quorum_unparallel_path, quorum_str, &quorum_stat))
                        quorum_path = quorum_unparallel_path;
                    else
                    {
                        quorum_str = zookeeper->get(quorum_parallel_path, &quorum_stat);
                        quorum_path = quorum_parallel_path;
                    }

                    quorum_entry.fromString(quorum_str);

                    if (quorum_entry.part_name == entry.new_part_name)
                    {
                        ops.emplace_back(zkutil::makeRemoveRequest(quorum_path, quorum_stat.version));
                        auto part_info = MergeTreePartInfo::fromPartName(entry.new_part_name, format_version);

                        if (part_info.min_block != part_info.max_block)
                            throw Exception("Logical error: log entry with quorum for part covering more than one block number",
                                ErrorCodes::LOGICAL_ERROR);

                        ops.emplace_back(zkutil::makeCreateRequest(
                            zookeeper_path + "/quorum/failed_parts/" + entry.new_part_name,
                            "",
                            zkutil::CreateMode::Persistent));

                        /// Deleting from `blocks`.
                        if (!entry.block_id.empty() && zookeeper->exists(zookeeper_path + "/blocks/" + entry.block_id))
                            ops.emplace_back(zkutil::makeRemoveRequest(zookeeper_path + "/blocks/" + entry.block_id, -1));

                        Coordination::Responses responses;
                        auto code = zookeeper->tryMulti(ops, responses);

                        if (code == Coordination::Error::ZOK)
                        {
                            LOG_DEBUG(log, "Marked quorum for part {} as failed.", entry.new_part_name);
                            queue.removeFailedQuorumPart(part_info);
                            return true;
                        }
                        else if (code == Coordination::Error::ZBADVERSION || code == Coordination::Error::ZNONODE || code == Coordination::Error::ZNODEEXISTS)
                        {
                            LOG_DEBUG(log, "State was changed or isn't expected when trying to mark quorum for part {} as failed. Code: {}", entry.new_part_name, Coordination::errorMessage(code));
                        }
                        else
                            throw Coordination::Exception(code);
                    }
                    else
                    {
                        LOG_WARNING(log, "No active replica has part {}, "
                                         "but that part needs quorum and /quorum/status contains entry about another part {}. "
                                         "It means that part was successfully written to {} replicas, but then all of them goes offline. "
                                         "Or it is a bug.", entry.new_part_name, quorum_entry.part_name, entry.quorum);
                    }
                }
            }

            if (replica.empty())
            {
                ProfileEvents::increment(ProfileEvents::ReplicatedPartFailedFetches);
                throw Exception("No active replica has part " + entry.new_part_name + " or covering part", ErrorCodes::NO_REPLICA_HAS_PART);
            }
        }

        try
        {
            String part_name = entry.actual_new_part_name.empty() ? entry.new_part_name : entry.actual_new_part_name;
            if (!fetchPart(part_name, metadata_snapshot, zookeeper_path + "/replicas/" + replica, false, entry.quorum))
                return false;
        }
        catch (Exception & e)
        {
            /// No stacktrace, just log message
            if (e.code() == ErrorCodes::RECEIVED_ERROR_TOO_MANY_REQUESTS)
                e.addMessage("Too busy replica. Will try later.");
            throw;
        }

        if (entry.type == LogEntry::MERGE_PARTS)
            ProfileEvents::increment(ProfileEvents::ReplicatedPartFetchesOfMerged);
    }
    catch (...)
    {
        /** If we can not download the part we need for some merge, it's better not to try to get other parts for this merge,
          * but try to get already merged part. To do this, move the action to get the remaining parts
          * for this merge at the end of the queue.
          */
        try
        {
            auto parts_for_merge = queue.moveSiblingPartsForMergeToEndOfQueue(entry.new_part_name);

            if (!parts_for_merge.empty() && replica.empty())
            {
                LOG_INFO(log, "No active replica has part {}. Will fetch merged part instead.", entry.new_part_name);
                return false;
            }

            /** If no active replica has a part, and there is no merge in the queue with its participation,
              * check to see if any (active or inactive) replica has such a part or covering it.
              */
            if (replica.empty())
                enqueuePartForCheck(entry.new_part_name);
        }
        catch (...)
        {
            tryLogCurrentException(log, __PRETTY_FUNCTION__);
        }

        throw;
    }

    return true;
}


void StorageReplicatedMergeTree::executeDropRange(const LogEntry & entry)
{
    auto drop_range_info = MergeTreePartInfo::fromPartName(entry.new_part_name, format_version);
    queue.removePartProducingOpsInRange(getZooKeeper(), drop_range_info, entry);

    if (entry.detach)
        LOG_DEBUG(log, "Detaching parts.");
    else
        LOG_DEBUG(log, "Removing parts.");

    /// Delete the parts contained in the range to be deleted.
    /// It's important that no old parts remain (after the merge), because otherwise,
    ///  after adding a new replica, this new replica downloads them, but does not delete them.
    /// And, if you do not, the parts will come to life after the server is restarted.
    /// Therefore, we use all data parts.

    auto metadata_snapshot = getInMemoryMetadataPtr();
    DataPartsVector parts_to_remove;
    {
        auto data_parts_lock = lockParts();
        parts_to_remove = removePartsInRangeFromWorkingSet(drop_range_info, true, data_parts_lock);
    }

    if (entry.detach)
    {
        /// If DETACH clone parts to detached/ directory
        for (const auto & part : parts_to_remove)
        {
            LOG_INFO(log, "Detaching {}", part->relative_path);
            part->makeCloneInDetached("", metadata_snapshot);
        }
    }

    /// Forcibly remove parts from ZooKeeper
    tryRemovePartsFromZooKeeperWithRetries(parts_to_remove);

    if (entry.detach)
        LOG_DEBUG(log, "Detached {} parts inside {}.", parts_to_remove.size(), entry.new_part_name);
    else
        LOG_DEBUG(log, "Removed {} parts inside {}.", parts_to_remove.size(), entry.new_part_name);

    /// We want to remove dropped parts from disk as soon as possible
    /// To be removed a partition should have zero refcount, therefore call the cleanup thread at exit
    parts_to_remove.clear();
    cleanup_thread.wakeup();
}


bool StorageReplicatedMergeTree::executeReplaceRange(const LogEntry & entry)
{
    Stopwatch watch;
    auto & entry_replace = *entry.replace_range_entry;
    LOG_DEBUG(log, "Executing log entry {} to replace parts range {} with {} parts from {}.{}",
              entry.znode_name, entry_replace.drop_range_part_name, entry_replace.new_part_names.size(),
              entry_replace.from_database, entry_replace.from_table);
    auto metadata_snapshot = getInMemoryMetadataPtr();

    MergeTreePartInfo drop_range = MergeTreePartInfo::fromPartName(entry_replace.drop_range_part_name, format_version);
    /// Range with only one block has special meaning: it's ATTACH PARTITION or MOVE PARTITION, so there is no drop range
    bool replace = !LogEntry::ReplaceRangeEntry::isMovePartitionOrAttachFrom(drop_range);

    if (replace)
        queue.removePartProducingOpsInRange(getZooKeeper(), drop_range, entry);
    else
        drop_range = {};

    struct PartDescription
    {
        PartDescription(size_t index_, const String & src_part_name_, const String & new_part_name_, const String & checksum_hex_,
                        MergeTreeDataFormatVersion format_version)
            : index(index_),
            src_part_name(src_part_name_), src_part_info(MergeTreePartInfo::fromPartName(src_part_name_, format_version)),
            new_part_name(new_part_name_), new_part_info(MergeTreePartInfo::fromPartName(new_part_name_, format_version)),
            checksum_hex(checksum_hex_) {}

        size_t index; // in log entry arrays
        String src_part_name;
        MergeTreePartInfo src_part_info;
        String new_part_name;
        MergeTreePartInfo new_part_info;
        String checksum_hex;

        /// Part which will be committed
        MutableDataPartPtr res_part;

        /// We could find a covering part
        MergeTreePartInfo found_new_part_info;
        String found_new_part_name;

        /// Hold pointer to part in source table if will clone it from local table
        DataPartPtr src_table_part;

        /// A replica that will be used to fetch part
        String replica;
    };

    using PartDescriptionPtr = std::shared_ptr<PartDescription>;
    using PartDescriptions = std::vector<PartDescriptionPtr>;

    PartDescriptions all_parts;
    PartDescriptions parts_to_add;
    DataPartsVector parts_to_remove;

    auto table_lock_holder_dst_table = lockForShare(
            RWLockImpl::NO_QUERY, getSettings()->lock_acquire_timeout_for_background_operations);
    auto dst_metadata_snapshot = getInMemoryMetadataPtr();

    for (size_t i = 0; i < entry_replace.new_part_names.size(); ++i)
    {
        all_parts.emplace_back(std::make_shared<PartDescription>(i,
            entry_replace.src_part_names.at(i),
            entry_replace.new_part_names.at(i),
            entry_replace.part_names_checksums.at(i),
            format_version));
    }

    /// What parts we should add? Or we have already added all required parts (we an replica-initializer)
    {
        auto data_parts_lock = lockParts();

        for (const PartDescriptionPtr & part_desc : all_parts)
        {
            if (!getActiveContainingPart(part_desc->new_part_info, MergeTreeDataPartState::Committed, data_parts_lock))
                parts_to_add.emplace_back(part_desc);
        }

        if (parts_to_add.empty() && replace)
        {
            parts_to_remove = removePartsInRangeFromWorkingSet(drop_range, true, data_parts_lock);
            String parts_to_remove_str;
            for (const auto & part : parts_to_remove)
            {
                parts_to_remove_str += part->name;
                parts_to_remove_str += " ";
            }
            LOG_TRACE(log, "Replacing {} parts {}with empty set", parts_to_remove.size(), parts_to_remove_str);
        }
    }

    if (parts_to_add.empty())
    {
        LOG_INFO(log, "All parts from REPLACE PARTITION command have been already attached");
        tryRemovePartsFromZooKeeperWithRetries(parts_to_remove);
        return true;
    }

    if (parts_to_add.size() < all_parts.size())
    {
        LOG_WARNING(log, "Some (but not all) parts from REPLACE PARTITION command already exist. REPLACE PARTITION will not be atomic.");
    }

    StoragePtr source_table;
    TableLockHolder table_lock_holder_src_table;
    StorageID source_table_id{entry_replace.from_database, entry_replace.from_table};

    auto clone_data_parts_from_source_table = [&] () -> size_t
    {
        source_table = DatabaseCatalog::instance().tryGetTable(source_table_id, global_context);
        if (!source_table)
        {
            LOG_DEBUG(log, "Can't use {} as source table for REPLACE PARTITION command. It does not exist.", source_table_id.getNameForLogs());
            return 0;
        }

        auto src_metadata_snapshot = source_table->getInMemoryMetadataPtr();
        MergeTreeData * src_data = nullptr;
        try
        {
            src_data = &checkStructureAndGetMergeTreeData(source_table, src_metadata_snapshot, dst_metadata_snapshot);
        }
        catch (Exception &)
        {
            LOG_INFO(log, "Can't use {} as source table for REPLACE PARTITION command. Will fetch all parts. Reason: {}", source_table_id.getNameForLogs(), getCurrentExceptionMessage(false));
            return 0;
        }

        table_lock_holder_src_table = source_table->lockForShare(
                RWLockImpl::NO_QUERY, getSettings()->lock_acquire_timeout_for_background_operations);

        DataPartStates valid_states{
            MergeTreeDataPartState::PreCommitted, MergeTreeDataPartState::Committed, MergeTreeDataPartState::Outdated};

        size_t num_clonable_parts = 0;
        for (PartDescriptionPtr & part_desc : parts_to_add)
        {
            auto src_part = src_data->getPartIfExists(part_desc->src_part_info, valid_states);
            if (!src_part)
            {
                LOG_DEBUG(log, "There is no part {} in {}", part_desc->src_part_name, source_table_id.getNameForLogs());
                continue;
            }

            String checksum_hex  = src_part->checksums.getTotalChecksumHex();

            if (checksum_hex != part_desc->checksum_hex)
            {
                LOG_DEBUG(log, "Part {} of {} has inappropriate checksum", part_desc->src_part_name, source_table_id.getNameForLogs());
                /// TODO: check version
                continue;
            }

            part_desc->found_new_part_name = part_desc->new_part_name;
            part_desc->found_new_part_info = part_desc->new_part_info;
            part_desc->src_table_part = src_part;

            ++num_clonable_parts;
        }

        return num_clonable_parts;
    };

    size_t num_clonable_parts = clone_data_parts_from_source_table();
    LOG_DEBUG(log, "Found {} parts that could be cloned (of {} required parts)", num_clonable_parts, parts_to_add.size());

    ActiveDataPartSet adding_parts_active_set(format_version);
    std::unordered_map<String, PartDescriptionPtr> part_name_to_desc;

    for (PartDescriptionPtr & part_desc : parts_to_add)
    {
        if (part_desc->src_table_part)
        {
            /// It is clonable part
            adding_parts_active_set.add(part_desc->new_part_name);
            part_name_to_desc.emplace(part_desc->new_part_name, part_desc);
            continue;
        }

        /// Firstly, try find exact part to produce more accurate part set
        String replica = findReplicaHavingPart(part_desc->new_part_name, true);
        String found_part_name;
        /// TODO: check version

        if (replica.empty())
        {
            LOG_DEBUG(log, "Part {} is not found on remote replicas", part_desc->new_part_name);

            /// Fallback to covering part
            replica = findReplicaHavingCoveringPart(part_desc->new_part_name, true, found_part_name);

            if (replica.empty())
            {
                /// It is not fail, since adjacent parts could cover current part
                LOG_DEBUG(log, "Parts covering {} are not found on remote replicas", part_desc->new_part_name);
                continue;
            }
        }
        else
        {
            found_part_name = part_desc->new_part_name;
        }

        part_desc->found_new_part_name = found_part_name;
        part_desc->found_new_part_info = MergeTreePartInfo::fromPartName(found_part_name, format_version);
        part_desc->replica = replica;

        adding_parts_active_set.add(part_desc->found_new_part_name);
        part_name_to_desc.emplace(part_desc->found_new_part_name, part_desc);
    }

    /// Check that we could cover whole range
    for (PartDescriptionPtr & part_desc : parts_to_add)
    {
        if (adding_parts_active_set.getContainingPart(part_desc->new_part_info).empty())
        {
            throw Exception("Not found part " + part_desc->new_part_name +
                            " (or part covering it) neither source table neither remote replicas" , ErrorCodes::NO_REPLICA_HAS_PART);
        }
    }

    /// Filter covered parts
    PartDescriptions final_parts;
    Strings final_part_names;
    {
        final_part_names = adding_parts_active_set.getParts();

        for (const String & final_part_name : final_part_names)
        {
            auto part_desc = part_name_to_desc[final_part_name];
            if (!part_desc)
                throw Exception("There is no final part " + final_part_name + ". This is a bug", ErrorCodes::LOGICAL_ERROR);

            final_parts.emplace_back(part_desc);

            if (final_parts.size() > 1)
            {
                auto & prev = *final_parts[final_parts.size() - 2];
                auto & curr = *final_parts[final_parts.size() - 1];

                if (!prev.found_new_part_info.isDisjoint(curr.found_new_part_info))
                {
                    throw Exception("Intersected final parts detected: " + prev.found_new_part_name
                        + " and " + curr.found_new_part_name + ". It should be investigated.", ErrorCodes::LOGICAL_ERROR);
                }
            }
        }
    }

    static const String TMP_PREFIX = "tmp_replace_from_";

    auto obtain_part = [&] (PartDescriptionPtr & part_desc)
    {
        if (part_desc->src_table_part)
        {

            if (part_desc->checksum_hex != part_desc->src_table_part->checksums.getTotalChecksumHex())
                throw Exception("Checksums of " + part_desc->src_table_part->name + " is suddenly changed", ErrorCodes::UNFINISHED);

            part_desc->res_part = cloneAndLoadDataPartOnSameDisk(
                part_desc->src_table_part, TMP_PREFIX + "clone_", part_desc->new_part_info, metadata_snapshot);
        }
        else if (!part_desc->replica.empty())
        {
            String source_replica_path = zookeeper_path + "/replicas/" + part_desc->replica;
            ReplicatedMergeTreeAddress address(getZooKeeper()->get(source_replica_path + "/host"));
            auto timeouts = ConnectionTimeouts::getHTTPTimeouts(global_context);
            auto [user, password] = global_context.getInterserverCredentials();
            String interserver_scheme = global_context.getInterserverScheme();

            if (interserver_scheme != address.scheme)
                throw Exception("Interserver schemas are different '" + interserver_scheme + "' != '" + address.scheme + "', can't fetch part from " + address.host, ErrorCodes::LOGICAL_ERROR);

            part_desc->res_part = fetcher.fetchPart(
                metadata_snapshot, part_desc->found_new_part_name, source_replica_path,
                address.host, address.replication_port, timeouts, user, password, interserver_scheme, false, TMP_PREFIX + "fetch_");

            /// TODO: check columns_version of fetched part

            ProfileEvents::increment(ProfileEvents::ReplicatedPartFetches);
        }
        else
            throw Exception("There is no receipt to produce part " + part_desc->new_part_name + ". This is bug", ErrorCodes::LOGICAL_ERROR);
    };

    /// Download or clone parts
    /// TODO: make it in parallel
    for (PartDescriptionPtr & part_desc : final_parts)
        obtain_part(part_desc);

    MutableDataPartsVector res_parts;
    for (PartDescriptionPtr & part_desc : final_parts)
        res_parts.emplace_back(part_desc->res_part);

    try
    {
        /// Commit parts
        auto zookeeper = getZooKeeper();
        Transaction transaction(*this);

        Coordination::Requests ops;
        for (PartDescriptionPtr & part_desc : final_parts)
        {
            renameTempPartAndReplace(part_desc->res_part, nullptr, &transaction);
            getCommitPartOps(ops, part_desc->res_part);

            if (ops.size() > zkutil::MULTI_BATCH_SIZE)
            {
                zookeeper->multi(ops);
                ops.clear();
            }
        }

        if (!ops.empty())
            zookeeper->multi(ops);

        {
            auto data_parts_lock = lockParts();

            transaction.commit(&data_parts_lock);
            if (replace)
            {
                parts_to_remove = removePartsInRangeFromWorkingSet(drop_range, true, data_parts_lock);
                String parts_to_remove_str;
                for (const auto & part : parts_to_remove)
                {
                    parts_to_remove_str += part->name;
                    parts_to_remove_str += " ";
                }
                LOG_TRACE(log, "Replacing {} parts {}with {} parts {}", parts_to_remove.size(), parts_to_remove_str,
                          final_parts.size(), boost::algorithm::join(final_part_names, ", "));
            }
        }

        PartLog::addNewParts(global_context, res_parts, watch.elapsed());
    }
    catch (...)
    {
        PartLog::addNewParts(global_context, res_parts, watch.elapsed(), ExecutionStatus::fromCurrentException());
        throw;
    }

    tryRemovePartsFromZooKeeperWithRetries(parts_to_remove);
    res_parts.clear();
    parts_to_remove.clear();
    cleanup_thread.wakeup();

    return true;
}


void StorageReplicatedMergeTree::cloneReplica(const String & source_replica, Coordination::Stat source_is_lost_stat, zkutil::ZooKeeperPtr & zookeeper)
{
    String source_path = zookeeper_path + "/replicas/" + source_replica;

    /** TODO: it will be deleted! (It is only to support old version of CH server).
      * In current code, the replica is created in single transaction.
      * If the reference/master replica is not yet fully created, let's wait.
      */
    while (!zookeeper->exists(source_path + "/columns"))
    {
        LOG_INFO(log, "Waiting for replica {} to be fully created", source_path);

        zkutil::EventPtr event = std::make_shared<Poco::Event>();
        if (zookeeper->exists(source_path + "/columns", nullptr, event))
        {
            LOG_WARNING(log, "Oops, a watch has leaked");
            break;
        }

        event->wait();
    }

    /// The order of the following three actions is important.

    Strings source_queue_names;
    /// We are trying to get consistent /log_pointer and /queue state. Otherwise
    /// we can possibly duplicate entries in queue of cloned replica.
    while (true)
    {
        Coordination::Stat log_pointer_stat;
        String raw_log_pointer = zookeeper->get(source_path + "/log_pointer", &log_pointer_stat);

        Coordination::Requests ops;
        ops.push_back(zkutil::makeSetRequest(replica_path + "/log_pointer", raw_log_pointer, -1));

        /// For support old versions CH.
        if (source_is_lost_stat.version == -1)
        {
            /// We check that it was not suddenly upgraded to new version.
            /// Otherwise it can be upgraded and instantly become lost, but we cannot notice that.
            ops.push_back(zkutil::makeCreateRequest(source_path + "/is_lost", "0", zkutil::CreateMode::Persistent));
            ops.push_back(zkutil::makeRemoveRequest(source_path + "/is_lost", -1));
        }
        else /// The replica we clone should not suddenly become lost.
            ops.push_back(zkutil::makeCheckRequest(source_path + "/is_lost", source_is_lost_stat.version));

        Coordination::Responses responses;

        /// Let's remember the queue of the reference/master replica.
        source_queue_names = zookeeper->getChildren(source_path + "/queue");

        /// Check that log pointer of source replica didn't changed while we read queue entries
        ops.push_back(zkutil::makeCheckRequest(source_path + "/log_pointer", log_pointer_stat.version));

        auto rc = zookeeper->tryMulti(ops, responses);

        if (rc == Coordination::Error::ZOK)
        {
            break;
        }
        else if (rc == Coordination::Error::ZNODEEXISTS)
        {
            throw Exception(
                "Can not clone replica, because the " + source_replica + " updated to new ClickHouse version",
                ErrorCodes::REPLICA_STATUS_CHANGED);
        }
        else if (responses[1]->error == Coordination::Error::ZBADVERSION)
        {
            /// If is_lost node version changed than source replica also lost,
            /// so we cannot clone from it.
            throw Exception(
                "Can not clone replica, because the " + source_replica + " became lost", ErrorCodes::REPLICA_STATUS_CHANGED);
        }
        else if (responses.back()->error == Coordination::Error::ZBADVERSION)
        {
            /// If source replica's log_pointer changed than we probably read
            /// stale state of /queue and have to try one more time.
            LOG_WARNING(log, "Log pointer of source replica {} changed while we loading queue nodes. Will retry.", source_replica);
            continue;
        }
        else
        {
            zkutil::KeeperMultiException::check(rc, ops, responses);
        }
    }

    std::sort(source_queue_names.begin(), source_queue_names.end());

    Strings source_queue;
    for (const String & entry_name : source_queue_names)
    {
        String entry;
        if (!zookeeper->tryGet(source_path + "/queue/" + entry_name, entry))
            continue;
        source_queue.push_back(entry);
    }

    /// We should do it after copying queue, because some ALTER_METADATA entries can be lost otherwise.
    cloneMetadataIfNeeded(source_replica, source_path, zookeeper);

    /// Add to the queue jobs to receive all the active parts that the reference/master replica has.
    Strings source_replica_parts = zookeeper->getChildren(source_path + "/parts");
    ActiveDataPartSet active_parts_set(format_version, source_replica_parts);

    Strings active_parts = active_parts_set.getParts();

    /// Remove local parts if source replica does not have them, because such parts will never be fetched by other replicas.
    Strings local_parts_in_zk = zookeeper->getChildren(replica_path + "/parts");
    Strings parts_to_remove_from_zk;
    for (const auto & part : local_parts_in_zk)
    {
        if (active_parts_set.getContainingPart(part).empty())
        {
            parts_to_remove_from_zk.emplace_back(part);
            LOG_WARNING(log, "Source replica does not have part {}. Removing it from ZooKeeper.", part);
        }
    }
    tryRemovePartsFromZooKeeperWithRetries(parts_to_remove_from_zk);

    auto local_active_parts = getDataParts();
    DataPartsVector parts_to_remove_from_working_set;
    for (const auto & part : local_active_parts)
    {
        if (active_parts_set.getContainingPart(part->name).empty())
        {
            parts_to_remove_from_working_set.emplace_back(part);
            LOG_WARNING(log, "Source replica does not have part {}. Removing it from working set.", part->name);
        }
    }

    if (getSettings()->detach_old_local_parts_when_cloning_replica)
    {
        auto metadata_snapshot = getInMemoryMetadataPtr();
        for (const auto & part : parts_to_remove_from_working_set)
        {
            LOG_INFO(log, "Detaching {}", part->relative_path);
            part->makeCloneInDetached("clone", metadata_snapshot);
        }
    }

    removePartsFromWorkingSet(parts_to_remove_from_working_set, true);

    for (const String & name : active_parts)
    {
        LogEntry log_entry;
        log_entry.type = LogEntry::GET_PART;
        log_entry.source_replica = "";
        log_entry.new_part_name = name;
        log_entry.create_time = tryGetPartCreateTime(zookeeper, source_path, name);

        zookeeper->create(replica_path + "/queue/queue-", log_entry.toString(), zkutil::CreateMode::PersistentSequential);
    }

    LOG_DEBUG(log, "Queued {} parts to be fetched", active_parts.size());

    /// Add content of the reference/master replica queue to the queue.
    for (const String & entry : source_queue)
    {
        zookeeper->create(replica_path + "/queue/queue-", entry, zkutil::CreateMode::PersistentSequential);
    }

    LOG_DEBUG(log, "Copied {} queue entries", source_queue.size());
}


void StorageReplicatedMergeTree::cloneMetadataIfNeeded(const String & source_replica, const String & source_path, zkutil::ZooKeeperPtr & zookeeper)
{
    String source_metadata_version_str;
    bool metadata_version_exists = zookeeper->tryGet(source_path + "/metadata_version", source_metadata_version_str);
    if (!metadata_version_exists)
    {
        /// For compatibility with version older than 20.3
        /// TODO fix tests and delete it
        LOG_WARNING(log, "Node {} does not exist. "
                         "Most likely it's because too old version of ClickHouse is running on replica {}. "
                         "Will not check metadata consistency",
                         source_path + "/metadata_version", source_replica);
        return;
    }

    Int32 source_metadata_version = parse<Int32>(source_metadata_version_str);
    if (metadata_version == source_metadata_version)
        return;

    /// Our metadata it not up to date with source replica metadata.
    /// Metadata is updated by ALTER_METADATA entries, but some entries are probably cleaned up from the log.
    /// It's also possible that some newer ALTER_METADATA entries are present in source_queue list,
    /// and source replica are executing such entry right now (or had executed recently).
    /// More than that, /metadata_version update is not atomic with /columns and /metadata update...

    /// Fortunately, ALTER_METADATA seems to be idempotent,
    /// and older entries of such type can be replaced with newer entries.
    /// Let's try to get consistent values of source replica's /columns and /metadata
    /// and prepend dummy ALTER_METADATA to our replication queue.
    /// It should not break anything if source_queue already contains ALTER_METADATA entry
    /// with greater or equal metadata_version, but it will update our metadata
    /// if all such entries were cleaned up from the log and source_queue.

    LOG_WARNING(log, "Metadata version ({}) on replica is not up to date with metadata ({}) on source replica {}",
                metadata_version, source_metadata_version, source_replica);

    String source_metadata;
    String source_columns;
    while (true)
    {
        Coordination::Stat metadata_stat;
        Coordination::Stat columns_stat;
        source_metadata = zookeeper->get(source_path + "/metadata", &metadata_stat);
        source_columns = zookeeper->get(source_path + "/columns", &columns_stat);

        Coordination::Requests ops;
        Coordination::Responses responses;
        ops.emplace_back(zkutil::makeCheckRequest(source_path + "/metadata", metadata_stat.version));
        ops.emplace_back(zkutil::makeCheckRequest(source_path + "/columns", columns_stat.version));

        Coordination::Error code = zookeeper->tryMulti(ops, responses);
        if (code == Coordination::Error::ZOK)
            break;
        else if (code == Coordination::Error::ZBADVERSION)
            LOG_WARNING(log, "Metadata of replica {} was changed", source_path);
        else
            zkutil::KeeperMultiException::check(code, ops, responses);
    }

    ReplicatedMergeTreeLogEntryData dummy_alter;
    dummy_alter.type = LogEntry::ALTER_METADATA;
    dummy_alter.source_replica = source_replica;
    dummy_alter.metadata_str = source_metadata;
    dummy_alter.columns_str = source_columns;
    dummy_alter.alter_version = source_metadata_version;
    dummy_alter.create_time = time(nullptr);

    zookeeper->create(replica_path + "/queue/queue-", dummy_alter.toString(), zkutil::CreateMode::PersistentSequential);

    /// We don't need to do anything with mutation_pointer, because mutation log cleanup process is different from
    /// replication log cleanup. A mutation is removed from ZooKeeper only if all replicas had executed the mutation,
    /// so all mutations which are greater or equal to our mutation pointer are still present in ZooKeeper.
}


void StorageReplicatedMergeTree::cloneReplicaIfNeeded(zkutil::ZooKeeperPtr zookeeper)
{
    Coordination::Stat is_lost_stat;
    bool is_new_replica = true;
    String res;
    if (zookeeper->tryGet(replica_path + "/is_lost", res, &is_lost_stat))
    {
        if (res == "0")
            return;
        if (is_lost_stat.version)
            is_new_replica = false;
    }
    else
    {
        /// Replica was created by old version of CH, so me must create "/is_lost".
        /// Note that in old version of CH there was no "lost" replicas possible.
        /// TODO is_lost node should always exist since v18.12, maybe we can replace `tryGet` with `get` and remove old code?
        zookeeper->create(replica_path + "/is_lost", "0", zkutil::CreateMode::Persistent);
        return;
    }

    /// is_lost is "1": it means that we are in repair mode.
    /// Try choose source replica to clone.
    /// Source replica must not be lost and should have minimal queue size and maximal log pointer.
    Strings replicas = zookeeper->getChildren(zookeeper_path + "/replicas");
    std::vector<zkutil::ZooKeeper::FutureGet> futures;
    for (const String & source_replica_name : replicas)
    {
        /// Do not clone from myself.
        if (source_replica_name == replica_name)
            continue;

        String source_replica_path = zookeeper_path + "/replicas/" + source_replica_name;

        /// Obviously the following get operations are not atomic, but it's ok to choose good enough replica, not the best one.
        /// NOTE: We may count some entries twice if log_pointer is moved.
        futures.emplace_back(zookeeper->asyncTryGet(source_replica_path + "/is_lost"));
        futures.emplace_back(zookeeper->asyncTryGet(source_replica_path + "/log_pointer"));
        futures.emplace_back(zookeeper->asyncTryGet(source_replica_path + "/queue"));
    }

    /// Wait for results before getting log entries
    for (auto & future : futures)
        future.wait();

    Strings log_entries = zookeeper->getChildren(zookeeper_path + "/log");
    size_t max_log_entry = 0;
    if (!log_entries.empty())
    {
        String last_entry = *std::max_element(log_entries.begin(), log_entries.end());
        max_log_entry = parse<UInt64>(last_entry.substr(strlen("log-")));
    }
    /// log_pointer can point to future entry, which was not created yet
    ++max_log_entry;

    size_t min_replication_lag = std::numeric_limits<size_t>::max();
    String source_replica;
    Coordination::Stat source_is_lost_stat;
    size_t future_num = 0;

    for (const String & source_replica_name : replicas)
    {
        if (source_replica_name == replica_name)
            continue;

        auto get_is_lost     = futures[future_num++].get();
        auto get_log_pointer = futures[future_num++].get();
        auto get_queue       = futures[future_num++].get();

        if (get_is_lost.error != Coordination::Error::ZOK)
        {
            LOG_INFO(log, "Not cloning {}, cannot get '/is_lost': {}", source_replica_name, Coordination::errorMessage(get_is_lost.error));
            continue;
        }
        else if (get_is_lost.data != "0")
        {
            LOG_INFO(log, "Not cloning {}, it's lost", source_replica_name);
            continue;
        }

        if (get_log_pointer.error != Coordination::Error::ZOK)
        {
            LOG_INFO(log, "Not cloning {}, cannot get '/log_pointer': {}", source_replica_name, Coordination::errorMessage(get_log_pointer.error));
            continue;
        }
        if (get_queue.error != Coordination::Error::ZOK)
        {
            LOG_INFO(log, "Not cloning {}, cannot get '/queue': {}", source_replica_name, Coordination::errorMessage(get_queue.error));
            continue;
        }

        /// Replica is not lost and we can clone it. Let's calculate approx replication lag.
        size_t source_log_pointer = get_log_pointer.data.empty() ? 0 : parse<UInt64>(get_log_pointer.data);
        assert(source_log_pointer <= max_log_entry);
        size_t replica_queue_lag = max_log_entry - source_log_pointer;
        size_t replica_queue_size = get_queue.stat.numChildren;
        size_t replication_lag = replica_queue_lag + replica_queue_size;
        LOG_INFO(log, "Replica {} has log pointer '{}', approximate {} queue lag and {} queue size",
                 source_replica_name, get_log_pointer.data, replica_queue_lag, replica_queue_size);
        if (replication_lag < min_replication_lag)
        {
            source_replica = source_replica_name;
            source_is_lost_stat = get_is_lost.stat;
            min_replication_lag = replication_lag;
        }
    }

    if (source_replica.empty())
        throw Exception("All replicas are lost", ErrorCodes::ALL_REPLICAS_LOST);

    if (is_new_replica)
        LOG_INFO(log, "Will mimic {}", source_replica);
    else
        LOG_WARNING(log, "Will mimic {}", source_replica);

    /// Clear obsolete queue that we no longer need.
    zookeeper->removeChildren(replica_path + "/queue");
    queue.clear();

    /// Will do repair from the selected replica.
    cloneReplica(source_replica, source_is_lost_stat, zookeeper);
    /// If repair fails to whatever reason, the exception is thrown, is_lost will remain "1" and the replica will be repaired later.

    /// If replica is repaired successfully, we remove is_lost flag.
    zookeeper->set(replica_path + "/is_lost", "0");
}


void StorageReplicatedMergeTree::queueUpdatingTask()
{
    if (!queue_update_in_progress)
    {
        last_queue_update_start_time.store(time(nullptr));
        queue_update_in_progress = true;
    }
    try
    {
        queue.pullLogsToQueue(getZooKeeper(), queue_updating_task->getWatchCallback());
        last_queue_update_finish_time.store(time(nullptr));
        queue_update_in_progress = false;
    }
    catch (const Coordination::Exception & e)
    {
        tryLogCurrentException(log, __PRETTY_FUNCTION__);

        if (e.code == Coordination::Error::ZSESSIONEXPIRED)
        {
            restarting_thread.wakeup();
            return;
        }

        queue_updating_task->scheduleAfter(QUEUE_UPDATE_ERROR_SLEEP_MS);
    }
    catch (...)
    {
        tryLogCurrentException(log, __PRETTY_FUNCTION__);
        queue_updating_task->scheduleAfter(QUEUE_UPDATE_ERROR_SLEEP_MS);
    }
}


void StorageReplicatedMergeTree::mutationsUpdatingTask()
{
    try
    {
        queue.updateMutations(getZooKeeper(), mutations_updating_task->getWatchCallback());
    }
    catch (const Coordination::Exception & e)
    {
        tryLogCurrentException(log, __PRETTY_FUNCTION__);

        if (e.code == Coordination::Error::ZSESSIONEXPIRED)
            return;

        mutations_updating_task->scheduleAfter(QUEUE_UPDATE_ERROR_SLEEP_MS);
    }
    catch (...)
    {
        tryLogCurrentException(log, __PRETTY_FUNCTION__);
        mutations_updating_task->scheduleAfter(QUEUE_UPDATE_ERROR_SLEEP_MS);
    }
}

ReplicatedMergeTreeQueue::SelectedEntryPtr StorageReplicatedMergeTree::selectQueueEntry()
{
    /// This object will mark the element of the queue as running.
    ReplicatedMergeTreeQueue::SelectedEntryPtr selected;

    try
    {
        selected = queue.selectEntryToProcess(merger_mutator, *this);
    }
    catch (...)
    {
        tryLogCurrentException(log, __PRETTY_FUNCTION__);
    }

    return selected;
}

bool StorageReplicatedMergeTree::processQueueEntry(ReplicatedMergeTreeQueue::SelectedEntryPtr selected_entry)
{

    LogEntryPtr & entry = selected_entry->log_entry;
    return queue.processEntry([this]{ return getZooKeeper(); }, entry, [&](LogEntryPtr & entry_to_process)
    {
        try
        {
            return executeLogEntry(*entry_to_process);
        }
        catch (const Exception & e)
        {
            if (e.code() == ErrorCodes::NO_REPLICA_HAS_PART)
            {
                /// If no one has the right part, probably not all replicas work; We will not write to log with Error level.
                LOG_INFO(log, e.displayText());
            }
            else if (e.code() == ErrorCodes::ABORTED)
            {
                /// Interrupted merge or downloading a part is not an error.
                LOG_INFO(log, e.message());
            }
            else if (e.code() == ErrorCodes::PART_IS_TEMPORARILY_LOCKED)
            {
                /// Part cannot be added temporarily
                LOG_INFO(log, e.displayText());
                cleanup_thread.wakeup();
            }
            else
                tryLogCurrentException(log, __PRETTY_FUNCTION__);

            /** This exception will be written to the queue element, and it can be looked up using `system.replication_queue` table.
              * The thread that performs this action will sleep a few seconds after the exception.
              * See `queue.processEntry` function.
              */
            throw;
        }
        catch (...)
        {
            tryLogCurrentException(log, __PRETTY_FUNCTION__);
            throw;
        }
    });
}

std::optional<JobAndPool> StorageReplicatedMergeTree::getDataProcessingJob()
{
    /// If replication queue is stopped exit immediately as we successfully executed the task
    if (queue.actions_blocker.isCancelled())
        return {};

    /// This object will mark the element of the queue as running.
    ReplicatedMergeTreeQueue::SelectedEntryPtr selected_entry = selectQueueEntry();

    if (!selected_entry)
        return {};

    PoolType pool_type;

    /// Depending on entry type execute in fetches (small) pool or big merge_mutate pool
    if (selected_entry->log_entry->type == LogEntry::GET_PART)
        pool_type = PoolType::FETCH;
    else
        pool_type = PoolType::MERGE_MUTATE;

    return JobAndPool{[this, selected_entry] () mutable
    {
        return processQueueEntry(selected_entry);
    }, pool_type};
}


bool StorageReplicatedMergeTree::canExecuteFetch(const ReplicatedMergeTreeLogEntry & entry, String & disable_reason) const
{
    if (fetcher.blocker.isCancelled())
    {
        disable_reason = fmt::format("Not executing fetch of part {} because replicated fetches are cancelled now.", entry.new_part_name);
        return false;
    }

    size_t busy_threads_in_pool = CurrentMetrics::values[CurrentMetrics::BackgroundFetchesPoolTask].load(std::memory_order_relaxed);
    if (busy_threads_in_pool >= replicated_fetches_pool_size)
    {
        disable_reason = fmt::format("Not executing fetch of part {} because {} fetches already executing, max {}.", entry.new_part_name, busy_threads_in_pool, replicated_fetches_pool_size);
        return false;
    }

    return true;
}

bool StorageReplicatedMergeTree::partIsAssignedToBackgroundOperation(const DataPartPtr & part) const
{
    return queue.isVirtualPart(part);
}

void StorageReplicatedMergeTree::mergeSelectingTask()
{
    if (!is_leader)
        return;

    const auto storage_settings_ptr = getSettings();
    const bool deduplicate = false; /// TODO: read deduplicate option from table config
    const Names deduplicate_by_columns = {};
    CreateMergeEntryResult create_result = CreateMergeEntryResult::Other;

    try
    {
        /// We must select parts for merge under merge_selecting_mutex because other threads
        /// (OPTIMIZE queries) can assign new merges.
        std::lock_guard merge_selecting_lock(merge_selecting_mutex);

        auto zookeeper = getZooKeeper();

        ReplicatedMergeTreeMergePredicate merge_pred = queue.getMergePredicate(zookeeper);

        /// If many merges is already queued, then will queue only small enough merges.
        /// Otherwise merge queue could be filled with only large merges,
        /// and in the same time, many small parts could be created and won't be merged.

        auto merges_and_mutations_queued = queue.countMergesAndPartMutations();
        size_t merges_and_mutations_sum = merges_and_mutations_queued.merges + merges_and_mutations_queued.mutations;
        if (merges_and_mutations_sum >= storage_settings_ptr->max_replicated_merges_in_queue)
        {
            LOG_TRACE(log, "Number of queued merges ({}) and part mutations ({})"
                " is greater than max_replicated_merges_in_queue ({}), so won't select new parts to merge or mutate.",
                merges_and_mutations_queued.merges,
                merges_and_mutations_queued.mutations,
                storage_settings_ptr->max_replicated_merges_in_queue);
        }
        else
        {
            UInt64 max_source_parts_size_for_merge = merger_mutator.getMaxSourcePartsSizeForMerge(
                storage_settings_ptr->max_replicated_merges_in_queue, merges_and_mutations_sum);

            UInt64 max_source_part_size_for_mutation = merger_mutator.getMaxSourcePartSizeForMutation();

            bool merge_with_ttl_allowed = merges_and_mutations_queued.merges_with_ttl < storage_settings_ptr->max_replicated_merges_with_ttl_in_queue &&
                getTotalMergesWithTTLInMergeList() < storage_settings_ptr->max_number_of_merges_with_ttl_in_pool;

            FutureMergedMutatedPart future_merged_part;
            if (storage_settings.get()->assign_part_uuids)
                future_merged_part.uuid = UUIDHelpers::generateV4();

            if (max_source_parts_size_for_merge > 0 &&
                merger_mutator.selectPartsToMerge(future_merged_part, false, max_source_parts_size_for_merge, merge_pred, merge_with_ttl_allowed, nullptr) == SelectPartsDecision::SELECTED)
            {
                create_result = createLogEntryToMergeParts(
                    zookeeper,
                    future_merged_part.parts,
                    future_merged_part.name,
                    future_merged_part.uuid,
                    future_merged_part.type,
                    deduplicate,
                    deduplicate_by_columns,
                    nullptr,
                    merge_pred.getVersion(),
                    future_merged_part.merge_type);
            }
            /// If there are many mutations in queue, it may happen, that we cannot enqueue enough merges to merge all new parts
            else if (max_source_part_size_for_mutation > 0 && queue.countMutations() > 0
                     && merges_and_mutations_queued.mutations < storage_settings_ptr->max_replicated_mutations_in_queue)
            {
                /// Choose a part to mutate.
                DataPartsVector data_parts = getDataPartsVector();
                for (const auto & part : data_parts)
                {
                    if (part->getBytesOnDisk() > max_source_part_size_for_mutation)
                        continue;

                    std::optional<std::pair<Int64, int>> desired_mutation_version = merge_pred.getDesiredMutationVersion(part);
                    if (!desired_mutation_version)
                        continue;

                    create_result = createLogEntryToMutatePart(
                        *part,
                        future_merged_part.uuid,
                        desired_mutation_version->first,
                        desired_mutation_version->second,
                        merge_pred.getVersion());

                    if (create_result == CreateMergeEntryResult::Ok)
                        break;
                }
            }
        }
    }
    catch (...)
    {
        tryLogCurrentException(log, __PRETTY_FUNCTION__);
    }

    if (!is_leader)
        return;

    if (create_result != CreateMergeEntryResult::Ok
        && create_result != CreateMergeEntryResult::LogUpdated)
    {
        merge_selecting_task->scheduleAfter(MERGE_SELECTING_SLEEP_MS);
    }
    else
    {
        merge_selecting_task->schedule();
    }
}


void StorageReplicatedMergeTree::mutationsFinalizingTask()
{
    bool needs_reschedule = false;

    try
    {
        needs_reschedule = queue.tryFinalizeMutations(getZooKeeper());
    }
    catch (...)
    {
        tryLogCurrentException(log, __PRETTY_FUNCTION__);
        needs_reschedule = true;
    }

    if (needs_reschedule)
    {
        mutations_finalizing_task->scheduleAfter(MUTATIONS_FINALIZING_SLEEP_MS);
    }
    else
    {
        /// Even if no mutations seems to be done or appeared we are trying to
        /// finalize them in background because manual control the launch of
        /// this function is error prone. This can lead to mutations that
        /// processed all the parts but have is_done=0 state for a long time. Or
        /// killed mutations, which are also considered as undone.
        mutations_finalizing_task->scheduleAfter(MUTATIONS_FINALIZING_IDLE_SLEEP_MS);
    }
}


StorageReplicatedMergeTree::CreateMergeEntryResult StorageReplicatedMergeTree::createLogEntryToMergeParts(
    zkutil::ZooKeeperPtr & zookeeper,
    const DataPartsVector & parts,
    const String & merged_name,
    const UUID & merged_part_uuid,
    const MergeTreeDataPartType & merged_part_type,
    bool deduplicate,
    const Names & deduplicate_by_columns,
    ReplicatedMergeTreeLogEntryData * out_log_entry,
    int32_t log_version,
    MergeType merge_type)
{
    std::vector<std::future<Coordination::ExistsResponse>> exists_futures;
    exists_futures.reserve(parts.size());
    for (const auto & part : parts)
        exists_futures.emplace_back(zookeeper->asyncExists(replica_path + "/parts/" + part->name));

    bool all_in_zk = true;
    for (size_t i = 0; i < parts.size(); ++i)
    {
        /// If there is no information about part in ZK, we will not merge it.
        if (exists_futures[i].get().error == Coordination::Error::ZNONODE)
        {
            all_in_zk = false;

            const auto & part = parts[i];
            if (part->modification_time + MAX_AGE_OF_LOCAL_PART_THAT_WASNT_ADDED_TO_ZOOKEEPER < time(nullptr))
            {
                LOG_WARNING(log, "Part {} (that was selected for merge) with age {} seconds exists locally but not in ZooKeeper. Won't do merge with that part and will check it.", part->name, (time(nullptr) - part->modification_time));
                enqueuePartForCheck(part->name);
            }
        }
    }

    if (!all_in_zk)
        return CreateMergeEntryResult::MissingPart;

    ReplicatedMergeTreeLogEntryData entry;
    entry.type = LogEntry::MERGE_PARTS;
    entry.source_replica = replica_name;
    entry.new_part_name = merged_name;
    entry.new_part_uuid = merged_part_uuid;
    entry.new_part_type = merged_part_type;
    entry.merge_type = merge_type;
    entry.deduplicate = deduplicate;
    entry.deduplicate_by_columns = deduplicate_by_columns;
    entry.merge_type = merge_type;
    entry.create_time = time(nullptr);

    for (const auto & part : parts)
        entry.source_parts.push_back(part->name);

    Coordination::Requests ops;
    Coordination::Responses responses;

    ops.emplace_back(zkutil::makeCreateRequest(
        zookeeper_path + "/log/log-", entry.toString(),
        zkutil::CreateMode::PersistentSequential));

    ops.emplace_back(zkutil::makeSetRequest(
        zookeeper_path + "/log", "", log_version)); /// Check and update version.

    Coordination::Error code = zookeeper->tryMulti(ops, responses);

    if (code == Coordination::Error::ZOK)
    {
        String path_created = dynamic_cast<const Coordination::CreateResponse &>(*responses.front()).path_created;
        entry.znode_name = path_created.substr(path_created.find_last_of('/') + 1);

        ProfileEvents::increment(ProfileEvents::CreatedLogEntryForMerge);
        LOG_TRACE(log, "Created log entry {} for merge {}", path_created, merged_name);
    }
    else if (code == Coordination::Error::ZBADVERSION)
    {
        ProfileEvents::increment(ProfileEvents::NotCreatedLogEntryForMerge);
        LOG_TRACE(log, "Log entry is not created for merge {} because log was updated", merged_name);
        return CreateMergeEntryResult::LogUpdated;
    }
    else
    {
        zkutil::KeeperMultiException::check(code, ops, responses);
    }

    if (out_log_entry)
        *out_log_entry = entry;

    return CreateMergeEntryResult::Ok;
}


StorageReplicatedMergeTree::CreateMergeEntryResult StorageReplicatedMergeTree::createLogEntryToMutatePart(
    const IMergeTreeDataPart & part, const UUID & new_part_uuid, Int64 mutation_version, int32_t alter_version, int32_t log_version)
{
    auto zookeeper = getZooKeeper();

    /// If there is no information about part in ZK, we will not mutate it.
    if (!zookeeper->exists(replica_path + "/parts/" + part.name))
    {
        if (part.modification_time + MAX_AGE_OF_LOCAL_PART_THAT_WASNT_ADDED_TO_ZOOKEEPER < time(nullptr))
        {
            LOG_WARNING(log, "Part {} (that was selected for mutation) with age {} seconds exists locally but not in ZooKeeper."
                " Won't mutate that part and will check it.", part.name, (time(nullptr) - part.modification_time));
            enqueuePartForCheck(part.name);
        }

        return CreateMergeEntryResult::MissingPart;
    }

    MergeTreePartInfo new_part_info = part.info;
    new_part_info.mutation = mutation_version;

    String new_part_name = part.getNewName(new_part_info);

    ReplicatedMergeTreeLogEntryData entry;
    entry.type = LogEntry::MUTATE_PART;
    entry.source_replica = replica_name;
    entry.source_parts.push_back(part.name);
    entry.new_part_name = new_part_name;
    entry.new_part_uuid = new_part_uuid;
    entry.create_time = time(nullptr);
    entry.alter_version = alter_version;

    Coordination::Requests ops;
    Coordination::Responses responses;

    ops.emplace_back(zkutil::makeCreateRequest(
        zookeeper_path + "/log/log-", entry.toString(),
        zkutil::CreateMode::PersistentSequential));

    ops.emplace_back(zkutil::makeSetRequest(
        zookeeper_path + "/log", "", log_version)); /// Check and update version.

    Coordination::Error code = zookeeper->tryMulti(ops, responses);

    if (code == Coordination::Error::ZBADVERSION)
    {
        ProfileEvents::increment(ProfileEvents::NotCreatedLogEntryForMutation);
        LOG_TRACE(log, "Log entry is not created for mutation {} because log was updated", new_part_name);
        return CreateMergeEntryResult::LogUpdated;
    }

    zkutil::KeeperMultiException::check(code, ops, responses);

    ProfileEvents::increment(ProfileEvents::CreatedLogEntryForMutation);
    LOG_TRACE(log, "Created log entry for mutation {}", new_part_name);
    return CreateMergeEntryResult::Ok;
}


void StorageReplicatedMergeTree::removePartFromZooKeeper(const String & part_name, Coordination::Requests & ops, bool has_children)
{
    String part_path = replica_path + "/parts/" + part_name;

    if (has_children)
    {
        ops.emplace_back(zkutil::makeRemoveRequest(part_path + "/checksums", -1));
        ops.emplace_back(zkutil::makeRemoveRequest(part_path + "/columns", -1));
    }
    ops.emplace_back(zkutil::makeRemoveRequest(part_path, -1));
}

void StorageReplicatedMergeTree::removePartFromZooKeeper(const String & part_name)
{
    auto zookeeper = getZooKeeper();
    String part_path = replica_path + "/parts/" + part_name;
    Coordination::Stat stat;

    /// Part doesn't exist, nothing to remove
    if (!zookeeper->exists(part_path, &stat))
        return;

    Coordination::Requests ops;

    removePartFromZooKeeper(part_name, ops, stat.numChildren > 0);
    zookeeper->multi(ops);
}

void StorageReplicatedMergeTree::removePartAndEnqueueFetch(const String & part_name)
{
    auto zookeeper = getZooKeeper();

    String part_path = replica_path + "/parts/" + part_name;

    Coordination::Requests ops;

    time_t part_create_time = 0;
    Coordination::Stat stat;
    if (zookeeper->exists(part_path, &stat))
    {
        part_create_time = stat.ctime / 1000;
        removePartFromZooKeeper(part_name, ops, stat.numChildren > 0);
    }

    LogEntryPtr log_entry = std::make_shared<LogEntry>();
    log_entry->type = LogEntry::GET_PART;
    log_entry->create_time = part_create_time;
    log_entry->source_replica = "";
    log_entry->new_part_name = part_name;

    ops.emplace_back(zkutil::makeCreateRequest(
        replica_path + "/queue/queue-", log_entry->toString(),
        zkutil::CreateMode::PersistentSequential));

    auto results = zookeeper->multi(ops);

    String path_created = dynamic_cast<const Coordination::CreateResponse &>(*results.back()).path_created;
    log_entry->znode_name = path_created.substr(path_created.find_last_of('/') + 1);
    queue.insert(zookeeper, log_entry);
}


void StorageReplicatedMergeTree::enterLeaderElection()
{
    auto callback = [this]()
    {
        LOG_INFO(log, "Became leader");

        is_leader = true;
        merge_selecting_task->activateAndSchedule();
    };

    try
    {
        leader_election = std::make_shared<zkutil::LeaderElection>(
            global_context.getSchedulePool(),
            zookeeper_path + "/leader_election",
            *current_zookeeper,    /// current_zookeeper lives for the lifetime of leader_election,
                                   ///  since before changing `current_zookeeper`, `leader_election` object is destroyed in `partialShutdown` method.
            callback,
            replica_name);
    }
    catch (...)
    {
        leader_election = nullptr;
        throw;
    }
}

void StorageReplicatedMergeTree::exitLeaderElection()
{
    if (!leader_election)
        return;

    /// Shut down the leader election thread to avoid suddenly becoming the leader again after
    /// we have stopped the merge_selecting_thread, but before we have deleted the leader_election object.
    leader_election->shutdown();

    if (is_leader)
    {
        LOG_INFO(log, "Stopped being leader");

        is_leader = false;
        merge_selecting_task->deactivate();
    }

    /// Delete the node in ZK only after we have stopped the merge_selecting_thread - so that only one
    /// replica assigns merges at any given time.
    leader_election = nullptr;
}

bool StorageReplicatedMergeTree::checkReplicaHavePart(const String & replica, const String & part_name)
{
    auto zookeeper = getZooKeeper();
    return zookeeper->exists(zookeeper_path + "/replicas/" + replica + "/parts/" + part_name);
}

String StorageReplicatedMergeTree::findReplicaHavingPart(const String & part_name, bool active)
{
    auto zookeeper = getZooKeeper();
    Strings replicas = zookeeper->getChildren(zookeeper_path + "/replicas");

    /// Select replicas in uniformly random order.
    std::shuffle(replicas.begin(), replicas.end(), thread_local_rng);

    for (const String & replica : replicas)
    {
        /// We don't interested in ourself.
        if (replica == replica_name)
            continue;

        if (checkReplicaHavePart(replica, part_name) &&
            (!active || zookeeper->exists(zookeeper_path + "/replicas/" + replica + "/is_active")))
            return replica;

        /// Obviously, replica could become inactive or even vanish after return from this method.
    }

    return {};
}


String StorageReplicatedMergeTree::findReplicaHavingCoveringPart(LogEntry & entry, bool active)
{
    auto zookeeper = getZooKeeper();
    Strings replicas = zookeeper->getChildren(zookeeper_path + "/replicas");

    /// Select replicas in uniformly random order.
    std::shuffle(replicas.begin(), replicas.end(), thread_local_rng);

    for (const String & replica : replicas)
    {
        if (replica == replica_name)
            continue;

        if (active && !zookeeper->exists(zookeeper_path + "/replicas/" + replica + "/is_active"))
            continue;

        String largest_part_found;
        Strings parts = zookeeper->getChildren(zookeeper_path + "/replicas/" + replica + "/parts");
        for (const String & part_on_replica : parts)
        {
            if (part_on_replica == entry.new_part_name
                || MergeTreePartInfo::contains(part_on_replica, entry.new_part_name, format_version))
            {
                if (largest_part_found.empty()
                    || MergeTreePartInfo::contains(part_on_replica, largest_part_found, format_version))
                {
                    largest_part_found = part_on_replica;
                }
            }
        }

        if (!largest_part_found.empty())
        {
            bool the_same_part = largest_part_found == entry.new_part_name;

            /// Make a check in case if selected part differs from source part
            if (!the_same_part)
            {
                String reject_reason;
                if (!queue.addFuturePartIfNotCoveredByThem(largest_part_found, entry, reject_reason))
                {
                    LOG_INFO(log, "Will not fetch part {} covering {}. {}", largest_part_found, entry.new_part_name, reject_reason);
                    return {};
                }
            }

            return replica;
        }
    }

    return {};
}


String StorageReplicatedMergeTree::findReplicaHavingCoveringPart(
    const String & part_name, bool active, String & found_part_name)
{
    auto zookeeper = getZooKeeper();
    Strings replicas = zookeeper->getChildren(zookeeper_path + "/replicas");

    /// Select replicas in uniformly random order.
    std::shuffle(replicas.begin(), replicas.end(), thread_local_rng);

    String largest_part_found;
    String largest_replica_found;

    for (const String & replica : replicas)
    {
        if (replica == replica_name)
            continue;

        if (active && !zookeeper->exists(zookeeper_path + "/replicas/" + replica + "/is_active"))
            continue;

        Strings parts = zookeeper->getChildren(zookeeper_path + "/replicas/" + replica + "/parts");
        for (const String & part_on_replica : parts)
        {
            if (part_on_replica == part_name
                || MergeTreePartInfo::contains(part_on_replica, part_name, format_version))
            {
                if (largest_part_found.empty()
                    || MergeTreePartInfo::contains(part_on_replica, largest_part_found, format_version))
                {
                    largest_part_found = part_on_replica;
                    largest_replica_found = replica;
                }
            }
        }
    }

    found_part_name = largest_part_found;
    return largest_replica_found;
}


/** If a quorum is tracked for a part, update information about it in ZK.
  */
void StorageReplicatedMergeTree::updateQuorum(const String & part_name, bool is_parallel)
{
    auto zookeeper = getZooKeeper();

    /// Information on which replicas a part has been added, if the quorum has not yet been reached.
    String quorum_status_path = zookeeper_path + "/quorum/status";
    if (is_parallel)
        quorum_status_path = zookeeper_path + "/quorum/parallel/" + part_name;
    /// The name of the previous part for which the quorum was reached.
    const String quorum_last_part_path = zookeeper_path + "/quorum/last_part";

    String value;
    Coordination::Stat stat;

    /// If there is no node, then all quorum INSERTs have already reached the quorum, and nothing is needed.
    while (zookeeper->tryGet(quorum_status_path, value, &stat))
    {
        ReplicatedMergeTreeQuorumEntry quorum_entry(value);
        if (quorum_entry.part_name != part_name)
        {
            LOG_TRACE(log, "Quorum {}, already achieved for part {} current part {}",
                      quorum_status_path, part_name, quorum_entry.part_name);
            /// The quorum has already been achieved. Moreover, another INSERT with a quorum has already started.
            break;
        }

        quorum_entry.replicas.insert(replica_name);

        if (quorum_entry.replicas.size() >= quorum_entry.required_number_of_replicas)
        {
            /// The quorum is reached. Delete the node, and update information about the last part that was successfully written with quorum.
            LOG_TRACE(log, "Got {} replicas confirmed quorum {}, going to remove node",
                      quorum_entry.replicas.size(), quorum_status_path);

            Coordination::Requests ops;
            Coordination::Responses responses;

            if (!is_parallel)
            {
                Coordination::Stat added_parts_stat;
                String old_added_parts = zookeeper->get(quorum_last_part_path, &added_parts_stat);

                ReplicatedMergeTreeQuorumAddedParts parts_with_quorum(format_version);

                if (!old_added_parts.empty())
                    parts_with_quorum.fromString(old_added_parts);

                auto part_info = MergeTreePartInfo::fromPartName(part_name, format_version);
                /// We store one last part which reached quorum for each partition.
                parts_with_quorum.added_parts[part_info.partition_id] = part_name;

                String new_added_parts = parts_with_quorum.toString();

                ops.emplace_back(zkutil::makeRemoveRequest(quorum_status_path, stat.version));
                ops.emplace_back(zkutil::makeSetRequest(quorum_last_part_path, new_added_parts, added_parts_stat.version));
            }
            else
                ops.emplace_back(zkutil::makeRemoveRequest(quorum_status_path, stat.version));

            auto code = zookeeper->tryMulti(ops, responses);

            if (code == Coordination::Error::ZOK)
            {
                break;
            }
            else if (code == Coordination::Error::ZNONODE)
            {
                /// The quorum has already been achieved.
                break;
            }
            else if (code == Coordination::Error::ZBADVERSION)
            {
                /// Node was updated meanwhile. We must re-read it and repeat all the actions.
                continue;
            }
            else
                throw Coordination::Exception(code, quorum_status_path);
        }
        else
        {
            LOG_TRACE(log, "Quorum {} still not satisfied (have only {} replicas), updating node",
                      quorum_status_path, quorum_entry.replicas.size());
            /// We update the node, registering there one more replica.
            auto code = zookeeper->trySet(quorum_status_path, quorum_entry.toString(), stat.version);

            if (code == Coordination::Error::ZOK)
            {
                break;
            }
            else if (code == Coordination::Error::ZNONODE)
            {
                /// The quorum has already been achieved.
                break;
            }
            else if (code == Coordination::Error::ZBADVERSION)
            {
                /// Node was updated meanwhile. We must re-read it and repeat all the actions.
                continue;
            }
            else
                throw Coordination::Exception(code, quorum_status_path);
        }
    }
}


void StorageReplicatedMergeTree::cleanLastPartNode(const String & partition_id)
{
    auto zookeeper = getZooKeeper();

    /// The name of the previous part for which the quorum was reached.
    const String quorum_last_part_path = zookeeper_path + "/quorum/last_part";

    /// Delete information from "last_part" node.

    while (true)
    {
        Coordination::Stat added_parts_stat;
        String old_added_parts = zookeeper->get(quorum_last_part_path, &added_parts_stat);

        ReplicatedMergeTreeQuorumAddedParts parts_with_quorum(format_version);

        if (!old_added_parts.empty())
            parts_with_quorum.fromString(old_added_parts);

        /// Delete information about particular partition.
        if (!parts_with_quorum.added_parts.count(partition_id))
        {
            /// There is no information about interested part.
            break;
        }

        parts_with_quorum.added_parts.erase(partition_id);

        String new_added_parts = parts_with_quorum.toString();

        auto code = zookeeper->trySet(quorum_last_part_path, new_added_parts, added_parts_stat.version);

        if (code == Coordination::Error::ZOK)
        {
            break;
        }
        else if (code == Coordination::Error::ZNONODE)
        {
            /// Node is deleted. It is impossible, but it is Ok.
            break;
        }
        else if (code == Coordination::Error::ZBADVERSION)
        {
            /// Node was updated meanwhile. We must re-read it and repeat all the actions.
            continue;
        }
        else
            throw Coordination::Exception(code, quorum_last_part_path);
    }
}


bool StorageReplicatedMergeTree::partIsInsertingWithParallelQuorum(const MergeTreePartInfo & part_info) const
{
    auto zookeeper = getZooKeeper();
    return zookeeper->exists(zookeeper_path + "/quorum/parallel/" + part_info.getPartName());
}

bool StorageReplicatedMergeTree::partIsLastQuorumPart(const MergeTreePartInfo & part_info) const
{
    auto zookeeper = getZooKeeper();

    const String parts_with_quorum_path = zookeeper_path + "/quorum/last_part";

    String parts_with_quorum_str = zookeeper->get(parts_with_quorum_path);

    if (parts_with_quorum_str.empty())
        return false;

    ReplicatedMergeTreeQuorumAddedParts parts_with_quorum(format_version);
    parts_with_quorum.fromString(parts_with_quorum_str);

    auto partition_it = parts_with_quorum.added_parts.find(part_info.partition_id);
    if (partition_it == parts_with_quorum.added_parts.end())
        return false;

    return partition_it->second == part_info.getPartName();
}

bool StorageReplicatedMergeTree::fetchPart(const String & part_name, const StorageMetadataPtr & metadata_snapshot,
    const String & source_replica_path, bool to_detached, size_t quorum, zkutil::ZooKeeper::Ptr zookeeper_)
{
    auto zookeeper = zookeeper_ ? zookeeper_ : getZooKeeper();
    const auto part_info = MergeTreePartInfo::fromPartName(part_name, format_version);

    if (!to_detached)
    {
        if (auto part = getPartIfExists(part_info, {IMergeTreeDataPart::State::Outdated, IMergeTreeDataPart::State::Deleting}))
        {
            LOG_DEBUG(log, "Part {} should be deleted after previous attempt before fetch", part->name);
            /// Force immediate parts cleanup to delete the part that was left from the previous fetch attempt.
            cleanup_thread.wakeup();
            return false;
        }
    }

    {
        std::lock_guard lock(currently_fetching_parts_mutex);
        if (!currently_fetching_parts.insert(part_name).second)
        {
            LOG_DEBUG(log, "Part {} is already fetching right now", part_name);
            return false;
        }
    }

    SCOPE_EXIT
    ({
        std::lock_guard lock(currently_fetching_parts_mutex);
        currently_fetching_parts.erase(part_name);
    });

    LOG_DEBUG(log, "Fetching part {} from {}", part_name, source_replica_path);

    TableLockHolder table_lock_holder;
    if (!to_detached)
        table_lock_holder = lockForShare(RWLockImpl::NO_QUERY, getSettings()->lock_acquire_timeout_for_background_operations);

    /// Logging
    Stopwatch stopwatch;
    MutableDataPartPtr part;
    DataPartsVector replaced_parts;

    auto write_part_log = [&] (const ExecutionStatus & execution_status)
    {
        writePartLog(
            PartLogElement::DOWNLOAD_PART, execution_status, stopwatch.elapsed(),
            part_name, part, replaced_parts, nullptr);
    };

    DataPartPtr part_to_clone;
    {
        /// If the desired part is a result of a part mutation, try to find the source part and compare
        /// its checksums to the checksums of the desired part. If they match, we can just clone the local part.

        /// If we have the source part, its part_info will contain covered_part_info.
        auto covered_part_info = part_info;
        covered_part_info.mutation = 0;
        auto source_part = getActiveContainingPart(covered_part_info);

        if (source_part)
        {
            MinimalisticDataPartChecksums source_part_checksums;
            source_part_checksums.computeTotalChecksums(source_part->checksums);

            MinimalisticDataPartChecksums desired_checksums;
            String part_path = source_replica_path + "/parts/" + part_name;
            String part_znode = zookeeper->get(part_path);
            if (!part_znode.empty())
                desired_checksums = ReplicatedMergeTreePartHeader::fromString(part_znode).getChecksums();
            else
            {
                String desired_checksums_str = zookeeper->get(part_path + "/checksums");
                desired_checksums = MinimalisticDataPartChecksums::deserializeFrom(desired_checksums_str);
            }

            if (source_part_checksums == desired_checksums)
            {
                LOG_TRACE(log, "Found local part {} with the same checksums as {}", source_part->name, part_name);
                part_to_clone = source_part;
            }
        }

    }

    std::function<MutableDataPartPtr()> get_part;
    if (part_to_clone)
    {
        get_part = [&, part_to_clone]()
        {
            return cloneAndLoadDataPartOnSameDisk(part_to_clone, "tmp_clone_", part_info, metadata_snapshot);
        };
    }
    else
    {
        ReplicatedMergeTreeAddress address(zookeeper->get(source_replica_path + "/host"));
        auto timeouts = ConnectionTimeouts::getHTTPTimeouts(global_context);
        auto user_password = global_context.getInterserverCredentials();
        String interserver_scheme = global_context.getInterserverScheme();

        get_part = [&, address, timeouts, user_password, interserver_scheme]()
        {
            if (interserver_scheme != address.scheme)
                throw Exception("Interserver schemes are different: '" + interserver_scheme
                    + "' != '" + address.scheme + "', can't fetch part from " + address.host,
                    ErrorCodes::INTERSERVER_SCHEME_DOESNT_MATCH);

            return fetcher.fetchPart(
                metadata_snapshot, part_name, source_replica_path,
                address.host, address.replication_port,
                timeouts, user_password.first, user_password.second, interserver_scheme, to_detached);
        };
    }

    try
    {
        part = get_part();

        if (!to_detached)
        {
            Transaction transaction(*this);
            renameTempPartAndReplace(part, nullptr, &transaction);

            /** NOTE
              * Here, an error occurs if ALTER occurred with a change in the column type or column deletion,
              *  and the part on remote server has not yet been modified.
              * After a while, one of the following attempts to make `fetchPart` succeed.
              */
            replaced_parts = checkPartChecksumsAndCommit(transaction, part);

            /** If a quorum is tracked for this part, you must update it.
              * If you do not have time, in case of losing the session, when you restart the server - see the `ReplicatedMergeTreeRestartingThread::updateQuorumIfWeHavePart` method.
              */
            if (quorum)
            {
                /// Check if this quorum insert is parallel or not
                if (zookeeper->exists(zookeeper_path + "/quorum/parallel/" + part_name))
                    updateQuorum(part_name, true);
                else if (zookeeper->exists(zookeeper_path + "/quorum/status"))
                    updateQuorum(part_name, false);
            }

            /// merged parts that are still inserted with quorum. if it only contains one block, it hasn't been merged before
            if (part_info.level != 0 || part_info.mutation != 0)
            {
                Strings quorum_parts = zookeeper->getChildren(zookeeper_path + "/quorum/parallel");
                for (const String & quorum_part : quorum_parts)
                {
                    auto quorum_part_info = MergeTreePartInfo::fromPartName(quorum_part, format_version);
                    if (part_info.contains(quorum_part_info))
                        updateQuorum(quorum_part, true);
                }
            }

            merge_selecting_task->schedule();

            for (const auto & replaced_part : replaced_parts)
            {
                LOG_DEBUG(log, "Part {} is rendered obsolete by fetching part {}", replaced_part->name, part_name);
                ProfileEvents::increment(ProfileEvents::ObsoleteReplicatedParts);
            }

            write_part_log({});
        }
        else
        {
            // The fetched part is valuable and should not be cleaned like a temp part.
            part->is_temp = false;
            part->renameTo("detached/" + part_name, true);
        }
    }
    catch (const Exception & e)
    {
        /// The same part is being written right now (but probably it's not committed yet).
        /// We will check the need for fetch later.
        if (e.code() == ErrorCodes::DIRECTORY_ALREADY_EXISTS)
            return false;

        throw;
    }
    catch (...)
    {
        if (!to_detached)
            write_part_log(ExecutionStatus::fromCurrentException());

        throw;
    }

    ProfileEvents::increment(ProfileEvents::ReplicatedPartFetches);

    if (part_to_clone)
        LOG_DEBUG(log, "Cloned part {} from {}{}", part_name, part_to_clone->name, to_detached ? " (to 'detached' directory)" : "");
    else
        LOG_DEBUG(log, "Fetched part {} from {}{}", part_name, source_replica_path, to_detached ? " (to 'detached' directory)" : "");

    return true;
}


void StorageReplicatedMergeTree::startup()
{
    if (is_readonly)
        return;

    try
    {
        queue.initialize(getDataParts());

        InterserverIOEndpointPtr data_parts_exchange_ptr = std::make_shared<DataPartsExchange::Service>(*this);
        [[maybe_unused]] auto prev_ptr = std::atomic_exchange(&data_parts_exchange_endpoint, data_parts_exchange_ptr);
        assert(prev_ptr == nullptr);
        global_context.getInterserverIOHandler().addEndpoint(data_parts_exchange_ptr->getId(replica_path), data_parts_exchange_ptr);

        /// In this thread replica will be activated.
        restarting_thread.start();

        /// Wait while restarting_thread initializes LeaderElection (and so on) or makes first attempt to do it
        startup_event.wait();

        /// If we don't separate create/start steps, race condition will happen
        /// between the assignment of queue_task_handle and queueTask that use the queue_task_handle.
        background_executor.start();
        startBackgroundMovesIfNeeded();
    }
    catch (...)
    {
        /// Exception safety: failed "startup" does not require a call to "shutdown" from the caller.
        /// And it should be able to safely destroy table after exception in "startup" method.
        /// It means that failed "startup" must not create any background tasks that we will have to wait.
        try
        {
            shutdown();
        }
        catch (...)
        {
            std::terminate();
        }

        /// Note: after failed "startup", the table will be in a state that only allows to destroy the object.
        throw;
    }
}


void StorageReplicatedMergeTree::shutdown()
{
    /// Cancel fetches, merges and mutations to force the queue_task to finish ASAP.
    fetcher.blocker.cancelForever();
    merger_mutator.merges_blocker.cancelForever();
    parts_mover.moves_blocker.cancelForever();

    restarting_thread.shutdown();
    background_executor.finish();

    {
        auto lock = queue.lockQueue();
        /// Cancel logs pulling after background task were cancelled. It's still
        /// required because we can trigger pullLogsToQueue during manual OPTIMIZE,
        /// MUTATE, etc. query.
        queue.pull_log_blocker.cancelForever();
    }
    background_moves_executor.finish();

    auto data_parts_exchange_ptr = std::atomic_exchange(&data_parts_exchange_endpoint, InterserverIOEndpointPtr{});
    if (data_parts_exchange_ptr)
    {
        global_context.getInterserverIOHandler().removeEndpointIfExists(data_parts_exchange_ptr->getId(replica_path));
        /// Ask all parts exchange handlers to finish asap. New ones will fail to start
        data_parts_exchange_ptr->blocker.cancelForever();
        /// Wait for all of them
        std::unique_lock lock(data_parts_exchange_ptr->rwlock);
    }
}


StorageReplicatedMergeTree::~StorageReplicatedMergeTree()
{
    try
    {
        shutdown();
    }
    catch (...)
    {
        tryLogCurrentException(__PRETTY_FUNCTION__);
    }
}


ReplicatedMergeTreeQuorumAddedParts::PartitionIdToMaxBlock StorageReplicatedMergeTree::getMaxAddedBlocks() const
{
    ReplicatedMergeTreeQuorumAddedParts::PartitionIdToMaxBlock max_added_blocks;

    for (const auto & data_part : getDataParts())
    {
        max_added_blocks[data_part->info.partition_id]
            = std::max(max_added_blocks[data_part->info.partition_id], data_part->info.max_block);
    }

    auto zookeeper = getZooKeeper();

    const String quorum_status_path = zookeeper_path + "/quorum/status";

    String value;
    Coordination::Stat stat;

    if (zookeeper->tryGet(quorum_status_path, value, &stat))
    {
        ReplicatedMergeTreeQuorumEntry quorum_entry;
        quorum_entry.fromString(value);

        auto part_info = MergeTreePartInfo::fromPartName(quorum_entry.part_name, format_version);

        max_added_blocks[part_info.partition_id] = part_info.max_block - 1;
    }

    String added_parts_str;
    if (zookeeper->tryGet(zookeeper_path + "/quorum/last_part", added_parts_str))
    {
        if (!added_parts_str.empty())
        {
            ReplicatedMergeTreeQuorumAddedParts part_with_quorum(format_version);
            part_with_quorum.fromString(added_parts_str);

            auto added_parts = part_with_quorum.added_parts;

            for (const auto & added_part : added_parts)
                if (!getActiveContainingPart(added_part.second))
                    throw Exception(
                        "Replica doesn't have part " + added_part.second
                            + " which was successfully written to quorum of other replicas."
                              " Send query to another replica or disable 'select_sequential_consistency' setting.",
                        ErrorCodes::REPLICA_IS_NOT_IN_QUORUM);

            for (const auto & max_block : part_with_quorum.getMaxInsertedBlocks())
                max_added_blocks[max_block.first] = max_block.second;
        }
    }
    return max_added_blocks;
}


void StorageReplicatedMergeTree::read(
    QueryPlan & query_plan,
    const Names & column_names,
    const StorageMetadataPtr & metadata_snapshot,
    SelectQueryInfo & query_info,
    const Context & context,
    QueryProcessingStage::Enum /*processed_stage*/,
    const size_t max_block_size,
    const unsigned num_streams)
{
    /** The `select_sequential_consistency` setting has two meanings:
    * 1. To throw an exception if on a replica there are not all parts which have been written down on quorum of remaining replicas.
    * 2. Do not read parts that have not yet been written to the quorum of the replicas.
    * For this you have to synchronously go to ZooKeeper.
    */
    if (context.getSettingsRef().select_sequential_consistency)
    {
        auto max_added_blocks = getMaxAddedBlocks();
        if (auto plan = reader.read(column_names, metadata_snapshot, query_info, context, max_block_size, num_streams, &max_added_blocks))
            query_plan = std::move(*plan);
        return;
    }

    if (auto plan = reader.read(column_names, metadata_snapshot, query_info, context, max_block_size, num_streams))
        query_plan = std::move(*plan);
}

Pipe StorageReplicatedMergeTree::read(
    const Names & column_names,
    const StorageMetadataPtr & metadata_snapshot,
    SelectQueryInfo & query_info,
    const Context & context,
    QueryProcessingStage::Enum processed_stage,
    const size_t max_block_size,
    const unsigned num_streams)
{
    QueryPlan plan;
    read(plan, column_names, metadata_snapshot, query_info, context, processed_stage, max_block_size, num_streams);
    return plan.convertToPipe(QueryPlanOptimizationSettings(context.getSettingsRef()));
}


template <class Func>
void StorageReplicatedMergeTree::foreachCommittedParts(Func && func, bool select_sequential_consistency) const
{
    std::optional<ReplicatedMergeTreeQuorumAddedParts::PartitionIdToMaxBlock> max_added_blocks = {};

    /**
     * Synchronously go to ZooKeeper when select_sequential_consistency enabled
     */
    if (select_sequential_consistency)
        max_added_blocks = getMaxAddedBlocks();

    auto lock = lockParts();
    for (const auto & part : getDataPartsStateRange(DataPartState::Committed))
    {
        if (part->isEmpty())
            continue;

        if (max_added_blocks)
        {
            auto blocks_iterator = max_added_blocks->find(part->info.partition_id);
            if (blocks_iterator == max_added_blocks->end() || part->info.max_block > blocks_iterator->second)
                continue;
        }

        func(part);
    }
}

std::optional<UInt64> StorageReplicatedMergeTree::totalRows(const Settings & settings) const
{
    UInt64 res = 0;
    foreachCommittedParts([&res](auto & part) { res += part->rows_count; }, settings.select_sequential_consistency);
    return res;
}

std::optional<UInt64> StorageReplicatedMergeTree::totalRowsByPartitionPredicate(const SelectQueryInfo & query_info, const Context & context) const
{
    auto metadata_snapshot = getInMemoryMetadataPtr();
    PartitionPruner partition_pruner(metadata_snapshot->getPartitionKey(), query_info, context, true /* strict */);
    if (partition_pruner.isUseless())
        return {};
    size_t res = 0;
    foreachCommittedParts([&](auto & part)
    {
        if (!partition_pruner.canBePruned(part))
            res += part->rows_count;
    }, context.getSettingsRef().select_sequential_consistency);
    return res;
}

std::optional<UInt64> StorageReplicatedMergeTree::totalBytes(const Settings & settings) const
{
    UInt64 res = 0;
    foreachCommittedParts([&res](auto & part) { res += part->getBytesOnDisk(); }, settings.select_sequential_consistency);
    return res;
}


void StorageReplicatedMergeTree::assertNotReadonly() const
{
    if (is_readonly)
        throw Exception(ErrorCodes::TABLE_IS_READ_ONLY, "Table is in readonly mode (zookeeper path: {})", zookeeper_path);
}


BlockOutputStreamPtr StorageReplicatedMergeTree::write(const ASTPtr & /*query*/, const StorageMetadataPtr & metadata_snapshot, const Context & context)
{
    const auto storage_settings_ptr = getSettings();
    assertNotReadonly();

    const Settings & query_settings = context.getSettingsRef();
    bool deduplicate = storage_settings_ptr->replicated_deduplication_window != 0 && query_settings.insert_deduplicate;

    // TODO: should we also somehow pass list of columns to deduplicate on to the ReplicatedMergeTreeBlockOutputStream ?
    return std::make_shared<ReplicatedMergeTreeBlockOutputStream>(
        *this, metadata_snapshot, query_settings.insert_quorum,
        query_settings.insert_quorum_timeout.totalMilliseconds(),
        query_settings.max_partitions_per_insert_block,
        query_settings.insert_quorum_parallel,
        deduplicate,
        context.getSettingsRef().optimize_on_insert);
}


bool StorageReplicatedMergeTree::optimize(
    const ASTPtr &,
    const StorageMetadataPtr &,
    const ASTPtr & partition,
    bool final,
    bool deduplicate,
    const Names & deduplicate_by_columns,
    const Context & query_context)
{
    /// NOTE: exclusive lock cannot be used here, since this may lead to deadlock (see comments below),
    /// but it should be safe to use non-exclusive to avoid dropping parts that may be required for processing queue.
    auto table_lock = lockForShare(query_context.getCurrentQueryId(), query_context.getSettingsRef().lock_acquire_timeout);

    assertNotReadonly();

    if (!is_leader)
        throw Exception("OPTIMIZE cannot be done on this replica because it is not a leader", ErrorCodes::NOT_A_LEADER);

    constexpr size_t max_retries = 10;

    std::vector<ReplicatedMergeTreeLogEntryData> merge_entries;
    {
        auto zookeeper = getZooKeeper();

        auto handle_noop = [&] (const String & message)
        {
            if (query_context.getSettingsRef().optimize_throw_if_noop)
                throw Exception(message, ErrorCodes::CANNOT_ASSIGN_OPTIMIZE);
            return false;
        };

        const auto storage_settings_ptr = getSettings();
        auto metadata_snapshot = getInMemoryMetadataPtr();

        if (!partition && final)
        {
            DataPartsVector data_parts = getDataPartsVector();
            std::unordered_set<String> partition_ids;

            for (const DataPartPtr & part : data_parts)
                partition_ids.emplace(part->info.partition_id);

            UInt64 disk_space = getStoragePolicy()->getMaxUnreservedFreeSpace();

            for (const String & partition_id : partition_ids)
            {
                size_t try_no = 0;
                for (; try_no < max_retries; ++try_no)
                {
                    /// We must select parts for merge under merge_selecting_mutex because other threads
                    /// (merge_selecting_thread or OPTIMIZE queries) could assign new merges.
                    std::lock_guard merge_selecting_lock(merge_selecting_mutex);
                    ReplicatedMergeTreeMergePredicate can_merge = queue.getMergePredicate(zookeeper);

                    FutureMergedMutatedPart future_merged_part;

                    if (storage_settings.get()->assign_part_uuids)
                        future_merged_part.uuid = UUIDHelpers::generateV4();

                    SelectPartsDecision select_decision = merger_mutator.selectAllPartsToMergeWithinPartition(
                        future_merged_part, disk_space, can_merge, partition_id, true, metadata_snapshot, nullptr, query_context.getSettingsRef().optimize_skip_merged_partitions);

                    if (select_decision != SelectPartsDecision::SELECTED)
                        break;

                    ReplicatedMergeTreeLogEntryData merge_entry;
                    CreateMergeEntryResult create_result = createLogEntryToMergeParts(
                        zookeeper, future_merged_part.parts,
                        future_merged_part.name, future_merged_part.uuid, future_merged_part.type,
                        deduplicate, deduplicate_by_columns,
                        &merge_entry, can_merge.getVersion(), future_merged_part.merge_type);

                    if (create_result == CreateMergeEntryResult::MissingPart)
                        return handle_noop("Can't create merge queue node in ZooKeeper, because some parts are missing");

                    if (create_result == CreateMergeEntryResult::LogUpdated)
                        continue;

                    merge_entries.push_back(std::move(merge_entry));
                    break;
                }
                if (try_no == max_retries)
                    return handle_noop("Can't create merge queue node in ZooKeeper, because log was updated in every of "
                        + toString(max_retries) + " tries");
            }
        }
        else
        {
            size_t try_no = 0;
            for (; try_no < max_retries; ++try_no)
            {
                std::lock_guard merge_selecting_lock(merge_selecting_mutex);
                ReplicatedMergeTreeMergePredicate can_merge = queue.getMergePredicate(zookeeper);

                FutureMergedMutatedPart future_merged_part;
                if (storage_settings.get()->assign_part_uuids)
                    future_merged_part.uuid = UUIDHelpers::generateV4();

                String disable_reason;
                SelectPartsDecision select_decision = SelectPartsDecision::CANNOT_SELECT;

                if (!partition)
                {
                    select_decision = merger_mutator.selectPartsToMerge(
                        future_merged_part, true, storage_settings_ptr->max_bytes_to_merge_at_max_space_in_pool, can_merge, false, &disable_reason);
                }
                else
                {
                    UInt64 disk_space = getStoragePolicy()->getMaxUnreservedFreeSpace();
                    String partition_id = getPartitionIDFromQuery(partition, query_context);
                    select_decision = merger_mutator.selectAllPartsToMergeWithinPartition(
                        future_merged_part, disk_space, can_merge, partition_id, final, metadata_snapshot, &disable_reason, query_context.getSettingsRef().optimize_skip_merged_partitions);
                }

                /// If there is nothing to merge then we treat this merge as successful (needed for optimize final optimization)
                if (select_decision == SelectPartsDecision::NOTHING_TO_MERGE)
                    break;

                if (select_decision != SelectPartsDecision::SELECTED)
                {
                    constexpr const char * message_fmt = "Cannot select parts for optimization: {}";
                    if (disable_reason.empty())
                        disable_reason = "unknown reason";
                    LOG_INFO(log, message_fmt, disable_reason);
                    return handle_noop(fmt::format(message_fmt, disable_reason));
                }

                ReplicatedMergeTreeLogEntryData merge_entry;
                CreateMergeEntryResult create_result = createLogEntryToMergeParts(
                    zookeeper, future_merged_part.parts,
                    future_merged_part.name, future_merged_part.uuid, future_merged_part.type,
                    deduplicate, deduplicate_by_columns,
                    &merge_entry, can_merge.getVersion(), future_merged_part.merge_type);

                if (create_result == CreateMergeEntryResult::MissingPart)
                    return handle_noop("Can't create merge queue node in ZooKeeper, because some parts are missing");

                if (create_result == CreateMergeEntryResult::LogUpdated)
                    continue;

                merge_entries.push_back(std::move(merge_entry));
                break;
            }
            if (try_no == max_retries)
                return handle_noop("Can't create merge queue node in ZooKeeper, because log was updated in every of "
                    + toString(max_retries) + " tries");
        }
    }

    if (query_context.getSettingsRef().replication_alter_partitions_sync != 0)
    {
        /// NOTE Table lock must not be held while waiting. Some combination of R-W-R locks from different threads will yield to deadlock.
        for (auto & merge_entry : merge_entries)
            waitForAllReplicasToProcessLogEntry(merge_entry, false);
    }

    return true;
}

bool StorageReplicatedMergeTree::executeMetadataAlter(const StorageReplicatedMergeTree::LogEntry & entry)
{
    if (entry.alter_version < metadata_version)
    {
        /// TODO Can we replace it with LOGICAL_ERROR?
        /// As for now, it may rerely happen due to reordering of ALTER_METADATA entries in the queue of
        /// non-initial replica and also may happen after stale replica recovery.
        LOG_WARNING(log, "Attempt to update metadata of version {} "
                         "to older version {} when processing log entry {}: {}",
                         metadata_version, entry.alter_version, entry.znode_name, entry.toString());
        return true;
    }

    auto zookeeper = getZooKeeper();

    auto columns_from_entry = ColumnsDescription::parse(entry.columns_str);
    auto metadata_from_entry = ReplicatedMergeTreeTableMetadata::parse(entry.metadata_str);

    MergeTreeData::DataParts parts;

    /// If metadata nodes have changed, we will update table structure locally.
    Coordination::Requests requests;
    requests.emplace_back(zkutil::makeSetRequest(replica_path + "/columns", entry.columns_str, -1));
    requests.emplace_back(zkutil::makeSetRequest(replica_path + "/metadata", entry.metadata_str, -1));

    zookeeper->multi(requests);

    {
        auto lock = lockForAlter(RWLockImpl::NO_QUERY, getSettings()->lock_acquire_timeout_for_background_operations);
        LOG_INFO(log, "Metadata changed in ZooKeeper. Applying changes locally.");

        auto metadata_diff = ReplicatedMergeTreeTableMetadata(*this, getInMemoryMetadataPtr()).checkAndFindDiff(metadata_from_entry);
        setTableStructure(std::move(columns_from_entry), metadata_diff);
        metadata_version = entry.alter_version;

        LOG_INFO(log, "Applied changes to the metadata of the table. Current metadata version: {}", metadata_version);
    }

    /// This transaction may not happen, but it's OK, because on the next retry we will eventually create/update this node
    zookeeper->createOrUpdate(replica_path + "/metadata_version", std::to_string(metadata_version), zkutil::CreateMode::Persistent);

    return true;
}


std::set<String> StorageReplicatedMergeTree::getPartitionIdsAffectedByCommands(
    const MutationCommands & commands, const Context & query_context) const
{
    std::set<String> affected_partition_ids;

    for (const auto & command : commands)
    {
        if (!command.partition)
        {
            affected_partition_ids.clear();
            break;
        }

        affected_partition_ids.insert(
            getPartitionIDFromQuery(command.partition, query_context)
        );
    }

    return affected_partition_ids;
}


PartitionBlockNumbersHolder StorageReplicatedMergeTree::allocateBlockNumbersInAffectedPartitions(
    const MutationCommands & commands, const Context & query_context, const zkutil::ZooKeeperPtr & zookeeper) const
{
    const std::set<String> mutation_affected_partition_ids = getPartitionIdsAffectedByCommands(commands, query_context);

    if (mutation_affected_partition_ids.size() == 1)
    {
        const auto & affected_partition_id = *mutation_affected_partition_ids.cbegin();
        auto block_number_holder = allocateBlockNumber(affected_partition_id, zookeeper);
        if (!block_number_holder.has_value())
            return {};
        auto block_number = block_number_holder->getNumber();  /// Avoid possible UB due to std::move
        return {{{affected_partition_id, block_number}}, std::move(block_number_holder)};
    }
    else
    {
        /// TODO: Implement optimal block number aqcuisition algorithm in multiple (but not all) partitions
        EphemeralLocksInAllPartitions lock_holder(
            zookeeper_path + "/block_numbers", "block-", zookeeper_path + "/temp", *zookeeper);

        PartitionBlockNumbersHolder::BlockNumbersType block_numbers;
        for (const auto & lock : lock_holder.getLocks())
        {
            if (mutation_affected_partition_ids.empty() || mutation_affected_partition_ids.count(lock.partition_id))
                block_numbers[lock.partition_id] = lock.number;
        }

        return {std::move(block_numbers), std::move(lock_holder)};
    }
}


void StorageReplicatedMergeTree::alter(
    const AlterCommands & commands, const Context & query_context, TableLockHolder & table_lock_holder)
{
    assertNotReadonly();

    auto table_id = getStorageID();

    if (commands.isSettingsAlter())
    {
        /// We don't replicate storage_settings_ptr ALTER. It's local operation.
        /// Also we don't upgrade alter lock to table structure lock.
        StorageInMemoryMetadata future_metadata = getInMemoryMetadata();
        commands.apply(future_metadata, query_context);

        merge_strategy_picker.refreshState();

        changeSettings(future_metadata.settings_changes, table_lock_holder);

        DatabaseCatalog::instance().getDatabase(table_id.database_name)->alterTable(query_context, table_id, future_metadata);
        return;
    }

    auto ast_to_str = [](ASTPtr query) -> String
    {
        if (!query)
            return "";
        return queryToString(query);
    };

    const auto zookeeper = getZooKeeper();

    std::optional<ReplicatedMergeTreeLogEntryData> alter_entry;
    std::optional<String> mutation_znode;

    while (true)
    {
        /// Clear nodes from previous iteration
        alter_entry.emplace();
        mutation_znode.reset();

        auto current_metadata = getInMemoryMetadataPtr();

        StorageInMemoryMetadata future_metadata = *current_metadata;
        commands.apply(future_metadata, query_context);

        ReplicatedMergeTreeTableMetadata future_metadata_in_zk(*this, current_metadata);
        if (ast_to_str(future_metadata.sorting_key.definition_ast) != ast_to_str(current_metadata->sorting_key.definition_ast))
        {
            /// We serialize definition_ast as list, because code which apply ALTER (setTableStructure) expect serialized non empty expression
            /// list here and we cannot change this representation for compatibility. Also we have preparsed AST `sorting_key.expression_list_ast`
            /// in KeyDescription, but it contain version column for VersionedCollapsingMergeTree, which shouldn't be defined as a part of key definition AST.
            /// So the best compatible way is just to convert definition_ast to list and serialize it. In all other places key.expression_list_ast should be used.
            future_metadata_in_zk.sorting_key = serializeAST(*extractKeyExpressionList(future_metadata.sorting_key.definition_ast));
        }

        if (ast_to_str(future_metadata.sampling_key.definition_ast) != ast_to_str(current_metadata->sampling_key.definition_ast))
            future_metadata_in_zk.sampling_expression = serializeAST(*extractKeyExpressionList(future_metadata.sampling_key.definition_ast));

        if (ast_to_str(future_metadata.partition_key.definition_ast) != ast_to_str(current_metadata->partition_key.definition_ast))
            future_metadata_in_zk.partition_key = serializeAST(*extractKeyExpressionList(future_metadata.partition_key.definition_ast));

        if (ast_to_str(future_metadata.table_ttl.definition_ast) != ast_to_str(current_metadata->table_ttl.definition_ast))
        {
            if (future_metadata.table_ttl.definition_ast)
                future_metadata_in_zk.ttl_table = serializeAST(*future_metadata.table_ttl.definition_ast);
            else /// TTL was removed
                future_metadata_in_zk.ttl_table = "";
        }

        String new_indices_str = future_metadata.secondary_indices.toString();
        if (new_indices_str != current_metadata->secondary_indices.toString())
            future_metadata_in_zk.skip_indices = new_indices_str;

        String new_constraints_str = future_metadata.constraints.toString();
        if (new_constraints_str != current_metadata->constraints.toString())
            future_metadata_in_zk.constraints = new_constraints_str;

        Coordination::Requests ops;
        size_t alter_path_idx = std::numeric_limits<size_t>::max();
        size_t mutation_path_idx = std::numeric_limits<size_t>::max();

        String new_metadata_str = future_metadata_in_zk.toString();
        ops.emplace_back(zkutil::makeSetRequest(zookeeper_path + "/metadata", new_metadata_str, metadata_version));

        String new_columns_str = future_metadata.columns.toString();
        ops.emplace_back(zkutil::makeSetRequest(zookeeper_path + "/columns", new_columns_str, -1));

        if (ast_to_str(current_metadata->settings_changes) != ast_to_str(future_metadata.settings_changes))
        {
            /// Just change settings
            StorageInMemoryMetadata metadata_copy = *current_metadata;
            metadata_copy.settings_changes = future_metadata.settings_changes;
            changeSettings(metadata_copy.settings_changes, table_lock_holder);
            DatabaseCatalog::instance().getDatabase(table_id.database_name)->alterTable(query_context, table_id, metadata_copy);
        }

        /// We can be sure, that in case of successful commit in zookeeper our
        /// version will increments by 1. Because we update with version check.
        int new_metadata_version = metadata_version + 1;

        alter_entry->type = LogEntry::ALTER_METADATA;
        alter_entry->source_replica = replica_name;
        alter_entry->metadata_str = new_metadata_str;
        alter_entry->columns_str = new_columns_str;
        alter_entry->alter_version = new_metadata_version;
        alter_entry->create_time = time(nullptr);

        auto maybe_mutation_commands = commands.getMutationCommands(
            *current_metadata, query_context.getSettingsRef().materialize_ttl_after_modify, query_context);
        alter_entry->have_mutation = !maybe_mutation_commands.empty();
        bool have_mutation = !maybe_mutation_commands.empty();

        alter_path_idx = ops.size();
        ops.emplace_back(zkutil::makeCreateRequest(
            zookeeper_path + "/log/log-", alter_entry->toString(), zkutil::CreateMode::PersistentSequential));

        PartitionBlockNumbersHolder partition_block_numbers_holder;
        if (have_mutation)
        {
            const String mutations_path(zookeeper_path + "/mutations");

            ReplicatedMergeTreeMutationEntry mutation_entry;
            mutation_entry.alter_version = new_metadata_version;
            mutation_entry.source_replica = replica_name;
            mutation_entry.commands = std::move(maybe_mutation_commands);

            Coordination::Stat mutations_stat;
            zookeeper->get(mutations_path, &mutations_stat);

            partition_block_numbers_holder =
                    allocateBlockNumbersInAffectedPartitions(mutation_entry.commands, query_context, zookeeper);

            mutation_entry.block_numbers = partition_block_numbers_holder.getBlockNumbers();
            mutation_entry.create_time = time(nullptr);

            ops.emplace_back(zkutil::makeSetRequest(mutations_path, String(), mutations_stat.version));
            mutation_path_idx = ops.size();
            ops.emplace_back(
                zkutil::makeCreateRequest(mutations_path + "/", mutation_entry.toString(), zkutil::CreateMode::PersistentSequential));
        }

        if (auto txn = query_context.getZooKeeperMetadataTransaction())
        {
            txn->moveOpsTo(ops);
            /// NOTE: IDatabase::alterTable(...) is called when executing ALTER_METADATA queue entry without query context,
            /// so we have to update metadata of DatabaseReplicated here.
            String metadata_zk_path = txn->getDatabaseZooKeeperPath() + "/metadata/" + escapeForFileName(table_id.table_name);
            auto ast = DatabaseCatalog::instance().getDatabase(table_id.database_name)->getCreateTableQuery(table_id.table_name, query_context);
            applyMetadataChangesToCreateQuery(ast, future_metadata);
            ops.emplace_back(zkutil::makeSetRequest(metadata_zk_path, getObjectDefinitionFromCreateQuery(ast), -1));
        }

        Coordination::Responses results;
        Coordination::Error rc = zookeeper->tryMulti(ops, results);

        /// For the sake of constitency with mechanics of concurrent background process of assigning parts merge tasks
        /// this placeholder must be held up until the moment of committing into ZK of the mutation entry
        /// See ReplicatedMergeTreeMergePredicate::canMergeTwoParts() method
        partition_block_numbers_holder.reset();

        if (rc == Coordination::Error::ZOK)
        {
            if (have_mutation)
            {
                /// ALTER_METADATA record in replication /log
                String alter_path = dynamic_cast<const Coordination::CreateResponse &>(*results[alter_path_idx]).path_created;
                alter_entry->znode_name = alter_path.substr(alter_path.find_last_of('/') + 1);

                /// ReplicatedMergeTreeMutationEntry record in /mutations
                String mutation_path = dynamic_cast<const Coordination::CreateResponse &>(*results[mutation_path_idx]).path_created;
                mutation_znode = mutation_path.substr(mutation_path.find_last_of('/') + 1);
            }
            else
            {
                /// ALTER_METADATA record in replication /log
                String alter_path = dynamic_cast<const Coordination::CreateResponse &>(*results[alter_path_idx]).path_created;
                alter_entry->znode_name = alter_path.substr(alter_path.find_last_of('/') + 1);
            }
            break;
        }
        else if (rc == Coordination::Error::ZBADVERSION)
        {
            if (results[0]->error != Coordination::Error::ZOK)
                throw Exception("Metadata on replica is not up to date with common metadata in Zookeeper. Cannot alter",
                    ErrorCodes::CANNOT_ASSIGN_ALTER);

            continue;
        }
        else
        {
            throw Coordination::Exception("Alter cannot be assigned because of Zookeeper error", rc);
        }
    }

    table_lock_holder.reset();

    std::vector<String> unwaited;
    if (query_context.getSettingsRef().replication_alter_partitions_sync == 2)
    {
        LOG_DEBUG(log, "Updated shared metadata nodes in ZooKeeper. Waiting for replicas to apply changes.");
        unwaited = waitForAllReplicasToProcessLogEntry(*alter_entry, false);
    }
    else if (query_context.getSettingsRef().replication_alter_partitions_sync == 1)
    {
        LOG_DEBUG(log, "Updated shared metadata nodes in ZooKeeper. Waiting for replicas to apply changes.");
        waitForReplicaToProcessLogEntry(replica_name, *alter_entry);
    }

    if (!unwaited.empty())
        throw Exception("Some replicas doesn't finish metadata alter", ErrorCodes::UNFINISHED);

    if (mutation_znode)
    {
        LOG_DEBUG(log, "Metadata changes applied. Will wait for data changes.");
        waitMutation(*mutation_znode, query_context.getSettingsRef().replication_alter_partitions_sync);
        LOG_DEBUG(log, "Data changes applied.");
    }
}

/// If new version returns ordinary name, else returns part name containing the first and last month of the month
/// NOTE: use it in pair with getFakePartCoveringAllPartsInPartition(...)
static String getPartNamePossiblyFake(MergeTreeDataFormatVersion format_version, const MergeTreePartInfo & part_info)
{
    if (format_version < MERGE_TREE_DATA_MIN_FORMAT_VERSION_WITH_CUSTOM_PARTITIONING)
    {
        /// The date range is all month long.
        const auto & lut = DateLUT::instance();
        time_t start_time = lut.YYYYMMDDToDate(parse<UInt32>(part_info.partition_id + "01"));
        DayNum left_date = lut.toDayNum(start_time);
        DayNum right_date = DayNum(static_cast<size_t>(left_date) + lut.daysInMonth(start_time) - 1);
        return part_info.getPartNameV0(left_date, right_date);
    }

    return part_info.getPartName();
}

bool StorageReplicatedMergeTree::getFakePartCoveringAllPartsInPartition(const String & partition_id, MergeTreePartInfo & part_info,
                                                                        std::optional<EphemeralLockInZooKeeper> & delimiting_block_lock, bool for_replace_range)
{
    /// Even if there is no data in the partition, you still need to mark the range for deletion.
    /// - Because before executing DETACH, tasks for downloading parts to this partition can be executed.
    Int64 left = 0;

    /** Let's skip one number in `block_numbers` for the partition being deleted, and we will only delete parts until this number.
      * This prohibits merges of deleted parts with the new inserted
      * Invariant: merges of deleted parts with other parts do not appear in the log.
      * NOTE: If you need to similarly support a `DROP PART` request, you will have to think of some new mechanism for it,
      *     to guarantee this invariant.
      */
    Int64 right;
    Int64 mutation_version;

    {
        auto zookeeper = getZooKeeper();
        delimiting_block_lock = allocateBlockNumber(partition_id, zookeeper);
        right = delimiting_block_lock->getNumber();
        /// Make sure we cover all parts in drop range.
        /// There might be parts with mutation version greater than current block number
        /// if some part mutation has been assigned after block number allocation, but before creation of DROP_RANGE entry.
        mutation_version = MergeTreePartInfo::MAX_BLOCK_NUMBER;
    }

    if (for_replace_range)
    {
        /// NOTE Do not decrement max block number for REPLACE_RANGE, because there are invariants:
        /// - drop range for REPLACE PARTITION must contain at least 2 blocks (1 skipped block and at least 1 real block)
        /// - drop range for MOVE PARTITION/ATTACH PARTITION FROM always contains 1 block

        /// NOTE UINT_MAX was previously used as max level for REPLACE/MOVE PARTITION (it was incorrect)
        part_info = MergeTreePartInfo(partition_id, left, right, MergeTreePartInfo::MAX_LEVEL, mutation_version);
        return right != 0;
    }

    /// Empty partition.
    if (right == 0)
        return false;

    --right;

    /// Artificial high level is chosen, to make this part "covering" all parts inside.
    part_info = MergeTreePartInfo(partition_id, left, right, MergeTreePartInfo::MAX_LEVEL, mutation_version);
    return true;
}


void StorageReplicatedMergeTree::dropPartition(const ASTPtr & partition, bool detach, bool drop_part, const Context & query_context, bool throw_if_noop)
{
    assertNotReadonly();
    if (!is_leader)
        throw Exception("DROP PART|PARTITION cannot be done on this replica because it is not a leader", ErrorCodes::NOT_A_LEADER);

    zkutil::ZooKeeperPtr zookeeper = getZooKeeper();

    LogEntry entry;
    bool did_drop;

    if (drop_part)
    {
        String part_name = partition->as<ASTLiteral &>().value.safeGet<String>();
        did_drop = dropPart(zookeeper, part_name, entry, detach, throw_if_noop);
    }
    else
    {
        String partition_id = getPartitionIDFromQuery(partition, query_context);
        did_drop = dropAllPartsInPartition(*zookeeper, partition_id, entry, query_context, detach);
    }

    if (did_drop)
    {
        /// If necessary, wait until the operation is performed on itself or on all replicas.
        if (query_context.getSettingsRef().replication_alter_partitions_sync != 0)
        {
            if (query_context.getSettingsRef().replication_alter_partitions_sync == 1)
                waitForReplicaToProcessLogEntry(replica_name, entry);
            else
                waitForAllReplicasToProcessLogEntry(entry);
        }
    }

    if (!drop_part)
    {
        String partition_id = getPartitionIDFromQuery(partition, query_context);
        cleanLastPartNode(partition_id);
    }
}


void StorageReplicatedMergeTree::truncate(
    const ASTPtr &, const StorageMetadataPtr &, const Context & query_context, TableExclusiveLockHolder & table_lock)
{
    table_lock.release();   /// Truncate is done asynchronously.

    assertNotReadonly();
    if (!is_leader)
        throw Exception("TRUNCATE cannot be done on this replica because it is not a leader", ErrorCodes::NOT_A_LEADER);

    zkutil::ZooKeeperPtr zookeeper = getZooKeeper();

    Strings partitions = zookeeper->getChildren(zookeeper_path + "/block_numbers");

    for (String & partition_id : partitions)
    {
        LogEntry entry;

        if (dropAllPartsInPartition(*zookeeper, partition_id, entry, query_context, false))
            waitForAllReplicasToProcessLogEntry(entry);
    }
}


PartitionCommandsResultInfo StorageReplicatedMergeTree::attachPartition(
    const ASTPtr & partition,
    const StorageMetadataPtr & metadata_snapshot,
    bool attach_part,
    const Context & query_context)
{
    assertNotReadonly();

    PartitionCommandsResultInfo results;
    PartsTemporaryRename renamed_parts(*this, "detached/");
    MutableDataPartsVector loaded_parts = tryLoadPartsToAttach(partition, attach_part, query_context, renamed_parts);

    ReplicatedMergeTreeBlockOutputStream output(*this, metadata_snapshot, 0, 0, 0, false, false, false);   /// TODO Allow to use quorum here.
    for (size_t i = 0; i < loaded_parts.size(); ++i)
    {
        String old_name = loaded_parts[i]->name;
        output.writeExistingPart(loaded_parts[i]);
        renamed_parts.old_and_new_names[i].first.clear();
        LOG_DEBUG(log, "Attached part {} as {}", old_name, loaded_parts[i]->name);
        results.push_back(PartitionCommandResultInfo{
            .partition_id = loaded_parts[i]->info.partition_id,
            .part_name = loaded_parts[i]->name,
            .old_part_name = old_name,
        });
    }
    return results;
}


void StorageReplicatedMergeTree::checkTableCanBeDropped() const
{
    auto table_id = getStorageID();
    global_context.checkTableCanBeDropped(table_id.database_name, table_id.table_name, getTotalActiveSizeInBytes());
}

void StorageReplicatedMergeTree::checkTableCanBeRenamed() const
{
    if (!allow_renaming)
        throw Exception("Cannot rename Replicated table, because zookeeper_path contains implicit 'database' or 'table' macro. "
                        "We cannot rename path in ZooKeeper, so path may become inconsistent with table name. If you really want to rename table, "
                        "you should edit metadata file first and restart server or reattach the table.", ErrorCodes::NOT_IMPLEMENTED);
}

void StorageReplicatedMergeTree::rename(const String & new_path_to_table_data, const StorageID & new_table_id)
{
    checkTableCanBeRenamed();
    MergeTreeData::rename(new_path_to_table_data, new_table_id);

    /// Update table name in zookeeper
    if (!is_readonly)
    {
        /// We don't do it for readonly tables, because it will be updated on next table startup.
        /// It is also Ok to skip ZK error for the same reason.
        try
        {
            auto zookeeper = getZooKeeper();
            zookeeper->set(replica_path + "/host", getReplicatedMergeTreeAddress().toString());
        }
        catch (Coordination::Exception & e)
        {
            LOG_WARNING(log, "Cannot update the value of 'host' node (replica address) in ZooKeeper: {}", e.displayText());
        }
    }

    /// TODO: You can update names of loggers.
}


bool StorageReplicatedMergeTree::existsNodeCached(const std::string & path) const
{
    {
        std::lock_guard lock(existing_nodes_cache_mutex);
        if (existing_nodes_cache.count(path))
            return true;
    }

    bool res = getZooKeeper()->exists(path);

    if (res)
    {
        std::lock_guard lock(existing_nodes_cache_mutex);
        existing_nodes_cache.insert(path);
    }

    return res;
}


std::optional<EphemeralLockInZooKeeper>
StorageReplicatedMergeTree::allocateBlockNumber(
    const String & partition_id, const zkutil::ZooKeeperPtr & zookeeper, const String & zookeeper_block_id_path) const
{
    /// Lets check for duplicates in advance, to avoid superfluous block numbers allocation
    Coordination::Requests deduplication_check_ops;
    if (!zookeeper_block_id_path.empty())
    {
        deduplication_check_ops.emplace_back(zkutil::makeCreateRequest(zookeeper_block_id_path, "", zkutil::CreateMode::Persistent));
        deduplication_check_ops.emplace_back(zkutil::makeRemoveRequest(zookeeper_block_id_path, -1));
    }

    String block_numbers_path = zookeeper_path + "/block_numbers";
    String partition_path = block_numbers_path + "/" + partition_id;

    if (!existsNodeCached(partition_path))
    {
        Coordination::Requests ops;
        ops.push_back(zkutil::makeCreateRequest(partition_path, "", zkutil::CreateMode::Persistent));
        /// We increment data version of the block_numbers node so that it becomes possible
        /// to check in a ZK transaction that the set of partitions didn't change
        /// (unfortunately there is no CheckChildren op).
        ops.push_back(zkutil::makeSetRequest(block_numbers_path, "", -1));

        Coordination::Responses responses;
        Coordination::Error code = zookeeper->tryMulti(ops, responses);
        if (code != Coordination::Error::ZOK && code != Coordination::Error::ZNODEEXISTS)
            zkutil::KeeperMultiException::check(code, ops, responses);
    }

    EphemeralLockInZooKeeper lock;
    /// 2 RTT
    try
    {
        lock = EphemeralLockInZooKeeper(
            partition_path + "/block-", zookeeper_path + "/temp", *zookeeper, &deduplication_check_ops);
    }
    catch (const zkutil::KeeperMultiException & e)
    {
        if (e.code == Coordination::Error::ZNODEEXISTS && e.getPathForFirstFailedOp() == zookeeper_block_id_path)
            return {};

        throw Exception("Cannot allocate block number in ZooKeeper: " + e.displayText(), ErrorCodes::KEEPER_EXCEPTION);
    }
    catch (const Coordination::Exception & e)
    {
        throw Exception("Cannot allocate block number in ZooKeeper: " + e.displayText(), ErrorCodes::KEEPER_EXCEPTION);
    }

    return {std::move(lock)};
}


Strings StorageReplicatedMergeTree::waitForAllTableReplicasToProcessLogEntry(
    const String & table_zookeeper_path, const ReplicatedMergeTreeLogEntryData & entry, bool wait_for_non_active)
{
    LOG_DEBUG(log, "Waiting for all replicas to process {}", entry.znode_name);

    auto zookeeper = getZooKeeper();
    Strings replicas = zookeeper->getChildren(table_zookeeper_path + "/replicas");
    Strings unwaited;
    for (const String & replica : replicas)
    {
        if (wait_for_non_active || zookeeper->exists(table_zookeeper_path + "/replicas/" + replica + "/is_active"))
        {
            if (!waitForTableReplicaToProcessLogEntry(table_zookeeper_path, replica, entry, wait_for_non_active))
                unwaited.push_back(replica);
        }
        else
        {
            unwaited.push_back(replica);
        }
    }

    LOG_DEBUG(log, "Finished waiting for all replicas to process {}", entry.znode_name);
    return unwaited;
}


Strings StorageReplicatedMergeTree::waitForAllReplicasToProcessLogEntry(
    const ReplicatedMergeTreeLogEntryData & entry, bool wait_for_non_active)
{
    return waitForAllTableReplicasToProcessLogEntry(zookeeper_path, entry, wait_for_non_active);
}


bool StorageReplicatedMergeTree::waitForTableReplicaToProcessLogEntry(
    const String & table_zookeeper_path, const String & replica, const ReplicatedMergeTreeLogEntryData & entry, bool wait_for_non_active)
{
    String entry_str = entry.toString();
    String log_node_name;

    /** Two types of entries can be passed to this function
      * 1. (more often) From `log` directory - a common log, from where replicas copy entries to their queue.
      * 2. From the `queue` directory of one of the replicas.
      *
      * The problem is that the numbers (`sequential` node) of the queue elements in `log` and in `queue` do not match.
      * (And the numbers of the same log element for different replicas do not match in the `queue`.)
      *
      * Therefore, you should consider these cases separately.
      */

    /** First, you need to wait until replica takes `queue` element from the `log` to its queue,
      *  if it has not been done already (see the `pullLogsToQueue` function).
      *
      * To do this, check its node `log_pointer` - the maximum number of the element taken from `log` + 1.
      */

    bool waiting_itself = replica == replica_name;

    const auto & stop_waiting = [&]()
    {
        bool stop_waiting_itself = waiting_itself && (partial_shutdown_called || is_dropped);
        bool stop_waiting_non_active = !wait_for_non_active && !getZooKeeper()->exists(table_zookeeper_path + "/replicas/" + replica + "/is_active");
        return stop_waiting_itself || stop_waiting_non_active;
    };

    /// Don't recheck ZooKeeper too often
    constexpr auto event_wait_timeout_ms = 3000;

    if (startsWith(entry.znode_name, "log-"))
    {
        /** In this case, just take the number from the node name `log-xxxxxxxxxx`.
          */

        UInt64 log_index = parse<UInt64>(entry.znode_name.substr(entry.znode_name.size() - 10));
        log_node_name = entry.znode_name;

        LOG_DEBUG(log, "Waiting for {} to pull {} to queue", replica, log_node_name);

        /// Let's wait until entry gets into the replica queue.
        while (!stop_waiting())
        {
            zkutil::EventPtr event = std::make_shared<Poco::Event>();

            String log_pointer = getZooKeeper()->get(table_zookeeper_path + "/replicas/" + replica + "/log_pointer", nullptr, event);
            if (!log_pointer.empty() && parse<UInt64>(log_pointer) > log_index)
                break;

            /// Wait with timeout because we can be already shut down, but not dropped.
            /// So log_pointer node will exist, but we will never update it because all background threads already stopped.
            /// It can lead to query hung because table drop query can wait for some query (alter, optimize, etc) which called this method,
            /// but the query will never finish because the drop already shut down the table.
            event->tryWait(event_wait_timeout_ms);
        }
    }
    else if (startsWith(entry.znode_name, "queue-"))
    {
        /** In this case, the number of `log` node is unknown. You need look through everything from `log_pointer` to the end,
          *  looking for a node with the same content. And if we do not find it - then the replica has already taken this entry in its queue.
          */

        String log_pointer = getZooKeeper()->get(table_zookeeper_path + "/replicas/" + replica + "/log_pointer");

        Strings log_entries = getZooKeeper()->getChildren(table_zookeeper_path + "/log");
        UInt64 log_index = 0;
        bool found = false;

        for (const String & log_entry_name : log_entries)
        {
            log_index = parse<UInt64>(log_entry_name.substr(log_entry_name.size() - 10));

            if (!log_pointer.empty() && log_index < parse<UInt64>(log_pointer))
                continue;

            String log_entry_str;
            bool exists = getZooKeeper()->tryGet(table_zookeeper_path + "/log/" + log_entry_name, log_entry_str);
            if (exists && entry_str == log_entry_str)
            {
                found = true;
                log_node_name = log_entry_name;
                break;
            }
        }

        if (found)
        {
            LOG_DEBUG(log, "Waiting for {} to pull {} to queue", replica, log_node_name);

            /// Let's wait until the entry gets into the replica queue.
            while (!stop_waiting())
            {
                zkutil::EventPtr event = std::make_shared<Poco::Event>();

                String log_pointer_new = getZooKeeper()->get(table_zookeeper_path + "/replicas/" + replica + "/log_pointer", nullptr, event);
                if (!log_pointer_new.empty() && parse<UInt64>(log_pointer_new) > log_index)
                    break;

                /// Wait with timeout because we can be already shut down, but not dropped.
                /// So log_pointer node will exist, but we will never update it because all background threads already stopped.
                /// It can lead to query hung because table drop query can wait for some query (alter, optimize, etc) which called this method,
                /// but the query will never finish because the drop already shut down the table.
                event->tryWait(event_wait_timeout_ms);
            }
        }
    }
    else
        throw Exception("Logical error: unexpected name of log node: " + entry.znode_name, ErrorCodes::LOGICAL_ERROR);

    if (!log_node_name.empty())
        LOG_DEBUG(log, "Looking for node corresponding to {} in {} queue", log_node_name, replica);
    else
        LOG_DEBUG(log, "Looking for corresponding node in {} queue", replica);

    /** Second - find the corresponding entry in the queue of the specified replica.
      * Its number may match neither the `log` node nor the `queue` node of the current replica (for us).
      * Therefore, we search by comparing the content.
      */

    Strings queue_entries = getZooKeeper()->getChildren(table_zookeeper_path + "/replicas/" + replica + "/queue");
    String queue_entry_to_wait_for;

    for (const String & entry_name : queue_entries)
    {
        String queue_entry_str;
        bool exists = getZooKeeper()->tryGet(table_zookeeper_path + "/replicas/" + replica + "/queue/" + entry_name, queue_entry_str);
        if (exists && queue_entry_str == entry_str)
        {
            queue_entry_to_wait_for = entry_name;
            break;
        }
    }

    /// While looking for the record, it has already been executed and deleted.
    if (queue_entry_to_wait_for.empty())
    {
        LOG_DEBUG(log, "No corresponding node found. Assuming it has been already processed. Found {} nodes", queue_entries.size());
        return true;
    }

    LOG_DEBUG(log, "Waiting for {} to disappear from {} queue", queue_entry_to_wait_for, replica);

    /// Third - wait until the entry disappears from the replica queue or replica become inactive.
    String path_to_wait_on = table_zookeeper_path + "/replicas/" + replica + "/queue/" + queue_entry_to_wait_for;

    return getZooKeeper()->waitForDisappear(path_to_wait_on, stop_waiting);
}


bool StorageReplicatedMergeTree::waitForReplicaToProcessLogEntry(
    const String & replica, const ReplicatedMergeTreeLogEntryData & entry, bool wait_for_non_active)
{
    return waitForTableReplicaToProcessLogEntry(zookeeper_path, replica, entry, wait_for_non_active);
}


void StorageReplicatedMergeTree::getStatus(Status & res, bool with_zk_fields)
{
    auto zookeeper = tryGetZooKeeper();
    const auto storage_settings_ptr = getSettings();

    res.is_leader = is_leader;
    res.can_become_leader = storage_settings_ptr->replicated_can_become_leader;
    res.is_readonly = is_readonly;
    res.is_session_expired = !zookeeper || zookeeper->expired();

    res.queue = queue.getStatus();
    res.absolute_delay = getAbsoluteDelay(); /// NOTE: may be slightly inconsistent with queue status.

    res.parts_to_check = part_check_thread.size();

    res.zookeeper_path = zookeeper_path;
    res.replica_name = replica_name;
    res.replica_path = replica_path;
    res.columns_version = -1;

    res.log_max_index = 0;
    res.log_pointer = 0;
    res.total_replicas = 0;
    res.active_replicas = 0;

    if (with_zk_fields && !res.is_session_expired)
    {
        try
        {
            auto log_entries = zookeeper->getChildren(zookeeper_path + "/log");

            if (log_entries.empty())
            {
                res.log_max_index = 0;
            }
            else
            {
                const String & last_log_entry = *std::max_element(log_entries.begin(), log_entries.end());
                res.log_max_index = parse<UInt64>(last_log_entry.substr(strlen("log-")));
            }

            String log_pointer_str = zookeeper->get(replica_path + "/log_pointer");
            res.log_pointer = log_pointer_str.empty() ? 0 : parse<UInt64>(log_pointer_str);

            auto all_replicas = zookeeper->getChildren(zookeeper_path + "/replicas");
            res.total_replicas = all_replicas.size();

            res.active_replicas = 0;
            for (const String & replica : all_replicas)
                if (zookeeper->exists(zookeeper_path + "/replicas/" + replica + "/is_active"))
                    ++res.active_replicas;
        }
        catch (const Coordination::Exception &)
        {
            res.zookeeper_exception = getCurrentExceptionMessage(false);
        }
    }
}


void StorageReplicatedMergeTree::getQueue(LogEntriesData & res, String & replica_name_)
{
    replica_name_ = replica_name;
    queue.getEntries(res);
}

time_t StorageReplicatedMergeTree::getAbsoluteDelay() const
{
    time_t min_unprocessed_insert_time = 0;
    time_t max_processed_insert_time = 0;
    queue.getInsertTimes(min_unprocessed_insert_time, max_processed_insert_time);

    /// Load start time, then finish time to avoid reporting false delay when start time is updated
    /// between loading of two variables.
    time_t queue_update_start_time = last_queue_update_start_time.load();
    time_t queue_update_finish_time = last_queue_update_finish_time.load();

    time_t current_time = time(nullptr);

    if (!queue_update_finish_time)
    {
        /// We have not updated queue even once yet (perhaps replica is readonly).
        /// As we have no info about the current state of replication log, return effectively infinite delay.
        return current_time;
    }
    else if (min_unprocessed_insert_time)
    {
        /// There are some unprocessed insert entries in queue.
        return (current_time > min_unprocessed_insert_time) ? (current_time - min_unprocessed_insert_time) : 0;
    }
    else if (queue_update_start_time > queue_update_finish_time)
    {
        /// Queue is empty, but there are some in-flight or failed queue update attempts
        /// (likely because of problems with connecting to ZooKeeper).
        /// Return the time passed since last attempt.
        return (current_time > queue_update_start_time) ? (current_time - queue_update_start_time) : 0;
    }
    else
    {
        /// Everything is up-to-date.
        return 0;
    }
}

void StorageReplicatedMergeTree::getReplicaDelays(time_t & out_absolute_delay, time_t & out_relative_delay)
{
    assertNotReadonly();

    time_t current_time = time(nullptr);

    out_absolute_delay = getAbsoluteDelay();
    out_relative_delay = 0;
    const auto storage_settings_ptr = getSettings();

    /** Relative delay is the maximum difference of absolute delay from any other replica,
      *  (if this replica lags behind any other live replica, or zero, otherwise).
      * Calculated only if the absolute delay is large enough.
      */

    if (out_absolute_delay < static_cast<time_t>(storage_settings_ptr->min_relative_delay_to_measure))
        return;

    auto zookeeper = getZooKeeper();

    time_t max_replicas_unprocessed_insert_time = 0;
    bool have_replica_with_nothing_unprocessed = false;

    Strings replicas = zookeeper->getChildren(zookeeper_path + "/replicas");

    for (const auto & replica : replicas)
    {
        if (replica == replica_name)
            continue;

        /// Skip dead replicas.
        if (!zookeeper->exists(zookeeper_path + "/replicas/" + replica + "/is_active"))
            continue;

        String value;
        if (!zookeeper->tryGet(zookeeper_path + "/replicas/" + replica + "/min_unprocessed_insert_time", value))
            continue;

        time_t replica_time = value.empty() ? 0 : parse<time_t>(value);

        if (replica_time == 0)
        {
            /** Note
              * The conclusion that the replica does not lag may be incorrect,
              *  because the information about `min_unprocessed_insert_time` is taken
              *  only from that part of the log that has been moved to the queue.
              * If the replica for some reason has stalled `queueUpdatingTask`,
              *  then `min_unprocessed_insert_time` will be incorrect.
              */

            have_replica_with_nothing_unprocessed = true;
            break;
        }

        if (replica_time > max_replicas_unprocessed_insert_time)
            max_replicas_unprocessed_insert_time = replica_time;
    }

    if (have_replica_with_nothing_unprocessed)
        out_relative_delay = out_absolute_delay;
    else
    {
        max_replicas_unprocessed_insert_time = std::min(current_time, max_replicas_unprocessed_insert_time);
        time_t min_replicas_delay = current_time - max_replicas_unprocessed_insert_time;
        if (out_absolute_delay > min_replicas_delay)
            out_relative_delay = out_absolute_delay - min_replicas_delay;
    }
}


void StorageReplicatedMergeTree::fetchPartition(
    const ASTPtr & partition,
    const StorageMetadataPtr & metadata_snapshot,
    const String & from_,
    const Context & query_context)
{
    Macros::MacroExpansionInfo info;
    info.expand_special_macros_only = false;
    info.table_id = getStorageID();
    info.table_id.uuid = UUIDHelpers::Nil;
    auto expand_from = query_context.getMacros()->expand(from_, info);
    String auxiliary_zookeeper_name = extractZooKeeperName(expand_from);
    String from = extractZooKeeperPath(expand_from);
    if (from.empty())
        throw Exception("ZooKeeper path should not be empty", ErrorCodes::ILLEGAL_TYPE_OF_ARGUMENT);

    String partition_id = getPartitionIDFromQuery(partition, query_context);
    zkutil::ZooKeeperPtr zookeeper;
    if (auxiliary_zookeeper_name != default_zookeeper_name)
    {
        zookeeper = global_context.getAuxiliaryZooKeeper(auxiliary_zookeeper_name);

        LOG_INFO(log, "Will fetch partition {} from shard {} (auxiliary zookeeper '{}')", partition_id, from_, auxiliary_zookeeper_name);
    }
    else
    {
        zookeeper = getZooKeeper();

        LOG_INFO(log, "Will fetch partition {} from shard {}", partition_id, from_);
    }

    if (from.back() == '/')
        from.resize(from.size() - 1);


    /** Let's check that there is no such partition in the `detached` directory (where we will write the downloaded parts).
      * Unreliable (there is a race condition) - such a partition may appear a little later.
      */
    Poco::DirectoryIterator dir_end;
    for (const std::string & path : getDataPaths())
    {
        for (Poco::DirectoryIterator dir_it{path + "detached/"}; dir_it != dir_end; ++dir_it)
        {
            MergeTreePartInfo part_info;
            if (MergeTreePartInfo::tryParsePartName(dir_it.name(), &part_info, format_version)
                && part_info.partition_id == partition_id)
                throw Exception("Detached partition " + partition_id + " already exists.", ErrorCodes::PARTITION_ALREADY_EXISTS);
        }

    }

    zkutil::Strings replicas;
    zkutil::Strings active_replicas;
    String best_replica;

    {

        /// List of replicas of source shard.
        replicas = zookeeper->getChildren(from + "/replicas");

        /// Leave only active replicas.
        active_replicas.reserve(replicas.size());

        for (const String & replica : replicas)
            if (zookeeper->exists(from + "/replicas/" + replica + "/is_active"))
                active_replicas.push_back(replica);

        if (active_replicas.empty())
            throw Exception("No active replicas for shard " + from, ErrorCodes::NO_ACTIVE_REPLICAS);

        /** You must select the best (most relevant) replica.
        * This is a replica with the maximum `log_pointer`, then with the minimum `queue` size.
        * NOTE This is not exactly the best criteria. It does not make sense to download old partitions,
        *  and it would be nice to be able to choose the replica closest by network.
        * NOTE Of course, there are data races here. You can solve it by retrying.
        */
        Int64 max_log_pointer = -1;
        UInt64 min_queue_size = std::numeric_limits<UInt64>::max();

        for (const String & replica : active_replicas)
        {
            String current_replica_path = from + "/replicas/" + replica;

            String log_pointer_str = zookeeper->get(current_replica_path + "/log_pointer");
            Int64 log_pointer = log_pointer_str.empty() ? 0 : parse<UInt64>(log_pointer_str);

            Coordination::Stat stat;
            zookeeper->get(current_replica_path + "/queue", &stat);
            size_t queue_size = stat.numChildren;

            if (log_pointer > max_log_pointer
                || (log_pointer == max_log_pointer && queue_size < min_queue_size))
            {
                max_log_pointer = log_pointer;
                min_queue_size = queue_size;
                best_replica = replica;
            }
        }
    }

    if (best_replica.empty())
        throw Exception("Logical error: cannot choose best replica.", ErrorCodes::LOGICAL_ERROR);

    LOG_INFO(log, "Found {} replicas, {} of them are active. Selected {} to fetch from.", replicas.size(), active_replicas.size(), best_replica);

    String best_replica_path = from + "/replicas/" + best_replica;

    /// Let's find out which parts are on the best replica.

    /** Trying to download these parts.
      * Some of them could be deleted due to the merge.
      * In this case, update the information about the available parts and try again.
      */

    unsigned try_no = 0;
    Strings missing_parts;
    do
    {
        if (try_no)
            LOG_INFO(log, "Some of parts ({}) are missing. Will try to fetch covering parts.", missing_parts.size());

        if (try_no >= query_context.getSettings().max_fetch_partition_retries_count)
            throw Exception("Too many retries to fetch parts from " + best_replica_path, ErrorCodes::TOO_MANY_RETRIES_TO_FETCH_PARTS);

        Strings parts = zookeeper->getChildren(best_replica_path + "/parts");
        ActiveDataPartSet active_parts_set(format_version, parts);
        Strings parts_to_fetch;

        if (missing_parts.empty())
        {
            parts_to_fetch = active_parts_set.getParts();

            /// Leaving only the parts of the desired partition.
            Strings parts_to_fetch_partition;
            for (const String & part : parts_to_fetch)
            {
                if (MergeTreePartInfo::fromPartName(part, format_version).partition_id == partition_id)
                    parts_to_fetch_partition.push_back(part);
            }

            parts_to_fetch = std::move(parts_to_fetch_partition);

            if (parts_to_fetch.empty())
                throw Exception("Partition " + partition_id + " on " + best_replica_path + " doesn't exist", ErrorCodes::PARTITION_DOESNT_EXIST);
        }
        else
        {
            for (const String & missing_part : missing_parts)
            {
                String containing_part = active_parts_set.getContainingPart(missing_part);
                if (!containing_part.empty())
                    parts_to_fetch.push_back(containing_part);
                else
                    LOG_WARNING(log, "Part {} on replica {} has been vanished.", missing_part, best_replica_path);
            }
        }

        LOG_INFO(log, "Parts to fetch: {}", parts_to_fetch.size());

        missing_parts.clear();
        for (const String & part : parts_to_fetch)
        {
            bool fetched = false;

            try
            {
                fetched = fetchPart(part, metadata_snapshot, best_replica_path, true, 0, zookeeper);
            }
            catch (const DB::Exception & e)
            {
                if (e.code() != ErrorCodes::RECEIVED_ERROR_FROM_REMOTE_IO_SERVER && e.code() != ErrorCodes::RECEIVED_ERROR_TOO_MANY_REQUESTS
                    && e.code() != ErrorCodes::CANNOT_READ_ALL_DATA)
                    throw;

                LOG_INFO(log, e.displayText());
            }

            if (!fetched)
                missing_parts.push_back(part);
        }

        ++try_no;
    } while (!missing_parts.empty());
}


void StorageReplicatedMergeTree::mutate(const MutationCommands & commands, const Context & query_context)
{
    /// Overview of the mutation algorithm.
    ///
    /// When the client executes a mutation, this method is called. It acquires block numbers in all
    /// partitions, saves them in the mutation entry and writes the mutation entry to a new ZK node in
    /// the /mutations folder. This block numbers are needed to determine which parts should be mutated and
    /// which shouldn't (parts inserted after the mutation will have the block number higher than the
    /// block number acquired by the mutation in that partition and so will not be mutatied).
    /// This block number is called "mutation version" in that partition.
    ///
    /// Mutation versions are acquired atomically in all partitions, so the case when an insert in some
    /// partition has the block number higher than the mutation version but the following insert into another
    /// partition acquires the block number lower than the mutation version in that partition is impossible.
    /// Another important invariant: mutation entries appear in /mutations in the order of their mutation
    /// versions (in any partition). This means that mutations form a sequence and we can execute them in
    /// the order of their mutation versions and not worry that some mutation with the smaller version
    /// will suddenly appear.
    ///
    /// During mutations individual parts are immutable - when we want to change the contents of a part
    /// we prepare the new part and add it to MergeTreeData (the original part gets replaced). The fact that
    /// we have mutated the part is recorded in the part->info.mutation field of MergeTreePartInfo.
    /// The relation with the original part is preserved because the new part covers the same block range
    /// as the original one.
    ///
    /// We then can for each part determine its "mutation version": the version of the last mutation in
    /// the mutation sequence that we regard as already applied to that part. All mutations with the greater
    /// version number will still need to be applied to that part.
    ///
    /// Execution of mutations is done asynchronously. All replicas watch the /mutations directory and
    /// load new mutation entries as they appear (see mutationsUpdatingTask()). Next we need to determine
    /// how to mutate individual parts consistently with part merges. This is done by the leader replica
    /// (see mergeSelectingTask() and class ReplicatedMergeTreeMergePredicate for details). Important
    /// invariants here are that a) all source parts for a single merge must have the same mutation version
    /// and b) any part can be mutated only once or merged only once (e.g. once we have decided to mutate
    /// a part then we need to execute that mutation and can assign merges only to the new part and not to the
    /// original part). Multiple consecutive mutations can be executed at once (without writing the
    /// intermediate result to a part).
    ///
    /// Leader replica records its decisions to the replication log (/log directory in ZK) in the form of
    /// MUTATE_PART entries and all replicas then execute them in the background pool
    /// (see tryExecutePartMutation() function). When a replica encounters a MUTATE_PART command, it is
    /// guaranteed that the corresponding mutation entry is already loaded (when we pull entries from
    /// replication log into the replica queue, we also load mutation entries). Note that just as with merges
    /// the replica can decide not to do the mutation locally and fetch the mutated part from another replica
    /// instead.
    ///
    /// Mutations of individual parts are in fact pretty similar to merges, e.g. their assignment and execution
    /// is governed by the same storage_settings. TODO: support a single "merge-mutation" operation when the data
    /// read from the the source parts is first mutated on the fly to some uniform mutation version and then
    /// merged to a resulting part.
    ///
    /// After all needed parts are mutated (i.e. all active parts have the mutation version greater than
    /// the version of this mutation), the mutation is considered done and can be deleted.

    ReplicatedMergeTreeMutationEntry mutation_entry;
    mutation_entry.source_replica = replica_name;
    mutation_entry.commands = commands;

    const String mutations_path = zookeeper_path + "/mutations";
    const auto zookeeper = getZooKeeper();

    /// Update the mutations_path node when creating the mutation and check its version to ensure that
    /// nodes for mutations are created in the same order as the corresponding block numbers.
    /// Should work well if the number of concurrent mutation requests is small.
    while (true)
    {
        Coordination::Stat mutations_stat;
        zookeeper->get(mutations_path, &mutations_stat);

        PartitionBlockNumbersHolder partition_block_numbers_holder =
                allocateBlockNumbersInAffectedPartitions(mutation_entry.commands, query_context, zookeeper);

        mutation_entry.block_numbers = partition_block_numbers_holder.getBlockNumbers();
        mutation_entry.create_time = time(nullptr);

        /// The following version check guarantees the linearizability property for any pair of mutations:
        /// mutation with higher sequence number is guaranteed to have higher block numbers in every partition
        /// (and thus will be applied strictly according to sequence numbers of mutations)
        Coordination::Requests requests;
        requests.emplace_back(zkutil::makeSetRequest(mutations_path, String(), mutations_stat.version));
        requests.emplace_back(zkutil::makeCreateRequest(
            mutations_path + "/", mutation_entry.toString(), zkutil::CreateMode::PersistentSequential));

        if (auto txn = query_context.getZooKeeperMetadataTransaction())
            txn->moveOpsTo(requests);

        Coordination::Responses responses;
        Coordination::Error rc = zookeeper->tryMulti(requests, responses);

        partition_block_numbers_holder.reset();

        if (rc == Coordination::Error::ZOK)
        {
            const String & path_created =
                dynamic_cast<const Coordination::CreateResponse *>(responses[1].get())->path_created;
            mutation_entry.znode_name = path_created.substr(path_created.find_last_of('/') + 1);
            LOG_TRACE(log, "Created mutation with ID {}", mutation_entry.znode_name);
            break;
        }
        else if (rc == Coordination::Error::ZBADVERSION)
        {
            LOG_TRACE(log, "Version conflict when trying to create a mutation node, retrying...");
            continue;
        }
        else
            throw Coordination::Exception("Unable to create a mutation znode", rc);
    }

    waitMutation(mutation_entry.znode_name, query_context.getSettingsRef().mutations_sync);
}

void StorageReplicatedMergeTree::waitMutation(const String & znode_name, size_t mutations_sync) const
{
    if (!mutations_sync)
        return;

    /// we have to wait
    auto zookeeper = getZooKeeper();
    Strings replicas;
    if (mutations_sync == 2) /// wait for all replicas
        replicas = zookeeper->getChildren(zookeeper_path + "/replicas");
    else if (mutations_sync == 1) /// just wait for ourself
        replicas.push_back(replica_name);

    waitMutationToFinishOnReplicas(replicas, znode_name);
}

std::vector<MergeTreeMutationStatus> StorageReplicatedMergeTree::getMutationsStatus() const
{
    return queue.getMutationsStatus();
}

CancellationCode StorageReplicatedMergeTree::killMutation(const String & mutation_id)
{
    assertNotReadonly();

    zkutil::ZooKeeperPtr zookeeper = getZooKeeper();

    LOG_TRACE(log, "Killing mutation {}", mutation_id);

    auto mutation_entry = queue.removeMutation(zookeeper, mutation_id);
    if (!mutation_entry)
        return CancellationCode::NotFound;

    /// After this point no new part mutations will start and part mutations that still exist
    /// in the queue will be skipped.

    /// Cancel already running part mutations.
    for (const auto & pair : mutation_entry->block_numbers)
    {
        const String & partition_id = pair.first;
        Int64 block_number = pair.second;
        global_context.getMergeList().cancelPartMutations(partition_id, block_number);
    }
    return CancellationCode::CancelSent;
}


void StorageReplicatedMergeTree::clearOldPartsAndRemoveFromZK()
{
    auto table_lock = lockForShare(
            RWLockImpl::NO_QUERY, getSettings()->lock_acquire_timeout_for_background_operations);
    auto zookeeper = getZooKeeper();

    DataPartsVector parts = grabOldParts();
    if (parts.empty())
        return;

    DataPartsVector parts_to_delete_only_from_filesystem;    // Only duplicates
    DataPartsVector parts_to_delete_completely;              // All parts except duplicates
    DataPartsVector parts_to_retry_deletion;                 // Parts that should be retried due to network problems
    DataPartsVector parts_to_remove_from_filesystem;         // Parts removed from ZK

    for (const auto & part : parts)
    {
        if (!part->is_duplicate)
            parts_to_delete_completely.emplace_back(part);
        else
            parts_to_delete_only_from_filesystem.emplace_back(part);
    }
    parts.clear();

    auto remove_parts_from_filesystem = [log=log] (const DataPartsVector & parts_to_remove)
    {
        for (const auto & part : parts_to_remove)
        {
            try
            {
                part->remove();
            }
            catch (...)
            {
                tryLogCurrentException(log, "There is a problem with deleting part " + part->name + " from filesystem");
            }
        }
    };

    /// Delete duplicate parts from filesystem
    if (!parts_to_delete_only_from_filesystem.empty())
    {
        remove_parts_from_filesystem(parts_to_delete_only_from_filesystem);
        removePartsFinally(parts_to_delete_only_from_filesystem);

        LOG_DEBUG(log, "Removed {} old duplicate parts", parts_to_delete_only_from_filesystem.size());
    }

    /// Delete normal parts from ZooKeeper
    NameSet part_names_to_retry_deletion;
    try
    {
        Strings part_names_to_delete_completely;
        for (const auto & part : parts_to_delete_completely)
            part_names_to_delete_completely.emplace_back(part->name);

        LOG_DEBUG(log, "Removing {} old parts from ZooKeeper", parts_to_delete_completely.size());
        removePartsFromZooKeeper(zookeeper, part_names_to_delete_completely, &part_names_to_retry_deletion);
    }
    catch (...)
    {
        LOG_ERROR(log, "There is a problem with deleting parts from ZooKeeper: {}", getCurrentExceptionMessage(true));
    }

    /// Part names that were reliably deleted from ZooKeeper should be deleted from filesystem
    auto num_reliably_deleted_parts = parts_to_delete_completely.size() - part_names_to_retry_deletion.size();
    LOG_DEBUG(log, "Removed {} old parts from ZooKeeper. Removing them from filesystem.", num_reliably_deleted_parts);

    /// Delete normal parts on two sets
    for (auto & part : parts_to_delete_completely)
    {
        if (part_names_to_retry_deletion.count(part->name) == 0)
            parts_to_remove_from_filesystem.emplace_back(part);
        else
            parts_to_retry_deletion.emplace_back(part);
    }

    /// Will retry deletion
    if (!parts_to_retry_deletion.empty())
    {
        rollbackDeletingParts(parts_to_retry_deletion);
        LOG_DEBUG(log, "Will retry deletion of {} parts in the next time", parts_to_retry_deletion.size());
    }

    /// Remove parts from filesystem and finally from data_parts
    if (!parts_to_remove_from_filesystem.empty())
    {
        remove_parts_from_filesystem(parts_to_remove_from_filesystem);
        removePartsFinally(parts_to_remove_from_filesystem);

        LOG_DEBUG(log, "Removed {} old parts", parts_to_remove_from_filesystem.size());
    }
}


bool StorageReplicatedMergeTree::tryRemovePartsFromZooKeeperWithRetries(DataPartsVector & parts, size_t max_retries)
{
    Strings part_names_to_remove;
    for (const auto & part : parts)
        part_names_to_remove.emplace_back(part->name);

    return tryRemovePartsFromZooKeeperWithRetries(part_names_to_remove, max_retries);
}

bool StorageReplicatedMergeTree::tryRemovePartsFromZooKeeperWithRetries(const Strings & part_names, size_t max_retries)
{
    size_t num_tries = 0;
    bool success = false;

    while (!success && (max_retries == 0 || num_tries < max_retries))
    {
        try
        {
            ++num_tries;
            success = true;

            auto zookeeper = getZooKeeper();

            std::vector<std::future<Coordination::ExistsResponse>> exists_futures;
            exists_futures.reserve(part_names.size());
            for (const String & part_name : part_names)
            {
                String part_path = replica_path + "/parts/" + part_name;
                exists_futures.emplace_back(zookeeper->asyncExists(part_path));
            }

            std::vector<std::future<Coordination::MultiResponse>> remove_futures;
            remove_futures.reserve(part_names.size());
            for (size_t i = 0; i < part_names.size(); ++i)
            {
                Coordination::ExistsResponse exists_resp = exists_futures[i].get();
                if (exists_resp.error == Coordination::Error::ZOK)
                {
                    Coordination::Requests ops;
                    removePartFromZooKeeper(part_names[i], ops, exists_resp.stat.numChildren > 0);
                    remove_futures.emplace_back(zookeeper->tryAsyncMulti(ops));
                }
            }

            for (auto & future : remove_futures)
            {
                auto response = future.get();

                if (response.error == Coordination::Error::ZOK || response.error == Coordination::Error::ZNONODE)
                    continue;

                if (Coordination::isHardwareError(response.error))
                {
                    success = false;
                    continue;
                }

                throw Coordination::Exception(response.error);
            }
        }
        catch (Coordination::Exception & e)
        {
            success = false;

            if (Coordination::isHardwareError(e.code))
                tryLogCurrentException(log, __PRETTY_FUNCTION__);
            else
                throw;
        }

        if (!success && num_tries < max_retries)
            std::this_thread::sleep_for(std::chrono::milliseconds(1000));
    }

    return success;
}

void StorageReplicatedMergeTree::removePartsFromZooKeeper(
    zkutil::ZooKeeperPtr & zookeeper, const Strings & part_names, NameSet * parts_should_be_retried)
{
    std::vector<std::future<Coordination::ExistsResponse>> exists_futures;
    std::vector<std::future<Coordination::MultiResponse>> remove_futures;
    exists_futures.reserve(part_names.size());
    remove_futures.reserve(part_names.size());
    try
    {
        /// Exception can be thrown from loop
        /// if zk session will be dropped
        for (const String & part_name : part_names)
        {
            String part_path = replica_path + "/parts/" + part_name;
            exists_futures.emplace_back(zookeeper->asyncExists(part_path));
        }

        for (size_t i = 0; i < part_names.size(); ++i)
        {
            Coordination::ExistsResponse exists_resp = exists_futures[i].get();
            if (exists_resp.error == Coordination::Error::ZOK)
            {
                Coordination::Requests ops;
                removePartFromZooKeeper(part_names[i], ops, exists_resp.stat.numChildren > 0);
                remove_futures.emplace_back(zookeeper->tryAsyncMulti(ops));
            }
            else
            {
                LOG_DEBUG(log, "There is no part {} in ZooKeeper, it was only in filesystem", part_names[i]);
                // emplace invalid future so that the total number of futures is the same as part_names.size();
                remove_futures.emplace_back();
            }
        }
    }
    catch (const Coordination::Exception & e)
    {
        if (parts_should_be_retried && Coordination::isHardwareError(e.code))
            parts_should_be_retried->insert(part_names.begin(), part_names.end());
        throw;
    }

    for (size_t i = 0; i < remove_futures.size(); ++i)
    {
        auto & future = remove_futures[i];

        if (!future.valid())
            continue;

        auto response = future.get();
        if (response.error == Coordination::Error::ZOK)
            continue;
        else if (response.error == Coordination::Error::ZNONODE)
        {
            LOG_DEBUG(log, "There is no part {} in ZooKeeper, it was only in filesystem", part_names[i]);
            continue;
        }
        else if (Coordination::isHardwareError(response.error))
        {
            if (parts_should_be_retried)
                parts_should_be_retried->insert(part_names[i]);
            continue;
        }
        else
            LOG_WARNING(log, "Cannot remove part {} from ZooKeeper: {}", part_names[i], Coordination::errorMessage(response.error));
    }
}


void StorageReplicatedMergeTree::getClearBlocksInPartitionOps(
    Coordination::Requests & ops, zkutil::ZooKeeper & zookeeper, const String & partition_id, Int64 min_block_num, Int64 max_block_num)
{
    Strings blocks;
    if (Coordination::Error::ZOK != zookeeper.tryGetChildren(zookeeper_path + "/blocks", blocks))
        throw Exception(zookeeper_path + "/blocks doesn't exist", ErrorCodes::NOT_FOUND_NODE);

    String partition_prefix = partition_id + "_";
    zkutil::AsyncResponses<Coordination::GetResponse> get_futures;
    for (const String & block_id : blocks)
    {
        if (startsWith(block_id, partition_prefix))
        {
            String path = zookeeper_path + "/blocks/" + block_id;
            get_futures.emplace_back(path, zookeeper.asyncTryGet(path));
        }
    }

    for (auto & pair : get_futures)
    {
        const String & path = pair.first;
        auto result = pair.second.get();

        if (result.error == Coordination::Error::ZNONODE)
            continue;

        ReadBufferFromString buf(result.data);
        MergeTreePartInfo part_info;
        bool parsed = MergeTreePartInfo::tryParsePartName(result.data, &part_info, format_version);
        if (!parsed || (min_block_num <= part_info.min_block && part_info.max_block <= max_block_num))
            ops.emplace_back(zkutil::makeRemoveRequest(path, -1));
    }
}

void StorageReplicatedMergeTree::clearBlocksInPartition(
    zkutil::ZooKeeper & zookeeper, const String & partition_id, Int64 min_block_num, Int64 max_block_num)
{
    Coordination::Requests delete_requests;
    getClearBlocksInPartitionOps(delete_requests, zookeeper, partition_id, min_block_num, max_block_num);
    Coordination::Responses delete_responses;
    auto code = zookeeper.tryMulti(delete_requests, delete_responses);
    if (code != Coordination::Error::ZOK)
    {
        for (size_t i = 0; i < delete_requests.size(); ++i)
            if (delete_responses[i]->error != Coordination::Error::ZOK)
                LOG_WARNING(log, "Error while deleting ZooKeeper path `{}`: {}, ignoring.", delete_requests[i]->getPath(), Coordination::errorMessage(delete_responses[i]->error));
    }

    LOG_TRACE(log, "Deleted {} deduplication block IDs in partition ID {}", delete_requests.size(), partition_id);
}

void StorageReplicatedMergeTree::replacePartitionFrom(
    const StoragePtr & source_table, const ASTPtr & partition, bool replace, const Context & context)
{
    /// First argument is true, because we possibly will add new data to current table.
    auto lock1 = lockForShare(context.getCurrentQueryId(), context.getSettingsRef().lock_acquire_timeout);
    auto lock2 = source_table->lockForShare(context.getCurrentQueryId(), context.getSettingsRef().lock_acquire_timeout);

    auto source_metadata_snapshot = source_table->getInMemoryMetadataPtr();
    auto metadata_snapshot = getInMemoryMetadataPtr();

    Stopwatch watch;
    MergeTreeData & src_data = checkStructureAndGetMergeTreeData(source_table, source_metadata_snapshot, metadata_snapshot);
    String partition_id = getPartitionIDFromQuery(partition, context);

    /// NOTE: Some covered parts may be missing in src_all_parts if corresponding log entries are not executed yet.
    DataPartsVector src_all_parts = src_data.getDataPartsVectorInPartition(MergeTreeDataPartState::Committed, partition_id);
    DataPartsVector src_parts;
    MutableDataPartsVector dst_parts;
    Strings block_id_paths;
    Strings part_checksums;
    std::vector<EphemeralLockInZooKeeper> ephemeral_locks;

    LOG_DEBUG(log, "Cloning {} parts", src_all_parts.size());

    static const String TMP_PREFIX = "tmp_replace_from_";
    auto zookeeper = getZooKeeper();

    String alter_partition_version_path = zookeeper_path + "/alter_partition_version";
    Coordination::Stat alter_partition_version_stat;
    zookeeper->get(alter_partition_version_path, &alter_partition_version_stat);

    /// Firstly, generate last block number and compute drop_range
    /// NOTE: Even if we make ATTACH PARTITION instead of REPLACE PARTITION drop_range will not be empty, it will contain a block.
    /// So, such case has special meaning, if drop_range contains only one block it means that nothing to drop.
    /// TODO why not to add normal DROP_RANGE entry to replication queue if `replace` is true?
    MergeTreePartInfo drop_range;
    std::optional<EphemeralLockInZooKeeper> delimiting_block_lock;
    bool partition_was_empty = !getFakePartCoveringAllPartsInPartition(partition_id, drop_range, delimiting_block_lock, true);
    if (replace && partition_was_empty)
    {
        /// Nothing to drop, will just attach new parts
        LOG_INFO(log, "Partition {} was empty, REPLACE PARTITION will work as ATTACH PARTITION FROM", drop_range.partition_id);
        replace = false;
    }

    if (!replace)
    {
        /// It's ATTACH PARTITION FROM, not REPLACE PARTITION. We have to reset drop range
        drop_range = makeDummyDropRangeForMovePartitionOrAttachPartitionFrom(partition_id);
    }

    assert(replace == !LogEntry::ReplaceRangeEntry::isMovePartitionOrAttachFrom(drop_range));

    String drop_range_fake_part_name = getPartNamePossiblyFake(format_version, drop_range);

    for (const auto & src_part : src_all_parts)
    {
        /// We also make some kind of deduplication to avoid duplicated parts in case of ATTACH PARTITION
        /// Assume that merges in the partition are quite rare
        /// Save deduplication block ids with special prefix replace_partition

        if (!canReplacePartition(src_part))
            throw Exception(
                "Cannot replace partition '" + partition_id + "' because part '" + src_part->name + "' has inconsistent granularity with table",
                ErrorCodes::LOGICAL_ERROR);

        String hash_hex = src_part->checksums.getTotalChecksumHex();

        if (replace)
            LOG_INFO(log, "Trying to replace {} with hash_hex {}", src_part->name, hash_hex);
        else
            LOG_INFO(log, "Trying to attach {} with hash_hex {}", src_part->name, hash_hex);

        String block_id_path = replace ? "" : (zookeeper_path + "/blocks/" + partition_id + "_replace_from_" + hash_hex);

        auto lock = allocateBlockNumber(partition_id, zookeeper, block_id_path);
        if (!lock)
        {
            LOG_INFO(log, "Part {} (hash {}) has been already attached", src_part->name, hash_hex);
            continue;
        }

        UInt64 index = lock->getNumber();
        MergeTreePartInfo dst_part_info(partition_id, index, index, src_part->info.level);
        auto dst_part = cloneAndLoadDataPartOnSameDisk(src_part, TMP_PREFIX, dst_part_info, metadata_snapshot);

        src_parts.emplace_back(src_part);
        dst_parts.emplace_back(dst_part);
        ephemeral_locks.emplace_back(std::move(*lock));
        block_id_paths.emplace_back(block_id_path);
        part_checksums.emplace_back(hash_hex);
    }

    ReplicatedMergeTreeLogEntryData entry;
    {
        auto src_table_id = src_data.getStorageID();
        entry.type = ReplicatedMergeTreeLogEntryData::REPLACE_RANGE;
        entry.source_replica = replica_name;
        entry.create_time = time(nullptr);
        entry.replace_range_entry = std::make_shared<ReplicatedMergeTreeLogEntryData::ReplaceRangeEntry>();

        auto & entry_replace = *entry.replace_range_entry;
        entry_replace.drop_range_part_name = drop_range_fake_part_name;
        entry_replace.from_database = src_table_id.database_name;
        entry_replace.from_table = src_table_id.table_name;
        for (const auto & part : src_parts)
            entry_replace.src_part_names.emplace_back(part->name);
        for (const auto & part : dst_parts)
            entry_replace.new_part_names.emplace_back(part->name);
        for (const String & checksum : part_checksums)
            entry_replace.part_names_checksums.emplace_back(checksum);
        entry_replace.columns_version = -1;
    }

    /// Remove deduplication block_ids of replacing parts
    if (replace)
        clearBlocksInPartition(*zookeeper, drop_range.partition_id, drop_range.max_block, drop_range.max_block);

    DataPartsVector parts_to_remove;
    Coordination::Responses op_results;

    try
    {
        Coordination::Requests ops;
        for (size_t i = 0; i < dst_parts.size(); ++i)
        {
            getCommitPartOps(ops, dst_parts[i], block_id_paths[i]);
            ephemeral_locks[i].getUnlockOps(ops);

            if (ops.size() > zkutil::MULTI_BATCH_SIZE)
            {
                /// It is unnecessary to add parts to working set until we commit log entry
                zookeeper->multi(ops);
                ops.clear();
            }
        }

        if (auto txn = context.getZooKeeperMetadataTransaction())
            txn->moveOpsTo(ops);

        delimiting_block_lock->getUnlockOps(ops);
        /// Check and update version to avoid race with DROP_RANGE
        ops.emplace_back(zkutil::makeSetRequest(alter_partition_version_path, "", alter_partition_version_stat.version));
        /// Just update version, because merges assignment relies on it
        ops.emplace_back(zkutil::makeSetRequest(zookeeper_path + "/log", "", -1));
        ops.emplace_back(zkutil::makeCreateRequest(zookeeper_path + "/log/log-", entry.toString(), zkutil::CreateMode::PersistentSequential));

        Transaction transaction(*this);
        {
            auto data_parts_lock = lockParts();

            for (MutableDataPartPtr & part : dst_parts)
                renameTempPartAndReplace(part, nullptr, &transaction, data_parts_lock);
        }

        Coordination::Error code = zookeeper->tryMulti(ops, op_results);
        if (code == Coordination::Error::ZOK)
            delimiting_block_lock->assumeUnlocked();
        else if (code == Coordination::Error::ZBADVERSION)
            throw Exception(ErrorCodes::CANNOT_ASSIGN_ALTER, "Cannot assign ALTER PARTITION, because another ALTER PARTITION query was concurrently executed");
        else
            zkutil::KeeperMultiException::check(code, ops, op_results);

        {
            auto data_parts_lock = lockParts();

            transaction.commit(&data_parts_lock);
            if (replace)
                parts_to_remove = removePartsInRangeFromWorkingSet(drop_range, true, data_parts_lock);
        }

        PartLog::addNewParts(global_context, dst_parts, watch.elapsed());
    }
    catch (...)
    {
        PartLog::addNewParts(global_context, dst_parts, watch.elapsed(), ExecutionStatus::fromCurrentException());
        throw;
    }

    String log_znode_path = dynamic_cast<const Coordination::CreateResponse &>(*op_results.back()).path_created;
    entry.znode_name = log_znode_path.substr(log_znode_path.find_last_of('/') + 1);

    for (auto & lock : ephemeral_locks)
        lock.assumeUnlocked();

    /// Forcibly remove replaced parts from ZooKeeper
    tryRemovePartsFromZooKeeperWithRetries(parts_to_remove);

    /// Speedup removing of replaced parts from filesystem
    parts_to_remove.clear();
    cleanup_thread.wakeup();

    /// If necessary, wait until the operation is performed on all replicas.
    if (context.getSettingsRef().replication_alter_partitions_sync > 1)
    {
        lock2.reset();
        lock1.reset();
        waitForAllReplicasToProcessLogEntry(entry);
    }
}

void StorageReplicatedMergeTree::movePartitionToTable(const StoragePtr & dest_table, const ASTPtr & partition, const Context & query_context)
{
    auto lock1 = lockForShare(query_context.getCurrentQueryId(), query_context.getSettingsRef().lock_acquire_timeout);
    auto lock2 = dest_table->lockForShare(query_context.getCurrentQueryId(), query_context.getSettingsRef().lock_acquire_timeout);

    auto dest_table_storage = std::dynamic_pointer_cast<StorageReplicatedMergeTree>(dest_table);
    if (!dest_table_storage)
        throw Exception("Table " + getStorageID().getNameForLogs() + " supports movePartitionToTable only for ReplicatedMergeTree family of table engines."
                        " Got " + dest_table->getName(), ErrorCodes::NOT_IMPLEMENTED);
    if (dest_table_storage->getStoragePolicy() != this->getStoragePolicy())
        throw Exception("Destination table " + dest_table_storage->getStorageID().getNameForLogs() +
                        " should have the same storage policy of source table " + getStorageID().getNameForLogs() + ". " +
                        getStorageID().getNameForLogs() + ": " + this->getStoragePolicy()->getName() + ", " +
                        getStorageID().getNameForLogs() + ": " + dest_table_storage->getStoragePolicy()->getName(), ErrorCodes::UNKNOWN_POLICY);

    auto dest_metadata_snapshot = dest_table->getInMemoryMetadataPtr();
    auto metadata_snapshot = getInMemoryMetadataPtr();

    Stopwatch watch;
    MergeTreeData & src_data = dest_table_storage->checkStructureAndGetMergeTreeData(*this, metadata_snapshot, dest_metadata_snapshot);
    auto src_data_id = src_data.getStorageID();
    String partition_id = getPartitionIDFromQuery(partition, query_context);

    /// A range for log entry to remove parts from the source table (myself).
    auto zookeeper = getZooKeeper();
    String alter_partition_version_path = zookeeper_path + "/alter_partition_version";
    Coordination::Stat alter_partition_version_stat;
    zookeeper->get(alter_partition_version_path, &alter_partition_version_stat);

    MergeTreePartInfo drop_range;
    std::optional<EphemeralLockInZooKeeper> delimiting_block_lock;
    getFakePartCoveringAllPartsInPartition(partition_id, drop_range, delimiting_block_lock, true);
    String drop_range_fake_part_name = getPartNamePossiblyFake(format_version, drop_range);

    DataPartPtr covering_part;
    DataPartsVector src_all_parts;
    {
        /// NOTE: Some covered parts may be missing in src_all_parts if corresponding log entries are not executed yet.
        auto parts_lock = src_data.lockParts();
        src_all_parts = src_data.getActivePartsToReplace(drop_range, drop_range_fake_part_name, covering_part, parts_lock);
    }

    if (covering_part)
        throw Exception(ErrorCodes::LOGICAL_ERROR, "Got part {} covering drop range {}, it's a bug",
                        covering_part->name, drop_range_fake_part_name);

    /// After allocating block number for drop_range we must ensure that it does not intersect block numbers
    /// allocated by concurrent REPLACE query.
    /// We could check it in multi-request atomically with creation of DROP_RANGE entry in source table log,
    /// but it's better to check it here and fail as early as possible (before we have done something to destination table).
    Coordination::Error version_check_code = zookeeper->trySet(alter_partition_version_path, "", alter_partition_version_stat.version);
    if (version_check_code != Coordination::Error::ZOK)
        throw Exception(ErrorCodes::CANNOT_ASSIGN_ALTER, "Cannot DROP PARTITION in {} after copying partition to {}, "
                        "because another ALTER PARTITION query was concurrently executed",
                        getStorageID().getFullTableName(), dest_table_storage->getStorageID().getFullTableName());

    DataPartsVector src_parts;
    MutableDataPartsVector dst_parts;
    Strings block_id_paths;
    Strings part_checksums;
    std::vector<EphemeralLockInZooKeeper> ephemeral_locks;

    LOG_DEBUG(log, "Cloning {} parts", src_all_parts.size());

    static const String TMP_PREFIX = "tmp_move_from_";

    /// Clone parts into destination table.
    String dest_alter_partition_version_path = dest_table_storage->zookeeper_path + "/alter_partition_version";
    Coordination::Stat dest_alter_partition_version_stat;
    zookeeper->get(dest_alter_partition_version_path, &dest_alter_partition_version_stat);
    for (const auto & src_part : src_all_parts)
    {
        if (!dest_table_storage->canReplacePartition(src_part))
            throw Exception(
                "Cannot move partition '" + partition_id + "' because part '" + src_part->name + "' has inconsistent granularity with table",
                ErrorCodes::LOGICAL_ERROR);

        String hash_hex = src_part->checksums.getTotalChecksumHex();
        String block_id_path;

        auto lock = dest_table_storage->allocateBlockNumber(partition_id, zookeeper, block_id_path);
        if (!lock)
        {
            LOG_INFO(log, "Part {} (hash {}) has been already attached", src_part->name, hash_hex);
            continue;
        }

        UInt64 index = lock->getNumber();
        MergeTreePartInfo dst_part_info(partition_id, index, index, src_part->info.level);
        auto dst_part = dest_table_storage->cloneAndLoadDataPartOnSameDisk(src_part, TMP_PREFIX, dst_part_info, dest_metadata_snapshot);

        src_parts.emplace_back(src_part);
        dst_parts.emplace_back(dst_part);
        ephemeral_locks.emplace_back(std::move(*lock));
        block_id_paths.emplace_back(block_id_path);
        part_checksums.emplace_back(hash_hex);
    }

    ReplicatedMergeTreeLogEntryData entry_delete;
    {
        entry_delete.type = LogEntry::DROP_RANGE;
        entry_delete.source_replica = replica_name;
        entry_delete.new_part_name = drop_range_fake_part_name;
        entry_delete.detach = false;
        entry_delete.create_time = time(nullptr);
    }

    ReplicatedMergeTreeLogEntryData entry;
    {
        MergeTreePartInfo drop_range_dest = makeDummyDropRangeForMovePartitionOrAttachPartitionFrom(partition_id);

        entry.type = ReplicatedMergeTreeLogEntryData::REPLACE_RANGE;
        entry.source_replica = dest_table_storage->replica_name;
        entry.create_time = time(nullptr);
        entry.replace_range_entry = std::make_shared<ReplicatedMergeTreeLogEntryData::ReplaceRangeEntry>();

        auto & entry_replace = *entry.replace_range_entry;
        entry_replace.drop_range_part_name = getPartNamePossiblyFake(format_version, drop_range_dest);
        entry_replace.from_database = src_data_id.database_name;
        entry_replace.from_table = src_data_id.table_name;
        for (const auto & part : src_parts)
            entry_replace.src_part_names.emplace_back(part->name);
        for (const auto & part : dst_parts)
            entry_replace.new_part_names.emplace_back(part->name);
        for (const String & checksum : part_checksums)
            entry_replace.part_names_checksums.emplace_back(checksum);
        entry_replace.columns_version = -1;
    }

    clearBlocksInPartition(*zookeeper, drop_range.partition_id, drop_range.max_block, drop_range.max_block);

    DataPartsVector parts_to_remove;
    Coordination::Responses op_results;

    try
    {
        Coordination::Requests ops;
        for (size_t i = 0; i < dst_parts.size(); ++i)
        {
            dest_table_storage->getCommitPartOps(ops, dst_parts[i], block_id_paths[i]);
            ephemeral_locks[i].getUnlockOps(ops);

            if (ops.size() > zkutil::MULTI_BATCH_SIZE)
            {
                zookeeper->multi(ops);
                ops.clear();
            }
        }

        /// Check and update version to avoid race with DROP_RANGE
        ops.emplace_back(zkutil::makeSetRequest(dest_alter_partition_version_path, "", dest_alter_partition_version_stat.version));
        /// Just update version, because merges assignment relies on it
        ops.emplace_back(zkutil::makeSetRequest(dest_table_storage->zookeeper_path + "/log", "", -1));
        ops.emplace_back(zkutil::makeCreateRequest(dest_table_storage->zookeeper_path + "/log/log-",
                                                   entry.toString(), zkutil::CreateMode::PersistentSequential));

        {
            Transaction transaction(*dest_table_storage);

            auto src_data_parts_lock = lockParts();
            auto dest_data_parts_lock = dest_table_storage->lockParts();

            std::mutex mutex;
            DataPartsLock lock(mutex);

            for (MutableDataPartPtr & part : dst_parts)
                dest_table_storage->renameTempPartAndReplace(part, nullptr, &transaction, lock);

            Coordination::Error code = zookeeper->tryMulti(ops, op_results);
            if (code == Coordination::Error::ZBADVERSION)
                throw Exception(ErrorCodes::CANNOT_ASSIGN_ALTER, "Cannot assign ALTER PARTITION, because another ALTER PARTITION query was concurrently executed");
            else
                zkutil::KeeperMultiException::check(code, ops, op_results);

            parts_to_remove = removePartsInRangeFromWorkingSet(drop_range, true, lock);
            transaction.commit(&lock);
        }

        PartLog::addNewParts(global_context, dst_parts, watch.elapsed());
    }
    catch (...)
    {
        PartLog::addNewParts(global_context, dst_parts, watch.elapsed(), ExecutionStatus::fromCurrentException());
        throw;
    }

    String log_znode_path = dynamic_cast<const Coordination::CreateResponse &>(*op_results.back()).path_created;
    entry.znode_name = log_znode_path.substr(log_znode_path.find_last_of('/') + 1);

    for (auto & lock : ephemeral_locks)
        lock.assumeUnlocked();

    tryRemovePartsFromZooKeeperWithRetries(parts_to_remove);

    parts_to_remove.clear();
    cleanup_thread.wakeup();

    if (query_context.getSettingsRef().replication_alter_partitions_sync > 1)
    {
        lock2.reset();
        dest_table_storage->waitForAllReplicasToProcessLogEntry(entry);
    }

    /// Create DROP_RANGE for the source table
    Coordination::Requests ops_src;
    ops_src.emplace_back(zkutil::makeCreateRequest(
<<<<<<< HEAD
        fs::path(zookeeper_path) / "log/log-", entry_delete.toString(), zkutil::CreateMode::PersistentSequential));
=======
        zookeeper_path + "/log/log-", entry_delete.toString(), zkutil::CreateMode::PersistentSequential));
    /// Check and update version to avoid race with REPLACE_RANGE
    ops_src.emplace_back(zkutil::makeCheckRequest(alter_partition_version_path, alter_partition_version_stat.version));
    ops_src.emplace_back(zkutil::makeSetRequest(alter_partition_version_path, "", -1));
>>>>>>> 6a1b9897
    /// Just update version, because merges assignment relies on it
    ops_src.emplace_back(zkutil::makeSetRequest(zookeeper_path + "/log", "", -1));
    delimiting_block_lock->getUnlockOps(ops_src);

    op_results = zookeeper->multi(ops_src);

    log_znode_path = dynamic_cast<const Coordination::CreateResponse &>(*op_results.front()).path_created;
    entry_delete.znode_name = log_znode_path.substr(log_znode_path.find_last_of('/') + 1);

    if (query_context.getSettingsRef().replication_alter_partitions_sync > 1)
    {
        lock1.reset();
        waitForAllReplicasToProcessLogEntry(entry_delete);
    }

    /// Cleaning possibly stored information about parts from /quorum/last_part node in ZooKeeper.
    cleanLastPartNode(partition_id);
}

void StorageReplicatedMergeTree::getCommitPartOps(
    Coordination::Requests & ops,
    MutableDataPartPtr & part,
    const String & block_id_path) const
{
    const String & part_name = part->name;
    const auto storage_settings_ptr = getSettings();

    if (!block_id_path.empty())
    {
        /// Make final duplicate check and commit block_id
        ops.emplace_back(
            zkutil::makeCreateRequest(
                block_id_path,
                part_name,  /// We will be able to know original part number for duplicate blocks, if we want.
                zkutil::CreateMode::Persistent));
    }

    /// Information about the part, in the replica
    if (storage_settings_ptr->use_minimalistic_part_header_in_zookeeper)
    {
        ops.emplace_back(zkutil::makeCreateRequest(
            replica_path + "/parts/" + part->name,
            ReplicatedMergeTreePartHeader::fromColumnsAndChecksums(part->getColumns(), part->checksums).toString(),
            zkutil::CreateMode::Persistent));
    }
    else
    {
        ops.emplace_back(zkutil::makeCreateRequest(
            replica_path + "/parts/" + part->name,
            "",
            zkutil::CreateMode::Persistent));
        ops.emplace_back(zkutil::makeCreateRequest(
            replica_path + "/parts/" + part->name + "/columns",
            part->getColumns().toString(),
            zkutil::CreateMode::Persistent));
        ops.emplace_back(zkutil::makeCreateRequest(
            replica_path + "/parts/" + part->name + "/checksums",
            getChecksumsForZooKeeper(part->checksums),
            zkutil::CreateMode::Persistent));
    }
}

ReplicatedMergeTreeAddress StorageReplicatedMergeTree::getReplicatedMergeTreeAddress() const
{
    auto host_port = global_context.getInterserverIOAddress();
    auto table_id = getStorageID();

    ReplicatedMergeTreeAddress res;
    res.host = host_port.first;
    res.replication_port = host_port.second;
    res.queries_port = global_context.getTCPPort();
    res.database = table_id.database_name;
    res.table = table_id.table_name;
    res.scheme = global_context.getInterserverScheme();
    return res;
}

ActionLock StorageReplicatedMergeTree::getActionLock(StorageActionBlockType action_type)
{
    if (action_type == ActionLocks::PartsMerge)
        return merger_mutator.merges_blocker.cancel();

    if (action_type == ActionLocks::PartsTTLMerge)
        return merger_mutator.ttl_merges_blocker.cancel();

    if (action_type == ActionLocks::PartsFetch)
        return fetcher.blocker.cancel();

    if (action_type == ActionLocks::PartsSend)
    {
        auto data_parts_exchange_ptr = std::atomic_load(&data_parts_exchange_endpoint);
        return data_parts_exchange_ptr ? data_parts_exchange_ptr->blocker.cancel() : ActionLock();
    }

    if (action_type == ActionLocks::ReplicationQueue)
        return queue.actions_blocker.cancel();

    if (action_type == ActionLocks::PartsMove)
        return parts_mover.moves_blocker.cancel();

    return {};
}

void StorageReplicatedMergeTree::onActionLockRemove(StorageActionBlockType action_type)
{
    if (action_type == ActionLocks::PartsMerge || action_type == ActionLocks::PartsTTLMerge
        || action_type == ActionLocks::PartsFetch || action_type == ActionLocks::PartsSend
        || action_type == ActionLocks::ReplicationQueue)
        background_executor.triggerTask();
    else if (action_type == ActionLocks::PartsMove)
        background_moves_executor.triggerTask();
}

bool StorageReplicatedMergeTree::waitForShrinkingQueueSize(size_t queue_size, UInt64 max_wait_milliseconds)
{
    Stopwatch watch;

    /// Let's fetch new log entries firstly
    queue.pullLogsToQueue(getZooKeeper());

    /// This is significant, because the execution of this task could be delayed at BackgroundPool.
    /// And we force it to be executed.
    background_executor.triggerTask();

    Poco::Event target_size_event;
    auto callback = [&target_size_event, queue_size] (size_t new_queue_size)
    {
        if (new_queue_size <= queue_size)
            target_size_event.set();
    };
    const auto handler = queue.addSubscriber(std::move(callback));

    while (!target_size_event.tryWait(50))
    {
        if (max_wait_milliseconds && watch.elapsedMilliseconds() > max_wait_milliseconds)
            return false;

        if (partial_shutdown_called)
            throw Exception("Shutdown is called for table", ErrorCodes::ABORTED);
    }

    return true;
}

bool StorageReplicatedMergeTree::dropPart(
    zkutil::ZooKeeperPtr & zookeeper, String part_name, LogEntry & entry, bool detach, bool throw_if_noop)
{
    LOG_TRACE(log, "Will try to insert a log entry to DROP_RANGE for part: " + part_name);

    auto part_info = MergeTreePartInfo::fromPartName(part_name, format_version);

    while (true)
    {
        ReplicatedMergeTreeMergePredicate merge_pred = queue.getMergePredicate(zookeeper);

        auto part = getPartIfExists(part_info, {MergeTreeDataPartState::Committed});

        if (!part)
        {
            if (throw_if_noop)
                throw Exception("Part " + part_name + " not found locally, won't try to drop it.", ErrorCodes::NO_SUCH_DATA_PART);
            return false;
        }

        /// There isn't a lot we can do otherwise. Can't cancel merges because it is possible that a replica already
        /// finished the merge.
        if (partIsAssignedToBackgroundOperation(part))
        {
            if (throw_if_noop)
                throw Exception("Part " + part_name
                                + " is currently participating in a background operation (mutation/merge)"
                                + ", try again later", ErrorCodes::PART_IS_TEMPORARILY_LOCKED);
            return false;
        }

        if (partIsLastQuorumPart(part->info))
        {
            if (throw_if_noop)
                throw Exception("Part " + part_name + " is last inserted part with quorum in partition. Cannot drop",
                                ErrorCodes::NOT_IMPLEMENTED);
            return false;
        }

        if (partIsInsertingWithParallelQuorum(part->info))
        {
            if (throw_if_noop)
                throw Exception("Part " + part_name + " is inserting with parallel quorum. Cannot drop",
                                ErrorCodes::NOT_IMPLEMENTED);
            return false;
        }

        Coordination::Requests ops;
        getClearBlocksInPartitionOps(ops, *zookeeper, part_info.partition_id, part_info.min_block, part_info.max_block);
        size_t clear_block_ops_size = ops.size();

        /// Set fake level to treat this part as virtual in queue.
        auto drop_part_info = part->info;
        drop_part_info.level = MergeTreePartInfo::MAX_LEVEL;

        /// If `part_name` is result of a recent merge and source parts are still available then
        /// DROP_RANGE with detach will move this part together with source parts to `detached/` dir.
        entry.type = LogEntry::DROP_RANGE;
        entry.source_replica = replica_name;
        entry.new_part_name = getPartNamePossiblyFake(format_version, drop_part_info);
        entry.detach = detach;
        entry.create_time = time(nullptr);

        ops.emplace_back(zkutil::makeCheckRequest(zookeeper_path + "/log", merge_pred.getVersion())); /// Make sure no new events were added to the log.
        ops.emplace_back(zkutil::makeCreateRequest(zookeeper_path + "/log/log-", entry.toString(), zkutil::CreateMode::PersistentSequential));
        /// Just update version, because merges assignment relies on it
        ops.emplace_back(zkutil::makeSetRequest(zookeeper_path + "/log", "", -1));
        Coordination::Responses responses;
        Coordination::Error rc = zookeeper->tryMulti(ops, responses);

        if (rc == Coordination::Error::ZBADVERSION)
        {
            LOG_TRACE(log, "A new log entry appeared while trying to commit DROP RANGE. Retry.");
            continue;
        }
        else if (rc == Coordination::Error::ZNONODE)
        {
            LOG_TRACE(log, "Other replica already removing same part {} or part deduplication node was removed by background thread. Retry.", part_name);
            continue;
        }
        else
            zkutil::KeeperMultiException::check(rc, ops, responses);

        String log_znode_path = dynamic_cast<const Coordination::CreateResponse &>(*responses[clear_block_ops_size + 1]).path_created;
        entry.znode_name = log_znode_path.substr(log_znode_path.find_last_of('/') + 1);

        return true;
    }
}

bool StorageReplicatedMergeTree::dropAllPartsInPartition(
    zkutil::ZooKeeper & zookeeper, String & partition_id, LogEntry & entry, const Context & query_context, bool detach)
{
    String alter_partition_version_path = zookeeper_path + "/alter_partition_version";
    Coordination::Stat alter_partition_version_stat;
    zookeeper.get(alter_partition_version_path, &alter_partition_version_stat);

    MergeTreePartInfo drop_range_info;
    /// It prevent other replicas from assigning merges which intersect locked block number.
    std::optional<EphemeralLockInZooKeeper> delimiting_block_lock;
    if (!getFakePartCoveringAllPartsInPartition(partition_id, drop_range_info, delimiting_block_lock))
    {
        LOG_INFO(log, "Will not drop partition {}, it is empty.", partition_id);
        return false;
    }

    clearBlocksInPartition(zookeeper, partition_id, drop_range_info.min_block, drop_range_info.max_block);

    String drop_range_fake_part_name = getPartNamePossiblyFake(format_version, drop_range_info);

    LOG_DEBUG(log, "Disabled merges covered by range {}", drop_range_fake_part_name);

    /// Finally, having achieved the necessary invariants, you can put an entry in the log.
    entry.type = LogEntry::DROP_RANGE;
    entry.source_replica = replica_name;
    entry.new_part_name = drop_range_fake_part_name;
    entry.detach = detach;
    entry.create_time = time(nullptr);

    Coordination::Requests ops;
    ops.emplace_back(zkutil::makeCreateRequest(zookeeper_path + "/log/log-", entry.toString(), zkutil::CreateMode::PersistentSequential));
    /// Check and update version to avoid race with REPLACE_RANGE.
    /// Otherwise new parts covered by drop_range_info may appear after execution of current DROP_RANGE entry
    /// as a result of execution of concurrently created REPLACE_RANGE entry.
<<<<<<< HEAD
    ops.emplace_back(zkutil::makeSetRequest(alter_partition_version_path, "", alter_partition_version_stat.version));

=======
    ops.emplace_back(zkutil::makeCheckRequest(alter_partition_version_path, alter_partition_version_stat.version));
    ops.emplace_back(zkutil::makeSetRequest(alter_partition_version_path, "", -1));
>>>>>>> 6a1b9897
    /// Just update version, because merges assignment relies on it
    ops.emplace_back(zkutil::makeSetRequest(zookeeper_path + "/log", "", -1));
    delimiting_block_lock->getUnlockOps(ops);
    if (auto txn = query_context.getZooKeeperMetadataTransaction())
        txn->moveOpsTo(ops);
    Coordination::Responses responses;
    Coordination::Error code = zookeeper.tryMulti(ops, responses);
    if (code == Coordination::Error::ZOK)
        delimiting_block_lock->assumeUnlocked();
    else if (code == Coordination::Error::ZBADVERSION)
        throw Exception(ErrorCodes::CANNOT_ASSIGN_ALTER, "Cannot assign ALTER PARTITION, because another ALTER PARTITION query was concurrently executed");
    else
        zkutil::KeeperMultiException::check(code, ops, responses);

    String log_znode_path = dynamic_cast<const Coordination::CreateResponse &>(*responses.front()).path_created;
    entry.znode_name = log_znode_path.substr(log_znode_path.find_last_of('/') + 1);

    return true;
}


CheckResults StorageReplicatedMergeTree::checkData(const ASTPtr & query, const Context & context)
{
    CheckResults results;
    DataPartsVector data_parts;
    if (const auto & check_query = query->as<ASTCheckQuery &>(); check_query.partition)
    {
        String partition_id = getPartitionIDFromQuery(check_query.partition, context);
        data_parts = getDataPartsVectorInPartition(MergeTreeDataPartState::Committed, partition_id);
    }
    else
        data_parts = getDataPartsVector();

    for (auto & part : data_parts)
    {
        try
        {
            results.push_back(part_check_thread.checkPart(part->name));
        }
        catch (const Exception & ex)
        {
            results.emplace_back(part->name, false, "Check of part finished with error: '" + ex.message() + "'");
        }
    }
    return results;
}

bool StorageReplicatedMergeTree::canUseAdaptiveGranularity() const
{
    const auto storage_settings_ptr = getSettings();
    return storage_settings_ptr->index_granularity_bytes != 0 &&
        (storage_settings_ptr->enable_mixed_granularity_parts ||
            (!has_non_adaptive_index_granularity_parts && !other_replicas_fixed_granularity));
}


MutationCommands StorageReplicatedMergeTree::getFirstAlterMutationCommandsForPart(const DataPartPtr & part) const
{
    return queue.getFirstAlterMutationCommandsForPart(part);
}

void StorageReplicatedMergeTree::startBackgroundMovesIfNeeded()
{
    if (areBackgroundMovesNeeded())
        background_moves_executor.start();
}

}<|MERGE_RESOLUTION|>--- conflicted
+++ resolved
@@ -6216,14 +6216,7 @@
     /// Create DROP_RANGE for the source table
     Coordination::Requests ops_src;
     ops_src.emplace_back(zkutil::makeCreateRequest(
-<<<<<<< HEAD
-        fs::path(zookeeper_path) / "log/log-", entry_delete.toString(), zkutil::CreateMode::PersistentSequential));
-=======
         zookeeper_path + "/log/log-", entry_delete.toString(), zkutil::CreateMode::PersistentSequential));
-    /// Check and update version to avoid race with REPLACE_RANGE
-    ops_src.emplace_back(zkutil::makeCheckRequest(alter_partition_version_path, alter_partition_version_stat.version));
-    ops_src.emplace_back(zkutil::makeSetRequest(alter_partition_version_path, "", -1));
->>>>>>> 6a1b9897
     /// Just update version, because merges assignment relies on it
     ops_src.emplace_back(zkutil::makeSetRequest(zookeeper_path + "/log", "", -1));
     delimiting_block_lock->getUnlockOps(ops_src);
@@ -6492,13 +6485,7 @@
     /// Check and update version to avoid race with REPLACE_RANGE.
     /// Otherwise new parts covered by drop_range_info may appear after execution of current DROP_RANGE entry
     /// as a result of execution of concurrently created REPLACE_RANGE entry.
-<<<<<<< HEAD
     ops.emplace_back(zkutil::makeSetRequest(alter_partition_version_path, "", alter_partition_version_stat.version));
-
-=======
-    ops.emplace_back(zkutil::makeCheckRequest(alter_partition_version_path, alter_partition_version_stat.version));
-    ops.emplace_back(zkutil::makeSetRequest(alter_partition_version_path, "", -1));
->>>>>>> 6a1b9897
     /// Just update version, because merges assignment relies on it
     ops.emplace_back(zkutil::makeSetRequest(zookeeper_path + "/log", "", -1));
     delimiting_block_lock->getUnlockOps(ops);
