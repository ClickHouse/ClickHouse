#include <Core/Defines.h>

#include <cstddef>
#include <ranges>
#include "Common/hex.h"
#include <Common/Macros.h>
#include <Common/StringUtils/StringUtils.h>
#include <Common/ZooKeeper/KeeperException.h>
#include <Common/ZooKeeper/Types.h>
#include <Common/escapeForFileName.h>
#include <Common/formatReadable.h>
#include <Common/thread_local_rng.h>
#include <Common/typeid_cast.h>
#include <Storages/MergeTree/DataPartStorageOnDisk.h>

#include <Disks/ObjectStorages/IMetadataStorage.h>

#include <base/sort.h>

#include <Storages/AlterCommands.h>
#include <Storages/PartitionCommands.h>
#include <Storages/ColumnsDescription.h>
#include <Storages/StorageReplicatedMergeTree.h>
#include <Storages/MergeTree/IMergeTreeDataPart.h>
#include <Storages/MergeTree/MergeList.h>
#include <Storages/MergeTree/MergeTreeBackgroundExecutor.h>
#include <Storages/MergeTree/MergedBlockOutputStream.h>
#include <Storages/MergeTree/PinnedPartUUIDs.h>
#include <Storages/MergeTree/ReplicatedMergeTreeAttachThread.h>
#include <Storages/MergeTree/ReplicatedMergeTreeTableMetadata.h>
#include <Storages/MergeTree/ReplicatedMergeTreeSink.h>
#include <Storages/MergeTree/ReplicatedMergeTreeQuorumEntry.h>
#include <Storages/MergeTree/ReplicatedMergeTreeMutationEntry.h>
#include <Storages/MergeTree/ReplicatedMergeTreeAddress.h>
#include <Storages/MergeTree/ReplicatedMergeTreeQuorumAddedParts.h>
#include <Storages/MergeTree/ReplicatedMergeTreePartHeader.h>
#include <Storages/MergeTree/MergeFromLogEntryTask.h>
#include <Storages/MergeTree/MutateFromLogEntryTask.h>
#include <Storages/VirtualColumnUtils.h>
#include <Storages/MergeTree/MergeTreeReaderCompact.h>
#include <Storages/MergeTree/LeaderElection.h>
#include <Storages/MergeTree/ZeroCopyLock.h>
#include <Storages/MergeTree/extractZkPathFromCreateQuery.h>
#include <Storages/Freeze.h>

#include <Databases/DatabaseOnDisk.h>
#include <Databases/DatabaseReplicated.h>

#include <Parsers/formatAST.h>
#include <Parsers/parseQuery.h>
#include <Parsers/ASTDropQuery.h>
#include <Parsers/ASTFunction.h>
#include <Parsers/ASTOptimizeQuery.h>
#include <Parsers/ASTPartition.h>
#include <Parsers/ASTLiteral.h>
#include <Parsers/queryToString.h>
#include <Parsers/ASTCheckQuery.h>
#include <Parsers/ExpressionListParsers.h>

#include <Processors/QueryPlan/QueryPlan.h>
#include <Processors/Sources/RemoteSource.h>
#include <Processors/QueryPlan/BuildQueryPipelineSettings.h>
#include <Processors/QueryPlan/Optimizations/QueryPlanOptimizationSettings.h>
#include <Processors/QueryPlan/ReadFromPreparedSource.h>

#include <IO/ReadBufferFromString.h>
#include <IO/Operators.h>
#include <IO/ConnectionTimeouts.h>
#include <IO/ConnectionTimeoutsContext.h>

#include <Interpreters/InterpreterAlterQuery.h>
#include <Interpreters/PartLog.h>
#include <Interpreters/Context.h>
#include <Interpreters/DDLTask.h>
#include <Interpreters/InterserverCredentials.h>
#include <Interpreters/SelectQueryOptions.h>
#include <Interpreters/InterpreterSelectQuery.h>

#include <Backups/BackupEntriesCollector.h>
#include <Backups/IBackup.h>
#include <Backups/IBackupCoordination.h>
#include <Backups/IBackupEntry.h>
#include <Backups/IRestoreCoordination.h>
#include <Backups/RestorerFromBackup.h>

#include <Poco/DirectoryIterator.h>

#include <base/scope_guard.h>
#include <Common/scope_guard_safe.h>

#include <boost/algorithm/string/join.hpp>
#include <boost/algorithm/string/replace.hpp>
#include <boost/algorithm/string.hpp>

#include <algorithm>
#include <ctime>
#include <filesystem>
#include <iterator>
#include <numeric>
#include <thread>
#include <future>


namespace fs = std::filesystem;

namespace ProfileEvents
{
    extern const Event ReplicatedPartFailedFetches;
    extern const Event ReplicatedPartFetchesOfMerged;
    extern const Event ObsoleteReplicatedParts;
    extern const Event ReplicatedPartFetches;
    extern const Event CreatedLogEntryForMerge;
    extern const Event NotCreatedLogEntryForMerge;
    extern const Event CreatedLogEntryForMutation;
    extern const Event NotCreatedLogEntryForMutation;
}

namespace CurrentMetrics
{
    extern const Metric BackgroundFetchesPoolTask;
}

namespace DB
{

namespace ErrorCodes
{
    extern const int CANNOT_READ_ALL_DATA;
    extern const int NOT_IMPLEMENTED;
    extern const int NO_ZOOKEEPER;
    extern const int INCORRECT_DATA;
    extern const int INCOMPATIBLE_COLUMNS;
    extern const int REPLICA_ALREADY_EXISTS;
    extern const int NO_REPLICA_HAS_PART;
    extern const int LOGICAL_ERROR;
    extern const int TOO_MANY_UNEXPECTED_DATA_PARTS;
    extern const int ABORTED;
    extern const int REPLICA_IS_NOT_IN_QUORUM;
    extern const int TABLE_IS_READ_ONLY;
    extern const int TABLE_IS_DROPPED;
    extern const int NOT_FOUND_NODE;
    extern const int NO_ACTIVE_REPLICAS;
    extern const int NOT_A_LEADER;
    extern const int TABLE_WAS_NOT_DROPPED;
    extern const int PARTITION_ALREADY_EXISTS;
    extern const int TOO_MANY_RETRIES_TO_FETCH_PARTS;
    extern const int RECEIVED_ERROR_FROM_REMOTE_IO_SERVER;
    extern const int PARTITION_DOESNT_EXIST;
    extern const int UNFINISHED;
    extern const int RECEIVED_ERROR_TOO_MANY_REQUESTS;
    extern const int PART_IS_TEMPORARILY_LOCKED;
    extern const int CANNOT_ASSIGN_OPTIMIZE;
    extern const int ALL_REPLICAS_LOST;
    extern const int REPLICA_STATUS_CHANGED;
    extern const int CANNOT_ASSIGN_ALTER;
    extern const int DIRECTORY_ALREADY_EXISTS;
    extern const int ILLEGAL_TYPE_OF_ARGUMENT;
    extern const int UNKNOWN_POLICY;
    extern const int NO_SUCH_DATA_PART;
    extern const int INTERSERVER_SCHEME_DOESNT_MATCH;
    extern const int DUPLICATE_DATA_PART;
    extern const int BAD_ARGUMENTS;
    extern const int CONCURRENT_ACCESS_NOT_SUPPORTED;
    extern const int CHECKSUM_DOESNT_MATCH;
    extern const int NOT_INITIALIZED;
}

namespace ActionLocks
{
    extern const StorageActionBlockType PartsMerge;
    extern const StorageActionBlockType PartsFetch;
    extern const StorageActionBlockType PartsSend;
    extern const StorageActionBlockType ReplicationQueue;
    extern const StorageActionBlockType PartsTTLMerge;
    extern const StorageActionBlockType PartsMove;
}


static const auto QUEUE_UPDATE_ERROR_SLEEP_MS        = 1 * 1000;
static const auto MUTATIONS_FINALIZING_SLEEP_MS      = 1 * 1000;
static const auto MUTATIONS_FINALIZING_IDLE_SLEEP_MS = 5 * 1000;
const String StorageReplicatedMergeTree::default_zookeeper_name = "default";

void StorageReplicatedMergeTree::setZooKeeper()
{
    /// Every ReplicatedMergeTree table is using only one ZooKeeper session.
    /// But if several ReplicatedMergeTree tables are using different
    /// ZooKeeper sessions, some queries like ATTACH PARTITION FROM may have
    /// strange effects. So we always use only one session for all tables.
    /// (excluding auxiliary zookeepers)

    std::lock_guard lock(current_zookeeper_mutex);
    if (zookeeper_name == default_zookeeper_name)
    {
        current_zookeeper = getContext()->getZooKeeper();
    }
    else
    {
        current_zookeeper = getContext()->getAuxiliaryZooKeeper(zookeeper_name);
    }
}

zkutil::ZooKeeperPtr StorageReplicatedMergeTree::tryGetZooKeeper() const
{
    std::lock_guard lock(current_zookeeper_mutex);
    return current_zookeeper;
}

zkutil::ZooKeeperPtr StorageReplicatedMergeTree::getZooKeeper() const
{
    auto res = tryGetZooKeeper();
    if (!res)
        throw Exception("Cannot get ZooKeeper", ErrorCodes::NO_ZOOKEEPER);
    return res;
}

zkutil::ZooKeeperPtr StorageReplicatedMergeTree::getZooKeeperAndAssertNotReadonly() const
{
    /// There's a short period of time after connection loss when new session is created,
    /// but replication queue is not reinitialized. We must ensure that table is not readonly anymore
    /// before using new ZooKeeper session to write something (except maybe GET_PART) into replication log.
    auto res = getZooKeeper();
    assertNotReadonly();
    return res;
}

static MergeTreePartInfo makeDummyDropRangeForMovePartitionOrAttachPartitionFrom(const String & partition_id)
{
    /// NOTE We don't have special log entry type for MOVE PARTITION/ATTACH PARTITION FROM,
    /// so we use REPLACE_RANGE with dummy range of one block, which means "attach, not replace".
    /// It's safe to fill drop range for MOVE PARTITION/ATTACH PARTITION FROM with zeros,
    /// because drop range for REPLACE PARTITION must contain at least 2 blocks,
    /// so we can distinguish dummy drop range from any real or virtual part.
    /// But we should never construct such part name, even for virtual part,
    /// because it can be confused with real part <partition>_0_0_0.
    /// TODO get rid of this.

    MergeTreePartInfo drop_range;
    drop_range.partition_id = partition_id;
    drop_range.min_block = 0;
    drop_range.max_block = 0;
    drop_range.level = 0;
    drop_range.mutation = 0;
    return drop_range;
}

StorageReplicatedMergeTree::StorageReplicatedMergeTree(
    const String & zookeeper_path_,
    const String & replica_name_,
    bool attach,
    const StorageID & table_id_,
    const String & relative_data_path_,
    const StorageInMemoryMetadata & metadata_,
    ContextMutablePtr context_,
    const String & date_column_name,
    const MergingParams & merging_params_,
    std::unique_ptr<MergeTreeSettings> settings_,
    bool has_force_restore_data_flag,
    RenamingRestrictions renaming_restrictions_)
    : MergeTreeData(table_id_,
                    relative_data_path_,
                    metadata_,
                    context_,
                    date_column_name,
                    merging_params_,
                    std::move(settings_),
                    true,                   /// require_part_metadata
                    attach,
                    [this] (const std::string & name) { enqueuePartForCheck(name); })
    , zookeeper_name(zkutil::extractZooKeeperName(zookeeper_path_))
    , zookeeper_path(zkutil::extractZooKeeperPath(zookeeper_path_, /* check_starts_with_slash */ !attach, log))
    , replica_name(replica_name_)
    , replica_path(fs::path(zookeeper_path) / "replicas" / replica_name_)
    , reader(*this)
    , writer(*this)
    , merger_mutator(*this, getContext()->getMergeMutateExecutor()->getMaxTasksCount())
    , merge_strategy_picker(*this)
    , queue(*this, merge_strategy_picker)
    , fetcher(*this)
    , cleanup_thread(*this)
    , part_check_thread(*this)
    , restarting_thread(*this)
    , part_moves_between_shards_orchestrator(*this)
    , renaming_restrictions(renaming_restrictions_)
    , replicated_fetches_pool_size(getContext()->getFetchesExecutor()->getMaxTasksCount())
    , replicated_fetches_throttler(std::make_shared<Throttler>(getSettings()->max_replicated_fetches_network_bandwidth, getContext()->getReplicatedFetchesThrottler()))
    , replicated_sends_throttler(std::make_shared<Throttler>(getSettings()->max_replicated_sends_network_bandwidth, getContext()->getReplicatedSendsThrottler()))
{
    /// We create and deactivate all tasks for consistency.
    /// They all will be scheduled and activated by the restarting thread.
    queue_updating_task = getContext()->getSchedulePool().createTask(
        getStorageID().getFullTableName() + " (StorageReplicatedMergeTree::queueUpdatingTask)", [this]{ queueUpdatingTask(); });

    queue_updating_task->deactivate();

    mutations_updating_task = getContext()->getSchedulePool().createTask(
        getStorageID().getFullTableName() + " (StorageReplicatedMergeTree::mutationsUpdatingTask)", [this]{ mutationsUpdatingTask(); });

    mutations_updating_task->deactivate();

    merge_selecting_task = getContext()->getSchedulePool().createTask(
        getStorageID().getFullTableName() + " (StorageReplicatedMergeTree::mergeSelectingTask)", [this] { mergeSelectingTask(); });

    /// Will be activated if we will achieve leader state.
    merge_selecting_task->deactivate();

    mutations_finalizing_task = getContext()->getSchedulePool().createTask(
        getStorageID().getFullTableName() + " (StorageReplicatedMergeTree::mutationsFinalizingTask)", [this] { mutationsFinalizingTask(); });

    /// This task can be scheduled by different parts of code even when storage is readonly.
    /// This can lead to redundant exceptions during startup.
    /// Will be activated by restarting thread.
    mutations_finalizing_task->deactivate();

    bool has_zookeeper = getContext()->hasZooKeeper() || getContext()->hasAuxiliaryZooKeeper(zookeeper_name);
    if (has_zookeeper)
    {
        /// It's possible for getZooKeeper() to timeout if  zookeeper host(s) can't
        /// be reached. In such cases Poco::Exception is thrown after a connection
        /// timeout - refer to src/Common/ZooKeeper/ZooKeeperImpl.cpp:866 for more info.
        ///
        /// Side effect of this is that the CreateQuery gets interrupted and it exits.
        /// But the data Directories for the tables being created aren't cleaned up.
        /// This unclean state will hinder table creation on any retries and will
        /// complain that the Directory for table already exists.
        ///
        /// To achieve a clean state on failed table creations, catch this error and
        /// call dropIfEmpty() method only if the operation isn't ATTACH then proceed
        /// throwing the exception. Without this, the Directory for the tables need
        /// to be manually deleted before retrying the CreateQuery.
        try
        {
            if (zookeeper_name == default_zookeeper_name)
            {
                current_zookeeper = getContext()->getZooKeeper();
            }
            else
            {
                current_zookeeper = getContext()->getAuxiliaryZooKeeper(zookeeper_name);
            }
        }
        catch (...)
        {
            if (!attach)
            {
                dropIfEmpty();
                throw;
            }
            else
            {
                current_zookeeper = nullptr;
            }
        }
    }

    bool skip_sanity_checks = false;
    /// It does not make sense for CREATE query
    if (attach)
    {
        if (current_zookeeper && current_zookeeper->exists(replica_path + "/host"))
        {
            /// Check it earlier if we can (we don't want incompatible version to start).
            /// If "/host" doesn't exist, then replica is probably dropped and there's nothing to check.
            ReplicatedMergeTreeAttachThread::checkHasReplicaMetadataInZooKeeper(current_zookeeper, replica_path);
        }

        if (current_zookeeper && current_zookeeper->exists(replica_path + "/flags/force_restore_data"))
        {
            skip_sanity_checks = true;
            current_zookeeper->remove(replica_path + "/flags/force_restore_data");

            LOG_WARNING(log, "Skipping the limits on severity of changes to data parts and columns (flag {}/flags/force_restore_data).", replica_path);
        }
        else if (has_force_restore_data_flag)
        {
            skip_sanity_checks = true;

            LOG_WARNING(log, "Skipping the limits on severity of changes to data parts and columns (flag force_restore_data).");
        }
    }

    loadDataParts(skip_sanity_checks);

    if (!current_zookeeper)
    {
        if (!attach)
        {
            dropIfEmpty();
            throw Exception("Can't create replicated table without ZooKeeper", ErrorCodes::NO_ZOOKEEPER);
        }

        has_metadata_in_zookeeper = std::nullopt;

        if (!has_zookeeper)
        {
            /// Do not activate the replica. It will be readonly.
            LOG_ERROR(log, "No ZooKeeper defined: table will stay in readonly mode.");
            return;
        }
    }

    if (attach)
    {
        LOG_INFO(log, "Table will be in readonly mode until initialization is finished");
        attach_thread.emplace(*this);
        attach_thread->setSkipSanityChecks(skip_sanity_checks);
        return;
    }

    auto metadata_snapshot = getInMemoryMetadataPtr();

    has_metadata_in_zookeeper = true;

    if (!getDataPartsForInternalUsage().empty())
        throw Exception("Data directory for table already contains data parts"
            " - probably it was unclean DROP table or manual intervention."
            " You must either clear directory by hand or use ATTACH TABLE"
            " instead of CREATE TABLE if you need to use that parts.", ErrorCodes::INCORRECT_DATA);

    try
    {
        bool is_first_replica = createTableIfNotExists(metadata_snapshot);

        try
        {
            /// NOTE If it's the first replica, these requests to ZooKeeper look redundant, we already know everything.

            /// We have to check granularity on other replicas. If it's fixed we
            /// must create our new replica with fixed granularity and store this
            /// information in /replica/metadata.
            other_replicas_fixed_granularity = checkFixedGranularityInZookeeper();

            checkTableStructure(zookeeper_path, metadata_snapshot);

            Coordination::Stat metadata_stat;
            current_zookeeper->get(zookeeper_path + "/metadata", &metadata_stat);
            metadata_version = metadata_stat.version;
        }
        catch (Coordination::Exception & e)
        {
            if (!is_first_replica && e.code == Coordination::Error::ZNONODE)
                throw Exception("Table " + zookeeper_path + " was suddenly removed.", ErrorCodes::ALL_REPLICAS_LOST);
            else
                throw;
        }

        if (!is_first_replica)
            createReplica(metadata_snapshot);
    }
    catch (...)
    {
        /// If replica was not created, rollback creation of data directory.
        dropIfEmpty();
        throw;
    }

    createNewZooKeeperNodes();
    syncPinnedPartUUIDs();

    if (!has_metadata_in_zookeeper.has_value() || *has_metadata_in_zookeeper)
        createTableSharedID();

    initialization_done = true;
}


String StorageReplicatedMergeTree::getDefaultZooKeeperPath(const Poco::Util::AbstractConfiguration & config)
{
    return config.getString("default_replica_path", "/clickhouse/tables/{uuid}/{shard}");
}


String StorageReplicatedMergeTree::getDefaultReplicaName(const Poco::Util::AbstractConfiguration & config)
{
    return config.getString("default_replica_name", "{replica}");
}


bool StorageReplicatedMergeTree::checkFixedGranularityInZookeeper()
{
    auto zookeeper = getZooKeeper();
    String metadata_str = zookeeper->get(zookeeper_path + "/metadata");
    auto metadata_from_zk = ReplicatedMergeTreeTableMetadata::parse(metadata_str);
    return metadata_from_zk.index_granularity_bytes == 0;
}


void StorageReplicatedMergeTree::waitMutationToFinishOnReplicas(
    const Strings & replicas, const String & mutation_id) const
{
    if (replicas.empty())
        return;

    /// Current replica must always be present in the list as the first element because we use local mutation status
    /// to check for mutation errors. So if it is not there, just add it.
    const Strings * all_required_replicas = &replicas;
    Strings extended_list_of_replicas;
    if (replicas.front() != replica_name)
    {
        extended_list_of_replicas.push_back(replica_name);
        extended_list_of_replicas.insert(extended_list_of_replicas.end(), replicas.begin(), replicas.end());
        all_required_replicas = &extended_list_of_replicas;
    }

    std::set<String> inactive_replicas;
    for (const String & replica : *all_required_replicas)
    {
        LOG_DEBUG(log, "Waiting for {} to apply mutation {}", replica, mutation_id);
        zkutil::EventPtr wait_event = std::make_shared<Poco::Event>();

        while (!partial_shutdown_called)
        {
            /// Mutation maybe killed or whole replica was deleted.
            /// Wait event will unblock at this moment.
            Coordination::Stat exists_stat;
            if (!getZooKeeper()->exists(fs::path(zookeeper_path) / "mutations" / mutation_id, &exists_stat, wait_event))
            {
                throw Exception(ErrorCodes::UNFINISHED, "Mutation {} was killed, manually removed or table was dropped", mutation_id);
            }

            auto zookeeper = getZooKeeper();
            /// Replica could be inactive.
            if (!zookeeper->exists(fs::path(zookeeper_path) / "replicas" / replica / "is_active"))
            {
                LOG_WARNING(log, "Replica {} is not active during mutation. Mutation will be done asynchronously when replica becomes active.", replica);

                inactive_replicas.emplace(replica);
                break;
            }

            String mutation_pointer = fs::path(zookeeper_path) / "replicas" / replica / "mutation_pointer";
            std::string mutation_pointer_value;
            /// Replica could be removed
            if (!zookeeper->tryGet(mutation_pointer, mutation_pointer_value, nullptr, wait_event))
            {
                LOG_WARNING(log, "Replica {} was removed", replica);
                break;
            }
            else if (mutation_pointer_value >= mutation_id) /// Maybe we already processed more fresh mutation
                break;                                      /// (numbers like 0000000000 and 0000000001)

            /// Replica can become inactive, so wait with timeout and recheck it
            if (wait_event->tryWait(1000))
                continue;

            /// Here we check mutation for errors on local replica. If they happen on this replica
            /// they will happen on each replica, so we can check only in-memory info.
            auto mutation_status = queue.getIncompleteMutationsStatus(mutation_id);
            /// If mutation status is empty, than local replica may just not loaded it into memory.
            if (mutation_status && !mutation_status->latest_fail_reason.empty())
                break;
        }

        /// This replica inactive, don't check anything
        if (!inactive_replicas.empty() && inactive_replicas.contains(replica))
            break;

        /// It maybe already removed from zk, but local in-memory mutations
        /// state was not updated.
        if (!getZooKeeper()->exists(fs::path(zookeeper_path) / "mutations" / mutation_id))
        {
            throw Exception(ErrorCodes::UNFINISHED, "Mutation {} was killed, manually removed or table was dropped", mutation_id);
        }

        if (partial_shutdown_called)
            throw Exception("Mutation is not finished because table shutdown was called. It will be done after table restart.",
                ErrorCodes::UNFINISHED);

        /// Replica inactive, don't check mutation status
        if (!inactive_replicas.empty() && inactive_replicas.contains(replica))
            continue;

        /// At least we have our current mutation
        std::set<String> mutation_ids;
        mutation_ids.insert(mutation_id);

        /// Here we check mutation for errors or kill on local replica. If they happen on this replica
        /// they will happen on each replica, so we can check only in-memory info.
        auto mutation_status = queue.getIncompleteMutationsStatus(mutation_id, &mutation_ids);
        checkMutationStatus(mutation_status, mutation_ids);
    }

    if (!inactive_replicas.empty())
    {
        throw Exception(ErrorCodes::UNFINISHED,
                        "Mutation is not finished because some replicas are inactive right now: {}. Mutation will be done asynchronously",
                        boost::algorithm::join(inactive_replicas, ", "));
    }
}

void StorageReplicatedMergeTree::createNewZooKeeperNodes()
{
    auto zookeeper = getZooKeeper();

    std::vector<zkutil::ZooKeeper::FutureCreate> futures;

    /// These 4 nodes used to be created in createNewZookeeperNodes() and they were moved to createTable()
    /// This means that if the first replica creating the table metadata has an older version of CH (22.3 or previous)
    /// there will be a time between its calls to `createTable` and `createNewZookeeperNodes` where the nodes won't exists
    /// and that will cause issues in newer replicas
    /// See https://github.com/ClickHouse/ClickHouse/issues/38600 for example
    futures.push_back(zookeeper->asyncTryCreateNoThrow(zookeeper_path + "/quorum", String(), zkutil::CreateMode::Persistent));
    futures.push_back(zookeeper->asyncTryCreateNoThrow(zookeeper_path + "/quorum/last_part", String(), zkutil::CreateMode::Persistent));
    futures.push_back(zookeeper->asyncTryCreateNoThrow(zookeeper_path + "/quorum/failed_parts", String(), zkutil::CreateMode::Persistent));
    futures.push_back(zookeeper->asyncTryCreateNoThrow(zookeeper_path + "/mutations", String(), zkutil::CreateMode::Persistent));


    futures.push_back(zookeeper->asyncTryCreateNoThrow(zookeeper_path + "/quorum/parallel", String(), zkutil::CreateMode::Persistent));
    /// Nodes for remote fs zero-copy replication
    const auto settings = getSettings();
    if (settings->allow_remote_fs_zero_copy_replication)
    {
        futures.push_back(zookeeper->asyncTryCreateNoThrow(zookeeper_path + "/zero_copy_s3", String(), zkutil::CreateMode::Persistent));
        futures.push_back(zookeeper->asyncTryCreateNoThrow(zookeeper_path + "/zero_copy_s3/shared", String(), zkutil::CreateMode::Persistent));
        futures.push_back(zookeeper->asyncTryCreateNoThrow(zookeeper_path + "/zero_copy_hdfs", String(), zkutil::CreateMode::Persistent));
        futures.push_back(zookeeper->asyncTryCreateNoThrow(zookeeper_path + "/zero_copy_hdfs/shared", String(), zkutil::CreateMode::Persistent));
    }

    /// Part movement.
    futures.push_back(zookeeper->asyncTryCreateNoThrow(zookeeper_path + "/part_moves_shard", String(), zkutil::CreateMode::Persistent));
    futures.push_back(zookeeper->asyncTryCreateNoThrow(zookeeper_path + "/pinned_part_uuids", getPinnedPartUUIDs()->toString(), zkutil::CreateMode::Persistent));
    /// For ALTER PARTITION with multi-leaders
    futures.push_back(zookeeper->asyncTryCreateNoThrow(zookeeper_path + "/alter_partition_version", String(), zkutil::CreateMode::Persistent));

    /// As for now, "/temp" node must exist, but we want to be able to remove it in future
    if (zookeeper->exists(zookeeper_path + "/temp"))
    {
        /// For block numbers allocation (since 22.11)
        futures.push_back(zookeeper->asyncTryCreateNoThrow(
            zookeeper_path + "/temp/" + EphemeralLockInZooKeeper::LEGACY_LOCK_INSERT, String(), zkutil::CreateMode::Persistent));
        futures.push_back(zookeeper->asyncTryCreateNoThrow(
            zookeeper_path + "/temp/" + EphemeralLockInZooKeeper::LEGACY_LOCK_OTHER, String(), zkutil::CreateMode::Persistent));
    }

    for (auto & future : futures)
    {
        auto res = future.get();
        if (res.error != Coordination::Error::ZOK && res.error != Coordination::Error::ZNODEEXISTS)
            throw Coordination::Exception(fmt::format("Failed to create new nodes at {}", zookeeper_path), res.error);
    }
}


bool StorageReplicatedMergeTree::createTableIfNotExists(const StorageMetadataPtr & metadata_snapshot)
{
    auto zookeeper = getZooKeeper();
    zookeeper->createAncestors(zookeeper_path);

    for (size_t i = 0; i < 1000; ++i)
    {
        /// Invariant: "replicas" does not exist if there is no table or if there are leftovers from incompletely dropped table.
        if (zookeeper->exists(zookeeper_path + "/replicas"))
        {
            LOG_DEBUG(log, "This table {} is already created, will add new replica", zookeeper_path);
            return false;
        }

        /// There are leftovers from incompletely dropped table.
        if (zookeeper->exists(zookeeper_path + "/dropped"))
        {
            /// This condition may happen when the previous drop attempt was not completed
            ///  or when table is dropped by another replica right now.
            /// This is Ok because another replica is definitely going to drop the table.

            LOG_WARNING(log, "Removing leftovers from table {} (this might take several minutes)", zookeeper_path);
            String drop_lock_path = zookeeper_path + "/dropped/lock";
            Coordination::Error code = zookeeper->tryCreate(drop_lock_path, "", zkutil::CreateMode::Ephemeral);

            if (code == Coordination::Error::ZNONODE || code == Coordination::Error::ZNODEEXISTS)
            {
                LOG_WARNING(log, "The leftovers from table {} were removed by another replica", zookeeper_path);
            }
            else if (code != Coordination::Error::ZOK)
            {
                throw Coordination::Exception(code, drop_lock_path);
            }
            else
            {
                auto metadata_drop_lock = zkutil::EphemeralNodeHolder::existing(drop_lock_path, *zookeeper);
                if (!removeTableNodesFromZooKeeper(zookeeper, zookeeper_path, metadata_drop_lock, log))
                {
                    /// Someone is recursively removing table right now, we cannot create new table until old one is removed
                    continue;
                }
            }
        }

        LOG_DEBUG(log, "Creating table {}", zookeeper_path);

        /// We write metadata of table so that the replicas can check table parameters with them.
        String metadata_str = ReplicatedMergeTreeTableMetadata(*this, metadata_snapshot).toString();

        Coordination::Requests ops;
        ops.emplace_back(zkutil::makeCreateRequest(zookeeper_path, "", zkutil::CreateMode::Persistent));

        ops.emplace_back(zkutil::makeCreateRequest(zookeeper_path + "/metadata", metadata_str,
            zkutil::CreateMode::Persistent));
        ops.emplace_back(zkutil::makeCreateRequest(zookeeper_path + "/columns", metadata_snapshot->getColumns().toString(),
            zkutil::CreateMode::Persistent));
        ops.emplace_back(zkutil::makeCreateRequest(zookeeper_path + "/log", "",
            zkutil::CreateMode::Persistent));
        ops.emplace_back(zkutil::makeCreateRequest(zookeeper_path + "/blocks", "",
            zkutil::CreateMode::Persistent));
        ops.emplace_back(zkutil::makeCreateRequest(zookeeper_path + "/block_numbers", "",
            zkutil::CreateMode::Persistent));
        ops.emplace_back(zkutil::makeCreateRequest(zookeeper_path + "/nonincrement_block_numbers", "",
            zkutil::CreateMode::Persistent)); /// /nonincrement_block_numbers dir is unused, but is created nonetheless for backwards compatibility.
        ops.emplace_back(zkutil::makeCreateRequest(zookeeper_path + "/leader_election", "",
            zkutil::CreateMode::Persistent));
        ops.emplace_back(zkutil::makeCreateRequest(zookeeper_path + "/temp", "",
            zkutil::CreateMode::Persistent));

        /// The following 2 nodes were added in 22.11
        ops.emplace_back(zkutil::makeCreateRequest(zookeeper_path + "/temp/" + EphemeralLockInZooKeeper::LEGACY_LOCK_INSERT, "",
                                                   zkutil::CreateMode::Persistent));
        ops.emplace_back(zkutil::makeCreateRequest(zookeeper_path + "/temp/" + EphemeralLockInZooKeeper::LEGACY_LOCK_OTHER, "",
                                                   zkutil::CreateMode::Persistent));

        ops.emplace_back(zkutil::makeCreateRequest(zookeeper_path + "/replicas", "last added replica: " + replica_name,
            zkutil::CreateMode::Persistent));

        /// The following 4 nodes were added in version 1.1.xxx, so we create them here, not in createNewZooKeeperNodes()
        ops.emplace_back(zkutil::makeCreateRequest(zookeeper_path + "/quorum", "",
            zkutil::CreateMode::Persistent));
        ops.emplace_back(zkutil::makeCreateRequest(zookeeper_path + "/quorum/last_part", "",
            zkutil::CreateMode::Persistent));
        ops.emplace_back(zkutil::makeCreateRequest(zookeeper_path + "/quorum/failed_parts", "",
            zkutil::CreateMode::Persistent));
        ops.emplace_back(zkutil::makeCreateRequest(zookeeper_path + "/mutations", "",
            zkutil::CreateMode::Persistent));

        /// And create first replica atomically. See also "createReplica" method that is used to create not the first replicas.

        ops.emplace_back(zkutil::makeCreateRequest(replica_path, "",
            zkutil::CreateMode::Persistent));
        ops.emplace_back(zkutil::makeCreateRequest(replica_path + "/host", "",
            zkutil::CreateMode::Persistent));
        ops.emplace_back(zkutil::makeCreateRequest(replica_path + "/log_pointer", "",
            zkutil::CreateMode::Persistent));
        ops.emplace_back(zkutil::makeCreateRequest(replica_path + "/queue", "",
            zkutil::CreateMode::Persistent));
        ops.emplace_back(zkutil::makeCreateRequest(replica_path + "/parts", "",
            zkutil::CreateMode::Persistent));
        ops.emplace_back(zkutil::makeCreateRequest(replica_path + "/flags", "",
            zkutil::CreateMode::Persistent));
        ops.emplace_back(zkutil::makeCreateRequest(replica_path + "/is_lost", "0",
            zkutil::CreateMode::Persistent));
        ops.emplace_back(zkutil::makeCreateRequest(replica_path + "/metadata", metadata_str,
            zkutil::CreateMode::Persistent));
        ops.emplace_back(zkutil::makeCreateRequest(replica_path + "/columns", metadata_snapshot->getColumns().toString(),
            zkutil::CreateMode::Persistent));
        ops.emplace_back(zkutil::makeCreateRequest(replica_path + "/metadata_version", std::to_string(metadata_version),
            zkutil::CreateMode::Persistent));

        /// The following 3 nodes were added in version 1.1.xxx, so we create them here, not in createNewZooKeeperNodes()
        ops.emplace_back(zkutil::makeCreateRequest(replica_path + "/min_unprocessed_insert_time", "",
            zkutil::CreateMode::Persistent));
        ops.emplace_back(zkutil::makeCreateRequest(replica_path + "/max_processed_insert_time", "",
            zkutil::CreateMode::Persistent));
        ops.emplace_back(zkutil::makeCreateRequest(replica_path + "/mutation_pointer", "",
            zkutil::CreateMode::Persistent));

        Coordination::Responses responses;
        auto code = zookeeper->tryMulti(ops, responses);
        if (code == Coordination::Error::ZNODEEXISTS)
        {
            LOG_WARNING(log, "It looks like the table {} was created by another server at the same moment, will retry", zookeeper_path);
            continue;
        }
        else if (code != Coordination::Error::ZOK)
        {
            zkutil::KeeperMultiException::check(code, ops, responses);
        }

        return true;
    }

    /// Do not use LOGICAL_ERROR code, because it may happen if user has specified wrong zookeeper_path
    throw Exception("Cannot create table, because it is created concurrently every time "
                    "or because of wrong zookeeper_path "
                    "or because of logical error", ErrorCodes::REPLICA_ALREADY_EXISTS);
}

void StorageReplicatedMergeTree::createReplica(const StorageMetadataPtr & metadata_snapshot)
{
    auto zookeeper = getZooKeeper();

    LOG_DEBUG(log, "Creating replica {}", replica_path);

    Coordination::Error code;

    do
    {
        Coordination::Stat replicas_stat;
        String replicas_value;

        if (!zookeeper->tryGet(zookeeper_path + "/replicas", replicas_value, &replicas_stat))
            throw Exception(ErrorCodes::ALL_REPLICAS_LOST,
                "Cannot create a replica of the table {}, because the last replica of the table was dropped right now",
                zookeeper_path);

        /// It is not the first replica, we will mark it as "lost", to immediately repair (clone) from existing replica.
        /// By the way, it's possible that the replica will be first, if all previous replicas were removed concurrently.
        const String is_lost_value = replicas_stat.numChildren ? "1" : "0";

        Coordination::Requests ops;
        ops.emplace_back(zkutil::makeCreateRequest(replica_path, "",
            zkutil::CreateMode::Persistent));
        ops.emplace_back(zkutil::makeCreateRequest(replica_path + "/host", "",
            zkutil::CreateMode::Persistent));
        ops.emplace_back(zkutil::makeCreateRequest(replica_path + "/log_pointer", "",
            zkutil::CreateMode::Persistent));
        ops.emplace_back(zkutil::makeCreateRequest(replica_path + "/queue", "",
            zkutil::CreateMode::Persistent));
        ops.emplace_back(zkutil::makeCreateRequest(replica_path + "/parts", "",
            zkutil::CreateMode::Persistent));
        ops.emplace_back(zkutil::makeCreateRequest(replica_path + "/flags", "",
            zkutil::CreateMode::Persistent));
        ops.emplace_back(zkutil::makeCreateRequest(replica_path + "/is_lost", is_lost_value,
            zkutil::CreateMode::Persistent));
        ops.emplace_back(zkutil::makeCreateRequest(replica_path + "/metadata", ReplicatedMergeTreeTableMetadata(*this, metadata_snapshot).toString(),
            zkutil::CreateMode::Persistent));
        ops.emplace_back(zkutil::makeCreateRequest(replica_path + "/columns", metadata_snapshot->getColumns().toString(),
            zkutil::CreateMode::Persistent));
        ops.emplace_back(zkutil::makeCreateRequest(replica_path + "/metadata_version", std::to_string(metadata_version),
            zkutil::CreateMode::Persistent));

        /// The following 3 nodes were added in version 1.1.xxx, so we create them here, not in createNewZooKeeperNodes()
        ops.emplace_back(zkutil::makeCreateRequest(replica_path + "/min_unprocessed_insert_time", "",
            zkutil::CreateMode::Persistent));
        ops.emplace_back(zkutil::makeCreateRequest(replica_path + "/max_processed_insert_time", "",
            zkutil::CreateMode::Persistent));
        ops.emplace_back(zkutil::makeCreateRequest(replica_path + "/mutation_pointer", "",
            zkutil::CreateMode::Persistent));

        /// Check version of /replicas to see if there are any replicas created at the same moment of time.
        ops.emplace_back(zkutil::makeSetRequest(zookeeper_path + "/replicas", "last added replica: " + replica_name, replicas_stat.version));

        Coordination::Responses responses;
        code = zookeeper->tryMulti(ops, responses);

        switch (code)
        {
            case Coordination::Error::ZNODEEXISTS:
                throw Exception(ErrorCodes::REPLICA_ALREADY_EXISTS, "Replica {} already exists", replica_path);
            case Coordination::Error::ZBADVERSION:
                LOG_ERROR(log, "Retrying createReplica(), because some other replicas were created at the same time");
                break;
            case Coordination::Error::ZNONODE:
                throw Exception(ErrorCodes::ALL_REPLICAS_LOST, "Table {} was suddenly removed", zookeeper_path);
            default:
                zkutil::KeeperMultiException::check(code, ops, responses);
        }
    } while (code == Coordination::Error::ZBADVERSION);
}


zkutil::ZooKeeperPtr StorageReplicatedMergeTree::getZooKeeperIfTableShutDown() const
{
    zkutil::ZooKeeperPtr maybe_new_zookeeper;
    if (zookeeper_name == default_zookeeper_name)
        maybe_new_zookeeper = getContext()->getZooKeeper();
    else
        maybe_new_zookeeper = getContext()->getAuxiliaryZooKeeper(zookeeper_name);
    maybe_new_zookeeper->sync(zookeeper_path);
    return maybe_new_zookeeper;
}

void StorageReplicatedMergeTree::drop()
{
    /// There is also the case when user has configured ClickHouse to wrong ZooKeeper cluster
    /// or metadata of staled replica were removed manually,
    /// in this case, has_metadata_in_zookeeper = false, and we also permit to drop the table.

    bool maybe_has_metadata_in_zookeeper = !has_metadata_in_zookeeper.has_value() || *has_metadata_in_zookeeper;
    if (maybe_has_metadata_in_zookeeper)
    {
        /// Table can be shut down, restarting thread is not active
        /// and calling StorageReplicatedMergeTree::getZooKeeper()/getAuxiliaryZooKeeper() won't suffice.
        zkutil::ZooKeeperPtr zookeeper = getZooKeeperIfTableShutDown();

        /// If probably there is metadata in ZooKeeper, we don't allow to drop the table.
        if (!zookeeper)
            throw Exception("Can't drop readonly replicated table (need to drop data in ZooKeeper as well)", ErrorCodes::TABLE_IS_READ_ONLY);

        dropReplica(zookeeper, zookeeper_path, replica_name, log, getSettings());
    }

    dropAllData();
}

void StorageReplicatedMergeTree::dropReplica(zkutil::ZooKeeperPtr zookeeper, const String & zookeeper_path, const String & replica,
                                             Poco::Logger * logger, MergeTreeSettingsPtr table_settings)
{
    if (zookeeper->expired())
        throw Exception("Table was not dropped because ZooKeeper session has expired.", ErrorCodes::TABLE_WAS_NOT_DROPPED);

    auto remote_replica_path = zookeeper_path + "/replicas/" + replica;

    LOG_INFO(logger, "Removing replica {}, marking it as lost", remote_replica_path);
    /// Mark itself lost before removing, because the following recursive removal may fail
    /// and partially dropped replica may be considered as alive one (until someone will mark it lost)
    zookeeper->trySet(remote_replica_path + "/is_lost", "1");

    /// NOTE: we should check for remote_replica_path existence,
    /// since otherwise DROP REPLICA will fail if the replica had been already removed.
    if (!zookeeper->exists(remote_replica_path))
    {
        LOG_INFO(logger, "Removing replica {} does not exist", remote_replica_path);
        return;
    }

    {
        /// Remove "host" node first to mark replica as dropped (the choice is arbitrary,
        /// it could be any node without children that exists since ancient server versions and not re-created on startup)
        [[maybe_unused]] auto code = zookeeper->tryRemove(fs::path(remote_replica_path) / "host");
        assert(code == Coordination::Error::ZOK || code == Coordination::Error::ZNONODE);

        /// Then try to remove paths that are known to be flat (all children are leafs)
        Strings flat_nodes = {"flags", "queue"};
        if (table_settings && table_settings->use_minimalistic_part_header_in_zookeeper)
            flat_nodes.emplace_back("parts");
        for (const auto & node : flat_nodes)
        {
            bool removed_quickly = zookeeper->tryRemoveChildrenRecursive(fs::path(remote_replica_path) / node, /* probably flat */ true);
            if (!removed_quickly)
                LOG_WARNING(logger, "Failed to quickly remove node '{}' and its children, fell back to recursive removal (replica: {})",
                            node, remote_replica_path);
        }

        /// Then try to remove nodes that are known to have no children (and should always exist)
        Coordination::Requests ops;
        for (const auto & node : flat_nodes)
            ops.emplace_back(zkutil::makeRemoveRequest(remote_replica_path + "/" + node, -1));

        ops.emplace_back(zkutil::makeRemoveRequest(remote_replica_path + "/columns", -1));
        ops.emplace_back(zkutil::makeRemoveRequest(remote_replica_path + "/is_lost", -1));
        ops.emplace_back(zkutil::makeRemoveRequest(remote_replica_path + "/log_pointer", -1));
        ops.emplace_back(zkutil::makeRemoveRequest(remote_replica_path + "/max_processed_insert_time", -1));
        ops.emplace_back(zkutil::makeRemoveRequest(remote_replica_path + "/min_unprocessed_insert_time", -1));
        ops.emplace_back(zkutil::makeRemoveRequest(remote_replica_path + "/metadata", -1));
        ops.emplace_back(zkutil::makeRemoveRequest(remote_replica_path + "/metadata_version", -1));
        ops.emplace_back(zkutil::makeRemoveRequest(remote_replica_path + "/mutation_pointer", -1));
        Coordination::Responses res;
        code = zookeeper->tryMulti(ops, res);
        if (code != Coordination::Error::ZOK)
            LOG_WARNING(logger, "Cannot quickly remove nodes without children: {} (replica: {}). Will remove recursively.",
                        Coordination::errorMessage(code), remote_replica_path);

        /// And finally remove everything else recursively
        zookeeper->tryRemoveRecursive(remote_replica_path);
    }

    /// It may left some garbage if replica_path subtree are concurrently modified
    if (zookeeper->exists(remote_replica_path))
        LOG_ERROR(logger, "Replica was not completely removed from ZooKeeper, {} still exists and may contain some garbage.", remote_replica_path);

    /// Check that `zookeeper_path` exists: it could have been deleted by another replica after execution of previous line.
    Strings replicas;
    if (Coordination::Error::ZOK != zookeeper->tryGetChildren(zookeeper_path + "/replicas", replicas) || !replicas.empty())
        return;

    LOG_INFO(logger, "{} is the last replica, will remove table", remote_replica_path);

    /** At this moment, another replica can be created and we cannot remove the table.
      * Try to remove /replicas node first. If we successfully removed it,
      * it guarantees that we are the only replica that proceed to remove the table
      * and no new replicas can be created after that moment (it requires the existence of /replicas node).
      * and table cannot be recreated with new /replicas node on another servers while we are removing data,
      * because table creation is executed in single transaction that will conflict with remaining nodes.
      */

    /// Node /dropped works like a lock that protects from concurrent removal of old table and creation of new table.
    /// But recursive removal may fail in the middle of operation leaving some garbage in zookeeper_path, so
    /// we remove it on table creation if there is /dropped node. Creating thread may remove /dropped node created by
    /// removing thread, and it causes race condition if removing thread is not finished yet.
    /// To avoid this we also create ephemeral child before starting recursive removal.
    /// (The existence of child node does not allow to remove parent node).
    Coordination::Requests ops;
    Coordination::Responses responses;
    String drop_lock_path = zookeeper_path + "/dropped/lock";
    ops.emplace_back(zkutil::makeRemoveRequest(zookeeper_path + "/replicas", -1));
    ops.emplace_back(zkutil::makeCreateRequest(zookeeper_path + "/dropped", "", zkutil::CreateMode::Persistent));
    ops.emplace_back(zkutil::makeCreateRequest(drop_lock_path, "", zkutil::CreateMode::Ephemeral));
    Coordination::Error code = zookeeper->tryMulti(ops, responses);

    if (code == Coordination::Error::ZNONODE || code == Coordination::Error::ZNODEEXISTS)
    {
        LOG_WARNING(logger, "Table {} is already started to be removing by another replica right now", remote_replica_path);
    }
    else if (code == Coordination::Error::ZNOTEMPTY)
    {
        LOG_WARNING(logger, "Another replica was suddenly created, will keep the table {}", remote_replica_path);
    }
    else if (code != Coordination::Error::ZOK)
    {
        zkutil::KeeperMultiException::check(code, ops, responses);
    }
    else
    {
        auto metadata_drop_lock = zkutil::EphemeralNodeHolder::existing(drop_lock_path, *zookeeper);
        LOG_INFO(logger, "Removing table {} (this might take several minutes)", zookeeper_path);
        removeTableNodesFromZooKeeper(zookeeper, zookeeper_path, metadata_drop_lock, logger);
    }
}

bool StorageReplicatedMergeTree::removeTableNodesFromZooKeeper(zkutil::ZooKeeperPtr zookeeper,
        const String & zookeeper_path, const zkutil::EphemeralNodeHolder::Ptr & metadata_drop_lock, Poco::Logger * logger)
{
    bool completely_removed = false;

    /// NOTE /block_numbers/ actually is not flat, because /block_numbers/<partition_id>/ may have ephemeral children,
    /// but we assume that all ephemeral block locks are already removed when table is being dropped.
    static constexpr std::array flat_nodes = {"block_numbers", "blocks", "leader_election", "log", "mutations", "pinned_part_uuids"};

    /// First try to remove paths that are known to be flat
    for (const auto * node : flat_nodes)
    {
        bool removed_quickly = zookeeper->tryRemoveChildrenRecursive(fs::path(zookeeper_path) / node, /* probably flat */ true);
        if (!removed_quickly)
            LOG_WARNING(logger, "Failed to quickly remove node '{}' and its children, fell back to recursive removal (table: {})",
                        node, zookeeper_path);
    }

    /// Then try to remove nodes that are known to have no children (and should always exist)
    Coordination::Requests ops;
    for (const auto * node : flat_nodes)
        ops.emplace_back(zkutil::makeRemoveRequest(zookeeper_path + "/" + node, -1));

    ops.emplace_back(zkutil::makeRemoveRequest(zookeeper_path + "/alter_partition_version", -1));
    ops.emplace_back(zkutil::makeRemoveRequest(zookeeper_path + "/columns", -1));
    ops.emplace_back(zkutil::makeRemoveRequest(zookeeper_path + "/metadata", -1));
    ops.emplace_back(zkutil::makeRemoveRequest(zookeeper_path + "/table_shared_id", -1));
    Coordination::Responses res;
    auto code = zookeeper->tryMulti(ops, res);
    if (code != Coordination::Error::ZOK)
        LOG_WARNING(logger, "Cannot quickly remove nodes without children: {} (table: {}). Will remove recursively.",
                    Coordination::errorMessage(code), zookeeper_path);

    Strings children;
    code = zookeeper->tryGetChildren(zookeeper_path, children);
    if (code == Coordination::Error::ZNONODE)
        throw Exception(ErrorCodes::LOGICAL_ERROR, "There is a race condition between creation and removal of replicated table. It's a bug");

    for (const auto & child : children)
    {
        if (child != "dropped")
            zookeeper->tryRemoveRecursive(fs::path(zookeeper_path) / child);
    }

    ops.clear();
    Coordination::Responses responses;
    ops.emplace_back(zkutil::makeRemoveRequest(metadata_drop_lock->getPath(), -1));
    ops.emplace_back(zkutil::makeRemoveRequest(fs::path(zookeeper_path) / "dropped", -1));
    ops.emplace_back(zkutil::makeRemoveRequest(zookeeper_path, -1));
    code = zookeeper->tryMulti(ops, responses);

    if (code == Coordination::Error::ZNONODE)
    {
        throw Exception(ErrorCodes::LOGICAL_ERROR, "There is a race condition between creation and removal of replicated table. It's a bug");
    }
    else if (code == Coordination::Error::ZNOTEMPTY)
    {
        LOG_ERROR(logger, "Table was not completely removed from ZooKeeper, {} still exists and may contain some garbage,"
                          "but someone is removing it right now.", zookeeper_path);
    }
    else if (code != Coordination::Error::ZOK)
    {
        /// It is still possible that ZooKeeper session is expired or server is killed in the middle of the delete operation.
        zkutil::KeeperMultiException::check(code, ops, responses);
    }
    else
    {
        metadata_drop_lock->setAlreadyRemoved();
        completely_removed = true;
        LOG_INFO(logger, "Table {} was successfully removed from ZooKeeper", zookeeper_path);
    }

    return completely_removed;
}


/** Verify that list of columns and table storage_settings_ptr match those specified in ZK (/metadata).
  * If not, throw an exception.
  */
void StorageReplicatedMergeTree::checkTableStructure(const String & zookeeper_prefix, const StorageMetadataPtr & metadata_snapshot)
{
    auto zookeeper = getZooKeeper();

    ReplicatedMergeTreeTableMetadata old_metadata(*this, metadata_snapshot);

    Coordination::Stat metadata_stat;
    String metadata_str = zookeeper->get(fs::path(zookeeper_prefix) / "metadata", &metadata_stat);
    auto metadata_from_zk = ReplicatedMergeTreeTableMetadata::parse(metadata_str);
    old_metadata.checkEquals(metadata_from_zk, metadata_snapshot->getColumns(), getContext());

    Coordination::Stat columns_stat;
    auto columns_from_zk = ColumnsDescription::parse(zookeeper->get(fs::path(zookeeper_prefix) / "columns", &columns_stat));

    const ColumnsDescription & old_columns = metadata_snapshot->getColumns();
    if (columns_from_zk != old_columns)
    {
        throw Exception(ErrorCodes::INCOMPATIBLE_COLUMNS,
            "Table columns structure in ZooKeeper is different from local table structure. Local columns:\n"
            "{}\nZookeeper columns:\n{}", old_columns.toString(), columns_from_zk.toString());
    }
}

void StorageReplicatedMergeTree::setTableStructure(const StorageID & table_id, const ContextPtr & local_context,
    ColumnsDescription new_columns, const ReplicatedMergeTreeTableMetadata::Diff & metadata_diff)
{
    StorageInMemoryMetadata old_metadata = getInMemoryMetadata();
    StorageInMemoryMetadata new_metadata = metadata_diff.getNewMetadata(new_columns, local_context, old_metadata);

    /// Even if the primary/sorting/partition keys didn't change we must reinitialize it
    /// because primary/partition key column types might have changed.
    checkTTLExpressions(new_metadata, old_metadata);
    setProperties(new_metadata, old_metadata);

    DatabaseCatalog::instance().getDatabase(table_id.database_name)->alterTable(local_context, table_id, new_metadata);
}


/** If necessary, restore a part, replica itself adds a record for its receipt.
  * What time should I put for this entry in the queue? Time is taken into account when calculating lag of replica.
  * For these purposes, it makes sense to use creation time of missing part
  *  (that is, in calculating lag, it will be taken into account how old is the part we need to recover).
  */
static time_t tryGetPartCreateTime(zkutil::ZooKeeperPtr & zookeeper, const String & replica_path, const String & part_name)
{
    time_t res = 0;

    /// We get creation time of part, if it still exists (was not merged, for example).
    Coordination::Stat stat;
    String unused;
    if (zookeeper->tryGet(fs::path(replica_path) / "parts" / part_name, unused, &stat))
        res = stat.ctime / 1000;

    return res;
}


void StorageReplicatedMergeTree::checkParts(bool skip_sanity_checks)
{
    auto zookeeper = getZooKeeper();

    Strings expected_parts_vec = zookeeper->getChildren(fs::path(replica_path) / "parts");

    /// Parts in ZK.
    NameSet expected_parts(expected_parts_vec.begin(), expected_parts_vec.end());

    /// There are no PreActive parts at startup.
    auto parts = getDataParts({MergeTreeDataPartState::Active, MergeTreeDataPartState::Outdated});

    /** Local parts that are not in ZK.
      * In very rare cases they may cover missing parts
      * and someone may think that pushing them to zookeeper is good idea.
      * But actually we can't precisely determine that ALL missing parts
      * covered by this unexpected part. So missing parts will be downloaded.
      */
    DataParts unexpected_parts;

    /// Intersection of local parts and expected parts
    ActiveDataPartSet local_expected_parts_set(format_version);

    /// Collect unexpected parts
    for (const auto & part : parts)
    {
        if (expected_parts.contains(part->name))
            local_expected_parts_set.add(part->name);
        else
            unexpected_parts.insert(part); /// this parts we will place to detached with ignored_ prefix
    }

    /// Which parts should be taken from other replicas.
    Strings parts_to_fetch;

    for (const String & missing_name : expected_parts)
        if (!getActiveContainingPart(missing_name))
            parts_to_fetch.push_back(missing_name);

    /** To check the adequacy, for the parts that are in the FS, but not in ZK, we will only consider not the most recent parts.
      * Because unexpected new parts usually arise only because they did not have time to enroll in ZK with a rough restart of the server.
      * It also occurs from deduplicated parts that did not have time to retire.
      */
    size_t unexpected_parts_nonnew = 0;
    UInt64 unexpected_parts_nonnew_rows = 0;
    UInt64 unexpected_parts_rows = 0;

    Strings covered_unexpected_parts;
    Strings uncovered_unexpected_parts;
    UInt64 uncovered_unexpected_parts_rows = 0;

    for (const auto & part : unexpected_parts)
    {
        unexpected_parts_rows += part->rows_count;

        /// This part may be covered by some expected part that is active and present locally
        /// Probably we just did not remove this part from disk before restart (but removed from ZooKeeper)
        String covering_local_part = local_expected_parts_set.getContainingPart(part->name);
        if (!covering_local_part.empty())
        {
            covered_unexpected_parts.push_back(part->name);
            continue;
        }

        /// Part is unexpected and we don't have covering part: it's suspicious
        uncovered_unexpected_parts.push_back(part->name);
        uncovered_unexpected_parts_rows += part->rows_count;

        if (part->info.level > 0)
        {
            ++unexpected_parts_nonnew;
            unexpected_parts_nonnew_rows += part->rows_count;
        }
    }

    const UInt64 parts_to_fetch_blocks = std::accumulate(parts_to_fetch.cbegin(), parts_to_fetch.cend(), 0,
        [&](UInt64 acc, const String& part_name)
        {
            if (const auto part_info = MergeTreePartInfo::tryParsePartName(part_name, format_version))
                return acc + part_info->getBlocksCount();

            LOG_ERROR(log, "Unexpected part name: {}", part_name);
            return acc;
        });

    /** We can automatically synchronize data,
      *  if the ratio of the total number of errors to the total number of parts (minimum - on the local filesystem or in ZK)
      *  is no more than some threshold (for example 50%).
      *
      * A large ratio of mismatches in the data on the filesystem and the expected data
      *  may indicate a configuration error (the server accidentally connected as a replica not from right shard).
      * In this case, the protection mechanism does not allow the server to start.
      */

    UInt64 total_rows_on_filesystem = 0;
    for (const auto & part : parts)
        total_rows_on_filesystem += part->rows_count;

    const auto storage_settings_ptr = getSettings();
    bool insane = uncovered_unexpected_parts_rows > total_rows_on_filesystem * storage_settings_ptr->replicated_max_ratio_of_wrong_parts;

    constexpr const char * sanity_report_fmt = "The local set of parts of table {} doesn't look like the set of parts in ZooKeeper: "
                                               "{} rows of {} total rows in filesystem are suspicious. "
                                               "There are {} uncovered unexpected parts with {} rows ({} of them is not just-written with {} rows), "
                                               "{} missing parts (with {} blocks), {} covered unexpected parts (with {} rows).";

    constexpr const char * sanity_report_debug_fmt = "Uncovered unexpected parts: {}. Missing parts: {}. Covered unexpected parts: {}. Expected parts: {}.";

    if (insane && !skip_sanity_checks)
    {
        LOG_DEBUG(log, sanity_report_debug_fmt, fmt::join(uncovered_unexpected_parts, ", "), fmt::join(parts_to_fetch, ", "),
                  fmt::join(covered_unexpected_parts, ", "), fmt::join(expected_parts, ", "));
        throw Exception(ErrorCodes::TOO_MANY_UNEXPECTED_DATA_PARTS, sanity_report_fmt, getStorageID().getNameForLogs(),
                        formatReadableQuantity(uncovered_unexpected_parts_rows), formatReadableQuantity(total_rows_on_filesystem),
                        uncovered_unexpected_parts.size(), uncovered_unexpected_parts_rows, unexpected_parts_nonnew, unexpected_parts_nonnew_rows,
                        parts_to_fetch.size(), parts_to_fetch_blocks, covered_unexpected_parts.size(), unexpected_parts_rows - uncovered_unexpected_parts_rows);
    }

    if (unexpected_parts_nonnew_rows > 0 || uncovered_unexpected_parts_rows > 0)
    {
        LOG_DEBUG(log, sanity_report_debug_fmt, fmt::join(uncovered_unexpected_parts, ", "), fmt::join(parts_to_fetch, ", "),
                  fmt::join(covered_unexpected_parts, ", "), fmt::join(expected_parts, ", "));
        LOG_WARNING(log, fmt::runtime(sanity_report_fmt), getStorageID().getNameForLogs(),
                    formatReadableQuantity(uncovered_unexpected_parts_rows), formatReadableQuantity(total_rows_on_filesystem),
                    uncovered_unexpected_parts.size(), uncovered_unexpected_parts_rows, unexpected_parts_nonnew, unexpected_parts_nonnew_rows,
                    parts_to_fetch.size(), parts_to_fetch_blocks, covered_unexpected_parts.size(), unexpected_parts_rows - uncovered_unexpected_parts_rows);
    }

    /// Add to the queue jobs to pick up the missing parts from other replicas and remove from ZK the information that we have them.
    queue.setBrokenPartsToEnqueueFetchesOnLoading(std::move(parts_to_fetch));

    /// Remove extra local parts.
    for (const DataPartPtr & part : unexpected_parts)
    {
        LOG_ERROR(log, "Renaming unexpected part {} to ignored_{}", part->name, part->name);
        forcefullyMovePartToDetachedAndRemoveFromMemory(part, "ignored", true);
    }
}


void StorageReplicatedMergeTree::syncPinnedPartUUIDs()
{
    auto zookeeper = getZooKeeper();

    Coordination::Stat stat;
    String s = zookeeper->get(zookeeper_path + "/pinned_part_uuids", &stat);

    std::lock_guard lock(pinned_part_uuids_mutex);

    /// Unsure whether or not this can be called concurrently.
    if (pinned_part_uuids->stat.version < stat.version)
    {
        auto new_pinned_part_uuids = std::make_shared<PinnedPartUUIDs>();
        new_pinned_part_uuids->fromString(s);
        new_pinned_part_uuids->stat = stat;

        pinned_part_uuids = new_pinned_part_uuids;
    }
}

void StorageReplicatedMergeTree::checkPartChecksumsAndAddCommitOps(const zkutil::ZooKeeperPtr & zookeeper,
    const DataPartPtr & part, Coordination::Requests & ops, String part_name, NameSet * absent_replicas_paths)
{
    if (part_name.empty())
        part_name = part->name;

    auto local_part_header = ReplicatedMergeTreePartHeader::fromColumnsAndChecksums(
        part->getColumns(), part->checksums);

    Strings replicas = zookeeper->getChildren(fs::path(zookeeper_path) / "replicas");
    std::shuffle(replicas.begin(), replicas.end(), thread_local_rng);
    bool has_been_already_added = false;

    for (const String & replica : replicas)
    {
        String current_part_path = fs::path(zookeeper_path) / "replicas" / replica / "parts" / part_name;

        String part_zk_str;
        if (!zookeeper->tryGet(current_part_path, part_zk_str))
        {
            if (absent_replicas_paths)
                absent_replicas_paths->emplace(current_part_path);

            continue;
        }

        ReplicatedMergeTreePartHeader replica_part_header;
        if (part_zk_str.empty())
        {
            String columns_str;
            String checksums_str;

            if (zookeeper->tryGet(fs::path(current_part_path) / "columns", columns_str) &&
                zookeeper->tryGet(fs::path(current_part_path) / "checksums", checksums_str))
            {
                replica_part_header = ReplicatedMergeTreePartHeader::fromColumnsAndChecksumsZNodes(columns_str, checksums_str);
            }
            else
            {
                if (zookeeper->exists(current_part_path))
                    throw Exception(ErrorCodes::LOGICAL_ERROR, "Part {} has empty header and does not have columns and checksums. "
                                                               "Looks like a bug.", current_part_path);
                LOG_INFO(log, "Not checking checksums of part {} with replica {} because part was removed from ZooKeeper", part_name, replica);
                continue;
            }
        }
        else
        {
            replica_part_header = ReplicatedMergeTreePartHeader::fromString(part_zk_str);
        }

        if (replica_part_header.getColumnsHash() != local_part_header.getColumnsHash())
        {
            /// Currently there are two (known) cases when it may happen:
            ///  - KILL MUTATION query had removed mutation before all replicas have executed assigned MUTATE_PART entries.
            ///    Some replicas may skip this mutation and update part version without actually applying any changes.
            ///    It leads to mismatching checksum if changes were applied on other replicas.
            ///  - ALTER_METADATA and MERGE_PARTS were reordered on some replicas.
            ///    It may lead to different number of columns in merged parts on these replicas.
            throw Exception(ErrorCodes::CHECKSUM_DOESNT_MATCH, "Part {} from {} has different columns hash "
                            "(it may rarely happen on race condition with KILL MUTATION or ALTER COLUMN).", part_name, replica);
        }

        replica_part_header.getChecksums().checkEqual(local_part_header.getChecksums(), true);

        if (replica == replica_name)
            has_been_already_added = true;

        /// If we verify checksums in "sequential manner" (i.e. recheck absence of checksums on other replicas when commit)
        /// then it is enough to verify checksums on at least one replica since checksums on other replicas must be the same.
        if (absent_replicas_paths)
        {
            absent_replicas_paths->clear();
            break;
        }
    }

    if (!has_been_already_added)
    {
        const auto storage_settings_ptr = getSettings();
        String part_path = fs::path(replica_path) / "parts" / part_name;

        if (storage_settings_ptr->use_minimalistic_part_header_in_zookeeper)
        {
            ops.emplace_back(zkutil::makeCreateRequest(
                part_path, local_part_header.toString(), zkutil::CreateMode::Persistent));
        }
        else
        {
            ops.emplace_back(zkutil::makeCreateRequest(
                part_path, "", zkutil::CreateMode::Persistent));
            ops.emplace_back(zkutil::makeCreateRequest(
                fs::path(part_path) / "columns", part->getColumns().toString(), zkutil::CreateMode::Persistent));
            ops.emplace_back(zkutil::makeCreateRequest(
                fs::path(part_path) / "checksums", getChecksumsForZooKeeper(part->checksums), zkutil::CreateMode::Persistent));
        }
    }
    else
    {
        LOG_WARNING(log, "checkPartAndAddToZooKeeper: node {} already exists. Will not commit any nodes.",
                    (fs::path(replica_path) / "parts" / part_name).string());
    }
}

MergeTreeData::DataPartsVector StorageReplicatedMergeTree::checkPartChecksumsAndCommit(Transaction & transaction,
    const DataPartPtr & part, std::optional<MergeTreeData::HardlinkedFiles> hardlinked_files)
{
    auto zookeeper = getZooKeeper();


    while (true)
    {
        Coordination::Requests ops;
        NameSet absent_part_paths_on_replicas;

        lockSharedData(*part, false, hardlinked_files);

        /// Checksums are checked here and `ops` is filled. In fact, the part is added to ZK just below, when executing `multi`.
        checkPartChecksumsAndAddCommitOps(zookeeper, part, ops, part->name, &absent_part_paths_on_replicas);

        /// Do not commit if the part is obsolete, we have just briefly checked its checksums
        if (transaction.isEmpty())
            return {};

        /// Will check that the part did not suddenly appear on skipped replicas
        if (!absent_part_paths_on_replicas.empty())
        {
            Coordination::Requests new_ops;
            for (const String & part_path : absent_part_paths_on_replicas)
            {
                /// NOTE Create request may fail with ZNONODE if replica is being dropped, we will throw an exception
                new_ops.emplace_back(zkutil::makeCreateRequest(part_path, "", zkutil::CreateMode::Persistent));
                new_ops.emplace_back(zkutil::makeRemoveRequest(part_path, -1));
            }

            /// Add check ops at the beginning
            new_ops.insert(new_ops.end(), ops.begin(), ops.end());
            ops = std::move(new_ops);
        }

        Coordination::Responses responses;
        Coordination::Error e = zookeeper->tryMulti(ops, responses);
        if (e == Coordination::Error::ZOK)
            return transaction.commit();

        if (e == Coordination::Error::ZNODEEXISTS)
        {
            size_t num_check_ops = 2 * absent_part_paths_on_replicas.size();
            size_t failed_op_index = zkutil::getFailedOpIndex(e, responses);
            if (failed_op_index < num_check_ops)
            {
                LOG_INFO(log, "The part {} on a replica suddenly appeared, will recheck checksums", ops[failed_op_index]->getPath());
                continue;
            }
        }

        throw zkutil::KeeperException(e);
    }
}

String StorageReplicatedMergeTree::getChecksumsForZooKeeper(const MergeTreeDataPartChecksums & checksums) const
{
    return MinimalisticDataPartChecksums::getSerializedString(checksums,
        getSettings()->use_minimalistic_checksums_in_zookeeper);
}

MergeTreeData::MutableDataPartPtr StorageReplicatedMergeTree::attachPartHelperFoundValidPart(const LogEntry& entry) const
{
    const MergeTreePartInfo actual_part_info = MergeTreePartInfo::fromPartName(entry.new_part_name, format_version);
    const String part_new_name = actual_part_info.getPartName();

    for (const DiskPtr & disk : getStoragePolicy()->getDisks())
    {
        for (const auto it = disk->iterateDirectory(fs::path(relative_data_path) / "detached/"); it->isValid(); it->next())
        {
            const auto part_info = MergeTreePartInfo::tryParsePartName(it->name(), format_version);

            if (!part_info || part_info->partition_id != actual_part_info.partition_id)
                continue;

            const String part_old_name = part_info->getPartName();

            const VolumePtr volume = std::make_shared<SingleDiskVolume>("volume_" + part_old_name, disk);

            auto data_part_storage = std::make_shared<DataPartStorageOnDisk>(
                volume,
                fs::path(relative_data_path) / "detached",
                part_old_name);

            /// actual_part_info is more recent than part_info so we use it
            MergeTreeData::MutableDataPartPtr part = createPart(part_new_name, actual_part_info, data_part_storage);

            try
            {
                part->loadColumnsChecksumsIndexes(true, true);
            }
            catch (const Exception&)
            {
                /// This method throws if the part data is corrupted or partly missing. In this case, we simply don't
                /// process the part.
                continue;
            }

            if (entry.part_checksum == part->checksums.getTotalChecksumHex())
            {
                part->modification_time = data_part_storage->getLastModified().epochTime();
                return part;
            }
        }
    }

    return {};
}

bool StorageReplicatedMergeTree::executeLogEntry(LogEntry & entry)
{
    if (entry.type == LogEntry::DROP_RANGE)
    {
        executeDropRange(entry);
        return true;
    }

    if (entry.type == LogEntry::REPLACE_RANGE)
    {
        executeReplaceRange(entry);
        return true;
    }

    const bool is_get_or_attach = entry.type == LogEntry::GET_PART || entry.type == LogEntry::ATTACH_PART;

    if (is_get_or_attach || entry.type == LogEntry::MERGE_PARTS || entry.type == LogEntry::MUTATE_PART)
    {
        /// If we already have this part or a part covering it, we do not need to do anything.
        /// The part may be still in the PreActive -> Active transition so we first search
        /// among PreActive parts to definitely find the desired part if it exists.
        DataPartPtr existing_part = getPartIfExists(entry.new_part_name, {MergeTreeDataPartState::PreActive});

        if (!existing_part)
            existing_part = getActiveContainingPart(entry.new_part_name);

        /// Even if the part is local, it (in exceptional cases) may not be in ZooKeeper. Let's check that it is there.
        if (existing_part && getZooKeeper()->exists(fs::path(replica_path) / "parts" / existing_part->name))
        {
            if (!is_get_or_attach || entry.source_replica != replica_name)
                LOG_DEBUG(log, "Skipping action for part {} because part {} already exists.",
                    entry.new_part_name, existing_part->name);

            return true;
        }
    }

    if (entry.type == LogEntry::ATTACH_PART)
    {
        if (MutableDataPartPtr part = attachPartHelperFoundValidPart(entry))
        {
            LOG_TRACE(log, "Found valid local part for {}, preparing the transaction", part->name);

            Transaction transaction(*this, NO_TRANSACTION_RAW);

            part->version.setCreationTID(Tx::PrehistoricTID, nullptr);
            renameTempPartAndReplace(part, transaction);
            checkPartChecksumsAndCommit(transaction, part);

            writePartLog(PartLogElement::Type::NEW_PART, {}, 0 /** log entry is fake so we don't measure the time */,
                part->name, part, {} /** log entry is fake so there are no initial parts */, nullptr);

            return true;
        }

        LOG_TRACE(log, "Didn't find valid local part for {} ({}), will fetch it from other replica",
            entry.new_part_name,
            entry.actual_new_part_name);
    }

    if (is_get_or_attach && entry.source_replica == replica_name)
        LOG_WARNING(log, "Part {} from own log doesn't exist.", entry.new_part_name);

    /// Perhaps we don't need this part, because during write with quorum, the quorum has failed
    /// (see below about `/quorum/failed_parts`).
    if (entry.quorum && getZooKeeper()->exists(fs::path(zookeeper_path) / "quorum" / "failed_parts" / entry.new_part_name))
    {
        LOG_DEBUG(log, "Skipping action for part {} because quorum for that part was failed.", entry.new_part_name);
        return true;    /// NOTE Deletion from `virtual_parts` is not done, but it is only necessary for merge.
    }

    switch (entry.type)
    {
        case LogEntry::ATTACH_PART:
            /// We surely don't have this part locally as we've checked it before, so download it.
            [[fallthrough]];
        case LogEntry::GET_PART:
            return executeFetch(entry);
        case LogEntry::MERGE_PARTS:
            throw Exception(ErrorCodes::LOGICAL_ERROR, "Merge has to be executed by another function");
        case LogEntry::MUTATE_PART:
            throw Exception(ErrorCodes::LOGICAL_ERROR, "Mutation has to be executed by another function");
        case LogEntry::ALTER_METADATA:
            return executeMetadataAlter(entry);
        case LogEntry::SYNC_PINNED_PART_UUIDS:
            syncPinnedPartUUIDs();
            return true;
        case LogEntry::CLONE_PART_FROM_SHARD:
            executeClonePartFromShard(entry);
            return true;
        default:
            throw Exception(ErrorCodes::LOGICAL_ERROR, "Unexpected log entry type: {}", static_cast<int>(entry.type));
    }
}


bool StorageReplicatedMergeTree::executeFetch(LogEntry & entry, bool need_to_check_missing_part)
{
    /// Looking for covering part. After that entry.actual_new_part_name may be filled.
    String replica = findReplicaHavingCoveringPart(entry, true);
    const auto storage_settings_ptr = getSettings();
    auto metadata_snapshot = getInMemoryMetadataPtr();

    try
    {
        if (replica.empty())
        {
            /** If a part is to be written with a quorum and the quorum is not reached yet,
              *  then (due to the fact that a part is impossible to download right now),
              *  the quorum entry should be considered unsuccessful.
              * TODO Complex code, extract separately.
              */
            if (entry.quorum)
            {
                if (entry.type != LogEntry::GET_PART)
                    throw Exception("Logical error: log entry with quorum but type is not GET_PART", ErrorCodes::LOGICAL_ERROR);

                LOG_DEBUG(log, "No active replica has part {} which needs to be written with quorum. Will try to mark that quorum as failed.", entry.new_part_name);

                /** Atomically:
                  * - if replicas do not become active;
                  * - if there is a `quorum` node with this part;
                  * - delete `quorum` node;
                  * - add a part to the list `quorum/failed_parts`;
                  * - if the part is not already removed from the list for deduplication `blocks/block_num`, then delete it;
                  *
                  * If something changes, then we will nothing - we'll get here again next time.
                  */

                /** We collect the `host` node versions from the replicas.
                  * When the replica becomes active, it changes the value of host in the same transaction (with the creation of `is_active`).
                  * This will ensure that the replicas do not become active.
                  */

                auto zookeeper = getZooKeeper();

                Strings replicas = zookeeper->getChildren(fs::path(zookeeper_path) / "replicas");

                Coordination::Requests ops;

                for (const auto & path_part : replicas)
                {
                    Coordination::Stat stat;
                    String path = fs::path(zookeeper_path) / "replicas" / path_part / "host";
                    zookeeper->get(path, &stat);
                    ops.emplace_back(zkutil::makeCheckRequest(path, stat.version));
                }

                /// We verify that while we were collecting versions, the replica with the necessary part did not come alive.
                replica = findReplicaHavingPart(entry.new_part_name, true);

                /// Also during this time a completely new replica could be created.
                /// But if a part does not appear on the old, then it can not be on the new one either.

                if (replica.empty())
                {
                    Coordination::Stat quorum_stat;
                    const String quorum_unparallel_path = fs::path(zookeeper_path) / "quorum" / "status";
                    const String quorum_parallel_path = fs::path(zookeeper_path) / "quorum" / "parallel" / entry.new_part_name;
                    String quorum_str, quorum_path;
                    ReplicatedMergeTreeQuorumEntry quorum_entry;

                    if (zookeeper->tryGet(quorum_unparallel_path, quorum_str, &quorum_stat))
                        quorum_path = quorum_unparallel_path;
                    else
                    {
                        quorum_str = zookeeper->get(quorum_parallel_path, &quorum_stat);
                        quorum_path = quorum_parallel_path;
                    }

                    quorum_entry.fromString(quorum_str);

                    if (quorum_entry.part_name == entry.new_part_name)
                    {
                        ops.emplace_back(zkutil::makeRemoveRequest(quorum_path, quorum_stat.version));
                        auto part_info = MergeTreePartInfo::fromPartName(entry.new_part_name, format_version);

                        if (part_info.min_block != part_info.max_block)
                            throw Exception("Logical error: log entry with quorum for part covering more than one block number",
                                ErrorCodes::LOGICAL_ERROR);

                        ops.emplace_back(zkutil::makeCreateRequest(
                            fs::path(zookeeper_path) / "quorum" / "failed_parts" / entry.new_part_name,
                            "",
                            zkutil::CreateMode::Persistent));

                        /// Deleting from `blocks`.
                        if (!entry.block_id.empty() && zookeeper->exists(fs::path(zookeeper_path) / "blocks" / entry.block_id))
                            ops.emplace_back(zkutil::makeRemoveRequest(fs::path(zookeeper_path) / "blocks" / entry.block_id, -1));

                        Coordination::Responses responses;
                        auto code = zookeeper->tryMulti(ops, responses);

                        if (code == Coordination::Error::ZOK)
                        {
                            LOG_DEBUG(log, "Marked quorum for part {} as failed.", entry.new_part_name);
                            queue.removeFailedQuorumPart(part_info);
                            return true;
                        }
                        else if (code == Coordination::Error::ZBADVERSION || code == Coordination::Error::ZNONODE || code == Coordination::Error::ZNODEEXISTS)
                        {
                            LOG_DEBUG(log, "State was changed or isn't expected when trying to mark quorum for part {} as failed. Code: {}",
                                      entry.new_part_name, Coordination::errorMessage(code));
                        }
                        else
                            throw Coordination::Exception(code);
                    }
                    else
                    {
                        LOG_WARNING(log, "No active replica has part {}, "
                                         "but that part needs quorum and /quorum/status contains entry about another part {}. "
                                         "It means that part was successfully written to {} replicas, but then all of them goes offline. "
                                         "Or it is a bug.", entry.new_part_name, quorum_entry.part_name, entry.quorum);
                    }
                }
            }

            if (replica.empty())
            {
                ProfileEvents::increment(ProfileEvents::ReplicatedPartFailedFetches);

                if (!need_to_check_missing_part)
                    return false;

                throw Exception("No active replica has part " + entry.new_part_name + " or covering part", ErrorCodes::NO_REPLICA_HAS_PART);
            }
        }

        try
        {
            String part_name = entry.actual_new_part_name.empty() ? entry.new_part_name : entry.actual_new_part_name;

            if (!entry.actual_new_part_name.empty())
                LOG_DEBUG(log, "Will fetch part {} instead of {}", entry.actual_new_part_name, entry.new_part_name);

            String source_replica_path = fs::path(zookeeper_path) / "replicas" / replica;
            if (!fetchPart(part_name,
                metadata_snapshot,
                source_replica_path,
                /* to_detached= */ false,
                entry.quorum,
                /* zookeeper_ */ nullptr,
                /* try_fetch_shared= */ true,
                entry.znode_name))
            {
                return false;
            }
        }
        catch (Exception & e)
        {
            /// No stacktrace, just log message
            if (e.code() == ErrorCodes::RECEIVED_ERROR_TOO_MANY_REQUESTS)
                e.addMessage("Too busy replica. Will try later.");
            throw;
        }

        if (entry.type == LogEntry::MERGE_PARTS)
            ProfileEvents::increment(ProfileEvents::ReplicatedPartFetchesOfMerged);
    }
    catch (...)
    {
        /** If we can not download the part we need for some merge, it's better not to try to get other parts for this merge,
          * but try to get already merged part. To do this, move the action to get the remaining parts
          * for this merge at the end of the queue.
          */
        try
        {
            auto parts_for_merge = queue.moveSiblingPartsForMergeToEndOfQueue(entry.new_part_name);

            if (!parts_for_merge.empty() && replica.empty())
            {
                LOG_INFO(log, "No active replica has part {}. Will fetch merged part instead.", entry.new_part_name);
                /// We should enqueue it for check, because merged part may never appear if source part is lost
                enqueuePartForCheck(entry.new_part_name);
                return false;
            }

            /** If no active replica has a part, and there is no merge in the queue with its participation,
              * check to see if any (active or inactive) replica has such a part or covering it.
              */
            if (replica.empty())
                enqueuePartForCheck(entry.new_part_name);
        }
        catch (...)
        {
            tryLogCurrentException(log, __PRETTY_FUNCTION__);
        }

        throw;
    }

    return true;
}


MutableDataPartStoragePtr StorageReplicatedMergeTree::executeFetchShared(
    const String & source_replica,
    const String & new_part_name,
    const DiskPtr & disk,
    const String & path)
{
    if (source_replica.empty())
    {
        LOG_INFO(log, "No active replica has part {} on shared storage.", new_part_name);
        return nullptr;
    }

    const auto storage_settings_ptr = getSettings();
    auto metadata_snapshot = getInMemoryMetadataPtr();

    try
    {
        return fetchExistsPart(new_part_name, metadata_snapshot, fs::path(zookeeper_path) / "replicas" / source_replica, disk, path);
    }
    catch (Exception & e)
    {
        if (e.code() == ErrorCodes::RECEIVED_ERROR_TOO_MANY_REQUESTS)
            e.addMessage("Too busy replica. Will try later.");
        tryLogCurrentException(log, __PRETTY_FUNCTION__);
        throw;
    }
}


void StorageReplicatedMergeTree::executeDropRange(const LogEntry & entry)
{
    LOG_TRACE(log, "Executing DROP_RANGE {}", entry.new_part_name);
    auto drop_range_info = MergeTreePartInfo::fromPartName(entry.new_part_name, format_version);
    getContext()->getMergeList().cancelInPartition(getStorageID(), drop_range_info.partition_id, drop_range_info.max_block);
    queue.removePartProducingOpsInRange(getZooKeeper(), drop_range_info, entry, /* fetch_entry_znode= */ {});
    part_check_thread.cancelRemovedPartsCheck(drop_range_info);

    /// Delete the parts contained in the range to be deleted.
    /// It's important that no old parts remain (after the merge), because otherwise,
    ///  after adding a new replica, this new replica downloads them, but does not delete them.
    /// And, if you do not, the parts will come to life after the server is restarted.
    /// Therefore, we use all data parts.

    auto metadata_snapshot = getInMemoryMetadataPtr();
    PartsToRemoveFromZooKeeper parts_to_remove;
    {
        auto data_parts_lock = lockParts();
        parts_to_remove = removePartsInRangeFromWorkingSetAndGetPartsToRemoveFromZooKeeper(NO_TRANSACTION_RAW, drop_range_info, data_parts_lock);
        if (parts_to_remove.empty())
        {
            if (!drop_range_info.isFakeDropRangePart())
                LOG_INFO(log, "Log entry {} tried to drop single part {}, but part does not exist", entry.znode_name, entry.new_part_name);
            return;
        }
    }

    if (entry.detach)
        LOG_DEBUG(log, "Detaching parts.");
    else
        LOG_DEBUG(log, "Removing parts.");

    if (entry.detach)
    {
        /// If DETACH clone parts to detached/ directory
        for (const auto & part : parts_to_remove)
        {
            if (auto part_to_detach = part.getPartIfItWasActive())
            {
                LOG_INFO(log, "Detaching {}", part_to_detach->getDataPartStorage().getPartDirectory());
                part_to_detach->makeCloneInDetached("", metadata_snapshot);
            }
        }
    }

    /// Forcibly remove parts from ZooKeeper
    removePartsFromZooKeeperWithRetries(parts_to_remove);

    if (entry.detach)
        LOG_DEBUG(log, "Detached {} parts inside {}.", parts_to_remove.size(), entry.new_part_name);
    else
        LOG_DEBUG(log, "Removed {} parts inside {}.", parts_to_remove.size(), entry.new_part_name);

    /// We want to remove dropped parts from disk as soon as possible
    /// To be removed a partition should have zero refcount, therefore call the cleanup thread at exit
    parts_to_remove.clear();
    cleanup_thread.wakeup();
}


bool StorageReplicatedMergeTree::executeReplaceRange(const LogEntry & entry)
{
    Stopwatch watch;
    auto & entry_replace = *entry.replace_range_entry;
    LOG_DEBUG(log, "Executing log entry {} to replace parts range {} with {} parts from {}.{}",
              entry.znode_name, entry_replace.drop_range_part_name, entry_replace.new_part_names.size(),
              entry_replace.from_database, entry_replace.from_table);
    auto metadata_snapshot = getInMemoryMetadataPtr();
    auto storage_settings_ptr = getSettings();

    MergeTreePartInfo drop_range = MergeTreePartInfo::fromPartName(entry_replace.drop_range_part_name, format_version);
    /// Range with only one block has special meaning: it's ATTACH PARTITION or MOVE PARTITION, so there is no drop range
    bool replace = !LogEntry::ReplaceRangeEntry::isMovePartitionOrAttachFrom(drop_range);

    if (replace)
    {
        getContext()->getMergeList().cancelInPartition(getStorageID(), drop_range.partition_id, drop_range.max_block);
        queue.removePartProducingOpsInRange(getZooKeeper(), drop_range, entry, /* fetch_entry_znode= */ {});
        part_check_thread.cancelRemovedPartsCheck(drop_range);
    }
    else
    {
        drop_range = {};
    }

    struct PartDescription
    {
        PartDescription(
            size_t index_,
            const String & src_part_name_,
            const String & new_part_name_,
            const String & checksum_hex_,
            MergeTreeDataFormatVersion format_version)
            : index(index_)
            , src_part_name(src_part_name_)
            , src_part_info(MergeTreePartInfo::fromPartName(src_part_name_, format_version))
            , new_part_name(new_part_name_)
            , new_part_info(MergeTreePartInfo::fromPartName(new_part_name_, format_version))
            , checksum_hex(checksum_hex_)
        {
        }

        size_t index; // in log entry arrays
        String src_part_name;
        MergeTreePartInfo src_part_info;
        String new_part_name;
        MergeTreePartInfo new_part_info;
        String checksum_hex;

        /// Part which will be committed
        MutableDataPartPtr res_part;

        /// We could find a covering part
        MergeTreePartInfo found_new_part_info;
        String found_new_part_name;

        /// Hold pointer to part in source table if will clone it from local table
        DataPartPtr src_table_part;

        /// A replica that will be used to fetch part
        String replica;

        MergeTreeData::HardlinkedFiles hardlinked_files;

        scope_guard temporary_part_lock;
    };

    using PartDescriptionPtr = std::shared_ptr<PartDescription>;
    using PartDescriptions = std::vector<PartDescriptionPtr>;

    PartDescriptions all_parts;
    PartDescriptions parts_to_add;
    PartsToRemoveFromZooKeeper parts_to_remove;

    auto table_lock_holder_dst_table = lockForShare(
            RWLockImpl::NO_QUERY, getSettings()->lock_acquire_timeout_for_background_operations);
    auto dst_metadata_snapshot = getInMemoryMetadataPtr();

    for (size_t i = 0; i < entry_replace.new_part_names.size(); ++i)
    {
        all_parts.emplace_back(std::make_shared<PartDescription>(i,
            entry_replace.src_part_names.at(i),
            entry_replace.new_part_names.at(i),
            entry_replace.part_names_checksums.at(i),
            format_version));
    }

    /// What parts we should add? Or we have already added all required parts (we an replica-initializer)
    {
        auto data_parts_lock = lockParts();

        for (const PartDescriptionPtr & part_desc : all_parts)
        {
            if (!getActiveContainingPart(part_desc->new_part_info, MergeTreeDataPartState::Active, data_parts_lock))
                parts_to_add.emplace_back(part_desc);
        }

        if (parts_to_add.empty() && replace)
        {
            parts_to_remove = removePartsInRangeFromWorkingSetAndGetPartsToRemoveFromZooKeeper(NO_TRANSACTION_RAW, drop_range, data_parts_lock);
            String parts_to_remove_str;
            for (const auto & part : parts_to_remove)
            {
                parts_to_remove_str += part.getPartName();
                parts_to_remove_str += " ";
            }
            LOG_TRACE(log, "Replacing {} parts {}with empty set", parts_to_remove.size(), parts_to_remove_str);
        }
    }

    if (parts_to_add.empty())
    {
        LOG_INFO(log, "All parts from REPLACE PARTITION command have been already attached");
        removePartsFromZooKeeperWithRetries(parts_to_remove);
        return true;
    }

    if (parts_to_add.size() < all_parts.size())
    {
        LOG_WARNING(log, "Some (but not all) parts from REPLACE PARTITION command already exist. REPLACE PARTITION will not be atomic.");
    }

    StoragePtr source_table;
    TableLockHolder table_lock_holder_src_table;
    StorageID source_table_id{entry_replace.from_database, entry_replace.from_table};

    auto clone_data_parts_from_source_table = [&] () -> size_t
    {
        source_table = DatabaseCatalog::instance().tryGetTable(source_table_id, getContext());
        if (!source_table)
        {
            LOG_DEBUG(log, "Can't use {} as source table for REPLACE PARTITION command. It does not exist.", source_table_id.getNameForLogs());
            return 0;
        }

        auto src_metadata_snapshot = source_table->getInMemoryMetadataPtr();
        MergeTreeData * src_data = nullptr;
        try
        {
            src_data = &checkStructureAndGetMergeTreeData(source_table, src_metadata_snapshot, dst_metadata_snapshot);
        }
        catch (Exception &)
        {
            LOG_INFO(log, "Can't use {} as source table for REPLACE PARTITION command. Will fetch all parts. Reason: {}", source_table_id.getNameForLogs(), getCurrentExceptionMessage(false));
            return 0;
        }

        table_lock_holder_src_table = source_table->lockForShare(
                RWLockImpl::NO_QUERY, getSettings()->lock_acquire_timeout_for_background_operations);

        DataPartStates valid_states{
            MergeTreeDataPartState::PreActive, MergeTreeDataPartState::Active, MergeTreeDataPartState::Outdated};

        size_t num_clonable_parts = 0;
        for (PartDescriptionPtr & part_desc : parts_to_add)
        {
            auto src_part = src_data->getPartIfExists(part_desc->src_part_info, valid_states);
            if (!src_part)
            {
                LOG_DEBUG(log, "There is no part {} in {}", part_desc->src_part_name, source_table_id.getNameForLogs());
                continue;
            }

            bool avoid_copy_local_part = storage_settings_ptr->allow_remote_fs_zero_copy_replication && src_part->isStoredOnRemoteDiskWithZeroCopySupport();

            if (avoid_copy_local_part)
            {
                LOG_DEBUG(log, "Avoid copy local part {} from table {} because of zero-copy replication", part_desc->src_part_name, source_table_id.getNameForLogs());
                continue;
            }

            String checksum_hex  = src_part->checksums.getTotalChecksumHex();

            if (checksum_hex != part_desc->checksum_hex)
            {
                LOG_DEBUG(log, "Part {} of {} has inappropriate checksum", part_desc->src_part_name, source_table_id.getNameForLogs());
                /// TODO: check version
                continue;
            }

            part_desc->found_new_part_name = part_desc->new_part_name;
            part_desc->found_new_part_info = part_desc->new_part_info;
            part_desc->src_table_part = src_part;

            ++num_clonable_parts;
        }

        return num_clonable_parts;
    };

    size_t num_clonable_parts = clone_data_parts_from_source_table();
    LOG_DEBUG(log, "Found {} parts that could be cloned (of {} required parts)", num_clonable_parts, parts_to_add.size());

    ActiveDataPartSet adding_parts_active_set(format_version);
    std::unordered_map<String, PartDescriptionPtr> part_name_to_desc;

    for (PartDescriptionPtr & part_desc : parts_to_add)
    {
        if (part_desc->src_table_part)
        {
            /// It is clonable part
            adding_parts_active_set.add(part_desc->new_part_name);
            part_name_to_desc.emplace(part_desc->new_part_name, part_desc);
            continue;
        }

        /// Firstly, try find exact part to produce more accurate part set
        String replica = findReplicaHavingPart(part_desc->new_part_name, true);
        String found_part_name;
        /// TODO: check version

        if (replica.empty())
        {
            LOG_DEBUG(log, "Part {} is not found on remote replicas", part_desc->new_part_name);

            /// Fallback to covering part
            replica = findReplicaHavingCoveringPart(part_desc->new_part_name, true, found_part_name);

            if (replica.empty())
            {
                /// It is not fail, since adjacent parts could cover current part
                LOG_DEBUG(log, "Parts covering {} are not found on remote replicas", part_desc->new_part_name);
                continue;
            }
        }
        else
        {
            found_part_name = part_desc->new_part_name;
        }

        part_desc->found_new_part_name = found_part_name;
        part_desc->found_new_part_info = MergeTreePartInfo::fromPartName(found_part_name, format_version);
        part_desc->replica = replica;

        adding_parts_active_set.add(part_desc->found_new_part_name);
        part_name_to_desc.emplace(part_desc->found_new_part_name, part_desc);
    }

    /// Check that we could cover whole range
    for (PartDescriptionPtr & part_desc : parts_to_add)
    {
        if (adding_parts_active_set.getContainingPart(part_desc->new_part_info).empty())
        {
            /// We should enqueue missing part for check, so it will be replaced with empty one (if needed)
            /// and we will be able to execute this REPLACE_RANGE.
            /// However, it's quite dangerous, because part may appear in source table.
            /// So we enqueue it for check only if no replicas of source table have part either.
            bool need_check = true;
            if (auto * replicated_src_table = typeid_cast<StorageReplicatedMergeTree *>(source_table.get()))
            {
                String src_replica = replicated_src_table->findReplicaHavingPart(part_desc->src_part_name, false);
                if (!src_replica.empty())
                {
                    LOG_DEBUG(log, "Found part {} on replica {} of source table, will not check part {} required for {}",
                              part_desc->src_part_name, src_replica, part_desc->new_part_name, entry.znode_name);
                    need_check = false;
                }
            }

            if (need_check)
            {
                LOG_DEBUG(log, "Will check part {} required for {}, because no replicas have it (including replicas of source table)",
                          part_desc->new_part_name, entry.znode_name);
                enqueuePartForCheck(part_desc->new_part_name);
            }

            throw Exception(ErrorCodes::NO_REPLICA_HAS_PART,
                            "Not found part {} (or part covering it) neither source table neither remote replicas",
                            part_desc->new_part_name);
        }
    }

    /// Filter covered parts
    PartDescriptions final_parts;
    Strings final_part_names;
    {
        final_part_names = adding_parts_active_set.getParts();

        for (const String & final_part_name : final_part_names)
        {
            auto part_desc = part_name_to_desc[final_part_name];
            if (!part_desc)
                throw Exception("There is no final part " + final_part_name + ". This is a bug", ErrorCodes::LOGICAL_ERROR);

            final_parts.emplace_back(part_desc);

            if (final_parts.size() > 1)
            {
                auto & prev = *final_parts[final_parts.size() - 2];
                auto & curr = *final_parts[final_parts.size() - 1];

                if (!prev.found_new_part_info.isDisjoint(curr.found_new_part_info))
                {
                    throw Exception("Intersected final parts detected: " + prev.found_new_part_name
                        + " and " + curr.found_new_part_name + ". It should be investigated.", ErrorCodes::LOGICAL_ERROR);
                }
            }
        }
    }

    static const String TMP_PREFIX = "tmp_replace_from_";

    std::vector<MergeTreeData::HardlinkedFiles> hardlinked_files_for_parts;

    auto obtain_part = [&] (PartDescriptionPtr & part_desc)
    {
        if (part_desc->src_table_part)
        {
            if (part_desc->checksum_hex != part_desc->src_table_part->checksums.getTotalChecksumHex())
                throw Exception("Checksums of " + part_desc->src_table_part->name + " is suddenly changed", ErrorCodes::UNFINISHED);

            auto [res_part, temporary_part_lock] = cloneAndLoadDataPartOnSameDisk(
                part_desc->src_table_part, TMP_PREFIX + "clone_", part_desc->new_part_info, metadata_snapshot, NO_TRANSACTION_PTR, &part_desc->hardlinked_files, false, {});
            part_desc->res_part = std::move(res_part);
            part_desc->temporary_part_lock = std::move(temporary_part_lock);
        }
        else if (!part_desc->replica.empty())
        {
            String source_replica_path = fs::path(zookeeper_path) / "replicas" / part_desc->replica;
            ReplicatedMergeTreeAddress address(getZooKeeper()->get(fs::path(source_replica_path) / "host"));
            auto timeouts = getFetchPartHTTPTimeouts(getContext());

            auto credentials = getContext()->getInterserverCredentials();
            String interserver_scheme = getContext()->getInterserverScheme();

            if (interserver_scheme != address.scheme)
                throw Exception("Interserver schemas are different '" + interserver_scheme + "' != '" + address.scheme + "', can't fetch part from " + address.host, ErrorCodes::LOGICAL_ERROR);

            part_desc->res_part = fetcher.fetchSelectedPart(
                metadata_snapshot, getContext(), part_desc->found_new_part_name, source_replica_path,
                address.host, address.replication_port, timeouts, credentials->getUser(), credentials->getPassword(),
                interserver_scheme, replicated_fetches_throttler, false, TMP_PREFIX + "fetch_");

            /// TODO: check columns_version of fetched part

            ProfileEvents::increment(ProfileEvents::ReplicatedPartFetches);
        }
        else
            throw Exception("There is no receipt to produce part " + part_desc->new_part_name + ". This is bug", ErrorCodes::LOGICAL_ERROR);
    };

    /// Download or clone parts
    /// TODO: make it in parallel
    for (PartDescriptionPtr & part_desc : final_parts)
        obtain_part(part_desc);

    MutableDataPartsVector res_parts;
    for (PartDescriptionPtr & part_desc : final_parts)
        res_parts.emplace_back(part_desc->res_part);

    try
    {
        /// Commit parts
        auto zookeeper = getZooKeeper();
        Transaction transaction(*this, NO_TRANSACTION_RAW);

        Coordination::Requests ops;
        for (PartDescriptionPtr & part_desc : final_parts)
        {
            renameTempPartAndReplace(part_desc->res_part, transaction);
            getCommitPartOps(ops, part_desc->res_part);

            lockSharedData(*part_desc->res_part, false, part_desc->hardlinked_files);
        }


        if (!ops.empty())
            zookeeper->multi(ops);

        {
            auto data_parts_lock = lockParts();

            transaction.commit(&data_parts_lock);
            if (replace)
            {
                parts_to_remove = removePartsInRangeFromWorkingSetAndGetPartsToRemoveFromZooKeeper(NO_TRANSACTION_RAW, drop_range, data_parts_lock);
                String parts_to_remove_str;
                for (const auto & part : parts_to_remove)
                {
                    parts_to_remove_str += part.getPartName();
                    parts_to_remove_str += " ";
                }
                LOG_TRACE(log, "Replacing {} parts {}with {} parts {}", parts_to_remove.size(), parts_to_remove_str,
                          final_parts.size(), boost::algorithm::join(final_part_names, ", "));
            }
        }

        PartLog::addNewParts(getContext(), res_parts, watch.elapsed());
    }
    catch (...)
    {
        PartLog::addNewParts(getContext(), res_parts, watch.elapsed(), ExecutionStatus::fromCurrentException());

        for (const auto & res_part : res_parts)
            unlockSharedData(*res_part);

        throw;
    }

    removePartsFromZooKeeperWithRetries(parts_to_remove);
    res_parts.clear();
    parts_to_remove.clear();
    cleanup_thread.wakeup();

    return true;
}


void StorageReplicatedMergeTree::executeClonePartFromShard(const LogEntry & entry)
{
    auto zookeeper = getZooKeeper();

    Strings replicas = zookeeper->getChildren(entry.source_shard + "/replicas");
    std::shuffle(replicas.begin(), replicas.end(), thread_local_rng);
    String replica;
    for (const String & candidate : replicas)
    {
        if (zookeeper->exists(entry.source_shard + "/replicas/" + candidate + "/is_active"))
        {
            replica = candidate;
            break;
        }
    }

    if (replica.empty())
        throw Exception(ErrorCodes::NO_REPLICA_HAS_PART, "Not found active replica on shard {} to clone part {}", entry.source_shard, entry.new_part_name);

    LOG_INFO(log, "Will clone part from shard {} and replica {}", entry.source_shard, replica);

    MutableDataPartPtr part;

    {
        auto metadata_snapshot = getInMemoryMetadataPtr();
        String source_replica_path = entry.source_shard + "/replicas/" + replica;
        ReplicatedMergeTreeAddress address(getZooKeeper()->get(source_replica_path + "/host"));
        auto timeouts = ConnectionTimeouts::getHTTPTimeouts(getContext());
        auto credentials = getContext()->getInterserverCredentials();
        String interserver_scheme = getContext()->getInterserverScheme();

        auto get_part = [&, address, timeouts, credentials, interserver_scheme]()
        {
            if (interserver_scheme != address.scheme)
                throw Exception("Interserver schemes are different: '" + interserver_scheme
                                + "' != '" + address.scheme + "', can't fetch part from " + address.host,
                                ErrorCodes::LOGICAL_ERROR);

            return fetcher.fetchSelectedPart(
                metadata_snapshot, getContext(), entry.new_part_name, source_replica_path,
                address.host, address.replication_port,
                timeouts, credentials->getUser(), credentials->getPassword(), interserver_scheme,
                replicated_fetches_throttler, true);
        };

        part = get_part();
        // The fetched part is valuable and should not be cleaned like a temp part.
        part->is_temp = false;
        part->renameTo("detached/" + entry.new_part_name, true);

        LOG_INFO(log, "Cloned part {} to detached directory", part->name);
    }
}


void StorageReplicatedMergeTree::cloneReplica(const String & source_replica, Coordination::Stat source_is_lost_stat, zkutil::ZooKeeperPtr & zookeeper)
{
    String source_path = fs::path(zookeeper_path) / "replicas" / source_replica;

    /// The order of the following three actions is important.

    Strings source_queue_names;
    /// We are trying to get consistent /log_pointer and /queue state. Otherwise
    /// we can possibly duplicate entries in queue of cloned replica.
    while (true)
    {
        Coordination::Stat log_pointer_stat;
        String raw_log_pointer = zookeeper->get(fs::path(source_path) / "log_pointer", &log_pointer_stat);

        Coordination::Requests ops;
        ops.push_back(zkutil::makeSetRequest(fs::path(replica_path) / "log_pointer", raw_log_pointer, -1));

        /// For support old versions CH.
        if (source_is_lost_stat.version == -1)
        {
            /// We check that it was not suddenly upgraded to new version.
            /// Otherwise it can be upgraded and instantly become lost, but we cannot notice that.
            ops.push_back(zkutil::makeCreateRequest(fs::path(source_path) / "is_lost", "0", zkutil::CreateMode::Persistent));
            ops.push_back(zkutil::makeRemoveRequest(fs::path(source_path) / "is_lost", -1));
        }
        else /// The replica we clone should not suddenly become lost.
            ops.push_back(zkutil::makeCheckRequest(fs::path(source_path) / "is_lost", source_is_lost_stat.version));

        Coordination::Responses responses;

        /// Let's remember the queue of the reference/master replica.
        source_queue_names = zookeeper->getChildren(fs::path(source_path) / "queue");

        /// Check that log pointer of source replica didn't changed while we read queue entries
        ops.push_back(zkutil::makeCheckRequest(fs::path(source_path) / "log_pointer", log_pointer_stat.version));

        auto rc = zookeeper->tryMulti(ops, responses);

        if (rc == Coordination::Error::ZOK)
        {
            break;
        }
        else if (rc == Coordination::Error::ZNODEEXISTS)
        {
            throw Exception(
                "Can not clone replica, because the " + source_replica + " updated to new ClickHouse version",
                ErrorCodes::REPLICA_STATUS_CHANGED);
        }
        else if (responses[1]->error == Coordination::Error::ZBADVERSION)
        {
            /// If is_lost node version changed than source replica also lost,
            /// so we cannot clone from it.
            throw Exception(
                "Can not clone replica, because the " + source_replica + " became lost", ErrorCodes::REPLICA_STATUS_CHANGED);
        }
        else if (responses.back()->error == Coordination::Error::ZBADVERSION)
        {
            /// If source replica's log_pointer changed than we probably read
            /// stale state of /queue and have to try one more time.
            LOG_WARNING(log, "Log pointer of source replica {} changed while we loading queue nodes. Will retry.", source_replica);
            continue;
        }
        else
        {
            zkutil::KeeperMultiException::check(rc, ops, responses);
        }
    }

    ::sort(source_queue_names.begin(), source_queue_names.end());

    struct QueueEntryInfo
    {
        String data = {};
        Coordination::Stat stat = {};
        LogEntryPtr parsed_entry = {};
    };

    /// We got log pointer and list of queue entries of source replica.
    /// At first we will get queue entries and then we will get list of active parts of source replica
    /// to enqueue fetches for missing parts. If source replica executes and removes some entry concurrently
    /// we will see produced part (or covering part) in replicas/source/parts and will enqueue fetch.
    /// We will try to parse queue entries before copying them
    /// to avoid creation of excessive and duplicating entries in our queue.
    /// See also removePartAndEnqueueFetch(...)
    std::vector<QueueEntryInfo> source_queue;
    ActiveDataPartSet get_part_set{format_version};
    ActiveDataPartSet drop_range_set{format_version};
    std::unordered_set<String> exact_part_names;

    {
        std::vector<zkutil::ZooKeeper::FutureGet> queue_get_futures;
        queue_get_futures.reserve(source_queue_names.size());

        for (const String & entry_name : source_queue_names)
            queue_get_futures.push_back(zookeeper->asyncTryGet(fs::path(source_path) / "queue" / entry_name));

        source_queue.reserve(source_queue_names.size());
        for (size_t i = 0; i < source_queue_names.size(); ++i)
        {
            auto res = queue_get_futures[i].get();
            /// It's ok if entry is already executed and removed: we also will get source parts set.
            if (res.error == Coordination::Error::ZNONODE)
                continue;

            assert(res.error == Coordination::Error::ZOK);
            source_queue.emplace_back();
            auto & info = source_queue.back();
            info.data = std::move(res.data);
            info.stat = std::move(res.stat);
            try
            {
                info.parsed_entry = LogEntry::parse(info.data, info.stat);
            }
            catch (...)
            {
                tryLogCurrentException(log, "Cannot parse source queue entry " + source_queue_names[i]);
            }

            /// It may be ok if source replica has newer version. We will copy entry as is.
            if (!info.parsed_entry)
                continue;

            info.parsed_entry->znode_name = source_queue_names[i];

            if (info.parsed_entry->type == LogEntry::DROP_RANGE)
            {
                drop_range_set.add(info.parsed_entry->new_part_name);
            }
            else if (info.parsed_entry->type == LogEntry::GET_PART)
            {
                String maybe_covering_drop_range = drop_range_set.getContainingPart(info.parsed_entry->new_part_name);
                if (maybe_covering_drop_range.empty())
                    get_part_set.add(info.parsed_entry->new_part_name);
            }
            else
            {
                /// We should keep local parts if they present in the queue of source replica.
                /// There's a chance that we are the only replica that has these parts.
                Strings entry_virtual_parts = info.parsed_entry->getVirtualPartNames(format_version);
                std::move(entry_virtual_parts.begin(), entry_virtual_parts.end(), std::inserter(exact_part_names, exact_part_names.end()));
            }
        }
    }

    /// We should do it after copying queue, because some ALTER_METADATA entries can be lost otherwise.
    cloneMetadataIfNeeded(source_replica, source_path, zookeeper);

    /// Add to the queue jobs to receive all the active parts that the reference/master replica has.
    Strings source_replica_parts = zookeeper->getChildren(fs::path(source_path) / "parts");
    for (const auto & active_part : source_replica_parts)
        get_part_set.add(active_part);

    Strings active_parts = get_part_set.getParts();

    /// Remove local parts if source replica does not have them, because such parts will never be fetched by other replicas.
    Strings local_parts_in_zk = zookeeper->getChildren(fs::path(replica_path) / "parts");
    Strings parts_to_remove_from_zk;

    for (const auto & part : local_parts_in_zk)
    {
        /// We look for exact match (and not for any covering part)
        /// because our part might be dropped and covering part might be merged though gap.
        /// (avoid resurrection of data that was removed a long time ago)
        if (get_part_set.getContainingPart(part) == part)
            continue;

        if (exact_part_names.contains(part))
            continue;

        parts_to_remove_from_zk.emplace_back(part);
        LOG_WARNING(log, "Source replica does not have part {}. Removing it from ZooKeeper.", part);
    }

    {
        /// Check "is_lost" version after retrieving queue and parts.
        /// If version has changed, then replica most likely has been dropped and parts set is inconsistent,
        /// so throw exception and retry cloning.
        Coordination::Stat is_lost_stat_new;
        zookeeper->get(fs::path(source_path) / "is_lost", &is_lost_stat_new);
        if (is_lost_stat_new.version != source_is_lost_stat.version)
            throw Exception(ErrorCodes::REPLICA_STATUS_CHANGED, "Cannot clone {}, because it suddenly become lost "
                                                                "or removed broken part from ZooKeeper", source_replica);
    }

    removePartsFromZooKeeperWithRetries(parts_to_remove_from_zk);

    auto local_active_parts = getDataPartsForInternalUsage();

    DataPartsVector parts_to_remove_from_working_set;

    for (const auto & part : local_active_parts)
    {
        if (get_part_set.getContainingPart(part->name) == part->name)
            continue;

        if (exact_part_names.contains(part->name))
            continue;

        parts_to_remove_from_working_set.emplace_back(part);
        LOG_WARNING(log, "Source replica does not have part {}. Removing it from working set.", part->name);
    }

    if (getSettings()->detach_old_local_parts_when_cloning_replica)
    {
        auto metadata_snapshot = getInMemoryMetadataPtr();

        for (const auto & part : parts_to_remove_from_working_set)
        {
            LOG_INFO(log, "Detaching {}", part->getDataPartStorage().getPartDirectory());
            part->makeCloneInDetached("clone", metadata_snapshot);
        }
    }

    removePartsFromWorkingSet(NO_TRANSACTION_RAW, parts_to_remove_from_working_set, true);

    std::unordered_set<String> created_get_parts;

    /// Avoid creation of GET_PART entries which covered by another GET_PART or DROP_RANGE
    /// and creation of multiple entries with the same new_part_name.
    auto should_ignore_log_entry = [&drop_range_set, &get_part_set, this] (std::unordered_set<String> & created_gets,
                                                                    const String & part_name, const String & log_msg_context) -> bool
    {
        /// We should not create entries covered by DROP_RANGE, because we will remove them anyway (kind of optimization).
        String covering_drop_range = drop_range_set.getContainingPart(part_name);
        if (!covering_drop_range.empty())
        {
            LOG_TRACE(log, "{} {}: it's covered by DROP_RANGE {}", log_msg_context, part_name, covering_drop_range);
            return true;
        }

        /// We should not create entries covered by GET_PART,
        /// because GET_PART entry has no source parts and we can execute it only by fetching.
        /// Parts covered by GET_PART are useless and may cause replication to stuck if covered part is lost.
        String covering_get_part_entry = get_part_set.getContainingPart(part_name);

        if (covering_get_part_entry.empty())
            return false;

        if (covering_get_part_entry != part_name)
        {
            LOG_TRACE(log, "{} {}: it's covered by GET_PART {}", log_msg_context, part_name, covering_get_part_entry);
            return true;
        }

        /// NOTE: It does not completely avoids duplication of GET_PART entries,
        /// because it's possible that source replica has executed some GET_PART after we copied it's queue,
        /// but before we copied its active parts set. In this case we will GET_PART entry in our queue
        /// and later will pull the original GET_PART from replication log.
        /// It should not cause any issues, but it does not allow to get rid of duplicated entries and add an assertion.
        if (created_gets.contains(part_name))
        {
            /// NOTE It would be better to copy log entry instead of creating GET_PART
            /// if there are GET_PART and log entry of other type with the same new_part_name.
            /// But it's a bit harder to implement, because it requires full-fledged virtual_parts set.
            LOG_TRACE(log, "{} {}: GET_PART for it is already created", log_msg_context, part_name);
            return true;
        }

        return false;
    };

    for (const String & name : active_parts)
    {
        if (should_ignore_log_entry(created_get_parts, name, "Not fetching"))
            continue;

        LogEntry log_entry;

        if (are_restoring_replica)
        {
            LOG_DEBUG(log, "Obtaining checksum for path {}", name);

            // The part we want to fetch is probably present in detached/ folder.
            // However, we need to get part's checksum to check if it's not corrupt.
            log_entry.type = LogEntry::ATTACH_PART;

            MinimalisticDataPartChecksums desired_checksums;

            const fs::path part_path = fs::path(source_path) / "parts" / name;

            const String part_znode = zookeeper->get(part_path);

            if (!part_znode.empty())
                desired_checksums = ReplicatedMergeTreePartHeader::fromString(part_znode).getChecksums();
            else
            {
                String desired_checksums_str = zookeeper->get(part_path / "checksums");
                desired_checksums = MinimalisticDataPartChecksums::deserializeFrom(desired_checksums_str);
            }

            const auto [lo, hi] = desired_checksums.hash_of_all_files;
            log_entry.part_checksum = getHexUIntUppercase(hi) + getHexUIntUppercase(lo);
        }
        else
        {
            log_entry.type = LogEntry::GET_PART;
        }

        log_entry.source_replica = "";
        log_entry.new_part_name = name;
        log_entry.create_time = tryGetPartCreateTime(zookeeper, source_path, name);

        LOG_TEST(log, "Enqueueing {} for fetch", name);
        zookeeper->create(fs::path(replica_path) / "queue/queue-", log_entry.toString(), zkutil::CreateMode::PersistentSequential);
        created_get_parts.insert(name);
    }

    size_t total_parts_to_fetch = created_get_parts.size();
    LOG_DEBUG(log, "Queued {} parts to be fetched, {} parts ignored", total_parts_to_fetch, active_parts.size() - total_parts_to_fetch);

    /// Add content of the reference/master replica queue to the queue.
    size_t total_entries_to_copy = 0;
    for (const auto & entry_info : source_queue)
    {
        assert(!entry_info.data.empty());
        if (entry_info.parsed_entry && !entry_info.parsed_entry->new_part_name.empty())
        {
            const String & part_name = entry_info.parsed_entry->new_part_name;
            const String & entry_name = entry_info.parsed_entry->znode_name;
            const auto & entry_type = entry_info.parsed_entry->type;

            if (should_ignore_log_entry(created_get_parts, part_name, fmt::format("Not copying {} {} ", entry_name, entry_type)))
                continue;

            if (entry_info.parsed_entry->type == LogEntry::GET_PART)
                created_get_parts.insert(part_name);
        }

        LOG_TEST(log, "Copying entry {}", entry_info.data);
        zookeeper->create(fs::path(replica_path) / "queue/queue-", entry_info.data, zkutil::CreateMode::PersistentSequential);
        ++total_entries_to_copy;
    }

    LOG_DEBUG(log, "Copied {} queue entries, {} entries ignored", total_entries_to_copy, source_queue.size() - total_entries_to_copy);
}


void StorageReplicatedMergeTree::cloneMetadataIfNeeded(const String & source_replica, const String & source_path, zkutil::ZooKeeperPtr & zookeeper)
{
    String source_metadata_version_str;
    bool metadata_version_exists = zookeeper->tryGet(source_path + "/metadata_version", source_metadata_version_str);
    if (!metadata_version_exists)
    {
        /// For compatibility with version older than 20.3
        /// TODO fix tests and delete it
        LOG_WARNING(log, "Node {} does not exist. "
                         "Most likely it's because too old version of ClickHouse is running on replica {}. "
                         "Will not check metadata consistency",
                         source_path + "/metadata_version", source_replica);
        return;
    }

    Int32 source_metadata_version = parse<Int32>(source_metadata_version_str);
    if (metadata_version == source_metadata_version)
        return;

    /// Our metadata it not up to date with source replica metadata.
    /// Metadata is updated by ALTER_METADATA entries, but some entries are probably cleaned up from the log.
    /// It's also possible that some newer ALTER_METADATA entries are present in source_queue list,
    /// and source replica are executing such entry right now (or had executed recently).
    /// More than that, /metadata_version update is not atomic with /columns and /metadata update...

    /// Fortunately, ALTER_METADATA seems to be idempotent,
    /// and older entries of such type can be replaced with newer entries.
    /// Let's try to get consistent values of source replica's /columns and /metadata
    /// and prepend dummy ALTER_METADATA to our replication queue.
    /// It should not break anything if source_queue already contains ALTER_METADATA entry
    /// with greater or equal metadata_version, but it will update our metadata
    /// if all such entries were cleaned up from the log and source_queue.

    LOG_WARNING(log, "Metadata version ({}) on replica is not up to date with metadata ({}) on source replica {}",
                metadata_version, source_metadata_version, source_replica);

    String source_metadata;
    String source_columns;
    while (true)
    {
        Coordination::Stat metadata_stat;
        Coordination::Stat columns_stat;
        source_metadata = zookeeper->get(source_path + "/metadata", &metadata_stat);
        source_columns = zookeeper->get(source_path + "/columns", &columns_stat);

        Coordination::Requests ops;
        Coordination::Responses responses;
        ops.emplace_back(zkutil::makeCheckRequest(source_path + "/metadata", metadata_stat.version));
        ops.emplace_back(zkutil::makeCheckRequest(source_path + "/columns", columns_stat.version));

        Coordination::Error code = zookeeper->tryMulti(ops, responses);
        if (code == Coordination::Error::ZOK)
            break;
        else if (code == Coordination::Error::ZBADVERSION)
            LOG_WARNING(log, "Metadata of replica {} was changed", source_path);
        else
            zkutil::KeeperMultiException::check(code, ops, responses);
    }

    ReplicatedMergeTreeLogEntryData dummy_alter;
    dummy_alter.type = LogEntry::ALTER_METADATA;
    dummy_alter.source_replica = source_replica;
    dummy_alter.metadata_str = source_metadata;
    dummy_alter.columns_str = source_columns;
    dummy_alter.alter_version = source_metadata_version;
    dummy_alter.create_time = time(nullptr);

    zookeeper->create(replica_path + "/queue/queue-", dummy_alter.toString(), zkutil::CreateMode::PersistentSequential);

    /// We don't need to do anything with mutation_pointer, because mutation log cleanup process is different from
    /// replication log cleanup. A mutation is removed from ZooKeeper only if all replicas had executed the mutation,
    /// so all mutations which are greater or equal to our mutation pointer are still present in ZooKeeper.
}


void StorageReplicatedMergeTree::cloneReplicaIfNeeded(zkutil::ZooKeeperPtr zookeeper)
{
    Coordination::Stat is_lost_stat;
    bool is_new_replica = true;
    String res;

    if (zookeeper->tryGet(fs::path(replica_path) / "is_lost", res, &is_lost_stat))
    {
        if (res == "0")
            return;
        if (is_lost_stat.version)
            is_new_replica = false;
    }
    else
    {
        /// Replica was created by old version of CH, so me must create "/is_lost".
        /// Note that in old version of CH there was no "lost" replicas possible.
        /// TODO is_lost node should always exist since v18.12, maybe we can replace `tryGet` with `get` and remove old code?
        zookeeper->create(fs::path(replica_path) / "is_lost", "0", zkutil::CreateMode::Persistent);
        return;
    }

    /// is_lost is "1": it means that we are in repair mode.
    /// Try choose source replica to clone.
    /// Source replica must not be lost and should have minimal queue size and maximal log pointer.
    Strings replicas = zookeeper->getChildren(fs::path(zookeeper_path) / "replicas");
    std::vector<zkutil::ZooKeeper::FutureGet> futures;
    for (const String & source_replica_name : replicas)
    {
        /// Do not clone from myself.
        if (source_replica_name == replica_name)
            continue;

        String source_replica_path = fs::path(zookeeper_path) / "replicas" / source_replica_name;

        /// Obviously the following get operations are not atomic, but it's ok to choose good enough replica, not the best one.
        /// NOTE: We may count some entries twice if log_pointer is moved.
        futures.emplace_back(zookeeper->asyncTryGet(fs::path(source_replica_path) / "is_lost"));
        futures.emplace_back(zookeeper->asyncTryGet(fs::path(source_replica_path) / "log_pointer"));
        futures.emplace_back(zookeeper->asyncTryGet(fs::path(source_replica_path) / "queue"));
    }

    /// Wait for results before getting log entries
    for (auto & future : futures)
        future.wait();

    Strings log_entries = zookeeper->getChildren(fs::path(zookeeper_path) / "log");
    size_t max_log_entry = 0;
    if (!log_entries.empty())
    {
        String last_entry = *std::max_element(log_entries.begin(), log_entries.end());
        max_log_entry = parse<UInt64>(last_entry.substr(strlen("log-")));
    }
    /// log_pointer can point to future entry, which was not created yet
    ++max_log_entry;

    size_t min_replication_lag = std::numeric_limits<size_t>::max();
    String source_replica;
    Coordination::Stat source_is_lost_stat;
    size_t future_num = 0;

    for (const String & source_replica_name : replicas)
    {
        if (source_replica_name == replica_name)
            continue;

        auto get_is_lost     = futures[future_num++].get();
        auto get_log_pointer = futures[future_num++].get();
        auto get_queue       = futures[future_num++].get();

        if (get_is_lost.error != Coordination::Error::ZOK)
        {
            LOG_INFO(log, "Not cloning {}, cannot get '/is_lost': {}", source_replica_name, Coordination::errorMessage(get_is_lost.error));
            continue;
        }
        else if (get_is_lost.data != "0")
        {
            LOG_INFO(log, "Not cloning {}, it's lost", source_replica_name);
            continue;
        }

        if (get_log_pointer.error != Coordination::Error::ZOK)
        {
            LOG_INFO(log, "Not cloning {}, cannot get '/log_pointer': {}", source_replica_name, Coordination::errorMessage(get_log_pointer.error));
            continue;
        }
        if (get_queue.error != Coordination::Error::ZOK)
        {
            LOG_INFO(log, "Not cloning {}, cannot get '/queue': {}", source_replica_name, Coordination::errorMessage(get_queue.error));
            continue;
        }

        /// Replica is not lost and we can clone it. Let's calculate approx replication lag.
        size_t source_log_pointer = get_log_pointer.data.empty() ? 0 : parse<UInt64>(get_log_pointer.data);
        assert(source_log_pointer <= max_log_entry);
        size_t replica_queue_lag = max_log_entry - source_log_pointer;
        size_t replica_queue_size = get_queue.stat.numChildren;
        size_t replication_lag = replica_queue_lag + replica_queue_size;
        LOG_INFO(log, "Replica {} has log pointer '{}', approximate {} queue lag and {} queue size",
                 source_replica_name, get_log_pointer.data, replica_queue_lag, replica_queue_size);
        if (replication_lag < min_replication_lag)
        {
            source_replica = source_replica_name;
            source_is_lost_stat = get_is_lost.stat;
            min_replication_lag = replication_lag;
        }
    }

    if (source_replica.empty())
        throw Exception("All replicas are lost", ErrorCodes::ALL_REPLICAS_LOST);

    if (is_new_replica)
        LOG_INFO(log, "Will mimic {}", source_replica);
    else
        LOG_WARNING(log, "Will mimic {}", source_replica);

    /// Clear obsolete queue that we no longer need.
    zookeeper->removeChildren(fs::path(replica_path) / "queue");
    queue.clear();

    /// Will do repair from the selected replica.
    cloneReplica(source_replica, source_is_lost_stat, zookeeper);
    /// If repair fails to whatever reason, the exception is thrown, is_lost will remain "1" and the replica will be repaired later.

    /// If replica is repaired successfully, we remove is_lost flag.
    zookeeper->set(fs::path(replica_path) / "is_lost", "0");
}

String StorageReplicatedMergeTree::getLastQueueUpdateException() const
{
    std::lock_guard lock(last_queue_update_exception_lock);
    return last_queue_update_exception;
}


void StorageReplicatedMergeTree::queueUpdatingTask()
{
    if (!queue_update_in_progress)
    {
        last_queue_update_start_time.store(time(nullptr));
        queue_update_in_progress = true;
    }
    try
    {
        queue.pullLogsToQueue(getZooKeeperAndAssertNotReadonly(), queue_updating_task->getWatchCallback(), ReplicatedMergeTreeQueue::UPDATE);
        last_queue_update_finish_time.store(time(nullptr));
        queue_update_in_progress = false;
    }
    catch (const Coordination::Exception & e)
    {
        tryLogCurrentException(log, __PRETTY_FUNCTION__);

        std::lock_guard lock(last_queue_update_exception_lock);
        last_queue_update_exception = getCurrentExceptionMessage(false);

        if (e.code == Coordination::Error::ZSESSIONEXPIRED)
        {
            restarting_thread.wakeup();
            return;
        }

        queue_updating_task->scheduleAfter(QUEUE_UPDATE_ERROR_SLEEP_MS);
    }
    catch (...)
    {
        tryLogCurrentException(log, __PRETTY_FUNCTION__);

        std::lock_guard lock(last_queue_update_exception_lock);
        last_queue_update_exception = getCurrentExceptionMessage(false);

        queue_updating_task->scheduleAfter(QUEUE_UPDATE_ERROR_SLEEP_MS);
    }
}


void StorageReplicatedMergeTree::mutationsUpdatingTask()
{
    try
    {
        queue.updateMutations(getZooKeeper(), mutations_updating_task->getWatchCallback());
    }
    catch (const Coordination::Exception & e)
    {
        tryLogCurrentException(log, __PRETTY_FUNCTION__);

        if (e.code == Coordination::Error::ZSESSIONEXPIRED)
            return;

        mutations_updating_task->scheduleAfter(QUEUE_UPDATE_ERROR_SLEEP_MS);
    }
    catch (...)
    {
        tryLogCurrentException(log, __PRETTY_FUNCTION__);
        mutations_updating_task->scheduleAfter(QUEUE_UPDATE_ERROR_SLEEP_MS);
    }
}

ReplicatedMergeTreeQueue::SelectedEntryPtr StorageReplicatedMergeTree::selectQueueEntry()
{
    /// This object will mark the element of the queue as running.
    ReplicatedMergeTreeQueue::SelectedEntryPtr selected;

    try
    {
        selected = queue.selectEntryToProcess(merger_mutator, *this);
    }
    catch (...)
    {
        tryLogCurrentException(log, __PRETTY_FUNCTION__);
    }

    return selected;
}


bool StorageReplicatedMergeTree::processQueueEntry(ReplicatedMergeTreeQueue::SelectedEntryPtr selected_entry)
{
    LogEntryPtr & entry = selected_entry->log_entry;
    return queue.processEntry([this]{ return getZooKeeper(); }, entry, [&](LogEntryPtr & entry_to_process)
    {
        try
        {
            return executeLogEntry(*entry_to_process);
        }
        catch (const Exception & e)
        {
            if (e.code() == ErrorCodes::NO_REPLICA_HAS_PART)
            {
                /// If no one has the right part, probably not all replicas work; We will not write to log with Error level.
                LOG_INFO(log, fmt::runtime(e.displayText()));
            }
            else if (e.code() == ErrorCodes::ABORTED)
            {
                /// Interrupted merge or downloading a part is not an error.
                LOG_INFO(log, fmt::runtime(e.message()));
            }
            else if (e.code() == ErrorCodes::PART_IS_TEMPORARILY_LOCKED)
            {
                /// Part cannot be added temporarily
                LOG_INFO(log, fmt::runtime(e.displayText()));
                cleanup_thread.wakeup();
            }
            else
                tryLogCurrentException(log, __PRETTY_FUNCTION__);

            /** This exception will be written to the queue element, and it can be looked up using `system.replication_queue` table.
              * The thread that performs this action will sleep a few seconds after the exception.
              * See `queue.processEntry` function.
              */
            throw;
        }
        catch (...)
        {
            tryLogCurrentException(log, __PRETTY_FUNCTION__);
            throw;
        }
    });
}

bool StorageReplicatedMergeTree::scheduleDataProcessingJob(BackgroundJobsAssignee & assignee)
{
    /// If replication queue is stopped exit immediately as we successfully executed the task
    if (queue.actions_blocker.isCancelled())
        return false;

    /// This object will mark the element of the queue as running.
    ReplicatedMergeTreeQueue::SelectedEntryPtr selected_entry = selectQueueEntry();

    if (!selected_entry)
        return false;

    auto job_type = selected_entry->log_entry->type;

    /// Depending on entry type execute in fetches (small) pool or big merge_mutate pool
    if (job_type == LogEntry::GET_PART)
    {
        assignee.scheduleFetchTask(std::make_shared<ExecutableLambdaAdapter>(
            [this, selected_entry] () mutable
            {
                return processQueueEntry(selected_entry);
            }, common_assignee_trigger, getStorageID()));
        return true;
    }
    else if (job_type == LogEntry::MERGE_PARTS)
    {
        auto task = std::make_shared<MergeFromLogEntryTask>(selected_entry, *this, common_assignee_trigger);
        assignee.scheduleMergeMutateTask(task);
        return true;
    }
    else if (job_type == LogEntry::MUTATE_PART)
    {
        auto task = std::make_shared<MutateFromLogEntryTask>(selected_entry, *this, common_assignee_trigger);
        assignee.scheduleMergeMutateTask(task);
        return true;
    }
    else
    {
        assignee.scheduleCommonTask(std::make_shared<ExecutableLambdaAdapter>(
            [this, selected_entry] () mutable
            {
                return processQueueEntry(selected_entry);
            }, common_assignee_trigger, getStorageID()), /* need_trigger */ true);
        return true;
    }
}


bool StorageReplicatedMergeTree::canExecuteFetch(const ReplicatedMergeTreeLogEntry & entry, String & disable_reason) const
{
    if (fetcher.blocker.isCancelled())
    {
        disable_reason = fmt::format("Not executing fetch of part {} because replicated fetches are cancelled now.", entry.new_part_name);
        return false;
    }

    size_t busy_threads_in_pool = CurrentMetrics::values[CurrentMetrics::BackgroundFetchesPoolTask].load(std::memory_order_relaxed);
    if (busy_threads_in_pool >= replicated_fetches_pool_size)
    {
        disable_reason = fmt::format("Not executing fetch of part {} because {} fetches already executing, max {}.", entry.new_part_name, busy_threads_in_pool, replicated_fetches_pool_size);
        return false;
    }

    if (replicated_fetches_throttler->isThrottling())
    {
        disable_reason = fmt::format("Not executing fetch of part {} because fetches have already throttled by network settings "
                                     "<max_replicated_fetches_network_bandwidth> or <max_replicated_fetches_network_bandwidth_for_server>.", entry.new_part_name);
        return false;
    }

    return true;
}

bool StorageReplicatedMergeTree::partIsAssignedToBackgroundOperation(const DataPartPtr & part) const
{
    return queue.isVirtualPart(part);
}

void StorageReplicatedMergeTree::mergeSelectingTask()
{
    if (!is_leader)
        return;

    const auto storage_settings_ptr = getSettings();
    const bool deduplicate = false; /// TODO: read deduplicate option from table config
    const Names deduplicate_by_columns = {};
    const bool cleanup = (storage_settings_ptr->clean_deleted_rows != CleanDeletedRows::Never);
    CreateMergeEntryResult create_result = CreateMergeEntryResult::Other;

    try
    {
        /// We must select parts for merge under merge_selecting_mutex because other threads
        /// (OPTIMIZE queries) can assign new merges.
        std::lock_guard merge_selecting_lock(merge_selecting_mutex);

        auto zookeeper = getZooKeeperAndAssertNotReadonly();

        ReplicatedMergeTreeMergePredicate merge_pred = queue.getMergePredicate(zookeeper, getAllPartitionIds());

        /// If many merges is already queued, then will queue only small enough merges.
        /// Otherwise merge queue could be filled with only large merges,
        /// and in the same time, many small parts could be created and won't be merged.

        auto merges_and_mutations_queued = queue.countMergesAndPartMutations();
        size_t merges_and_mutations_sum = merges_and_mutations_queued.merges + merges_and_mutations_queued.mutations;
        if (merges_and_mutations_sum >= storage_settings_ptr->max_replicated_merges_in_queue)
        {
            LOG_TRACE(log, "Number of queued merges ({}) and part mutations ({})"
                " is greater than max_replicated_merges_in_queue ({}), so won't select new parts to merge or mutate.",
                merges_and_mutations_queued.merges,
                merges_and_mutations_queued.mutations,
                storage_settings_ptr->max_replicated_merges_in_queue);
        }
        else
        {
            UInt64 max_source_parts_size_for_merge = merger_mutator.getMaxSourcePartsSizeForMerge(
                storage_settings_ptr->max_replicated_merges_in_queue, merges_and_mutations_sum);

            UInt64 max_source_part_size_for_mutation = merger_mutator.getMaxSourcePartSizeForMutation();

            bool merge_with_ttl_allowed = merges_and_mutations_queued.merges_with_ttl < storage_settings_ptr->max_replicated_merges_with_ttl_in_queue &&
                getTotalMergesWithTTLInMergeList() < storage_settings_ptr->max_number_of_merges_with_ttl_in_pool;

            auto future_merged_part = std::make_shared<FutureMergedMutatedPart>();
            if (storage_settings.get()->assign_part_uuids)
                future_merged_part->uuid = UUIDHelpers::generateV4();

            if (max_source_parts_size_for_merge > 0 &&
                merger_mutator.selectPartsToMerge(future_merged_part, false, max_source_parts_size_for_merge, merge_pred, merge_with_ttl_allowed, NO_TRANSACTION_PTR, nullptr) == SelectPartsDecision::SELECTED)
            {
                create_result = createLogEntryToMergeParts(
                    zookeeper,
                    future_merged_part->parts,
                    future_merged_part->name,
                    future_merged_part->uuid,
                    future_merged_part->type,
                    deduplicate,
                    deduplicate_by_columns,
                    cleanup,
                    nullptr,
                    merge_pred.getVersion(),
                    future_merged_part->merge_type);
            }
            /// If there are many mutations in queue, it may happen, that we cannot enqueue enough merges to merge all new parts
            else if (max_source_part_size_for_mutation > 0 && queue.countMutations() > 0
                     && merges_and_mutations_queued.mutations < storage_settings_ptr->max_replicated_mutations_in_queue)
            {
                /// Choose a part to mutate.
                DataPartsVector data_parts = getDataPartsVectorForInternalUsage();
                for (const auto & part : data_parts)
                {
                    if (part->getBytesOnDisk() > max_source_part_size_for_mutation)
                        continue;

                    std::optional<std::pair<Int64, int>> desired_mutation_version = merge_pred.getDesiredMutationVersion(part);
                    if (!desired_mutation_version)
                        continue;

                    create_result = createLogEntryToMutatePart(
                        *part,
                        future_merged_part->uuid,
                        desired_mutation_version->first,
                        desired_mutation_version->second,
                        merge_pred.getVersion());

                    if (create_result == CreateMergeEntryResult::Ok ||
                        create_result == CreateMergeEntryResult::LogUpdated)
                        break;
                }
            }
        }
    }
    catch (...)
    {
        tryLogCurrentException(log, __PRETTY_FUNCTION__);
    }

    if (!is_leader)
        return;

    if (create_result != CreateMergeEntryResult::Ok
        && create_result != CreateMergeEntryResult::LogUpdated)
    {
        merge_selecting_task->scheduleAfter(storage_settings_ptr->merge_selecting_sleep_ms);
    }
    else
    {
        merge_selecting_task->schedule();
    }
}


void StorageReplicatedMergeTree::mutationsFinalizingTask()
{
    bool needs_reschedule = false;

    try
    {
        needs_reschedule = queue.tryFinalizeMutations(getZooKeeperAndAssertNotReadonly());
    }
    catch (...)
    {
        tryLogCurrentException(log, __PRETTY_FUNCTION__);
        needs_reschedule = true;
    }

    if (needs_reschedule)
    {
        mutations_finalizing_task->scheduleAfter(MUTATIONS_FINALIZING_SLEEP_MS);
    }
    else
    {
        /// Even if no mutations seems to be done or appeared we are trying to
        /// finalize them in background because manual control the launch of
        /// this function is error prone. This can lead to mutations that
        /// processed all the parts but have is_done=0 state for a long time. Or
        /// killed mutations, which are also considered as undone.
        mutations_finalizing_task->scheduleAfter(MUTATIONS_FINALIZING_IDLE_SLEEP_MS);
    }
}


StorageReplicatedMergeTree::CreateMergeEntryResult StorageReplicatedMergeTree::createLogEntryToMergeParts(
    zkutil::ZooKeeperPtr & zookeeper,
    const DataPartsVector & parts,
    const String & merged_name,
    const UUID & merged_part_uuid,
    const MergeTreeDataPartType & merged_part_type,
    bool deduplicate,
    const Names & deduplicate_by_columns,
    bool cleanup,
    ReplicatedMergeTreeLogEntryData * out_log_entry,
    int32_t log_version,
    MergeType merge_type)
{
    Strings exists_paths;
    exists_paths.reserve(parts.size());
    for (const auto & part : parts)
        exists_paths.emplace_back(fs::path(replica_path) / "parts" / part->name);

    auto exists_results = zookeeper->exists(exists_paths);
    bool all_in_zk = true;
    for (size_t i = 0; i < parts.size(); ++i)
    {
        /// If there is no information about part in ZK, we will not merge it.
        if (exists_results[i].error == Coordination::Error::ZNONODE)
        {
            all_in_zk = false;

            const auto & part = parts[i];
            if (part->modification_time + MAX_AGE_OF_LOCAL_PART_THAT_WASNT_ADDED_TO_ZOOKEEPER < time(nullptr))
            {
                LOG_WARNING(log, "Part {} (that was selected for merge) with age {} seconds exists locally but not in ZooKeeper. Won't do merge with that part and will check it.", part->name, (time(nullptr) - part->modification_time));
                enqueuePartForCheck(part->name);
            }
        }
    }

    if (!all_in_zk)
        return CreateMergeEntryResult::MissingPart;

    ReplicatedMergeTreeLogEntryData entry;
    entry.type = LogEntry::MERGE_PARTS;
    entry.source_replica = replica_name;
    entry.new_part_name = merged_name;
    entry.new_part_uuid = merged_part_uuid;
    entry.new_part_type = merged_part_type;
    entry.merge_type = merge_type;
    entry.deduplicate = deduplicate;
    entry.deduplicate_by_columns = deduplicate_by_columns;
    entry.cleanup = cleanup;
    entry.create_time = time(nullptr);

    for (const auto & part : parts)
        entry.source_parts.push_back(part->name);

    Coordination::Requests ops;
    Coordination::Responses responses;

    ops.emplace_back(zkutil::makeCreateRequest(
        fs::path(zookeeper_path) / "log/log-", entry.toString(),
        zkutil::CreateMode::PersistentSequential));

    ops.emplace_back(zkutil::makeSetRequest(
        fs::path(zookeeper_path) / "log", "", log_version)); /// Check and update version.

    Coordination::Error code = zookeeper->tryMulti(ops, responses);

    if (code == Coordination::Error::ZOK)
    {
        String path_created = dynamic_cast<const Coordination::CreateResponse &>(*responses.front()).path_created;
        entry.znode_name = path_created.substr(path_created.find_last_of('/') + 1);

        ProfileEvents::increment(ProfileEvents::CreatedLogEntryForMerge);
        LOG_TRACE(log, "Created log entry {} for merge {}", path_created, merged_name);
    }
    else if (code == Coordination::Error::ZBADVERSION)
    {
        ProfileEvents::increment(ProfileEvents::NotCreatedLogEntryForMerge);
        LOG_TRACE(log, "Log entry is not created for merge {} because log was updated", merged_name);
        return CreateMergeEntryResult::LogUpdated;
    }
    else
    {
        zkutil::KeeperMultiException::check(code, ops, responses);
    }

    if (out_log_entry)
        *out_log_entry = entry;

    return CreateMergeEntryResult::Ok;
}


StorageReplicatedMergeTree::CreateMergeEntryResult StorageReplicatedMergeTree::createLogEntryToMutatePart(
    const IMergeTreeDataPart & part, const UUID & new_part_uuid, Int64 mutation_version, int32_t alter_version, int32_t log_version)
{
    auto zookeeper = getZooKeeper();

    /// If there is no information about part in ZK, we will not mutate it.
    if (!zookeeper->exists(fs::path(replica_path) / "parts" / part.name))
    {
        if (part.modification_time + MAX_AGE_OF_LOCAL_PART_THAT_WASNT_ADDED_TO_ZOOKEEPER < time(nullptr))
        {
            LOG_WARNING(log, "Part {} (that was selected for mutation) with age {} seconds exists locally but not in ZooKeeper."
                " Won't mutate that part and will check it.", part.name, (time(nullptr) - part.modification_time));
            enqueuePartForCheck(part.name);
        }

        return CreateMergeEntryResult::MissingPart;
    }

    MergeTreePartInfo new_part_info = part.info;
    new_part_info.mutation = mutation_version;

    String new_part_name = part.getNewName(new_part_info);

    ReplicatedMergeTreeLogEntryData entry;
    entry.type = LogEntry::MUTATE_PART;
    entry.source_replica = replica_name;
    entry.source_parts.push_back(part.name);
    entry.new_part_name = new_part_name;
    entry.new_part_uuid = new_part_uuid;
    entry.create_time = time(nullptr);
    entry.alter_version = alter_version;

    Coordination::Requests ops;
    Coordination::Responses responses;

    ops.emplace_back(zkutil::makeCreateRequest(
        fs::path(zookeeper_path) / "log/log-", entry.toString(),
        zkutil::CreateMode::PersistentSequential));

    ops.emplace_back(zkutil::makeSetRequest(
        fs::path(zookeeper_path) / "log", "", log_version)); /// Check and update version.

    Coordination::Error code = zookeeper->tryMulti(ops, responses);

    if (code == Coordination::Error::ZBADVERSION)
    {
        ProfileEvents::increment(ProfileEvents::NotCreatedLogEntryForMutation);
        LOG_TRACE(log, "Log entry is not created for mutation {} because log was updated", new_part_name);
        return CreateMergeEntryResult::LogUpdated;
    }

    zkutil::KeeperMultiException::check(code, ops, responses);

    ProfileEvents::increment(ProfileEvents::CreatedLogEntryForMutation);
    LOG_TRACE(log, "Created log entry for mutation {}", new_part_name);
    return CreateMergeEntryResult::Ok;
}


void StorageReplicatedMergeTree::removePartFromZooKeeper(const String & part_name, Coordination::Requests & ops, bool has_children)
{
    String part_path = fs::path(replica_path) / "parts" / part_name;

    if (has_children)
    {
        ops.emplace_back(zkutil::makeRemoveRequest(fs::path(part_path) / "checksums", -1));
        ops.emplace_back(zkutil::makeRemoveRequest(fs::path(part_path) / "columns", -1));
    }
    ops.emplace_back(zkutil::makeRemoveRequest(part_path, -1));
}

void StorageReplicatedMergeTree::removePartFromZooKeeper(const String & part_name)
{
    auto zookeeper = getZooKeeper();
    String part_path = fs::path(replica_path) / "parts" / part_name;
    Coordination::Stat stat;

    /// Part doesn't exist, nothing to remove
    if (!zookeeper->exists(part_path, &stat))
        return;

    Coordination::Requests ops;

    removePartFromZooKeeper(part_name, ops, stat.numChildren > 0);
    zookeeper->multi(ops);
}

void StorageReplicatedMergeTree::removePartAndEnqueueFetch(const String & part_name)
{
    auto zookeeper = getZooKeeper();

    /// We don't know exactly what happened to broken part
    /// and we are going to remove all covered log entries.
    /// It's quite dangerous, so clone covered parts to detached.
    auto broken_part_info = MergeTreePartInfo::fromPartName(part_name, format_version);

    auto partition_range = getVisibleDataPartsVectorInPartition(getContext(), broken_part_info.partition_id);
    for (const auto & part : partition_range)
    {
        if (!broken_part_info.contains(part->info))
            continue;

        /// Broken part itself either already moved to detached or does not exist.
        assert(broken_part_info != part->info);
        part->makeCloneInDetached("covered-by-broken", getInMemoryMetadataPtr());
    }

    /// It's possible that queue contains entries covered by part_name.
    /// For example, we had GET_PART all_1_42_5 and MUTATE_PART all_1_42_5_63,
    /// then all_1_42_5_63 was executed by fetching, but part was written to disk incorrectly.
    /// In this case we have to remove it as broken and create GET_PART all_1_42_5_63 to fetch it again,
    /// but GET_PART all_1_42_5 may be still in the queue.
    /// We should remove all covered entries before creating GET_PART entry, because:
    ///    1. In the situation described above, we do not know how to merge/mutate all_1_42_5_63 from all_1_42_5,
    ///       so GET_PART all_1_42_5 (and all source parts) is useless. The only thing we can do is to fetch all_1_42_5_63.
    ///    2. If all_1_42_5_63 is lost, then replication may stuck waiting for all_1_42_5_63 to appear,
    ///       because we may have some covered parts (more precisely, parts with the same min and max blocks)
    queue.removePartProducingOpsInRange(zookeeper, broken_part_info, /* covering_entry= */ {}, /* fetch_entry_znode= */ {});

    String part_path = fs::path(replica_path) / "parts" / part_name;

    Coordination::Requests ops;

    time_t part_create_time = 0;
    Coordination::Stat stat;
    if (zookeeper->exists(part_path, &stat))
    {
        /// Update version of /is_lost node to avoid race condition with cloneReplica(...).
        /// cloneReplica(...) expects that if some entry was executed, then its new_part_name is added to /parts,
        /// but we are going to remove it from /parts and add to queue again.
        Coordination::Stat is_lost_stat;
        String is_lost_value = zookeeper->get(replica_path + "/is_lost", &is_lost_stat);
        assert(is_lost_value == "0");
        ops.emplace_back(zkutil::makeSetRequest(replica_path + "/is_lost", is_lost_value, is_lost_stat.version));

        part_create_time = stat.ctime / 1000;
        removePartFromZooKeeper(part_name, ops, stat.numChildren > 0);
    }

    LogEntryPtr log_entry = std::make_shared<LogEntry>();
    log_entry->type = LogEntry::GET_PART;
    log_entry->create_time = part_create_time;
    log_entry->source_replica = "";
    log_entry->new_part_name = part_name;

    ops.emplace_back(zkutil::makeCreateRequest(
        fs::path(replica_path) / "queue/queue-", log_entry->toString(),
        zkutil::CreateMode::PersistentSequential));

    auto results = zookeeper->multi(ops);

    String path_created = dynamic_cast<const Coordination::CreateResponse &>(*results.back()).path_created;
    log_entry->znode_name = path_created.substr(path_created.find_last_of('/') + 1);
    queue.insert(zookeeper, log_entry);
}


void StorageReplicatedMergeTree::startBeingLeader()
{
    auto zookeeper = getZooKeeper();

    if (!getSettings()->replicated_can_become_leader)
    {
        LOG_INFO(log, "Will not enter leader election because replicated_can_become_leader=0");
        return;
    }

    zkutil::checkNoOldLeaders(log, *zookeeper, fs::path(zookeeper_path) / "leader_election");

    LOG_INFO(log, "Became leader");
    is_leader = true;
}

void StorageReplicatedMergeTree::stopBeingLeader()
{
    if (!is_leader)
        return;

    LOG_INFO(log, "Stopped being leader");
    is_leader = false;
}

ConnectionTimeouts StorageReplicatedMergeTree::getFetchPartHTTPTimeouts(ContextPtr local_context)
{
    auto timeouts = ConnectionTimeouts::getHTTPTimeouts(local_context);
    auto settings = getSettings();

    if (settings->replicated_fetches_http_connection_timeout.changed)
        timeouts.connection_timeout = settings->replicated_fetches_http_connection_timeout;

    if (settings->replicated_fetches_http_send_timeout.changed)
        timeouts.send_timeout = settings->replicated_fetches_http_send_timeout;

    if (settings->replicated_fetches_http_receive_timeout.changed)
        timeouts.receive_timeout = settings->replicated_fetches_http_receive_timeout;

    return timeouts;
}

bool StorageReplicatedMergeTree::checkReplicaHavePart(const String & replica, const String & part_name)
{
    auto zookeeper = getZooKeeper();
    return zookeeper->exists(fs::path(zookeeper_path) / "replicas" / replica / "parts" / part_name);
}

String StorageReplicatedMergeTree::findReplicaHavingPart(const String & part_name, bool active)
{
    auto zookeeper = getZooKeeper();
    Strings replicas = zookeeper->getChildren(fs::path(zookeeper_path) / "replicas");

    /// Select replicas in uniformly random order.
    std::shuffle(replicas.begin(), replicas.end(), thread_local_rng);

    LOG_TRACE(log, "Candidate replicas: {}", replicas.size());

    for (const String & replica : replicas)
    {
        /// We aren't interested in ourself.
        if (replica == replica_name)
            continue;

        LOG_TRACE(log, "Candidate replica: {}", replica);

        if (checkReplicaHavePart(replica, part_name) &&
            (!active || zookeeper->exists(fs::path(zookeeper_path) / "replicas" / replica / "is_active")))
            return replica;

        /// Obviously, replica could become inactive or even vanish after return from this method.
    }

    return {};
}

String StorageReplicatedMergeTree::findReplicaHavingCoveringPart(LogEntry & entry, bool active)
{
    auto zookeeper = getZooKeeper();
    Strings replicas = zookeeper->getChildren(fs::path(zookeeper_path) / "replicas");

    /// Select replicas in uniformly random order.
    std::shuffle(replicas.begin(), replicas.end(), thread_local_rng);

    for (const String & replica : replicas)
    {
        if (replica == replica_name)
            continue;

        if (active && !zookeeper->exists(fs::path(zookeeper_path) / "replicas" / replica / "is_active"))
            continue;

        String largest_part_found;
        Strings parts = zookeeper->getChildren(fs::path(zookeeper_path) / "replicas" / replica / "parts");
        for (const String & part_on_replica : parts)
        {
            if (part_on_replica == entry.new_part_name
                || MergeTreePartInfo::contains(part_on_replica, entry.new_part_name, format_version))
            {
                if (largest_part_found.empty()
                    || MergeTreePartInfo::contains(part_on_replica, largest_part_found, format_version))
                {
                    largest_part_found = part_on_replica;
                }
            }
        }

        if (!largest_part_found.empty())
        {
            bool the_same_part = largest_part_found == entry.new_part_name;

            /// Make a check in case if selected part differs from source part
            if (!the_same_part)
            {
                String reject_reason;
                if (!queue.addFuturePartIfNotCoveredByThem(largest_part_found, entry, reject_reason))
                {
                    LOG_INFO(log, "Will not fetch part {} covering {}. {}", largest_part_found, entry.new_part_name, reject_reason);
                    return {};
                }
            }

            return replica;
        }
    }

    return {};
}


String StorageReplicatedMergeTree::findReplicaHavingCoveringPart(
    const String & part_name, bool active, String & found_part_name)
{
    auto zookeeper = getZooKeeper();
    Strings replicas = zookeeper->getChildren(fs::path(zookeeper_path) / "replicas");

    /// Select replicas in uniformly random order.
    std::shuffle(replicas.begin(), replicas.end(), thread_local_rng);

    String largest_part_found;
    String largest_replica_found;

    for (const String & replica : replicas)
    {
        if (replica == replica_name)
            continue;

        if (active && !zookeeper->exists(fs::path(zookeeper_path) / "replicas" / replica / "is_active"))
            continue;

        Strings parts = zookeeper->getChildren(fs::path(zookeeper_path) / "replicas" / replica / "parts");
        for (const String & part_on_replica : parts)
        {
            if (part_on_replica == part_name
                || MergeTreePartInfo::contains(part_on_replica, part_name, format_version))
            {
                if (largest_part_found.empty()
                    || MergeTreePartInfo::contains(part_on_replica, largest_part_found, format_version))
                {
                    largest_part_found = part_on_replica;
                    largest_replica_found = replica;
                }
            }
        }
    }

    found_part_name = largest_part_found;
    return largest_replica_found;
}


/** If a quorum is tracked for a part, update information about it in ZK.
  */
void StorageReplicatedMergeTree::updateQuorum(const String & part_name, bool is_parallel)
{
    auto zookeeper = getZooKeeper();

    /// Information on which replicas a part has been added, if the quorum has not yet been reached.
    String quorum_status_path = fs::path(zookeeper_path) / "quorum" / "status";
    if (is_parallel)
        quorum_status_path = fs::path(zookeeper_path) / "quorum" / "parallel" / part_name;
    /// The name of the previous part for which the quorum was reached.
    const String quorum_last_part_path = fs::path(zookeeper_path) / "quorum" / "last_part";

    String value;
    Coordination::Stat stat;

    /// If there is no node, then all quorum INSERTs have already reached the quorum, and nothing is needed.
    while (zookeeper->tryGet(quorum_status_path, value, &stat))
    {
        ReplicatedMergeTreeQuorumEntry quorum_entry(value);
        if (quorum_entry.part_name != part_name)
        {
            LOG_TRACE(log, "Quorum {}, already achieved for part {} current part {}",
                      quorum_status_path, part_name, quorum_entry.part_name);
            /// The quorum has already been achieved. Moreover, another INSERT with a quorum has already started.
            break;
        }

        quorum_entry.replicas.insert(replica_name);

        if (quorum_entry.replicas.size() >= quorum_entry.required_number_of_replicas)
        {
            /// The quorum is reached. Delete the node, and update information about the last part that was successfully written with quorum.
            LOG_TRACE(log, "Got {} (of {} required) replicas confirmed quorum {}, going to remove node",
                      quorum_entry.replicas.size(), quorum_entry.required_number_of_replicas, quorum_status_path);

            Coordination::Requests ops;
            Coordination::Responses responses;

            if (!is_parallel)
            {
                Coordination::Stat added_parts_stat;
                String old_added_parts = zookeeper->get(quorum_last_part_path, &added_parts_stat);

                ReplicatedMergeTreeQuorumAddedParts parts_with_quorum(format_version);

                if (!old_added_parts.empty())
                    parts_with_quorum.fromString(old_added_parts);

                auto part_info = MergeTreePartInfo::fromPartName(part_name, format_version);
                /// We store one last part which reached quorum for each partition.
                parts_with_quorum.added_parts[part_info.partition_id] = part_name;

                String new_added_parts = parts_with_quorum.toString();

                ops.emplace_back(zkutil::makeRemoveRequest(quorum_status_path, stat.version));
                ops.emplace_back(zkutil::makeSetRequest(quorum_last_part_path, new_added_parts, added_parts_stat.version));
            }
            else
                ops.emplace_back(zkutil::makeRemoveRequest(quorum_status_path, stat.version));

            auto code = zookeeper->tryMulti(ops, responses);

            if (code == Coordination::Error::ZOK)
            {
                break;
            }
            else if (code == Coordination::Error::ZNONODE)
            {
                /// The quorum has already been achieved.
                break;
            }
            else if (code == Coordination::Error::ZBADVERSION)
            {
                /// Node was updated meanwhile. We must re-read it and repeat all the actions.
                continue;
            }
            else
                throw Coordination::Exception(code, quorum_status_path);
        }
        else
        {
            LOG_TRACE(log, "Quorum {} still not satisfied (have only {} of {} replicas), updating node",
                      quorum_status_path, quorum_entry.replicas.size(), quorum_entry.required_number_of_replicas);
            /// We update the node, registering there one more replica.
            auto code = zookeeper->trySet(quorum_status_path, quorum_entry.toString(), stat.version);

            if (code == Coordination::Error::ZOK)
            {
                break;
            }
            else if (code == Coordination::Error::ZNONODE)
            {
                /// The quorum has already been achieved.
                break;
            }
            else if (code == Coordination::Error::ZBADVERSION)
            {
                /// Node was updated meanwhile. We must re-read it and repeat all the actions.
                continue;
            }
            else
                throw Coordination::Exception(code, quorum_status_path);
        }
    }
}


void StorageReplicatedMergeTree::cleanLastPartNode(const String & partition_id)
{
    auto zookeeper = getZooKeeper();

    /// The name of the previous part for which the quorum was reached.
    const String quorum_last_part_path = fs::path(zookeeper_path) / "quorum" / "last_part";

    /// Delete information from "last_part" node.

    while (true)
    {
        Coordination::Stat added_parts_stat;
        String old_added_parts = zookeeper->get(quorum_last_part_path, &added_parts_stat);

        ReplicatedMergeTreeQuorumAddedParts parts_with_quorum(format_version);

        if (!old_added_parts.empty())
            parts_with_quorum.fromString(old_added_parts);

        /// Delete information about particular partition.
        if (!parts_with_quorum.added_parts.contains(partition_id))
        {
            /// There is no information about interested part.
            break;
        }

        parts_with_quorum.added_parts.erase(partition_id);

        String new_added_parts = parts_with_quorum.toString();

        auto code = zookeeper->trySet(quorum_last_part_path, new_added_parts, added_parts_stat.version);

        if (code == Coordination::Error::ZOK)
        {
            break;
        }
        else if (code == Coordination::Error::ZNONODE)
        {
            /// Node is deleted. It is impossible, but it is Ok.
            break;
        }
        else if (code == Coordination::Error::ZBADVERSION)
        {
            /// Node was updated meanwhile. We must re-read it and repeat all the actions.
            continue;
        }
        else
            throw Coordination::Exception(code, quorum_last_part_path);
    }
}


bool StorageReplicatedMergeTree::partIsInsertingWithParallelQuorum(const MergeTreePartInfo & part_info) const
{
    auto zookeeper = getZooKeeper();
    return zookeeper->exists(fs::path(zookeeper_path) / "quorum" / "parallel" / part_info.getPartName());
}


bool StorageReplicatedMergeTree::partIsLastQuorumPart(const MergeTreePartInfo & part_info) const
{
    auto zookeeper = getZooKeeper();

    const String parts_with_quorum_path = fs::path(zookeeper_path) / "quorum" / "last_part";

    String parts_with_quorum_str = zookeeper->get(parts_with_quorum_path);

    if (parts_with_quorum_str.empty())
        return false;

    ReplicatedMergeTreeQuorumAddedParts parts_with_quorum(format_version);
    parts_with_quorum.fromString(parts_with_quorum_str);

    auto partition_it = parts_with_quorum.added_parts.find(part_info.partition_id);
    if (partition_it == parts_with_quorum.added_parts.end())
        return false;

    return partition_it->second == part_info.getPartName();
}


bool StorageReplicatedMergeTree::fetchPart(
    const String & part_name,
    const StorageMetadataPtr & metadata_snapshot,
    const String & source_replica_path,
    bool to_detached,
    size_t quorum,
    zkutil::ZooKeeper::Ptr zookeeper_,
    bool try_fetch_shared,
    String entry_znode)
{
    auto zookeeper = zookeeper_ ? zookeeper_ : getZooKeeper();
    const auto part_info = MergeTreePartInfo::fromPartName(part_name, format_version);

    if (!to_detached)
    {
        if (auto part = getPartIfExists(part_info, {MergeTreeDataPartState::Outdated, MergeTreeDataPartState::Deleting}))
        {
            LOG_DEBUG(log, "Part {} should be deleted after previous attempt before fetch", part->name);
            /// Force immediate parts cleanup to delete the part that was left from the previous fetch attempt.
            cleanup_thread.wakeup();
            return false;
        }
    }

    {
        std::lock_guard lock(currently_fetching_parts_mutex);
        if (!currently_fetching_parts.insert(part_name).second)
        {
            LOG_DEBUG(log, "Part {} is already fetching right now", part_name);
            return false;
        }
    }

    SCOPE_EXIT_MEMORY
    ({
        std::lock_guard lock(currently_fetching_parts_mutex);
        currently_fetching_parts.erase(part_name);
    });

    LOG_DEBUG(log, "Fetching part {} from {}", part_name, source_replica_path);

    auto settings_ptr = getSettings();
    TableLockHolder table_lock_holder;
    if (!to_detached)
        table_lock_holder = lockForShare(RWLockImpl::NO_QUERY, settings_ptr->lock_acquire_timeout_for_background_operations);

    /// Logging
    Stopwatch stopwatch;
    MutableDataPartPtr part;
    DataPartsVector replaced_parts;

    auto write_part_log = [&] (const ExecutionStatus & execution_status)
    {
        writePartLog(
            PartLogElement::DOWNLOAD_PART, execution_status, stopwatch.elapsed(),
            part_name, part, replaced_parts, nullptr);
    };

    DataPartPtr part_to_clone;
    {
        /// If the desired part is a result of a part mutation, try to find the source part and compare
        /// its checksums to the checksums of the desired part. If they match, we can just clone the local part.

        /// If we have the source part, its part_info will contain covered_part_info.
        auto covered_part_info = part_info;
        covered_part_info.mutation = 0;
        auto source_part = getActiveContainingPart(covered_part_info);

        /// Fetch for zero-copy replication is cheap and straightforward, so we don't use local clone here
        if (source_part && (!settings_ptr->allow_remote_fs_zero_copy_replication || !source_part->getDataPartStorage().supportZeroCopyReplication()))
        {
            auto source_part_header = ReplicatedMergeTreePartHeader::fromColumnsAndChecksums(
                source_part->getColumns(), source_part->checksums);

            String part_path = fs::path(source_replica_path) / "parts" / part_name;
            String part_znode = zookeeper->get(part_path);

            std::optional<ReplicatedMergeTreePartHeader> desired_part_header;
            if (!part_znode.empty())
            {
                desired_part_header = ReplicatedMergeTreePartHeader::fromString(part_znode);
            }
            else
            {
                String columns_str;
                String checksums_str;

                if (zookeeper->tryGet(fs::path(part_path) / "columns", columns_str) &&
                    zookeeper->tryGet(fs::path(part_path) / "checksums", checksums_str))
                {
                    desired_part_header = ReplicatedMergeTreePartHeader::fromColumnsAndChecksumsZNodes(columns_str, checksums_str);
                }
                else
                {
                    LOG_INFO(log, "Not checking checksums of part {} with replica {} because part was removed from ZooKeeper", part_name, source_replica_path);
                }
            }

            /// Checking both checksums and columns hash. For example we can have empty part
            /// with same checksums but different columns. And we attaching it exception will
            /// be thrown.
            if (desired_part_header
                && source_part_header.getColumnsHash() == desired_part_header->getColumnsHash()
                && source_part_header.getChecksums() == desired_part_header->getChecksums())
            {
                LOG_TRACE(log, "Found local part {} with the same checksums and columns hash as {}", source_part->name, part_name);
                part_to_clone = source_part;
            }
        }
    }

    ReplicatedMergeTreeAddress address;
    ConnectionTimeouts timeouts;
    String interserver_scheme;
    InterserverCredentialsPtr credentials;
    std::optional<CurrentlySubmergingEmergingTagger> tagger_ptr;
    std::function<MutableDataPartPtr()> get_part;
    MergeTreeData::HardlinkedFiles hardlinked_files;
    scope_guard part_to_clone_lock;

    if (part_to_clone)
    {
        get_part = [&, part_to_clone]()
        {
            auto [cloned_part, lock] = cloneAndLoadDataPartOnSameDisk(part_to_clone, "tmp_clone_", part_info, metadata_snapshot, NO_TRANSACTION_PTR, &hardlinked_files, false, {});
            part_to_clone_lock = std::move(lock);
            return cloned_part;
        };
    }
    else
    {
        address.fromString(zookeeper->get(fs::path(source_replica_path) / "host"));
        timeouts = getFetchPartHTTPTimeouts(getContext());

        credentials = getContext()->getInterserverCredentials();
        interserver_scheme = getContext()->getInterserverScheme();

        get_part = [&, address, timeouts, credentials, interserver_scheme]()
        {
            if (interserver_scheme != address.scheme)
                throw Exception("Interserver schemes are different: '" + interserver_scheme
                    + "' != '" + address.scheme + "', can't fetch part from " + address.host,
                    ErrorCodes::INTERSERVER_SCHEME_DOESNT_MATCH);

            return fetcher.fetchSelectedPart(
                metadata_snapshot,
                getContext(),
                part_name,
                source_replica_path,
                address.host,
                address.replication_port,
                timeouts,
                credentials->getUser(),
                credentials->getPassword(),
                interserver_scheme,
                replicated_fetches_throttler,
                to_detached,
                "",
                &tagger_ptr,
                try_fetch_shared);
        };
    }

    try
    {
        part = get_part();

        if (!to_detached)
        {
            Transaction transaction(*this, NO_TRANSACTION_RAW);
            renameTempPartAndReplace(part, transaction);

            replaced_parts = checkPartChecksumsAndCommit(transaction, part, hardlinked_files);

            /** If a quorum is tracked for this part, you must update it.
              * If you do not have time, in case of losing the session, when you restart the server - see the `ReplicatedMergeTreeRestartingThread::updateQuorumIfWeHavePart` method.
              */
            if (quorum)
            {
                /// Check if this quorum insert is parallel or not
                if (zookeeper->exists(fs::path(zookeeper_path) / "quorum" / "parallel" / part_name))
                    updateQuorum(part_name, true);
                else if (zookeeper->exists(fs::path(zookeeper_path) / "quorum" / "status"))
                    updateQuorum(part_name, false);
            }

            /// merged parts that are still inserted with quorum. if it only contains one block, it hasn't been merged before
            if (part_info.level != 0 || part_info.mutation != 0)
            {
                Strings quorum_parts = zookeeper->getChildren(fs::path(zookeeper_path) / "quorum" / "parallel");
                for (const String & quorum_part : quorum_parts)
                {
                    auto quorum_part_info = MergeTreePartInfo::fromPartName(quorum_part, format_version);
                    if (part_info.contains(quorum_part_info))
                        updateQuorum(quorum_part, true);
                }
            }

            merge_selecting_task->schedule();

            for (const auto & replaced_part : replaced_parts)
            {
                LOG_DEBUG(log, "Part {} is rendered obsolete by fetching part {}", replaced_part->name, part_name);
                ProfileEvents::increment(ProfileEvents::ObsoleteReplicatedParts);
            }

            /// It is possible that fetched parts may cover other parts (see
            /// findReplicaHavingCoveringPart()), and if those covered parts
            /// cannot be executed right now (due to MERGE_PARTS that covers
            /// them is in progress), replica delay will be increased until
            /// those entries will be executed (if covered operations
            /// finishes) in other words until MERGE_PARTS is in progress,
            /// while this can take awhile.
            ///
            /// So let's just remove them from the queue.
            queue.removePartProducingOpsInRange(zookeeper, part->info, /* covering_entry= */ {}, entry_znode);

            write_part_log({});
        }
        else
        {
            // The fetched part is valuable and should not be cleaned like a temp part.
            part->is_temp = false;
            part->renameTo(fs::path("detached") / part_name, true);
        }
    }
    catch (const Exception & e)
    {
        /// The same part is being written right now (but probably it's not committed yet).
        /// We will check the need for fetch later.
        if (e.code() == ErrorCodes::DIRECTORY_ALREADY_EXISTS)
        {
            LOG_TRACE(log, "Not fetching part: {}", e.message());
            return false;
        }

        throw;
    }
    catch (...)
    {
        if (!to_detached)
            write_part_log(ExecutionStatus::fromCurrentException());

        throw;
    }

    ProfileEvents::increment(ProfileEvents::ReplicatedPartFetches);

    if (part_to_clone)
        LOG_DEBUG(log, "Cloned part {} from {}{}", part_name, part_to_clone->name, to_detached ? " (to 'detached' directory)" : "");
    else
        LOG_DEBUG(log, "Fetched part {} from {}{}", part_name, source_replica_path, to_detached ? " (to 'detached' directory)" : "");

    return true;
}


MutableDataPartStoragePtr StorageReplicatedMergeTree::fetchExistsPart(
    const String & part_name,
    const StorageMetadataPtr & metadata_snapshot,
    const String & source_replica_path,
    DiskPtr replaced_disk,
    String replaced_part_path)
{
    auto zookeeper = getZooKeeper();
    const auto part_info = MergeTreePartInfo::fromPartName(part_name, format_version);

    if (auto part = getPartIfExists(part_info, {MergeTreeDataPartState::Outdated, MergeTreeDataPartState::Deleting}))
    {
        LOG_DEBUG(log, "Part {} should be deleted after previous attempt before fetch", part->name);
        /// Force immediate parts cleanup to delete the part that was left from the previous fetch attempt.
        cleanup_thread.wakeup();
        return nullptr;
    }

    {
        std::lock_guard lock(currently_fetching_parts_mutex);
        if (!currently_fetching_parts.insert(part_name).second)
        {
            LOG_DEBUG(log, "Part {} is already fetching right now", part_name);
            return nullptr;
        }
    }

    SCOPE_EXIT_MEMORY
    ({
        std::lock_guard lock(currently_fetching_parts_mutex);
        currently_fetching_parts.erase(part_name);
    });

    LOG_DEBUG(log, "Fetching already known part {} from {}", part_name, source_replica_path);

    TableLockHolder table_lock_holder = lockForShare(RWLockImpl::NO_QUERY, getSettings()->lock_acquire_timeout_for_background_operations);

    /// Logging
    Stopwatch stopwatch;
    MutableDataPartPtr part;
    DataPartsVector replaced_parts;

    auto write_part_log = [&] (const ExecutionStatus & execution_status)
    {
        writePartLog(
            PartLogElement::DOWNLOAD_PART, execution_status, stopwatch.elapsed(),
            part_name, part, replaced_parts, nullptr);
    };

    std::function<MutableDataPartPtr()> get_part;

    ReplicatedMergeTreeAddress address(zookeeper->get(fs::path(source_replica_path) / "host"));
    auto timeouts = ConnectionTimeouts::getHTTPTimeouts(getContext());
    auto credentials = getContext()->getInterserverCredentials();
    String interserver_scheme = getContext()->getInterserverScheme();

    get_part = [&, address, timeouts, interserver_scheme, credentials]()
    {
        if (interserver_scheme != address.scheme)
            throw Exception("Interserver schemes are different: '" + interserver_scheme
                + "' != '" + address.scheme + "', can't fetch part from " + address.host,
                ErrorCodes::INTERSERVER_SCHEME_DOESNT_MATCH);

        return fetcher.fetchSelectedPart(
            metadata_snapshot, getContext(), part_name, source_replica_path,
            address.host, address.replication_port,
            timeouts, credentials->getUser(), credentials->getPassword(),
            interserver_scheme, replicated_fetches_throttler, false, "", nullptr, true,
            replaced_disk);
    };

    try
    {
        part = get_part();

        if (part->getDataPartStorage().getDiskName() != replaced_disk->getName())
            throw Exception("Part " + part->name + " fetched on wrong disk " + part->getDataPartStorage().getDiskName(), ErrorCodes::LOGICAL_ERROR);

        auto replaced_path = fs::path(replaced_part_path);
        part->getDataPartStorage().rename(replaced_path.parent_path(), replaced_path.filename(), nullptr, true, false);
    }
    catch (const Exception & e)
    {
        /// The same part is being written right now (but probably it's not committed yet).
        /// We will check the need for fetch later.
        if (e.code() == ErrorCodes::DIRECTORY_ALREADY_EXISTS)
        {
            LOG_TRACE(log, "Not fetching part: {}", e.message());
            return nullptr;
        }

        throw;
    }
    catch (...)
    {
        write_part_log(ExecutionStatus::fromCurrentException());
        throw;
    }

    ProfileEvents::increment(ProfileEvents::ReplicatedPartFetches);

    LOG_DEBUG(log, "Fetched part {} from {}", part_name, source_replica_path);
    return part->getDataPartStoragePtr();
}

void StorageReplicatedMergeTree::startup()
{
    if (attach_thread)
    {
        attach_thread->start();
        attach_thread->waitFirstTry();
        return;
    }

    startupImpl();
}

void StorageReplicatedMergeTree::startupImpl()
{
    /// Do not start replication if ZooKeeper is not configured or there is no metadata in zookeeper
    if (!has_metadata_in_zookeeper.has_value() || !*has_metadata_in_zookeeper)
        return;

    try
    {
        auto zookeeper = getZooKeeper();
        InterserverIOEndpointPtr data_parts_exchange_ptr = std::make_shared<DataPartsExchange::Service>(*this);
        [[maybe_unused]] auto prev_ptr = std::atomic_exchange(&data_parts_exchange_endpoint, data_parts_exchange_ptr);
        assert(prev_ptr == nullptr);
        getContext()->getInterserverIOHandler().addEndpoint(data_parts_exchange_ptr->getId(replica_path), data_parts_exchange_ptr);

        startBeingLeader();

        /// In this thread replica will be activated.
        restarting_thread.start();
        /// And this is just a callback
        session_expired_callback_handler = EventNotifier::instance().subscribe(Coordination::Error::ZSESSIONEXPIRED, [this]()
        {
            LOG_TEST(log, "Received event for expired session. Waking up restarting thread");
            restarting_thread.start();
        });

        /// Wait while restarting_thread finishing initialization.
        /// NOTE It does not mean that replication is actually started after receiving this event.
        /// It only means that an attempt to startup replication was made.
        /// Table may be still in readonly mode if this attempt failed for any reason.
        startup_event.wait();

        startBackgroundMovesIfNeeded();

        part_moves_between_shards_orchestrator.start();
    }
    catch (...)
    {
        /// Exception safety: failed "startup" does not require a call to "shutdown" from the caller.
        /// And it should be able to safely destroy table after exception in "startup" method.
        /// It means that failed "startup" must not create any background tasks that we will have to wait.
        try
        {
            shutdown();
        }
        catch (...)
        {
            std::terminate();
        }

        /// Note: after failed "startup", the table will be in a state that only allows to destroy the object.
        throw;
    }
}

void StorageReplicatedMergeTree::flush()
{
    if (flush_called.exchange(true))
        return;

    flushAllInMemoryPartsIfNeeded();
}

void StorageReplicatedMergeTree::shutdown()
{
    if (shutdown_called.exchange(true))
        return;

    session_expired_callback_handler.reset();

    /// Cancel fetches, merges and mutations to force the queue_task to finish ASAP.
    fetcher.blocker.cancelForever();
    merger_mutator.merges_blocker.cancelForever();
    parts_mover.moves_blocker.cancelForever();
    mutations_finalizing_task->deactivate();
    stopBeingLeader();

    if (attach_thread)
        attach_thread->shutdown();
    restarting_thread.shutdown();
    background_operations_assignee.finish();
    part_moves_between_shards_orchestrator.shutdown();

    {
        auto lock = queue.lockQueue();
        /// Cancel logs pulling after background task were cancelled. It's still
        /// required because we can trigger pullLogsToQueue during manual OPTIMIZE,
        /// MUTATE, etc. query.
        queue.pull_log_blocker.cancelForever();
    }
    background_moves_assignee.finish();

    auto data_parts_exchange_ptr = std::atomic_exchange(&data_parts_exchange_endpoint, InterserverIOEndpointPtr{});
    if (data_parts_exchange_ptr)
    {
        getContext()->getInterserverIOHandler().removeEndpointIfExists(data_parts_exchange_ptr->getId(replica_path));
        /// Ask all parts exchange handlers to finish asap. New ones will fail to start
        data_parts_exchange_ptr->blocker.cancelForever();
        /// Wait for all of them
        std::lock_guard lock(data_parts_exchange_ptr->rwlock);
    }
}


StorageReplicatedMergeTree::~StorageReplicatedMergeTree()
{
    try
    {
        shutdown();
    }
    catch (...)
    {
        tryLogCurrentException(__PRETTY_FUNCTION__);
    }
}


ReplicatedMergeTreeQuorumAddedParts::PartitionIdToMaxBlock StorageReplicatedMergeTree::getMaxAddedBlocks() const
{
    ReplicatedMergeTreeQuorumAddedParts::PartitionIdToMaxBlock max_added_blocks;

    for (const auto & data_part : getDataPartsForInternalUsage())
    {
        max_added_blocks[data_part->info.partition_id]
            = std::max(max_added_blocks[data_part->info.partition_id], data_part->info.max_block);
    }

    auto zookeeper = getZooKeeper();

    const String quorum_status_path = fs::path(zookeeper_path) / "quorum" / "status";

    String value;
    Coordination::Stat stat;

    if (zookeeper->tryGet(quorum_status_path, value, &stat))
    {
        ReplicatedMergeTreeQuorumEntry quorum_entry;
        quorum_entry.fromString(value);

        auto part_info = MergeTreePartInfo::fromPartName(quorum_entry.part_name, format_version);

        max_added_blocks[part_info.partition_id] = part_info.max_block - 1;
    }

    String added_parts_str;
    if (zookeeper->tryGet(fs::path(zookeeper_path) / "quorum" / "last_part", added_parts_str))
    {
        if (!added_parts_str.empty())
        {
            ReplicatedMergeTreeQuorumAddedParts part_with_quorum(format_version);
            part_with_quorum.fromString(added_parts_str);

            auto added_parts = part_with_quorum.added_parts;

            for (const auto & added_part : added_parts)
            {
                if (!getActiveContainingPart(added_part.second))
                    throw Exception(ErrorCodes::REPLICA_IS_NOT_IN_QUORUM,
                        "Replica doesn't have part '{}' which was successfully written to quorum of other replicas. "
                        "Send query to another replica or disable 'select_sequential_consistency' setting", added_part.second);
            }

            for (const auto & max_block : part_with_quorum.getMaxInsertedBlocks())
                max_added_blocks[max_block.first] = max_block.second;
        }
    }
    return max_added_blocks;
}


void StorageReplicatedMergeTree::read(
    QueryPlan & query_plan,
    const Names & column_names,
    const StorageSnapshotPtr & storage_snapshot,
    SelectQueryInfo & query_info,
    ContextPtr local_context,
    QueryProcessingStage::Enum processed_stage,
    const size_t max_block_size,
    const size_t num_streams)
{
    /// If true, then we will ask initiator if we can read chosen ranges
    const bool enable_parallel_reading = local_context->getClientInfo().collaborate_with_initiator;

    SCOPE_EXIT({
        /// Now, copy of parts that is required for the query, stored in the processors,
        /// while snapshot_data.parts includes all parts, even one that had been filtered out with partition pruning,
        /// reset them to avoid holding them.
        auto & snapshot_data = assert_cast<MergeTreeData::SnapshotData &>(*storage_snapshot->data);
        snapshot_data.parts = {};
    });

    /** The `select_sequential_consistency` setting has two meanings:
    * 1. To throw an exception if on a replica there are not all parts which have been written down on quorum of remaining replicas.
    * 2. Do not read parts that have not yet been written to the quorum of the replicas.
    * For this you have to synchronously go to ZooKeeper.
    */
    if (local_context->getSettingsRef().select_sequential_consistency)
    {
        auto max_added_blocks = std::make_shared<ReplicatedMergeTreeQuorumAddedParts::PartitionIdToMaxBlock>(getMaxAddedBlocks());
        if (auto plan = reader.read(
                column_names, storage_snapshot, query_info, local_context,
                max_block_size, num_streams, processed_stage, std::move(max_added_blocks), enable_parallel_reading))
            query_plan = std::move(*plan);
        return;
    }

    if (auto plan = reader.read(
        column_names, storage_snapshot, query_info, local_context,
        max_block_size, num_streams, processed_stage, nullptr, enable_parallel_reading))
    {
        query_plan = std::move(*plan);
    }
}

template <class Func>
void StorageReplicatedMergeTree::foreachActiveParts(Func && func, bool select_sequential_consistency) const
{
    std::optional<ReplicatedMergeTreeQuorumAddedParts::PartitionIdToMaxBlock> max_added_blocks = {};

    /**
     * Synchronously go to ZooKeeper when select_sequential_consistency enabled
     */
    if (select_sequential_consistency)
        max_added_blocks = getMaxAddedBlocks();

    auto lock = lockParts();
    /// TODO Transactions: should we count visible parts only?
    for (const auto & part : getDataPartsStateRange(DataPartState::Active))
    {
        if (part->isEmpty())
            continue;

        if (max_added_blocks)
        {
            auto blocks_iterator = max_added_blocks->find(part->info.partition_id);
            if (blocks_iterator == max_added_blocks->end() || part->info.max_block > blocks_iterator->second)
                continue;
        }

        func(part);
    }
}

std::optional<UInt64> StorageReplicatedMergeTree::totalRows(const Settings & settings) const
{
    UInt64 res = 0;
    foreachActiveParts([&res](auto & part) { res += part->rows_count; }, settings.select_sequential_consistency);
    return res;
}

std::optional<UInt64> StorageReplicatedMergeTree::totalRowsByPartitionPredicate(const SelectQueryInfo & query_info, ContextPtr local_context) const
{
    DataPartsVector parts;
    foreachActiveParts([&](auto & part) { parts.push_back(part); }, local_context->getSettingsRef().select_sequential_consistency);
    return totalRowsByPartitionPredicateImpl(query_info, local_context, parts);
}

std::optional<UInt64> StorageReplicatedMergeTree::totalBytes(const Settings & settings) const
{
    UInt64 res = 0;
    foreachActiveParts([&res](auto & part) { res += part->getBytesOnDisk(); }, settings.select_sequential_consistency);
    return res;
}


void StorageReplicatedMergeTree::assertNotReadonly() const
{
    if (is_readonly)
        throw Exception(ErrorCodes::TABLE_IS_READ_ONLY, "Table is in readonly mode (replica path: {})", replica_path);
}


SinkToStoragePtr StorageReplicatedMergeTree::write(const ASTPtr & /*query*/, const StorageMetadataPtr & metadata_snapshot, ContextPtr local_context)
{
    if (!initialization_done)
        throw Exception(ErrorCodes::NOT_INITIALIZED, "Table is not initialized yet");

    /// If table is read-only because it doesn't have metadata in zk yet, then it's not possible to insert into it
    /// Without this check, we'll write data parts on disk, and afterwards will remove them since we'll fail to commit them into zk
    /// In case of remote storage like s3, it'll generate unnecessary PUT requests
    if (is_readonly && (!has_metadata_in_zookeeper.has_value() || false == has_metadata_in_zookeeper.value()))
        throw Exception(
            ErrorCodes::TABLE_IS_READ_ONLY,
            "Table is in readonly mode since table metadata was not found in zookeeper: replica_path={}",
            replica_path);

    const auto storage_settings_ptr = getSettings();
    const Settings & query_settings = local_context->getSettingsRef();
    bool deduplicate = storage_settings_ptr->replicated_deduplication_window != 0 && query_settings.insert_deduplicate;

    // TODO: should we also somehow pass list of columns to deduplicate on to the ReplicatedMergeTreeSink?
    return std::make_shared<ReplicatedMergeTreeSink>(
        *this, metadata_snapshot, query_settings.insert_quorum.valueOr(0),
        query_settings.insert_quorum_timeout.totalMilliseconds(),
        query_settings.max_partitions_per_insert_block,
        query_settings.insert_quorum_parallel,
        deduplicate,
        query_settings.insert_quorum.is_auto,
        local_context);
}


bool StorageReplicatedMergeTree::optimize(
    const ASTPtr &,
    const StorageMetadataPtr &,
    const ASTPtr & partition,
    bool final,
    bool deduplicate,
    const Names & deduplicate_by_columns,
    bool cleanup,
    ContextPtr query_context)
{
    /// NOTE: exclusive lock cannot be used here, since this may lead to deadlock (see comments below),
    /// but it should be safe to use non-exclusive to avoid dropping parts that may be required for processing queue.
    auto table_lock = lockForShare(query_context->getCurrentQueryId(), query_context->getSettingsRef().lock_acquire_timeout);

    assertNotReadonly();

    if (!is_leader)
        throw Exception("OPTIMIZE cannot be done on this replica because it is not a leader", ErrorCodes::NOT_A_LEADER);

<<<<<<< HEAD
    if (cleanup)
        LOG_DEBUG(log, "Cleanup the ReplicatedMergeTree.");

    auto handle_noop = [&] (const String & message)
=======
    auto handle_noop = [&] (const char * fmt_string, auto ...args)
>>>>>>> 8f01eded
    {
        LOG_DEBUG(log, fmt::runtime(fmt_string), args...);
        if (query_context->getSettingsRef().optimize_throw_if_noop)
            throw Exception(ErrorCodes::CANNOT_ASSIGN_OPTIMIZE, fmt::runtime(fmt_string), args...);
        return false;
    };

    auto zookeeper = getZooKeeperAndAssertNotReadonly();
    const auto storage_settings_ptr = getSettings();
    auto metadata_snapshot = getInMemoryMetadataPtr();
    std::vector<ReplicatedMergeTreeLogEntryData> merge_entries;

    auto try_assign_merge = [&](const String & partition_id) -> bool
    {
        constexpr size_t max_retries = 10;
        size_t try_no = 0;
        for (; try_no < max_retries; ++try_no)
        {
            /// We must select parts for merge under merge_selecting_mutex because other threads
            /// (merge_selecting_thread or OPTIMIZE queries) could assign new merges.
            std::lock_guard merge_selecting_lock(merge_selecting_mutex);
            PartitionIdsHint partition_ids_hint;
            if (partition_id.empty())
            {
                partition_ids_hint = getAllPartitionIds();
            }
            else
            {
                auto parts_lock = lockParts();
                if (!getAnyPartInPartition(partition_id, parts_lock))
                    handle_noop("Cannot select parts for optimization: there are no parts in partition {}", partition_id);
                partition_ids_hint.insert(partition_id);
            }
            ReplicatedMergeTreeMergePredicate can_merge = queue.getMergePredicate(zookeeper, std::move(partition_ids_hint));

            auto future_merged_part = std::make_shared<FutureMergedMutatedPart>();
            if (storage_settings.get()->assign_part_uuids)
                future_merged_part->uuid = UUIDHelpers::generateV4();

            constexpr const char * unknown_disable_reason = "unknown reason";
            String disable_reason = unknown_disable_reason;
            SelectPartsDecision select_decision = SelectPartsDecision::CANNOT_SELECT;

            if (partition_id.empty())
            {
                select_decision = merger_mutator.selectPartsToMerge(
                    future_merged_part, /* aggressive */ true, storage_settings_ptr->max_bytes_to_merge_at_max_space_in_pool,
                    can_merge, /* merge_with_ttl_allowed */ false, NO_TRANSACTION_PTR, &disable_reason);
            }
            else
            {
                select_decision = merger_mutator.selectAllPartsToMergeWithinPartition(
                    future_merged_part, can_merge, partition_id, final, metadata_snapshot, NO_TRANSACTION_PTR,
                    &disable_reason, query_context->getSettingsRef().optimize_skip_merged_partitions);
            }

            /// If there is nothing to merge then we treat this merge as successful (needed for optimize final optimization)
            if (select_decision == SelectPartsDecision::NOTHING_TO_MERGE) {
                std::cout << "select_decision == SelectPartsDecision::NOTHING_TO_MERGE" << std::endl;
                return false;
            }

            if (select_decision != SelectPartsDecision::SELECTED)
            {
                std::cout << "sselect_decision != SelectPartsDecision::SELECTED" << std::endl;
                constexpr const char * message_fmt = "Cannot select parts for optimization: {}";
                assert(disable_reason != unknown_disable_reason);
                if (!partition_id.empty())
                    disable_reason += fmt::format(" (in partition {})", partition_id);
                return handle_noop(message_fmt, disable_reason);
            }

        std::cout << "----------------------------" << std::endl;
            ReplicatedMergeTreeLogEntryData merge_entry;
            CreateMergeEntryResult create_result = createLogEntryToMergeParts(
                zookeeper, future_merged_part->parts,
                future_merged_part->name, future_merged_part->uuid, future_merged_part->type,
                deduplicate, deduplicate_by_columns,
                cleanup,
                &merge_entry, can_merge.getVersion(), future_merged_part->merge_type);

            if (create_result == CreateMergeEntryResult::MissingPart)
            {
<<<<<<< HEAD
        std::cout << "create_result == CreateMergeEntryResult::MissingPart" << std::endl;
                String message = "Can't create merge queue node in ZooKeeper, because some parts are missing";
                LOG_TRACE(log, fmt::runtime(message));
                return handle_noop(message);
=======
                static constexpr const char * message_fmt = "Can't create merge queue node in ZooKeeper, because some parts are missing";
                return handle_noop(message_fmt);
>>>>>>> 8f01eded
            }

            if (create_result == CreateMergeEntryResult::LogUpdated){
        std::cout << "create_result == CreateMergeEntryResult::LogUpdated" << std::endl;
                continue;
                }

            merge_entries.push_back(std::move(merge_entry));
            return true;
        }

        assert(try_no == max_retries);
        static constexpr const char * message_fmt = "Can't create merge queue node in ZooKeeper, because log was updated in every of {} tries";
        return handle_noop(message_fmt, try_no);
    };

    bool assigned = false;
    if (!partition && final)
    {
        if (cleanup && this->merging_params.mode != MergingParams::Mode::Replacing)
        {
            constexpr const char * message = "Cannot OPTIMIZE with CLEANUP table: {}";
            String disable_reason = "only ReplacingMergeTree can be CLEANUP";
            throw Exception(ErrorCodes::CANNOT_ASSIGN_OPTIMIZE, message, disable_reason);
        }

        DataPartsVector data_parts = getVisibleDataPartsVector(query_context);
        std::unordered_set<String> partition_ids;

        for (const DataPartPtr & part : data_parts)
            partition_ids.emplace(part->info.partition_id);

        for (const String & partition_id : partition_ids)
        {
            assigned = try_assign_merge(partition_id);
            if (!assigned)
                break;
        }
    }
    else
    {
        String partition_id;
        if (partition)
            partition_id = getPartitionIDFromQuery(partition, query_context);
        assigned = try_assign_merge(partition_id);
    }

    table_lock.reset();

    for (auto & merge_entry : merge_entries)
        waitForLogEntryToBeProcessedIfNecessary(merge_entry, query_context);

    return assigned;
}

bool StorageReplicatedMergeTree::executeMetadataAlter(const StorageReplicatedMergeTree::LogEntry & entry)
{
    if (entry.alter_version < metadata_version)
    {
        /// TODO Can we replace it with LOGICAL_ERROR?
        /// As for now, it may rarely happen due to reordering of ALTER_METADATA entries in the queue of
        /// non-initial replica and also may happen after stale replica recovery.
        LOG_WARNING(log, "Attempt to update metadata of version {} "
                         "to older version {} when processing log entry {}: {}",
                         metadata_version, entry.alter_version, entry.znode_name, entry.toString());
        return true;
    }

    auto zookeeper = getZooKeeper();

    auto columns_from_entry = ColumnsDescription::parse(entry.columns_str);
    auto metadata_from_entry = ReplicatedMergeTreeTableMetadata::parse(entry.metadata_str);

    MergeTreeData::DataParts parts;

    /// If metadata nodes have changed, we will update table structure locally.
    Coordination::Requests requests;
    requests.emplace_back(zkutil::makeSetRequest(fs::path(replica_path) / "columns", entry.columns_str, -1));
    requests.emplace_back(zkutil::makeSetRequest(fs::path(replica_path) / "metadata", entry.metadata_str, -1));

    auto table_id = getStorageID();
    auto alter_context = getContext();

    auto database = DatabaseCatalog::instance().getDatabase(table_id.database_name);
    bool is_in_replicated_database = database->getEngineName() == "Replicated";

    if (is_in_replicated_database)
    {
        auto mutable_alter_context = Context::createCopy(getContext());
        const auto * replicated = dynamic_cast<const DatabaseReplicated *>(database.get());
        mutable_alter_context->makeQueryContext();
        auto alter_txn = std::make_shared<ZooKeeperMetadataTransaction>(zookeeper, replicated->getZooKeeperPath(),
                                                                       /* is_initial_query */ false, /* task_zk_path */ "");
        mutable_alter_context->initZooKeeperMetadataTransaction(alter_txn);
        alter_context = mutable_alter_context;

        for (auto & op : requests)
            alter_txn->addOp(std::move(op));
        requests.clear();
        /// Requests will be executed by database in setTableStructure
    }
    else
    {
        zookeeper->multi(requests);
    }

    {
        auto table_lock_holder = lockForShare(RWLockImpl::NO_QUERY, getSettings()->lock_acquire_timeout_for_background_operations);
        auto alter_lock_holder = lockForAlter(getSettings()->lock_acquire_timeout_for_background_operations);
        LOG_INFO(log, "Metadata changed in ZooKeeper. Applying changes locally.");

        auto metadata_diff = ReplicatedMergeTreeTableMetadata(*this, getInMemoryMetadataPtr()).checkAndFindDiff(metadata_from_entry, getInMemoryMetadataPtr()->getColumns(), getContext());
        setTableStructure(table_id, alter_context, std::move(columns_from_entry), metadata_diff);
        metadata_version = entry.alter_version;

        LOG_INFO(log, "Applied changes to the metadata of the table. Current metadata version: {}", metadata_version);
    }

    {
        /// Reset Object columns, because column of type
        /// Object may be added or dropped by alter.
        auto parts_lock = lockParts();
        resetObjectColumnsFromActiveParts(parts_lock);
    }

    /// This transaction may not happen, but it's OK, because on the next retry we will eventually create/update this node
    /// TODO Maybe do in in one transaction for Replicated database?
    zookeeper->createOrUpdate(fs::path(replica_path) / "metadata_version", std::to_string(metadata_version), zkutil::CreateMode::Persistent);

    return true;
}


PartitionBlockNumbersHolder StorageReplicatedMergeTree::allocateBlockNumbersInAffectedPartitions(
    const MutationCommands & commands, ContextPtr query_context, const zkutil::ZooKeeperPtr & zookeeper) const
{
    const std::set<String> mutation_affected_partition_ids = getPartitionIdsAffectedByCommands(commands, query_context);

    if (mutation_affected_partition_ids.size() == 1)
    {
        const auto & affected_partition_id = *mutation_affected_partition_ids.cbegin();
        auto block_number_holder = allocateBlockNumber(affected_partition_id, zookeeper);
        if (!block_number_holder.has_value())
            return {};
        auto block_number = block_number_holder->getNumber();  /// Avoid possible UB due to std::move
        return {{{affected_partition_id, block_number}}, std::move(block_number_holder)};
    }
    else
    {
        /// TODO: Implement optimal block number acquisition algorithm in multiple (but not all) partitions
        EphemeralLocksInAllPartitions lock_holder(
            fs::path(zookeeper_path) / "block_numbers", "block-", fs::path(zookeeper_path) / "temp", *zookeeper);

        PartitionBlockNumbersHolder::BlockNumbersType block_numbers;
        for (const auto & lock : lock_holder.getLocks())
        {
            if (mutation_affected_partition_ids.empty() || mutation_affected_partition_ids.contains(lock.partition_id))
                block_numbers[lock.partition_id] = lock.number;
        }

        return {std::move(block_numbers), std::move(lock_holder)};
    }
}


void StorageReplicatedMergeTree::alter(
    const AlterCommands & commands, ContextPtr query_context, AlterLockHolder & table_lock_holder)
{
    assertNotReadonly();

    auto table_id = getStorageID();

    if (commands.isSettingsAlter())
    {
        /// We don't replicate storage_settings_ptr ALTER. It's local operation.
        /// Also we don't upgrade alter lock to table structure lock.
        StorageInMemoryMetadata future_metadata = getInMemoryMetadata();
        commands.apply(future_metadata, query_context);

        merge_strategy_picker.refreshState();

        changeSettings(future_metadata.settings_changes, table_lock_holder);

        DatabaseCatalog::instance().getDatabase(table_id.database_name)->alterTable(query_context, table_id, future_metadata);
        return;
    }

    auto ast_to_str = [](ASTPtr query) -> String
    {
        if (!query)
            return "";
        return queryToString(query);
    };

    const auto zookeeper = getZooKeeperAndAssertNotReadonly();

    std::optional<ReplicatedMergeTreeLogEntryData> alter_entry;
    std::optional<String> mutation_znode;

    while (true)
    {
        /// Clear nodes from previous iteration
        alter_entry.emplace();
        mutation_znode.reset();

        auto current_metadata = getInMemoryMetadataPtr();

        StorageInMemoryMetadata future_metadata = *current_metadata;
        commands.apply(future_metadata, query_context);

        ReplicatedMergeTreeTableMetadata future_metadata_in_zk(*this, current_metadata);
        if (ast_to_str(future_metadata.sorting_key.definition_ast) != ast_to_str(current_metadata->sorting_key.definition_ast))
        {
            /// We serialize definition_ast as list, because code which apply ALTER (setTableStructure) expect serialized non empty expression
            /// list here and we cannot change this representation for compatibility. Also we have preparsed AST `sorting_key.expression_list_ast`
            /// in KeyDescription, but it contain version column for VersionedCollapsingMergeTree, which shouldn't be defined as a part of key definition AST.
            /// So the best compatible way is just to convert definition_ast to list and serialize it. In all other places key.expression_list_ast should be used.
            future_metadata_in_zk.sorting_key = serializeAST(*extractKeyExpressionList(future_metadata.sorting_key.definition_ast));
        }

        if (ast_to_str(future_metadata.sampling_key.definition_ast) != ast_to_str(current_metadata->sampling_key.definition_ast))
            future_metadata_in_zk.sampling_expression = serializeAST(*extractKeyExpressionList(future_metadata.sampling_key.definition_ast));

        if (ast_to_str(future_metadata.partition_key.definition_ast) != ast_to_str(current_metadata->partition_key.definition_ast))
            future_metadata_in_zk.partition_key = serializeAST(*extractKeyExpressionList(future_metadata.partition_key.definition_ast));

        if (ast_to_str(future_metadata.table_ttl.definition_ast) != ast_to_str(current_metadata->table_ttl.definition_ast))
        {
            if (future_metadata.table_ttl.definition_ast)
                future_metadata_in_zk.ttl_table = serializeAST(*future_metadata.table_ttl.definition_ast);
            else /// TTL was removed
                future_metadata_in_zk.ttl_table = "";
        }

        String new_indices_str = future_metadata.secondary_indices.toString();
        if (new_indices_str != current_metadata->secondary_indices.toString())
            future_metadata_in_zk.skip_indices = new_indices_str;

        String new_projections_str = future_metadata.projections.toString();
        if (new_projections_str != current_metadata->projections.toString())
            future_metadata_in_zk.projections = new_projections_str;

        String new_constraints_str = future_metadata.constraints.toString();
        if (new_constraints_str != current_metadata->constraints.toString())
            future_metadata_in_zk.constraints = new_constraints_str;

        Coordination::Requests ops;
        size_t alter_path_idx = std::numeric_limits<size_t>::max();
        size_t mutation_path_idx = std::numeric_limits<size_t>::max();

        String new_metadata_str = future_metadata_in_zk.toString();
        ops.emplace_back(zkutil::makeSetRequest(fs::path(zookeeper_path) / "metadata", new_metadata_str, metadata_version));

        String new_columns_str = future_metadata.columns.toString();
        ops.emplace_back(zkutil::makeSetRequest(fs::path(zookeeper_path) / "columns", new_columns_str, -1));

        if (ast_to_str(current_metadata->settings_changes) != ast_to_str(future_metadata.settings_changes))
        {
            /// Just change settings
            StorageInMemoryMetadata metadata_copy = *current_metadata;
            metadata_copy.settings_changes = future_metadata.settings_changes;
            changeSettings(metadata_copy.settings_changes, table_lock_holder);
            DatabaseCatalog::instance().getDatabase(table_id.database_name)->alterTable(query_context, table_id, metadata_copy);
        }

        /// We can be sure, that in case of successful commit in zookeeper our
        /// version will increments by 1. Because we update with version check.
        int new_metadata_version = metadata_version + 1;

        alter_entry->type = LogEntry::ALTER_METADATA;
        alter_entry->source_replica = replica_name;
        alter_entry->metadata_str = new_metadata_str;
        alter_entry->columns_str = new_columns_str;
        alter_entry->alter_version = new_metadata_version;
        alter_entry->create_time = time(nullptr);

        auto maybe_mutation_commands = commands.getMutationCommands(
            *current_metadata, query_context->getSettingsRef().materialize_ttl_after_modify, query_context);
        bool have_mutation = !maybe_mutation_commands.empty();
        alter_entry->have_mutation = have_mutation;

        alter_path_idx = ops.size();
        ops.emplace_back(zkutil::makeCreateRequest(
            fs::path(zookeeper_path) / "log/log-", alter_entry->toString(), zkutil::CreateMode::PersistentSequential));

        PartitionBlockNumbersHolder partition_block_numbers_holder;
        if (have_mutation)
        {
            const String mutations_path(fs::path(zookeeper_path) / "mutations");

            ReplicatedMergeTreeMutationEntry mutation_entry;
            mutation_entry.alter_version = new_metadata_version;
            mutation_entry.source_replica = replica_name;
            mutation_entry.commands = std::move(maybe_mutation_commands);

            Coordination::Stat mutations_stat;
            zookeeper->get(mutations_path, &mutations_stat);

            partition_block_numbers_holder =
                allocateBlockNumbersInAffectedPartitions(mutation_entry.commands, query_context, zookeeper);

            mutation_entry.block_numbers = partition_block_numbers_holder.getBlockNumbers();
            mutation_entry.create_time = time(nullptr);

            ops.emplace_back(zkutil::makeSetRequest(mutations_path, String(), mutations_stat.version));
            mutation_path_idx = ops.size();
            ops.emplace_back(
                zkutil::makeCreateRequest(fs::path(mutations_path) / "", mutation_entry.toString(), zkutil::CreateMode::PersistentSequential));
        }

        if (auto txn = query_context->getZooKeeperMetadataTransaction())
        {
            /// It would be better to clone ops instead of moving, so we could retry on ZBADVERSION,
            /// but clone() is not implemented for Coordination::Request.
            txn->moveOpsTo(ops);
            /// NOTE: IDatabase::alterTable(...) is called when executing ALTER_METADATA queue entry without query context,
            /// so we have to update metadata of DatabaseReplicated here.
            String metadata_zk_path = fs::path(txn->getDatabaseZooKeeperPath()) / "metadata" / escapeForFileName(table_id.table_name);
            auto ast = DatabaseCatalog::instance().getDatabase(table_id.database_name)->getCreateTableQuery(table_id.table_name, query_context);
            applyMetadataChangesToCreateQuery(ast, future_metadata);
            ops.emplace_back(zkutil::makeSetRequest(metadata_zk_path, getObjectDefinitionFromCreateQuery(ast), -1));
        }

        Coordination::Responses results;
        Coordination::Error rc = zookeeper->tryMulti(ops, results);

        /// For the sake of consistency with mechanics of concurrent background process of assigning parts merge tasks
        /// this placeholder must be held up until the moment of committing into ZK of the mutation entry
        /// See ReplicatedMergeTreeMergePredicate::canMergeTwoParts() method
        partition_block_numbers_holder.reset();

        if (rc == Coordination::Error::ZOK)
        {
            if (have_mutation)
            {
                /// ALTER_METADATA record in replication /log
                String alter_path = dynamic_cast<const Coordination::CreateResponse &>(*results[alter_path_idx]).path_created;
                alter_entry->znode_name = alter_path.substr(alter_path.find_last_of('/') + 1);

                /// ReplicatedMergeTreeMutationEntry record in /mutations
                String mutation_path = dynamic_cast<const Coordination::CreateResponse &>(*results[mutation_path_idx]).path_created;
                mutation_znode = mutation_path.substr(mutation_path.find_last_of('/') + 1);
            }
            else
            {
                /// ALTER_METADATA record in replication /log
                String alter_path = dynamic_cast<const Coordination::CreateResponse &>(*results[alter_path_idx]).path_created;
                alter_entry->znode_name = alter_path.substr(alter_path.find_last_of('/') + 1);
            }
            break;
        }
        else if (rc == Coordination::Error::ZBADVERSION)
        {
            if (results[0]->error != Coordination::Error::ZOK)
                throw Exception("Metadata on replica is not up to date with common metadata in Zookeeper. It means that this replica still not applied some of previous alters."
                                " Probably too many alters executing concurrently (highly not recommended). You can retry this error",
                    ErrorCodes::CANNOT_ASSIGN_ALTER);

            /// Cannot retry automatically, because some zookeeper ops were lost on the first attempt. Will retry on DDLWorker-level.
            if (query_context->getZooKeeperMetadataTransaction())
                throw Exception("Cannot execute alter, because mutations version was suddenly changed due to concurrent alter",
                                ErrorCodes::CANNOT_ASSIGN_ALTER);

            continue;
        }
        else
        {
            throw Coordination::Exception("Alter cannot be assigned because of Zookeeper error", rc);
        }
    }

    table_lock_holder.unlock();

    LOG_DEBUG(log, "Updated shared metadata nodes in ZooKeeper. Waiting for replicas to apply changes.");
    waitForLogEntryToBeProcessedIfNecessary(*alter_entry, query_context, "Some replicas doesn't finish metadata alter: ");

    if (mutation_znode)
    {
        LOG_DEBUG(log, "Metadata changes applied. Will wait for data changes.");
        waitMutation(*mutation_znode, query_context->getSettingsRef().replication_alter_partitions_sync);
        LOG_DEBUG(log, "Data changes applied.");
    }
}

/// If new version returns ordinary name, else returns part name containing the first and last month of the month
/// NOTE: use it in pair with getFakePartCoveringAllPartsInPartition(...)
String getPartNamePossiblyFake(MergeTreeDataFormatVersion format_version, const MergeTreePartInfo & part_info)
{
    if (format_version < MERGE_TREE_DATA_MIN_FORMAT_VERSION_WITH_CUSTOM_PARTITIONING)
    {
        /// The date range is all month long.
        const auto & lut = DateLUT::instance();
        time_t start_time = lut.YYYYMMDDToDate(parse<UInt32>(part_info.partition_id + "01"));
        DayNum left_date = DayNum(lut.toDayNum(start_time).toUnderType());
        DayNum right_date = DayNum(static_cast<size_t>(left_date) + lut.daysInMonth(start_time) - 1);
        return part_info.getPartNameV0(left_date, right_date);
    }

    return part_info.getPartName();
}

bool StorageReplicatedMergeTree::getFakePartCoveringAllPartsInPartition(const String & partition_id, MergeTreePartInfo & part_info,
                                                                        std::optional<EphemeralLockInZooKeeper> & delimiting_block_lock, bool for_replace_range)
{
    /// Even if there is no data in the partition, you still need to mark the range for deletion.
    /// - Because before executing DETACH, tasks for downloading parts to this partition can be executed.
    Int64 left = 0;

    /** Let's skip one number in `block_numbers` for the partition being deleted, and we will only delete parts until this number.
      * This prohibits merges of deleted parts with the new inserted
      * Invariant: merges of deleted parts with other parts do not appear in the log.
      * NOTE: If you need to similarly support a `DROP PART` request, you will have to think of some new mechanism for it,
      *     to guarantee this invariant.
      */
    Int64 right;
    Int64 mutation_version;

    {
        delimiting_block_lock = allocateBlockNumber(partition_id, getZooKeeper());
        right = delimiting_block_lock->getNumber();
        /// Make sure we cover all parts in drop range.
        /// There might be parts with mutation version greater than current block number
        /// if some part mutation has been assigned after block number allocation, but before creation of DROP_RANGE entry.
        mutation_version = MergeTreePartInfo::MAX_BLOCK_NUMBER;
    }

    if (for_replace_range)
    {
        /// NOTE Do not decrement max block number for REPLACE_RANGE, because there are invariants:
        /// - drop range for REPLACE PARTITION must contain at least 2 blocks (1 skipped block and at least 1 real block)
        /// - drop range for MOVE PARTITION/ATTACH PARTITION FROM always contains 1 block

        /// NOTE UINT_MAX was previously used as max level for REPLACE/MOVE PARTITION (it was incorrect)
        part_info = MergeTreePartInfo(partition_id, left, right, MergeTreePartInfo::MAX_LEVEL, mutation_version);
        return right != 0;
    }

    /// Empty partition.
    if (right == 0)
        return false;

    --right;

    /// Artificial high level is chosen, to make this part "covering" all parts inside.
    part_info = MergeTreePartInfo(partition_id, left, right, MergeTreePartInfo::MAX_LEVEL, mutation_version);
    return true;
}

void StorageReplicatedMergeTree::restoreMetadataInZooKeeper()
{
    LOG_INFO(log, "Restoring replica metadata");

    if (!initialization_done)
        throw Exception(ErrorCodes::NOT_INITIALIZED, "Table is not initialized yet");

    if (!is_readonly)
        throw Exception(ErrorCodes::BAD_ARGUMENTS, "Replica must be readonly");


    if (getZooKeeper()->exists(replica_path))
        throw Exception(ErrorCodes::BAD_ARGUMENTS,
                        "Replica path is present at {} - nothing to restore. "
                        "If you are sure that metadata is lost and that replica path contains some garbage, "
                        "then use SYSTEM DROP REPLICA query first.", replica_path);

    if (has_metadata_in_zookeeper.has_value() && *has_metadata_in_zookeeper)
        throw Exception(ErrorCodes::LOGICAL_ERROR, "Replica has metadata in ZooKeeper: "
                                                   "it's either a bug or it's a result of manual intervention to ZooKeeper");

    if (are_restoring_replica.exchange(true))
        throw Exception(ErrorCodes::CONCURRENT_ACCESS_NOT_SUPPORTED, "Replica restoration in progress");
    SCOPE_EXIT({ are_restoring_replica.store(false); });

    auto metadata_snapshot = getInMemoryMetadataPtr();

    const DataPartsVector all_parts = getAllDataPartsVector();
    Strings active_parts_names;

    /// Why all parts (not only Active) are moved to detached/:
    /// After ZK metadata restoration ZK resets sequential counters (including block number counters), so one may
    /// potentially encounter a situation that a part we want to attach already exists.
    for (const auto & part : all_parts)
    {
        if (part->getState() == DataPartState::Active)
            active_parts_names.push_back(part->name);

        forcefullyMovePartToDetachedAndRemoveFromMemory(part);
    }

    LOG_INFO(log, "Moved all parts to detached/");

    const bool is_first_replica = createTableIfNotExists(metadata_snapshot);

    LOG_INFO(log, "Created initial ZK nodes, replica is first: {}", is_first_replica);

    if (!is_first_replica)
        createReplica(metadata_snapshot);

    createNewZooKeeperNodes();

    LOG_INFO(log, "Created ZK nodes for table");

    has_metadata_in_zookeeper = true;

    if (is_first_replica)
        for (const String& part_name : active_parts_names)
            attachPartition(std::make_shared<ASTLiteral>(part_name), metadata_snapshot, true, getContext());

    LOG_INFO(log, "Attached all partitions, starting table");

    startupImpl();
}

void StorageReplicatedMergeTree::dropPartNoWaitNoThrow(const String & part_name)
{
    assertNotReadonly();
    if (!is_leader)
        throw Exception("DROP PART cannot be done on this replica because it is not a leader", ErrorCodes::NOT_A_LEADER);

    zkutil::ZooKeeperPtr zookeeper = getZooKeeperAndAssertNotReadonly();
    LogEntry entry;

    dropPartImpl(zookeeper, part_name, entry, /*detach=*/ false, /*throw_if_noop=*/ false);
}

void StorageReplicatedMergeTree::dropPart(const String & part_name, bool detach, ContextPtr query_context)
{
    assertNotReadonly();
    if (!is_leader)
        throw Exception("DROP PART cannot be done on this replica because it is not a leader", ErrorCodes::NOT_A_LEADER);

    zkutil::ZooKeeperPtr zookeeper = getZooKeeperAndAssertNotReadonly();
    LogEntry entry;

    dropPartImpl(zookeeper, part_name, entry, detach, /*throw_if_noop=*/ true);

    waitForLogEntryToBeProcessedIfNecessary(entry, query_context);
}

void StorageReplicatedMergeTree::dropAllPartitionsImpl(const zkutil::ZooKeeperPtr & zookeeper, bool detach, ContextPtr query_context)
{
    Strings partitions = zookeeper->getChildren(fs::path(zookeeper_path) / "block_numbers");

    std::vector<LogEntryPtr> entries;
    dropAllPartsInPartitions(*zookeeper, partitions, entries, query_context, detach);

    for (const auto & entry : entries)
    {
        waitForLogEntryToBeProcessedIfNecessary(*entry, query_context);
        auto drop_range_info = MergeTreePartInfo::fromPartName(entry->new_part_name, format_version);
        cleanLastPartNode(drop_range_info.partition_id);
    }
}

void StorageReplicatedMergeTree::dropPartition(const ASTPtr & partition, bool detach, ContextPtr query_context)
{
    assertNotReadonly();
    if (!is_leader)
        throw Exception("DROP PARTITION cannot be done on this replica because it is not a leader", ErrorCodes::NOT_A_LEADER);

    zkutil::ZooKeeperPtr zookeeper = getZooKeeperAndAssertNotReadonly();

    const auto * partition_ast = partition->as<ASTPartition>();
    if (partition_ast && partition_ast->all)
    {
        dropAllPartitionsImpl(zookeeper, detach, query_context);
    }
    else
    {
        String partition_id = getPartitionIDFromQuery(partition, query_context);
        auto entry = dropAllPartsInPartition(*zookeeper, partition_id, query_context, detach);
        if (entry)
        {
            waitForLogEntryToBeProcessedIfNecessary(*entry, query_context);
            cleanLastPartNode(partition_id);
        }
    }
}


void StorageReplicatedMergeTree::truncate(
    const ASTPtr &, const StorageMetadataPtr &, ContextPtr query_context, TableExclusiveLockHolder & table_lock)
{
    table_lock.release();   /// Truncate is done asynchronously.

    assertNotReadonly();
    if (!is_leader)
        throw Exception("TRUNCATE cannot be done on this replica because it is not a leader", ErrorCodes::NOT_A_LEADER);

    zkutil::ZooKeeperPtr zookeeper = getZooKeeperAndAssertNotReadonly();
    dropAllPartitionsImpl(zookeeper, /* detach */ false, query_context);
}


PartitionCommandsResultInfo StorageReplicatedMergeTree::attachPartition(
    const ASTPtr & partition,
    const StorageMetadataPtr & metadata_snapshot,
    bool attach_part,
    ContextPtr query_context)
{
    /// Allow ATTACH PARTITION on readonly replica when restoring it.
    if (!are_restoring_replica)
        assertNotReadonly();

    PartitionCommandsResultInfo results;
    PartsTemporaryRename renamed_parts(*this, "detached/");
    MutableDataPartsVector loaded_parts = tryLoadPartsToAttach(partition, attach_part, query_context, renamed_parts);

    /// TODO Allow to use quorum here.
    ReplicatedMergeTreeSink output(*this, metadata_snapshot, 0, 0, 0, false, false, false, query_context,
        /*is_attach*/true);

    for (size_t i = 0; i < loaded_parts.size(); ++i)
    {
        const String old_name = loaded_parts[i]->name;

        output.writeExistingPart(loaded_parts[i]);

        renamed_parts.old_and_new_names[i].old_name.clear();

        LOG_DEBUG(log, "Attached part {} as {}", old_name, loaded_parts[i]->name);

        results.push_back(PartitionCommandResultInfo{
            .partition_id = loaded_parts[i]->info.partition_id,
            .part_name = loaded_parts[i]->name,
            .old_part_name = old_name,
        });
    }
    return results;
}


void StorageReplicatedMergeTree::checkTableCanBeDropped() const
{
    auto table_id = getStorageID();
    getContext()->checkTableCanBeDropped(table_id.database_name, table_id.table_name, getTotalActiveSizeInBytes());
}

void StorageReplicatedMergeTree::checkTableCanBeRenamed(const StorageID & new_name) const
{
    if (renaming_restrictions == RenamingRestrictions::ALLOW_ANY)
        return;

    if (renaming_restrictions == RenamingRestrictions::DO_NOT_ALLOW)
    {
        auto old_name = getStorageID();
        bool is_server_startup = Context::getGlobalContextInstance()->getApplicationType() == Context::ApplicationType::SERVER
            && !Context::getGlobalContextInstance()->isServerCompletelyStarted();
        bool move_to_atomic = old_name.uuid == UUIDHelpers::Nil && new_name.uuid != UUIDHelpers::Nil;

        bool likely_converting_ordinary_to_atomic = is_server_startup && move_to_atomic;
        if (likely_converting_ordinary_to_atomic)
        {
            LOG_INFO(log, "Table {} should not be renamed, because zookeeper_path contains implicit 'database' or 'table' macro. "
                          "We cannot rename path in ZooKeeper, so path may become inconsistent with table name. "
                          "However, we allow renaming while converting Ordinary database to Atomic, because all tables will be renamed back",
                          old_name.getNameForLogs());
            return;
        }

        throw Exception(
            "Cannot rename Replicated table, because zookeeper_path contains implicit 'database' or 'table' macro. "
            "We cannot rename path in ZooKeeper, so path may become inconsistent with table name. If you really want to rename table, "
            "you should edit metadata file first and restart server or reattach the table.",
            ErrorCodes::NOT_IMPLEMENTED);
    }

    assert(renaming_restrictions == RenamingRestrictions::ALLOW_PRESERVING_UUID);
    if (!new_name.hasUUID() && getStorageID().hasUUID())
        throw Exception("Cannot move Replicated table to Ordinary database, because zookeeper_path contains implicit 'uuid' macro. "
                        "If you really want to rename table, "
                        "you should edit metadata file first and restart server or reattach the table.", ErrorCodes::NOT_IMPLEMENTED);
}

void StorageReplicatedMergeTree::rename(const String & new_path_to_table_data, const StorageID & new_table_id)
{
    checkTableCanBeRenamed(new_table_id);
    MergeTreeData::rename(new_path_to_table_data, new_table_id);

    /// Update table name in zookeeper
    if (!is_readonly)
    {
        /// We don't do it for readonly tables, because it will be updated on next table startup.
        /// It is also Ok to skip ZK error for the same reason.
        try
        {
            auto zookeeper = getZooKeeper();
            zookeeper->set(fs::path(replica_path) / "host", getReplicatedMergeTreeAddress().toString());
        }
        catch (Coordination::Exception & e)
        {
            LOG_WARNING(log, "Cannot update the value of 'host' node (replica address) in ZooKeeper: {}", e.displayText());
        }
    }

    /// TODO: You can update names of loggers.
}


bool StorageReplicatedMergeTree::existsNodeCached(const ZooKeeperWithFaultInjectionPtr & zookeeper, const std::string & path) const
{
    {
        std::lock_guard lock(existing_nodes_cache_mutex);
        if (existing_nodes_cache.contains(path))
            return true;
    }

    bool res = zookeeper->exists(path);

    if (res)
    {
        std::lock_guard lock(existing_nodes_cache_mutex);
        existing_nodes_cache.insert(path);
    }

    return res;
}


std::optional<EphemeralLockInZooKeeper> StorageReplicatedMergeTree::allocateBlockNumber(
    const String & partition_id,
    const zkutil::ZooKeeperPtr & zookeeper,
    const String & zookeeper_block_id_path,
    const String & zookeeper_path_prefix) const
{
    return allocateBlockNumber(
        partition_id, std::make_shared<ZooKeeperWithFaultInjection>(zookeeper), zookeeper_block_id_path, zookeeper_path_prefix);
}


std::optional<EphemeralLockInZooKeeper> StorageReplicatedMergeTree::allocateBlockNumber(
    const String & partition_id,
    const ZooKeeperWithFaultInjectionPtr & zookeeper,
    const String & zookeeper_block_id_path,
    const String & zookeeper_path_prefix) const
{
    String zookeeper_table_path;
    if (zookeeper_path_prefix.empty())
        zookeeper_table_path = zookeeper_path;
    else
        zookeeper_table_path = zookeeper_path_prefix;

    String block_numbers_path = fs::path(zookeeper_table_path) / "block_numbers";
    String partition_path = fs::path(block_numbers_path) / partition_id;

    if (!existsNodeCached(zookeeper, partition_path))
    {
        Coordination::Requests ops;
        /// Check that table is not being dropped ("host" is the first node that is removed on replica drop)
        ops.push_back(zkutil::makeCheckRequest(fs::path(replica_path) / "host", -1));
        ops.push_back(zkutil::makeCreateRequest(partition_path, "", zkutil::CreateMode::Persistent));
        /// We increment data version of the block_numbers node so that it becomes possible
        /// to check in a ZK transaction that the set of partitions didn't change
        /// (unfortunately there is no CheckChildren op).
        ops.push_back(zkutil::makeSetRequest(block_numbers_path, "", -1));

        Coordination::Responses responses;
        Coordination::Error code = zookeeper->tryMulti(ops, responses);
        if (code != Coordination::Error::ZOK && code != Coordination::Error::ZNODEEXISTS)
            zkutil::KeeperMultiException::check(code, ops, responses);
    }

    return createEphemeralLockInZooKeeper(
        fs::path(partition_path) / "block-", fs::path(zookeeper_table_path) / "temp", zookeeper, zookeeper_block_id_path);
}

Strings StorageReplicatedMergeTree::tryWaitForAllReplicasToProcessLogEntry(
    const String & table_zookeeper_path, const ReplicatedMergeTreeLogEntryData & entry, Int64 wait_for_inactive_timeout)
{
    LOG_DEBUG(log, "Waiting for all replicas to process {}", entry.znode_name);

    auto zookeeper = getZooKeeper();
    Strings replicas = zookeeper->getChildren(fs::path(table_zookeeper_path) / "replicas");
    Strings unwaited;
    bool wait_for_inactive = wait_for_inactive_timeout != 0;
    for (const String & replica : replicas)
    {
        if (wait_for_inactive || zookeeper->exists(fs::path(table_zookeeper_path) / "replicas" / replica / "is_active"))
        {
            if (!tryWaitForReplicaToProcessLogEntry(table_zookeeper_path, replica, entry, wait_for_inactive_timeout))
                unwaited.push_back(replica);
        }
        else
        {
            unwaited.push_back(replica);
        }
    }

    LOG_DEBUG(log, "Finished waiting for all replicas to process {}", entry.znode_name);
    return unwaited;
}

void StorageReplicatedMergeTree::waitForAllReplicasToProcessLogEntry(
    const String & table_zookeeper_path, const ReplicatedMergeTreeLogEntryData & entry, Int64 wait_for_inactive_timeout, const String & error_context)
{
    Strings unfinished_replicas = tryWaitForAllReplicasToProcessLogEntry(table_zookeeper_path, entry, wait_for_inactive_timeout);
    if (unfinished_replicas.empty())
        return;

    throw Exception(ErrorCodes::UNFINISHED, "{}Timeout exceeded while waiting for replicas {} to process entry {}. "
                    "Probably some replicas are inactive", error_context, fmt::join(unfinished_replicas, ", "), entry.znode_name);
}

void StorageReplicatedMergeTree::waitForLogEntryToBeProcessedIfNecessary(const ReplicatedMergeTreeLogEntryData & entry, ContextPtr query_context, const String & error_context)
{
    /// If necessary, wait until the operation is performed on itself or on all replicas.
    Int64 wait_for_inactive_timeout = query_context->getSettingsRef().replication_wait_for_inactive_replica_timeout;
    if (query_context->getSettingsRef().replication_alter_partitions_sync == 1)
    {
        bool finished = tryWaitForReplicaToProcessLogEntry(zookeeper_path, replica_name, entry, wait_for_inactive_timeout);
        if (!finished)
        {
            throw Exception(ErrorCodes::UNFINISHED, "{}Log entry {} is not precessed on local replica, "
                            "most likely because the replica was shut down.", error_context, entry.znode_name);
        }
    }
    else if (query_context->getSettingsRef().replication_alter_partitions_sync == 2)
    {
        waitForAllReplicasToProcessLogEntry(zookeeper_path, entry, wait_for_inactive_timeout, error_context);
    }
}

bool StorageReplicatedMergeTree::tryWaitForReplicaToProcessLogEntry(
    const String & table_zookeeper_path, const String & replica, const ReplicatedMergeTreeLogEntryData & entry, Int64 wait_for_inactive_timeout)
{
    String entry_str = entry.toString();
    String log_node_name;

    /** Wait for entries from `log` directory (a common log, from where replicas copy entries to their queue) to be processed.
      *
      * The problem is that the numbers (`sequential` node) of the queue elements in `log` and in `queue` do not match.
      * (And the numbers of the same log element for different replicas do not match in the `queue`.)
      */

    /** First, you need to wait until replica takes `queue` element from the `log` to its queue,
      *  if it has not been done already (see the `pullLogsToQueue` function).
      *
      * To do this, check its node `log_pointer` - the maximum number of the element taken from `log` + 1.
      */

    bool waiting_itself = replica == replica_name;
    /// Do not wait if timeout is zero
    bool wait_for_inactive = wait_for_inactive_timeout != 0;
    /// Wait for unlimited time if timeout is negative
    bool check_timeout = wait_for_inactive_timeout > 0;
    Stopwatch time_waiting;

    const auto & stop_waiting = [&]()
    {
        bool stop_waiting_itself = waiting_itself && partial_shutdown_called;
        bool timeout_exceeded = check_timeout && wait_for_inactive_timeout < time_waiting.elapsedSeconds();
        bool stop_waiting_inactive = (!wait_for_inactive || timeout_exceeded)
            && !getZooKeeper()->exists(fs::path(table_zookeeper_path) / "replicas" / replica / "is_active");
        return is_dropped || stop_waiting_itself || stop_waiting_inactive;
    };

    /// Don't recheck ZooKeeper too often
    constexpr auto event_wait_timeout_ms = 3000;

    LOG_DEBUG(log, "Waiting for {} to process log entry", replica);

    if (startsWith(entry.znode_name, "log-"))
    {
        /// Take the number from the node name `log-xxxxxxxxxx`.
        UInt64 log_index = parse<UInt64>(entry.znode_name.substr(entry.znode_name.size() - 10));
        log_node_name = entry.znode_name;

        LOG_DEBUG(log, "Waiting for {} to pull {} to queue", replica, log_node_name);

        /// Let's wait until entry gets into the replica queue.
        bool pulled_to_queue = false;
        do
        {
            zkutil::EventPtr event = std::make_shared<Poco::Event>();

            String log_pointer = getZooKeeper()->get(fs::path(table_zookeeper_path) / "replicas" / replica / "log_pointer", nullptr, event);
            if (!log_pointer.empty() && parse<UInt64>(log_pointer) > log_index)
            {
                pulled_to_queue = true;
                break;
            }

            /// Wait with timeout because we can be already shut down, but not dropped.
            /// So log_pointer node will exist, but we will never update it because all background threads already stopped.
            /// It can lead to query hung because table drop query can wait for some query (alter, optimize, etc) which called this method,
            /// but the query will never finish because the drop already shut down the table.
            if (!stop_waiting())
                event->tryWait(event_wait_timeout_ms);
        } while (!stop_waiting());

        if (!pulled_to_queue)
            return false;

        LOG_DEBUG(log, "Looking for node corresponding to {} in {} queue", log_node_name, replica);
    }
    else if (!entry.log_entry_id.empty())
    {
        /// First pass, check the table log.
        /// If found in the log, wait for replica to fetch it to the queue.
        /// If not found in the log, it is already in the queue.
        LOG_DEBUG(log, "Looking for log entry with id `{}` in the log", entry.log_entry_id);

        String log_pointer = getZooKeeper()->get(fs::path(table_zookeeper_path) / "replicas" / replica / "log_pointer");

        Strings log_entries = getZooKeeper()->getChildren(fs::path(table_zookeeper_path) / "log");
        UInt64 log_index = 0;
        bool found = false;

        for (const String & log_entry_name : log_entries)
        {
            log_index = parse<UInt64>(log_entry_name.substr(log_entry_name.size() - 10));

            if (!log_pointer.empty() && log_index < parse<UInt64>(log_pointer))
                continue;

            String log_entry_str;
            Coordination::Stat log_entry_stat;
            bool exists = getZooKeeper()->tryGet(fs::path(table_zookeeper_path) / "log" / log_entry_name, log_entry_str, &log_entry_stat);
            ReplicatedMergeTreeLogEntryData log_entry = *ReplicatedMergeTreeLogEntry::parse(log_entry_str, log_entry_stat);
            if (exists && entry.log_entry_id == log_entry.log_entry_id)
            {
                LOG_DEBUG(log, "Found log entry with id `{}` in the log", entry.log_entry_id);

                found = true;
                log_node_name = log_entry_name;
                break;
            }
        }

        if (found)
        {
            LOG_DEBUG(log, "Waiting for {} to pull {} to queue", replica, log_node_name);

            /// Let's wait until entry gets into the replica queue.
            bool pulled_to_queue = false;
            do
            {
                zkutil::EventPtr event = std::make_shared<Poco::Event>();

                log_pointer = getZooKeeper()->get(fs::path(table_zookeeper_path) / "replicas" / replica / "log_pointer", nullptr, event);
                if (!log_pointer.empty() && parse<UInt64>(log_pointer) > log_index)
                {
                    pulled_to_queue = true;
                    break;
                }

                /// Wait with timeout because we can be already shut down, but not dropped.
                /// So log_pointer node will exist, but we will never update it because all background threads already stopped.
                /// It can lead to query hung because table drop query can wait for some query (alter, optimize, etc) which called this method,
                /// but the query will never finish because the drop already shut down the table.
                if (!stop_waiting())
                    event->tryWait(event_wait_timeout_ms);
            } while (!stop_waiting());

            if (!pulled_to_queue)
                return false;
        }
    }
    else
    {
        throw Exception("Logical error: unexpected name of log node: " + entry.znode_name, ErrorCodes::LOGICAL_ERROR);
    }

    /** Second - find the corresponding entry in the queue of the specified replica.
      * Its number may not match the `log` node. Therefore, we search by comparing the content.
      */

    Strings queue_entries = getZooKeeper()->getChildren(fs::path(table_zookeeper_path) / "replicas" / replica / "queue");
    String queue_entry_to_wait_for;

    for (const String & entry_name : queue_entries)
    {
        String queue_entry_str;
        Coordination::Stat queue_entry_stat;
        bool exists = getZooKeeper()->tryGet(fs::path(table_zookeeper_path) / "replicas" / replica / "queue" / entry_name, queue_entry_str, &queue_entry_stat);
        if (exists && queue_entry_str == entry_str)
        {
            queue_entry_to_wait_for = entry_name;
            break;
        }
        else if (!entry.log_entry_id.empty())
        {
            /// Check if the id matches rather than just contents. This entry
            /// might have been written by different ClickHouse versions and
            /// it is hard to guarantee same text representation.
            ReplicatedMergeTreeLogEntryData queue_entry = *ReplicatedMergeTreeLogEntry::parse(queue_entry_str, queue_entry_stat);
            if (entry.log_entry_id == queue_entry.log_entry_id)
            {
                queue_entry_to_wait_for = entry_name;
                break;
            }
        }
    }

    /// While looking for the record, it has already been executed and deleted.
    if (queue_entry_to_wait_for.empty())
    {
        LOG_DEBUG(log, "No corresponding node found. Assuming it has been already processed. Found {} nodes", queue_entries.size());
        return true;
    }

    LOG_DEBUG(log, "Waiting for {} to disappear from {} queue", queue_entry_to_wait_for, replica);

    /// Third - wait until the entry disappears from the replica queue or replica become inactive.
    String path_to_wait_on = fs::path(table_zookeeper_path) / "replicas" / replica / "queue" / queue_entry_to_wait_for;

    return getZooKeeper()->waitForDisappear(path_to_wait_on, stop_waiting);
}


void StorageReplicatedMergeTree::getStatus(Status & res, bool with_zk_fields)
{
    auto zookeeper = tryGetZooKeeper();
    const auto storage_settings_ptr = getSettings();

    res.is_leader = is_leader;
    res.can_become_leader = storage_settings_ptr->replicated_can_become_leader;
    res.is_readonly = is_readonly;
    res.is_session_expired = !zookeeper || zookeeper->expired();

    res.queue = queue.getStatus();
    res.absolute_delay = getAbsoluteDelay(); /// NOTE: may be slightly inconsistent with queue status.

    /// NOTE: consider convert to UInt64
    res.parts_to_check = static_cast<UInt32>(part_check_thread.size());

    res.zookeeper_path = zookeeper_path;
    res.replica_name = replica_name;
    res.replica_path = replica_path;
    res.columns_version = -1;

    res.log_max_index = 0;
    res.log_pointer = 0;
    res.total_replicas = 0;
    res.active_replicas = 0;
    res.last_queue_update_exception = getLastQueueUpdateException();

    if (with_zk_fields && !res.is_session_expired)
    {
        try
        {
            auto log_entries = zookeeper->getChildren(fs::path(zookeeper_path) / "log");

            if (!log_entries.empty())
            {
                const String & last_log_entry = *std::max_element(log_entries.begin(), log_entries.end());
                res.log_max_index = parse<UInt64>(last_log_entry.substr(strlen("log-")));
            }

            String log_pointer_str = zookeeper->get(fs::path(replica_path) / "log_pointer");
            res.log_pointer = log_pointer_str.empty() ? 0 : parse<UInt64>(log_pointer_str);

            auto all_replicas = zookeeper->getChildren(fs::path(zookeeper_path) / "replicas");
            res.total_replicas = all_replicas.size();

            for (const String & replica : all_replicas)
            {
                bool is_replica_active = zookeeper->exists(fs::path(zookeeper_path) / "replicas" / replica / "is_active");
                res.active_replicas += static_cast<UInt8>(is_replica_active);
                res.replica_is_active.emplace(replica, is_replica_active);
            }
        }
        catch (const Coordination::Exception &)
        {
            res.zookeeper_exception = getCurrentExceptionMessage(false);
        }
    }
}


void StorageReplicatedMergeTree::getQueue(LogEntriesData & res, String & replica_name_)
{
    replica_name_ = replica_name;
    queue.getEntries(res);
}

std::vector<PartMovesBetweenShardsOrchestrator::Entry> StorageReplicatedMergeTree::getPartMovesBetweenShardsEntries()
{
    return part_moves_between_shards_orchestrator.getEntries();
}

time_t StorageReplicatedMergeTree::getAbsoluteDelay() const
{
    time_t min_unprocessed_insert_time = 0;
    time_t max_processed_insert_time = 0;
    queue.getInsertTimes(min_unprocessed_insert_time, max_processed_insert_time);

    /// Load start time, then finish time to avoid reporting false delay when start time is updated
    /// between loading of two variables.
    time_t queue_update_start_time = last_queue_update_start_time.load();
    time_t queue_update_finish_time = last_queue_update_finish_time.load();

    time_t current_time = time(nullptr);

    if (!queue_update_finish_time)
    {
        /// We have not updated queue even once yet (perhaps replica is readonly).
        /// As we have no info about the current state of replication log, return effectively infinite delay.
        return current_time;
    }
    else if (min_unprocessed_insert_time)
    {
        /// There are some unprocessed insert entries in queue.
        return (current_time > min_unprocessed_insert_time) ? (current_time - min_unprocessed_insert_time) : 0;
    }
    else if (queue_update_start_time > queue_update_finish_time)
    {
        /// Queue is empty, but there are some in-flight or failed queue update attempts
        /// (likely because of problems with connecting to ZooKeeper).
        /// Return the time passed since last attempt.
        return (current_time > queue_update_start_time) ? (current_time - queue_update_start_time) : 0;
    }
    else
    {
        /// Everything is up-to-date.
        return 0;
    }
}

void StorageReplicatedMergeTree::getReplicaDelays(time_t & out_absolute_delay, time_t & out_relative_delay)
{
    assertNotReadonly();

    time_t current_time = time(nullptr);

    out_absolute_delay = getAbsoluteDelay();
    out_relative_delay = 0;
    const auto storage_settings_ptr = getSettings();

    /** Relative delay is the maximum difference of absolute delay from any other replica,
      *  (if this replica lags behind any other live replica, or zero, otherwise).
      * Calculated only if the absolute delay is large enough.
      */

    if (out_absolute_delay < static_cast<time_t>(storage_settings_ptr->min_relative_delay_to_measure))
        return;

    auto zookeeper = getZooKeeper();

    time_t max_replicas_unprocessed_insert_time = 0;
    bool have_replica_with_nothing_unprocessed = false;

    Strings replicas = zookeeper->getChildren(fs::path(zookeeper_path) / "replicas");

    for (const auto & replica : replicas)
    {
        if (replica == replica_name)
            continue;

        /// Skip dead replicas.
        if (!zookeeper->exists(fs::path(zookeeper_path) / "replicas" / replica / "is_active"))
            continue;

        String value;
        if (!zookeeper->tryGet(fs::path(zookeeper_path) / "replicas" / replica / "min_unprocessed_insert_time", value))
            continue;

        time_t replica_time = value.empty() ? 0 : parse<time_t>(value);

        if (replica_time == 0)
        {
            /** Note
              * The conclusion that the replica does not lag may be incorrect,
              *  because the information about `min_unprocessed_insert_time` is taken
              *  only from that part of the log that has been moved to the queue.
              * If the replica for some reason has stalled `queueUpdatingTask`,
              *  then `min_unprocessed_insert_time` will be incorrect.
              */

            have_replica_with_nothing_unprocessed = true;
            break;
        }

        if (replica_time > max_replicas_unprocessed_insert_time)
            max_replicas_unprocessed_insert_time = replica_time;
    }

    if (have_replica_with_nothing_unprocessed)
        out_relative_delay = out_absolute_delay;
    else
    {
        max_replicas_unprocessed_insert_time = std::min(current_time, max_replicas_unprocessed_insert_time);
        time_t min_replicas_delay = current_time - max_replicas_unprocessed_insert_time;
        if (out_absolute_delay > min_replicas_delay)
            out_relative_delay = out_absolute_delay - min_replicas_delay;
    }
}

void StorageReplicatedMergeTree::fetchPartition(
    const ASTPtr & partition,
    const StorageMetadataPtr & metadata_snapshot,
    const String & from_,
    bool fetch_part,
    ContextPtr query_context)
{
    Macros::MacroExpansionInfo info;
    info.expand_special_macros_only = false; //-V1048
    info.table_id = getStorageID();
    info.table_id.uuid = UUIDHelpers::Nil;
    auto expand_from = query_context->getMacros()->expand(from_, info);
    String auxiliary_zookeeper_name = zkutil::extractZooKeeperName(expand_from);
    String from = zkutil::extractZooKeeperPath(expand_from, /* check_starts_with_slash */ true);
    if (from.empty())
        throw Exception("ZooKeeper path should not be empty", ErrorCodes::ILLEGAL_TYPE_OF_ARGUMENT);

    zkutil::ZooKeeperPtr zookeeper;
    if (auxiliary_zookeeper_name != default_zookeeper_name)
        zookeeper = getContext()->getAuxiliaryZooKeeper(auxiliary_zookeeper_name);
    else
        zookeeper = getZooKeeper();

    if (from.back() == '/')
        from.resize(from.size() - 1);

    if (fetch_part)
    {
        String part_name = partition->as<ASTLiteral &>().value.safeGet<String>();
        auto part_path = findReplicaHavingPart(part_name, from, zookeeper);

        if (part_path.empty())
            throw Exception(ErrorCodes::NO_REPLICA_HAS_PART, "Part {} does not exist on any replica", part_name);
        /** Let's check that there is no such part in the `detached` directory (where we will write the downloaded parts).
          * Unreliable (there is a race condition) - such a part may appear a little later.
          */
        if (checkIfDetachedPartExists(part_name))
            throw Exception(ErrorCodes::DUPLICATE_DATA_PART, "Detached part " + part_name + " already exists.");
        LOG_INFO(log, "Will fetch part {} from shard {} (zookeeper '{}')", part_name, from_, auxiliary_zookeeper_name);

        try
        {
            /// part name , metadata, part_path , true, 0, zookeeper
            if (!fetchPart(part_name, metadata_snapshot, part_path, true, 0, zookeeper, /* try_fetch_shared = */ false))
                throw Exception(ErrorCodes::UNFINISHED, "Failed to fetch part {} from {}", part_name, from_);
        }
        catch (const DB::Exception & e)
        {
            if (e.code() != ErrorCodes::RECEIVED_ERROR_FROM_REMOTE_IO_SERVER && e.code() != ErrorCodes::RECEIVED_ERROR_TOO_MANY_REQUESTS
                && e.code() != ErrorCodes::CANNOT_READ_ALL_DATA)
                throw;

            LOG_INFO(log, fmt::runtime(e.displayText()));
        }
        return;
    }

    String partition_id = getPartitionIDFromQuery(partition, query_context);
    LOG_INFO(log, "Will fetch partition {} from shard {} (zookeeper '{}')", partition_id, from_, auxiliary_zookeeper_name);

    /** Let's check that there is no such partition in the `detached` directory (where we will write the downloaded parts).
      * Unreliable (there is a race condition) - such a partition may appear a little later.
      */
    if (checkIfDetachedPartitionExists(partition_id))
        throw Exception("Detached partition " + partition_id + " already exists.", ErrorCodes::PARTITION_ALREADY_EXISTS);

    zkutil::Strings replicas;
    zkutil::Strings active_replicas;
    String best_replica;

    {
        /// List of replicas of source shard.
        replicas = zookeeper->getChildren(fs::path(from) / "replicas");

        /// Leave only active replicas.
        active_replicas.reserve(replicas.size());

        for (const String & replica : replicas)
            if (zookeeper->exists(fs::path(from) / "replicas" / replica / "is_active"))
                active_replicas.push_back(replica);

        if (active_replicas.empty())
            throw Exception("No active replicas for shard " + from, ErrorCodes::NO_ACTIVE_REPLICAS);

        /** You must select the best (most relevant) replica.
        * This is a replica with the maximum `log_pointer`, then with the minimum `queue` size.
        * NOTE This is not exactly the best criteria. It does not make sense to download old partitions,
        *  and it would be nice to be able to choose the replica closest by network.
        * NOTE Of course, there are data races here. You can solve it by retrying.
        */
        Int64 max_log_pointer = -1;
        UInt64 min_queue_size = std::numeric_limits<UInt64>::max();

        for (const String & replica : active_replicas)
        {
            String current_replica_path = fs::path(from) / "replicas" / replica;

            String log_pointer_str = zookeeper->get(fs::path(current_replica_path) / "log_pointer");
            Int64 log_pointer = log_pointer_str.empty() ? 0 : parse<UInt64>(log_pointer_str);

            Coordination::Stat stat;
            zookeeper->get(fs::path(current_replica_path) / "queue", &stat);
            size_t queue_size = stat.numChildren;

            if (log_pointer > max_log_pointer
                || (log_pointer == max_log_pointer && queue_size < min_queue_size))
            {
                max_log_pointer = log_pointer;
                min_queue_size = queue_size;
                best_replica = replica;
            }
        }
    }

    if (best_replica.empty())
        throw Exception("Logical error: cannot choose best replica.", ErrorCodes::LOGICAL_ERROR);

    LOG_INFO(log, "Found {} replicas, {} of them are active. Selected {} to fetch from.", replicas.size(), active_replicas.size(), best_replica);

    String best_replica_path = fs::path(from) / "replicas" / best_replica;

    /// Let's find out which parts are on the best replica.

    /** Trying to download these parts.
      * Some of them could be deleted due to the merge.
      * In this case, update the information about the available parts and try again.
      */

    unsigned try_no = 0;
    Strings missing_parts;
    do
    {
        if (try_no)
            LOG_INFO(log, "Some of parts ({}) are missing. Will try to fetch covering parts.", missing_parts.size());

        if (try_no >= query_context->getSettings().max_fetch_partition_retries_count)
            throw Exception("Too many retries to fetch parts from " + best_replica_path, ErrorCodes::TOO_MANY_RETRIES_TO_FETCH_PARTS);

        Strings parts = zookeeper->getChildren(fs::path(best_replica_path) / "parts");
        ActiveDataPartSet active_parts_set(format_version, parts);
        Strings parts_to_fetch;

        if (missing_parts.empty())
        {
            parts_to_fetch = active_parts_set.getParts();

            /// Leaving only the parts of the desired partition.
            Strings parts_to_fetch_partition;
            for (const String & part : parts_to_fetch)
            {
                if (MergeTreePartInfo::fromPartName(part, format_version).partition_id == partition_id)
                    parts_to_fetch_partition.push_back(part);
            }

            parts_to_fetch = std::move(parts_to_fetch_partition);

            if (parts_to_fetch.empty())
                throw Exception("Partition " + partition_id + " on " + best_replica_path + " doesn't exist", ErrorCodes::PARTITION_DOESNT_EXIST);
        }
        else
        {
            for (const String & missing_part : missing_parts)
            {
                String containing_part = active_parts_set.getContainingPart(missing_part);
                if (!containing_part.empty())
                    parts_to_fetch.push_back(containing_part);
                else
                    LOG_WARNING(log, "Part {} on replica {} has been vanished.", missing_part, best_replica_path);
            }
        }

        LOG_INFO(log, "Parts to fetch: {}", parts_to_fetch.size());

        missing_parts.clear();
        for (const String & part : parts_to_fetch)
        {
            bool fetched = false;

            try
            {
                fetched = fetchPart(part, metadata_snapshot, best_replica_path, true, 0, zookeeper, /* try_fetch_shared = */ false);
            }
            catch (const DB::Exception & e)
            {
                if (e.code() != ErrorCodes::RECEIVED_ERROR_FROM_REMOTE_IO_SERVER && e.code() != ErrorCodes::RECEIVED_ERROR_TOO_MANY_REQUESTS
                    && e.code() != ErrorCodes::CANNOT_READ_ALL_DATA)
                    throw;

                LOG_INFO(log, fmt::runtime(e.displayText()));
            }

            if (!fetched)
                missing_parts.push_back(part);
        }

        ++try_no;
    } while (!missing_parts.empty());
}


void StorageReplicatedMergeTree::mutate(const MutationCommands & commands, ContextPtr query_context)
{
    /// Overview of the mutation algorithm.
    ///
    /// When the client executes a mutation, this method is called. It acquires block numbers in all
    /// partitions, saves them in the mutation entry and writes the mutation entry to a new ZK node in
    /// the /mutations folder. This block numbers are needed to determine which parts should be mutated and
    /// which shouldn't (parts inserted after the mutation will have the block number higher than the
    /// block number acquired by the mutation in that partition and so will not be mutated).
    /// This block number is called "mutation version" in that partition.
    ///
    /// Mutation versions are acquired atomically in all partitions, so the case when an insert in some
    /// partition has the block number higher than the mutation version but the following insert into another
    /// partition acquires the block number lower than the mutation version in that partition is impossible.
    /// Another important invariant: mutation entries appear in /mutations in the order of their mutation
    /// versions (in any partition). This means that mutations form a sequence and we can execute them in
    /// the order of their mutation versions and not worry that some mutation with the smaller version
    /// will suddenly appear.
    ///
    /// During mutations individual parts are immutable - when we want to change the contents of a part
    /// we prepare the new part and add it to MergeTreeData (the original part gets replaced). The fact that
    /// we have mutated the part is recorded in the part->info.mutation field of MergeTreePartInfo.
    /// The relation with the original part is preserved because the new part covers the same block range
    /// as the original one.
    ///
    /// We then can for each part determine its "mutation version": the version of the last mutation in
    /// the mutation sequence that we regard as already applied to that part. All mutations with the greater
    /// version number will still need to be applied to that part.
    ///
    /// Execution of mutations is done asynchronously. All replicas watch the /mutations directory and
    /// load new mutation entries as they appear (see mutationsUpdatingTask()). Next we need to determine
    /// how to mutate individual parts consistently with part merges. This is done by the leader replica
    /// (see mergeSelectingTask() and class ReplicatedMergeTreeMergePredicate for details). Important
    /// invariants here are that a) all source parts for a single merge must have the same mutation version
    /// and b) any part can be mutated only once or merged only once (e.g. once we have decided to mutate
    /// a part then we need to execute that mutation and can assign merges only to the new part and not to the
    /// original part). Multiple consecutive mutations can be executed at once (without writing the
    /// intermediate result to a part).
    ///
    /// Leader replica records its decisions to the replication log (/log directory in ZK) in the form of
    /// MUTATE_PART entries and all replicas then execute them in the background pool
    /// (see MutateTask class). When a replica encounters a MUTATE_PART command, it is
    /// guaranteed that the corresponding mutation entry is already loaded (when we pull entries from
    /// replication log into the replica queue, we also load mutation entries). Note that just as with merges
    /// the replica can decide not to do the mutation locally and fetch the mutated part from another replica
    /// instead.
    ///
    /// Mutations of individual parts are in fact pretty similar to merges, e.g. their assignment and execution
    /// is governed by the same storage_settings. TODO: support a single "merge-mutation" operation when the data
    /// read from the the source parts is first mutated on the fly to some uniform mutation version and then
    /// merged to a resulting part.
    ///
    /// After all needed parts are mutated (i.e. all active parts have the mutation version greater than
    /// the version of this mutation), the mutation is considered done and can be deleted.

    ReplicatedMergeTreeMutationEntry mutation_entry;
    mutation_entry.source_replica = replica_name;
    mutation_entry.commands = commands;

    const String mutations_path = fs::path(zookeeper_path) / "mutations";
    const auto zookeeper = getZooKeeper();

    /// Update the mutations_path node when creating the mutation and check its version to ensure that
    /// nodes for mutations are created in the same order as the corresponding block numbers.
    /// Should work well if the number of concurrent mutation requests is small.
    while (true)
    {
        Coordination::Stat mutations_stat;
        zookeeper->get(mutations_path, &mutations_stat);

        PartitionBlockNumbersHolder partition_block_numbers_holder =
                allocateBlockNumbersInAffectedPartitions(mutation_entry.commands, query_context, zookeeper);

        mutation_entry.block_numbers = partition_block_numbers_holder.getBlockNumbers();
        mutation_entry.create_time = time(nullptr);

        /// The following version check guarantees the linearizability property for any pair of mutations:
        /// mutation with higher sequence number is guaranteed to have higher block numbers in every partition
        /// (and thus will be applied strictly according to sequence numbers of mutations)
        Coordination::Requests requests;
        requests.emplace_back(zkutil::makeSetRequest(mutations_path, String(), mutations_stat.version));
        requests.emplace_back(zkutil::makeCreateRequest(
            fs::path(mutations_path) / "", mutation_entry.toString(), zkutil::CreateMode::PersistentSequential));

        if (auto txn = query_context->getZooKeeperMetadataTransaction())
            txn->moveOpsTo(requests);

        Coordination::Responses responses;
        Coordination::Error rc = zookeeper->tryMulti(requests, responses);

        partition_block_numbers_holder.reset();

        if (rc == Coordination::Error::ZOK)
        {
            const String & path_created =
                dynamic_cast<const Coordination::CreateResponse *>(responses[1].get())->path_created;
            mutation_entry.znode_name = path_created.substr(path_created.find_last_of('/') + 1);
            LOG_TRACE(log, "Created mutation with ID {}", mutation_entry.znode_name);
            break;
        }
        else if (rc == Coordination::Error::ZBADVERSION)
        {
            /// Cannot retry automatically, because some zookeeper ops were lost on the first attempt. Will retry on DDLWorker-level.
            if (query_context->getZooKeeperMetadataTransaction())
                throw Exception("Cannot execute alter, because mutations version was suddenly changed due to concurrent alter",
                                ErrorCodes::CANNOT_ASSIGN_ALTER);
            LOG_TRACE(log, "Version conflict when trying to create a mutation node, retrying...");
            continue;
        }
        else
            throw Coordination::Exception("Unable to create a mutation znode", rc);
    }

    waitMutation(mutation_entry.znode_name, query_context->getSettingsRef().mutations_sync);
}

void StorageReplicatedMergeTree::waitMutation(const String & znode_name, size_t mutations_sync) const
{
    if (!mutations_sync)
        return;

    /// we have to wait
    auto zookeeper = getZooKeeper();
    Strings replicas;
    if (mutations_sync == 2) /// wait for all replicas
    {
        replicas = zookeeper->getChildren(fs::path(zookeeper_path) / "replicas");
        /// This replica should be first, to ensure that the mutation will be loaded into memory
        for (auto it = replicas.begin(); it != replicas.end(); ++it)
        {
            if (*it == replica_name)
            {
                std::iter_swap(it, replicas.begin());
                break;
            }
        }
    }
    else if (mutations_sync == 1) /// just wait for ourself
        replicas.push_back(replica_name);

    waitMutationToFinishOnReplicas(replicas, znode_name);
}

std::vector<MergeTreeMutationStatus> StorageReplicatedMergeTree::getMutationsStatus() const
{
    return queue.getMutationsStatus();
}

CancellationCode StorageReplicatedMergeTree::killMutation(const String & mutation_id)
{
    assertNotReadonly();

    zkutil::ZooKeeperPtr zookeeper = getZooKeeperAndAssertNotReadonly();

    LOG_INFO(log, "Killing mutation {}", mutation_id);

    auto mutation_entry = queue.removeMutation(zookeeper, mutation_id);
    if (!mutation_entry)
        return CancellationCode::NotFound;

    /// After this point no new part mutations will start and part mutations that still exist
    /// in the queue will be skipped.

    /// Cancel already running part mutations.
    for (const auto & pair : mutation_entry->block_numbers)
    {
        const String & partition_id = pair.first;
        Int64 block_number = pair.second;
        getContext()->getMergeList().cancelPartMutations(getStorageID(), partition_id, block_number);
    }
    return CancellationCode::CancelSent;
}

bool StorageReplicatedMergeTree::hasLightweightDeletedMask() const
{
    return has_lightweight_delete_parts.load(std::memory_order_relaxed);
}

void StorageReplicatedMergeTree::clearOldPartsAndRemoveFromZK()
{
    auto table_lock = lockForShare(
            RWLockImpl::NO_QUERY, getSettings()->lock_acquire_timeout_for_background_operations);
    auto zookeeper = getZooKeeper();

    /// Now these parts are in Deleting state. If we fail to remove some of them we must roll them back to Outdated state.
    /// Otherwise they will not be deleted.
    DataPartsVector parts = grabOldParts();
    if (parts.empty())
        return;

    DataPartsVector parts_to_delete_only_from_filesystem;    // Only duplicates
    DataPartsVector parts_to_delete_completely;              // All parts except duplicates
    DataPartsVector parts_to_retry_deletion;                 // Parts that should be retried due to network problems
    DataPartsVector parts_to_remove_from_filesystem;         // Parts removed from ZK

    for (const auto & part : parts)
    {
        if (!part->is_duplicate)
            parts_to_delete_completely.emplace_back(part);
        else
            parts_to_delete_only_from_filesystem.emplace_back(part);
    }
    parts.clear();

    auto delete_parts_from_fs_and_rollback_in_case_of_error = [this] (const DataPartsVector & parts_to_delete, const String & parts_type)
    {
        NameSet parts_failed_to_delete;
        clearPartsFromFilesystem(parts_to_delete, false, &parts_failed_to_delete);

        DataPartsVector finally_remove_parts;
        if (!parts_failed_to_delete.empty())
        {
            DataPartsVector rollback_parts;
            for (const auto & part : parts_to_delete)
            {
                if (!parts_failed_to_delete.contains(part->name))
                    finally_remove_parts.push_back(part);
                else
                    rollback_parts.push_back(part);
            }

            if (!rollback_parts.empty())
                rollbackDeletingParts(rollback_parts);
        }
        else  /// all parts was successfully removed
        {
            finally_remove_parts = parts_to_delete;
        }

        try
        {
            removePartsFinally(finally_remove_parts);
            LOG_DEBUG(log, "Removed {} {} parts", finally_remove_parts.size(), parts_type);
        }
        catch (...)
        {
            tryLogCurrentException(log, "Failed to remove some parts from memory, or write info about them into part log");
        }
    };

    /// Delete duplicate parts from filesystem
    if (!parts_to_delete_only_from_filesystem.empty())
    {
        /// It can happen that some error appear during part removal from FS.
        /// In case of such exception we have to change state of failed parts from Deleting to Outdated.
        /// Otherwise nobody will try to remove them again (see grabOldParts).
        delete_parts_from_fs_and_rollback_in_case_of_error(parts_to_delete_only_from_filesystem, "old duplicate");
    }

    /// Delete normal parts from ZooKeeper
    NameSet part_names_to_retry_deletion;
    try
    {
        Strings part_names_to_delete_completely;
        for (const auto & part : parts_to_delete_completely)
            part_names_to_delete_completely.emplace_back(part->name);

        LOG_DEBUG(log, "Removing {} old parts from ZooKeeper", parts_to_delete_completely.size());
        removePartsFromZooKeeper(zookeeper, part_names_to_delete_completely, &part_names_to_retry_deletion);
    }
    catch (...)
    {
        LOG_ERROR(log, "There is a problem with deleting parts from ZooKeeper: {}", getCurrentExceptionMessage(true));
    }

    /// Part names that were reliably deleted from ZooKeeper should be deleted from filesystem
    auto num_reliably_deleted_parts = parts_to_delete_completely.size() - part_names_to_retry_deletion.size();
    LOG_DEBUG(log, "Removed {} old parts from ZooKeeper. Removing them from filesystem.", num_reliably_deleted_parts);

    /// Delete normal parts on two sets
    for (auto & part : parts_to_delete_completely)
    {
        if (!part_names_to_retry_deletion.contains(part->name))
            parts_to_remove_from_filesystem.emplace_back(part);
        else
            parts_to_retry_deletion.emplace_back(part);
    }

    /// Will retry deletion
    if (!parts_to_retry_deletion.empty())
    {
        rollbackDeletingParts(parts_to_retry_deletion);
        LOG_DEBUG(log, "Will retry deletion of {} parts in the next time", parts_to_retry_deletion.size());
    }


    /// Remove parts from filesystem and finally from data_parts
    if (!parts_to_remove_from_filesystem.empty())
    {
        /// It can happen that some error appear during part removal from FS.
        /// In case of such exception we have to change state of failed parts from Deleting to Outdated.
        /// Otherwise nobody will try to remove them again (see grabOldParts).
        delete_parts_from_fs_and_rollback_in_case_of_error(parts_to_remove_from_filesystem, "old");
    }
}


void StorageReplicatedMergeTree::removePartsFromZooKeeperWithRetries(PartsToRemoveFromZooKeeper & parts, size_t max_retries)
{
    Strings part_names_to_remove;
    for (const auto & part : parts)
        part_names_to_remove.emplace_back(part.getPartName());

    return removePartsFromZooKeeperWithRetries(part_names_to_remove, max_retries);
}

void StorageReplicatedMergeTree::removePartsFromZooKeeperWithRetries(const Strings & part_names, size_t max_retries)
{
    size_t num_tries = 0;
    bool success = false;

    while (!success && (max_retries == 0 || num_tries < max_retries))
    {
        try
        {
            ++num_tries;
            success = true;

            auto zookeeper = getZooKeeper();

            Strings exists_paths;
            exists_paths.reserve(part_names.size());
            for (const String & part_name : part_names)
            {
                exists_paths.emplace_back(fs::path(replica_path) / "parts" / part_name);
            }

            auto exists_results = zookeeper->exists(exists_paths);

            std::vector<std::future<Coordination::MultiResponse>> remove_futures;
            remove_futures.reserve(part_names.size());
            for (size_t i = 0; i < part_names.size(); ++i)
            {
                Coordination::ExistsResponse exists_resp = exists_results[i];
                if (exists_resp.error == Coordination::Error::ZOK)
                {
                    Coordination::Requests ops;
                    removePartFromZooKeeper(part_names[i], ops, exists_resp.stat.numChildren > 0);
                    remove_futures.emplace_back(zookeeper->asyncTryMultiNoThrow(ops));
                }
            }

            for (auto & future : remove_futures)
            {
                auto response = future.get();

                if (response.error == Coordination::Error::ZOK || response.error == Coordination::Error::ZNONODE)
                    continue;

                if (Coordination::isHardwareError(response.error))
                {
                    success = false;
                    continue;
                }

                throw Coordination::Exception(response.error);
            }
        }
        catch (Coordination::Exception & e)
        {
            success = false;

            if (Coordination::isHardwareError(e.code))
                tryLogCurrentException(log, __PRETTY_FUNCTION__);
            else
                throw;
        }

        if (!success && num_tries < max_retries)
            std::this_thread::sleep_for(std::chrono::milliseconds(1000));
    }

    if (!success)
        throw Exception(ErrorCodes::UNFINISHED, "Failed to remove parts from ZooKeeper after {} retries", num_tries);
}

void StorageReplicatedMergeTree::removePartsFromZooKeeper(
    zkutil::ZooKeeperPtr & zookeeper, const Strings & part_names, NameSet * parts_should_be_retried)
{
    Strings exists_paths;
    std::vector<std::future<Coordination::MultiResponse>> remove_futures;
    exists_paths.reserve(part_names.size());
    remove_futures.reserve(part_names.size());
    try
    {
        /// Exception can be thrown from loop
        /// if zk session will be dropped
        for (const String & part_name : part_names)
        {
            exists_paths.emplace_back(fs::path(replica_path) / "parts" / part_name);
        }

        auto exists_results = zookeeper->exists(exists_paths);

        for (size_t i = 0; i < part_names.size(); ++i)
        {
            auto exists_resp = exists_results[i];
            if (exists_resp.error == Coordination::Error::ZOK)
            {
                Coordination::Requests ops;
                removePartFromZooKeeper(part_names[i], ops, exists_resp.stat.numChildren > 0);
                remove_futures.emplace_back(zookeeper->asyncTryMultiNoThrow(ops));
            }
            else
            {
                LOG_DEBUG(log, "There is no part {} in ZooKeeper, it was only in filesystem", part_names[i]);
                // emplace invalid future so that the total number of futures is the same as part_names.size();
                remove_futures.emplace_back();
            }
        }
    }
    catch (const Coordination::Exception & e)
    {
        if (parts_should_be_retried && Coordination::isHardwareError(e.code))
            parts_should_be_retried->insert(part_names.begin(), part_names.end());
        throw;
    }

    for (size_t i = 0; i < remove_futures.size(); ++i)
    {
        auto & future = remove_futures[i];

        if (!future.valid())
            continue;

        auto response = future.get();
        if (response.error == Coordination::Error::ZOK)
            continue;
        else if (response.error == Coordination::Error::ZNONODE)
        {
            LOG_DEBUG(log, "There is no part {} in ZooKeeper, it was only in filesystem", part_names[i]);
            continue;
        }
        else if (Coordination::isHardwareError(response.error))
        {
            if (parts_should_be_retried)
                parts_should_be_retried->insert(part_names[i]);
            continue;
        }
        else
            LOG_WARNING(log, "Cannot remove part {} from ZooKeeper: {}", part_names[i], Coordination::errorMessage(response.error));
    }
}

void StorageReplicatedMergeTree::clearLockedBlockNumbersInPartition(
    zkutil::ZooKeeper & zookeeper, const String & partition_id, Int64 min_block_num, Int64 max_block_num)
{
    /// Imagine that some INSERT query has allocated block number 42, but it's still in progress.
    /// Some DROP PARTITION query gets block number 43 and commits DROP_RANGE all_0_42_999_999.
    /// And after that INSERT commits GET_PART all_42_42_0. Oops, intersecting parts.
    /// So we have to either wait for unfinished INSERTs or cancel them.
    /// It's totally fine to cancel since we are going to remove data anyway.
    /// We can safely cancel INSERT query by removing its ephemeral block number.
    /// Usually it's bad idea to remove ephemeral nodes owned by someone else,
    /// but INSERTs remove such nodes atomically with part commit, so INSERT will fail if node does not exist.

    fs::path partition_path = fs::path(zookeeper_path) / "block_numbers" / partition_id;
    Strings queries_in_progress = zookeeper.getChildren(partition_path);
    if (queries_in_progress.empty())
        return;

    Strings paths_to_get;
    for (const auto & block : queries_in_progress)
    {
        if (!startsWith(block, "block-"))
            continue;
        Int64 block_number = parse<Int64>(block.substr(strlen("block-")));
        if (min_block_num <= block_number && block_number <= max_block_num)
            paths_to_get.push_back(partition_path / block);
    }

    auto results = zookeeper.tryGet(paths_to_get);
    for (size_t i = 0; i < paths_to_get.size(); ++i)
    {
        auto & result = results[i];

        /// The query already finished
        if (result.error == Coordination::Error::ZNONODE)
            continue;

        /// The query is not an insert (it does not have block_id)
        if (result.data.ends_with(EphemeralLockInZooKeeper::LEGACY_LOCK_OTHER))
            continue;

        if (result.data.ends_with(EphemeralLockInZooKeeper::LEGACY_LOCK_INSERT))
        {
            /// Remove block number, so insert will fail to commit (it will try to remove this node too)
            LOG_WARNING(log, "Some query is trying to concurrently insert block {}, will cancel it", paths_to_get[i]);
            zookeeper.tryRemove(paths_to_get[i]);
        }
        else
        {
            constexpr const char * old_version_warning = "Ephemeral lock {} (referencing {}) is created by a replica "
                "that running old version of ClickHouse (< 22.11). Cannot remove it, will wait for this lock to disappear. "
                "Upgrade remaining hosts in the cluster to address this warning.";
            constexpr const char * new_version_warning = "Ephemeral lock {} has unexpected content ({}), "
                "probably it is created by a replica that running newer version of ClickHouse. "
                "Cannot remove it, will wait for this lock to disappear. Upgrade remaining hosts in the cluster to address this warning.";

            if (result.data.starts_with(zookeeper_path + EphemeralLockInZooKeeper::LEGACY_LOCK_PREFIX))
                LOG_WARNING(log, old_version_warning, paths_to_get[i], result.data);
            else
                LOG_WARNING(log, new_version_warning, paths_to_get[i], result.data);

            Stopwatch time_waiting;
            const auto & stop_waiting = [this, &time_waiting]()
            {
                auto timeout = getContext()->getSettingsRef().lock_acquire_timeout.value.seconds();
                return partial_shutdown_called || (timeout < time_waiting.elapsedSeconds());
            };
            zookeeper.waitForDisappear(paths_to_get[i], stop_waiting);
        }
    }
}

void StorageReplicatedMergeTree::getClearBlocksInPartitionOps(
    Coordination::Requests & ops, zkutil::ZooKeeper & zookeeper, const String & partition_id, Int64 min_block_num, Int64 max_block_num)
{
    Strings blocks;
    if (Coordination::Error::ZOK != zookeeper.tryGetChildren(fs::path(zookeeper_path) / "blocks", blocks))
        throw Exception(zookeeper_path + "/blocks doesn't exist", ErrorCodes::NOT_FOUND_NODE);

    String partition_prefix = partition_id + "_";
    Strings paths_to_get;

    for (const String & block_id : blocks)
        if (startsWith(block_id, partition_prefix))
            paths_to_get.push_back(fs::path(zookeeper_path) / "blocks" / block_id);

    auto results = zookeeper.tryGet(paths_to_get);

    for (size_t i = 0; i < paths_to_get.size(); ++i)
    {
        const String & path = paths_to_get[i];
        auto & result = results[i];

        if (result.error == Coordination::Error::ZNONODE)
            continue;

        ReadBufferFromString buf(result.data);

        const auto part_info = MergeTreePartInfo::tryParsePartName(result.data, format_version);

        if (!part_info || (min_block_num <= part_info->min_block && part_info->max_block <= max_block_num))
            ops.emplace_back(zkutil::makeRemoveRequest(path, -1));
    }
}

void StorageReplicatedMergeTree::clearBlocksInPartition(
    zkutil::ZooKeeper & zookeeper, const String & partition_id, Int64 min_block_num, Int64 max_block_num)
{
    Coordination::Requests delete_requests;
    getClearBlocksInPartitionOps(delete_requests, zookeeper, partition_id, min_block_num, max_block_num);
    Coordination::Responses delete_responses;
    auto code = zookeeper.tryMulti(delete_requests, delete_responses);
    if (code != Coordination::Error::ZOK)
    {
        for (size_t i = 0; i < delete_requests.size(); ++i)
            if (delete_responses[i]->error != Coordination::Error::ZOK)
                LOG_WARNING(log, "Error while deleting ZooKeeper path `{}`: {}, ignoring.", delete_requests[i]->getPath(), Coordination::errorMessage(delete_responses[i]->error));
    }

    LOG_TRACE(log, "Deleted {} deduplication block IDs in partition ID {}", delete_requests.size(), partition_id);
}

void StorageReplicatedMergeTree::replacePartitionFrom(
    const StoragePtr & source_table, const ASTPtr & partition, bool replace, ContextPtr query_context)
{
    /// First argument is true, because we possibly will add new data to current table.
    auto lock1 = lockForShare(query_context->getCurrentQueryId(), query_context->getSettingsRef().lock_acquire_timeout);
    auto lock2 = source_table->lockForShare(query_context->getCurrentQueryId(), query_context->getSettingsRef().lock_acquire_timeout);
    auto storage_settings_ptr = getSettings();

    auto source_metadata_snapshot = source_table->getInMemoryMetadataPtr();
    auto metadata_snapshot = getInMemoryMetadataPtr();

    Stopwatch watch;
    MergeTreeData & src_data = checkStructureAndGetMergeTreeData(source_table, source_metadata_snapshot, metadata_snapshot);
    String partition_id = getPartitionIDFromQuery(partition, query_context);

    /// NOTE: Some covered parts may be missing in src_all_parts if corresponding log entries are not executed yet.
    DataPartsVector src_all_parts = src_data.getVisibleDataPartsVectorInPartition(query_context, partition_id);

    LOG_DEBUG(log, "Cloning {} parts", src_all_parts.size());

    static const String TMP_PREFIX = "tmp_replace_from_";
    auto zookeeper = getZooKeeper();

    /// Retry if alter_partition_version changes
    for (size_t retry = 0; retry < 1000; ++retry)
    {
        DataPartsVector src_parts;
        MutableDataPartsVector dst_parts;
        std::vector<scope_guard> dst_parts_locks;
        Strings block_id_paths;
        Strings part_checksums;
        std::vector<EphemeralLockInZooKeeper> ephemeral_locks;
        String alter_partition_version_path = zookeeper_path + "/alter_partition_version";
        Coordination::Stat alter_partition_version_stat;
        zookeeper->get(alter_partition_version_path, &alter_partition_version_stat);

        /// Firstly, generate last block number and compute drop_range
        /// NOTE: Even if we make ATTACH PARTITION instead of REPLACE PARTITION drop_range will not be empty, it will contain a block.
        /// So, such case has special meaning, if drop_range contains only one block it means that nothing to drop.
        /// TODO why not to add normal DROP_RANGE entry to replication queue if `replace` is true?
        MergeTreePartInfo drop_range;
        std::optional<EphemeralLockInZooKeeper> delimiting_block_lock;
        bool partition_was_empty = !getFakePartCoveringAllPartsInPartition(partition_id, drop_range, delimiting_block_lock, true);
        if (replace && partition_was_empty)
        {
            /// Nothing to drop, will just attach new parts
            LOG_INFO(log, "Partition {} was empty, REPLACE PARTITION will work as ATTACH PARTITION FROM", drop_range.partition_id);
            replace = false;
        }

        if (!replace)
        {
            /// It's ATTACH PARTITION FROM, not REPLACE PARTITION. We have to reset drop range
            drop_range = makeDummyDropRangeForMovePartitionOrAttachPartitionFrom(partition_id);
        }

        assert(replace == !LogEntry::ReplaceRangeEntry::isMovePartitionOrAttachFrom(drop_range));

        String drop_range_fake_part_name = getPartNamePossiblyFake(format_version, drop_range);
        std::vector<MergeTreeData::HardlinkedFiles> hardlinked_files_for_parts;

        for (const auto & src_part : src_all_parts)
        {
            /// We also make some kind of deduplication to avoid duplicated parts in case of ATTACH PARTITION
            /// Assume that merges in the partition are quite rare
            /// Save deduplication block ids with special prefix replace_partition

            if (!canReplacePartition(src_part))
                throw Exception(
                    "Cannot replace partition '" + partition_id + "' because part '" + src_part->name + "' has inconsistent granularity with table",
                    ErrorCodes::LOGICAL_ERROR);

            String hash_hex = src_part->checksums.getTotalChecksumHex();

            if (replace)
                LOG_INFO(log, "Trying to replace {} with hash_hex {}", src_part->name, hash_hex);
            else
                LOG_INFO(log, "Trying to attach {} with hash_hex {}", src_part->name, hash_hex);

            String block_id_path = replace ? "" : (fs::path(zookeeper_path) / "blocks" / (partition_id + "_replace_from_" + hash_hex));

            auto lock = allocateBlockNumber(partition_id, zookeeper, block_id_path);
            if (!lock)
            {
                LOG_INFO(log, "Part {} (hash {}) has been already attached", src_part->name, hash_hex);
                continue;
            }

            UInt64 index = lock->getNumber();
            MergeTreePartInfo dst_part_info(partition_id, index, index, src_part->info.level);
            MergeTreeData::HardlinkedFiles hardlinked_files;

            bool copy_instead_of_hardlink = storage_settings_ptr->allow_remote_fs_zero_copy_replication
                                            && src_part->isStoredOnRemoteDiskWithZeroCopySupport();

            auto [dst_part, part_lock] = cloneAndLoadDataPartOnSameDisk(src_part, TMP_PREFIX, dst_part_info, metadata_snapshot, NO_TRANSACTION_PTR, &hardlinked_files, copy_instead_of_hardlink, {});
            src_parts.emplace_back(src_part);
            dst_parts.emplace_back(dst_part);
            dst_parts_locks.emplace_back(std::move(part_lock));
            ephemeral_locks.emplace_back(std::move(*lock));
            block_id_paths.emplace_back(block_id_path);
            part_checksums.emplace_back(hash_hex);
            hardlinked_files_for_parts.emplace_back(hardlinked_files);
        }

        ReplicatedMergeTreeLogEntryData entry;
        {
            auto src_table_id = src_data.getStorageID();
            entry.type = ReplicatedMergeTreeLogEntryData::REPLACE_RANGE;
            entry.source_replica = replica_name;
            entry.create_time = time(nullptr);
            entry.replace_range_entry = std::make_shared<ReplicatedMergeTreeLogEntryData::ReplaceRangeEntry>();

            auto & entry_replace = *entry.replace_range_entry;
            entry_replace.drop_range_part_name = drop_range_fake_part_name;
            entry_replace.from_database = src_table_id.database_name;
            entry_replace.from_table = src_table_id.table_name;
            for (const auto & part : src_parts)
                entry_replace.src_part_names.emplace_back(part->name);
            for (const auto & part : dst_parts)
                entry_replace.new_part_names.emplace_back(part->name);
            for (const String & checksum : part_checksums)
                entry_replace.part_names_checksums.emplace_back(checksum);
            entry_replace.columns_version = -1;
        }

        if (replace)
        {
            /// Cancel concurrent inserts in range
            clearLockedBlockNumbersInPartition(*zookeeper, drop_range.partition_id, drop_range.max_block, drop_range.max_block);
            /// Remove deduplication block_ids of replacing parts
            clearBlocksInPartition(*zookeeper, drop_range.partition_id, drop_range.max_block, drop_range.max_block);
        }

        PartsToRemoveFromZooKeeper parts_to_remove;
        Coordination::Responses op_results;

        try
        {
            Coordination::Requests ops;
            for (size_t i = 0; i < dst_parts.size(); ++i)
            {
                getCommitPartOps(ops, dst_parts[i], block_id_paths[i]);
                ephemeral_locks[i].getUnlockOp(ops);
            }

            if (auto txn = query_context->getZooKeeperMetadataTransaction())
                txn->moveOpsTo(ops);

            delimiting_block_lock->getUnlockOp(ops);
            /// Check and update version to avoid race with DROP_RANGE
            ops.emplace_back(zkutil::makeSetRequest(alter_partition_version_path, "", alter_partition_version_stat.version));
            /// Just update version, because merges assignment relies on it
            ops.emplace_back(zkutil::makeSetRequest(fs::path(zookeeper_path) / "log", "", -1));
            ops.emplace_back(zkutil::makeCreateRequest(fs::path(zookeeper_path) / "log/log-", entry.toString(), zkutil::CreateMode::PersistentSequential));

            Transaction transaction(*this, NO_TRANSACTION_RAW);
            {
                auto data_parts_lock = lockParts();
                for (auto & part : dst_parts)
                    renameTempPartAndReplaceUnlocked(part, transaction, data_parts_lock);
            }

            for (size_t i = 0; i < dst_parts.size(); ++i)
                lockSharedData(*dst_parts[i], false, hardlinked_files_for_parts[i]);

            Coordination::Error code = zookeeper->tryMulti(ops, op_results);
            if (code == Coordination::Error::ZOK)
                delimiting_block_lock->assumeUnlocked();
            else if (code == Coordination::Error::ZBADVERSION)
            {
                /// Cannot retry automatically, because some zookeeper ops were lost on the first attempt. Will retry on DDLWorker-level.
                if (query_context->getZooKeeperMetadataTransaction())
                    throw Exception(
                        "Cannot execute alter, because alter partition version was suddenly changed due to concurrent alter",
                        ErrorCodes::CANNOT_ASSIGN_ALTER);
                continue;
            }
            else
                zkutil::KeeperMultiException::check(code, ops, op_results);

            {
                auto data_parts_lock = lockParts();
                transaction.commit(&data_parts_lock);
                if (replace)
                    parts_to_remove = removePartsInRangeFromWorkingSetAndGetPartsToRemoveFromZooKeeper(NO_TRANSACTION_RAW, drop_range, data_parts_lock);
            }

            PartLog::addNewParts(getContext(), dst_parts, watch.elapsed());
        }
        catch (...)
        {
            PartLog::addNewParts(getContext(), dst_parts, watch.elapsed(), ExecutionStatus::fromCurrentException());
            for (const auto & dst_part : dst_parts)
                unlockSharedData(*dst_part);

            throw;
        }

        String log_znode_path = dynamic_cast<const Coordination::CreateResponse &>(*op_results.back()).path_created;
        entry.znode_name = log_znode_path.substr(log_znode_path.find_last_of('/') + 1);

        for (auto & lock : ephemeral_locks)
            lock.assumeUnlocked();

        /// Forcibly remove replaced parts from ZooKeeper
        removePartsFromZooKeeperWithRetries(parts_to_remove);

        /// Speedup removing of replaced parts from filesystem
        parts_to_remove.clear();
        cleanup_thread.wakeup();

        lock2.reset();
        lock1.reset();

        waitForLogEntryToBeProcessedIfNecessary(entry, query_context);

        return;
    }

    throw Exception(
        ErrorCodes::CANNOT_ASSIGN_ALTER, "Cannot assign ALTER PARTITION, because another ALTER PARTITION query was concurrently executed");
}

void StorageReplicatedMergeTree::movePartitionToTable(const StoragePtr & dest_table, const ASTPtr & partition, ContextPtr query_context)
{
    auto lock1 = lockForShare(query_context->getCurrentQueryId(), query_context->getSettingsRef().lock_acquire_timeout);
    auto lock2 = dest_table->lockForShare(query_context->getCurrentQueryId(), query_context->getSettingsRef().lock_acquire_timeout);
    auto storage_settings_ptr = getSettings();

    auto dest_table_storage = std::dynamic_pointer_cast<StorageReplicatedMergeTree>(dest_table);
    if (!dest_table_storage)
        throw Exception("Table " + getStorageID().getNameForLogs() + " supports movePartitionToTable only for ReplicatedMergeTree family of table engines."
                        " Got " + dest_table->getName(), ErrorCodes::NOT_IMPLEMENTED);
    if (dest_table_storage->getStoragePolicy() != this->getStoragePolicy())
        throw Exception("Destination table " + dest_table_storage->getStorageID().getNameForLogs() +
                        " should have the same storage policy of source table " + getStorageID().getNameForLogs() + ". " +
                        getStorageID().getNameForLogs() + ": " + this->getStoragePolicy()->getName() + ", " +
                        getStorageID().getNameForLogs() + ": " + dest_table_storage->getStoragePolicy()->getName(), ErrorCodes::UNKNOWN_POLICY);

    auto dest_metadata_snapshot = dest_table->getInMemoryMetadataPtr();
    auto metadata_snapshot = getInMemoryMetadataPtr();

    Stopwatch watch;
    MergeTreeData & src_data = dest_table_storage->checkStructureAndGetMergeTreeData(*this, metadata_snapshot, dest_metadata_snapshot);
    auto src_data_id = src_data.getStorageID();
    String partition_id = getPartitionIDFromQuery(partition, query_context);

    /// A range for log entry to remove parts from the source table (myself).
    auto zookeeper = getZooKeeper();
    /// Retry if alter_partition_version changes
    for (size_t retry = 0; retry < 1000; ++retry)
    {
        String alter_partition_version_path = zookeeper_path + "/alter_partition_version";
        Coordination::Stat alter_partition_version_stat;
        zookeeper->get(alter_partition_version_path, &alter_partition_version_stat);

        MergeTreePartInfo drop_range;
        std::optional<EphemeralLockInZooKeeper> delimiting_block_lock;
        getFakePartCoveringAllPartsInPartition(partition_id, drop_range, delimiting_block_lock, true);
        String drop_range_fake_part_name = getPartNamePossiblyFake(format_version, drop_range);

        DataPartPtr covering_part;
        DataPartsVector src_all_parts;
        {
            /// NOTE: Some covered parts may be missing in src_all_parts if corresponding log entries are not executed yet.
            auto parts_lock = src_data.lockParts();
            src_all_parts = src_data.getActivePartsToReplace(drop_range, drop_range_fake_part_name, covering_part, parts_lock);
        }

        if (covering_part)
            throw Exception(ErrorCodes::LOGICAL_ERROR, "Got part {} covering drop range {}, it's a bug",
                            covering_part->name, drop_range_fake_part_name);

        /// After allocating block number for drop_range we must ensure that it does not intersect block numbers
        /// allocated by concurrent REPLACE query.
        /// We could check it in multi-request atomically with creation of DROP_RANGE entry in source table log,
        /// but it's better to check it here and fail as early as possible (before we have done something to destination table).
        Coordination::Error version_check_code = zookeeper->trySet(alter_partition_version_path, "", alter_partition_version_stat.version);
        if (version_check_code != Coordination::Error::ZOK)
            throw Exception(ErrorCodes::CANNOT_ASSIGN_ALTER, "Cannot DROP PARTITION in {} after copying partition to {}, "
                            "because another ALTER PARTITION query was concurrently executed",
                            getStorageID().getFullTableName(), dest_table_storage->getStorageID().getFullTableName());

        DataPartsVector src_parts;
        MutableDataPartsVector dst_parts;
        Strings block_id_paths;
        Strings part_checksums;
        std::vector<EphemeralLockInZooKeeper> ephemeral_locks;

        LOG_DEBUG(log, "Cloning {} parts", src_all_parts.size());

        static const String TMP_PREFIX = "tmp_move_from_";

        /// Clone parts into destination table.
        String dest_alter_partition_version_path = dest_table_storage->zookeeper_path + "/alter_partition_version";
        Coordination::Stat dest_alter_partition_version_stat;
        zookeeper->get(dest_alter_partition_version_path, &dest_alter_partition_version_stat);
        std::vector<MergeTreeData::HardlinkedFiles> hardlinked_files_for_parts;
        std::vector<scope_guard> temporary_parts_locks;

        for (const auto & src_part : src_all_parts)
        {
            if (!dest_table_storage->canReplacePartition(src_part))
                throw Exception(
                    "Cannot move partition '" + partition_id + "' because part '" + src_part->name + "' has inconsistent granularity with table",
                    ErrorCodes::LOGICAL_ERROR);

            String hash_hex = src_part->checksums.getTotalChecksumHex();
            String block_id_path;

            auto lock = dest_table_storage->allocateBlockNumber(partition_id, zookeeper, block_id_path);
            if (!lock)
            {
                LOG_INFO(log, "Part {} (hash {}) has been already attached", src_part->name, hash_hex);
                continue;
            }

            UInt64 index = lock->getNumber();
            MergeTreePartInfo dst_part_info(partition_id, index, index, src_part->info.level);

            MergeTreeData::HardlinkedFiles hardlinked_files;

            bool copy_instead_of_hardlink = storage_settings_ptr->allow_remote_fs_zero_copy_replication
                                            && src_part->isStoredOnRemoteDiskWithZeroCopySupport();

            auto [dst_part, dst_part_lock] = dest_table_storage->cloneAndLoadDataPartOnSameDisk(src_part, TMP_PREFIX, dst_part_info, dest_metadata_snapshot, NO_TRANSACTION_PTR, &hardlinked_files, copy_instead_of_hardlink, {});

            src_parts.emplace_back(src_part);
            dst_parts.emplace_back(dst_part);
            temporary_parts_locks.emplace_back(std::move(dst_part_lock));
            ephemeral_locks.emplace_back(std::move(*lock));
            block_id_paths.emplace_back(block_id_path);
            part_checksums.emplace_back(hash_hex);
            hardlinked_files_for_parts.emplace_back(hardlinked_files);
        }

        ReplicatedMergeTreeLogEntryData entry_delete;
        {
            entry_delete.type = LogEntry::DROP_RANGE;
            entry_delete.source_replica = replica_name;
            entry_delete.new_part_name = drop_range_fake_part_name;
            entry_delete.detach = false; //-V1048
            entry_delete.create_time = time(nullptr);
        }

        ReplicatedMergeTreeLogEntryData entry;
        {
            MergeTreePartInfo drop_range_dest = makeDummyDropRangeForMovePartitionOrAttachPartitionFrom(partition_id);

            entry.type = ReplicatedMergeTreeLogEntryData::REPLACE_RANGE;
            entry.source_replica = dest_table_storage->replica_name;
            entry.create_time = time(nullptr);
            entry.replace_range_entry = std::make_shared<ReplicatedMergeTreeLogEntryData::ReplaceRangeEntry>();

            auto & entry_replace = *entry.replace_range_entry;
            entry_replace.drop_range_part_name = getPartNamePossiblyFake(format_version, drop_range_dest);
            entry_replace.from_database = src_data_id.database_name;
            entry_replace.from_table = src_data_id.table_name;
            for (const auto & part : src_parts)
                entry_replace.src_part_names.emplace_back(part->name);
            for (const auto & part : dst_parts)
                entry_replace.new_part_names.emplace_back(part->name);
            for (const String & checksum : part_checksums)
                entry_replace.part_names_checksums.emplace_back(checksum);
            entry_replace.columns_version = -1;
        }

        /// Cancel concurrent inserts in range
        clearLockedBlockNumbersInPartition(*zookeeper, drop_range.partition_id, drop_range.max_block, drop_range.max_block);

        clearBlocksInPartition(*zookeeper, drop_range.partition_id, drop_range.max_block, drop_range.max_block);

        PartsToRemoveFromZooKeeper parts_to_remove;
        Coordination::Responses op_results;

        try
        {
            Coordination::Requests ops;
            for (size_t i = 0; i < dst_parts.size(); ++i)
            {
                dest_table_storage->getCommitPartOps(ops, dst_parts[i], block_id_paths[i]);
                ephemeral_locks[i].getUnlockOp(ops);
            }

            /// Check and update version to avoid race with DROP_RANGE
            ops.emplace_back(zkutil::makeSetRequest(dest_alter_partition_version_path, "", dest_alter_partition_version_stat.version));
            /// Just update version, because merges assignment relies on it
            ops.emplace_back(zkutil::makeSetRequest(fs::path(dest_table_storage->zookeeper_path) / "log", "", -1));
            ops.emplace_back(zkutil::makeCreateRequest(fs::path(dest_table_storage->zookeeper_path) / "log/log-",
                                                       entry.toString(), zkutil::CreateMode::PersistentSequential));

            {
                Transaction transaction(*dest_table_storage, NO_TRANSACTION_RAW);

                auto src_data_parts_lock = lockParts();
                auto dest_data_parts_lock = dest_table_storage->lockParts();

                for (auto & part : dst_parts)
                    dest_table_storage->renameTempPartAndReplaceUnlocked(part, transaction, dest_data_parts_lock);

                for (size_t i = 0; i < dst_parts.size(); ++i)
                    dest_table_storage->lockSharedData(*dst_parts[i], false, hardlinked_files_for_parts[i]);

                Coordination::Error code = zookeeper->tryMulti(ops, op_results);
                if (code == Coordination::Error::ZBADVERSION)
                    continue;
                else
                    zkutil::KeeperMultiException::check(code, ops, op_results);

                parts_to_remove = removePartsInRangeFromWorkingSetAndGetPartsToRemoveFromZooKeeper(NO_TRANSACTION_RAW, drop_range, src_data_parts_lock);
                transaction.commit(&src_data_parts_lock);
            }

            PartLog::addNewParts(getContext(), dst_parts, watch.elapsed());
        }
        catch (...)
        {
            PartLog::addNewParts(getContext(), dst_parts, watch.elapsed(), ExecutionStatus::fromCurrentException());

            for (const auto & dst_part : dst_parts)
                dest_table_storage->unlockSharedData(*dst_part);

            throw;
        }

        String log_znode_path = dynamic_cast<const Coordination::CreateResponse &>(*op_results.back()).path_created;
        entry.znode_name = log_znode_path.substr(log_znode_path.find_last_of('/') + 1);

        for (auto & lock : ephemeral_locks)
            lock.assumeUnlocked();

        removePartsFromZooKeeperWithRetries(parts_to_remove);

        parts_to_remove.clear();
        cleanup_thread.wakeup();
        lock2.reset();

        dest_table_storage->waitForLogEntryToBeProcessedIfNecessary(entry, query_context);

        /// Create DROP_RANGE for the source table
        Coordination::Requests ops_src;
        ops_src.emplace_back(zkutil::makeCreateRequest(
            fs::path(zookeeper_path) / "log/log-", entry_delete.toString(), zkutil::CreateMode::PersistentSequential));
        /// Just update version, because merges assignment relies on it
        ops_src.emplace_back(zkutil::makeSetRequest(fs::path(zookeeper_path) / "log", "", -1));
        delimiting_block_lock->getUnlockOp(ops_src);

        op_results = zookeeper->multi(ops_src);

        log_znode_path = dynamic_cast<const Coordination::CreateResponse &>(*op_results.front()).path_created;
        entry_delete.znode_name = log_znode_path.substr(log_znode_path.find_last_of('/') + 1);

        lock1.reset();
        waitForLogEntryToBeProcessedIfNecessary(entry_delete, query_context);

        /// Cleaning possibly stored information about parts from /quorum/last_part node in ZooKeeper.
        cleanLastPartNode(partition_id);

        return;
    }

    throw Exception(ErrorCodes::CANNOT_ASSIGN_ALTER, "Cannot assign ALTER PARTITION, because another ALTER PARTITION query was concurrently executed");
}

void StorageReplicatedMergeTree::movePartitionToShard(
    const ASTPtr & partition, bool move_part, const String & to, ContextPtr /*query_context*/)
{
    /// This is a lightweight operation that only optimistically checks if it could succeed and queues tasks.

    if (!move_part)
        throw Exception("MOVE PARTITION TO SHARD is not supported, use MOVE PART instead", ErrorCodes::NOT_IMPLEMENTED);

    if (zkutil::normalizeZooKeeperPath(zookeeper_path, /* check_starts_with_slash */ true) == zkutil::normalizeZooKeeperPath(to, /* check_starts_with_slash */ true))
        throw Exception("Source and destination are the same", ErrorCodes::BAD_ARGUMENTS);

    auto zookeeper = getZooKeeperAndAssertNotReadonly();

    String part_name = partition->as<ASTLiteral &>().value.safeGet<String>();
    auto part_info = MergeTreePartInfo::fromPartName(part_name, format_version);

    auto part = getPartIfExists(part_info, {MergeTreeDataPartState::Active});
    if (!part)
        throw Exception(ErrorCodes::NO_SUCH_DATA_PART, "Part {} not found locally", part_name);

    if (part->uuid == UUIDHelpers::Nil)
        throw Exception(ErrorCodes::NOT_IMPLEMENTED, "Part {} does not have an uuid assigned and it can't be moved between shards", part_name);


    ReplicatedMergeTreeMergePredicate merge_pred = queue.getMergePredicate(zookeeper, PartitionIdsHint{part_info.partition_id});

    /// The following block is pretty much copy & paste from StorageReplicatedMergeTree::dropPart to avoid conflicts while this is WIP.
    /// Extract it to a common method and re-use it before merging.
    {
        if (partIsLastQuorumPart(part->info))
        {
            throw Exception(ErrorCodes::NOT_IMPLEMENTED, "Part {} is last inserted part with quorum in partition. Would not be able to drop", part_name);
        }

        /// canMergeSinglePart is overlapping with dropPart, let's try to use the same code.
        String out_reason;
        if (!merge_pred.canMergeSinglePart(part, &out_reason))
            throw Exception(ErrorCodes::PART_IS_TEMPORARILY_LOCKED, "Part is busy, reason: " + out_reason);
    }

    {
        /// Optimistic check that for compatible destination table structure.
        checkTableStructure(to, getInMemoryMetadataPtr());
    }

    PinnedPartUUIDs src_pins;
    PinnedPartUUIDs dst_pins;

    {
        String s = zookeeper->get(zookeeper_path + "/pinned_part_uuids", &src_pins.stat);
        src_pins.fromString(s);
    }

    {
        String s = zookeeper->get(to + "/pinned_part_uuids", &dst_pins.stat);
        dst_pins.fromString(s);
    }

    if (src_pins.part_uuids.contains(part->uuid) || dst_pins.part_uuids.contains(part->uuid))
        throw Exception(ErrorCodes::PART_IS_TEMPORARILY_LOCKED, "Part {} has it's uuid ({}) already pinned.", part_name, toString(part->uuid));

    src_pins.part_uuids.insert(part->uuid);
    dst_pins.part_uuids.insert(part->uuid);

    PartMovesBetweenShardsOrchestrator::Entry part_move_entry;
    part_move_entry.state = PartMovesBetweenShardsOrchestrator::EntryState::SYNC_SOURCE;
    part_move_entry.create_time = std::time(nullptr);
    part_move_entry.update_time = part_move_entry.create_time;
    part_move_entry.task_uuid = UUIDHelpers::generateV4();
    part_move_entry.part_name = part->name;
    part_move_entry.part_uuid = part->uuid;
    part_move_entry.to_shard = to;

    Coordination::Requests ops;
    ops.emplace_back(zkutil::makeCheckRequest(zookeeper_path + "/log", merge_pred.getVersion())); /// Make sure no new events were added to the log.
    ops.emplace_back(zkutil::makeSetRequest(zookeeper_path + "/pinned_part_uuids", src_pins.toString(), src_pins.stat.version));
    ops.emplace_back(zkutil::makeSetRequest(to + "/pinned_part_uuids", dst_pins.toString(), dst_pins.stat.version));
    ops.emplace_back(zkutil::makeCreateRequest(
        part_moves_between_shards_orchestrator.entries_znode_path + "/task-",
        part_move_entry.toString(),
        zkutil::CreateMode::PersistentSequential));

    Coordination::Responses responses;
    Coordination::Error rc = zookeeper->tryMulti(ops, responses);
    zkutil::KeeperMultiException::check(rc, ops, responses);

    String task_znode_path = dynamic_cast<const Coordination::CreateResponse &>(*responses.back()).path_created;
    LOG_DEBUG(log, "Created task for part movement between shards at {}", task_znode_path);

    /// TODO(nv): Nice to have support for `replication_alter_partitions_sync`.
    ///     For now use the system.part_moves_between_shards table for status.
}

CancellationCode StorageReplicatedMergeTree::killPartMoveToShard(const UUID & task_uuid)
{
    return part_moves_between_shards_orchestrator.killPartMoveToShard(task_uuid);
}

void StorageReplicatedMergeTree::getCommitPartOps(
    Coordination::Requests & ops,
    const DataPartPtr & part,
    const String & block_id_path) const
{
    const String & part_name = part->name;
    const auto storage_settings_ptr = getSettings();

    if (!block_id_path.empty())
    {
        /// Make final duplicate check and commit block_id
        ops.emplace_back(
            zkutil::makeCreateRequest(
                block_id_path,
                part_name,  /// We will be able to know original part number for duplicate blocks, if we want.
                zkutil::CreateMode::Persistent));
    }

    /// Information about the part, in the replica
    if (storage_settings_ptr->use_minimalistic_part_header_in_zookeeper)
    {
        ops.emplace_back(zkutil::makeCreateRequest(
            fs::path(replica_path) / "parts" / part->name,
            ReplicatedMergeTreePartHeader::fromColumnsAndChecksums(part->getColumns(), part->checksums).toString(),
            zkutil::CreateMode::Persistent));
    }
    else
    {
        ops.emplace_back(zkutil::makeCreateRequest(
            fs::path(replica_path) / "parts" / part->name,
            "",
            zkutil::CreateMode::Persistent));
        ops.emplace_back(zkutil::makeCreateRequest(
            fs::path(replica_path) / "parts" / part->name / "columns",
            part->getColumns().toString(),
            zkutil::CreateMode::Persistent));
        ops.emplace_back(zkutil::makeCreateRequest(
            fs::path(replica_path) / "parts" / part->name / "checksums",
            getChecksumsForZooKeeper(part->checksums),
            zkutil::CreateMode::Persistent));
    }
}

ReplicatedMergeTreeAddress StorageReplicatedMergeTree::getReplicatedMergeTreeAddress() const
{
    auto host_port = getContext()->getInterserverIOAddress();
    auto table_id = getStorageID();

    ReplicatedMergeTreeAddress res;
    res.host = host_port.first;
    res.replication_port = host_port.second;
    res.queries_port = getContext()->getTCPPort();
    res.database = table_id.database_name;
    res.table = table_id.table_name;
    res.scheme = getContext()->getInterserverScheme();
    return res;
}

ActionLock StorageReplicatedMergeTree::getActionLock(StorageActionBlockType action_type)
{
    if (action_type == ActionLocks::PartsMerge)
        return merger_mutator.merges_blocker.cancel();

    if (action_type == ActionLocks::PartsTTLMerge)
        return merger_mutator.ttl_merges_blocker.cancel();

    if (action_type == ActionLocks::PartsFetch)
        return fetcher.blocker.cancel();

    if (action_type == ActionLocks::PartsSend)
    {
        auto data_parts_exchange_ptr = std::atomic_load(&data_parts_exchange_endpoint);
        return data_parts_exchange_ptr ? data_parts_exchange_ptr->blocker.cancel() : ActionLock();
    }

    if (action_type == ActionLocks::ReplicationQueue)
        return queue.actions_blocker.cancel();

    if (action_type == ActionLocks::PartsMove)
        return parts_mover.moves_blocker.cancel();

    return {};
}

void StorageReplicatedMergeTree::onActionLockRemove(StorageActionBlockType action_type)
{
    if (action_type == ActionLocks::PartsMerge || action_type == ActionLocks::PartsTTLMerge
        || action_type == ActionLocks::PartsFetch || action_type == ActionLocks::PartsSend
        || action_type == ActionLocks::ReplicationQueue)
        background_operations_assignee.trigger();
    else if (action_type == ActionLocks::PartsMove)
        background_moves_assignee.trigger();
}

bool StorageReplicatedMergeTree::waitForShrinkingQueueSize(size_t queue_size, UInt64 max_wait_milliseconds)
{
    Stopwatch watch;

    /// Let's fetch new log entries firstly
    queue.pullLogsToQueue(getZooKeeperAndAssertNotReadonly(), {}, ReplicatedMergeTreeQueue::SYNC);

    /// This is significant, because the execution of this task could be delayed at BackgroundPool.
    /// And we force it to be executed.
    background_operations_assignee.trigger();

    Poco::Event target_size_event;
    auto callback = [&target_size_event, queue_size] (size_t new_queue_size)
    {
        if (new_queue_size <= queue_size)
            target_size_event.set();
    };
    const auto handler = queue.addSubscriber(std::move(callback));

    while (!target_size_event.tryWait(50))
    {
        if (max_wait_milliseconds && watch.elapsedMilliseconds() > max_wait_milliseconds)
            return false;

        if (partial_shutdown_called)
            throw Exception("Shutdown is called for table", ErrorCodes::ABORTED);
    }

    return true;
}

bool StorageReplicatedMergeTree::dropPartImpl(
    zkutil::ZooKeeperPtr & zookeeper, String part_name, LogEntry & entry, bool detach, bool throw_if_noop)
{
    LOG_TRACE(log, "Will try to insert a log entry to DROP_RANGE for part {}", part_name);

    auto part_info = MergeTreePartInfo::fromPartName(part_name, format_version);

    while (true)
    {
        ReplicatedMergeTreeMergePredicate merge_pred = queue.getMergePredicate(zookeeper, PartitionIdsHint{part_info.partition_id});

        auto part = getPartIfExists(part_info, {MergeTreeDataPartState::Active});

        if (!part)
        {
            if (throw_if_noop)
                throw Exception(ErrorCodes::NO_SUCH_DATA_PART, "Part {} not found locally, won't try to drop it.", part_name);
            return false;
        }

        if (merge_pred.hasDropRange(part->info))
        {
            if (throw_if_noop)
                throw Exception(ErrorCodes::PART_IS_TEMPORARILY_LOCKED, "Already has DROP RANGE for part {} in queue.", part_name);

            return false;
        }

        /// There isn't a lot we can do otherwise. Can't cancel merges because it is possible that a replica already
        /// finished the merge.
        String out_reason;
        if (!merge_pred.canMergeSinglePart(part, &out_reason))
        {
            if (throw_if_noop)
                throw Exception(ErrorCodes::PART_IS_TEMPORARILY_LOCKED, out_reason);
            return false;
        }

        if (merge_pred.partParticipatesInReplaceRange(part, &out_reason))
        {
            if (throw_if_noop)
                throw Exception(ErrorCodes::PART_IS_TEMPORARILY_LOCKED, out_reason);
            return false;
        }

        if (partIsLastQuorumPart(part->info))
        {
            if (throw_if_noop)
                throw Exception(ErrorCodes::NOT_IMPLEMENTED, "Part {} is last inserted part with quorum in partition. Cannot drop", part_name);
            return false;
        }

        if (partIsInsertingWithParallelQuorum(part->info))
        {
            if (throw_if_noop)
                throw Exception(ErrorCodes::NOT_IMPLEMENTED, "Part {} is inserting with parallel quorum. Cannot drop", part_name);
            return false;
        }

        Coordination::Requests ops;
        /// NOTE Don't need to remove block numbers too, because no in-progress inserts in the range are possible
        getClearBlocksInPartitionOps(ops, *zookeeper, part_info.partition_id, part_info.min_block, part_info.max_block);
        size_t clear_block_ops_size = ops.size();

        /// If `part_name` is result of a recent merge and source parts are still available then
        /// DROP_RANGE with detach will move this part together with source parts to `detached/` dir.
        entry.type = LogEntry::DROP_RANGE;
        entry.source_replica = replica_name;
        /// We don't set fake drop level (999999999) for the single part DROP_RANGE.
        /// First of all we don't guarantee anything other than the part will not be
        /// active after DROP PART, but covering part (without data of dropped part) can exist.
        /// If we add part with 9999999 level than we can break invariant in virtual_parts of
        /// the queue.
        entry.new_part_name = getPartNamePossiblyFake(format_version, part->info);
        entry.detach = detach;
        entry.create_time = time(nullptr);

        ops.emplace_back(zkutil::makeCheckRequest(fs::path(zookeeper_path) / "log", merge_pred.getVersion())); /// Make sure no new events were added to the log.
        ops.emplace_back(zkutil::makeCreateRequest(fs::path(zookeeper_path) / "log/log-", entry.toString(), zkutil::CreateMode::PersistentSequential));
        /// Just update version, because merges assignment relies on it
        ops.emplace_back(zkutil::makeSetRequest(fs::path(zookeeper_path) / "log", "", -1));
        Coordination::Responses responses;
        Coordination::Error rc = zookeeper->tryMulti(ops, responses);

        if (rc == Coordination::Error::ZBADVERSION)
        {
            LOG_TRACE(log, "A new log entry appeared while trying to commit DROP RANGE. Retry.");
            continue;
        }
        else if (rc == Coordination::Error::ZNONODE)
        {
            LOG_TRACE(log, "Other replica already removing same part {} or part deduplication node was removed by background thread. Retry.", part_name);
            continue;
        }
        else
            zkutil::KeeperMultiException::check(rc, ops, responses);

        String log_znode_path = dynamic_cast<const Coordination::CreateResponse &>(*responses[clear_block_ops_size + 1]).path_created;
        entry.znode_name = log_znode_path.substr(log_znode_path.find_last_of('/') + 1);

        return true;
    }
}

bool StorageReplicatedMergeTree::addOpsToDropAllPartsInPartition(
    zkutil::ZooKeeper & zookeeper, const String & partition_id, bool detach,
    Coordination::Requests & ops, std::vector<LogEntryPtr> & entries,
    std::vector<EphemeralLockInZooKeeper> & delimiting_block_locks,
    std::vector<size_t> & log_entry_ops_idx)
{
    MergeTreePartInfo drop_range_info;

    /// It would prevent other replicas from assigning merges which intersect locked block number.
    std::optional<EphemeralLockInZooKeeper> delimiting_block_lock;

    if (!getFakePartCoveringAllPartsInPartition(partition_id, drop_range_info, delimiting_block_lock))
    {
        LOG_INFO(log, "Will not drop partition {}, it is empty.", partition_id);
        return false;
    }

    /// Cancel concurrent inserts in range
    clearLockedBlockNumbersInPartition(zookeeper, partition_id, drop_range_info.min_block, drop_range_info.max_block);

    clearBlocksInPartition(zookeeper, partition_id, drop_range_info.min_block, drop_range_info.max_block);

    String drop_range_fake_part_name = getPartNamePossiblyFake(format_version, drop_range_info);

    LOG_DEBUG(log, "Disabled merges covered by range {}", drop_range_fake_part_name);

    /// Finally, having achieved the necessary invariants, you can put an entry in the log.
    auto entry = std::make_shared<LogEntry>();
    entry->type = LogEntry::DROP_RANGE;
    entry->source_replica = replica_name;
    entry->new_part_name = drop_range_fake_part_name;
    entry->detach = detach;
    entry->create_time = time(nullptr);

    log_entry_ops_idx.push_back(ops.size());
    ops.emplace_back(zkutil::makeCreateRequest(fs::path(zookeeper_path) / "log/log-", entry->toString(),
                                               zkutil::CreateMode::PersistentSequential));
    delimiting_block_lock->getUnlockOp(ops);
    delimiting_block_locks.push_back(std::move(*delimiting_block_lock));
    entries.push_back(std::move(entry));
    return true;
}

void StorageReplicatedMergeTree::dropAllPartsInPartitions(
    zkutil::ZooKeeper & zookeeper, const Strings & partition_ids, std::vector<LogEntryPtr> & entries, ContextPtr query_context, bool detach)
{
    entries.reserve(partition_ids.size());

    /// Retry if alter_partition_version changes
    for (size_t retry = 0; retry < 1000; ++retry)
    {
        entries.clear();
        String alter_partition_version_path = zookeeper_path + "/alter_partition_version";
        Coordination::Stat alter_partition_version_stat;
        zookeeper.get(alter_partition_version_path, &alter_partition_version_stat);

        Coordination::Requests ops;
        std::vector<EphemeralLockInZooKeeper> delimiting_block_locks;
        std::vector<size_t> log_entry_ops_idx;
        ops.reserve(partition_ids.size() * 2);
        delimiting_block_locks.reserve(partition_ids.size());
        log_entry_ops_idx.reserve(partition_ids.size());
        for (const auto & partition_id : partition_ids)
            addOpsToDropAllPartsInPartition(zookeeper, partition_id, detach, ops, entries, delimiting_block_locks, log_entry_ops_idx);

        /// Check and update version to avoid race with REPLACE_RANGE.
        /// Otherwise new parts covered by drop_range_info may appear after execution of current DROP_RANGE entry
        /// as a result of execution of concurrently created REPLACE_RANGE entry.
        ops.emplace_back(zkutil::makeSetRequest(alter_partition_version_path, "", alter_partition_version_stat.version));

        /// Just update version, because merges assignment relies on it
        ops.emplace_back(zkutil::makeSetRequest(fs::path(zookeeper_path) / "log", "", -1));

        if (auto txn = query_context->getZooKeeperMetadataTransaction())
            txn->moveOpsTo(ops);

        Coordination::Responses responses;
        Coordination::Error code = zookeeper.tryMulti(ops, responses);

        if (code == Coordination::Error::ZOK)
        {
            for (auto & lock : delimiting_block_locks)
                lock.assumeUnlocked();
        }
        else if (code == Coordination::Error::ZBADVERSION)
        {
            /// Cannot retry automatically, because some zookeeper ops were lost on the first attempt. Will retry on DDLWorker-level.
            if (query_context->getZooKeeperMetadataTransaction())
                throw Exception(
                    "Cannot execute alter, because alter partition version was suddenly changed due to concurrent alter",
                    ErrorCodes::CANNOT_ASSIGN_ALTER);
            continue;
        }
        else
            zkutil::KeeperMultiException::check(code, ops, responses);

        assert(entries.size() == log_entry_ops_idx.size());
        for (size_t i = 0; i < entries.size(); ++i)
        {
            String log_znode_path = dynamic_cast<const Coordination::CreateResponse &>(*responses[log_entry_ops_idx[i]]).path_created;
            entries[i]->znode_name = log_znode_path.substr(log_znode_path.find_last_of('/') + 1);

            auto drop_range_info = MergeTreePartInfo::fromPartName(entries[i]->new_part_name, format_version);
            getContext()->getMergeList().cancelInPartition(getStorageID(), drop_range_info.partition_id, drop_range_info.max_block);
        }

        return;
    }
    throw Exception(ErrorCodes::CANNOT_ASSIGN_ALTER,
                    "Cannot assign ALTER PARTITION because another ALTER PARTITION query was concurrently executed");
}

StorageReplicatedMergeTree::LogEntryPtr StorageReplicatedMergeTree::dropAllPartsInPartition(
    zkutil::ZooKeeper & zookeeper, const String & partition_id, ContextPtr query_context, bool detach)
{
    Strings partition_ids = {partition_id};
    std::vector<LogEntryPtr> entries;
    dropAllPartsInPartitions(zookeeper, partition_ids, entries, query_context, detach);
    if (entries.empty())
        return {};
    return entries[0];
}

void StorageReplicatedMergeTree::enqueuePartForCheck(const String & part_name, time_t delay_to_check_seconds)
{
    MergeTreePartInfo covering_drop_range;
    if (queue.hasDropRange(MergeTreePartInfo::fromPartName(part_name, format_version), &covering_drop_range))
    {
        LOG_WARNING(log, "Do not enqueue part {} for check because it's covered by DROP_RANGE {} and going to be removed",
                    part_name, covering_drop_range.getPartName());
        return;
    }
    part_check_thread.enqueuePart(part_name, delay_to_check_seconds);
}

CheckResults StorageReplicatedMergeTree::checkData(const ASTPtr & query, ContextPtr local_context)
{
    CheckResults results;
    DataPartsVector data_parts;
    if (const auto & check_query = query->as<ASTCheckQuery &>(); check_query.partition)
    {
        String partition_id = getPartitionIDFromQuery(check_query.partition, local_context);
        data_parts = getVisibleDataPartsVectorInPartition(local_context, partition_id);
    }
    else
        data_parts = getVisibleDataPartsVector(local_context);

    for (auto & part : data_parts)
    {
        try
        {
            results.push_back(part_check_thread.checkPart(part->name));
        }
        catch (const Exception & ex)
        {
            results.emplace_back(part->name, false, "Check of part finished with error: '" + ex.message() + "'");
        }
    }
    return results;
}


bool StorageReplicatedMergeTree::canUseZeroCopyReplication() const
{
    auto settings_ptr = getSettings();
    if (!settings_ptr->allow_remote_fs_zero_copy_replication)
        return false;

    auto disks = getStoragePolicy()->getDisks();
    for (const auto & disk : disks)
    {
        if (disk->supportZeroCopyReplication())
            return true;
    }
    return false;
}

void StorageReplicatedMergeTree::checkBrokenDisks()
{
    auto disks = getStoragePolicy()->getDisks();
    std::unique_ptr<DataPartsVector> parts;

    for (auto disk_it = disks.rbegin(); disk_it != disks.rend(); ++disk_it)
    {
        auto disk_ptr = *disk_it;
        if (disk_ptr->isBroken())
        {
            {
                std::lock_guard lock(last_broken_disks_mutex);
                if (!last_broken_disks.insert(disk_ptr->getName()).second)
                    continue;
            }

            LOG_INFO(log, "Scanning parts to recover on broken disk {} with path {}", disk_ptr->getName(), disk_ptr->getPath());

            if (!parts)
                parts = std::make_unique<DataPartsVector>(getDataPartsVectorForInternalUsage());

            for (auto & part : *parts)
            {
                if (part->getDataPartStorage().getDiskName() == disk_ptr->getName())
                    broken_part_callback(part->name);
            }
            continue;
        }
        else
        {
            {
                std::lock_guard lock(last_broken_disks_mutex);
                if (last_broken_disks.erase(disk_ptr->getName()) > 0)
                    LOG_INFO(
                        log,
                        "Disk {} with path {} is recovered. Exclude it from last_broken_disks",
                        disk_ptr->getName(),
                        disk_ptr->getPath());
            }
        }
    }
}


bool StorageReplicatedMergeTree::canUseAdaptiveGranularity() const
{
    const auto storage_settings_ptr = getSettings();
    return storage_settings_ptr->index_granularity_bytes != 0 &&
        (storage_settings_ptr->enable_mixed_granularity_parts ||
            (!has_non_adaptive_index_granularity_parts && !other_replicas_fixed_granularity));
}


MutationCommands StorageReplicatedMergeTree::getFirstAlterMutationCommandsForPart(const DataPartPtr & part) const
{
    return queue.getFirstAlterMutationCommandsForPart(part);
}


void StorageReplicatedMergeTree::startBackgroundMovesIfNeeded()
{
    if (areBackgroundMovesNeeded())
        background_moves_assignee.start();
}


std::unique_ptr<MergeTreeSettings> StorageReplicatedMergeTree::getDefaultSettings() const
{
    return std::make_unique<MergeTreeSettings>(getContext()->getReplicatedMergeTreeSettings());
}


String StorageReplicatedMergeTree::getTableSharedID() const
{
    std::lock_guard lock(table_shared_id_mutex);

    /// Can happen if table was partially initialized before drop by DatabaseCatalog
    if (table_shared_id == UUIDHelpers::Nil)
    {
        if (has_metadata_in_zookeeper.has_value())
        {
            if (*has_metadata_in_zookeeper)
                createTableSharedID();
            else
                throw Exception(ErrorCodes::TABLE_IS_DROPPED, "Table {} is already dropped", getStorageID().getNameForLogs());
        }
        else
        {
            throw Exception(ErrorCodes::NO_ZOOKEEPER, "No connection to ZooKeeper, cannot get shared table ID for table {}. "
                            "It will be resolve automatically when connection will be established", getStorageID().getNameForLogs());
        }
    }

    return toString(table_shared_id);
}


void StorageReplicatedMergeTree::createTableSharedID() const
{
    LOG_DEBUG(log, "Creating shared ID for table {}", getStorageID().getNameForLogs());
    // can be set by the call to getTableSharedID
    if (table_shared_id != UUIDHelpers::Nil)
    {
        LOG_INFO(log, "Shared ID already set to {}", table_shared_id);
        return;
    }

    /// We may call getTableSharedID when table is shut down. If exception happen, restarting thread will be already turned
    /// off and nobody will reconnect our zookeeper connection. In this case we use zookeeper connection from
    /// context.
    ZooKeeperPtr zookeeper;
    if (shutdown_called.load())
        zookeeper = getZooKeeperIfTableShutDown();
    else
        zookeeper = getZooKeeper();

    String zookeeper_table_id_path = fs::path(zookeeper_path) / "table_shared_id";
    String id;
    if (!zookeeper->tryGet(zookeeper_table_id_path, id))
    {
        LOG_DEBUG(log, "Shared ID for table {} doesn't exist in ZooKeeper on path {}", getStorageID().getNameForLogs(), zookeeper_table_id_path);
        UUID table_id_candidate;
        auto local_storage_id = getStorageID();
        if (local_storage_id.uuid != UUIDHelpers::Nil)
            table_id_candidate = local_storage_id.uuid;
        else
            table_id_candidate = UUIDHelpers::generateV4();

        id = toString(table_id_candidate);
        LOG_DEBUG(log, "Got candidate ID {}, will try to create it in ZooKeeper on path {}", id, zookeeper_table_id_path);

        auto code = zookeeper->tryCreate(zookeeper_table_id_path, id, zkutil::CreateMode::Persistent);
        if (code == Coordination::Error::ZNODEEXISTS)
        { /// Other replica create node early
            id = zookeeper->get(zookeeper_table_id_path);
            LOG_DEBUG(log, "Shared ID on path {} concurrently created, will set ID {}", zookeeper_table_id_path, id);
        }
        else if (code != Coordination::Error::ZOK)
        {
            throw zkutil::KeeperException(code, zookeeper_table_id_path);
        }
    }

    LOG_DEBUG(log, "Initializing table shared ID with {}", id);
    table_shared_id = parseFromString<UUID>(id);
}


std::optional<String> StorageReplicatedMergeTree::tryGetTableSharedIDFromCreateQuery(const IAST & create_query, const ContextPtr & global_context)
{
    auto zk_path = tryExtractZkPathFromCreateQuery(create_query, global_context);
    if (!zk_path)
        return {};

    String zk_name = zkutil::extractZooKeeperName(*zk_path);
    zk_path = zkutil::extractZooKeeperPath(*zk_path, false, nullptr);
    zkutil::ZooKeeperPtr zookeeper = (zk_name == getDefaultZooKeeperName()) ? global_context->getZooKeeper() : global_context->getAuxiliaryZooKeeper(zk_name);

    String id;
    if (!zookeeper->tryGet(fs::path(*zk_path) / "table_shared_id", id))
        return {};

    return id;
}


void StorageReplicatedMergeTree::lockSharedDataTemporary(const String & part_name, const String & part_id, const DiskPtr & disk) const
{
    auto settings = getSettings();

    if (!disk || !disk->supportZeroCopyReplication() || !settings->allow_remote_fs_zero_copy_replication)
        return;

    zkutil::ZooKeeperPtr zookeeper = tryGetZooKeeper();
    if (!zookeeper)
        return;

    String id = part_id;
    boost::replace_all(id, "/", "_");

    Strings zc_zookeeper_paths = getZeroCopyPartPath(*getSettings(), toString(disk->getDataSourceDescription().type), getTableSharedID(),
        part_name, zookeeper_path);

    for (const auto & zc_zookeeper_path : zc_zookeeper_paths)
    {
        String zookeeper_node = fs::path(zc_zookeeper_path) / id / replica_name;

        LOG_TRACE(log, "Set zookeeper temporary ephemeral lock {}", zookeeper_node);
        createZeroCopyLockNode(
            std::make_shared<ZooKeeperWithFaultInjection>(zookeeper), zookeeper_node, zkutil::CreateMode::Ephemeral, false);
    }
}

void StorageReplicatedMergeTree::lockSharedData(
    const IMergeTreeDataPart & part,
    bool replace_existing_lock,
    std::optional<HardlinkedFiles> hardlinked_files) const
{
    auto zookeeper = tryGetZooKeeper();
    if (zookeeper)
        return lockSharedData(part, std::make_shared<ZooKeeperWithFaultInjection>(zookeeper), replace_existing_lock, hardlinked_files);
    else
        return lockSharedData(part, std::make_shared<ZooKeeperWithFaultInjection>(nullptr), replace_existing_lock, hardlinked_files);
}

void StorageReplicatedMergeTree::lockSharedData(
    const IMergeTreeDataPart & part,
    const ZooKeeperWithFaultInjectionPtr & zookeeper,
    bool replace_existing_lock,
    std::optional<HardlinkedFiles> hardlinked_files) const
{
    auto settings = getSettings();

    if (!part.isStoredOnDisk() || !settings->allow_remote_fs_zero_copy_replication)
        return;

    if (!part.getDataPartStorage().supportZeroCopyReplication())
        return;

    if (zookeeper->isNull())
        return;

    String id = part.getUniqueId();
    boost::replace_all(id, "/", "_");

    Strings zc_zookeeper_paths = getZeroCopyPartPath(
        *getSettings(), part.getDataPartStorage().getDiskType(), getTableSharedID(),
        part.name, zookeeper_path);

    String path_to_set_hardlinked_files;
    NameSet hardlinks;

    if (hardlinked_files.has_value() && !hardlinked_files->hardlinks_from_source_part.empty())
    {
        path_to_set_hardlinked_files = getZeroCopyPartPath(
            *getSettings(), part.getDataPartStorage().getDiskType(), hardlinked_files->source_table_shared_id,
            hardlinked_files->source_part_name, zookeeper_path)[0];

        hardlinks = hardlinked_files->hardlinks_from_source_part;
    }

    for (const auto & zc_zookeeper_path : zc_zookeeper_paths)
    {
        String zookeeper_node = fs::path(zc_zookeeper_path) / id / replica_name;

        LOG_TRACE(log, "Set zookeeper persistent lock {}", zookeeper_node);

        createZeroCopyLockNode(
            zookeeper, zookeeper_node, zkutil::CreateMode::Persistent,
            replace_existing_lock, path_to_set_hardlinked_files, hardlinks);
    }
}

std::pair<bool, NameSet>
StorageReplicatedMergeTree::unlockSharedData(const IMergeTreeDataPart & part) const
{
    return unlockSharedData(part, std::make_shared<ZooKeeperWithFaultInjection>(nullptr));
}

std::pair<bool, NameSet>
StorageReplicatedMergeTree::unlockSharedData(const IMergeTreeDataPart & part, const ZooKeeperWithFaultInjectionPtr & zookeeper) const
{
    auto settings = getSettings();
    if (!settings->allow_remote_fs_zero_copy_replication)
        return std::make_pair(true, NameSet{});

    if (!part.isStoredOnDisk())
    {
        LOG_TRACE(log, "Part {} is not stored on disk, blobs can be removed", part.name);
        return std::make_pair(true, NameSet{});
    }

    if (!part.getDataPartStorage().supportZeroCopyReplication())
    {
        LOG_TRACE(log, "Part {} is not stored on zero-copy replicated disk, blobs can be removed", part.name);
        return std::make_pair(true, NameSet{});
    }

    /// If part is temporary refcount file may be absent
    if (part.getDataPartStorage().exists(IMergeTreeDataPart::FILE_FOR_REFERENCES_CHECK))
    {
        auto ref_count = part.getDataPartStorage().getRefCount(IMergeTreeDataPart::FILE_FOR_REFERENCES_CHECK);
        if (ref_count > 0) /// Keep part shard info for frozen backups
        {
            LOG_TRACE(log, "Part {} has more than zero local references ({}), blobs cannot be removed", part.name, ref_count);
            return std::make_pair(false, NameSet{});
        }
        else
        {
            LOG_TRACE(log, "Part {} local references is zero, will check blobs can be removed in zookeeper", part.name);
        }
    }
    else
    {
        LOG_TRACE(log, "Part {} looks temporary, because {} file doesn't exists, blobs can be removed", part.name, IMergeTreeDataPart::FILE_FOR_REFERENCES_CHECK);
        /// Temporary part with some absent file cannot be locked in shared mode
        return std::make_pair(true, NameSet{});
    }

    /// If table was completely dropped (no meta in zookeeper) we can safely remove parts
    if (has_metadata_in_zookeeper.has_value() && !has_metadata_in_zookeeper)
        return std::make_pair(true, NameSet{});

    /// We remove parts during table shutdown. If exception happen, restarting thread will be already turned
    /// off and nobody will reconnect our zookeeper connection. In this case we use zookeeper connection from
    /// context.
    if (shutdown_called.load())
        zookeeper->setKeeper(getZooKeeperIfTableShutDown());
    else
        zookeeper->setKeeper(getZooKeeper());

    /// It can happen that we didn't had the connection to zookeeper during table creation, but actually
    /// table is completely dropped, so we can drop it without any additional checks.
    if (!has_metadata_in_zookeeper.has_value() && !zookeeper->exists(zookeeper_path))
        return std::make_pair(true, NameSet{});

    return unlockSharedDataByID(
        part.getUniqueId(), getTableSharedID(), part.name, replica_name,
        part.getDataPartStorage().getDiskType(), zookeeper, *getSettings(), log, zookeeper_path, format_version);
}

namespace
{

/// What is going on here?
/// Actually we need this code because of flaws in hardlinks tracking. When we create child part during mutation we can hardlink some files from parent part, like
/// all_0_0_0:
///                     a.bin a.mrk2 columns.txt ...
/// all_0_0_0_1:          ^     ^
///                     a.bin a.mrk2 columns.txt
/// So when we deleting all_0_0_0 it doesn't remove blobs for a.bin and a.mrk2 because all_0_0_0_1 use them.
/// But sometimes we need an opposite. When we deleting all_0_0_0_1 it can be non replicated to other replicas, so we are the only owner of this part.
/// In this case when we will drop all_0_0_0_1 we will drop blobs for all_0_0_0. But it will lead to dataloss. For such case we need to check that other replicas
/// still need parent part.
std::pair<bool, NameSet> getParentLockedBlobs(const ZooKeeperWithFaultInjectionPtr & zookeeper_ptr, const std::string & zero_copy_part_path_prefix, const std::string & part_info_str, MergeTreeDataFormatVersion format_version, Poco::Logger * log)
{
    NameSet files_not_to_remove;

    MergeTreePartInfo part_info = MergeTreePartInfo::fromPartName(part_info_str, format_version);
    /// No mutations -- no hardlinks -- no issues
    if (part_info.mutation == 0)
        return {false, files_not_to_remove};

    /// Getting all zero copy parts
    Strings parts_str;
    zookeeper_ptr->tryGetChildren(zero_copy_part_path_prefix, parts_str);

    /// Parsing infos. It's hard to convert info -> string for old-format merge tree
    /// so storing string as is.
    std::vector<std::pair<MergeTreePartInfo, std::string>> parts_infos;
    for (const auto & part_str : parts_str)
    {
        MergeTreePartInfo parent_candidate_info = MergeTreePartInfo::fromPartName(part_str, format_version);
        parts_infos.emplace_back(parent_candidate_info, part_str);
    }

    /// Sort is important. We need to find our closest parent, like:
    /// for part all_0_0_0_64 we can have parents
    /// all_0_0_0_6 < we need the closest parent, not others
    /// all_0_0_0_1
    /// all_0_0_0
    std::sort(parts_infos.begin(), parts_infos.end());

    /// In reverse order to process from bigger to smaller
    for (const auto & [parent_candidate_info, part_candidate_info_str] : parts_infos | std::views::reverse)
    {
        if (parent_candidate_info == part_info)
            continue;

        /// We are mutation child of this parent
        if (part_info.isMutationChildOf(parent_candidate_info))
        {
            LOG_TRACE(log, "Found mutation parent {} for part {}", part_candidate_info_str, part_info_str);
            /// Get hardlinked files
            String files_not_to_remove_str;
            Coordination::Error code;
            zookeeper_ptr->tryGet(fs::path(zero_copy_part_path_prefix) / part_candidate_info_str, files_not_to_remove_str, nullptr, nullptr, &code);
            if (code != Coordination::Error::ZOK)
                LOG_TRACE(log, "Cannot get parent files from ZooKeeper on path ({}), error {}", (fs::path(zero_copy_part_path_prefix) / part_candidate_info_str).string(), errorMessage(code));

            if (!files_not_to_remove_str.empty())
            {
                boost::split(files_not_to_remove, files_not_to_remove_str, boost::is_any_of("\n "));
                LOG_TRACE(log, "Found files not to remove from parent part {}: [{}]", part_candidate_info_str, fmt::join(files_not_to_remove, ", "));
            }

            return {true, files_not_to_remove};
        }
    }
    return {false, files_not_to_remove};
}

}

std::pair<bool, NameSet> StorageReplicatedMergeTree::unlockSharedDataByID(
        String part_id, const String & table_uuid, const String & part_name,
        const String & replica_name_, const std::string & disk_type, const ZooKeeperWithFaultInjectionPtr & zookeeper_ptr, const MergeTreeSettings & settings,
        Poco::Logger * logger, const String & zookeeper_path_old, MergeTreeDataFormatVersion data_format_version)
{
    boost::replace_all(part_id, "/", "_");

    Strings zc_zookeeper_paths = getZeroCopyPartPath(settings, disk_type, table_uuid, part_name, zookeeper_path_old);

    bool part_has_no_more_locks = true;
    NameSet files_not_to_remove;

    for (const auto & zc_zookeeper_path : zc_zookeeper_paths)
    {
        String files_not_to_remove_str;
        zookeeper_ptr->tryGet(zc_zookeeper_path, files_not_to_remove_str);

        files_not_to_remove.clear();
        if (!files_not_to_remove_str.empty())
            boost::split(files_not_to_remove, files_not_to_remove_str, boost::is_any_of("\n "));

        auto [has_parent, parent_not_to_remove] = getParentLockedBlobs(
            zookeeper_ptr, fs::path(zc_zookeeper_path).parent_path(), part_name, data_format_version, logger);
        files_not_to_remove.insert(parent_not_to_remove.begin(), parent_not_to_remove.end());

        String zookeeper_part_uniq_node = fs::path(zc_zookeeper_path) / part_id;

        /// Delete our replica node for part from zookeeper (we are not interested in it anymore)
        String zookeeper_part_replica_node = fs::path(zookeeper_part_uniq_node) / replica_name_;

        LOG_TRACE(logger, "Remove zookeeper lock {} for part {}", zookeeper_part_replica_node, part_name);

        if (auto ec = zookeeper_ptr->tryRemove(zookeeper_part_replica_node); ec != Coordination::Error::ZOK)
        {
            /// Very complex case. It means that lock already doesn't exist when we tried to remove it.
            /// So we don't know are we owner of this part or not. Maybe we just mutated it, renamed on disk and failed to lock in ZK.
            /// But during mutation we can have hardlinks to another part. So it's not Ok to remove blobs of this part if it was mutated.
            if (ec == Coordination::Error::ZNONODE)
            {
                if (has_parent)
                {
                    LOG_INFO(logger, "Lock on path {} for part {} doesn't exist, refuse to remove blobs", zookeeper_part_replica_node, part_name);
                    return {false, {}};
                }
            }
            else
            {
                throw zkutil::KeeperException(ec, zookeeper_part_replica_node);
            }
        }

        /// Check, maybe we were the last replica and can remove part forever
        Strings children;
        zookeeper_ptr->tryGetChildren(zookeeper_part_uniq_node, children);

        if (!children.empty())
        {
            LOG_TRACE(logger, "Found {} ({}) zookeeper locks for {}", children.size(), fmt::join(children, ", "), zookeeper_part_uniq_node);
            part_has_no_more_locks = false;
            continue;
        }
        else
        {
            LOG_TRACE(logger, "No more children left for for {}, will try to remove the whole node", zookeeper_part_uniq_node);
        }

        auto error_code = zookeeper_ptr->tryRemove(zookeeper_part_uniq_node);

        if (error_code == Coordination::Error::ZOK)
        {
            LOG_TRACE(logger, "Removed last parent zookeeper lock {} for part {} with id {}", zookeeper_part_uniq_node, part_name, part_id);
        }
        else if (error_code == Coordination::Error::ZNOTEMPTY)
        {
            LOG_TRACE(logger, "Cannot remove last parent zookeeper lock {} for part {} with id {}, another replica locked part concurrently", zookeeper_part_uniq_node, part_name, part_id);
        }
        else if (error_code == Coordination::Error::ZNONODE)
        {
            LOG_TRACE(logger, "Node with parent zookeeper lock {} for part {} with id {} doesn't exist", zookeeper_part_uniq_node, part_name, part_id);
        }
        else
        {
            throw zkutil::KeeperException(error_code, zookeeper_part_uniq_node);
        }


        /// Even when we have lock with same part name, but with different uniq, we can remove files on S3
        children.clear();
        String zookeeper_part_node = fs::path(zookeeper_part_uniq_node).parent_path();
        zookeeper_ptr->tryGetChildren(zookeeper_part_node, children);

        if (children.empty())
        {
            /// Cleanup after last uniq removing
            error_code = zookeeper_ptr->tryRemove(zookeeper_part_node);

            if (error_code == Coordination::Error::ZOK)
            {
                LOG_TRACE(logger, "Removed last parent zookeeper lock {} for part {} (part is finally unlocked)", zookeeper_part_uniq_node, part_name);
            }
            else if (error_code == Coordination::Error::ZNOTEMPTY)
            {
                LOG_TRACE(logger, "Cannot remove last parent zookeeper lock {} for part {}, another replica locked part concurrently", zookeeper_part_uniq_node, part_name);
            }
            else if (error_code == Coordination::Error::ZNONODE)
            {
                LOG_TRACE(logger, "Node with parent zookeeper lock {} for part {} doesn't exist (part was unlocked before)", zookeeper_part_uniq_node, part_name);
            }
            else
            {
                throw zkutil::KeeperException(error_code, zookeeper_part_uniq_node);
            }
        }
        else
        {
            LOG_TRACE(logger, "Can't remove parent zookeeper lock {} for part {}, because children {} ({}) exists",
                zookeeper_part_node, part_name, children.size(), fmt::join(children, ", "));
        }
    }

    return std::make_pair(part_has_no_more_locks, files_not_to_remove);
}


MutableDataPartStoragePtr StorageReplicatedMergeTree::tryToFetchIfShared(
    const IMergeTreeDataPart & part,
    const DiskPtr & disk,
    const String & path)
{
    const auto settings = getSettings();
    auto data_source_description = disk->getDataSourceDescription();
    if (!(disk->supportZeroCopyReplication() && settings->allow_remote_fs_zero_copy_replication))
        return nullptr;

    String replica = getSharedDataReplica(part, data_source_description.type);

    /// We can't fetch part when none replicas have this part on a same type remote disk
    if (replica.empty())
        return nullptr;

    return executeFetchShared(replica, part.name, disk, path);
}

String StorageReplicatedMergeTree::getSharedDataReplica(
    const IMergeTreeDataPart & part, DataSourceType data_source_type) const
{
    String best_replica;

    zkutil::ZooKeeperPtr zookeeper = tryGetZooKeeper();
    if (!zookeeper)
        return "";

    Strings zc_zookeeper_paths = getZeroCopyPartPath(*getSettings(), toString(data_source_type), getTableSharedID(), part.name,
            zookeeper_path);

    std::set<String> replicas;

    for (const auto & zc_zookeeper_path : zc_zookeeper_paths)
    {
        Strings ids;
        zookeeper->tryGetChildren(zc_zookeeper_path, ids);

        for (const auto & id : ids)
        {
            String zookeeper_part_uniq_node = fs::path(zc_zookeeper_path) / id;
            Strings id_replicas;
            zookeeper->tryGetChildren(zookeeper_part_uniq_node, id_replicas);
            LOG_TRACE(log, "Found zookeeper replicas for {}: {}", zookeeper_part_uniq_node, id_replicas.size());
            replicas.insert(id_replicas.begin(), id_replicas.end());
        }
    }

    LOG_TRACE(log, "Found zookeeper replicas for part {}: {}", part.name, replicas.size());

    Strings active_replicas;

    /// TODO: Move best replica choose in common method (here is the same code as in StorageReplicatedMergeTree::fetchPartition)

    /// Leave only active replicas.
    active_replicas.reserve(replicas.size());

    for (const String & replica : replicas)
        if ((replica != replica_name) && (zookeeper->exists(fs::path(zookeeper_path) / "replicas" / replica / "is_active")))
            active_replicas.push_back(replica);

    LOG_TRACE(log, "Found zookeeper active replicas for part {}: {}", part.name, active_replicas.size());

    if (active_replicas.empty())
        return "";

    /** You must select the best (most relevant) replica.
    * This is a replica with the maximum `log_pointer`, then with the minimum `queue` size.
    * NOTE This is not exactly the best criteria. It does not make sense to download old partitions,
    *  and it would be nice to be able to choose the replica closest by network.
    * NOTE Of course, there are data races here. You can solve it by retrying.
    */
    Int64 max_log_pointer = -1;
    UInt64 min_queue_size = std::numeric_limits<UInt64>::max();

    for (const String & replica : active_replicas)
    {
        String current_replica_path = fs::path(zookeeper_path) / "replicas" / replica;

        String log_pointer_str = zookeeper->get(fs::path(current_replica_path) / "log_pointer");
        Int64 log_pointer = log_pointer_str.empty() ? 0 : parse<UInt64>(log_pointer_str);

        Coordination::Stat stat;
        zookeeper->get(fs::path(current_replica_path) / "queue", &stat);
        size_t queue_size = stat.numChildren;

        if (log_pointer > max_log_pointer
            || (log_pointer == max_log_pointer && queue_size < min_queue_size))
        {
            max_log_pointer = log_pointer;
            min_queue_size = queue_size;
            best_replica = replica;
        }
    }

    return best_replica;
}


Strings StorageReplicatedMergeTree::getZeroCopyPartPath(
    const MergeTreeSettings & settings, const std::string & disk_type, const String & table_uuid,
    const String & part_name, const String & zookeeper_path_old)
{
    Strings res;

    String zero_copy = fmt::format("zero_copy_{}", disk_type);

    String new_path = fs::path(settings.remote_fs_zero_copy_zookeeper_path.toString()) / zero_copy / table_uuid / part_name;
    res.push_back(std::move(new_path));
    if (settings.remote_fs_zero_copy_path_compatible_mode && !zookeeper_path_old.empty())
    { /// Compatibility mode for cluster with old and new versions
        String old_path = fs::path(zookeeper_path_old) / zero_copy / "shared" / part_name;
        res.push_back(std::move(old_path));
    }

    return res;
}

bool StorageReplicatedMergeTree::checkZeroCopyLockExists(const String & part_name, const DiskPtr & disk)
{
    auto path = getZeroCopyPartPath(part_name, disk);
    if (path)
    {
        /// FIXME
        auto lock_path = fs::path(*path) / "part_exclusive_lock";
        if (getZooKeeper()->exists(lock_path))
        {
            return true;
        }
    }

    return false;
}

std::optional<String> StorageReplicatedMergeTree::getZeroCopyPartPath(const String & part_name, const DiskPtr & disk)
{
    if (!disk || !disk->supportZeroCopyReplication())
        return std::nullopt;

    return getZeroCopyPartPath(*getSettings(), toString(disk->getDataSourceDescription().type), getTableSharedID(), part_name, zookeeper_path)[0];
}

std::optional<ZeroCopyLock> StorageReplicatedMergeTree::tryCreateZeroCopyExclusiveLock(const String & part_name, const DiskPtr & disk)
{
    if (!disk || !disk->supportZeroCopyReplication())
        return std::nullopt;

    zkutil::ZooKeeperPtr zookeeper = tryGetZooKeeper();
    if (!zookeeper)
        return std::nullopt;

    String zc_zookeeper_path = *getZeroCopyPartPath(part_name, disk);

    /// Just recursively create ancestors for lock
    zookeeper->createAncestors(zc_zookeeper_path);
    zookeeper->createIfNotExists(zc_zookeeper_path, "");

    /// Create actual lock
    ZeroCopyLock lock(zookeeper, zc_zookeeper_path);
    if (lock.lock->tryLock())
        return lock;
    else
        return std::nullopt;
}

String StorageReplicatedMergeTree::findReplicaHavingPart(
    const String & part_name, const String & zookeeper_path_, zkutil::ZooKeeper::Ptr zookeeper_ptr)
{
    Strings replicas = zookeeper_ptr->getChildren(fs::path(zookeeper_path_) / "replicas");

    /// Select replicas in uniformly random order.
    std::shuffle(replicas.begin(), replicas.end(), thread_local_rng);

    for (const String & replica : replicas)
    {
        if (zookeeper_ptr->exists(fs::path(zookeeper_path_) / "replicas" / replica / "parts" / part_name)
            && zookeeper_ptr->exists(fs::path(zookeeper_path_) / "replicas" / replica / "is_active"))
            return fs::path(zookeeper_path_) / "replicas" / replica;
    }

    return {};
}


bool StorageReplicatedMergeTree::checkIfDetachedPartExists(const String & part_name)
{
    fs::directory_iterator dir_end;
    for (const std::string & path : getDataPaths())
        for (fs::directory_iterator dir_it{fs::path(path) / "detached/"}; dir_it != dir_end; ++dir_it)
            if (dir_it->path().filename().string() == part_name)
                return true;
    return false;
}


bool StorageReplicatedMergeTree::checkIfDetachedPartitionExists(const String & partition_name)
{
    fs::directory_iterator dir_end;

    for (const std::string & path : getDataPaths())
    {
        for (fs::directory_iterator dir_it{fs::path(path) / "detached/"}; dir_it != dir_end; ++dir_it)
        {
            const String file_name = dir_it->path().filename().string();
            auto part_info = MergeTreePartInfo::tryParsePartName(file_name, format_version);

            if (part_info && part_info->partition_id == partition_name)
                return true;
        }
    }
    return false;
}


bool StorageReplicatedMergeTree::createEmptyPartInsteadOfLost(zkutil::ZooKeeperPtr zookeeper, const String & lost_part_name)
{
    LOG_INFO(log, "Going to replace lost part {} with empty part", lost_part_name);

    auto new_part_info = MergeTreePartInfo::fromPartName(lost_part_name, format_version);

    auto metadata_snapshot = getInMemoryMetadataPtr();

    MergeTreePartition partition;
    {
        DataPartsLock lock = lockParts();

        auto parts_in_partition = getDataPartsPartitionRange(new_part_info.partition_id);
        if (!parts_in_partition.empty())
        {
            partition = (*parts_in_partition.begin())->partition;
        }
        else if (auto parsed_partition = MergeTreePartition::tryParseValueFromID(
                     new_part_info.partition_id,
                     metadata_snapshot->getPartitionKey().sample_block))
        {
            partition = MergeTreePartition(*parsed_partition);
        }
        else
        {
            LOG_WARNING(log, "Empty part {} is not created instead of lost part because there are no parts in partition {} (it's empty), "
                             "resolve this manually using DROP/DETACH PARTITION.", lost_part_name, new_part_info.partition_id);
            return false;
        }
    }

    MergeTreeData::MutableDataPartPtr new_data_part = createEmptyPart(new_part_info, partition, lost_part_name, NO_TRANSACTION_PTR);
    new_data_part->name = lost_part_name;

    try
    {
        MergeTreeData::Transaction transaction(*this, NO_TRANSACTION_RAW);
        auto replaced_parts = renameTempPartAndReplace(new_data_part, transaction);

        if (!replaced_parts.empty())
        {
            Strings part_names;
            for (const auto & part : replaced_parts)
                part_names.emplace_back(part->name);

            /// Why this exception is not a LOGICAL_ERROR? Because it's possible
            /// to have some source parts for the lost part if replica currently
            /// cloning from another replica, but source replica lost covering
            /// part and finished MERGE_PARTS before clone. It's an extremely
            /// rare case and it's unclear how to resolve it better. Eventually
            /// source replica will replace lost part with empty part and we
            /// will fetch this empty part instead of our source parts. This
            /// will make replicas consistent, but some data will be lost.
            throw Exception(ErrorCodes::INCORRECT_DATA, "Tried to create empty part {}, but it replaces existing parts {}.", lost_part_name, fmt::join(part_names, ", "));
        }

        lockSharedData(*new_data_part, false, {});

        while (true)
        {
            /// We should be careful when creating an empty part, because we are not sure that this part is still needed.
            /// For example, it's possible that part (or partition) was dropped (or replaced) concurrently.
            /// We can enqueue part for check from DataPartExchange or SelectProcessor
            /// and it's hard to synchronize it with ReplicatedMergeTreeQueue and PartCheckThread...
            /// But at least we can ignore parts that are definitely not needed according to virtual parts and drop ranges.
            auto pred = queue.getMergePredicate(zookeeper, PartitionIdsHint{new_part_info.partition_id});
            String covering_virtual = pred.getCoveringVirtualPart(lost_part_name);
            if (covering_virtual.empty())
            {
                LOG_WARNING(log, "Will not create empty part instead of lost {}, because there's no covering part in replication queue", lost_part_name);
                return false;
            }
            if (pred.hasDropRange(MergeTreePartInfo::fromPartName(covering_virtual, format_version)))
            {
                LOG_WARNING(log, "Will not create empty part instead of lost {}, because it's covered by DROP_RANGE", lost_part_name);
                return false;
            }

            Coordination::Requests ops;
            Coordination::Stat replicas_stat;
            auto replicas_path = fs::path(zookeeper_path) / "replicas";
            Strings replicas = zookeeper->getChildren(replicas_path, &replicas_stat);

            ops.emplace_back(zkutil::makeCheckRequest(zookeeper_path + "/log", pred.getVersion()));

            /// In rare cases new replica can appear during check
            ops.emplace_back(zkutil::makeCheckRequest(replicas_path, replicas_stat.version));

            for (const String & replica : replicas)
            {
                String current_part_path = fs::path(zookeeper_path) / "replicas" / replica / "parts" / lost_part_name;

                /// We must be sure that this part doesn't exist on other replicas
                if (!zookeeper->exists(current_part_path))
                {
                    ops.emplace_back(zkutil::makeCreateRequest(current_part_path, "", zkutil::CreateMode::Persistent));
                    ops.emplace_back(zkutil::makeRemoveRequest(current_part_path, -1));
                }
                else
                {
                    throw Exception(ErrorCodes::DUPLICATE_DATA_PART, "Part {} already exists on replica {} on path {}", lost_part_name, replica, current_part_path);
                }
            }

            getCommitPartOps(ops, new_data_part);

            Coordination::Responses responses;
            if (auto code = zookeeper->tryMulti(ops, responses); code == Coordination::Error::ZOK)
            {
                transaction.commit();
                break;
            }
            else if (code == Coordination::Error::ZBADVERSION)
            {
                LOG_INFO(log, "Looks like log was updated or new replica appeared while creating new empty part, will retry");
            }
            else
            {
                zkutil::KeeperMultiException::check(code, ops, responses);
            }
        }
    }
    catch (const Exception & ex)
    {
        LOG_WARNING(log, "Cannot commit empty part {} with error {}", lost_part_name, ex.displayText());
        return false;
    }

    LOG_INFO(log, "Created empty part {} instead of lost part", lost_part_name);

    return true;
}


void StorageReplicatedMergeTree::createZeroCopyLockNode(
    const ZooKeeperWithFaultInjectionPtr & zookeeper, const String & zookeeper_node, int32_t mode,
    bool replace_existing_lock, const String & path_to_set_hardlinked_files, const NameSet & hardlinked_files)
{
    /// In rare case other replica can remove path between createAncestors and createIfNotExists
    /// So we make up to 5 attempts

    bool created = false;
    for (int attempts = 5; attempts > 0; --attempts)
    {
        try
        {
            /// Ephemeral locks can be created only when we fetch shared data.
            /// So it never require to create ancestors. If we create them
            /// race condition with source replica drop is possible.
            if (mode == zkutil::CreateMode::Persistent)
                zookeeper->createAncestors(zookeeper_node);

            if (replace_existing_lock && zookeeper->exists(zookeeper_node))
            {
                Coordination::Requests ops;
                ops.emplace_back(zkutil::makeRemoveRequest(zookeeper_node, -1));
                ops.emplace_back(zkutil::makeCreateRequest(zookeeper_node, "", mode));
                if (!path_to_set_hardlinked_files.empty() && !hardlinked_files.empty())
                {
                    std::string data = boost::algorithm::join(hardlinked_files, "\n");
                    /// List of files used to detect hardlinks. path_to_set_hardlinked_files --
                    /// is a path to source part zero copy node. During part removal hardlinked
                    /// files will be left for source part.
                    ops.emplace_back(zkutil::makeSetRequest(path_to_set_hardlinked_files, data, -1));
                }
                Coordination::Responses responses;
                auto error = zookeeper->tryMulti(ops, responses);
                if (error == Coordination::Error::ZOK)
                {
                    created = true;
                    break;
                }
                else if (error == Coordination::Error::ZNONODE && mode != zkutil::CreateMode::Persistent)
                {
                    throw Exception(ErrorCodes::NOT_FOUND_NODE, "Cannot create ephemeral zero copy lock {} because part was unlocked from zookeeper", zookeeper_node);
                }
            }
            else
            {
                Coordination::Requests ops;
                if (!path_to_set_hardlinked_files.empty() && !hardlinked_files.empty())
                {
                    std::string data = boost::algorithm::join(hardlinked_files, "\n");
                    /// List of files used to detect hardlinks. path_to_set_hardlinked_files --
                    /// is a path to source part zero copy node. During part removal hardlinked
                    /// files will be left for source part.
                    ops.emplace_back(zkutil::makeSetRequest(path_to_set_hardlinked_files, data, -1));
                }
                ops.emplace_back(zkutil::makeCreateRequest(zookeeper_node, "", mode));

                Coordination::Responses responses;
                auto error = zookeeper->tryMulti(ops, responses);
                if (error == Coordination::Error::ZOK || error == Coordination::Error::ZNODEEXISTS)
                {
                    created = true;
                    break;
                }
                else if (error == Coordination::Error::ZNONODE && mode != zkutil::CreateMode::Persistent)
                {
                    /// Ephemeral locks used during fetches so if parent node was removed we cannot do anything
                    throw Exception(ErrorCodes::NOT_FOUND_NODE, "Cannot create ephemeral zero copy lock {} because part was unlocked from zookeeper", zookeeper_node);
                }
            }
        }
        catch (const zkutil::KeeperException & e)
        {
            if (e.code == Coordination::Error::ZNONODE)
                continue;

            throw;
        }
    }

    if (!created)
    {
        String mode_str = mode == zkutil::CreateMode::Persistent ? "persistent" : "ephemeral";
        throw Exception(ErrorCodes::NOT_FOUND_NODE, "Cannot create {} zero copy lock {} because part was unlocked from zookeeper", mode_str, zookeeper_node);
    }
}

bool StorageReplicatedMergeTree::removeDetachedPart(DiskPtr disk, const String & path, const String & part_name)
{
    if (disk->supportZeroCopyReplication())
    {
        String table_id = getTableSharedID();
        return removeSharedDetachedPart(disk, path, part_name, table_id, replica_name, zookeeper_path, getContext(), current_zookeeper);
    }

    disk->removeRecursive(path);

    return false;
}


bool StorageReplicatedMergeTree::removeSharedDetachedPart(DiskPtr disk, const String & path, const String & part_name, const String & table_uuid,
    const String & detached_replica_name, const String & detached_zookeeper_path, const ContextPtr & local_context, const zkutil::ZooKeeperPtr & zookeeper)
{
    bool keep_shared = false;

    NameSet files_not_to_remove;

    fs::path checksums = fs::path(path) / IMergeTreeDataPart::FILE_FOR_REFERENCES_CHECK;
    if (disk->exists(checksums))
    {
        if (disk->getRefCount(checksums) == 0)
        {
            String id = disk->getUniqueId(checksums);
            bool can_remove = false;
            std::tie(can_remove, files_not_to_remove) = StorageReplicatedMergeTree::unlockSharedDataByID(
                id, table_uuid, part_name,
                detached_replica_name,
                toString(disk->getDataSourceDescription().type),
                std::make_shared<ZooKeeperWithFaultInjection>(zookeeper), local_context->getReplicatedMergeTreeSettings(),
                &Poco::Logger::get("StorageReplicatedMergeTree"),
                detached_zookeeper_path,
                MERGE_TREE_DATA_MIN_FORMAT_VERSION_WITH_CUSTOM_PARTITIONING);

            keep_shared = !can_remove;
        }
        else
            keep_shared = true;
    }

    disk->removeSharedRecursive(path, keep_shared, files_not_to_remove);

    return keep_shared;
}


void StorageReplicatedMergeTree::createAndStoreFreezeMetadata(DiskPtr disk, DataPartPtr, String backup_part_path) const
{
    if (disk->supportZeroCopyReplication())
    {
        FreezeMetaData meta;
        meta.fill(*this);
        meta.save(disk, backup_part_path);
    }
}


void StorageReplicatedMergeTree::adjustCreateQueryForBackup(ASTPtr & create_query) const
{
    /// Adjust the create query using values from ZooKeeper.
    auto zookeeper = getZooKeeper();
    auto columns_from_entry = ColumnsDescription::parse(zookeeper->get(fs::path(zookeeper_path) / "columns"));
    auto metadata_from_entry = ReplicatedMergeTreeTableMetadata::parse(zookeeper->get(fs::path(zookeeper_path) / "metadata"));

    auto current_metadata = getInMemoryMetadataPtr();
    auto metadata_diff = ReplicatedMergeTreeTableMetadata(*this, current_metadata).checkAndFindDiff(metadata_from_entry, current_metadata->getColumns(), getContext());
    auto adjusted_metadata = metadata_diff.getNewMetadata(columns_from_entry, getContext(), *current_metadata);
    applyMetadataChangesToCreateQuery(create_query, adjusted_metadata);

    /// Check that tryGetTableSharedIDFromCreateQuery() works for this storage.
    if (tryGetTableSharedIDFromCreateQuery(*create_query, getContext()) != getTableSharedID())
        throw Exception(ErrorCodes::LOGICAL_ERROR, "Table {} has its shared ID to be different from one from the create query");
}

void StorageReplicatedMergeTree::backupData(
    BackupEntriesCollector & backup_entries_collector, const String & data_path_in_backup, const std::optional<ASTs> & partitions)
{
    /// First we generate backup entries in the same way as an ordinary MergeTree does.
    /// But then we don't add them to the BackupEntriesCollector right away,
    /// because we need to coordinate them with other replicas (other replicas can have better parts).
    auto local_context = backup_entries_collector.getContext();

    DataPartsVector data_parts;
    if (partitions)
        data_parts = getVisibleDataPartsVectorInPartitions(local_context, getPartitionIDsFromQuery(*partitions, local_context));
    else
        data_parts = getVisibleDataPartsVector(local_context);

    auto backup_entries = backupParts(data_parts, /* data_path_in_backup */ "", local_context);

    auto coordination = backup_entries_collector.getBackupCoordination();
    String shared_id = getTableSharedID();
    coordination->addReplicatedDataPath(shared_id, data_path_in_backup);

    std::unordered_map<String, SipHash> part_names_with_hashes_calculating;
    for (auto & [relative_path, backup_entry] : backup_entries)
    {
        size_t slash_pos = relative_path.find('/');
        if (slash_pos != String::npos)
        {
            String part_name = relative_path.substr(0, slash_pos);
            if (MergeTreePartInfo::tryParsePartName(part_name, MERGE_TREE_DATA_MIN_FORMAT_VERSION_WITH_CUSTOM_PARTITIONING))
            {
                auto & hash = part_names_with_hashes_calculating[part_name];
                if (relative_path.ends_with(".bin"))
                {
                    auto checksum = backup_entry->getChecksum();
                    hash.update(relative_path);
                    hash.update(backup_entry->getSize());
                    hash.update(*checksum);
                }
                continue;
            }
        }
        /// Not a part name, probably error.
        throw Exception(ErrorCodes::LOGICAL_ERROR, "{} doesn't follow the format <part_name>/<path>", quoteString(relative_path));
    }

    std::vector<IBackupCoordination::PartNameAndChecksum> part_names_with_hashes;
    part_names_with_hashes.reserve(part_names_with_hashes_calculating.size());
    for (auto & [part_name, hash] : part_names_with_hashes_calculating)
    {
        UInt128 checksum;
        hash.get128(checksum);
        auto & part_name_with_hash = part_names_with_hashes.emplace_back();
        part_name_with_hash.part_name = part_name;
        part_name_with_hash.checksum = checksum;
    }

    /// Send our list of part names to the coordination (to compare with other replicas).
    coordination->addReplicatedPartNames(shared_id, getStorageID().getFullTableName(), getReplicaName(), part_names_with_hashes);

    /// Send a list of mutations to the coordination too (we need to find the mutations which are not finished for added part names).
    {
        std::vector<IBackupCoordination::MutationInfo> mutation_infos;
        auto zookeeper = getZooKeeper();
        Strings mutation_ids = zookeeper->getChildren(fs::path(zookeeper_path) / "mutations");
        mutation_infos.reserve(mutation_ids.size());
        for (const auto & mutation_id : mutation_ids)
        {
            mutation_infos.emplace_back(
                IBackupCoordination::MutationInfo{mutation_id, zookeeper->get(fs::path(zookeeper_path) / "mutations" / mutation_id)});
        }
        coordination->addReplicatedMutations(shared_id, getStorageID().getFullTableName(), getReplicaName(), mutation_infos);
    }

    /// This task will be executed after all replicas have collected their parts and the coordination is ready to
    /// give us the final list of parts to add to the BackupEntriesCollector.
    auto post_collecting_task = [shared_id,
                                 replica_name = getReplicaName(),
                                 coordination,
                                 backup_entries = std::move(backup_entries),
                                 &backup_entries_collector]()
    {
        Strings data_paths = coordination->getReplicatedDataPaths(shared_id);
        std::vector<fs::path> data_paths_fs;
        data_paths_fs.reserve(data_paths.size());
        for (const auto & data_path : data_paths)
            data_paths_fs.push_back(data_path);

        Strings part_names = coordination->getReplicatedPartNames(shared_id, replica_name);
        std::unordered_set<std::string_view> part_names_set{part_names.begin(), part_names.end()};

        for (const auto & [relative_path, backup_entry] : backup_entries)
        {
            size_t slash_pos = relative_path.find('/');
            String part_name = relative_path.substr(0, slash_pos);
            if (!part_names_set.contains(part_name))
                continue;
            for (const auto & data_path : data_paths_fs)
                backup_entries_collector.addBackupEntry(data_path / relative_path, backup_entry);
        }

        auto mutation_infos = coordination->getReplicatedMutations(shared_id, replica_name);
        for (const auto & mutation_info : mutation_infos)
        {
            auto backup_entry = ReplicatedMergeTreeMutationEntry::parse(mutation_info.entry, mutation_info.id).backup();
            for (const auto & data_path : data_paths_fs)
                backup_entries_collector.addBackupEntry(data_path / "mutations" / (mutation_info.id + ".txt"), backup_entry);
        }
    };

    backup_entries_collector.addPostTask(post_collecting_task);
}

void StorageReplicatedMergeTree::restoreDataFromBackup(RestorerFromBackup & restorer, const String & data_path_in_backup, const std::optional<ASTs> & partitions)
{
    String full_zk_path = getZooKeeperName() + getZooKeeperPath();
    if (!restorer.getRestoreCoordination()->acquireInsertingDataIntoReplicatedTable(full_zk_path))
    {
        /// Other replica is already restoring the data of this table.
        /// We'll get them later due to replication, it's not necessary to read it from the backup.
        return;
    }

    if (!restorer.isNonEmptyTableAllowed())
    {
        bool empty = !getTotalActiveSizeInBytes();
        if (empty)
        {
            /// New parts could be in the replication queue but not fetched yet.
            /// In that case we consider the table as not empty.
            StorageReplicatedMergeTree::Status status;
            getStatus(status, /* with_zk_fields = */ false);
            if (status.queue.inserts_in_queue)
                empty = false;
        }
        auto backup = restorer.getBackup();
        if (!empty && backup->hasFiles(data_path_in_backup))
            restorer.throwTableIsNotEmpty(getStorageID());
    }

    restorePartsFromBackup(restorer, data_path_in_backup, partitions);
}

void StorageReplicatedMergeTree::attachRestoredParts(MutableDataPartsVector && parts)
{
    auto metadata_snapshot = getInMemoryMetadataPtr();
    auto sink = std::make_shared<ReplicatedMergeTreeSink>(*this, metadata_snapshot, 0, 0, 0, false, false, false,  getContext(), /*is_attach*/true);
    for (auto part : parts)
        sink->writeExistingPart(part);
}

#if 0
PartsTemporaryRename renamed_parts(*this, "detached/");
MutableDataPartsVector loaded_parts = tryLoadPartsToAttach(partition, attach_part, query_context, renamed_parts);

/// TODO Allow to use quorum here.
ReplicatedMergeTreeSink output(*this, metadata_snapshot, 0, 0, 0, false, false, query_context,
    /*is_attach*/true);

for (size_t i = 0; i < loaded_parts.size(); ++i)
{
    const String old_name = loaded_parts[i]->name;

    output.writeExistingPart(loaded_parts[i]);

    renamed_parts.old_and_new_names[i].old_name.clear();

    LOG_DEBUG(log, "Attached part {} as {}", old_name, loaded_parts[i]->name);

    results.push_back(PartitionCommandResultInfo{
        .partition_id = loaded_parts[i]->info.partition_id,
        .part_name = loaded_parts[i]->name,
        .old_part_name = old_name,
    });
}
#endif

}<|MERGE_RESOLUTION|>--- conflicted
+++ resolved
@@ -4557,14 +4557,11 @@
     if (!is_leader)
         throw Exception("OPTIMIZE cannot be done on this replica because it is not a leader", ErrorCodes::NOT_A_LEADER);
 
-<<<<<<< HEAD
     if (cleanup)
         LOG_DEBUG(log, "Cleanup the ReplicatedMergeTree.");
 
-    auto handle_noop = [&] (const String & message)
-=======
     auto handle_noop = [&] (const char * fmt_string, auto ...args)
->>>>>>> 8f01eded
+
     {
         LOG_DEBUG(log, fmt::runtime(fmt_string), args...);
         if (query_context->getSettingsRef().optimize_throw_if_noop)
@@ -4648,15 +4645,10 @@
 
             if (create_result == CreateMergeEntryResult::MissingPart)
             {
-<<<<<<< HEAD
         std::cout << "create_result == CreateMergeEntryResult::MissingPart" << std::endl;
-                String message = "Can't create merge queue node in ZooKeeper, because some parts are missing";
-                LOG_TRACE(log, fmt::runtime(message));
-                return handle_noop(message);
-=======
+
                 static constexpr const char * message_fmt = "Can't create merge queue node in ZooKeeper, because some parts are missing";
                 return handle_noop(message_fmt);
->>>>>>> 8f01eded
             }
 
             if (create_result == CreateMergeEntryResult::LogUpdated){
