--- conflicted
+++ resolved
@@ -335,14 +335,10 @@
     , replicated_fetches_throttler(std::make_shared<Throttler>(getSettings()->max_replicated_fetches_network_bandwidth, getContext()->getReplicatedFetchesThrottler()))
     , replicated_sends_throttler(std::make_shared<Throttler>(getSettings()->max_replicated_sends_network_bandwidth, getContext()->getReplicatedSendsThrottler()))
 {
-<<<<<<< HEAD
     if (getSettings()->cluster)
         cluster.emplace(*this);
 
-    initializeDirectoriesAndFormatVersion(relative_data_path_, attach, date_column_name);
-=======
     initializeDirectoriesAndFormatVersion(relative_data_path_, LoadingStrictnessLevel::ATTACH <= mode, date_column_name);
->>>>>>> 47b9eb2c
     /// We create and deactivate all tasks for consistency.
     /// They all will be scheduled and activated by the restarting thread.
     queue_updating_task = getContext()->getSchedulePool().createTask(
@@ -1215,27 +1211,20 @@
             if (lost_part_count > 0)
                 LOG_INFO(log, "Dropping table with non-zero lost_part_count equal to {}", lost_part_count);
         }
-<<<<<<< HEAD
-        dropReplica(zookeeper, zookeeper_path, replica_name, log, getSettings(), &has_metadata_in_zookeeper, cluster.has_value() ? &cluster.value() : nullptr);
-    }
-}
-
-void StorageReplicatedMergeTree::dropReplica(zkutil::ZooKeeperPtr zookeeper, const String & zookeeper_path, const String & replica,
-                                             Poco::Logger * logger, MergeTreeSettingsPtr table_settings, std::optional<bool> * has_metadata_out, ReplicatedMergeTreeCluster * cluster)
-=======
-
-        bool last_replica_dropped = dropReplica(zookeeper, zookeeper_path, replica_name, log.load(), getSettings(), &has_metadata_in_zookeeper);
+
+        bool last_replica_dropped = dropReplica(zookeeper, zookeeper_path,
+            replica_name,
+            log.load(),
+            getSettings(),
+            &has_metadata_in_zookeeper,
+            cluster.has_value() ? &cluster.value() : nullptr);
         if (last_replica_dropped)
-        {
             dropZookeeperZeroCopyLockPaths(zookeeper, zero_copy_locks_paths, log.load());
-        }
-    }
-}
-
+    }
+}
 
 bool StorageReplicatedMergeTree::dropReplica(zkutil::ZooKeeperPtr zookeeper, const String & zookeeper_path, const String & replica,
-                                                 LoggerPtr logger, MergeTreeSettingsPtr table_settings, std::optional<bool> * has_metadata_out)
->>>>>>> 47b9eb2c
+                                             LoggerPtr logger, MergeTreeSettingsPtr table_settings, std::optional<bool> * has_metadata_out, ReplicatedMergeTreeCluster * cluster)
 {
     if (zookeeper->expired())
         throw Exception(ErrorCodes::TABLE_WAS_NOT_DROPPED, "Table was not dropped because ZooKeeper session has expired.");
@@ -5568,7 +5557,7 @@
     return max_added_blocks;
 }
 
-bool StorageReplicatedMergeTree::supportsTrivialCountOptimization() const
+bool StorageReplicatedMergeTree::supportsTrivialCountOptimization(const StorageSnapshotPtr &, ContextPtr) const
 {
     /// TODO: allow optimization if cluster_query_shards==0
     return !hasLightweightDeletedMask() && !cluster.has_value();
@@ -5596,14 +5585,10 @@
     if (local_context->canUseParallelReplicasOnInitiator())
         return readParallelReplicasImpl(query_plan, column_names, storage_snapshot, query_info, local_context, processed_stage);
 
-<<<<<<< HEAD
     if (settings.cluster_query_shards && cluster.has_value())
         return readClusterImpl(query_plan, column_names, storage_snapshot, query_info, local_context, processed_stage, max_block_size, num_streams);
 
-    readLocalImpl(query_plan, column_names, storage_snapshot, query_info, local_context, processed_stage, max_block_size, num_streams);
-=======
     readLocalImpl(query_plan, column_names, storage_snapshot, query_info, local_context, max_block_size, num_streams);
->>>>>>> 47b9eb2c
 }
 
 void StorageReplicatedMergeTree::readLocalSequentialConsistencyImpl(
@@ -5716,7 +5701,7 @@
     ASTPtr modified_query_ast;
     if (local_context->getSettingsRef().allow_experimental_analyzer)
     {
-        auto modified_query_tree = buildQueryTreeForShard(query_info, query_info.query_tree);
+        auto modified_query_tree = buildQueryTreeForShard(query_info.planner_context, query_info.query_tree);
 
         header = InterpreterSelectQueryAnalyzer::getSampleBlock(
             modified_query_tree, local_context, SelectQueryOptions(processed_stage).analyze());
@@ -5739,7 +5724,7 @@
     ClusterProxy::executeQueryForReplicatedMergeTreeCluster(
         query_plan,
         select_stream_factory,
-        log,
+        log.load(),
         modified_query_ast,
         new_context,
         query_info,
