#include <Core/Defines.h>

#include "Common/hex.h"
#include <Common/Macros.h>
#include <Common/StringUtils/StringUtils.h>
#include <Common/ThreadPool.h>
#include <Common/ZooKeeper/KeeperException.h>
#include <Common/ZooKeeper/Types.h>
#include <Common/escapeForFileName.h>
#include <Common/formatReadable.h>
#include <Common/thread_local_rng.h>
#include <Common/typeid_cast.h>

#include <Storages/AlterCommands.h>
#include <Storages/PartitionCommands.h>
#include <Storages/ColumnsDescription.h>
#include <Storages/StorageReplicatedMergeTree.h>
#include <Storages/MergeTree/IMergeTreeDataPart.h>
#include <Storages/MergeTree/MergeList.h>
#include <Storages/MergeTree/PinnedPartUUIDs.h>
#include <Storages/MergeTree/PartitionPruner.h>
#include <Storages/MergeTree/ReplicatedMergeTreeTableMetadata.h>
#include <Storages/MergeTree/ReplicatedMergeTreeBlockOutputStream.h>
#include <Storages/MergeTree/ReplicatedMergeTreeQuorumEntry.h>
#include <Storages/MergeTree/ReplicatedMergeTreeMutationEntry.h>
#include <Storages/MergeTree/ReplicatedMergeTreeAddress.h>
#include <Storages/MergeTree/ReplicatedMergeTreeQuorumAddedParts.h>
#include <Storages/MergeTree/ReplicatedMergeTreePartHeader.h>
#include <Storages/VirtualColumnUtils.h>
#include <Storages/MergeTree/MergeTreeReaderCompact.h>


#include <Databases/IDatabase.h>
#include <Databases/DatabaseOnDisk.h>

#include <Parsers/formatAST.h>
#include <Parsers/ASTDropQuery.h>
#include <Parsers/ASTOptimizeQuery.h>
#include <Parsers/ASTLiteral.h>
#include <Parsers/queryToString.h>
#include <Parsers/ASTCheckQuery.h>
#include <Parsers/ASTSetQuery.h>

#include <Processors/QueryPlan/BuildQueryPipelineSettings.h>
#include <Processors/QueryPlan/Optimizations/QueryPlanOptimizationSettings.h>

#include <IO/ReadBufferFromString.h>
#include <IO/Operators.h>
#include <IO/ConnectionTimeouts.h>
#include <IO/ConnectionTimeoutsContext.h>

#include <Interpreters/InterpreterAlterQuery.h>
#include <Interpreters/PartLog.h>
#include <Interpreters/Context.h>
#include <Interpreters/DDLTask.h>
#include <Interpreters/InterserverCredentials.h>

#include <DataStreams/RemoteBlockInputStream.h>
#include <DataStreams/copyData.h>

#include <Poco/DirectoryIterator.h>

#include <ext/range.h>
#include <ext/scope_guard.h>
#include <ext/scope_guard_safe.h>
#include "Interpreters/executeQuery.h"
#include "Parsers/ASTPartition.h"

#include <ctime>
#include <filesystem>
#include <numeric>
#include <thread>
#include <future>
#include <filesystem>

#include <boost/algorithm/string/join.hpp>

namespace fs = std::filesystem;

namespace ProfileEvents
{
    extern const Event ReplicatedPartMerges;
    extern const Event ReplicatedPartMutations;
    extern const Event ReplicatedPartFailedFetches;
    extern const Event ReplicatedPartFetchesOfMerged;
    extern const Event ObsoleteReplicatedParts;
    extern const Event ReplicatedPartFetches;
    extern const Event DataAfterMergeDiffersFromReplica;
    extern const Event DataAfterMutationDiffersFromReplica;
    extern const Event CreatedLogEntryForMerge;
    extern const Event NotCreatedLogEntryForMerge;
    extern const Event CreatedLogEntryForMutation;
    extern const Event NotCreatedLogEntryForMutation;
}

namespace CurrentMetrics
{
    extern const Metric BackgroundFetchesPoolTask;
}

namespace DB
{

namespace ErrorCodes
{
    extern const int CANNOT_READ_ALL_DATA;
    extern const int NOT_IMPLEMENTED;
    extern const int NO_ZOOKEEPER;
    extern const int INCORRECT_DATA;
    extern const int INCOMPATIBLE_COLUMNS;
    extern const int REPLICA_IS_ALREADY_EXIST;
    extern const int NO_REPLICA_HAS_PART;
    extern const int LOGICAL_ERROR;
    extern const int TOO_MANY_UNEXPECTED_DATA_PARTS;
    extern const int ABORTED;
    extern const int REPLICA_IS_NOT_IN_QUORUM;
    extern const int TABLE_IS_READ_ONLY;
    extern const int NOT_FOUND_NODE;
    extern const int NO_ACTIVE_REPLICAS;
    extern const int NOT_A_LEADER;
    extern const int TABLE_WAS_NOT_DROPPED;
    extern const int PARTITION_ALREADY_EXISTS;
    extern const int TOO_MANY_RETRIES_TO_FETCH_PARTS;
    extern const int RECEIVED_ERROR_FROM_REMOTE_IO_SERVER;
    extern const int PARTITION_DOESNT_EXIST;
    extern const int UNFINISHED;
    extern const int RECEIVED_ERROR_TOO_MANY_REQUESTS;
    extern const int TOO_MANY_FETCHES;
    extern const int BAD_DATA_PART_NAME;
    extern const int PART_IS_TEMPORARILY_LOCKED;
    extern const int CANNOT_ASSIGN_OPTIMIZE;
    extern const int KEEPER_EXCEPTION;
    extern const int ALL_REPLICAS_LOST;
    extern const int REPLICA_STATUS_CHANGED;
    extern const int CANNOT_ASSIGN_ALTER;
    extern const int DIRECTORY_ALREADY_EXISTS;
    extern const int ILLEGAL_TYPE_OF_ARGUMENT;
    extern const int UNKNOWN_POLICY;
    extern const int NO_SUCH_DATA_PART;
    extern const int INTERSERVER_SCHEME_DOESNT_MATCH;
    extern const int DUPLICATE_DATA_PART;
    extern const int BAD_ARGUMENTS;
    extern const int CONCURRENT_ACCESS_NOT_SUPPORTED;
}

namespace ActionLocks
{
    extern const StorageActionBlockType PartsMerge;
    extern const StorageActionBlockType PartsFetch;
    extern const StorageActionBlockType PartsSend;
    extern const StorageActionBlockType ReplicationQueue;
    extern const StorageActionBlockType PartsTTLMerge;
    extern const StorageActionBlockType PartsMove;
}


static const auto QUEUE_UPDATE_ERROR_SLEEP_MS        = 1 * 1000;
static const auto MERGE_SELECTING_SLEEP_MS           = 5 * 1000;
static const auto MUTATIONS_FINALIZING_SLEEP_MS      = 1 * 1000;
static const auto MUTATIONS_FINALIZING_IDLE_SLEEP_MS = 5 * 1000;

void StorageReplicatedMergeTree::setZooKeeper()
{
    /// Every ReplicatedMergeTree table is using only one ZooKeeper session.
    /// But if several ReplicatedMergeTree tables are using different
    /// ZooKeeper sessions, some queries like ATTACH PARTITION FROM may have
    /// strange effects. So we always use only one session for all tables.
    /// (excluding auxiliary zookeepers)

    std::lock_guard lock(current_zookeeper_mutex);
    if (zookeeper_name == default_zookeeper_name)
    {
        current_zookeeper = getContext()->getZooKeeper();
    }
    else
    {
        current_zookeeper = getContext()->getAuxiliaryZooKeeper(zookeeper_name);
    }
}

zkutil::ZooKeeperPtr StorageReplicatedMergeTree::tryGetZooKeeper() const
{
    std::lock_guard lock(current_zookeeper_mutex);
    return current_zookeeper;
}

zkutil::ZooKeeperPtr StorageReplicatedMergeTree::getZooKeeper() const
{
    auto res = tryGetZooKeeper();
    if (!res)
        throw Exception("Cannot get ZooKeeper", ErrorCodes::NO_ZOOKEEPER);
    return res;
}

static std::string normalizeZooKeeperPath(std::string zookeeper_path)
{
    if (!zookeeper_path.empty() && zookeeper_path.back() == '/')
        zookeeper_path.resize(zookeeper_path.size() - 1);
    /// If zookeeper chroot prefix is used, path should start with '/', because chroot concatenates without it.
    if (!zookeeper_path.empty() && zookeeper_path.front() != '/')
        zookeeper_path = "/" + zookeeper_path;

    return zookeeper_path;
}

static String extractZooKeeperName(const String & path)
{
    if (path.empty())
        throw Exception("ZooKeeper path should not be empty", ErrorCodes::ILLEGAL_TYPE_OF_ARGUMENT);
    auto pos = path.find(':');
    if (pos != String::npos)
    {
        auto zookeeper_name = path.substr(0, pos);
        if (zookeeper_name.empty())
            throw Exception("Zookeeper path should start with '/' or '<auxiliary_zookeeper_name>:/'", ErrorCodes::ILLEGAL_TYPE_OF_ARGUMENT);
        return zookeeper_name;
    }
    static constexpr auto default_zookeeper_name = "default";
    return default_zookeeper_name;
}

static String extractZooKeeperPath(const String & path)
{
    if (path.empty())
        throw Exception("ZooKeeper path should not be empty", ErrorCodes::ILLEGAL_TYPE_OF_ARGUMENT);
    auto pos = path.find(':');
    if (pos != String::npos)
    {
        return normalizeZooKeeperPath(path.substr(pos + 1, String::npos));
    }
    return normalizeZooKeeperPath(path);
}

static MergeTreePartInfo makeDummyDropRangeForMovePartitionOrAttachPartitionFrom(const String & partition_id)
{
    /// NOTE We don't have special log entry type for MOVE PARTITION/ATTACH PARTITION FROM,
    /// so we use REPLACE_RANGE with dummy range of one block, which means "attach, not replace".
    /// It's safe to fill drop range for MOVE PARTITION/ATTACH PARTITION FROM with zeros,
    /// because drop range for REPLACE PARTITION must contain at least 2 blocks,
    /// so we can distinguish dummy drop range from any real or virtual part.
    /// But we should never construct such part name, even for virtual part,
    /// because it can be confused with real part <partition>_0_0_0.
    /// TODO get rid of this.

    MergeTreePartInfo drop_range;
    drop_range.partition_id = partition_id;
    drop_range.min_block = 0;
    drop_range.max_block = 0;
    drop_range.level = 0;
    drop_range.mutation = 0;
    return drop_range;
}

StorageReplicatedMergeTree::StorageReplicatedMergeTree(
    const String & zookeeper_path_,
    const String & replica_name_,
    bool attach,
    const StorageID & table_id_,
    const String & relative_data_path_,
    const StorageInMemoryMetadata & metadata_,
    ContextMutablePtr context_,
    const String & date_column_name,
    const MergingParams & merging_params_,
    std::unique_ptr<MergeTreeSettings> settings_,
    bool has_force_restore_data_flag,
    bool allow_renaming_)
    : MergeTreeData(table_id_,
                    relative_data_path_,
                    metadata_,
                    context_,
                    date_column_name,
                    merging_params_,
                    std::move(settings_),
                    true,                   /// require_part_metadata
                    attach,
                    [this] (const std::string & name) { enqueuePartForCheck(name); })
    , zookeeper_name(extractZooKeeperName(zookeeper_path_))
    , zookeeper_path(extractZooKeeperPath(zookeeper_path_))
    , replica_name(replica_name_)
    , replica_path(fs::path(zookeeper_path) / "replicas" / replica_name_)
    , reader(*this)
    , writer(*this)
    , merger_mutator(*this, getContext()->getSettingsRef().background_pool_size)
    , merge_strategy_picker(*this)
    , queue(*this, merge_strategy_picker)
    , fetcher(*this)
    , background_executor(*this, getContext())
    , background_moves_executor(*this, getContext())
    , cleanup_thread(*this)
    , part_check_thread(*this)
    , restarting_thread(*this)
    , part_moves_between_shards_orchestrator(*this)
    , allow_renaming(allow_renaming_)
    , replicated_fetches_pool_size(getContext()->getSettingsRef().background_fetches_pool_size)
    , replicated_fetches_throttler(std::make_shared<Throttler>(getSettings()->max_replicated_fetches_network_bandwidth, getContext()->getReplicatedFetchesThrottler()))
    , replicated_sends_throttler(std::make_shared<Throttler>(getSettings()->max_replicated_sends_network_bandwidth, getContext()->getReplicatedSendsThrottler()))
{
    queue_updating_task = getContext()->getSchedulePool().createTask(
        getStorageID().getFullTableName() + " (StorageReplicatedMergeTree::queueUpdatingTask)", [this]{ queueUpdatingTask(); });

    mutations_updating_task = getContext()->getSchedulePool().createTask(
        getStorageID().getFullTableName() + " (StorageReplicatedMergeTree::mutationsUpdatingTask)", [this]{ mutationsUpdatingTask(); });

    merge_selecting_task = getContext()->getSchedulePool().createTask(
        getStorageID().getFullTableName() + " (StorageReplicatedMergeTree::mergeSelectingTask)", [this] { mergeSelectingTask(); });

    /// Will be activated if we win leader election.
    merge_selecting_task->deactivate();

    mutations_finalizing_task = getContext()->getSchedulePool().createTask(
        getStorageID().getFullTableName() + " (StorageReplicatedMergeTree::mutationsFinalizingTask)", [this] { mutationsFinalizingTask(); });

    if (getContext()->hasZooKeeper() || getContext()->hasAuxiliaryZooKeeper(zookeeper_name))
    {
        /// It's possible for getZooKeeper() to timeout if  zookeeper host(s) can't
        /// be reached. In such cases Poco::Exception is thrown after a connection
        /// timeout - refer to src/Common/ZooKeeper/ZooKeeperImpl.cpp:866 for more info.
        ///
        /// Side effect of this is that the CreateQuery gets interrupted and it exits.
        /// But the data Directories for the tables being created aren't cleaned up.
        /// This unclean state will hinder table creation on any retries and will
        /// complain that the Directory for table already exists.
        ///
        /// To achieve a clean state on failed table creations, catch this error and
        /// call dropIfEmpty() method only if the operation isn't ATTACH then proceed
        /// throwing the exception. Without this, the Directory for the tables need
        /// to be manually deleted before retrying the CreateQuery.
        try
        {
            if (zookeeper_name == default_zookeeper_name)
            {
                current_zookeeper = getContext()->getZooKeeper();
            }
            else
            {
                current_zookeeper = getContext()->getAuxiliaryZooKeeper(zookeeper_name);
            }
        }
        catch (...)
        {
            if (!attach)
                dropIfEmpty();
            throw;
        }
    }

    bool skip_sanity_checks = false;

    if (current_zookeeper && current_zookeeper->exists(replica_path + "/flags/force_restore_data"))
    {
        skip_sanity_checks = true;
        current_zookeeper->remove(replica_path + "/flags/force_restore_data");

        LOG_WARNING(log, "Skipping the limits on severity of changes to data parts and columns (flag {}/flags/force_restore_data).", replica_path);
    }
    else if (has_force_restore_data_flag)
    {
        skip_sanity_checks = true;

        LOG_WARNING(log, "Skipping the limits on severity of changes to data parts and columns (flag force_restore_data).");
    }

    loadDataParts(skip_sanity_checks);

    if (!current_zookeeper)
    {
        if (!attach)
        {
            dropIfEmpty();
            throw Exception("Can't create replicated table without ZooKeeper", ErrorCodes::NO_ZOOKEEPER);
        }

        /// Do not activate the replica. It will be readonly.
        LOG_ERROR(log, "No ZooKeeper: table will be in readonly mode.");
        is_readonly = true;
        return;
    }

    if (attach && !current_zookeeper->exists(zookeeper_path + "/metadata"))
    {
        LOG_WARNING(log, "No metadata in ZooKeeper for {}: table will be in readonly mode.", zookeeper_path);
        is_readonly = true;
        has_metadata_in_zookeeper = false;
        return;
    }

    auto metadata_snapshot = getInMemoryMetadataPtr();

    /// May it be ZK lost not the whole root, so the upper check passed, but only the /replicas/replica
    /// folder.
    if (attach && !current_zookeeper->exists(replica_path))
    {
        LOG_WARNING(log, "No metadata in ZooKeeper for {}: table will be in readonly mode", replica_path);
        is_readonly = true;
        return;
    }

    if (!attach)
    {
        if (!getDataParts().empty())
            throw Exception("Data directory for table already contains data parts"
                " - probably it was unclean DROP table or manual intervention."
                " You must either clear directory by hand or use ATTACH TABLE"
                " instead of CREATE TABLE if you need to use that parts.", ErrorCodes::INCORRECT_DATA);

        try
        {
            bool is_first_replica = createTableIfNotExists(metadata_snapshot);

            try
            {
                /// NOTE If it's the first replica, these requests to ZooKeeper look redundant, we already know everything.

                /// We have to check granularity on other replicas. If it's fixed we
                /// must create our new replica with fixed granularity and store this
                /// information in /replica/metadata.
                other_replicas_fixed_granularity = checkFixedGranualrityInZookeeper();

                checkTableStructure(zookeeper_path, metadata_snapshot);

                Coordination::Stat metadata_stat;
                current_zookeeper->get(zookeeper_path + "/metadata", &metadata_stat);
                metadata_version = metadata_stat.version;
            }
            catch (Coordination::Exception & e)
            {
                if (!is_first_replica && e.code == Coordination::Error::ZNONODE)
                    throw Exception("Table " + zookeeper_path + " was suddenly removed.", ErrorCodes::ALL_REPLICAS_LOST);
                else
                    throw;
            }

            if (!is_first_replica)
                createReplica(metadata_snapshot);
        }
        catch (...)
        {
            /// If replica was not created, rollback creation of data directory.
            dropIfEmpty();
            throw;
        }
    } else
    {
        /// In old tables this node may missing or be empty
        String replica_metadata;
        const bool replica_metadata_exists = current_zookeeper->tryGet(replica_path + "/metadata", replica_metadata);

        if (!replica_metadata_exists || replica_metadata.empty())
        {
            /// We have to check shared node granularity before we create ours.
            other_replicas_fixed_granularity = checkFixedGranualrityInZookeeper();

            ReplicatedMergeTreeTableMetadata current_metadata(*this, metadata_snapshot);

            current_zookeeper->createOrUpdate(replica_path + "/metadata", current_metadata.toString(),
                zkutil::CreateMode::Persistent);
        }

        checkTableStructure(replica_path, metadata_snapshot);
        checkParts(skip_sanity_checks);

        if (current_zookeeper->exists(replica_path + "/metadata_version"))
        {
            metadata_version = parse<int>(current_zookeeper->get(replica_path + "/metadata_version"));
        }
        else
        {
            /// This replica was created with old clickhouse version, so we have
            /// to take version of global node. If somebody will alter our
            /// table, then we will fill /metadata_version node in zookeeper.
            /// Otherwise on the next restart we can again use version from
            /// shared metadata node because it was not changed.
            Coordination::Stat metadata_stat;
            current_zookeeper->get(zookeeper_path + "/metadata", &metadata_stat);
            metadata_version = metadata_stat.version;
        }
        /// Temporary directories contain uninitialized results of Merges or Fetches (after forced restart),
        /// don't allow to reinitialize them, delete each of them immediately.
        clearOldTemporaryDirectories(0);
        clearOldWriteAheadLogs();
    }

    createNewZooKeeperNodes();
    syncPinnedPartUUIDs();
}


bool StorageReplicatedMergeTree::checkFixedGranualrityInZookeeper()
{
    auto zookeeper = getZooKeeper();
    String metadata_str = zookeeper->get(zookeeper_path + "/metadata");
    auto metadata_from_zk = ReplicatedMergeTreeTableMetadata::parse(metadata_str);
    return metadata_from_zk.index_granularity_bytes == 0;
}


void StorageReplicatedMergeTree::waitMutationToFinishOnReplicas(
    const Strings & replicas, const String & mutation_id) const
{
    if (replicas.empty())
        return;


    std::set<String> inactive_replicas;
    for (const String & replica : replicas)
    {
        LOG_DEBUG(log, "Waiting for {} to apply mutation {}", replica, mutation_id);
        zkutil::EventPtr wait_event = std::make_shared<Poco::Event>();

        while (!partial_shutdown_called)
        {
            /// Mutation maybe killed or whole replica was deleted.
            /// Wait event will unblock at this moment.
            Coordination::Stat exists_stat;
            if (!getZooKeeper()->exists(fs::path(zookeeper_path) / "mutations" / mutation_id, &exists_stat, wait_event))
            {
                throw Exception(ErrorCodes::UNFINISHED, "Mutation {} was killed, manually removed or table was dropped", mutation_id);
            }

            auto zookeeper = getZooKeeper();
            /// Replica could be inactive.
            if (!zookeeper->exists(fs::path(zookeeper_path) / "replicas" / replica / "is_active"))
            {
                LOG_WARNING(log, "Replica {} is not active during mutation. Mutation will be done asynchronously when replica becomes active.", replica);

                inactive_replicas.emplace(replica);
                break;
            }

            String mutation_pointer = fs::path(zookeeper_path) / "replicas" / replica / "mutation_pointer";
            std::string mutation_pointer_value;
            /// Replica could be removed
            if (!zookeeper->tryGet(mutation_pointer, mutation_pointer_value, nullptr, wait_event))
            {
                LOG_WARNING(log, "Replica {} was removed", replica);
                break;
            }
            else if (mutation_pointer_value >= mutation_id) /// Maybe we already processed more fresh mutation
                break;                                      /// (numbers like 0000000000 and 0000000001)

            /// Replica can become inactive, so wait with timeout and recheck it
            if (wait_event->tryWait(1000))
                continue;

            /// Here we check mutation for errors on local replica. If they happen on this replica
            /// they will happen on each replica, so we can check only in-memory info.
            auto mutation_status = queue.getIncompleteMutationsStatus(mutation_id);
            /// If mutation status is empty, than local replica may just not loaded it into memory.
            if (mutation_status && !mutation_status->latest_fail_reason.empty())
                break;
        }

        /// It maybe already removed from zk, but local in-memory mutations
        /// state was not updated.
        if (!getZooKeeper()->exists(fs::path(zookeeper_path) / "mutations" / mutation_id))
        {
            throw Exception(ErrorCodes::UNFINISHED, "Mutation {} was killed, manually removed or table was dropped", mutation_id);
        }

        /// At least we have our current mutation
        std::set<String> mutation_ids;
        mutation_ids.insert(mutation_id);

        /// Here we check mutation for errors or kill on local replica. If they happen on this replica
        /// they will happen on each replica, so we can check only in-memory info.
        auto mutation_status = queue.getIncompleteMutationsStatus(mutation_id, &mutation_ids);
        checkMutationStatus(mutation_status, mutation_ids);

        if (partial_shutdown_called)
            throw Exception("Mutation is not finished because table shutdown was called. It will be done after table restart.",
                ErrorCodes::UNFINISHED);
    }

    if (!inactive_replicas.empty())
    {
        throw Exception(ErrorCodes::UNFINISHED,
                        "Mutation is not finished because some replicas are inactive right now: {}. Mutation will be done asynchronously",
                        boost::algorithm::join(inactive_replicas, ", "));
    }
}

void StorageReplicatedMergeTree::createNewZooKeeperNodes()
{
    auto zookeeper = getZooKeeper();

    /// Working with quorum.
    zookeeper->createIfNotExists(zookeeper_path + "/quorum", String());
    zookeeper->createIfNotExists(zookeeper_path + "/quorum/parallel", String());
    zookeeper->createIfNotExists(zookeeper_path + "/quorum/last_part", String());
    zookeeper->createIfNotExists(zookeeper_path + "/quorum/failed_parts", String());

    /// Tracking lag of replicas.
    zookeeper->createIfNotExists(replica_path + "/min_unprocessed_insert_time", String());
    zookeeper->createIfNotExists(replica_path + "/max_processed_insert_time", String());

    /// Mutations
    zookeeper->createIfNotExists(zookeeper_path + "/mutations", String());
    zookeeper->createIfNotExists(replica_path + "/mutation_pointer", String());

    /// Nodes for zero-copy S3 replication
    if (storage_settings.get()->allow_s3_zero_copy_replication)
    {
        zookeeper->createIfNotExists(zookeeper_path + "/zero_copy_s3", String());
        zookeeper->createIfNotExists(zookeeper_path + "/zero_copy_s3/shared", String());
    }

    /// Part movement.
    zookeeper->createIfNotExists(zookeeper_path + "/part_moves_shard", String());
    zookeeper->createIfNotExists(zookeeper_path + "/pinned_part_uuids", getPinnedPartUUIDs()->toString());
    /// For ALTER PARTITION with multi-leaders
    zookeeper->createIfNotExists(zookeeper_path + "/alter_partition_version", String());
}


bool StorageReplicatedMergeTree::createTableIfNotExists(const StorageMetadataPtr & metadata_snapshot)
{
    auto zookeeper = getZooKeeper();
    zookeeper->createAncestors(zookeeper_path);

    for (size_t i = 0; i < 1000; ++i)
    {
        /// Invariant: "replicas" does not exist if there is no table or if there are leftovers from incompletely dropped table.
        if (zookeeper->exists(zookeeper_path + "/replicas"))
        {
            LOG_DEBUG(log, "This table {} is already created, will add new replica", zookeeper_path);
            return false;
        }

        /// There are leftovers from incompletely dropped table.
        if (zookeeper->exists(zookeeper_path + "/dropped"))
        {
            /// This condition may happen when the previous drop attempt was not completed
            ///  or when table is dropped by another replica right now.
            /// This is Ok because another replica is definitely going to drop the table.

            LOG_WARNING(log, "Removing leftovers from table {} (this might take several minutes)", zookeeper_path);
            String drop_lock_path = zookeeper_path + "/dropped/lock";
            Coordination::Error code = zookeeper->tryCreate(drop_lock_path, "", zkutil::CreateMode::Ephemeral);

            if (code == Coordination::Error::ZNONODE || code == Coordination::Error::ZNODEEXISTS)
            {
                LOG_WARNING(log, "The leftovers from table {} were removed by another replica", zookeeper_path);
            }
            else if (code != Coordination::Error::ZOK)
            {
                throw Coordination::Exception(code, drop_lock_path);
            }
            else
            {
                auto metadata_drop_lock = zkutil::EphemeralNodeHolder::existing(drop_lock_path, *zookeeper);
                if (!removeTableNodesFromZooKeeper(zookeeper, zookeeper_path, metadata_drop_lock, log))
                {
                    /// Someone is recursively removing table right now, we cannot create new table until old one is removed
                    continue;
                }
            }
        }

        LOG_DEBUG(log, "Creating table {}", zookeeper_path);

        /// We write metadata of table so that the replicas can check table parameters with them.
        String metadata_str = ReplicatedMergeTreeTableMetadata(*this, metadata_snapshot).toString();

        Coordination::Requests ops;
        ops.emplace_back(zkutil::makeCreateRequest(zookeeper_path, "", zkutil::CreateMode::Persistent));

        ops.emplace_back(zkutil::makeCreateRequest(zookeeper_path + "/metadata", metadata_str,
            zkutil::CreateMode::Persistent));
        ops.emplace_back(zkutil::makeCreateRequest(zookeeper_path + "/columns", metadata_snapshot->getColumns().toString(),
            zkutil::CreateMode::Persistent));
        ops.emplace_back(zkutil::makeCreateRequest(zookeeper_path + "/log", "",
            zkutil::CreateMode::Persistent));
        ops.emplace_back(zkutil::makeCreateRequest(zookeeper_path + "/blocks", "",
            zkutil::CreateMode::Persistent));
        ops.emplace_back(zkutil::makeCreateRequest(zookeeper_path + "/block_numbers", "",
            zkutil::CreateMode::Persistent));
        ops.emplace_back(zkutil::makeCreateRequest(zookeeper_path + "/nonincrement_block_numbers", "",
            zkutil::CreateMode::Persistent)); /// /nonincrement_block_numbers dir is unused, but is created nonetheless for backwards compatibility.
        ops.emplace_back(zkutil::makeCreateRequest(zookeeper_path + "/leader_election", "",
            zkutil::CreateMode::Persistent));
        ops.emplace_back(zkutil::makeCreateRequest(zookeeper_path + "/temp", "",
            zkutil::CreateMode::Persistent));
        ops.emplace_back(zkutil::makeCreateRequest(zookeeper_path + "/replicas", "last added replica: " + replica_name,
            zkutil::CreateMode::Persistent));

        /// And create first replica atomically. See also "createReplica" method that is used to create not the first replicas.

        ops.emplace_back(zkutil::makeCreateRequest(replica_path, "",
            zkutil::CreateMode::Persistent));
        ops.emplace_back(zkutil::makeCreateRequest(replica_path + "/host", "",
            zkutil::CreateMode::Persistent));
        ops.emplace_back(zkutil::makeCreateRequest(replica_path + "/log_pointer", "",
            zkutil::CreateMode::Persistent));
        ops.emplace_back(zkutil::makeCreateRequest(replica_path + "/queue", "",
            zkutil::CreateMode::Persistent));
        ops.emplace_back(zkutil::makeCreateRequest(replica_path + "/parts", "",
            zkutil::CreateMode::Persistent));
        ops.emplace_back(zkutil::makeCreateRequest(replica_path + "/flags", "",
            zkutil::CreateMode::Persistent));
        ops.emplace_back(zkutil::makeCreateRequest(replica_path + "/is_lost", "0",
            zkutil::CreateMode::Persistent));
        ops.emplace_back(zkutil::makeCreateRequest(replica_path + "/metadata", metadata_str,
            zkutil::CreateMode::Persistent));
        ops.emplace_back(zkutil::makeCreateRequest(replica_path + "/columns", metadata_snapshot->getColumns().toString(),
            zkutil::CreateMode::Persistent));
        ops.emplace_back(zkutil::makeCreateRequest(replica_path + "/metadata_version", std::to_string(metadata_version),
            zkutil::CreateMode::Persistent));

        Coordination::Responses responses;
        auto code = zookeeper->tryMulti(ops, responses);
        if (code == Coordination::Error::ZNODEEXISTS)
        {
            LOG_WARNING(log, "It looks like the table {} was created by another server at the same moment, will retry", zookeeper_path);
            continue;
        }
        else if (code != Coordination::Error::ZOK)
        {
            zkutil::KeeperMultiException::check(code, ops, responses);
        }

        return true;
    }

    /// Do not use LOGICAL_ERROR code, because it may happen if user has specified wrong zookeeper_path
    throw Exception("Cannot create table, because it is created concurrently every time "
                    "or because of wrong zookeeper_path "
                    "or because of logical error", ErrorCodes::REPLICA_IS_ALREADY_EXIST);
}

void StorageReplicatedMergeTree::createReplica(const StorageMetadataPtr & metadata_snapshot)
{
    auto zookeeper = getZooKeeper();

    LOG_DEBUG(log, "Creating replica {}", replica_path);

    Coordination::Error code;

    do
    {
        Coordination::Stat replicas_stat;
        String replicas_value;

        if (!zookeeper->tryGet(zookeeper_path + "/replicas", replicas_value, &replicas_stat))
            throw Exception(ErrorCodes::ALL_REPLICAS_LOST,
                "Cannot create a replica of the table {}, because the last replica of the table was dropped right now",
                zookeeper_path);

        /// It is not the first replica, we will mark it as "lost", to immediately repair (clone) from existing replica.
        /// By the way, it's possible that the replica will be first, if all previous replicas were removed concurrently.
        const String is_lost_value = replicas_stat.numChildren ? "1" : "0";

        Coordination::Requests ops;
        ops.emplace_back(zkutil::makeCreateRequest(replica_path, "",
            zkutil::CreateMode::Persistent));
        ops.emplace_back(zkutil::makeCreateRequest(replica_path + "/host", "",
            zkutil::CreateMode::Persistent));
        ops.emplace_back(zkutil::makeCreateRequest(replica_path + "/log_pointer", "",
            zkutil::CreateMode::Persistent));
        ops.emplace_back(zkutil::makeCreateRequest(replica_path + "/queue", "",
            zkutil::CreateMode::Persistent));
        ops.emplace_back(zkutil::makeCreateRequest(replica_path + "/parts", "",
            zkutil::CreateMode::Persistent));
        ops.emplace_back(zkutil::makeCreateRequest(replica_path + "/flags", "",
            zkutil::CreateMode::Persistent));
        ops.emplace_back(zkutil::makeCreateRequest(replica_path + "/is_lost", is_lost_value,
            zkutil::CreateMode::Persistent));
        ops.emplace_back(zkutil::makeCreateRequest(replica_path + "/metadata", ReplicatedMergeTreeTableMetadata(*this, metadata_snapshot).toString(),
            zkutil::CreateMode::Persistent));
        ops.emplace_back(zkutil::makeCreateRequest(replica_path + "/columns", metadata_snapshot->getColumns().toString(),
            zkutil::CreateMode::Persistent));
        ops.emplace_back(zkutil::makeCreateRequest(replica_path + "/metadata_version", std::to_string(metadata_version),
            zkutil::CreateMode::Persistent));

        /// Check version of /replicas to see if there are any replicas created at the same moment of time.
        ops.emplace_back(zkutil::makeSetRequest(zookeeper_path + "/replicas", "last added replica: " + replica_name, replicas_stat.version));

        Coordination::Responses responses;
        code = zookeeper->tryMulti(ops, responses);

        switch (code)
        {
            case Coordination::Error::ZNODEEXISTS:
                throw Exception(ErrorCodes::REPLICA_IS_ALREADY_EXIST, "Replica {} already exists", replica_path);
            case Coordination::Error::ZBADVERSION:
                LOG_ERROR(log, "Retrying createReplica(), because some other replicas were created at the same time");
                break;
            case Coordination::Error::ZNONODE:
                throw Exception(ErrorCodes::ALL_REPLICAS_LOST, "Table {} was suddenly removed", zookeeper_path);
            default:
                zkutil::KeeperMultiException::check(code, ops, responses);
        }
    } while (code == Coordination::Error::ZBADVERSION);
}

void StorageReplicatedMergeTree::drop()
{
    /// There is also the case when user has configured ClickHouse to wrong ZooKeeper cluster
    /// or metadata of staled replica were removed manually,
    /// in this case, has_metadata_in_zookeeper = false, and we also permit to drop the table.

    if (has_metadata_in_zookeeper)
    {
        /// Table can be shut down, restarting thread is not active
        /// and calling StorageReplicatedMergeTree::getZooKeeper()/getAuxiliaryZooKeeper() won't suffice.
        zkutil::ZooKeeperPtr zookeeper;
        if (zookeeper_name == default_zookeeper_name)
            zookeeper = getContext()->getZooKeeper();
        else
            zookeeper = getContext()->getAuxiliaryZooKeeper(zookeeper_name);

        /// If probably there is metadata in ZooKeeper, we don't allow to drop the table.
        if (!zookeeper)
            throw Exception("Can't drop readonly replicated table (need to drop data in ZooKeeper as well)", ErrorCodes::TABLE_IS_READ_ONLY);

        shutdown();
        dropReplica(zookeeper, zookeeper_path, replica_name, log);
    }

    dropAllData();
}

void StorageReplicatedMergeTree::dropReplica(zkutil::ZooKeeperPtr zookeeper, const String & zookeeper_path, const String & replica, Poco::Logger * logger)
{
    if (zookeeper->expired())
        throw Exception("Table was not dropped because ZooKeeper session has expired.", ErrorCodes::TABLE_WAS_NOT_DROPPED);

    auto remote_replica_path = zookeeper_path + "/replicas/" + replica;
    LOG_INFO(logger, "Removing replica {}, marking it as lost", remote_replica_path);
    /// Mark itself lost before removing, because the following recursive removal may fail
    /// and partially dropped replica may be considered as alive one (until someone will mark it lost)
    zookeeper->trySet(zookeeper_path + "/replicas/" + replica + "/is_lost", "1");
    /// It may left some garbage if replica_path subtree are concurrently modified
    zookeeper->tryRemoveRecursive(remote_replica_path);
    if (zookeeper->exists(remote_replica_path))
        LOG_ERROR(logger, "Replica was not completely removed from ZooKeeper, {} still exists and may contain some garbage.", remote_replica_path);

    /// Check that `zookeeper_path` exists: it could have been deleted by another replica after execution of previous line.
    Strings replicas;
    if (Coordination::Error::ZOK != zookeeper->tryGetChildren(zookeeper_path + "/replicas", replicas) || !replicas.empty())
        return;

    LOG_INFO(logger, "{} is the last replica, will remove table", remote_replica_path);

    /** At this moment, another replica can be created and we cannot remove the table.
      * Try to remove /replicas node first. If we successfully removed it,
      * it guarantees that we are the only replica that proceed to remove the table
      * and no new replicas can be created after that moment (it requires the existence of /replicas node).
      * and table cannot be recreated with new /replicas node on another servers while we are removing data,
      * because table creation is executed in single transaction that will conflict with remaining nodes.
      */

    /// Node /dropped works like a lock that protects from concurrent removal of old table and creation of new table.
    /// But recursive removal may fail in the middle of operation leaving some garbage in zookeeper_path, so
    /// we remove it on table creation if there is /dropped node. Creating thread may remove /dropped node created by
    /// removing thread, and it causes race condition if removing thread is not finished yet.
    /// To avoid this we also create ephemeral child before starting recursive removal.
    /// (The existence of child node does not allow to remove parent node).
    Coordination::Requests ops;
    Coordination::Responses responses;
    String drop_lock_path = zookeeper_path + "/dropped/lock";
    ops.emplace_back(zkutil::makeRemoveRequest(zookeeper_path + "/replicas", -1));
    ops.emplace_back(zkutil::makeCreateRequest(zookeeper_path + "/dropped", "", zkutil::CreateMode::Persistent));
    ops.emplace_back(zkutil::makeCreateRequest(drop_lock_path, "", zkutil::CreateMode::Ephemeral));
    Coordination::Error code = zookeeper->tryMulti(ops, responses);

    if (code == Coordination::Error::ZNONODE || code == Coordination::Error::ZNODEEXISTS)
    {
        LOG_WARNING(logger, "Table {} is already started to be removing by another replica right now", remote_replica_path);
    }
    else if (code == Coordination::Error::ZNOTEMPTY)
    {
        LOG_WARNING(logger, "Another replica was suddenly created, will keep the table {}", remote_replica_path);
    }
    else if (code != Coordination::Error::ZOK)
    {
        zkutil::KeeperMultiException::check(code, ops, responses);
    }
    else
    {
        auto metadata_drop_lock = zkutil::EphemeralNodeHolder::existing(drop_lock_path, *zookeeper);
        LOG_INFO(logger, "Removing table {} (this might take several minutes)", zookeeper_path);
        removeTableNodesFromZooKeeper(zookeeper, zookeeper_path, metadata_drop_lock, logger);
    }
}

bool StorageReplicatedMergeTree::removeTableNodesFromZooKeeper(zkutil::ZooKeeperPtr zookeeper,
        const String & zookeeper_path, const zkutil::EphemeralNodeHolder::Ptr & metadata_drop_lock, Poco::Logger * logger)
{
    bool completely_removed = false;
    Strings children;
    Coordination::Error code = zookeeper->tryGetChildren(zookeeper_path, children);
    if (code == Coordination::Error::ZNONODE)
        throw Exception(ErrorCodes::LOGICAL_ERROR, "There is a race condition between creation and removal of replicated table. It's a bug");


    for (const auto & child : children)
        if (child != "dropped")
            zookeeper->tryRemoveRecursive(fs::path(zookeeper_path) / child);

    Coordination::Requests ops;
    Coordination::Responses responses;
    ops.emplace_back(zkutil::makeRemoveRequest(metadata_drop_lock->getPath(), -1));
    ops.emplace_back(zkutil::makeRemoveRequest(fs::path(zookeeper_path) / "dropped", -1));
    ops.emplace_back(zkutil::makeRemoveRequest(zookeeper_path, -1));
    code = zookeeper->tryMulti(ops, responses);

    if (code == Coordination::Error::ZNONODE)
    {
        throw Exception(ErrorCodes::LOGICAL_ERROR, "There is a race condition between creation and removal of replicated table. It's a bug");
    }
    else if (code == Coordination::Error::ZNOTEMPTY)
    {
        LOG_ERROR(logger, "Table was not completely removed from ZooKeeper, {} still exists and may contain some garbage,"
                          "but someone is removing it right now.", zookeeper_path);
    }
    else if (code != Coordination::Error::ZOK)
    {
        /// It is still possible that ZooKeeper session is expired or server is killed in the middle of the delete operation.
        zkutil::KeeperMultiException::check(code, ops, responses);
    }
    else
    {
        metadata_drop_lock->setAlreadyRemoved();
        completely_removed = true;
        LOG_INFO(logger, "Table {} was successfully removed from ZooKeeper", zookeeper_path);
    }

    return completely_removed;
}


/** Verify that list of columns and table storage_settings_ptr match those specified in ZK (/metadata).
  * If not, throw an exception.
  */
void StorageReplicatedMergeTree::checkTableStructure(const String & zookeeper_prefix, const StorageMetadataPtr & metadata_snapshot)
{
    auto zookeeper = getZooKeeper();

    ReplicatedMergeTreeTableMetadata old_metadata(*this, metadata_snapshot);

    Coordination::Stat metadata_stat;
    String metadata_str = zookeeper->get(fs::path(zookeeper_prefix) / "metadata", &metadata_stat);
    auto metadata_from_zk = ReplicatedMergeTreeTableMetadata::parse(metadata_str);
    old_metadata.checkEquals(metadata_from_zk, metadata_snapshot->getColumns(), getContext());

    Coordination::Stat columns_stat;
    auto columns_from_zk = ColumnsDescription::parse(zookeeper->get(fs::path(zookeeper_prefix) / "columns", &columns_stat));

    const ColumnsDescription & old_columns = metadata_snapshot->getColumns();
    if (columns_from_zk != old_columns)
    {
        throw Exception("Table columns structure in ZooKeeper is different from local table structure", ErrorCodes::INCOMPATIBLE_COLUMNS);
    }
}

void StorageReplicatedMergeTree::setTableStructure(
    ColumnsDescription new_columns, const ReplicatedMergeTreeTableMetadata::Diff & metadata_diff)
{
    StorageInMemoryMetadata new_metadata = getInMemoryMetadata();
    StorageInMemoryMetadata old_metadata = getInMemoryMetadata();

    new_metadata.columns = new_columns;

    if (!metadata_diff.empty())
    {
        auto parse_key_expr = [] (const String & key_expr)
        {
            ParserNotEmptyExpressionList parser(false);
            auto new_sorting_key_expr_list = parseQuery(parser, key_expr, 0, DBMS_DEFAULT_MAX_PARSER_DEPTH);

            ASTPtr order_by_ast;
            if (new_sorting_key_expr_list->children.size() == 1)
                order_by_ast = new_sorting_key_expr_list->children[0];
            else
            {
                auto tuple = makeASTFunction("tuple");
                tuple->arguments->children = new_sorting_key_expr_list->children;
                order_by_ast = tuple;
            }
            return order_by_ast;
        };

        if (metadata_diff.sorting_key_changed)
        {
            auto order_by_ast = parse_key_expr(metadata_diff.new_sorting_key);
            auto & sorting_key = new_metadata.sorting_key;
            auto & primary_key = new_metadata.primary_key;

            sorting_key.recalculateWithNewAST(order_by_ast, new_metadata.columns, getContext());

            if (primary_key.definition_ast == nullptr)
            {
                /// Primary and sorting key become independent after this ALTER so we have to
                /// save the old ORDER BY expression as the new primary key.
                auto old_sorting_key_ast = old_metadata.getSortingKey().definition_ast;
                primary_key = KeyDescription::getKeyFromAST(
                    old_sorting_key_ast, new_metadata.columns, getContext());
            }
        }

        if (metadata_diff.sampling_expression_changed)
        {
            auto sample_by_ast = parse_key_expr(metadata_diff.new_sampling_expression);
            new_metadata.sampling_key.recalculateWithNewAST(sample_by_ast, new_metadata.columns, getContext());
        }

        if (metadata_diff.skip_indices_changed)
            new_metadata.secondary_indices = IndicesDescription::parse(metadata_diff.new_skip_indices, new_columns, getContext());

        if (metadata_diff.constraints_changed)
            new_metadata.constraints = ConstraintsDescription::parse(metadata_diff.new_constraints);

        if (metadata_diff.projections_changed)
            new_metadata.projections = ProjectionsDescription::parse(metadata_diff.new_projections, new_columns, getContext());

        if (metadata_diff.ttl_table_changed)
        {
            if (!metadata_diff.new_ttl_table.empty())
            {
                ParserTTLExpressionList parser;
                auto ttl_for_table_ast = parseQuery(parser, metadata_diff.new_ttl_table, 0, DBMS_DEFAULT_MAX_PARSER_DEPTH);
                new_metadata.table_ttl = TTLTableDescription::getTTLForTableFromAST(
                    ttl_for_table_ast, new_metadata.columns, getContext(), new_metadata.primary_key);
            }
            else /// TTL was removed
            {
                new_metadata.table_ttl = TTLTableDescription{};
            }
        }
    }

    /// Changes in columns may affect following metadata fields
    new_metadata.column_ttls_by_name.clear();
    for (const auto & [name, ast] : new_metadata.columns.getColumnTTLs())
    {
        auto new_ttl_entry = TTLDescription::getTTLFromAST(ast, new_metadata.columns, getContext(), new_metadata.primary_key);
        new_metadata.column_ttls_by_name[name] = new_ttl_entry;
    }

    if (new_metadata.partition_key.definition_ast != nullptr)
        new_metadata.partition_key.recalculateWithNewColumns(new_metadata.columns, getContext());

    if (!metadata_diff.sorting_key_changed) /// otherwise already updated
        new_metadata.sorting_key.recalculateWithNewColumns(new_metadata.columns, getContext());

    /// Primary key is special, it exists even if not defined
    if (new_metadata.primary_key.definition_ast != nullptr)
    {
        new_metadata.primary_key.recalculateWithNewColumns(new_metadata.columns, getContext());
    }
    else
    {
        new_metadata.primary_key = KeyDescription::getKeyFromAST(new_metadata.sorting_key.definition_ast, new_metadata.columns, getContext());
        new_metadata.primary_key.definition_ast = nullptr;
    }

    if (!metadata_diff.sampling_expression_changed && new_metadata.sampling_key.definition_ast != nullptr)
        new_metadata.sampling_key.recalculateWithNewColumns(new_metadata.columns, getContext());

    if (!metadata_diff.skip_indices_changed) /// otherwise already updated
    {
        for (auto & index : new_metadata.secondary_indices)
            index.recalculateWithNewColumns(new_metadata.columns, getContext());
    }

    if (!metadata_diff.ttl_table_changed && new_metadata.table_ttl.definition_ast != nullptr)
        new_metadata.table_ttl = TTLTableDescription::getTTLForTableFromAST(
            new_metadata.table_ttl.definition_ast, new_metadata.columns, getContext(), new_metadata.primary_key);

    /// Even if the primary/sorting/partition keys didn't change we must reinitialize it
    /// because primary/partition key column types might have changed.
    checkTTLExpressions(new_metadata, old_metadata);
    setProperties(new_metadata, old_metadata);

    auto table_id = getStorageID();
    DatabaseCatalog::instance().getDatabase(table_id.database_name)->alterTable(getContext(), table_id, new_metadata);
}


/** If necessary, restore a part, replica itself adds a record for its receipt.
  * What time should I put for this entry in the queue? Time is taken into account when calculating lag of replica.
  * For these purposes, it makes sense to use creation time of missing part
  *  (that is, in calculating lag, it will be taken into account how old is the part we need to recover).
  */
static time_t tryGetPartCreateTime(zkutil::ZooKeeperPtr & zookeeper, const String & replica_path, const String & part_name)
{
    time_t res = 0;

    /// We get creation time of part, if it still exists (was not merged, for example).
    Coordination::Stat stat;
    String unused;
    if (zookeeper->tryGet(fs::path(replica_path) / "parts" / part_name, unused, &stat))
        res = stat.ctime / 1000;

    return res;
}


void StorageReplicatedMergeTree::checkParts(bool skip_sanity_checks)
{
    auto zookeeper = getZooKeeper();

    Strings expected_parts_vec = zookeeper->getChildren(fs::path(replica_path) / "parts");

    /// Parts in ZK.
    NameSet expected_parts(expected_parts_vec.begin(), expected_parts_vec.end());

    /// There are no PreCommitted parts at startup.
    auto parts = getDataParts(MergeTreeDataPartState::Committed, MergeTreeDataPartState::Outdated);

    /** Local parts that are not in ZK.
      * In very rare cases they may cover missing parts
      * and someone may think that pushing them to zookeeper is good idea.
      * But actually we can't precisely determine that ALL missing parts
      * covered by this unexpected part. So missing parts will be downloaded.
      */
    DataParts unexpected_parts;

    /// Collect unexpected parts
    for (const auto & part : parts)
        if (!expected_parts.count(part->name))
            unexpected_parts.insert(part); /// this parts we will place to detached with ignored_ prefix

    /// Which parts should be taken from other replicas.
    Strings parts_to_fetch;

    for (const String & missing_name : expected_parts)
        if (!getActiveContainingPart(missing_name))
            parts_to_fetch.push_back(missing_name);

    /** To check the adequacy, for the parts that are in the FS, but not in ZK, we will only consider not the most recent parts.
      * Because unexpected new parts usually arise only because they did not have time to enroll in ZK with a rough restart of the server.
      * It also occurs from deduplicated parts that did not have time to retire.
      */
    size_t unexpected_parts_nonnew = 0;
    UInt64 unexpected_parts_nonnew_rows = 0;
    UInt64 unexpected_parts_rows = 0;

    for (const auto & part : unexpected_parts)
    {
        if (part->info.level > 0)
        {
            ++unexpected_parts_nonnew;
            unexpected_parts_nonnew_rows += part->rows_count;
        }

        unexpected_parts_rows += part->rows_count;
    }

    const UInt64 parts_to_fetch_blocks = std::accumulate(parts_to_fetch.cbegin(), parts_to_fetch.cend(), 0,
        [&](UInt64 acc, const String& part_name)
        {
            MergeTreePartInfo part_info;

            if (MergeTreePartInfo::tryParsePartName(part_name, &part_info, format_version))
                return acc + part_info.getBlocksCount();

            LOG_ERROR(log, "Unexpected part name: {}", part_name);
            return acc;
        });

    /** We can automatically synchronize data,
      *  if the ratio of the total number of errors to the total number of parts (minimum - on the local filesystem or in ZK)
      *  is no more than some threshold (for example 50%).
      *
      * A large ratio of mismatches in the data on the filesystem and the expected data
      *  may indicate a configuration error (the server accidentally connected as a replica not from right shard).
      * In this case, the protection mechanism does not allow the server to start.
      */

    UInt64 total_rows_on_filesystem = 0;
    for (const auto & part : parts)
        total_rows_on_filesystem += part->rows_count;

    const auto storage_settings_ptr = getSettings();
    bool insane = unexpected_parts_rows > total_rows_on_filesystem * storage_settings_ptr->replicated_max_ratio_of_wrong_parts;

    constexpr const char * sanity_report_fmt = "The local set of parts of table {} doesn't look like the set of parts in ZooKeeper: "
                                               "{} rows of {} total rows in filesystem are suspicious. "
                                               "There are {} unexpected parts with {} rows ({} of them is not just-written with {} rows), "
                                               "{} missing parts (with {} blocks).";

    if (insane && !skip_sanity_checks)
    {
        throw Exception(ErrorCodes::TOO_MANY_UNEXPECTED_DATA_PARTS, sanity_report_fmt, getStorageID().getNameForLogs(),
                        formatReadableQuantity(unexpected_parts_rows), formatReadableQuantity(total_rows_on_filesystem),
                        unexpected_parts.size(), unexpected_parts_rows, unexpected_parts_nonnew, unexpected_parts_nonnew_rows,
                        parts_to_fetch.size(), parts_to_fetch_blocks);
    }

    if (unexpected_parts_nonnew_rows > 0)
    {
        LOG_WARNING(log, sanity_report_fmt, getStorageID().getNameForLogs(),
                    formatReadableQuantity(unexpected_parts_rows), formatReadableQuantity(total_rows_on_filesystem),
                    unexpected_parts.size(), unexpected_parts_rows, unexpected_parts_nonnew, unexpected_parts_nonnew_rows,
                    parts_to_fetch.size(), parts_to_fetch_blocks);
    }

    /// Add to the queue jobs to pick up the missing parts from other replicas and remove from ZK the information that we have them.
    std::vector<std::future<Coordination::ExistsResponse>> exists_futures;
    exists_futures.reserve(parts_to_fetch.size());
    for (const String & part_name : parts_to_fetch)
    {
        String part_path = fs::path(replica_path) / "parts" / part_name;
        exists_futures.emplace_back(zookeeper->asyncExists(part_path));
    }

    std::vector<std::future<Coordination::MultiResponse>> enqueue_futures;
    enqueue_futures.reserve(parts_to_fetch.size());
    for (size_t i = 0; i < parts_to_fetch.size(); ++i)
    {
        const String & part_name = parts_to_fetch[i];
        LOG_ERROR(log, "Removing locally missing part from ZooKeeper and queueing a fetch: {}", part_name);

        Coordination::Requests ops;

        time_t part_create_time = 0;
        Coordination::ExistsResponse exists_resp = exists_futures[i].get();
        if (exists_resp.error == Coordination::Error::ZOK)
        {
            part_create_time = exists_resp.stat.ctime / 1000;
            removePartFromZooKeeper(part_name, ops, exists_resp.stat.numChildren > 0);
        }

        LogEntry log_entry;
        log_entry.type = LogEntry::GET_PART;
        log_entry.source_replica = "";
        log_entry.new_part_name = part_name;
        log_entry.create_time = part_create_time;

        /// We assume that this occurs before the queue is loaded (queue.initialize).
        ops.emplace_back(zkutil::makeCreateRequest(
            fs::path(replica_path) / "queue/queue-", log_entry.toString(), zkutil::CreateMode::PersistentSequential));

        enqueue_futures.emplace_back(zookeeper->asyncMulti(ops));
    }

    for (auto & future : enqueue_futures)
        future.get();

    /// Remove extra local parts.
    for (const DataPartPtr & part : unexpected_parts)
    {
        LOG_ERROR(log, "Renaming unexpected part {} to ignored_{}", part->name, part->name);
        forgetPartAndMoveToDetached(part, "ignored", true);
    }
}


void StorageReplicatedMergeTree::syncPinnedPartUUIDs()
{
    auto zookeeper = getZooKeeper();

    Coordination::Stat stat;
    String s = zookeeper->get(zookeeper_path + "/pinned_part_uuids", &stat);

    std::lock_guard lock(pinned_part_uuids_mutex);

    /// Unsure whether or not this can be called concurrently.
    if (pinned_part_uuids->stat.version < stat.version)
    {
        auto new_pinned_part_uuids = std::make_shared<PinnedPartUUIDs>();
        new_pinned_part_uuids->fromString(s);
        new_pinned_part_uuids->stat = stat;

        pinned_part_uuids = new_pinned_part_uuids;
    }
}


void StorageReplicatedMergeTree::checkPartChecksumsAndAddCommitOps(const zkutil::ZooKeeperPtr & zookeeper,
    const DataPartPtr & part, Coordination::Requests & ops, String part_name, NameSet * absent_replicas_paths)
{
    if (part_name.empty())
        part_name = part->name;

    auto local_part_header = ReplicatedMergeTreePartHeader::fromColumnsAndChecksums(
        part->getColumns(), part->checksums);

    Strings replicas = zookeeper->getChildren(fs::path(zookeeper_path) / "replicas");
    std::shuffle(replicas.begin(), replicas.end(), thread_local_rng);
    bool has_been_already_added = false;

    for (const String & replica : replicas)
    {
        String current_part_path = fs::path(zookeeper_path) / "replicas" / replica / "parts" / part_name;

        String part_zk_str;
        if (!zookeeper->tryGet(current_part_path, part_zk_str))
        {
            if (absent_replicas_paths)
                absent_replicas_paths->emplace(current_part_path);

            continue;
        }

        ReplicatedMergeTreePartHeader replica_part_header;
        if (!part_zk_str.empty())
            replica_part_header = ReplicatedMergeTreePartHeader::fromString(part_zk_str);
        else
        {
            Coordination::Stat columns_stat_before, columns_stat_after;
            String columns_str;
            String checksums_str;
            /// Let's check that the node's version with the columns did not change while we were reading the checksums.
            /// This ensures that the columns and the checksum refer to the same
            if (!zookeeper->tryGet(fs::path(current_part_path) / "columns", columns_str, &columns_stat_before) ||
                !zookeeper->tryGet(fs::path(current_part_path) / "checksums", checksums_str) ||
                !zookeeper->exists(fs::path(current_part_path) / "columns", &columns_stat_after) ||
                columns_stat_before.version != columns_stat_after.version)
            {
                LOG_INFO(log, "Not checking checksums of part {} with replica {} because part changed while we were reading its checksums", part_name, replica);
                continue;
            }

            replica_part_header = ReplicatedMergeTreePartHeader::fromColumnsAndChecksumsZNodes(
                columns_str, checksums_str);
        }

        if (replica_part_header.getColumnsHash() != local_part_header.getColumnsHash())
        {
            LOG_INFO(log, "Not checking checksums of part {} with replica {} because columns are different", part_name, replica);
            continue;
        }

        replica_part_header.getChecksums().checkEqual(local_part_header.getChecksums(), true);

        if (replica == replica_name)
            has_been_already_added = true;

        /// If we verify checksums in "sequential manner" (i.e. recheck absence of checksums on other replicas when commit)
        /// then it is enough to verify checksums on at least one replica since checksums on other replicas must be the same.
        if (absent_replicas_paths)
        {
            absent_replicas_paths->clear();
            break;
        }
    }

    if (!has_been_already_added)
    {
        const auto storage_settings_ptr = getSettings();
        String part_path = fs::path(replica_path) / "parts" / part_name;

        //ops.emplace_back(zkutil::makeCheckRequest(
        //    zookeeper_path + "/columns", expected_columns_version));

        if (storage_settings_ptr->use_minimalistic_part_header_in_zookeeper)
        {
            ops.emplace_back(zkutil::makeCreateRequest(
                part_path, local_part_header.toString(), zkutil::CreateMode::Persistent));
        }
        else
        {
            ops.emplace_back(zkutil::makeCreateRequest(
                part_path, "", zkutil::CreateMode::Persistent));
            ops.emplace_back(zkutil::makeCreateRequest(
                fs::path(part_path) / "columns", part->getColumns().toString(), zkutil::CreateMode::Persistent));
            ops.emplace_back(zkutil::makeCreateRequest(
                fs::path(part_path) / "checksums", getChecksumsForZooKeeper(part->checksums), zkutil::CreateMode::Persistent));
        }
    }
    else
    {
        LOG_WARNING(log, "checkPartAndAddToZooKeeper: node {} already exists. Will not commit any nodes.",
                    (fs::path(replica_path) / "parts" / part_name).string());
    }
}

MergeTreeData::DataPartsVector StorageReplicatedMergeTree::checkPartChecksumsAndCommit(Transaction & transaction,
    const DataPartPtr & part)
{
    auto zookeeper = getZooKeeper();

    while (true)
    {
        Coordination::Requests ops;
        NameSet absent_part_paths_on_replicas;

        /// Checksums are checked here and `ops` is filled. In fact, the part is added to ZK just below, when executing `multi`.
        checkPartChecksumsAndAddCommitOps(zookeeper, part, ops, part->name, &absent_part_paths_on_replicas);

        /// Do not commit if the part is obsolete, we have just briefly checked its checksums
        if (transaction.isEmpty())
            return {};

        /// Will check that the part did not suddenly appear on skipped replicas
        if (!absent_part_paths_on_replicas.empty())
        {
            Coordination::Requests new_ops;
            for (const String & part_path : absent_part_paths_on_replicas)
            {
                new_ops.emplace_back(zkutil::makeCreateRequest(part_path, "", zkutil::CreateMode::Persistent));
                new_ops.emplace_back(zkutil::makeRemoveRequest(part_path, -1));
            }

            /// Add check ops at the beginning
            new_ops.insert(new_ops.end(), ops.begin(), ops.end());
            ops = std::move(new_ops);
        }

        try
        {
            zookeeper->multi(ops);
            return transaction.commit();
        }
        catch (const zkutil::KeeperMultiException & e)
        {
            size_t num_check_ops = 2 * absent_part_paths_on_replicas.size();
            size_t failed_op_index = e.failed_op_index;

            if (failed_op_index < num_check_ops && e.code == Coordination::Error::ZNODEEXISTS)
            {
                LOG_INFO(log, "The part {} on a replica suddenly appeared, will recheck checksums", e.getPathForFirstFailedOp());
            }
            else
                throw;
        }
    }
}

String StorageReplicatedMergeTree::getChecksumsForZooKeeper(const MergeTreeDataPartChecksums & checksums) const
{
    return MinimalisticDataPartChecksums::getSerializedString(checksums,
        getSettings()->use_minimalistic_checksums_in_zookeeper);
}

MergeTreeData::MutableDataPartPtr StorageReplicatedMergeTree::attachPartHelperFoundValidPart(const LogEntry& entry) const
{
    const MergeTreePartInfo actual_part_info = MergeTreePartInfo::fromPartName(entry.new_part_name, format_version);
    const String part_new_name = actual_part_info.getPartName();

    for (const DiskPtr & disk : getStoragePolicy()->getDisks())
        for (const auto it = disk->iterateDirectory(fs::path(relative_data_path) / "detached/"); it->isValid(); it->next())
        {
            MergeTreePartInfo part_info;

            if (!MergeTreePartInfo::tryParsePartName(it->name(), &part_info, format_version) ||
                part_info.partition_id != actual_part_info.partition_id)
                continue;

            const String part_old_name = part_info.getPartName();
            const String part_path = fs::path("detached") / part_old_name;

            const VolumePtr volume = std::make_shared<SingleDiskVolume>("volume_" + part_old_name, disk);

            /// actual_part_info is more recent than part_info so we use it
            MergeTreeData::MutableDataPartPtr part = createPart(part_new_name, actual_part_info, volume, part_path);

            try
            {
                part->loadColumnsChecksumsIndexes(true, true);
            }
            catch (const Exception&)
            {
                /// This method throws if the part data is corrupted or partly missing. In this case, we simply don't
                /// process the part.
                continue;
            }

            if (entry.part_checksum == part->checksums.getTotalChecksumHex())
            {
                part->modification_time = disk->getLastModified(part->getFullRelativePath()).epochTime();
                return part;
            }
        }

    return {};
}

bool StorageReplicatedMergeTree::executeLogEntry(LogEntry & entry)
{
    if (entry.type == LogEntry::DROP_RANGE)
    {
        executeDropRange(entry);
        return true;
    }

    if (entry.type == LogEntry::REPLACE_RANGE)
    {
        executeReplaceRange(entry);
        return true;
    }

    const bool is_get_or_attach = entry.type == LogEntry::GET_PART || entry.type == LogEntry::ATTACH_PART;

    if (is_get_or_attach || entry.type == LogEntry::MERGE_PARTS || entry.type == LogEntry::MUTATE_PART)
    {
        /// If we already have this part or a part covering it, we do not need to do anything.
        /// The part may be still in the PreCommitted -> Committed transition so we first search
        /// among PreCommitted parts to definitely find the desired part if it exists.
        DataPartPtr existing_part = getPartIfExists(entry.new_part_name, {MergeTreeDataPartState::PreCommitted});

        if (!existing_part)
            existing_part = getActiveContainingPart(entry.new_part_name);

        /// Even if the part is local, it (in exceptional cases) may not be in ZooKeeper. Let's check that it is there.
        if (existing_part && getZooKeeper()->exists(fs::path(replica_path) / "parts" / existing_part->name))
        {
            if (!is_get_or_attach || entry.source_replica != replica_name)
                LOG_DEBUG(log, "Skipping action for part {} because part {} already exists.",
                    entry.new_part_name, existing_part->name);

            return true;
        }
    }

    if (entry.type == LogEntry::ATTACH_PART)
    {
        if (MutableDataPartPtr part = attachPartHelperFoundValidPart(entry); part)
        {
            LOG_TRACE(log, "Found valid local part for {}, preparing the transaction", part->name);

            Transaction transaction(*this);

            renameTempPartAndReplace(part, nullptr, &transaction);
            checkPartChecksumsAndCommit(transaction, part);

            writePartLog(PartLogElement::Type::NEW_PART, {}, 0 /** log entry is fake so we don't measure the time */,
                part->name, part, {} /** log entry is fake so there are no initial parts */, nullptr);

            return true;
        }

        LOG_TRACE(log, "Didn't find valid local part for {} ({}), will fetch it from other replica",
            entry.new_part_name,
            entry.actual_new_part_name);
    }

    if (is_get_or_attach && entry.source_replica == replica_name)
        LOG_WARNING(log, "Part {} from own log doesn't exist.", entry.new_part_name);

    /// Perhaps we don't need this part, because during write with quorum, the quorum has failed
    /// (see below about `/quorum/failed_parts`).
    if (entry.quorum && getZooKeeper()->exists(fs::path(zookeeper_path) / "quorum" / "failed_parts" / entry.new_part_name))
    {
        LOG_DEBUG(log, "Skipping action for part {} because quorum for that part was failed.", entry.new_part_name);
        return true;    /// NOTE Deletion from `virtual_parts` is not done, but it is only necessary for merge.
    }

    bool do_fetch = false;

    switch (entry.type)
    {
        case LogEntry::ATTACH_PART:
            /// We surely don't have this part locally as we've checked it before, so download it.
            [[fallthrough]];
        case LogEntry::GET_PART:
            do_fetch = true;
            break;
        case LogEntry::MERGE_PARTS:
            /// Sometimes it's better to fetch the merged part instead of merging,
            /// e.g when we don't have all the source parts.
            do_fetch = !tryExecuteMerge(entry);
            break;
        case LogEntry::MUTATE_PART:
            /// Sometimes it's better to fetch mutated part instead of merging.
            do_fetch = !tryExecutePartMutation(entry);
            break;
        case LogEntry::ALTER_METADATA:
            return executeMetadataAlter(entry);
        case LogEntry::SYNC_PINNED_PART_UUIDS:
            syncPinnedPartUUIDs();
            return true;
        case LogEntry::CLONE_PART_FROM_SHARD:
            executeClonePartFromShard(entry);
            return true;
        default:
            throw Exception(ErrorCodes::LOGICAL_ERROR, "Unexpected log entry type: {}", static_cast<int>(entry.type));
    }

    if (do_fetch)
        return executeFetch(entry);

    return true;
}

bool StorageReplicatedMergeTree::tryExecuteMerge(const LogEntry & entry)
{
    LOG_TRACE(log, "Executing log entry to merge parts {} to {}",
        fmt::join(entry.source_parts, ", "), entry.new_part_name);

    const auto storage_settings_ptr = getSettings();

    if (storage_settings_ptr->always_fetch_merged_part)
    {
        LOG_INFO(log, "Will fetch part {} because setting 'always_fetch_merged_part' is true", entry.new_part_name);
        return false;
    }

    if (entry.merge_type == MergeType::TTL_RECOMPRESS &&
        (time(nullptr) - entry.create_time) <= storage_settings_ptr->try_fetch_recompressed_part_timeout.totalSeconds() &&
        entry.source_replica != replica_name)
    {
        LOG_INFO(log, "Will try to fetch part {} until '{}' because this part assigned to recompression merge. "
            "Source replica {} will try to merge this part first", entry.new_part_name,
            DateLUT::instance().timeToString(entry.create_time + storage_settings_ptr->try_fetch_recompressed_part_timeout.totalSeconds()), entry.source_replica);
        return false;
    }

    /// In some use cases merging can be more expensive than fetching
    /// and it may be better to spread merges tasks across the replicas
    /// instead of doing exactly the same merge cluster-wise
    std::optional<String> replica_to_execute_merge;
    bool replica_to_execute_merge_picked = false;

    if (merge_strategy_picker.shouldMergeOnSingleReplica(entry))
    {
        replica_to_execute_merge = merge_strategy_picker.pickReplicaToExecuteMerge(entry);
        replica_to_execute_merge_picked = true;

        if (replica_to_execute_merge)
        {
            LOG_DEBUG(log,
                "Prefer fetching part {} from replica {} due to execute_merges_on_single_replica_time_threshold",
                entry.new_part_name, replica_to_execute_merge.value());

            return false;
        }
    }

    DataPartsVector parts;

    for (const String & source_part_name : entry.source_parts)
    {
        DataPartPtr source_part_or_covering = getActiveContainingPart(source_part_name);

        if (!source_part_or_covering)
        {
            /// We do not have one of source parts locally, try to take some already merged part from someone.
            LOG_DEBUG(log, "Don't have all parts for merge {}; will try to fetch it instead", entry.new_part_name);
            return false;
        }

        if (source_part_or_covering->name != source_part_name)
        {
            /// We do not have source part locally, but we have some covering part. Possible options:
            /// 1. We already have merged part (source_part_or_covering->name == new_part_name)
            /// 2. We have some larger merged part which covers new_part_name (and therefore it covers source_part_name too)
            /// 3. We have two intersecting parts, both cover source_part_name. It's logical error.
            /// TODO Why 1 and 2 can happen? Do we need more assertions here or somewhere else?
            constexpr const char * message = "Part {} is covered by {} but should be merged into {}. This shouldn't happen often.";
            LOG_WARNING(log, message, source_part_name, source_part_or_covering->name, entry.new_part_name);
            if (!source_part_or_covering->info.contains(MergeTreePartInfo::fromPartName(entry.new_part_name, format_version)))
                throw Exception(ErrorCodes::LOGICAL_ERROR, message, source_part_name, source_part_or_covering->name, entry.new_part_name);
            return false;
        }

        parts.push_back(source_part_or_covering);
    }

    /// All source parts are found locally, we can execute merge

    if (entry.create_time + storage_settings_ptr->prefer_fetch_merged_part_time_threshold.totalSeconds() <= time(nullptr))
    {
        /// If entry is old enough, and have enough size, and part are exists in any replica,
        ///  then prefer fetching of merged part from replica.

        size_t sum_parts_bytes_on_disk = 0;
        for (const auto & part : parts)
            sum_parts_bytes_on_disk += part->getBytesOnDisk();

        if (sum_parts_bytes_on_disk >= storage_settings_ptr->prefer_fetch_merged_part_size_threshold)
        {
            String replica = findReplicaHavingPart(entry.new_part_name, true);    /// NOTE excessive ZK requests for same data later, may remove.
            if (!replica.empty())
            {
                LOG_DEBUG(log, "Prefer to fetch {} from replica {}", entry.new_part_name, replica);
                return false;
            }
        }
    }

    /// Start to make the main work
    size_t estimated_space_for_merge = MergeTreeDataMergerMutator::estimateNeededDiskSpace(parts);

    /// Can throw an exception while reserving space.
    IMergeTreeDataPart::TTLInfos ttl_infos;
    size_t max_volume_index = 0;
    for (auto & part_ptr : parts)
    {
        ttl_infos.update(part_ptr->ttl_infos);
        max_volume_index = std::max(max_volume_index, getStoragePolicy()->getVolumeIndexByDisk(part_ptr->volume->getDisk()));
    }
    auto table_lock = lockForShare(RWLockImpl::NO_QUERY, storage_settings_ptr->lock_acquire_timeout_for_background_operations);

    StorageMetadataPtr metadata_snapshot = getInMemoryMetadataPtr();
    FutureMergedMutatedPart future_merged_part(parts, entry.new_part_type);
    if (future_merged_part.name != entry.new_part_name)
    {
        throw Exception("Future merged part name " + backQuote(future_merged_part.name) + " differs from part name in log entry: "
            + backQuote(entry.new_part_name), ErrorCodes::BAD_DATA_PART_NAME);
    }

    std::optional<CurrentlySubmergingEmergingTagger> tagger;
    ReservationPtr reserved_space = balancedReservation(
        metadata_snapshot,
        estimated_space_for_merge,
        max_volume_index,
        future_merged_part.name,
        future_merged_part.part_info,
        future_merged_part.parts,
        &tagger,
        &ttl_infos);

    if (!reserved_space)
        reserved_space
            = reserveSpacePreferringTTLRules(metadata_snapshot, estimated_space_for_merge, ttl_infos, time(nullptr), max_volume_index);

    future_merged_part.uuid = entry.new_part_uuid;
    future_merged_part.updatePath(*this, reserved_space);
    future_merged_part.merge_type = entry.merge_type;

    if (storage_settings_ptr->allow_s3_zero_copy_replication)
    {
        if (auto disk = reserved_space->getDisk(); disk->getType() == DB::DiskType::Type::S3)
        {
            if (merge_strategy_picker.shouldMergeOnSingleReplicaS3Shared(entry))
            {
                if (!replica_to_execute_merge_picked)
                    replica_to_execute_merge = merge_strategy_picker.pickReplicaToExecuteMerge(entry);

                if (replica_to_execute_merge)
                {
                    LOG_DEBUG(log,
                        "Prefer fetching part {} from replica {} due s3_execute_merges_on_single_replica_time_threshold",
                        entry.new_part_name, replica_to_execute_merge.value());
                    return false;
                }
            }
        }
    }

    /// Account TTL merge
    if (isTTLMergeType(future_merged_part.merge_type))
        getContext()->getMergeList().bookMergeWithTTL();

    auto table_id = getStorageID();

    /// Add merge to list
    MergeList::EntryPtr merge_entry = getContext()->getMergeList().insert(getStorageID(), future_merged_part);

    Transaction transaction(*this);
    MutableDataPartPtr part;

    Stopwatch stopwatch;

    auto write_part_log = [&] (const ExecutionStatus & execution_status)
    {
        writePartLog(
            PartLogElement::MERGE_PARTS, execution_status, stopwatch.elapsed(),
            entry.new_part_name, part, parts, merge_entry.get());
    };

    try
    {
        part = merger_mutator.mergePartsToTemporaryPart(
            future_merged_part,
            metadata_snapshot,
            *merge_entry,
            table_lock,
            entry.create_time,
            getContext(),
            reserved_space,
            entry.deduplicate,
            entry.deduplicate_by_columns,
            merging_params);

        merger_mutator.renameMergedTemporaryPart(part, parts, &transaction);

        try
        {
            checkPartChecksumsAndCommit(transaction, part);
        }
        catch (const Exception & e)
        {
            if (MergeTreeDataPartChecksums::isBadChecksumsErrorCode(e.code()))
            {
                transaction.rollback();

                ProfileEvents::increment(ProfileEvents::DataAfterMergeDiffersFromReplica);

                LOG_ERROR(log,
                    "{}. Data after merge is not byte-identical to data on another replicas. There could be several"
                    " reasons: 1. Using newer version of compression library after server update. 2. Using another"
                    " compression method. 3. Non-deterministic compression algorithm (highly unlikely). 4."
                    " Non-deterministic merge algorithm due to logical error in code. 5. Data corruption in memory due"
                    " to bug in code. 6. Data corruption in memory due to hardware issue. 7. Manual modification of"
                    " source data after server startup. 8. Manual modification of checksums stored in ZooKeeper. 9."
                    " Part format related settings like 'enable_mixed_granularity_parts' are different on different"
                    " replicas. We will download merged part from replica to force byte-identical result.",
                    getCurrentExceptionMessage(false));

                write_part_log(ExecutionStatus::fromCurrentException());

                tryRemovePartImmediately(std::move(part));
                /// No need to delete the part from ZK because we can be sure that the commit transaction
                /// didn't go through.

                return false;
            }

            throw;
        }

        /** Removing old parts from ZK and from the disk is delayed - see ReplicatedMergeTreeCleanupThread, clearOldParts.
          */

        /** With `ZSESSIONEXPIRED` or `ZOPERATIONTIMEOUT`, we can inadvertently roll back local changes to the parts.
          * This is not a problem, because in this case the merge will remain in the queue, and we will try again.
          */
        merge_selecting_task->schedule();
        ProfileEvents::increment(ProfileEvents::ReplicatedPartMerges);

        write_part_log({});

        return true;
    }
    catch (...)
    {
        write_part_log(ExecutionStatus::fromCurrentException());
        throw;
    }
}

bool StorageReplicatedMergeTree::tryExecutePartMutation(const StorageReplicatedMergeTree::LogEntry & entry)
{
    const String & source_part_name = entry.source_parts.at(0);
    const auto storage_settings_ptr = getSettings();
    LOG_TRACE(log, "Executing log entry to mutate part {} to {}", source_part_name, entry.new_part_name);

    DataPartPtr source_part = getActiveContainingPart(source_part_name);
    if (!source_part)
    {
        LOG_DEBUG(log, "Source part {} for {} is not ready; will try to fetch it instead", source_part_name, entry.new_part_name);
        return false;
    }

    if (source_part->name != source_part_name)
    {
        LOG_WARNING(log, "Part " + source_part_name + " is covered by " + source_part->name
                    + " but should be mutated to " + entry.new_part_name + ". "
                    + "Possibly the mutation of this part is not needed and will be skipped. This shouldn't happen often.");
        return false;
    }

    /// TODO - some better heuristic?
    size_t estimated_space_for_result = MergeTreeDataMergerMutator::estimateNeededDiskSpace({source_part});

    if (entry.create_time + storage_settings_ptr->prefer_fetch_merged_part_time_threshold.totalSeconds() <= time(nullptr)
        && estimated_space_for_result >= storage_settings_ptr->prefer_fetch_merged_part_size_threshold)
    {
        /// If entry is old enough, and have enough size, and some replica has the desired part,
        /// then prefer fetching from replica.
        String replica = findReplicaHavingPart(entry.new_part_name, true);    /// NOTE excessive ZK requests for same data later, may remove.
        if (!replica.empty())
        {
            LOG_DEBUG(log, "Prefer to fetch {} from replica {}", entry.new_part_name, replica);
            return false;
        }
    }

    MergeTreePartInfo new_part_info = MergeTreePartInfo::fromPartName(
        entry.new_part_name, format_version);
    MutationCommands commands = queue.getMutationCommands(source_part, new_part_info.mutation);

    /// Once we mutate part, we must reserve space on the same disk, because mutations can possibly create hardlinks.
    /// Can throw an exception.
    ReservationPtr reserved_space = reserveSpace(estimated_space_for_result, source_part->volume);

    auto table_lock = lockForShare(
            RWLockImpl::NO_QUERY, storage_settings_ptr->lock_acquire_timeout_for_background_operations);
    StorageMetadataPtr metadata_snapshot = getInMemoryMetadataPtr();

    MutableDataPartPtr new_part;
    Transaction transaction(*this);

    FutureMergedMutatedPart future_mutated_part;
    future_mutated_part.name = entry.new_part_name;
    future_mutated_part.uuid = entry.new_part_uuid;
    future_mutated_part.parts.push_back(source_part);
    future_mutated_part.part_info = new_part_info;
    future_mutated_part.updatePath(*this, reserved_space);
    future_mutated_part.type = source_part->getType();

    MergeList::EntryPtr merge_entry = getContext()->getMergeList().insert(getStorageID(), future_mutated_part);

    Stopwatch stopwatch;

    auto write_part_log = [&] (const ExecutionStatus & execution_status)
    {
        writePartLog(
            PartLogElement::MUTATE_PART, execution_status, stopwatch.elapsed(),
            entry.new_part_name, new_part, future_mutated_part.parts, merge_entry.get());
    };

    try
    {
        new_part = merger_mutator.mutatePartToTemporaryPart(
            future_mutated_part, metadata_snapshot, commands, *merge_entry,
            entry.create_time, getContext(), reserved_space, table_lock);
        renameTempPartAndReplace(new_part, nullptr, &transaction);

        try
        {
            checkPartChecksumsAndCommit(transaction, new_part);
        }
        catch (const Exception & e)
        {
            if (MergeTreeDataPartChecksums::isBadChecksumsErrorCode(e.code()))
            {
                transaction.rollback();

                ProfileEvents::increment(ProfileEvents::DataAfterMutationDiffersFromReplica);

                LOG_ERROR(log, "{}. Data after mutation is not byte-identical to data on another replicas. We will download merged part from replica to force byte-identical result.", getCurrentExceptionMessage(false));

                write_part_log(ExecutionStatus::fromCurrentException());

                tryRemovePartImmediately(std::move(new_part));
                /// No need to delete the part from ZK because we can be sure that the commit transaction
                /// didn't go through.

                return false;
            }

            throw;
        }

        /** With `ZSESSIONEXPIRED` or `ZOPERATIONTIMEOUT`, we can inadvertently roll back local changes to the parts.
          * This is not a problem, because in this case the entry will remain in the queue, and we will try again.
          */
        merge_selecting_task->schedule();
        ProfileEvents::increment(ProfileEvents::ReplicatedPartMutations);
        write_part_log({});

        return true;
    }
    catch (...)
    {
        write_part_log(ExecutionStatus::fromCurrentException());
        throw;
    }
}


bool StorageReplicatedMergeTree::executeFetch(LogEntry & entry)
{
    /// Looking for covering part. After that entry.actual_new_part_name may be filled.
    String replica = findReplicaHavingCoveringPart(entry, true);
    const auto storage_settings_ptr = getSettings();
    auto metadata_snapshot = getInMemoryMetadataPtr();

    if (storage_settings_ptr->replicated_max_parallel_fetches &&
        total_fetches >= storage_settings_ptr->replicated_max_parallel_fetches)
        throw Exception(ErrorCodes::TOO_MANY_FETCHES, "Too many total fetches from replicas, maximum: {} ",
            storage_settings_ptr->replicated_max_parallel_fetches.toString());

    ++total_fetches;
    SCOPE_EXIT({--total_fetches;});

    if (storage_settings_ptr->replicated_max_parallel_fetches_for_table
        && current_table_fetches >= storage_settings_ptr->replicated_max_parallel_fetches_for_table)
        throw Exception(ErrorCodes::TOO_MANY_FETCHES, "Too many fetches from replicas for table, maximum: {}",
            storage_settings_ptr->replicated_max_parallel_fetches_for_table.toString());

    ++current_table_fetches;
    SCOPE_EXIT({--current_table_fetches;});

    try
    {
        if (replica.empty())
        {
            /** If a part is to be written with a quorum and the quorum is not reached yet,
              *  then (due to the fact that a part is impossible to download right now),
              *  the quorum entry should be considered unsuccessful.
              * TODO Complex code, extract separately.
              */
            if (entry.quorum)
            {
                if (entry.type != LogEntry::GET_PART)
                    throw Exception("Logical error: log entry with quorum but type is not GET_PART", ErrorCodes::LOGICAL_ERROR);

                LOG_DEBUG(log, "No active replica has part {} which needs to be written with quorum. Will try to mark that quorum as failed.", entry.new_part_name);

                /** Atomically:
                  * - if replicas do not become active;
                  * - if there is a `quorum` node with this part;
                  * - delete `quorum` node;
                  * - add a part to the list `quorum/failed_parts`;
                  * - if the part is not already removed from the list for deduplication `blocks/block_num`, then delete it;
                  *
                  * If something changes, then we will nothing - we'll get here again next time.
                  */

                /** We collect the `host` node versions from the replicas.
                  * When the replica becomes active, it changes the value of host in the same transaction (with the creation of `is_active`).
                  * This will ensure that the replicas do not become active.
                  */

                auto zookeeper = getZooKeeper();

                Strings replicas = zookeeper->getChildren(fs::path(zookeeper_path) / "replicas");

                Coordination::Requests ops;

                for (const auto & path_part : replicas)
                {
                    Coordination::Stat stat;
                    String path = fs::path(zookeeper_path) / "replicas" / path_part / "host";
                    zookeeper->get(path, &stat);
                    ops.emplace_back(zkutil::makeCheckRequest(path, stat.version));
                }

                /// We verify that while we were collecting versions, the replica with the necessary part did not come alive.
                replica = findReplicaHavingPart(entry.new_part_name, true);

                /// Also during this time a completely new replica could be created.
                /// But if a part does not appear on the old, then it can not be on the new one either.

                if (replica.empty())
                {
                    Coordination::Stat quorum_stat;
                    const String quorum_unparallel_path = fs::path(zookeeper_path) / "quorum" / "status";
                    const String quorum_parallel_path = fs::path(zookeeper_path) / "quorum" / "parallel" / entry.new_part_name;
                    String quorum_str, quorum_path;
                    ReplicatedMergeTreeQuorumEntry quorum_entry;

                    if (zookeeper->tryGet(quorum_unparallel_path, quorum_str, &quorum_stat))
                        quorum_path = quorum_unparallel_path;
                    else
                    {
                        quorum_str = zookeeper->get(quorum_parallel_path, &quorum_stat);
                        quorum_path = quorum_parallel_path;
                    }

                    quorum_entry.fromString(quorum_str);

                    if (quorum_entry.part_name == entry.new_part_name)
                    {
                        ops.emplace_back(zkutil::makeRemoveRequest(quorum_path, quorum_stat.version));
                        auto part_info = MergeTreePartInfo::fromPartName(entry.new_part_name, format_version);

                        if (part_info.min_block != part_info.max_block)
                            throw Exception("Logical error: log entry with quorum for part covering more than one block number",
                                ErrorCodes::LOGICAL_ERROR);

                        ops.emplace_back(zkutil::makeCreateRequest(
                            fs::path(zookeeper_path) / "quorum" / "failed_parts" / entry.new_part_name,
                            "",
                            zkutil::CreateMode::Persistent));

                        /// Deleting from `blocks`.
                        if (!entry.block_id.empty() && zookeeper->exists(fs::path(zookeeper_path) / "blocks" / entry.block_id))
                            ops.emplace_back(zkutil::makeRemoveRequest(fs::path(zookeeper_path) / "blocks" / entry.block_id, -1));

                        Coordination::Responses responses;
                        auto code = zookeeper->tryMulti(ops, responses);

                        if (code == Coordination::Error::ZOK)
                        {
                            LOG_DEBUG(log, "Marked quorum for part {} as failed.", entry.new_part_name);
                            queue.removeFailedQuorumPart(part_info);
                            return true;
                        }
                        else if (code == Coordination::Error::ZBADVERSION || code == Coordination::Error::ZNONODE || code == Coordination::Error::ZNODEEXISTS)
                        {
                            LOG_DEBUG(log, "State was changed or isn't expected when trying to mark quorum for part {} as failed. Code: {}",
                                      entry.new_part_name, Coordination::errorMessage(code));
                        }
                        else
                            throw Coordination::Exception(code);
                    }
                    else
                    {
                        LOG_WARNING(log, "No active replica has part {}, "
                                         "but that part needs quorum and /quorum/status contains entry about another part {}. "
                                         "It means that part was successfully written to {} replicas, but then all of them goes offline. "
                                         "Or it is a bug.", entry.new_part_name, quorum_entry.part_name, entry.quorum);
                    }
                }
            }

            if (replica.empty())
            {
                ProfileEvents::increment(ProfileEvents::ReplicatedPartFailedFetches);
                throw Exception("No active replica has part " + entry.new_part_name + " or covering part", ErrorCodes::NO_REPLICA_HAS_PART);
            }
        }

        try
        {
            String part_name = entry.actual_new_part_name.empty() ? entry.new_part_name : entry.actual_new_part_name;
            if (!fetchPart(part_name, metadata_snapshot, fs::path(zookeeper_path) / "replicas" / replica, false, entry.quorum))
                return false;
        }
        catch (Exception & e)
        {
            /// No stacktrace, just log message
            if (e.code() == ErrorCodes::RECEIVED_ERROR_TOO_MANY_REQUESTS)
                e.addMessage("Too busy replica. Will try later.");
            throw;
        }

        if (entry.type == LogEntry::MERGE_PARTS)
            ProfileEvents::increment(ProfileEvents::ReplicatedPartFetchesOfMerged);
    }
    catch (...)
    {
        /** If we can not download the part we need for some merge, it's better not to try to get other parts for this merge,
          * but try to get already merged part. To do this, move the action to get the remaining parts
          * for this merge at the end of the queue.
          */
        try
        {
            auto parts_for_merge = queue.moveSiblingPartsForMergeToEndOfQueue(entry.new_part_name);

            if (!parts_for_merge.empty() && replica.empty())
            {
                LOG_INFO(log, "No active replica has part {}. Will fetch merged part instead.", entry.new_part_name);
                return false;
            }

            /** If no active replica has a part, and there is no merge in the queue with its participation,
              * check to see if any (active or inactive) replica has such a part or covering it.
              */
            if (replica.empty())
                enqueuePartForCheck(entry.new_part_name);
        }
        catch (...)
        {
            tryLogCurrentException(log, __PRETTY_FUNCTION__);
        }

        throw;
    }

    return true;
}


bool StorageReplicatedMergeTree::executeFetchShared(
    const String & source_replica,
    const String & new_part_name,
    const DiskPtr & disk,
    const String & path)
{
    if (source_replica.empty())
    {
        LOG_INFO(log, "No active replica has part {} on S3.", new_part_name);
        return false;
    }

    const auto storage_settings_ptr = getSettings();
    auto metadata_snapshot = getInMemoryMetadataPtr();

    if (storage_settings_ptr->replicated_max_parallel_fetches && total_fetches >= storage_settings_ptr->replicated_max_parallel_fetches)
    {
        throw Exception("Too many total fetches from replicas, maximum: " + storage_settings_ptr->replicated_max_parallel_fetches.toString(),
            ErrorCodes::TOO_MANY_FETCHES);
    }

    ++total_fetches;
    SCOPE_EXIT({--total_fetches;});

    if (storage_settings_ptr->replicated_max_parallel_fetches_for_table
        && current_table_fetches >= storage_settings_ptr->replicated_max_parallel_fetches_for_table)
    {
        throw Exception("Too many fetches from replicas for table, maximum: " + storage_settings_ptr->replicated_max_parallel_fetches_for_table.toString(),
            ErrorCodes::TOO_MANY_FETCHES);
    }

    ++current_table_fetches;
    SCOPE_EXIT({--current_table_fetches;});

    try
    {
        if (!fetchExistsPart(new_part_name, metadata_snapshot, fs::path(zookeeper_path) / "replicas" / source_replica, disk, path))
            return false;
    }
    catch (Exception & e)
    {
        if (e.code() == ErrorCodes::RECEIVED_ERROR_TOO_MANY_REQUESTS)
            e.addMessage("Too busy replica. Will try later.");
        tryLogCurrentException(log, __PRETTY_FUNCTION__);
        throw;
    }

    return true;
}


void StorageReplicatedMergeTree::executeDropRange(const LogEntry & entry)
{
    auto drop_range_info = MergeTreePartInfo::fromPartName(entry.new_part_name, format_version);
    queue.removePartProducingOpsInRange(getZooKeeper(), drop_range_info, entry);

    if (entry.detach)
        LOG_DEBUG(log, "Detaching parts.");
    else
        LOG_DEBUG(log, "Removing parts.");

    /// Delete the parts contained in the range to be deleted.
    /// It's important that no old parts remain (after the merge), because otherwise,
    ///  after adding a new replica, this new replica downloads them, but does not delete them.
    /// And, if you do not, the parts will come to life after the server is restarted.
    /// Therefore, we use all data parts.

    auto metadata_snapshot = getInMemoryMetadataPtr();
    DataPartsVector parts_to_remove;
    {
        auto data_parts_lock = lockParts();
        parts_to_remove = removePartsInRangeFromWorkingSet(drop_range_info, true, data_parts_lock);
    }

    if (entry.detach)
    {
        /// If DETACH clone parts to detached/ directory
        for (const auto & part : parts_to_remove)
        {
            LOG_INFO(log, "Detaching {}", part->relative_path);
            part->makeCloneInDetached("", metadata_snapshot);
        }
    }

    /// Forcibly remove parts from ZooKeeper
    tryRemovePartsFromZooKeeperWithRetries(parts_to_remove);

    if (entry.detach)
        LOG_DEBUG(log, "Detached {} parts inside {}.", parts_to_remove.size(), entry.new_part_name);
    else
        LOG_DEBUG(log, "Removed {} parts inside {}.", parts_to_remove.size(), entry.new_part_name);

    /// We want to remove dropped parts from disk as soon as possible
    /// To be removed a partition should have zero refcount, therefore call the cleanup thread at exit
    parts_to_remove.clear();
    cleanup_thread.wakeup();
}


bool StorageReplicatedMergeTree::executeReplaceRange(const LogEntry & entry)
{
    Stopwatch watch;
    auto & entry_replace = *entry.replace_range_entry;
    LOG_DEBUG(log, "Executing log entry {} to replace parts range {} with {} parts from {}.{}",
              entry.znode_name, entry_replace.drop_range_part_name, entry_replace.new_part_names.size(),
              entry_replace.from_database, entry_replace.from_table);
    auto metadata_snapshot = getInMemoryMetadataPtr();

    MergeTreePartInfo drop_range = MergeTreePartInfo::fromPartName(entry_replace.drop_range_part_name, format_version);
    /// Range with only one block has special meaning: it's ATTACH PARTITION or MOVE PARTITION, so there is no drop range
    bool replace = !LogEntry::ReplaceRangeEntry::isMovePartitionOrAttachFrom(drop_range);

    if (replace)
        queue.removePartProducingOpsInRange(getZooKeeper(), drop_range, entry);
    else
        drop_range = {};

    struct PartDescription
    {
        PartDescription(
            size_t index_,
            const String & src_part_name_,
            const String & new_part_name_,
            const String & checksum_hex_,
            MergeTreeDataFormatVersion format_version)
            : index(index_)
            , src_part_name(src_part_name_)
            , src_part_info(MergeTreePartInfo::fromPartName(src_part_name_, format_version))
            , new_part_name(new_part_name_)
            , new_part_info(MergeTreePartInfo::fromPartName(new_part_name_, format_version))
            , checksum_hex(checksum_hex_)
        {
        }

        size_t index; // in log entry arrays
        String src_part_name;
        MergeTreePartInfo src_part_info;
        String new_part_name;
        MergeTreePartInfo new_part_info;
        String checksum_hex;

        /// Part which will be committed
        MutableDataPartPtr res_part;

        /// We could find a covering part
        MergeTreePartInfo found_new_part_info;
        String found_new_part_name;

        /// Hold pointer to part in source table if will clone it from local table
        DataPartPtr src_table_part;

        /// A replica that will be used to fetch part
        String replica;
    };

    using PartDescriptionPtr = std::shared_ptr<PartDescription>;
    using PartDescriptions = std::vector<PartDescriptionPtr>;

    PartDescriptions all_parts;
    PartDescriptions parts_to_add;
    DataPartsVector parts_to_remove;

    auto table_lock_holder_dst_table = lockForShare(
            RWLockImpl::NO_QUERY, getSettings()->lock_acquire_timeout_for_background_operations);
    auto dst_metadata_snapshot = getInMemoryMetadataPtr();

    for (size_t i = 0; i < entry_replace.new_part_names.size(); ++i)
    {
        all_parts.emplace_back(std::make_shared<PartDescription>(i,
            entry_replace.src_part_names.at(i),
            entry_replace.new_part_names.at(i),
            entry_replace.part_names_checksums.at(i),
            format_version));
    }

    /// What parts we should add? Or we have already added all required parts (we an replica-initializer)
    {
        auto data_parts_lock = lockParts();

        for (const PartDescriptionPtr & part_desc : all_parts)
        {
            if (!getActiveContainingPart(part_desc->new_part_info, MergeTreeDataPartState::Committed, data_parts_lock))
                parts_to_add.emplace_back(part_desc);
        }

        if (parts_to_add.empty() && replace)
        {
            parts_to_remove = removePartsInRangeFromWorkingSet(drop_range, true, data_parts_lock);
            String parts_to_remove_str;
            for (const auto & part : parts_to_remove)
            {
                parts_to_remove_str += part->name;
                parts_to_remove_str += " ";
            }
            LOG_TRACE(log, "Replacing {} parts {}with empty set", parts_to_remove.size(), parts_to_remove_str);
        }
    }

    if (parts_to_add.empty())
    {
        LOG_INFO(log, "All parts from REPLACE PARTITION command have been already attached");
        tryRemovePartsFromZooKeeperWithRetries(parts_to_remove);
        return true;
    }

    if (parts_to_add.size() < all_parts.size())
    {
        LOG_WARNING(log, "Some (but not all) parts from REPLACE PARTITION command already exist. REPLACE PARTITION will not be atomic.");
    }

    StoragePtr source_table;
    TableLockHolder table_lock_holder_src_table;
    StorageID source_table_id{entry_replace.from_database, entry_replace.from_table};

    auto clone_data_parts_from_source_table = [&] () -> size_t
    {
        source_table = DatabaseCatalog::instance().tryGetTable(source_table_id, getContext());
        if (!source_table)
        {
            LOG_DEBUG(log, "Can't use {} as source table for REPLACE PARTITION command. It does not exist.", source_table_id.getNameForLogs());
            return 0;
        }

        auto src_metadata_snapshot = source_table->getInMemoryMetadataPtr();
        MergeTreeData * src_data = nullptr;
        try
        {
            src_data = &checkStructureAndGetMergeTreeData(source_table, src_metadata_snapshot, dst_metadata_snapshot);
        }
        catch (Exception &)
        {
            LOG_INFO(log, "Can't use {} as source table for REPLACE PARTITION command. Will fetch all parts. Reason: {}", source_table_id.getNameForLogs(), getCurrentExceptionMessage(false));
            return 0;
        }

        table_lock_holder_src_table = source_table->lockForShare(
                RWLockImpl::NO_QUERY, getSettings()->lock_acquire_timeout_for_background_operations);

        DataPartStates valid_states{
            MergeTreeDataPartState::PreCommitted, MergeTreeDataPartState::Committed, MergeTreeDataPartState::Outdated};

        size_t num_clonable_parts = 0;
        for (PartDescriptionPtr & part_desc : parts_to_add)
        {
            auto src_part = src_data->getPartIfExists(part_desc->src_part_info, valid_states);
            if (!src_part)
            {
                LOG_DEBUG(log, "There is no part {} in {}", part_desc->src_part_name, source_table_id.getNameForLogs());
                continue;
            }

            String checksum_hex  = src_part->checksums.getTotalChecksumHex();

            if (checksum_hex != part_desc->checksum_hex)
            {
                LOG_DEBUG(log, "Part {} of {} has inappropriate checksum", part_desc->src_part_name, source_table_id.getNameForLogs());
                /// TODO: check version
                continue;
            }

            part_desc->found_new_part_name = part_desc->new_part_name;
            part_desc->found_new_part_info = part_desc->new_part_info;
            part_desc->src_table_part = src_part;

            ++num_clonable_parts;
        }

        return num_clonable_parts;
    };

    size_t num_clonable_parts = clone_data_parts_from_source_table();
    LOG_DEBUG(log, "Found {} parts that could be cloned (of {} required parts)", num_clonable_parts, parts_to_add.size());

    ActiveDataPartSet adding_parts_active_set(format_version);
    std::unordered_map<String, PartDescriptionPtr> part_name_to_desc;

    for (PartDescriptionPtr & part_desc : parts_to_add)
    {
        if (part_desc->src_table_part)
        {
            /// It is clonable part
            adding_parts_active_set.add(part_desc->new_part_name);
            part_name_to_desc.emplace(part_desc->new_part_name, part_desc);
            continue;
        }

        /// Firstly, try find exact part to produce more accurate part set
        String replica = findReplicaHavingPart(part_desc->new_part_name, true);
        String found_part_name;
        /// TODO: check version

        if (replica.empty())
        {
            LOG_DEBUG(log, "Part {} is not found on remote replicas", part_desc->new_part_name);

            /// Fallback to covering part
            replica = findReplicaHavingCoveringPart(part_desc->new_part_name, true, found_part_name);

            if (replica.empty())
            {
                /// It is not fail, since adjacent parts could cover current part
                LOG_DEBUG(log, "Parts covering {} are not found on remote replicas", part_desc->new_part_name);
                continue;
            }
        }
        else
        {
            found_part_name = part_desc->new_part_name;
        }

        part_desc->found_new_part_name = found_part_name;
        part_desc->found_new_part_info = MergeTreePartInfo::fromPartName(found_part_name, format_version);
        part_desc->replica = replica;

        adding_parts_active_set.add(part_desc->found_new_part_name);
        part_name_to_desc.emplace(part_desc->found_new_part_name, part_desc);
    }

    /// Check that we could cover whole range
    for (PartDescriptionPtr & part_desc : parts_to_add)
    {
        if (adding_parts_active_set.getContainingPart(part_desc->new_part_info).empty())
        {
            throw Exception("Not found part " + part_desc->new_part_name +
                            " (or part covering it) neither source table neither remote replicas" , ErrorCodes::NO_REPLICA_HAS_PART);
        }
    }

    /// Filter covered parts
    PartDescriptions final_parts;
    Strings final_part_names;
    {
        final_part_names = adding_parts_active_set.getParts();

        for (const String & final_part_name : final_part_names)
        {
            auto part_desc = part_name_to_desc[final_part_name];
            if (!part_desc)
                throw Exception("There is no final part " + final_part_name + ". This is a bug", ErrorCodes::LOGICAL_ERROR);

            final_parts.emplace_back(part_desc);

            if (final_parts.size() > 1)
            {
                auto & prev = *final_parts[final_parts.size() - 2];
                auto & curr = *final_parts[final_parts.size() - 1];

                if (!prev.found_new_part_info.isDisjoint(curr.found_new_part_info))
                {
                    throw Exception("Intersected final parts detected: " + prev.found_new_part_name
                        + " and " + curr.found_new_part_name + ". It should be investigated.", ErrorCodes::LOGICAL_ERROR);
                }
            }
        }
    }

    static const String TMP_PREFIX = "tmp_replace_from_";

    auto obtain_part = [&] (PartDescriptionPtr & part_desc)
    {
        if (part_desc->src_table_part)
        {

            if (part_desc->checksum_hex != part_desc->src_table_part->checksums.getTotalChecksumHex())
                throw Exception("Checksums of " + part_desc->src_table_part->name + " is suddenly changed", ErrorCodes::UNFINISHED);

            part_desc->res_part = cloneAndLoadDataPartOnSameDisk(
                part_desc->src_table_part, TMP_PREFIX + "clone_", part_desc->new_part_info, metadata_snapshot);
        }
        else if (!part_desc->replica.empty())
        {
            String source_replica_path = fs::path(zookeeper_path) / "replicas" / part_desc->replica;
            ReplicatedMergeTreeAddress address(getZooKeeper()->get(fs::path(source_replica_path) / "host"));
            auto timeouts = getFetchPartHTTPTimeouts(getContext());

            auto credentials = getContext()->getInterserverCredentials();
            String interserver_scheme = getContext()->getInterserverScheme();

            if (interserver_scheme != address.scheme)
                throw Exception("Interserver schemas are different '" + interserver_scheme + "' != '" + address.scheme + "', can't fetch part from " + address.host, ErrorCodes::LOGICAL_ERROR);

            part_desc->res_part = fetcher.fetchPart(
                metadata_snapshot, getContext(), part_desc->found_new_part_name, source_replica_path,
                address.host, address.replication_port, timeouts, credentials->getUser(), credentials->getPassword(),
                interserver_scheme, replicated_fetches_throttler, false, TMP_PREFIX + "fetch_");

            /// TODO: check columns_version of fetched part

            ProfileEvents::increment(ProfileEvents::ReplicatedPartFetches);
        }
        else
            throw Exception("There is no receipt to produce part " + part_desc->new_part_name + ". This is bug", ErrorCodes::LOGICAL_ERROR);
    };

    /// Download or clone parts
    /// TODO: make it in parallel
    for (PartDescriptionPtr & part_desc : final_parts)
        obtain_part(part_desc);

    MutableDataPartsVector res_parts;
    for (PartDescriptionPtr & part_desc : final_parts)
        res_parts.emplace_back(part_desc->res_part);

    try
    {
        /// Commit parts
        auto zookeeper = getZooKeeper();
        Transaction transaction(*this);

        Coordination::Requests ops;
        for (PartDescriptionPtr & part_desc : final_parts)
        {
            renameTempPartAndReplace(part_desc->res_part, nullptr, &transaction);
            getCommitPartOps(ops, part_desc->res_part);

            if (ops.size() > zkutil::MULTI_BATCH_SIZE)
            {
                zookeeper->multi(ops);
                ops.clear();
            }
        }

        if (!ops.empty())
            zookeeper->multi(ops);

        {
            auto data_parts_lock = lockParts();

            transaction.commit(&data_parts_lock);
            if (replace)
            {
                parts_to_remove = removePartsInRangeFromWorkingSet(drop_range, true, data_parts_lock);
                String parts_to_remove_str;
                for (const auto & part : parts_to_remove)
                {
                    parts_to_remove_str += part->name;
                    parts_to_remove_str += " ";
                }
                LOG_TRACE(log, "Replacing {} parts {}with {} parts {}", parts_to_remove.size(), parts_to_remove_str,
                          final_parts.size(), boost::algorithm::join(final_part_names, ", "));
            }
        }

        PartLog::addNewParts(getContext(), res_parts, watch.elapsed());
    }
    catch (...)
    {
        PartLog::addNewParts(getContext(), res_parts, watch.elapsed(), ExecutionStatus::fromCurrentException());
        throw;
    }

    tryRemovePartsFromZooKeeperWithRetries(parts_to_remove);
    res_parts.clear();
    parts_to_remove.clear();
    cleanup_thread.wakeup();

    return true;
}


void StorageReplicatedMergeTree::executeClonePartFromShard(const LogEntry & entry)
{
    auto zookeeper = getZooKeeper();

    Strings replicas = zookeeper->getChildren(entry.source_shard + "/replicas");
    std::shuffle(replicas.begin(), replicas.end(), thread_local_rng);
    String replica;
    for (const String & candidate : replicas)
    {
        if (zookeeper->exists(entry.source_shard + "/replicas/" + candidate + "/is_active"))
        {
            replica = candidate;
            break;
        }
    }

    if (replica.empty())
        throw Exception(ErrorCodes::NO_REPLICA_HAS_PART, "Not found active replica on shard {} to clone part {}", entry.source_shard, entry.new_part_name);

    LOG_INFO(log, "Will clone part from shard " + entry.source_shard + " and replica " + replica);

    MutableDataPartPtr part;

    {
        auto metadata_snapshot = getInMemoryMetadataPtr();
        String source_replica_path = entry.source_shard + "/replicas/" + replica;
        ReplicatedMergeTreeAddress address(getZooKeeper()->get(source_replica_path + "/host"));
        auto timeouts = ConnectionTimeouts::getHTTPTimeouts(getContext());
        auto credentials = getContext()->getInterserverCredentials();
        String interserver_scheme = getContext()->getInterserverScheme();

        auto get_part = [&, address, timeouts, credentials, interserver_scheme]()
        {
            if (interserver_scheme != address.scheme)
                throw Exception("Interserver schemes are different: '" + interserver_scheme
                                + "' != '" + address.scheme + "', can't fetch part from " + address.host,
                                ErrorCodes::LOGICAL_ERROR);

            return fetcher.fetchPart(
                metadata_snapshot, getContext(), entry.new_part_name, source_replica_path,
                address.host, address.replication_port,
                timeouts, credentials->getUser(), credentials->getPassword(), interserver_scheme,
                replicated_fetches_throttler, true);
        };

        part = get_part();
        // The fetched part is valuable and should not be cleaned like a temp part.
        part->is_temp = false;
        part->renameTo("detached/" + entry.new_part_name, true);
        LOG_INFO(log, "Cloned part {} to detached directory", part->name);
    }
}


void StorageReplicatedMergeTree::cloneReplica(const String & source_replica, Coordination::Stat source_is_lost_stat, zkutil::ZooKeeperPtr & zookeeper)
{
    String source_path = fs::path(zookeeper_path) / "replicas" / source_replica;

    /// The order of the following three actions is important.

    Strings source_queue_names;
    /// We are trying to get consistent /log_pointer and /queue state. Otherwise
    /// we can possibly duplicate entries in queue of cloned replica.
    while (true)
    {
        Coordination::Stat log_pointer_stat;
        String raw_log_pointer = zookeeper->get(fs::path(source_path) / "log_pointer", &log_pointer_stat);

        Coordination::Requests ops;
        ops.push_back(zkutil::makeSetRequest(fs::path(replica_path) / "log_pointer", raw_log_pointer, -1));

        /// For support old versions CH.
        if (source_is_lost_stat.version == -1)
        {
            /// We check that it was not suddenly upgraded to new version.
            /// Otherwise it can be upgraded and instantly become lost, but we cannot notice that.
            ops.push_back(zkutil::makeCreateRequest(fs::path(source_path) / "is_lost", "0", zkutil::CreateMode::Persistent));
            ops.push_back(zkutil::makeRemoveRequest(fs::path(source_path) / "is_lost", -1));
        }
        else /// The replica we clone should not suddenly become lost.
            ops.push_back(zkutil::makeCheckRequest(fs::path(source_path) / "is_lost", source_is_lost_stat.version));

        Coordination::Responses responses;

        /// Let's remember the queue of the reference/master replica.
        source_queue_names = zookeeper->getChildren(fs::path(source_path) / "queue");

        /// Check that log pointer of source replica didn't changed while we read queue entries
        ops.push_back(zkutil::makeCheckRequest(fs::path(source_path) / "log_pointer", log_pointer_stat.version));

        auto rc = zookeeper->tryMulti(ops, responses);

        if (rc == Coordination::Error::ZOK)
        {
            break;
        }
        else if (rc == Coordination::Error::ZNODEEXISTS)
        {
            throw Exception(
                "Can not clone replica, because the " + source_replica + " updated to new ClickHouse version",
                ErrorCodes::REPLICA_STATUS_CHANGED);
        }
        else if (responses[1]->error == Coordination::Error::ZBADVERSION)
        {
            /// If is_lost node version changed than source replica also lost,
            /// so we cannot clone from it.
            throw Exception(
                "Can not clone replica, because the " + source_replica + " became lost", ErrorCodes::REPLICA_STATUS_CHANGED);
        }
        else if (responses.back()->error == Coordination::Error::ZBADVERSION)
        {
            /// If source replica's log_pointer changed than we probably read
            /// stale state of /queue and have to try one more time.
            LOG_WARNING(log, "Log pointer of source replica {} changed while we loading queue nodes. Will retry.", source_replica);
            continue;
        }
        else
        {
            zkutil::KeeperMultiException::check(rc, ops, responses);
        }
    }

    std::sort(source_queue_names.begin(), source_queue_names.end());

    Strings source_queue;
    for (const String & entry_name : source_queue_names)
    {
        String entry;
        if (!zookeeper->tryGet(fs::path(source_path) / "queue" / entry_name, entry))
            continue;
        source_queue.push_back(entry);
    }

    /// We should do it after copying queue, because some ALTER_METADATA entries can be lost otherwise.
    cloneMetadataIfNeeded(source_replica, source_path, zookeeper);

    /// Add to the queue jobs to receive all the active parts that the reference/master replica has.
    Strings source_replica_parts = zookeeper->getChildren(fs::path(source_path) / "parts");
    ActiveDataPartSet active_parts_set(format_version, source_replica_parts);

    Strings active_parts = active_parts_set.getParts();

    /// Remove local parts if source replica does not have them, because such parts will never be fetched by other replicas.
    Strings local_parts_in_zk = zookeeper->getChildren(fs::path(replica_path) / "parts");
    Strings parts_to_remove_from_zk;

    for (const auto & part : local_parts_in_zk)
        if (active_parts_set.getContainingPart(part).empty())
        {
            parts_to_remove_from_zk.emplace_back(part);
            LOG_WARNING(log, "Source replica does not have part {}. Removing it from ZooKeeper.", part);
        }

    tryRemovePartsFromZooKeeperWithRetries(parts_to_remove_from_zk);

    auto local_active_parts = getDataParts();

    DataPartsVector parts_to_remove_from_working_set;

    for (const auto & part : local_active_parts)
        if (active_parts_set.getContainingPart(part->name).empty())
        {
            parts_to_remove_from_working_set.emplace_back(part);
            LOG_WARNING(log, "Source replica does not have part {}. Removing it from working set.", part->name);
        }

    if (getSettings()->detach_old_local_parts_when_cloning_replica)
    {
        auto metadata_snapshot = getInMemoryMetadataPtr();

        for (const auto & part : parts_to_remove_from_working_set)
        {
            LOG_INFO(log, "Detaching {}", part->relative_path);
            part->makeCloneInDetached("clone", metadata_snapshot);
        }
    }

    removePartsFromWorkingSet(parts_to_remove_from_working_set, true);

    for (const String & name : active_parts)
    {
        LogEntry log_entry;

        if (!are_restoring_replica)
            log_entry.type = LogEntry::GET_PART;
        else
        {
            // The part we want to fetch is probably present in detached/ folder.
            // However, we need to get part's checksum to check if it's not corrupt.
            log_entry.type = LogEntry::ATTACH_PART;

            MinimalisticDataPartChecksums desired_checksums;

            const String replica = findReplicaHavingPart(name, true);

            // Won't be empty as active_parts are filled from active parts set.
            assert(!replica.empty());

            const String part_path = zookeeper_path + "/replicas/" + replica + "/parts/" + name;
            const String part_znode = zookeeper->get(part_path);

            if (!part_znode.empty())
                desired_checksums = ReplicatedMergeTreePartHeader::fromString(part_znode).getChecksums();
            else
            {
                String desired_checksums_str = zookeeper->get(part_path + "/checksums");
                desired_checksums = MinimalisticDataPartChecksums::deserializeFrom(desired_checksums_str);
            }

            const auto [lo, hi] = desired_checksums.hash_of_all_files;
            log_entry.part_checksum = getHexUIntUppercase(hi) + getHexUIntUppercase(lo);
        }

        log_entry.source_replica = "";
        log_entry.new_part_name = name;
        log_entry.create_time = tryGetPartCreateTime(zookeeper, source_path, name);

        zookeeper->create(fs::path(replica_path) / "queue/queue-", log_entry.toString(), zkutil::CreateMode::PersistentSequential);
    }

    LOG_DEBUG(log, "Queued {} parts to be fetched", active_parts.size());

    /// Add content of the reference/master replica queue to the queue.
    for (const String & entry : source_queue)
    {
        zookeeper->create(fs::path(replica_path) / "queue/queue-", entry, zkutil::CreateMode::PersistentSequential);
    }

    LOG_DEBUG(log, "Copied {} queue entries", source_queue.size());
}


void StorageReplicatedMergeTree::cloneMetadataIfNeeded(const String & source_replica, const String & source_path, zkutil::ZooKeeperPtr & zookeeper)
{
    String source_metadata_version_str;
    bool metadata_version_exists = zookeeper->tryGet(source_path + "/metadata_version", source_metadata_version_str);
    if (!metadata_version_exists)
    {
        /// For compatibility with version older than 20.3
        /// TODO fix tests and delete it
        LOG_WARNING(log, "Node {} does not exist. "
                         "Most likely it's because too old version of ClickHouse is running on replica {}. "
                         "Will not check metadata consistency",
                         source_path + "/metadata_version", source_replica);
        return;
    }

    Int32 source_metadata_version = parse<Int32>(source_metadata_version_str);
    if (metadata_version == source_metadata_version)
        return;

    /// Our metadata it not up to date with source replica metadata.
    /// Metadata is updated by ALTER_METADATA entries, but some entries are probably cleaned up from the log.
    /// It's also possible that some newer ALTER_METADATA entries are present in source_queue list,
    /// and source replica are executing such entry right now (or had executed recently).
    /// More than that, /metadata_version update is not atomic with /columns and /metadata update...

    /// Fortunately, ALTER_METADATA seems to be idempotent,
    /// and older entries of such type can be replaced with newer entries.
    /// Let's try to get consistent values of source replica's /columns and /metadata
    /// and prepend dummy ALTER_METADATA to our replication queue.
    /// It should not break anything if source_queue already contains ALTER_METADATA entry
    /// with greater or equal metadata_version, but it will update our metadata
    /// if all such entries were cleaned up from the log and source_queue.

    LOG_WARNING(log, "Metadata version ({}) on replica is not up to date with metadata ({}) on source replica {}",
                metadata_version, source_metadata_version, source_replica);

    String source_metadata;
    String source_columns;
    while (true)
    {
        Coordination::Stat metadata_stat;
        Coordination::Stat columns_stat;
        source_metadata = zookeeper->get(source_path + "/metadata", &metadata_stat);
        source_columns = zookeeper->get(source_path + "/columns", &columns_stat);

        Coordination::Requests ops;
        Coordination::Responses responses;
        ops.emplace_back(zkutil::makeCheckRequest(source_path + "/metadata", metadata_stat.version));
        ops.emplace_back(zkutil::makeCheckRequest(source_path + "/columns", columns_stat.version));

        Coordination::Error code = zookeeper->tryMulti(ops, responses);
        if (code == Coordination::Error::ZOK)
            break;
        else if (code == Coordination::Error::ZBADVERSION)
            LOG_WARNING(log, "Metadata of replica {} was changed", source_path);
        else
            zkutil::KeeperMultiException::check(code, ops, responses);
    }

    ReplicatedMergeTreeLogEntryData dummy_alter;
    dummy_alter.type = LogEntry::ALTER_METADATA;
    dummy_alter.source_replica = source_replica;
    dummy_alter.metadata_str = source_metadata;
    dummy_alter.columns_str = source_columns;
    dummy_alter.alter_version = source_metadata_version;
    dummy_alter.create_time = time(nullptr);

    zookeeper->create(replica_path + "/queue/queue-", dummy_alter.toString(), zkutil::CreateMode::PersistentSequential);

    /// We don't need to do anything with mutation_pointer, because mutation log cleanup process is different from
    /// replication log cleanup. A mutation is removed from ZooKeeper only if all replicas had executed the mutation,
    /// so all mutations which are greater or equal to our mutation pointer are still present in ZooKeeper.
}


void StorageReplicatedMergeTree::cloneReplicaIfNeeded(zkutil::ZooKeeperPtr zookeeper)
{
    Coordination::Stat is_lost_stat;
    bool is_new_replica = true;
    String res;
<<<<<<< HEAD

    if (zookeeper->tryGet(replica_path + "/is_lost", res, &is_lost_stat))
=======
    if (zookeeper->tryGet(fs::path(replica_path) / "is_lost", res, &is_lost_stat))
>>>>>>> 82b8d45c
    {
        if (res == "0")
            return;
        if (is_lost_stat.version)
            is_new_replica = false;
    }
    else
    {
        /// Replica was created by old version of CH, so me must create "/is_lost".
        /// Note that in old version of CH there was no "lost" replicas possible.
        /// TODO is_lost node should always exist since v18.12, maybe we can replace `tryGet` with `get` and remove old code?
        zookeeper->create(fs::path(replica_path) / "is_lost", "0", zkutil::CreateMode::Persistent);
        return;
    }

    /// is_lost is "1": it means that we are in repair mode.
    /// Try choose source replica to clone.
    /// Source replica must not be lost and should have minimal queue size and maximal log pointer.
    Strings replicas = zookeeper->getChildren(fs::path(zookeeper_path) / "replicas");
    std::vector<zkutil::ZooKeeper::FutureGet> futures;
    for (const String & source_replica_name : replicas)
    {
        /// Do not clone from myself.
        if (source_replica_name == replica_name)
            continue;

        String source_replica_path = fs::path(zookeeper_path) / "replicas" / source_replica_name;

        /// Obviously the following get operations are not atomic, but it's ok to choose good enough replica, not the best one.
        /// NOTE: We may count some entries twice if log_pointer is moved.
        futures.emplace_back(zookeeper->asyncTryGet(fs::path(source_replica_path) / "is_lost"));
        futures.emplace_back(zookeeper->asyncTryGet(fs::path(source_replica_path) / "log_pointer"));
        futures.emplace_back(zookeeper->asyncTryGet(fs::path(source_replica_path) / "queue"));
    }

    /// Wait for results before getting log entries
    for (auto & future : futures)
        future.wait();

    Strings log_entries = zookeeper->getChildren(fs::path(zookeeper_path) / "log");
    size_t max_log_entry = 0;
    if (!log_entries.empty())
    {
        String last_entry = *std::max_element(log_entries.begin(), log_entries.end());
        max_log_entry = parse<UInt64>(last_entry.substr(strlen("log-")));
    }
    /// log_pointer can point to future entry, which was not created yet
    ++max_log_entry;

    size_t min_replication_lag = std::numeric_limits<size_t>::max();
    String source_replica;
    Coordination::Stat source_is_lost_stat;
    size_t future_num = 0;

    for (const String & source_replica_name : replicas)
    {
        if (source_replica_name == replica_name)
            continue;

        auto get_is_lost     = futures[future_num++].get();
        auto get_log_pointer = futures[future_num++].get();
        auto get_queue       = futures[future_num++].get();

        if (get_is_lost.error != Coordination::Error::ZOK)
        {
            LOG_INFO(log, "Not cloning {}, cannot get '/is_lost': {}", source_replica_name, Coordination::errorMessage(get_is_lost.error));
            continue;
        }
        else if (get_is_lost.data != "0")
        {
            LOG_INFO(log, "Not cloning {}, it's lost", source_replica_name);
            continue;
        }

        if (get_log_pointer.error != Coordination::Error::ZOK)
        {
            LOG_INFO(log, "Not cloning {}, cannot get '/log_pointer': {}", source_replica_name, Coordination::errorMessage(get_log_pointer.error));
            continue;
        }
        if (get_queue.error != Coordination::Error::ZOK)
        {
            LOG_INFO(log, "Not cloning {}, cannot get '/queue': {}", source_replica_name, Coordination::errorMessage(get_queue.error));
            continue;
        }

        /// Replica is not lost and we can clone it. Let's calculate approx replication lag.
        size_t source_log_pointer = get_log_pointer.data.empty() ? 0 : parse<UInt64>(get_log_pointer.data);
        assert(source_log_pointer <= max_log_entry);
        size_t replica_queue_lag = max_log_entry - source_log_pointer;
        size_t replica_queue_size = get_queue.stat.numChildren;
        size_t replication_lag = replica_queue_lag + replica_queue_size;
        LOG_INFO(log, "Replica {} has log pointer '{}', approximate {} queue lag and {} queue size",
                 source_replica_name, get_log_pointer.data, replica_queue_lag, replica_queue_size);
        if (replication_lag < min_replication_lag)
        {
            source_replica = source_replica_name;
            source_is_lost_stat = get_is_lost.stat;
            min_replication_lag = replication_lag;
        }
    }

    if (source_replica.empty())
        throw Exception("All replicas are lost", ErrorCodes::ALL_REPLICAS_LOST);

    if (is_new_replica)
        LOG_INFO(log, "Will mimic {}", source_replica);
    else
        LOG_WARNING(log, "Will mimic {}", source_replica);

    /// Clear obsolete queue that we no longer need.
    zookeeper->removeChildren(fs::path(replica_path) / "queue");
    queue.clear();

    /// Will do repair from the selected replica.
    cloneReplica(source_replica, source_is_lost_stat, zookeeper);
    /// If repair fails to whatever reason, the exception is thrown, is_lost will remain "1" and the replica will be repaired later.

    /// If replica is repaired successfully, we remove is_lost flag.
    zookeeper->set(fs::path(replica_path) / "is_lost", "0");
}


void StorageReplicatedMergeTree::queueUpdatingTask()
{
    if (!queue_update_in_progress)
    {
        last_queue_update_start_time.store(time(nullptr));
        queue_update_in_progress = true;
    }
    try
    {
        queue.pullLogsToQueue(getZooKeeper(), queue_updating_task->getWatchCallback());
        last_queue_update_finish_time.store(time(nullptr));
        queue_update_in_progress = false;
    }
    catch (const Coordination::Exception & e)
    {
        tryLogCurrentException(log, __PRETTY_FUNCTION__);

        if (e.code == Coordination::Error::ZSESSIONEXPIRED)
        {
            restarting_thread.wakeup();
            return;
        }

        queue_updating_task->scheduleAfter(QUEUE_UPDATE_ERROR_SLEEP_MS);
    }
    catch (...)
    {
        tryLogCurrentException(log, __PRETTY_FUNCTION__);
        queue_updating_task->scheduleAfter(QUEUE_UPDATE_ERROR_SLEEP_MS);
    }
}


void StorageReplicatedMergeTree::mutationsUpdatingTask()
{
    try
    {
        queue.updateMutations(getZooKeeper(), mutations_updating_task->getWatchCallback());
    }
    catch (const Coordination::Exception & e)
    {
        tryLogCurrentException(log, __PRETTY_FUNCTION__);

        if (e.code == Coordination::Error::ZSESSIONEXPIRED)
            return;

        mutations_updating_task->scheduleAfter(QUEUE_UPDATE_ERROR_SLEEP_MS);
    }
    catch (...)
    {
        tryLogCurrentException(log, __PRETTY_FUNCTION__);
        mutations_updating_task->scheduleAfter(QUEUE_UPDATE_ERROR_SLEEP_MS);
    }
}

ReplicatedMergeTreeQueue::SelectedEntryPtr StorageReplicatedMergeTree::selectQueueEntry()
{
    /// This object will mark the element of the queue as running.
    ReplicatedMergeTreeQueue::SelectedEntryPtr selected;

    try
    {
        selected = queue.selectEntryToProcess(merger_mutator, *this);
    }
    catch (...)
    {
        tryLogCurrentException(log, __PRETTY_FUNCTION__);
    }

    return selected;
}

bool StorageReplicatedMergeTree::processQueueEntry(ReplicatedMergeTreeQueue::SelectedEntryPtr selected_entry)
{

    LogEntryPtr & entry = selected_entry->log_entry;
    return queue.processEntry([this]{ return getZooKeeper(); }, entry, [&](LogEntryPtr & entry_to_process)
    {
        try
        {
            return executeLogEntry(*entry_to_process);
        }
        catch (const Exception & e)
        {
            if (e.code() == ErrorCodes::NO_REPLICA_HAS_PART)
            {
                /// If no one has the right part, probably not all replicas work; We will not write to log with Error level.
                LOG_INFO(log, e.displayText());
            }
            else if (e.code() == ErrorCodes::ABORTED)
            {
                /// Interrupted merge or downloading a part is not an error.
                LOG_INFO(log, e.message());
            }
            else if (e.code() == ErrorCodes::PART_IS_TEMPORARILY_LOCKED)
            {
                /// Part cannot be added temporarily
                LOG_INFO(log, e.displayText());
                cleanup_thread.wakeup();
            }
            else
                tryLogCurrentException(log, __PRETTY_FUNCTION__);

            /** This exception will be written to the queue element, and it can be looked up using `system.replication_queue` table.
              * The thread that performs this action will sleep a few seconds after the exception.
              * See `queue.processEntry` function.
              */
            throw;
        }
        catch (...)
        {
            tryLogCurrentException(log, __PRETTY_FUNCTION__);
            throw;
        }
    });
}

std::optional<JobAndPool> StorageReplicatedMergeTree::getDataProcessingJob()
{
    /// If replication queue is stopped exit immediately as we successfully executed the task
    if (queue.actions_blocker.isCancelled())
        return {};

    /// This object will mark the element of the queue as running.
    ReplicatedMergeTreeQueue::SelectedEntryPtr selected_entry = selectQueueEntry();

    if (!selected_entry)
        return {};

    PoolType pool_type;

    /// Depending on entry type execute in fetches (small) pool or big merge_mutate pool
    if (selected_entry->log_entry->type == LogEntry::GET_PART)
        pool_type = PoolType::FETCH;
    else
        pool_type = PoolType::MERGE_MUTATE;

    return JobAndPool{[this, selected_entry] () mutable
    {
        return processQueueEntry(selected_entry);
    }, pool_type};
}


bool StorageReplicatedMergeTree::canExecuteFetch(const ReplicatedMergeTreeLogEntry & entry, String & disable_reason) const
{
    if (fetcher.blocker.isCancelled())
    {
        disable_reason = fmt::format("Not executing fetch of part {} because replicated fetches are cancelled now.", entry.new_part_name);
        return false;
    }

    size_t busy_threads_in_pool = CurrentMetrics::values[CurrentMetrics::BackgroundFetchesPoolTask].load(std::memory_order_relaxed);
    if (busy_threads_in_pool >= replicated_fetches_pool_size)
    {
        disable_reason = fmt::format("Not executing fetch of part {} because {} fetches already executing, max {}.", entry.new_part_name, busy_threads_in_pool, replicated_fetches_pool_size);
        return false;
    }

    if (replicated_fetches_throttler->isThrottling())
    {
        disable_reason = fmt::format("Not executing fetch of part {} because fetches have already throttled by network settings "
                                     "<max_replicated_fetches_network_bandwidth> or <max_replicated_fetches_network_bandwidth_for_server>.", entry.new_part_name);
        return false;
    }

    return true;
}

bool StorageReplicatedMergeTree::partIsAssignedToBackgroundOperation(const DataPartPtr & part) const
{
    return queue.isVirtualPart(part);
}

void StorageReplicatedMergeTree::mergeSelectingTask()
{
    if (!is_leader)
        return;

    const auto storage_settings_ptr = getSettings();
    const bool deduplicate = false; /// TODO: read deduplicate option from table config
    const Names deduplicate_by_columns = {};
    CreateMergeEntryResult create_result = CreateMergeEntryResult::Other;

    try
    {
        /// We must select parts for merge under merge_selecting_mutex because other threads
        /// (OPTIMIZE queries) can assign new merges.
        std::lock_guard merge_selecting_lock(merge_selecting_mutex);

        auto zookeeper = getZooKeeper();

        ReplicatedMergeTreeMergePredicate merge_pred = queue.getMergePredicate(zookeeper);

        /// If many merges is already queued, then will queue only small enough merges.
        /// Otherwise merge queue could be filled with only large merges,
        /// and in the same time, many small parts could be created and won't be merged.

        auto merges_and_mutations_queued = queue.countMergesAndPartMutations();
        size_t merges_and_mutations_sum = merges_and_mutations_queued.merges + merges_and_mutations_queued.mutations;
        if (merges_and_mutations_sum >= storage_settings_ptr->max_replicated_merges_in_queue)
        {
            LOG_TRACE(log, "Number of queued merges ({}) and part mutations ({})"
                " is greater than max_replicated_merges_in_queue ({}), so won't select new parts to merge or mutate.",
                merges_and_mutations_queued.merges,
                merges_and_mutations_queued.mutations,
                storage_settings_ptr->max_replicated_merges_in_queue);
        }
        else
        {
            UInt64 max_source_parts_size_for_merge = merger_mutator.getMaxSourcePartsSizeForMerge(
                storage_settings_ptr->max_replicated_merges_in_queue, merges_and_mutations_sum);

            UInt64 max_source_part_size_for_mutation = merger_mutator.getMaxSourcePartSizeForMutation();

            bool merge_with_ttl_allowed = merges_and_mutations_queued.merges_with_ttl < storage_settings_ptr->max_replicated_merges_with_ttl_in_queue &&
                getTotalMergesWithTTLInMergeList() < storage_settings_ptr->max_number_of_merges_with_ttl_in_pool;

            FutureMergedMutatedPart future_merged_part;
            if (storage_settings.get()->assign_part_uuids)
                future_merged_part.uuid = UUIDHelpers::generateV4();

            if (max_source_parts_size_for_merge > 0 &&
                merger_mutator.selectPartsToMerge(future_merged_part, false, max_source_parts_size_for_merge, merge_pred, merge_with_ttl_allowed, nullptr) == SelectPartsDecision::SELECTED)
            {
                create_result = createLogEntryToMergeParts(
                    zookeeper,
                    future_merged_part.parts,
                    future_merged_part.name,
                    future_merged_part.uuid,
                    future_merged_part.type,
                    deduplicate,
                    deduplicate_by_columns,
                    nullptr,
                    merge_pred.getVersion(),
                    future_merged_part.merge_type);
            }
            /// If there are many mutations in queue, it may happen, that we cannot enqueue enough merges to merge all new parts
            else if (max_source_part_size_for_mutation > 0 && queue.countMutations() > 0
                     && merges_and_mutations_queued.mutations < storage_settings_ptr->max_replicated_mutations_in_queue)
            {
                /// Choose a part to mutate.
                DataPartsVector data_parts = getDataPartsVector();
                for (const auto & part : data_parts)
                {
                    if (part->getBytesOnDisk() > max_source_part_size_for_mutation)
                        continue;

                    std::optional<std::pair<Int64, int>> desired_mutation_version = merge_pred.getDesiredMutationVersion(part);
                    if (!desired_mutation_version)
                        continue;

                    create_result = createLogEntryToMutatePart(
                        *part,
                        future_merged_part.uuid,
                        desired_mutation_version->first,
                        desired_mutation_version->second,
                        merge_pred.getVersion());

                    if (create_result == CreateMergeEntryResult::Ok)
                        break;
                }
            }
        }
    }
    catch (...)
    {
        tryLogCurrentException(log, __PRETTY_FUNCTION__);
    }

    if (!is_leader)
        return;

    if (create_result != CreateMergeEntryResult::Ok
        && create_result != CreateMergeEntryResult::LogUpdated)
    {
        merge_selecting_task->scheduleAfter(MERGE_SELECTING_SLEEP_MS);
    }
    else
    {
        merge_selecting_task->schedule();
    }
}


void StorageReplicatedMergeTree::mutationsFinalizingTask()
{
    bool needs_reschedule = false;

    try
    {
        needs_reschedule = queue.tryFinalizeMutations(getZooKeeper());
    }
    catch (...)
    {
        tryLogCurrentException(log, __PRETTY_FUNCTION__);
        needs_reschedule = true;
    }

    if (needs_reschedule)
    {
        mutations_finalizing_task->scheduleAfter(MUTATIONS_FINALIZING_SLEEP_MS);
    }
    else
    {
        /// Even if no mutations seems to be done or appeared we are trying to
        /// finalize them in background because manual control the launch of
        /// this function is error prone. This can lead to mutations that
        /// processed all the parts but have is_done=0 state for a long time. Or
        /// killed mutations, which are also considered as undone.
        mutations_finalizing_task->scheduleAfter(MUTATIONS_FINALIZING_IDLE_SLEEP_MS);
    }
}


StorageReplicatedMergeTree::CreateMergeEntryResult StorageReplicatedMergeTree::createLogEntryToMergeParts(
    zkutil::ZooKeeperPtr & zookeeper,
    const DataPartsVector & parts,
    const String & merged_name,
    const UUID & merged_part_uuid,
    const MergeTreeDataPartType & merged_part_type,
    bool deduplicate,
    const Names & deduplicate_by_columns,
    ReplicatedMergeTreeLogEntryData * out_log_entry,
    int32_t log_version,
    MergeType merge_type)
{
    std::vector<std::future<Coordination::ExistsResponse>> exists_futures;
    exists_futures.reserve(parts.size());
    for (const auto & part : parts)
        exists_futures.emplace_back(zookeeper->asyncExists(fs::path(replica_path) / "parts" / part->name));

    bool all_in_zk = true;
    for (size_t i = 0; i < parts.size(); ++i)
    {
        /// If there is no information about part in ZK, we will not merge it.
        if (exists_futures[i].get().error == Coordination::Error::ZNONODE)
        {
            all_in_zk = false;

            const auto & part = parts[i];
            if (part->modification_time + MAX_AGE_OF_LOCAL_PART_THAT_WASNT_ADDED_TO_ZOOKEEPER < time(nullptr))
            {
                LOG_WARNING(log, "Part {} (that was selected for merge) with age {} seconds exists locally but not in ZooKeeper. Won't do merge with that part and will check it.", part->name, (time(nullptr) - part->modification_time));
                enqueuePartForCheck(part->name);
            }
        }
    }

    if (!all_in_zk)
        return CreateMergeEntryResult::MissingPart;

    ReplicatedMergeTreeLogEntryData entry;
    entry.type = LogEntry::MERGE_PARTS;
    entry.source_replica = replica_name;
    entry.new_part_name = merged_name;
    entry.new_part_uuid = merged_part_uuid;
    entry.new_part_type = merged_part_type;
    entry.merge_type = merge_type;
    entry.deduplicate = deduplicate;
    entry.deduplicate_by_columns = deduplicate_by_columns;
    entry.create_time = time(nullptr);

    for (const auto & part : parts)
        entry.source_parts.push_back(part->name);

    Coordination::Requests ops;
    Coordination::Responses responses;

    ops.emplace_back(zkutil::makeCreateRequest(
        fs::path(zookeeper_path) / "log/log-", entry.toString(),
        zkutil::CreateMode::PersistentSequential));

    ops.emplace_back(zkutil::makeSetRequest(
        fs::path(zookeeper_path) / "log", "", log_version)); /// Check and update version.

    Coordination::Error code = zookeeper->tryMulti(ops, responses);

    if (code == Coordination::Error::ZOK)
    {
        String path_created = dynamic_cast<const Coordination::CreateResponse &>(*responses.front()).path_created;
        entry.znode_name = path_created.substr(path_created.find_last_of('/') + 1);

        ProfileEvents::increment(ProfileEvents::CreatedLogEntryForMerge);
        LOG_TRACE(log, "Created log entry {} for merge {}", path_created, merged_name);
    }
    else if (code == Coordination::Error::ZBADVERSION)
    {
        ProfileEvents::increment(ProfileEvents::NotCreatedLogEntryForMerge);
        LOG_TRACE(log, "Log entry is not created for merge {} because log was updated", merged_name);
        return CreateMergeEntryResult::LogUpdated;
    }
    else
    {
        zkutil::KeeperMultiException::check(code, ops, responses);
    }

    if (out_log_entry)
        *out_log_entry = entry;

    return CreateMergeEntryResult::Ok;
}


StorageReplicatedMergeTree::CreateMergeEntryResult StorageReplicatedMergeTree::createLogEntryToMutatePart(
    const IMergeTreeDataPart & part, const UUID & new_part_uuid, Int64 mutation_version, int32_t alter_version, int32_t log_version)
{
    auto zookeeper = getZooKeeper();

    /// If there is no information about part in ZK, we will not mutate it.
    if (!zookeeper->exists(fs::path(replica_path) / "parts" / part.name))
    {
        if (part.modification_time + MAX_AGE_OF_LOCAL_PART_THAT_WASNT_ADDED_TO_ZOOKEEPER < time(nullptr))
        {
            LOG_WARNING(log, "Part {} (that was selected for mutation) with age {} seconds exists locally but not in ZooKeeper."
                " Won't mutate that part and will check it.", part.name, (time(nullptr) - part.modification_time));
            enqueuePartForCheck(part.name);
        }

        return CreateMergeEntryResult::MissingPart;
    }

    MergeTreePartInfo new_part_info = part.info;
    new_part_info.mutation = mutation_version;

    String new_part_name = part.getNewName(new_part_info);

    ReplicatedMergeTreeLogEntryData entry;
    entry.type = LogEntry::MUTATE_PART;
    entry.source_replica = replica_name;
    entry.source_parts.push_back(part.name);
    entry.new_part_name = new_part_name;
    entry.new_part_uuid = new_part_uuid;
    entry.create_time = time(nullptr);
    entry.alter_version = alter_version;

    Coordination::Requests ops;
    Coordination::Responses responses;

    ops.emplace_back(zkutil::makeCreateRequest(
        fs::path(zookeeper_path) / "log/log-", entry.toString(),
        zkutil::CreateMode::PersistentSequential));

    ops.emplace_back(zkutil::makeSetRequest(
        fs::path(zookeeper_path) / "log", "", log_version)); /// Check and update version.

    Coordination::Error code = zookeeper->tryMulti(ops, responses);

    if (code == Coordination::Error::ZBADVERSION)
    {
        ProfileEvents::increment(ProfileEvents::NotCreatedLogEntryForMutation);
        LOG_TRACE(log, "Log entry is not created for mutation {} because log was updated", new_part_name);
        return CreateMergeEntryResult::LogUpdated;
    }

    zkutil::KeeperMultiException::check(code, ops, responses);

    ProfileEvents::increment(ProfileEvents::CreatedLogEntryForMutation);
    LOG_TRACE(log, "Created log entry for mutation {}", new_part_name);
    return CreateMergeEntryResult::Ok;
}


void StorageReplicatedMergeTree::removePartFromZooKeeper(const String & part_name, Coordination::Requests & ops, bool has_children)
{
    String part_path = fs::path(replica_path) / "parts" / part_name;

    if (has_children)
    {
        ops.emplace_back(zkutil::makeRemoveRequest(fs::path(part_path) / "checksums", -1));
        ops.emplace_back(zkutil::makeRemoveRequest(fs::path(part_path) / "columns", -1));
    }
    ops.emplace_back(zkutil::makeRemoveRequest(part_path, -1));
}

void StorageReplicatedMergeTree::removePartFromZooKeeper(const String & part_name)
{
    auto zookeeper = getZooKeeper();
    String part_path = fs::path(replica_path) / "parts" / part_name;
    Coordination::Stat stat;

    /// Part doesn't exist, nothing to remove
    if (!zookeeper->exists(part_path, &stat))
        return;

    Coordination::Requests ops;

    removePartFromZooKeeper(part_name, ops, stat.numChildren > 0);
    zookeeper->multi(ops);
}

void StorageReplicatedMergeTree::removePartAndEnqueueFetch(const String & part_name)
{
    auto zookeeper = getZooKeeper();

    String part_path = fs::path(replica_path) / "parts" / part_name;

    Coordination::Requests ops;

    time_t part_create_time = 0;
    Coordination::Stat stat;
    if (zookeeper->exists(part_path, &stat))
    {
        part_create_time = stat.ctime / 1000;
        removePartFromZooKeeper(part_name, ops, stat.numChildren > 0);
    }

    LogEntryPtr log_entry = std::make_shared<LogEntry>();
    log_entry->type = LogEntry::GET_PART;
    log_entry->create_time = part_create_time;
    log_entry->source_replica = "";
    log_entry->new_part_name = part_name;

    ops.emplace_back(zkutil::makeCreateRequest(
        fs::path(replica_path) / "queue/queue-", log_entry->toString(),
        zkutil::CreateMode::PersistentSequential));

    auto results = zookeeper->multi(ops);

    String path_created = dynamic_cast<const Coordination::CreateResponse &>(*results.back()).path_created;
    log_entry->znode_name = path_created.substr(path_created.find_last_of('/') + 1);
    queue.insert(zookeeper, log_entry);
}


void StorageReplicatedMergeTree::enterLeaderElection()
{
    auto callback = [this]()
    {
        LOG_INFO(log, "Became leader");

        is_leader = true;
        merge_selecting_task->activateAndSchedule();
    };

    try
    {
        leader_election = std::make_shared<zkutil::LeaderElection>(
            getContext()->getSchedulePool(),
            fs::path(zookeeper_path) / "leader_election",
            *current_zookeeper,    /// current_zookeeper lives for the lifetime of leader_election,
                                   ///  since before changing `current_zookeeper`, `leader_election` object is destroyed in `partialShutdown` method.
            callback,
            replica_name);
    }
    catch (...)
    {
        leader_election = nullptr;
        throw;
    }
}

void StorageReplicatedMergeTree::exitLeaderElection()
{
    if (!leader_election)
        return;

    /// Shut down the leader election thread to avoid suddenly becoming the leader again after
    /// we have stopped the merge_selecting_thread, but before we have deleted the leader_election object.
    leader_election->shutdown();

    if (is_leader)
    {
        LOG_INFO(log, "Stopped being leader");

        is_leader = false;
        merge_selecting_task->deactivate();
    }

    /// Delete the node in ZK only after we have stopped the merge_selecting_thread - so that only one
    /// replica assigns merges at any given time.
    leader_election = nullptr;
}

ConnectionTimeouts StorageReplicatedMergeTree::getFetchPartHTTPTimeouts(ContextPtr local_context)
{
    auto timeouts = ConnectionTimeouts::getHTTPTimeouts(local_context);
    auto settings = getSettings();

    if (settings->replicated_fetches_http_connection_timeout.changed)
        timeouts.connection_timeout = settings->replicated_fetches_http_connection_timeout;

    if (settings->replicated_fetches_http_send_timeout.changed)
        timeouts.send_timeout = settings->replicated_fetches_http_send_timeout;

    if (settings->replicated_fetches_http_receive_timeout.changed)
        timeouts.receive_timeout = settings->replicated_fetches_http_receive_timeout;

    return timeouts;
}

bool StorageReplicatedMergeTree::checkReplicaHavePart(const String & replica, const String & part_name)
{
    auto zookeeper = getZooKeeper();
    return zookeeper->exists(fs::path(zookeeper_path) / "replicas" / replica / "parts" / part_name);
}

String StorageReplicatedMergeTree::findReplicaHavingPart(const String & part_name, bool active)
{
    auto zookeeper = getZooKeeper();
    Strings replicas = zookeeper->getChildren(fs::path(zookeeper_path) / "replicas");

    /// Select replicas in uniformly random order.
    std::shuffle(replicas.begin(), replicas.end(), thread_local_rng);

    LOG_TRACE(log, "Candidate replicas: {}", replicas.size());

    for (const String & replica : replicas)
    {
        /// We aren't interested in ourself.
        if (replica == replica_name)
            continue;

        LOG_TRACE(log, "Candidate replica: {}", replica);

        if (checkReplicaHavePart(replica, part_name) &&
            (!active || zookeeper->exists(fs::path(zookeeper_path) / "replicas" / replica / "is_active")))
            return replica;

        /// Obviously, replica could become inactive or even vanish after return from this method.
    }

    return {};
}

String StorageReplicatedMergeTree::findReplicaHavingCoveringPart(LogEntry & entry, bool active)
{
    auto zookeeper = getZooKeeper();
    Strings replicas = zookeeper->getChildren(fs::path(zookeeper_path) / "replicas");

    /// Select replicas in uniformly random order.
    std::shuffle(replicas.begin(), replicas.end(), thread_local_rng);

    for (const String & replica : replicas)
    {
        if (replica == replica_name)
            continue;

        if (active && !zookeeper->exists(fs::path(zookeeper_path) / "replicas" / replica / "is_active"))
            continue;

        String largest_part_found;
        Strings parts = zookeeper->getChildren(fs::path(zookeeper_path) / "replicas" / replica / "parts");
        for (const String & part_on_replica : parts)
        {
            if (part_on_replica == entry.new_part_name
                || MergeTreePartInfo::contains(part_on_replica, entry.new_part_name, format_version))
            {
                if (largest_part_found.empty()
                    || MergeTreePartInfo::contains(part_on_replica, largest_part_found, format_version))
                {
                    largest_part_found = part_on_replica;
                }
            }
        }

        if (!largest_part_found.empty())
        {
            bool the_same_part = largest_part_found == entry.new_part_name;

            /// Make a check in case if selected part differs from source part
            if (!the_same_part)
            {
                String reject_reason;
                if (!queue.addFuturePartIfNotCoveredByThem(largest_part_found, entry, reject_reason))
                {
                    LOG_INFO(log, "Will not fetch part {} covering {}. {}", largest_part_found, entry.new_part_name, reject_reason);
                    return {};
                }
            }

            return replica;
        }
    }

    return {};
}


String StorageReplicatedMergeTree::findReplicaHavingCoveringPart(
    const String & part_name, bool active, String & found_part_name)
{
    auto zookeeper = getZooKeeper();
    Strings replicas = zookeeper->getChildren(fs::path(zookeeper_path) / "replicas");

    /// Select replicas in uniformly random order.
    std::shuffle(replicas.begin(), replicas.end(), thread_local_rng);

    String largest_part_found;
    String largest_replica_found;

    for (const String & replica : replicas)
    {
        if (replica == replica_name)
            continue;

        if (active && !zookeeper->exists(fs::path(zookeeper_path) / "replicas" / replica / "is_active"))
            continue;

        Strings parts = zookeeper->getChildren(fs::path(zookeeper_path) / "replicas" / replica / "parts");
        for (const String & part_on_replica : parts)
        {
            if (part_on_replica == part_name
                || MergeTreePartInfo::contains(part_on_replica, part_name, format_version))
            {
                if (largest_part_found.empty()
                    || MergeTreePartInfo::contains(part_on_replica, largest_part_found, format_version))
                {
                    largest_part_found = part_on_replica;
                    largest_replica_found = replica;
                }
            }
        }
    }

    found_part_name = largest_part_found;
    return largest_replica_found;
}


/** If a quorum is tracked for a part, update information about it in ZK.
  */
void StorageReplicatedMergeTree::updateQuorum(const String & part_name, bool is_parallel)
{
    auto zookeeper = getZooKeeper();

    /// Information on which replicas a part has been added, if the quorum has not yet been reached.
    String quorum_status_path = fs::path(zookeeper_path) / "quorum" / "status";
    if (is_parallel)
        quorum_status_path = fs::path(zookeeper_path) / "quorum" / "parallel" / part_name;
    /// The name of the previous part for which the quorum was reached.
    const String quorum_last_part_path = fs::path(zookeeper_path) / "quorum" / "last_part";

    String value;
    Coordination::Stat stat;

    /// If there is no node, then all quorum INSERTs have already reached the quorum, and nothing is needed.
    while (zookeeper->tryGet(quorum_status_path, value, &stat))
    {
        ReplicatedMergeTreeQuorumEntry quorum_entry(value);
        if (quorum_entry.part_name != part_name)
        {
            LOG_TRACE(log, "Quorum {}, already achieved for part {} current part {}",
                      quorum_status_path, part_name, quorum_entry.part_name);
            /// The quorum has already been achieved. Moreover, another INSERT with a quorum has already started.
            break;
        }

        quorum_entry.replicas.insert(replica_name);

        if (quorum_entry.replicas.size() >= quorum_entry.required_number_of_replicas)
        {
            /// The quorum is reached. Delete the node, and update information about the last part that was successfully written with quorum.
            LOG_TRACE(log, "Got {} replicas confirmed quorum {}, going to remove node",
                      quorum_entry.replicas.size(), quorum_status_path);

            Coordination::Requests ops;
            Coordination::Responses responses;

            if (!is_parallel)
            {
                Coordination::Stat added_parts_stat;
                String old_added_parts = zookeeper->get(quorum_last_part_path, &added_parts_stat);

                ReplicatedMergeTreeQuorumAddedParts parts_with_quorum(format_version);

                if (!old_added_parts.empty())
                    parts_with_quorum.fromString(old_added_parts);

                auto part_info = MergeTreePartInfo::fromPartName(part_name, format_version);
                /// We store one last part which reached quorum for each partition.
                parts_with_quorum.added_parts[part_info.partition_id] = part_name;

                String new_added_parts = parts_with_quorum.toString();

                ops.emplace_back(zkutil::makeRemoveRequest(quorum_status_path, stat.version));
                ops.emplace_back(zkutil::makeSetRequest(quorum_last_part_path, new_added_parts, added_parts_stat.version));
            }
            else
                ops.emplace_back(zkutil::makeRemoveRequest(quorum_status_path, stat.version));

            auto code = zookeeper->tryMulti(ops, responses);

            if (code == Coordination::Error::ZOK)
            {
                break;
            }
            else if (code == Coordination::Error::ZNONODE)
            {
                /// The quorum has already been achieved.
                break;
            }
            else if (code == Coordination::Error::ZBADVERSION)
            {
                /// Node was updated meanwhile. We must re-read it and repeat all the actions.
                continue;
            }
            else
                throw Coordination::Exception(code, quorum_status_path);
        }
        else
        {
            LOG_TRACE(log, "Quorum {} still not satisfied (have only {} replicas), updating node",
                      quorum_status_path, quorum_entry.replicas.size());
            /// We update the node, registering there one more replica.
            auto code = zookeeper->trySet(quorum_status_path, quorum_entry.toString(), stat.version);

            if (code == Coordination::Error::ZOK)
            {
                break;
            }
            else if (code == Coordination::Error::ZNONODE)
            {
                /// The quorum has already been achieved.
                break;
            }
            else if (code == Coordination::Error::ZBADVERSION)
            {
                /// Node was updated meanwhile. We must re-read it and repeat all the actions.
                continue;
            }
            else
                throw Coordination::Exception(code, quorum_status_path);
        }
    }
}


void StorageReplicatedMergeTree::cleanLastPartNode(const String & partition_id)
{
    auto zookeeper = getZooKeeper();

    /// The name of the previous part for which the quorum was reached.
    const String quorum_last_part_path = fs::path(zookeeper_path) / "quorum" / "last_part";

    /// Delete information from "last_part" node.

    while (true)
    {
        Coordination::Stat added_parts_stat;
        String old_added_parts = zookeeper->get(quorum_last_part_path, &added_parts_stat);

        ReplicatedMergeTreeQuorumAddedParts parts_with_quorum(format_version);

        if (!old_added_parts.empty())
            parts_with_quorum.fromString(old_added_parts);

        /// Delete information about particular partition.
        if (!parts_with_quorum.added_parts.count(partition_id))
        {
            /// There is no information about interested part.
            break;
        }

        parts_with_quorum.added_parts.erase(partition_id);

        String new_added_parts = parts_with_quorum.toString();

        auto code = zookeeper->trySet(quorum_last_part_path, new_added_parts, added_parts_stat.version);

        if (code == Coordination::Error::ZOK)
        {
            break;
        }
        else if (code == Coordination::Error::ZNONODE)
        {
            /// Node is deleted. It is impossible, but it is Ok.
            break;
        }
        else if (code == Coordination::Error::ZBADVERSION)
        {
            /// Node was updated meanwhile. We must re-read it and repeat all the actions.
            continue;
        }
        else
            throw Coordination::Exception(code, quorum_last_part_path);
    }
}


bool StorageReplicatedMergeTree::partIsInsertingWithParallelQuorum(const MergeTreePartInfo & part_info) const
{
    auto zookeeper = getZooKeeper();
    return zookeeper->exists(fs::path(zookeeper_path) / "quorum" / "parallel" / part_info.getPartName());
}


bool StorageReplicatedMergeTree::partIsLastQuorumPart(const MergeTreePartInfo & part_info) const
{
    auto zookeeper = getZooKeeper();

    const String parts_with_quorum_path = fs::path(zookeeper_path) / "quorum" / "last_part";

    String parts_with_quorum_str = zookeeper->get(parts_with_quorum_path);

    if (parts_with_quorum_str.empty())
        return false;

    ReplicatedMergeTreeQuorumAddedParts parts_with_quorum(format_version);
    parts_with_quorum.fromString(parts_with_quorum_str);

    auto partition_it = parts_with_quorum.added_parts.find(part_info.partition_id);
    if (partition_it == parts_with_quorum.added_parts.end())
        return false;

    return partition_it->second == part_info.getPartName();
}


bool StorageReplicatedMergeTree::fetchPart(const String & part_name, const StorageMetadataPtr & metadata_snapshot,
    const String & source_replica_path, bool to_detached, size_t quorum, zkutil::ZooKeeper::Ptr zookeeper_)
{
    auto zookeeper = zookeeper_ ? zookeeper_ : getZooKeeper();
    const auto part_info = MergeTreePartInfo::fromPartName(part_name, format_version);

    if (!to_detached)
    {
        if (auto part = getPartIfExists(part_info, {IMergeTreeDataPart::State::Outdated, IMergeTreeDataPart::State::Deleting}))
        {
            LOG_DEBUG(log, "Part {} should be deleted after previous attempt before fetch", part->name);
            /// Force immediate parts cleanup to delete the part that was left from the previous fetch attempt.
            cleanup_thread.wakeup();
            return false;
        }
    }

    {
        std::lock_guard lock(currently_fetching_parts_mutex);
        if (!currently_fetching_parts.insert(part_name).second)
        {
            LOG_DEBUG(log, "Part {} is already fetching right now", part_name);
            return false;
        }
    }

    SCOPE_EXIT_MEMORY
    ({
        std::lock_guard lock(currently_fetching_parts_mutex);
        currently_fetching_parts.erase(part_name);
    });

    LOG_DEBUG(log, "Fetching part {} from {}", part_name, source_replica_path);

    TableLockHolder table_lock_holder;
    if (!to_detached)
        table_lock_holder = lockForShare(RWLockImpl::NO_QUERY, getSettings()->lock_acquire_timeout_for_background_operations);

    /// Logging
    Stopwatch stopwatch;
    MutableDataPartPtr part;
    DataPartsVector replaced_parts;

    auto write_part_log = [&] (const ExecutionStatus & execution_status)
    {
        writePartLog(
            PartLogElement::DOWNLOAD_PART, execution_status, stopwatch.elapsed(),
            part_name, part, replaced_parts, nullptr);
    };

    DataPartPtr part_to_clone;
    {
        /// If the desired part is a result of a part mutation, try to find the source part and compare
        /// its checksums to the checksums of the desired part. If they match, we can just clone the local part.

        /// If we have the source part, its part_info will contain covered_part_info.
        auto covered_part_info = part_info;
        covered_part_info.mutation = 0;
        auto source_part = getActiveContainingPart(covered_part_info);

        if (source_part)
        {
            MinimalisticDataPartChecksums source_part_checksums;
            source_part_checksums.computeTotalChecksums(source_part->checksums);

            MinimalisticDataPartChecksums desired_checksums;
            String part_path = fs::path(source_replica_path) / "parts" / part_name;
            String part_znode = zookeeper->get(part_path);

            if (!part_znode.empty())
                desired_checksums = ReplicatedMergeTreePartHeader::fromString(part_znode).getChecksums();
            else
            {
                String desired_checksums_str = zookeeper->get(fs::path(part_path) / "checksums");
                desired_checksums = MinimalisticDataPartChecksums::deserializeFrom(desired_checksums_str);
            }

            if (source_part_checksums == desired_checksums)
            {
                LOG_TRACE(log, "Found local part {} with the same checksums as {}", source_part->name, part_name);
                part_to_clone = source_part;
            }
        }

    }

    ReplicatedMergeTreeAddress address;
    ConnectionTimeouts timeouts;
    String interserver_scheme;
    InterserverCredentialsPtr credentials;
    std::optional<CurrentlySubmergingEmergingTagger> tagger_ptr;
    std::function<MutableDataPartPtr()> get_part;

    if (part_to_clone)
    {
        get_part = [&, part_to_clone]()
        {
            return cloneAndLoadDataPartOnSameDisk(part_to_clone, "tmp_clone_", part_info, metadata_snapshot);
        };
    }
    else
    {
        address.fromString(zookeeper->get(fs::path(source_replica_path) / "host"));
        timeouts = getFetchPartHTTPTimeouts(getContext());

        credentials = getContext()->getInterserverCredentials();
        interserver_scheme = getContext()->getInterserverScheme();

        get_part = [&, address, timeouts, credentials, interserver_scheme]()
        {
            if (interserver_scheme != address.scheme)
                throw Exception("Interserver schemes are different: '" + interserver_scheme
                    + "' != '" + address.scheme + "', can't fetch part from " + address.host,
                    ErrorCodes::INTERSERVER_SCHEME_DOESNT_MATCH);

            return fetcher.fetchPart(
                metadata_snapshot,
                getContext(),
                part_name,
                source_replica_path,
                address.host,
                address.replication_port,
                timeouts,
                credentials->getUser(),
                credentials->getPassword(),
                interserver_scheme,
                replicated_fetches_throttler,
                to_detached,
                "",
                &tagger_ptr,
                true);
        };
    }

    try
    {
        part = get_part();

        if (!to_detached)
        {
            Transaction transaction(*this);
            renameTempPartAndReplace(part, nullptr, &transaction);

            replaced_parts = checkPartChecksumsAndCommit(transaction, part);

            /** If a quorum is tracked for this part, you must update it.
              * If you do not have time, in case of losing the session, when you restart the server - see the `ReplicatedMergeTreeRestartingThread::updateQuorumIfWeHavePart` method.
              */
            if (quorum)
            {
                /// Check if this quorum insert is parallel or not
                if (zookeeper->exists(fs::path(zookeeper_path) / "quorum" / "parallel" / part_name))
                    updateQuorum(part_name, true);
                else if (zookeeper->exists(fs::path(zookeeper_path) / "quorum" / "status"))
                    updateQuorum(part_name, false);
            }

            /// merged parts that are still inserted with quorum. if it only contains one block, it hasn't been merged before
            if (part_info.level != 0 || part_info.mutation != 0)
            {
                Strings quorum_parts = zookeeper->getChildren(fs::path(zookeeper_path) / "quorum" / "parallel");
                for (const String & quorum_part : quorum_parts)
                {
                    auto quorum_part_info = MergeTreePartInfo::fromPartName(quorum_part, format_version);
                    if (part_info.contains(quorum_part_info))
                        updateQuorum(quorum_part, true);
                }
            }

            merge_selecting_task->schedule();

            for (const auto & replaced_part : replaced_parts)
            {
                LOG_DEBUG(log, "Part {} is rendered obsolete by fetching part {}", replaced_part->name, part_name);
                ProfileEvents::increment(ProfileEvents::ObsoleteReplicatedParts);
            }

            write_part_log({});
        }
        else
        {
            // The fetched part is valuable and should not be cleaned like a temp part.
            part->is_temp = false;
            part->renameTo(fs::path("detached") / part_name, true);
        }
    }
    catch (const Exception & e)
    {
        /// The same part is being written right now (but probably it's not committed yet).
        /// We will check the need for fetch later.
        if (e.code() == ErrorCodes::DIRECTORY_ALREADY_EXISTS)
            return false;

        throw;
    }
    catch (...)
    {
        if (!to_detached)
            write_part_log(ExecutionStatus::fromCurrentException());

        throw;
    }

    ProfileEvents::increment(ProfileEvents::ReplicatedPartFetches);

    if (part_to_clone)
        LOG_DEBUG(log, "Cloned part {} from {}{}", part_name, part_to_clone->name, to_detached ? " (to 'detached' directory)" : "");
    else
        LOG_DEBUG(log, "Fetched part {} from {}{}", part_name, source_replica_path, to_detached ? " (to 'detached' directory)" : "");

    return true;
}


bool StorageReplicatedMergeTree::fetchExistsPart(const String & part_name, const StorageMetadataPtr & metadata_snapshot,
    const String & source_replica_path, DiskPtr replaced_disk, String replaced_part_path)
{
    auto zookeeper = getZooKeeper();
    const auto part_info = MergeTreePartInfo::fromPartName(part_name, format_version);

    if (auto part = getPartIfExists(part_info, {IMergeTreeDataPart::State::Outdated, IMergeTreeDataPart::State::Deleting}))
    {
        LOG_DEBUG(log, "Part {} should be deleted after previous attempt before fetch", part->name);
        /// Force immediate parts cleanup to delete the part that was left from the previous fetch attempt.
        cleanup_thread.wakeup();
        return false;
    }

    {
        std::lock_guard lock(currently_fetching_parts_mutex);
        if (!currently_fetching_parts.insert(part_name).second)
        {
            LOG_DEBUG(log, "Part {} is already fetching right now", part_name);
            return false;
        }
    }

    SCOPE_EXIT_MEMORY
    ({
        std::lock_guard lock(currently_fetching_parts_mutex);
        currently_fetching_parts.erase(part_name);
    });

    LOG_DEBUG(log, "Fetching part {} from {}", part_name, source_replica_path);

    TableLockHolder table_lock_holder = lockForShare(RWLockImpl::NO_QUERY, getSettings()->lock_acquire_timeout_for_background_operations);

    /// Logging
    Stopwatch stopwatch;
    MutableDataPartPtr part;
    DataPartsVector replaced_parts;

    auto write_part_log = [&] (const ExecutionStatus & execution_status)
    {
        writePartLog(
            PartLogElement::DOWNLOAD_PART, execution_status, stopwatch.elapsed(),
            part_name, part, replaced_parts, nullptr);
    };

    std::function<MutableDataPartPtr()> get_part;

    ReplicatedMergeTreeAddress address(zookeeper->get(fs::path(source_replica_path) / "host"));
    auto timeouts = ConnectionTimeouts::getHTTPTimeouts(getContext());
    auto credentials = getContext()->getInterserverCredentials();
    String interserver_scheme = getContext()->getInterserverScheme();

    get_part = [&, address, timeouts, interserver_scheme, credentials]()
    {
        if (interserver_scheme != address.scheme)
            throw Exception("Interserver schemes are different: '" + interserver_scheme
                + "' != '" + address.scheme + "', can't fetch part from " + address.host,
                ErrorCodes::INTERSERVER_SCHEME_DOESNT_MATCH);

        return fetcher.fetchPart(
            metadata_snapshot, getContext(), part_name, source_replica_path,
            address.host, address.replication_port,
            timeouts, credentials->getUser(), credentials->getPassword(),
            interserver_scheme, replicated_fetches_throttler, false, "", nullptr, true,
            replaced_disk);
    };

    try
    {
        part = get_part();

        if (part->volume->getDisk()->getName() != replaced_disk->getName())
            throw Exception("Part " + part->name + " fetched on wrong disk " + part->volume->getDisk()->getName(), ErrorCodes::LOGICAL_ERROR);
        replaced_disk->removeFileIfExists(replaced_part_path);
        replaced_disk->moveDirectory(part->getFullRelativePath(), replaced_part_path);
    }
    catch (const Exception & e)
    {
        /// The same part is being written right now (but probably it's not committed yet).
        /// We will check the need for fetch later.
        if (e.code() == ErrorCodes::DIRECTORY_ALREADY_EXISTS)
            return false;

        throw;
    }
    catch (...)
    {
        write_part_log(ExecutionStatus::fromCurrentException());
        throw;
    }

    ProfileEvents::increment(ProfileEvents::ReplicatedPartFetches);

    LOG_DEBUG(log, "Fetched part {} from {}", part_name, source_replica_path);

    return true;
}


void StorageReplicatedMergeTree::startup()
{
    if (is_readonly)
        return;

    try
    {
        queue.initialize(getDataParts());

        InterserverIOEndpointPtr data_parts_exchange_ptr = std::make_shared<DataPartsExchange::Service>(*this);
        [[maybe_unused]] auto prev_ptr = std::atomic_exchange(&data_parts_exchange_endpoint, data_parts_exchange_ptr);
        assert(prev_ptr == nullptr);
        getContext()->getInterserverIOHandler().addEndpoint(data_parts_exchange_ptr->getId(replica_path), data_parts_exchange_ptr);

        /// In this thread replica will be activated.
        restarting_thread.start();

        /// Wait while restarting_thread initializes LeaderElection (and so on) or makes first attempt to do it
        startup_event.wait();

        /// If we don't separate create/start steps, race condition will happen
        /// between the assignment of queue_task_handle and queueTask that use the queue_task_handle.
        background_executor.start();
        startBackgroundMovesIfNeeded();

        part_moves_between_shards_orchestrator.start();
    }
    catch (...)
    {
        /// Exception safety: failed "startup" does not require a call to "shutdown" from the caller.
        /// And it should be able to safely destroy table after exception in "startup" method.
        /// It means that failed "startup" must not create any background tasks that we will have to wait.
        try
        {
            shutdown();
        }
        catch (...)
        {
            std::terminate();
        }

        /// Note: after failed "startup", the table will be in a state that only allows to destroy the object.
        throw;
    }
}


void StorageReplicatedMergeTree::shutdown()
{
    /// Cancel fetches, merges and mutations to force the queue_task to finish ASAP.
    fetcher.blocker.cancelForever();
    merger_mutator.merges_blocker.cancelForever();
    parts_mover.moves_blocker.cancelForever();

    restarting_thread.shutdown();
    background_executor.finish();
    part_moves_between_shards_orchestrator.shutdown();

    {
        auto lock = queue.lockQueue();
        /// Cancel logs pulling after background task were cancelled. It's still
        /// required because we can trigger pullLogsToQueue during manual OPTIMIZE,
        /// MUTATE, etc. query.
        queue.pull_log_blocker.cancelForever();
    }
    background_moves_executor.finish();

    auto data_parts_exchange_ptr = std::atomic_exchange(&data_parts_exchange_endpoint, InterserverIOEndpointPtr{});
    if (data_parts_exchange_ptr)
    {
        getContext()->getInterserverIOHandler().removeEndpointIfExists(data_parts_exchange_ptr->getId(replica_path));
        /// Ask all parts exchange handlers to finish asap. New ones will fail to start
        data_parts_exchange_ptr->blocker.cancelForever();
        /// Wait for all of them
        std::unique_lock lock(data_parts_exchange_ptr->rwlock);
    }

    /// We clear all old parts after stopping all background operations. It's
    /// important, because background operations can produce temporary parts
    /// which will remove themselves in their destructors. If so, we may have
    /// race condition between our remove call and background process.
    clearOldPartsFromFilesystem(true);
}


StorageReplicatedMergeTree::~StorageReplicatedMergeTree()
{
    try
    {
        shutdown();
    }
    catch (...)
    {
        tryLogCurrentException(__PRETTY_FUNCTION__);
    }
}


ReplicatedMergeTreeQuorumAddedParts::PartitionIdToMaxBlock StorageReplicatedMergeTree::getMaxAddedBlocks() const
{
    ReplicatedMergeTreeQuorumAddedParts::PartitionIdToMaxBlock max_added_blocks;

    for (const auto & data_part : getDataParts())
    {
        max_added_blocks[data_part->info.partition_id]
            = std::max(max_added_blocks[data_part->info.partition_id], data_part->info.max_block);
    }

    auto zookeeper = getZooKeeper();

    const String quorum_status_path = fs::path(zookeeper_path) / "quorum" / "status";

    String value;
    Coordination::Stat stat;

    if (zookeeper->tryGet(quorum_status_path, value, &stat))
    {
        ReplicatedMergeTreeQuorumEntry quorum_entry;
        quorum_entry.fromString(value);

        auto part_info = MergeTreePartInfo::fromPartName(quorum_entry.part_name, format_version);

        max_added_blocks[part_info.partition_id] = part_info.max_block - 1;
    }

    String added_parts_str;
    if (zookeeper->tryGet(fs::path(zookeeper_path) / "quorum" / "last_part", added_parts_str))
    {
        if (!added_parts_str.empty())
        {
            ReplicatedMergeTreeQuorumAddedParts part_with_quorum(format_version);
            part_with_quorum.fromString(added_parts_str);

            auto added_parts = part_with_quorum.added_parts;

            for (const auto & added_part : added_parts)
                if (!getActiveContainingPart(added_part.second))
                    throw Exception(
                        "Replica doesn't have part " + added_part.second
                            + " which was successfully written to quorum of other replicas."
                              " Send query to another replica or disable 'select_sequential_consistency' setting.",
                        ErrorCodes::REPLICA_IS_NOT_IN_QUORUM);

            for (const auto & max_block : part_with_quorum.getMaxInsertedBlocks())
                max_added_blocks[max_block.first] = max_block.second;
        }
    }
    return max_added_blocks;
}


void StorageReplicatedMergeTree::read(
    QueryPlan & query_plan,
    const Names & column_names,
    const StorageMetadataPtr & metadata_snapshot,
    SelectQueryInfo & query_info,
    ContextPtr local_context,
    QueryProcessingStage::Enum processed_stage,
    const size_t max_block_size,
    const unsigned num_streams)
{
    /** The `select_sequential_consistency` setting has two meanings:
    * 1. To throw an exception if on a replica there are not all parts which have been written down on quorum of remaining replicas.
    * 2. Do not read parts that have not yet been written to the quorum of the replicas.
    * For this you have to synchronously go to ZooKeeper.
    */
    if (local_context->getSettingsRef().select_sequential_consistency)
    {
        auto max_added_blocks = std::make_shared<ReplicatedMergeTreeQuorumAddedParts::PartitionIdToMaxBlock>(getMaxAddedBlocks());
        if (auto plan = reader.read(
                column_names, metadata_snapshot, query_info, local_context, max_block_size, num_streams, processed_stage, std::move(max_added_blocks)))
            query_plan = std::move(*plan);
        return;
    }

    if (auto plan = reader.read(column_names, metadata_snapshot, query_info, local_context, max_block_size, num_streams, processed_stage))
        query_plan = std::move(*plan);
}

Pipe StorageReplicatedMergeTree::read(
    const Names & column_names,
    const StorageMetadataPtr & metadata_snapshot,
    SelectQueryInfo & query_info,
    ContextPtr local_context,
    QueryProcessingStage::Enum processed_stage,
    const size_t max_block_size,
    const unsigned num_streams)
{
    QueryPlan plan;
    read(plan, column_names, metadata_snapshot, query_info, local_context, processed_stage, max_block_size, num_streams);
    return plan.convertToPipe(
        QueryPlanOptimizationSettings::fromContext(local_context),
        BuildQueryPipelineSettings::fromContext(local_context));
}


template <class Func>
void StorageReplicatedMergeTree::foreachCommittedParts(Func && func, bool select_sequential_consistency) const
{
    std::optional<ReplicatedMergeTreeQuorumAddedParts::PartitionIdToMaxBlock> max_added_blocks = {};

    /**
     * Synchronously go to ZooKeeper when select_sequential_consistency enabled
     */
    if (select_sequential_consistency)
        max_added_blocks = getMaxAddedBlocks();

    auto lock = lockParts();
    for (const auto & part : getDataPartsStateRange(DataPartState::Committed))
    {
        if (part->isEmpty())
            continue;

        if (max_added_blocks)
        {
            auto blocks_iterator = max_added_blocks->find(part->info.partition_id);
            if (blocks_iterator == max_added_blocks->end() || part->info.max_block > blocks_iterator->second)
                continue;
        }

        func(part);
    }
}

std::optional<UInt64> StorageReplicatedMergeTree::totalRows(const Settings & settings) const
{
    UInt64 res = 0;
    foreachCommittedParts([&res](auto & part) { res += part->rows_count; }, settings.select_sequential_consistency);
    return res;
}

std::optional<UInt64> StorageReplicatedMergeTree::totalRowsByPartitionPredicate(const SelectQueryInfo & query_info, ContextPtr local_context) const
{
    DataPartsVector parts;
    foreachCommittedParts([&](auto & part) { parts.push_back(part); }, local_context->getSettingsRef().select_sequential_consistency);
    return totalRowsByPartitionPredicateImpl(query_info, local_context, parts);
}

std::optional<UInt64> StorageReplicatedMergeTree::totalBytes(const Settings & settings) const
{
    UInt64 res = 0;
    foreachCommittedParts([&res](auto & part) { res += part->getBytesOnDisk(); }, settings.select_sequential_consistency);
    return res;
}


void StorageReplicatedMergeTree::assertNotReadonly() const
{
    if (is_readonly)
        throw Exception(ErrorCodes::TABLE_IS_READ_ONLY, "Table is in readonly mode (zookeeper path: {})", zookeeper_path);
}


BlockOutputStreamPtr StorageReplicatedMergeTree::write(const ASTPtr & /*query*/, const StorageMetadataPtr & metadata_snapshot, ContextPtr local_context)
{
    const auto storage_settings_ptr = getSettings();
    assertNotReadonly();

    const Settings & query_settings = local_context->getSettingsRef();
    bool deduplicate = storage_settings_ptr->replicated_deduplication_window != 0 && query_settings.insert_deduplicate;

    // TODO: should we also somehow pass list of columns to deduplicate on to the ReplicatedMergeTreeBlockOutputStream ?
    return std::make_shared<ReplicatedMergeTreeBlockOutputStream>(
        *this, metadata_snapshot, query_settings.insert_quorum,
        query_settings.insert_quorum_timeout.totalMilliseconds(),
        query_settings.max_partitions_per_insert_block,
        query_settings.insert_quorum_parallel,
        deduplicate,
        local_context);
}


bool StorageReplicatedMergeTree::optimize(
    const ASTPtr &,
    const StorageMetadataPtr &,
    const ASTPtr & partition,
    bool final,
    bool deduplicate,
    const Names & deduplicate_by_columns,
    ContextPtr query_context)
{
    /// NOTE: exclusive lock cannot be used here, since this may lead to deadlock (see comments below),
    /// but it should be safe to use non-exclusive to avoid dropping parts that may be required for processing queue.
    auto table_lock = lockForShare(query_context->getCurrentQueryId(), query_context->getSettingsRef().lock_acquire_timeout);

    assertNotReadonly();

    if (!is_leader)
        throw Exception("OPTIMIZE cannot be done on this replica because it is not a leader", ErrorCodes::NOT_A_LEADER);

    constexpr size_t max_retries = 10;

    std::vector<ReplicatedMergeTreeLogEntryData> merge_entries;
    {
        auto zookeeper = getZooKeeper();

        auto handle_noop = [&] (const String & message)
        {
            if (query_context->getSettingsRef().optimize_throw_if_noop)
                throw Exception(message, ErrorCodes::CANNOT_ASSIGN_OPTIMIZE);
            return false;
        };

        const auto storage_settings_ptr = getSettings();
        auto metadata_snapshot = getInMemoryMetadataPtr();

        if (!partition && final)
        {
            DataPartsVector data_parts = getDataPartsVector();
            std::unordered_set<String> partition_ids;

            for (const DataPartPtr & part : data_parts)
                partition_ids.emplace(part->info.partition_id);

            UInt64 disk_space = getStoragePolicy()->getMaxUnreservedFreeSpace();

            for (const String & partition_id : partition_ids)
            {
                size_t try_no = 0;
                for (; try_no < max_retries; ++try_no)
                {
                    /// We must select parts for merge under merge_selecting_mutex because other threads
                    /// (merge_selecting_thread or OPTIMIZE queries) could assign new merges.
                    std::lock_guard merge_selecting_lock(merge_selecting_mutex);
                    ReplicatedMergeTreeMergePredicate can_merge = queue.getMergePredicate(zookeeper);

                    FutureMergedMutatedPart future_merged_part;

                    if (storage_settings.get()->assign_part_uuids)
                        future_merged_part.uuid = UUIDHelpers::generateV4();

                    SelectPartsDecision select_decision = merger_mutator.selectAllPartsToMergeWithinPartition(
                        future_merged_part, disk_space, can_merge, partition_id, true, metadata_snapshot, nullptr, query_context->getSettingsRef().optimize_skip_merged_partitions);

                    if (select_decision != SelectPartsDecision::SELECTED)
                        break;

                    ReplicatedMergeTreeLogEntryData merge_entry;
                    CreateMergeEntryResult create_result = createLogEntryToMergeParts(
                        zookeeper, future_merged_part.parts,
                        future_merged_part.name, future_merged_part.uuid, future_merged_part.type,
                        deduplicate, deduplicate_by_columns,
                        &merge_entry, can_merge.getVersion(), future_merged_part.merge_type);

                    if (create_result == CreateMergeEntryResult::MissingPart)
                        return handle_noop("Can't create merge queue node in ZooKeeper, because some parts are missing");

                    if (create_result == CreateMergeEntryResult::LogUpdated)
                        continue;

                    merge_entries.push_back(std::move(merge_entry));
                    break;
                }
                if (try_no == max_retries)
                    return handle_noop("Can't create merge queue node in ZooKeeper, because log was updated in every of "
                        + toString(max_retries) + " tries");
            }
        }
        else
        {
            size_t try_no = 0;
            for (; try_no < max_retries; ++try_no)
            {
                std::lock_guard merge_selecting_lock(merge_selecting_mutex);
                ReplicatedMergeTreeMergePredicate can_merge = queue.getMergePredicate(zookeeper);

                FutureMergedMutatedPart future_merged_part;
                if (storage_settings.get()->assign_part_uuids)
                    future_merged_part.uuid = UUIDHelpers::generateV4();

                String disable_reason;
                SelectPartsDecision select_decision = SelectPartsDecision::CANNOT_SELECT;

                if (!partition)
                {
                    select_decision = merger_mutator.selectPartsToMerge(
                        future_merged_part, true, storage_settings_ptr->max_bytes_to_merge_at_max_space_in_pool, can_merge, false, &disable_reason);
                }
                else
                {
                    UInt64 disk_space = getStoragePolicy()->getMaxUnreservedFreeSpace();
                    String partition_id = getPartitionIDFromQuery(partition, query_context);
                    select_decision = merger_mutator.selectAllPartsToMergeWithinPartition(
                        future_merged_part, disk_space, can_merge, partition_id, final, metadata_snapshot, &disable_reason, query_context->getSettingsRef().optimize_skip_merged_partitions);
                }

                /// If there is nothing to merge then we treat this merge as successful (needed for optimize final optimization)
                if (select_decision == SelectPartsDecision::NOTHING_TO_MERGE)
                    break;

                if (select_decision != SelectPartsDecision::SELECTED)
                {
                    constexpr const char * message_fmt = "Cannot select parts for optimization: {}";
                    if (disable_reason.empty())
                        disable_reason = "unknown reason";
                    LOG_INFO(log, message_fmt, disable_reason);
                    return handle_noop(fmt::format(message_fmt, disable_reason));
                }

                ReplicatedMergeTreeLogEntryData merge_entry;
                CreateMergeEntryResult create_result = createLogEntryToMergeParts(
                    zookeeper, future_merged_part.parts,
                    future_merged_part.name, future_merged_part.uuid, future_merged_part.type,
                    deduplicate, deduplicate_by_columns,
                    &merge_entry, can_merge.getVersion(), future_merged_part.merge_type);

                if (create_result == CreateMergeEntryResult::MissingPart)
                    return handle_noop("Can't create merge queue node in ZooKeeper, because some parts are missing");

                if (create_result == CreateMergeEntryResult::LogUpdated)
                    continue;

                merge_entries.push_back(std::move(merge_entry));
                break;
            }
            if (try_no == max_retries)
                return handle_noop("Can't create merge queue node in ZooKeeper, because log was updated in every of "
                    + toString(max_retries) + " tries");
        }
    }

    if (query_context->getSettingsRef().replication_alter_partitions_sync != 0)
    {
        /// NOTE Table lock must not be held while waiting. Some combination of R-W-R locks from different threads will yield to deadlock.
        for (auto & merge_entry : merge_entries)
            waitForAllReplicasToProcessLogEntry(merge_entry, false);
    }

    return true;
}

bool StorageReplicatedMergeTree::executeMetadataAlter(const StorageReplicatedMergeTree::LogEntry & entry)
{
    if (entry.alter_version < metadata_version)
    {
        /// TODO Can we replace it with LOGICAL_ERROR?
        /// As for now, it may rerely happen due to reordering of ALTER_METADATA entries in the queue of
        /// non-initial replica and also may happen after stale replica recovery.
        LOG_WARNING(log, "Attempt to update metadata of version {} "
                         "to older version {} when processing log entry {}: {}",
                         metadata_version, entry.alter_version, entry.znode_name, entry.toString());
        return true;
    }

    auto zookeeper = getZooKeeper();

    auto columns_from_entry = ColumnsDescription::parse(entry.columns_str);
    auto metadata_from_entry = ReplicatedMergeTreeTableMetadata::parse(entry.metadata_str);

    MergeTreeData::DataParts parts;

    /// If metadata nodes have changed, we will update table structure locally.
    Coordination::Requests requests;
    requests.emplace_back(zkutil::makeSetRequest(fs::path(replica_path) / "columns", entry.columns_str, -1));
    requests.emplace_back(zkutil::makeSetRequest(fs::path(replica_path) / "metadata", entry.metadata_str, -1));

    zookeeper->multi(requests);

    {
        auto lock = lockForAlter(RWLockImpl::NO_QUERY, getSettings()->lock_acquire_timeout_for_background_operations);
        LOG_INFO(log, "Metadata changed in ZooKeeper. Applying changes locally.");

        auto metadata_diff = ReplicatedMergeTreeTableMetadata(*this, getInMemoryMetadataPtr()).checkAndFindDiff(metadata_from_entry);
        setTableStructure(std::move(columns_from_entry), metadata_diff);
        metadata_version = entry.alter_version;

        LOG_INFO(log, "Applied changes to the metadata of the table. Current metadata version: {}", metadata_version);
    }

    /// This transaction may not happen, but it's OK, because on the next retry we will eventually create/update this node
    zookeeper->createOrUpdate(fs::path(replica_path) / "metadata_version", std::to_string(metadata_version), zkutil::CreateMode::Persistent);

    return true;
}


std::set<String> StorageReplicatedMergeTree::getPartitionIdsAffectedByCommands(
    const MutationCommands & commands, ContextPtr query_context) const
{
    std::set<String> affected_partition_ids;

    for (const auto & command : commands)
    {
        if (!command.partition)
        {
            affected_partition_ids.clear();
            break;
        }

        affected_partition_ids.insert(
            getPartitionIDFromQuery(command.partition, query_context)
        );
    }

    return affected_partition_ids;
}


PartitionBlockNumbersHolder StorageReplicatedMergeTree::allocateBlockNumbersInAffectedPartitions(
    const MutationCommands & commands, ContextPtr query_context, const zkutil::ZooKeeperPtr & zookeeper) const
{
    const std::set<String> mutation_affected_partition_ids = getPartitionIdsAffectedByCommands(commands, query_context);

    if (mutation_affected_partition_ids.size() == 1)
    {
        const auto & affected_partition_id = *mutation_affected_partition_ids.cbegin();
        auto block_number_holder = allocateBlockNumber(affected_partition_id, zookeeper);
        if (!block_number_holder.has_value())
            return {};
        auto block_number = block_number_holder->getNumber();  /// Avoid possible UB due to std::move
        return {{{affected_partition_id, block_number}}, std::move(block_number_holder)};
    }
    else
    {
        /// TODO: Implement optimal block number aqcuisition algorithm in multiple (but not all) partitions
        EphemeralLocksInAllPartitions lock_holder(
            fs::path(zookeeper_path) / "block_numbers", "block-", fs::path(zookeeper_path) / "temp", *zookeeper);

        PartitionBlockNumbersHolder::BlockNumbersType block_numbers;
        for (const auto & lock : lock_holder.getLocks())
        {
            if (mutation_affected_partition_ids.empty() || mutation_affected_partition_ids.count(lock.partition_id))
                block_numbers[lock.partition_id] = lock.number;
        }

        return {std::move(block_numbers), std::move(lock_holder)};
    }
}


void StorageReplicatedMergeTree::alter(
    const AlterCommands & commands, ContextPtr query_context, TableLockHolder & table_lock_holder)
{
    assertNotReadonly();

    auto table_id = getStorageID();

    if (commands.isSettingsAlter())
    {
        /// We don't replicate storage_settings_ptr ALTER. It's local operation.
        /// Also we don't upgrade alter lock to table structure lock.
        StorageInMemoryMetadata future_metadata = getInMemoryMetadata();
        commands.apply(future_metadata, query_context);

        merge_strategy_picker.refreshState();

        changeSettings(future_metadata.settings_changes, table_lock_holder);

        DatabaseCatalog::instance().getDatabase(table_id.database_name)->alterTable(query_context, table_id, future_metadata);
        return;
    }

    auto ast_to_str = [](ASTPtr query) -> String
    {
        if (!query)
            return "";
        return queryToString(query);
    };

    const auto zookeeper = getZooKeeper();

    std::optional<ReplicatedMergeTreeLogEntryData> alter_entry;
    std::optional<String> mutation_znode;

    while (true)
    {
        /// Clear nodes from previous iteration
        alter_entry.emplace();
        mutation_znode.reset();

        auto current_metadata = getInMemoryMetadataPtr();

        StorageInMemoryMetadata future_metadata = *current_metadata;
        commands.apply(future_metadata, query_context);

        ReplicatedMergeTreeTableMetadata future_metadata_in_zk(*this, current_metadata);
        if (ast_to_str(future_metadata.sorting_key.definition_ast) != ast_to_str(current_metadata->sorting_key.definition_ast))
        {
            /// We serialize definition_ast as list, because code which apply ALTER (setTableStructure) expect serialized non empty expression
            /// list here and we cannot change this representation for compatibility. Also we have preparsed AST `sorting_key.expression_list_ast`
            /// in KeyDescription, but it contain version column for VersionedCollapsingMergeTree, which shouldn't be defined as a part of key definition AST.
            /// So the best compatible way is just to convert definition_ast to list and serialize it. In all other places key.expression_list_ast should be used.
            future_metadata_in_zk.sorting_key = serializeAST(*extractKeyExpressionList(future_metadata.sorting_key.definition_ast));
        }

        if (ast_to_str(future_metadata.sampling_key.definition_ast) != ast_to_str(current_metadata->sampling_key.definition_ast))
            future_metadata_in_zk.sampling_expression = serializeAST(*extractKeyExpressionList(future_metadata.sampling_key.definition_ast));

        if (ast_to_str(future_metadata.partition_key.definition_ast) != ast_to_str(current_metadata->partition_key.definition_ast))
            future_metadata_in_zk.partition_key = serializeAST(*extractKeyExpressionList(future_metadata.partition_key.definition_ast));

        if (ast_to_str(future_metadata.table_ttl.definition_ast) != ast_to_str(current_metadata->table_ttl.definition_ast))
        {
            if (future_metadata.table_ttl.definition_ast)
                future_metadata_in_zk.ttl_table = serializeAST(*future_metadata.table_ttl.definition_ast);
            else /// TTL was removed
                future_metadata_in_zk.ttl_table = "";
        }

        String new_indices_str = future_metadata.secondary_indices.toString();
        if (new_indices_str != current_metadata->secondary_indices.toString())
            future_metadata_in_zk.skip_indices = new_indices_str;

        String new_projections_str = future_metadata.projections.toString();
        if (new_projections_str != current_metadata->projections.toString())
            future_metadata_in_zk.projections = new_projections_str;

        String new_constraints_str = future_metadata.constraints.toString();
        if (new_constraints_str != current_metadata->constraints.toString())
            future_metadata_in_zk.constraints = new_constraints_str;

        Coordination::Requests ops;
        size_t alter_path_idx = std::numeric_limits<size_t>::max();
        size_t mutation_path_idx = std::numeric_limits<size_t>::max();

        String new_metadata_str = future_metadata_in_zk.toString();
        ops.emplace_back(zkutil::makeSetRequest(fs::path(zookeeper_path) / "metadata", new_metadata_str, metadata_version));

        String new_columns_str = future_metadata.columns.toString();
        ops.emplace_back(zkutil::makeSetRequest(fs::path(zookeeper_path) / "columns", new_columns_str, -1));

        if (ast_to_str(current_metadata->settings_changes) != ast_to_str(future_metadata.settings_changes))
        {
            /// Just change settings
            StorageInMemoryMetadata metadata_copy = *current_metadata;
            metadata_copy.settings_changes = future_metadata.settings_changes;
            changeSettings(metadata_copy.settings_changes, table_lock_holder);
            DatabaseCatalog::instance().getDatabase(table_id.database_name)->alterTable(query_context, table_id, metadata_copy);
        }

        /// We can be sure, that in case of successful commit in zookeeper our
        /// version will increments by 1. Because we update with version check.
        int new_metadata_version = metadata_version + 1;

        alter_entry->type = LogEntry::ALTER_METADATA;
        alter_entry->source_replica = replica_name;
        alter_entry->metadata_str = new_metadata_str;
        alter_entry->columns_str = new_columns_str;
        alter_entry->alter_version = new_metadata_version;
        alter_entry->create_time = time(nullptr);

        auto maybe_mutation_commands = commands.getMutationCommands(
            *current_metadata, query_context->getSettingsRef().materialize_ttl_after_modify, query_context);
        bool have_mutation = !maybe_mutation_commands.empty();
        alter_entry->have_mutation = have_mutation;

        alter_path_idx = ops.size();
        ops.emplace_back(zkutil::makeCreateRequest(
            fs::path(zookeeper_path) / "log/log-", alter_entry->toString(), zkutil::CreateMode::PersistentSequential));

        PartitionBlockNumbersHolder partition_block_numbers_holder;
        if (have_mutation)
        {
            const String mutations_path(fs::path(zookeeper_path) / "mutations");

            ReplicatedMergeTreeMutationEntry mutation_entry;
            mutation_entry.alter_version = new_metadata_version;
            mutation_entry.source_replica = replica_name;
            mutation_entry.commands = std::move(maybe_mutation_commands);

            Coordination::Stat mutations_stat;
            zookeeper->get(mutations_path, &mutations_stat);

            partition_block_numbers_holder =
                allocateBlockNumbersInAffectedPartitions(mutation_entry.commands, query_context, zookeeper);

            mutation_entry.block_numbers = partition_block_numbers_holder.getBlockNumbers();
            mutation_entry.create_time = time(nullptr);

            ops.emplace_back(zkutil::makeSetRequest(mutations_path, String(), mutations_stat.version));
            mutation_path_idx = ops.size();
            ops.emplace_back(
                zkutil::makeCreateRequest(fs::path(mutations_path) / "", mutation_entry.toString(), zkutil::CreateMode::PersistentSequential));
        }

        if (auto txn = query_context->getZooKeeperMetadataTransaction())
        {
            txn->moveOpsTo(ops);
            /// NOTE: IDatabase::alterTable(...) is called when executing ALTER_METADATA queue entry without query context,
            /// so we have to update metadata of DatabaseReplicated here.
            String metadata_zk_path = fs::path(txn->getDatabaseZooKeeperPath()) / "metadata" / escapeForFileName(table_id.table_name);
            auto ast = DatabaseCatalog::instance().getDatabase(table_id.database_name)->getCreateTableQuery(table_id.table_name, query_context);
            applyMetadataChangesToCreateQuery(ast, future_metadata);
            ops.emplace_back(zkutil::makeSetRequest(metadata_zk_path, getObjectDefinitionFromCreateQuery(ast), -1));
        }

        Coordination::Responses results;
        Coordination::Error rc = zookeeper->tryMulti(ops, results);

        /// For the sake of constitency with mechanics of concurrent background process of assigning parts merge tasks
        /// this placeholder must be held up until the moment of committing into ZK of the mutation entry
        /// See ReplicatedMergeTreeMergePredicate::canMergeTwoParts() method
        partition_block_numbers_holder.reset();

        if (rc == Coordination::Error::ZOK)
        {
            if (have_mutation)
            {
                /// ALTER_METADATA record in replication /log
                String alter_path = dynamic_cast<const Coordination::CreateResponse &>(*results[alter_path_idx]).path_created;
                alter_entry->znode_name = alter_path.substr(alter_path.find_last_of('/') + 1);

                /// ReplicatedMergeTreeMutationEntry record in /mutations
                String mutation_path = dynamic_cast<const Coordination::CreateResponse &>(*results[mutation_path_idx]).path_created;
                mutation_znode = mutation_path.substr(mutation_path.find_last_of('/') + 1);
            }
            else
            {
                /// ALTER_METADATA record in replication /log
                String alter_path = dynamic_cast<const Coordination::CreateResponse &>(*results[alter_path_idx]).path_created;
                alter_entry->znode_name = alter_path.substr(alter_path.find_last_of('/') + 1);
            }
            break;
        }
        else if (rc == Coordination::Error::ZBADVERSION)
        {
            if (results[0]->error != Coordination::Error::ZOK)
                throw Exception("Metadata on replica is not up to date with common metadata in Zookeeper. Cannot alter",
                    ErrorCodes::CANNOT_ASSIGN_ALTER);

            continue;
        }
        else
        {
            throw Coordination::Exception("Alter cannot be assigned because of Zookeeper error", rc);
        }
    }

    table_lock_holder.reset();

    std::vector<String> unwaited;
    if (query_context->getSettingsRef().replication_alter_partitions_sync == 2)
    {
        LOG_DEBUG(log, "Updated shared metadata nodes in ZooKeeper. Waiting for replicas to apply changes.");
        unwaited = waitForAllReplicasToProcessLogEntry(*alter_entry, false);
    }
    else if (query_context->getSettingsRef().replication_alter_partitions_sync == 1)
    {
        LOG_DEBUG(log, "Updated shared metadata nodes in ZooKeeper. Waiting for replicas to apply changes.");
        waitForReplicaToProcessLogEntry(replica_name, *alter_entry);
    }

    if (!unwaited.empty())
        throw Exception("Some replicas doesn't finish metadata alter", ErrorCodes::UNFINISHED);

    if (mutation_znode)
    {
        LOG_DEBUG(log, "Metadata changes applied. Will wait for data changes.");
        waitMutation(*mutation_znode, query_context->getSettingsRef().replication_alter_partitions_sync);
        LOG_DEBUG(log, "Data changes applied.");
    }
}

/// If new version returns ordinary name, else returns part name containing the first and last month of the month
/// NOTE: use it in pair with getFakePartCoveringAllPartsInPartition(...)
static String getPartNamePossiblyFake(MergeTreeDataFormatVersion format_version, const MergeTreePartInfo & part_info)
{
    if (format_version < MERGE_TREE_DATA_MIN_FORMAT_VERSION_WITH_CUSTOM_PARTITIONING)
    {
        /// The date range is all month long.
        const auto & lut = DateLUT::instance();
        time_t start_time = lut.YYYYMMDDToDate(parse<UInt32>(part_info.partition_id + "01"));
        DayNum left_date = DayNum(lut.toDayNum(start_time).toUnderType());
        DayNum right_date = DayNum(static_cast<size_t>(left_date) + lut.daysInMonth(start_time) - 1);
        return part_info.getPartNameV0(left_date, right_date);
    }

    return part_info.getPartName();
}

bool StorageReplicatedMergeTree::getFakePartCoveringAllPartsInPartition(const String & partition_id, MergeTreePartInfo & part_info,
                                                                        std::optional<EphemeralLockInZooKeeper> & delimiting_block_lock, bool for_replace_range)
{
    /// Even if there is no data in the partition, you still need to mark the range for deletion.
    /// - Because before executing DETACH, tasks for downloading parts to this partition can be executed.
    Int64 left = 0;

    /** Let's skip one number in `block_numbers` for the partition being deleted, and we will only delete parts until this number.
      * This prohibits merges of deleted parts with the new inserted
      * Invariant: merges of deleted parts with other parts do not appear in the log.
      * NOTE: If you need to similarly support a `DROP PART` request, you will have to think of some new mechanism for it,
      *     to guarantee this invariant.
      */
    Int64 right;
    Int64 mutation_version;

    {
        auto zookeeper = getZooKeeper();
        delimiting_block_lock = allocateBlockNumber(partition_id, zookeeper);
        right = delimiting_block_lock->getNumber();
        /// Make sure we cover all parts in drop range.
        /// There might be parts with mutation version greater than current block number
        /// if some part mutation has been assigned after block number allocation, but before creation of DROP_RANGE entry.
        mutation_version = MergeTreePartInfo::MAX_BLOCK_NUMBER;
    }

    if (for_replace_range)
    {
        /// NOTE Do not decrement max block number for REPLACE_RANGE, because there are invariants:
        /// - drop range for REPLACE PARTITION must contain at least 2 blocks (1 skipped block and at least 1 real block)
        /// - drop range for MOVE PARTITION/ATTACH PARTITION FROM always contains 1 block

        /// NOTE UINT_MAX was previously used as max level for REPLACE/MOVE PARTITION (it was incorrect)
        part_info = MergeTreePartInfo(partition_id, left, right, MergeTreePartInfo::MAX_LEVEL, mutation_version);
        return right != 0;
    }

    /// Empty partition.
    if (right == 0)
        return false;

    --right;

    /// Artificial high level is chosen, to make this part "covering" all parts inside.
    part_info = MergeTreePartInfo(partition_id, left, right, MergeTreePartInfo::MAX_LEVEL, mutation_version);
    return true;
}

<<<<<<< HEAD
void StorageReplicatedMergeTree::restoreMetadataOnReadonlyTable()
{
    if (are_restoring_replica.exchange(true))
        throw Exception(ErrorCodes::CONCURRENT_ACCESS_NOT_SUPPORTED, "Replica restoration in progress");

    auto metadata_snapshot = getInMemoryMetadataPtr();

    const DataPartsVector parts = getDataPartsVector();

    removePartsFromWorkingSetImmediatelyAndSetTemporaryState(parts);

    for (const auto & part : parts)
    {
        const DiskPtr disk = part->volume->getDisk();

        if (const String path = relative_data_path + "detached/" + part->getRelativePathForPrefix("");
            disk->exists(path))
        {
            LOG_WARNING(log, "Part {} already exists in {}, removing it and placing currently active part there",
                part->name, path);

            disk->removeRecursive(path);
        }

        // It may happen part with specified name was in detached, but we don't care about it
        part->makeCloneInDetached("", metadata_snapshot);
    }

    const bool is_first_replica = createTableIfNotExists(metadata_snapshot);

    if (!is_first_replica)
        createReplica(metadata_snapshot);

    createNewZooKeeperNodes();

    is_readonly = false;
    has_metadata_in_zookeeper = true;

    if (is_first_replica)
        for (const auto& part : parts)
            attachPartition(std::make_shared<ASTLiteral>(part->name), metadata_snapshot, true, getContext());

    startup();

    are_restoring_replica.store(false);
}
=======
void StorageReplicatedMergeTree::dropPartNoWaitNoThrow(const String & part_name)
{
    assertNotReadonly();
    if (!is_leader)
        throw Exception("DROP PART cannot be done on this replica because it is not a leader", ErrorCodes::NOT_A_LEADER);
>>>>>>> 82b8d45c

    zkutil::ZooKeeperPtr zookeeper = getZooKeeper();
    LogEntry entry;

    dropPartImpl(zookeeper, part_name, entry, /*detach=*/ false, /*throw_if_noop=*/ false);
}

void StorageReplicatedMergeTree::dropPart(const String & part_name, bool detach, ContextPtr query_context)
{
    assertNotReadonly();
    if (!is_leader)
        throw Exception("DROP PART cannot be done on this replica because it is not a leader", ErrorCodes::NOT_A_LEADER);

    zkutil::ZooKeeperPtr zookeeper = getZooKeeper();
    LogEntry entry;

    dropPartImpl(zookeeper, part_name, entry, detach, /*throw_if_noop=*/ true);

    /// If necessary, wait until the operation is performed on itself or on all replicas.
    if (query_context->getSettingsRef().replication_alter_partitions_sync == 1)
        waitForReplicaToProcessLogEntry(replica_name, entry);
    else if (query_context->getSettingsRef().replication_alter_partitions_sync == 2)
        waitForAllReplicasToProcessLogEntry(entry);
}

void StorageReplicatedMergeTree::dropPartition(const ASTPtr & partition, bool detach, ContextPtr query_context)
{
    assertNotReadonly();
    if (!is_leader)
        throw Exception("DROP PARTITION cannot be done on this replica because it is not a leader", ErrorCodes::NOT_A_LEADER);

    zkutil::ZooKeeperPtr zookeeper = getZooKeeper();
    LogEntry entry;

    String partition_id = getPartitionIDFromQuery(partition, query_context);
    bool did_drop = dropAllPartsInPartition(*zookeeper, partition_id, entry, query_context, detach);

    if (did_drop)
    {
        /// If necessary, wait until the operation is performed on itself or on all replicas.
        if (query_context->getSettingsRef().replication_alter_partitions_sync == 1)
            waitForReplicaToProcessLogEntry(replica_name, entry);
        else if (query_context->getSettingsRef().replication_alter_partitions_sync == 2)
            waitForAllReplicasToProcessLogEntry(entry);

        cleanLastPartNode(partition_id);
    }
}


void StorageReplicatedMergeTree::truncate(
    const ASTPtr &, const StorageMetadataPtr &, ContextPtr query_context, TableExclusiveLockHolder & table_lock)
{
    table_lock.release();   /// Truncate is done asynchronously.

    assertNotReadonly();
    if (!is_leader)
        throw Exception("TRUNCATE cannot be done on this replica because it is not a leader", ErrorCodes::NOT_A_LEADER);

    zkutil::ZooKeeperPtr zookeeper = getZooKeeper();

    Strings partitions = zookeeper->getChildren(fs::path(zookeeper_path) / "block_numbers");

    for (String & partition_id : partitions)
    {
        LogEntry entry;

        if (dropAllPartsInPartition(*zookeeper, partition_id, entry, query_context, false))
            waitForAllReplicasToProcessLogEntry(entry);
    }
}


PartitionCommandsResultInfo StorageReplicatedMergeTree::attachPartition(
    const ASTPtr & partition,
    const StorageMetadataPtr & metadata_snapshot,
    bool attach_part,
    ContextPtr query_context)
{
    assertNotReadonly();

    PartitionCommandsResultInfo results;
    PartsTemporaryRename renamed_parts(*this, "detached/");
    MutableDataPartsVector loaded_parts = tryLoadPartsToAttach(partition, attach_part, query_context, renamed_parts);

    /// TODO Allow to use quorum here.
    ReplicatedMergeTreeBlockOutputStream output(*this, metadata_snapshot, 0, 0, 0, false, false, query_context,
        /*is_attach*/true);

    for (size_t i = 0; i < loaded_parts.size(); ++i)
    {
        const String old_name = loaded_parts[i]->name;

        output.writeExistingPart(loaded_parts[i]);

        renamed_parts.old_and_new_names[i].first.clear();

        LOG_DEBUG(log, "Attached part {} as {}", old_name, loaded_parts[i]->name);

        results.push_back(PartitionCommandResultInfo{
            .partition_id = loaded_parts[i]->info.partition_id,
            .part_name = loaded_parts[i]->name,
            .old_part_name = old_name,
        });
    }
    return results;
}


void StorageReplicatedMergeTree::checkTableCanBeDropped() const
{
    auto table_id = getStorageID();
    getContext()->checkTableCanBeDropped(table_id.database_name, table_id.table_name, getTotalActiveSizeInBytes());
}

void StorageReplicatedMergeTree::checkTableCanBeRenamed() const
{
    if (!allow_renaming)
        throw Exception("Cannot rename Replicated table, because zookeeper_path contains implicit 'database' or 'table' macro. "
                        "We cannot rename path in ZooKeeper, so path may become inconsistent with table name. If you really want to rename table, "
                        "you should edit metadata file first and restart server or reattach the table.", ErrorCodes::NOT_IMPLEMENTED);
}

void StorageReplicatedMergeTree::rename(const String & new_path_to_table_data, const StorageID & new_table_id)
{
    checkTableCanBeRenamed();
    MergeTreeData::rename(new_path_to_table_data, new_table_id);

    /// Update table name in zookeeper
    if (!is_readonly)
    {
        /// We don't do it for readonly tables, because it will be updated on next table startup.
        /// It is also Ok to skip ZK error for the same reason.
        try
        {
            auto zookeeper = getZooKeeper();
            zookeeper->set(fs::path(replica_path) / "host", getReplicatedMergeTreeAddress().toString());
        }
        catch (Coordination::Exception & e)
        {
            LOG_WARNING(log, "Cannot update the value of 'host' node (replica address) in ZooKeeper: {}", e.displayText());
        }
    }

    /// TODO: You can update names of loggers.
}


bool StorageReplicatedMergeTree::existsNodeCached(const std::string & path) const
{
    {
        std::lock_guard lock(existing_nodes_cache_mutex);
        if (existing_nodes_cache.count(path))
            return true;
    }

    bool res = getZooKeeper()->exists(path);

    if (res)
    {
        std::lock_guard lock(existing_nodes_cache_mutex);
        existing_nodes_cache.insert(path);
    }

    return res;
}


std::optional<EphemeralLockInZooKeeper>
StorageReplicatedMergeTree::allocateBlockNumber(
    const String & partition_id, const zkutil::ZooKeeperPtr & zookeeper, const String & zookeeper_block_id_path, const String & zookeeper_path_prefix) const
{
    String zookeeper_table_path;
    if (zookeeper_path_prefix.empty())
        zookeeper_table_path = zookeeper_path;
    else
        zookeeper_table_path = zookeeper_path_prefix;

    /// Lets check for duplicates in advance, to avoid superfluous block numbers allocation
    Coordination::Requests deduplication_check_ops;
    if (!zookeeper_block_id_path.empty())
    {
        deduplication_check_ops.emplace_back(zkutil::makeCreateRequest(zookeeper_block_id_path, "", zkutil::CreateMode::Persistent));
        deduplication_check_ops.emplace_back(zkutil::makeRemoveRequest(zookeeper_block_id_path, -1));
    }

    String block_numbers_path = fs::path(zookeeper_table_path) / "block_numbers";
    String partition_path = fs::path(block_numbers_path) / partition_id;

    if (!existsNodeCached(partition_path))
    {
        Coordination::Requests ops;
        ops.push_back(zkutil::makeCreateRequest(partition_path, "", zkutil::CreateMode::Persistent));
        /// We increment data version of the block_numbers node so that it becomes possible
        /// to check in a ZK transaction that the set of partitions didn't change
        /// (unfortunately there is no CheckChildren op).
        ops.push_back(zkutil::makeSetRequest(block_numbers_path, "", -1));

        Coordination::Responses responses;
        Coordination::Error code = zookeeper->tryMulti(ops, responses);
        if (code != Coordination::Error::ZOK && code != Coordination::Error::ZNODEEXISTS)
            zkutil::KeeperMultiException::check(code, ops, responses);
    }

    EphemeralLockInZooKeeper lock;
    /// 2 RTT
    try
    {
        lock = EphemeralLockInZooKeeper(
            fs::path(partition_path) / "block-", fs::path(zookeeper_table_path) / "temp", *zookeeper, &deduplication_check_ops);
    }
    catch (const zkutil::KeeperMultiException & e)
    {
        if (e.code == Coordination::Error::ZNODEEXISTS && e.getPathForFirstFailedOp() == zookeeper_block_id_path)
            return {};

        throw Exception("Cannot allocate block number in ZooKeeper: " + e.displayText(), ErrorCodes::KEEPER_EXCEPTION);
    }
    catch (const Coordination::Exception & e)
    {
        throw Exception("Cannot allocate block number in ZooKeeper: " + e.displayText(), ErrorCodes::KEEPER_EXCEPTION);
    }

    return {std::move(lock)};
}


Strings StorageReplicatedMergeTree::waitForAllTableReplicasToProcessLogEntry(
    const String & table_zookeeper_path, const ReplicatedMergeTreeLogEntryData & entry, bool wait_for_non_active)
{
    LOG_DEBUG(log, "Waiting for all replicas to process {}", entry.znode_name);

    auto zookeeper = getZooKeeper();
    Strings replicas = zookeeper->getChildren(fs::path(table_zookeeper_path) / "replicas");
    Strings unwaited;
    for (const String & replica : replicas)
    {
        if (wait_for_non_active || zookeeper->exists(fs::path(table_zookeeper_path) / "replicas" / replica / "is_active"))
        {
            if (!waitForTableReplicaToProcessLogEntry(table_zookeeper_path, replica, entry, wait_for_non_active))
                unwaited.push_back(replica);
        }
        else
        {
            unwaited.push_back(replica);
        }
    }

    LOG_DEBUG(log, "Finished waiting for all replicas to process {}", entry.znode_name);
    return unwaited;
}


Strings StorageReplicatedMergeTree::waitForAllReplicasToProcessLogEntry(
    const ReplicatedMergeTreeLogEntryData & entry, bool wait_for_non_active)
{
    return waitForAllTableReplicasToProcessLogEntry(zookeeper_path, entry, wait_for_non_active);
}


bool StorageReplicatedMergeTree::waitForTableReplicaToProcessLogEntry(
    const String & table_zookeeper_path, const String & replica, const ReplicatedMergeTreeLogEntryData & entry, bool wait_for_non_active)
{
    String entry_str = entry.toString();
    String log_node_name;

    /** Two types of entries can be passed to this function
      * 1. (more often) From `log` directory - a common log, from where replicas copy entries to their queue.
      * 2. From the `queue` directory of one of the replicas.
      *
      * The problem is that the numbers (`sequential` node) of the queue elements in `log` and in `queue` do not match.
      * (And the numbers of the same log element for different replicas do not match in the `queue`.)
      *
      * Therefore, you should consider these cases separately.
      */

    /** First, you need to wait until replica takes `queue` element from the `log` to its queue,
      *  if it has not been done already (see the `pullLogsToQueue` function).
      *
      * To do this, check its node `log_pointer` - the maximum number of the element taken from `log` + 1.
      */

    bool waiting_itself = replica == replica_name;

    const auto & stop_waiting = [&]()
    {
        bool stop_waiting_itself = waiting_itself && (partial_shutdown_called || is_dropped);
        bool stop_waiting_non_active = !wait_for_non_active && !getZooKeeper()->exists(fs::path(table_zookeeper_path) / "replicas" / replica / "is_active");
        return stop_waiting_itself || stop_waiting_non_active;
    };

    /// Don't recheck ZooKeeper too often
    constexpr auto event_wait_timeout_ms = 3000;

    if (startsWith(entry.znode_name, "log-"))
    {
        /** In this case, just take the number from the node name `log-xxxxxxxxxx`.
          */

        UInt64 log_index = parse<UInt64>(entry.znode_name.substr(entry.znode_name.size() - 10));
        log_node_name = entry.znode_name;

        LOG_DEBUG(log, "Waiting for {} to pull {} to queue", replica, log_node_name);

        /// Let's wait until entry gets into the replica queue.
        while (!stop_waiting())
        {
            zkutil::EventPtr event = std::make_shared<Poco::Event>();

            String log_pointer = getZooKeeper()->get(fs::path(table_zookeeper_path) / "replicas" / replica / "log_pointer", nullptr, event);
            if (!log_pointer.empty() && parse<UInt64>(log_pointer) > log_index)
                break;

            /// Wait with timeout because we can be already shut down, but not dropped.
            /// So log_pointer node will exist, but we will never update it because all background threads already stopped.
            /// It can lead to query hung because table drop query can wait for some query (alter, optimize, etc) which called this method,
            /// but the query will never finish because the drop already shut down the table.
            event->tryWait(event_wait_timeout_ms);
        }
    }
    else
        throw Exception("Logical error: unexpected name of log node: " + entry.znode_name, ErrorCodes::LOGICAL_ERROR);

    if (!log_node_name.empty())
        LOG_DEBUG(log, "Looking for node corresponding to {} in {} queue", log_node_name, replica);
    else
        LOG_DEBUG(log, "Looking for corresponding node in {} queue", replica);

    /** Second - find the corresponding entry in the queue of the specified replica.
      * Its number may match neither the `log` node nor the `queue` node of the current replica (for us).
      * Therefore, we search by comparing the content.
      */

    Strings queue_entries = getZooKeeper()->getChildren(fs::path(table_zookeeper_path) / "replicas" / replica / "queue");
    String queue_entry_to_wait_for;

    for (const String & entry_name : queue_entries)
    {
        String queue_entry_str;
        bool exists = getZooKeeper()->tryGet(fs::path(table_zookeeper_path) / "replicas" / replica / "queue" / entry_name, queue_entry_str);
        if (exists && queue_entry_str == entry_str)
        {
            queue_entry_to_wait_for = entry_name;
            break;
        }
    }

    /// While looking for the record, it has already been executed and deleted.
    if (queue_entry_to_wait_for.empty())
    {
        LOG_DEBUG(log, "No corresponding node found. Assuming it has been already processed. Found {} nodes", queue_entries.size());
        return true;
    }

    LOG_DEBUG(log, "Waiting for {} to disappear from {} queue", queue_entry_to_wait_for, replica);

    /// Third - wait until the entry disappears from the replica queue or replica become inactive.
    String path_to_wait_on = fs::path(table_zookeeper_path) / "replicas" / replica / "queue" / queue_entry_to_wait_for;

    return getZooKeeper()->waitForDisappear(path_to_wait_on, stop_waiting);
}


bool StorageReplicatedMergeTree::waitForReplicaToProcessLogEntry(
    const String & replica, const ReplicatedMergeTreeLogEntryData & entry, bool wait_for_non_active)
{
    return waitForTableReplicaToProcessLogEntry(zookeeper_path, replica, entry, wait_for_non_active);
}


void StorageReplicatedMergeTree::getStatus(Status & res, bool with_zk_fields)
{
    auto zookeeper = tryGetZooKeeper();
    const auto storage_settings_ptr = getSettings();

    res.is_leader = is_leader;
    res.can_become_leader = storage_settings_ptr->replicated_can_become_leader;
    res.is_readonly = is_readonly;
    res.is_session_expired = !zookeeper || zookeeper->expired();

    res.queue = queue.getStatus();
    res.absolute_delay = getAbsoluteDelay(); /// NOTE: may be slightly inconsistent with queue status.

    res.parts_to_check = part_check_thread.size();

    res.zookeeper_path = zookeeper_path;
    res.replica_name = replica_name;
    res.replica_path = replica_path;
    res.columns_version = -1;

    res.log_max_index = 0;
    res.log_pointer = 0;
    res.total_replicas = 0;
    res.active_replicas = 0;

    if (with_zk_fields && !res.is_session_expired)
    {
        try
        {
            auto log_entries = zookeeper->getChildren(fs::path(zookeeper_path) / "log");

            if (!log_entries.empty())
            {
                const String & last_log_entry = *std::max_element(log_entries.begin(), log_entries.end());
                res.log_max_index = parse<UInt64>(last_log_entry.substr(strlen("log-")));
            }

            String log_pointer_str = zookeeper->get(fs::path(replica_path) / "log_pointer");
            res.log_pointer = log_pointer_str.empty() ? 0 : parse<UInt64>(log_pointer_str);

            auto all_replicas = zookeeper->getChildren(fs::path(zookeeper_path) / "replicas");
            res.total_replicas = all_replicas.size();

            for (const String & replica : all_replicas)
                if (zookeeper->exists(fs::path(zookeeper_path) / "replicas" / replica / "is_active"))
                    ++res.active_replicas;
        }
        catch (const Coordination::Exception &)
        {
            res.zookeeper_exception = getCurrentExceptionMessage(false);
        }
    }
}


void StorageReplicatedMergeTree::getQueue(LogEntriesData & res, String & replica_name_)
{
    replica_name_ = replica_name;
    queue.getEntries(res);
}

std::vector<PartMovesBetweenShardsOrchestrator::Entry> StorageReplicatedMergeTree::getPartMovesBetweenShardsEntries()
{
    return part_moves_between_shards_orchestrator.getEntries();
}

time_t StorageReplicatedMergeTree::getAbsoluteDelay() const
{
    time_t min_unprocessed_insert_time = 0;
    time_t max_processed_insert_time = 0;
    queue.getInsertTimes(min_unprocessed_insert_time, max_processed_insert_time);

    /// Load start time, then finish time to avoid reporting false delay when start time is updated
    /// between loading of two variables.
    time_t queue_update_start_time = last_queue_update_start_time.load();
    time_t queue_update_finish_time = last_queue_update_finish_time.load();

    time_t current_time = time(nullptr);

    if (!queue_update_finish_time)
    {
        /// We have not updated queue even once yet (perhaps replica is readonly).
        /// As we have no info about the current state of replication log, return effectively infinite delay.
        return current_time;
    }
    else if (min_unprocessed_insert_time)
    {
        /// There are some unprocessed insert entries in queue.
        return (current_time > min_unprocessed_insert_time) ? (current_time - min_unprocessed_insert_time) : 0;
    }
    else if (queue_update_start_time > queue_update_finish_time)
    {
        /// Queue is empty, but there are some in-flight or failed queue update attempts
        /// (likely because of problems with connecting to ZooKeeper).
        /// Return the time passed since last attempt.
        return (current_time > queue_update_start_time) ? (current_time - queue_update_start_time) : 0;
    }
    else
    {
        /// Everything is up-to-date.
        return 0;
    }
}

void StorageReplicatedMergeTree::getReplicaDelays(time_t & out_absolute_delay, time_t & out_relative_delay)
{
    assertNotReadonly();

    time_t current_time = time(nullptr);

    out_absolute_delay = getAbsoluteDelay();
    out_relative_delay = 0;
    const auto storage_settings_ptr = getSettings();

    /** Relative delay is the maximum difference of absolute delay from any other replica,
      *  (if this replica lags behind any other live replica, or zero, otherwise).
      * Calculated only if the absolute delay is large enough.
      */

    if (out_absolute_delay < static_cast<time_t>(storage_settings_ptr->min_relative_delay_to_measure))
        return;

    auto zookeeper = getZooKeeper();

    time_t max_replicas_unprocessed_insert_time = 0;
    bool have_replica_with_nothing_unprocessed = false;

    Strings replicas = zookeeper->getChildren(fs::path(zookeeper_path) / "replicas");

    for (const auto & replica : replicas)
    {
        if (replica == replica_name)
            continue;

        /// Skip dead replicas.
        if (!zookeeper->exists(fs::path(zookeeper_path) / "replicas" / replica / "is_active"))
            continue;

        String value;
        if (!zookeeper->tryGet(fs::path(zookeeper_path) / "replicas" / replica / "min_unprocessed_insert_time", value))
            continue;

        time_t replica_time = value.empty() ? 0 : parse<time_t>(value);

        if (replica_time == 0)
        {
            /** Note
              * The conclusion that the replica does not lag may be incorrect,
              *  because the information about `min_unprocessed_insert_time` is taken
              *  only from that part of the log that has been moved to the queue.
              * If the replica for some reason has stalled `queueUpdatingTask`,
              *  then `min_unprocessed_insert_time` will be incorrect.
              */

            have_replica_with_nothing_unprocessed = true;
            break;
        }

        if (replica_time > max_replicas_unprocessed_insert_time)
            max_replicas_unprocessed_insert_time = replica_time;
    }

    if (have_replica_with_nothing_unprocessed)
        out_relative_delay = out_absolute_delay;
    else
    {
        max_replicas_unprocessed_insert_time = std::min(current_time, max_replicas_unprocessed_insert_time);
        time_t min_replicas_delay = current_time - max_replicas_unprocessed_insert_time;
        if (out_absolute_delay > min_replicas_delay)
            out_relative_delay = out_absolute_delay - min_replicas_delay;
    }
}

void StorageReplicatedMergeTree::fetchPartition(
    const ASTPtr & partition,
    const StorageMetadataPtr & metadata_snapshot,
    const String & from_,
    bool fetch_part,
    ContextPtr query_context)
{
    Macros::MacroExpansionInfo info;
    info.expand_special_macros_only = false; //-V1048
    info.table_id = getStorageID();
    info.table_id.uuid = UUIDHelpers::Nil;
    auto expand_from = query_context->getMacros()->expand(from_, info);
    String auxiliary_zookeeper_name = extractZooKeeperName(expand_from);
    String from = extractZooKeeperPath(expand_from);
    if (from.empty())
        throw Exception("ZooKeeper path should not be empty", ErrorCodes::ILLEGAL_TYPE_OF_ARGUMENT);

    zkutil::ZooKeeperPtr zookeeper;
    if (auxiliary_zookeeper_name != default_zookeeper_name)
        zookeeper = getContext()->getAuxiliaryZooKeeper(auxiliary_zookeeper_name);
    else
        zookeeper = getZooKeeper();

    if (from.back() == '/')
        from.resize(from.size() - 1);

    if (fetch_part)
    {
        String part_name = partition->as<ASTLiteral &>().value.safeGet<String>();
        auto part_path = findReplicaHavingPart(part_name, from, zookeeper);

        if (part_path.empty())
            throw Exception(ErrorCodes::NO_REPLICA_HAS_PART, "Part {} does not exist on any replica", part_name);
        /** Let's check that there is no such part in the `detached` directory (where we will write the downloaded parts).
          * Unreliable (there is a race condition) - such a part may appear a little later.
          */
        if (checkIfDetachedPartExists(part_name))
            throw Exception(ErrorCodes::DUPLICATE_DATA_PART, "Detached part " + part_name + " already exists.");
        LOG_INFO(log, "Will fetch part {} from shard {} (zookeeper '{}')", part_name, from_, auxiliary_zookeeper_name);

        try
        {
            /// part name , metadata, part_path , true, 0, zookeeper
            if (!fetchPart(part_name, metadata_snapshot, part_path, true, 0, zookeeper))
                throw Exception(ErrorCodes::UNFINISHED, "Failed to fetch part {} from {}", part_name, from_);
        }
        catch (const DB::Exception & e)
        {
            if (e.code() != ErrorCodes::RECEIVED_ERROR_FROM_REMOTE_IO_SERVER && e.code() != ErrorCodes::RECEIVED_ERROR_TOO_MANY_REQUESTS
                && e.code() != ErrorCodes::CANNOT_READ_ALL_DATA)
                throw;

            LOG_INFO(log, e.displayText());
        }
        return;
    }

    String partition_id = getPartitionIDFromQuery(partition, query_context);
    LOG_INFO(log, "Will fetch partition {} from shard {} (zookeeper '{}')", partition_id, from_, auxiliary_zookeeper_name);

    /** Let's check that there is no such partition in the `detached` directory (where we will write the downloaded parts).
      * Unreliable (there is a race condition) - such a partition may appear a little later.
      */
    if (checkIfDetachedPartitionExists(partition_id))
        throw Exception("Detached partition " + partition_id + " already exists.", ErrorCodes::PARTITION_ALREADY_EXISTS);

    zkutil::Strings replicas;
    zkutil::Strings active_replicas;
    String best_replica;

    {

        /// List of replicas of source shard.
        replicas = zookeeper->getChildren(fs::path(from) / "replicas");

        /// Leave only active replicas.
        active_replicas.reserve(replicas.size());

        for (const String & replica : replicas)
            if (zookeeper->exists(fs::path(from) / "replicas" / replica / "is_active"))
                active_replicas.push_back(replica);

        if (active_replicas.empty())
            throw Exception("No active replicas for shard " + from, ErrorCodes::NO_ACTIVE_REPLICAS);

        /** You must select the best (most relevant) replica.
        * This is a replica with the maximum `log_pointer`, then with the minimum `queue` size.
        * NOTE This is not exactly the best criteria. It does not make sense to download old partitions,
        *  and it would be nice to be able to choose the replica closest by network.
        * NOTE Of course, there are data races here. You can solve it by retrying.
        */
        Int64 max_log_pointer = -1;
        UInt64 min_queue_size = std::numeric_limits<UInt64>::max();

        for (const String & replica : active_replicas)
        {
            String current_replica_path = fs::path(from) / "replicas" / replica;

            String log_pointer_str = zookeeper->get(fs::path(current_replica_path) / "log_pointer");
            Int64 log_pointer = log_pointer_str.empty() ? 0 : parse<UInt64>(log_pointer_str);

            Coordination::Stat stat;
            zookeeper->get(fs::path(current_replica_path) / "queue", &stat);
            size_t queue_size = stat.numChildren;

            if (log_pointer > max_log_pointer
                || (log_pointer == max_log_pointer && queue_size < min_queue_size))
            {
                max_log_pointer = log_pointer;
                min_queue_size = queue_size;
                best_replica = replica;
            }
        }
    }

    if (best_replica.empty())
        throw Exception("Logical error: cannot choose best replica.", ErrorCodes::LOGICAL_ERROR);

    LOG_INFO(log, "Found {} replicas, {} of them are active. Selected {} to fetch from.", replicas.size(), active_replicas.size(), best_replica);

    String best_replica_path = fs::path(from) / "replicas" / best_replica;

    /// Let's find out which parts are on the best replica.

    /** Trying to download these parts.
      * Some of them could be deleted due to the merge.
      * In this case, update the information about the available parts and try again.
      */

    unsigned try_no = 0;
    Strings missing_parts;
    do
    {
        if (try_no)
            LOG_INFO(log, "Some of parts ({}) are missing. Will try to fetch covering parts.", missing_parts.size());

        if (try_no >= query_context->getSettings().max_fetch_partition_retries_count)
            throw Exception("Too many retries to fetch parts from " + best_replica_path, ErrorCodes::TOO_MANY_RETRIES_TO_FETCH_PARTS);

        Strings parts = zookeeper->getChildren(fs::path(best_replica_path) / "parts");
        ActiveDataPartSet active_parts_set(format_version, parts);
        Strings parts_to_fetch;

        if (missing_parts.empty())
        {
            parts_to_fetch = active_parts_set.getParts();

            /// Leaving only the parts of the desired partition.
            Strings parts_to_fetch_partition;
            for (const String & part : parts_to_fetch)
            {
                if (MergeTreePartInfo::fromPartName(part, format_version).partition_id == partition_id)
                    parts_to_fetch_partition.push_back(part);
            }

            parts_to_fetch = std::move(parts_to_fetch_partition);

            if (parts_to_fetch.empty())
                throw Exception("Partition " + partition_id + " on " + best_replica_path + " doesn't exist", ErrorCodes::PARTITION_DOESNT_EXIST);
        }
        else
        {
            for (const String & missing_part : missing_parts)
            {
                String containing_part = active_parts_set.getContainingPart(missing_part);
                if (!containing_part.empty())
                    parts_to_fetch.push_back(containing_part);
                else
                    LOG_WARNING(log, "Part {} on replica {} has been vanished.", missing_part, best_replica_path);
            }
        }

        LOG_INFO(log, "Parts to fetch: {}", parts_to_fetch.size());

        missing_parts.clear();
        for (const String & part : parts_to_fetch)
        {
            bool fetched = false;

            try
            {
                fetched = fetchPart(part, metadata_snapshot, best_replica_path, true, 0, zookeeper);
            }
            catch (const DB::Exception & e)
            {
                if (e.code() != ErrorCodes::RECEIVED_ERROR_FROM_REMOTE_IO_SERVER && e.code() != ErrorCodes::RECEIVED_ERROR_TOO_MANY_REQUESTS
                    && e.code() != ErrorCodes::CANNOT_READ_ALL_DATA)
                    throw;

                LOG_INFO(log, e.displayText());
            }

            if (!fetched)
                missing_parts.push_back(part);
        }

        ++try_no;
    } while (!missing_parts.empty());
}


void StorageReplicatedMergeTree::mutate(const MutationCommands & commands, ContextPtr query_context)
{
    /// Overview of the mutation algorithm.
    ///
    /// When the client executes a mutation, this method is called. It acquires block numbers in all
    /// partitions, saves them in the mutation entry and writes the mutation entry to a new ZK node in
    /// the /mutations folder. This block numbers are needed to determine which parts should be mutated and
    /// which shouldn't (parts inserted after the mutation will have the block number higher than the
    /// block number acquired by the mutation in that partition and so will not be mutatied).
    /// This block number is called "mutation version" in that partition.
    ///
    /// Mutation versions are acquired atomically in all partitions, so the case when an insert in some
    /// partition has the block number higher than the mutation version but the following insert into another
    /// partition acquires the block number lower than the mutation version in that partition is impossible.
    /// Another important invariant: mutation entries appear in /mutations in the order of their mutation
    /// versions (in any partition). This means that mutations form a sequence and we can execute them in
    /// the order of their mutation versions and not worry that some mutation with the smaller version
    /// will suddenly appear.
    ///
    /// During mutations individual parts are immutable - when we want to change the contents of a part
    /// we prepare the new part and add it to MergeTreeData (the original part gets replaced). The fact that
    /// we have mutated the part is recorded in the part->info.mutation field of MergeTreePartInfo.
    /// The relation with the original part is preserved because the new part covers the same block range
    /// as the original one.
    ///
    /// We then can for each part determine its "mutation version": the version of the last mutation in
    /// the mutation sequence that we regard as already applied to that part. All mutations with the greater
    /// version number will still need to be applied to that part.
    ///
    /// Execution of mutations is done asynchronously. All replicas watch the /mutations directory and
    /// load new mutation entries as they appear (see mutationsUpdatingTask()). Next we need to determine
    /// how to mutate individual parts consistently with part merges. This is done by the leader replica
    /// (see mergeSelectingTask() and class ReplicatedMergeTreeMergePredicate for details). Important
    /// invariants here are that a) all source parts for a single merge must have the same mutation version
    /// and b) any part can be mutated only once or merged only once (e.g. once we have decided to mutate
    /// a part then we need to execute that mutation and can assign merges only to the new part and not to the
    /// original part). Multiple consecutive mutations can be executed at once (without writing the
    /// intermediate result to a part).
    ///
    /// Leader replica records its decisions to the replication log (/log directory in ZK) in the form of
    /// MUTATE_PART entries and all replicas then execute them in the background pool
    /// (see tryExecutePartMutation() function). When a replica encounters a MUTATE_PART command, it is
    /// guaranteed that the corresponding mutation entry is already loaded (when we pull entries from
    /// replication log into the replica queue, we also load mutation entries). Note that just as with merges
    /// the replica can decide not to do the mutation locally and fetch the mutated part from another replica
    /// instead.
    ///
    /// Mutations of individual parts are in fact pretty similar to merges, e.g. their assignment and execution
    /// is governed by the same storage_settings. TODO: support a single "merge-mutation" operation when the data
    /// read from the the source parts is first mutated on the fly to some uniform mutation version and then
    /// merged to a resulting part.
    ///
    /// After all needed parts are mutated (i.e. all active parts have the mutation version greater than
    /// the version of this mutation), the mutation is considered done and can be deleted.

    ReplicatedMergeTreeMutationEntry mutation_entry;
    mutation_entry.source_replica = replica_name;
    mutation_entry.commands = commands;

    const String mutations_path = fs::path(zookeeper_path) / "mutations";
    const auto zookeeper = getZooKeeper();

    /// Update the mutations_path node when creating the mutation and check its version to ensure that
    /// nodes for mutations are created in the same order as the corresponding block numbers.
    /// Should work well if the number of concurrent mutation requests is small.
    while (true)
    {
        Coordination::Stat mutations_stat;
        zookeeper->get(mutations_path, &mutations_stat);

        PartitionBlockNumbersHolder partition_block_numbers_holder =
                allocateBlockNumbersInAffectedPartitions(mutation_entry.commands, query_context, zookeeper);

        mutation_entry.block_numbers = partition_block_numbers_holder.getBlockNumbers();
        mutation_entry.create_time = time(nullptr);

        /// The following version check guarantees the linearizability property for any pair of mutations:
        /// mutation with higher sequence number is guaranteed to have higher block numbers in every partition
        /// (and thus will be applied strictly according to sequence numbers of mutations)
        Coordination::Requests requests;
        requests.emplace_back(zkutil::makeSetRequest(mutations_path, String(), mutations_stat.version));
        requests.emplace_back(zkutil::makeCreateRequest(
            fs::path(mutations_path) / "", mutation_entry.toString(), zkutil::CreateMode::PersistentSequential));

        if (auto txn = query_context->getZooKeeperMetadataTransaction())
            txn->moveOpsTo(requests);

        Coordination::Responses responses;
        Coordination::Error rc = zookeeper->tryMulti(requests, responses);

        partition_block_numbers_holder.reset();

        if (rc == Coordination::Error::ZOK)
        {
            const String & path_created =
                dynamic_cast<const Coordination::CreateResponse *>(responses[1].get())->path_created;
            mutation_entry.znode_name = path_created.substr(path_created.find_last_of('/') + 1);
            LOG_TRACE(log, "Created mutation with ID {}", mutation_entry.znode_name);
            break;
        }
        else if (rc == Coordination::Error::ZBADVERSION)
        {
            LOG_TRACE(log, "Version conflict when trying to create a mutation node, retrying...");
            continue;
        }
        else
            throw Coordination::Exception("Unable to create a mutation znode", rc);
    }

    waitMutation(mutation_entry.znode_name, query_context->getSettingsRef().mutations_sync);
}

void StorageReplicatedMergeTree::waitMutation(const String & znode_name, size_t mutations_sync) const
{
    if (!mutations_sync)
        return;

    /// we have to wait
    auto zookeeper = getZooKeeper();
    Strings replicas;
    if (mutations_sync == 2) /// wait for all replicas
        replicas = zookeeper->getChildren(fs::path(zookeeper_path) / "replicas");
    else if (mutations_sync == 1) /// just wait for ourself
        replicas.push_back(replica_name);

    waitMutationToFinishOnReplicas(replicas, znode_name);
}

std::vector<MergeTreeMutationStatus> StorageReplicatedMergeTree::getMutationsStatus() const
{
    return queue.getMutationsStatus();
}

CancellationCode StorageReplicatedMergeTree::killMutation(const String & mutation_id)
{
    assertNotReadonly();

    zkutil::ZooKeeperPtr zookeeper = getZooKeeper();

    LOG_TRACE(log, "Killing mutation {}", mutation_id);

    auto mutation_entry = queue.removeMutation(zookeeper, mutation_id);
    if (!mutation_entry)
        return CancellationCode::NotFound;

    /// After this point no new part mutations will start and part mutations that still exist
    /// in the queue will be skipped.

    /// Cancel already running part mutations.
    for (const auto & pair : mutation_entry->block_numbers)
    {
        const String & partition_id = pair.first;
        Int64 block_number = pair.second;
        getContext()->getMergeList().cancelPartMutations(getStorageID(), partition_id, block_number);
    }
    return CancellationCode::CancelSent;
}

void StorageReplicatedMergeTree::removePartsFromFilesystem(const DataPartsVector & parts)
{
    auto remove_part = [&](const auto & part)
    {
        LOG_DEBUG(log, "Removing part from filesystem {}", part.name);
        try
        {
            bool keep_s3 = !this->unlockSharedData(part);
            part.remove(keep_s3);
        }
        catch (...)
        {
            tryLogCurrentException(log, "There is a problem with deleting part " + part.name + " from filesystem");
        }
    };

    const auto settings = getSettings();
    if (settings->max_part_removal_threads > 1 && parts.size() > settings->concurrent_part_removal_threshold)
    {
        /// Parallel parts removal.

        size_t num_threads = std::min<size_t>(settings->max_part_removal_threads, parts.size());
        ThreadPool pool(num_threads);

        /// NOTE: Under heavy system load you may get "Cannot schedule a task" from ThreadPool.
        for (const DataPartPtr & part : parts)
        {
            pool.scheduleOrThrowOnError([&, thread_group = CurrentThread::getGroup()]
            {
                SCOPE_EXIT_SAFE(
                    if (thread_group)
                        CurrentThread::detachQueryIfNotDetached();
                );
                if (thread_group)
                    CurrentThread::attachTo(thread_group);

                remove_part(*part);
            });
        }

        pool.wait();
    }
    else
    {
        for (const DataPartPtr & part : parts)
        {
            remove_part(*part);
        }
    }
}

void StorageReplicatedMergeTree::clearOldPartsAndRemoveFromZK()
{
    auto table_lock = lockForShare(
            RWLockImpl::NO_QUERY, getSettings()->lock_acquire_timeout_for_background_operations);
    auto zookeeper = getZooKeeper();

    DataPartsVector parts = grabOldParts();
    if (parts.empty())
        return;

    DataPartsVector parts_to_delete_only_from_filesystem;    // Only duplicates
    DataPartsVector parts_to_delete_completely;              // All parts except duplicates
    DataPartsVector parts_to_retry_deletion;                 // Parts that should be retried due to network problems
    DataPartsVector parts_to_remove_from_filesystem;         // Parts removed from ZK

    for (const auto & part : parts)
    {
        if (!part->is_duplicate)
            parts_to_delete_completely.emplace_back(part);
        else
            parts_to_delete_only_from_filesystem.emplace_back(part);
    }
    parts.clear();

    /// Delete duplicate parts from filesystem
    if (!parts_to_delete_only_from_filesystem.empty())
    {
        removePartsFromFilesystem(parts_to_delete_only_from_filesystem);
        removePartsFinally(parts_to_delete_only_from_filesystem);

        LOG_DEBUG(log, "Removed {} old duplicate parts", parts_to_delete_only_from_filesystem.size());
    }

    /// Delete normal parts from ZooKeeper
    NameSet part_names_to_retry_deletion;
    try
    {
        Strings part_names_to_delete_completely;
        for (const auto & part : parts_to_delete_completely)
            part_names_to_delete_completely.emplace_back(part->name);

        LOG_DEBUG(log, "Removing {} old parts from ZooKeeper", parts_to_delete_completely.size());
        removePartsFromZooKeeper(zookeeper, part_names_to_delete_completely, &part_names_to_retry_deletion);
    }
    catch (...)
    {
        LOG_ERROR(log, "There is a problem with deleting parts from ZooKeeper: {}", getCurrentExceptionMessage(true));
    }

    /// Part names that were reliably deleted from ZooKeeper should be deleted from filesystem
    auto num_reliably_deleted_parts = parts_to_delete_completely.size() - part_names_to_retry_deletion.size();
    LOG_DEBUG(log, "Removed {} old parts from ZooKeeper. Removing them from filesystem.", num_reliably_deleted_parts);

    /// Delete normal parts on two sets
    for (auto & part : parts_to_delete_completely)
    {
        if (part_names_to_retry_deletion.count(part->name) == 0)
            parts_to_remove_from_filesystem.emplace_back(part);
        else
            parts_to_retry_deletion.emplace_back(part);
    }

    /// Will retry deletion
    if (!parts_to_retry_deletion.empty())
    {
        rollbackDeletingParts(parts_to_retry_deletion);
        LOG_DEBUG(log, "Will retry deletion of {} parts in the next time", parts_to_retry_deletion.size());
    }

    /// Remove parts from filesystem and finally from data_parts
    if (!parts_to_remove_from_filesystem.empty())
    {
        removePartsFromFilesystem(parts_to_remove_from_filesystem);
        removePartsFinally(parts_to_remove_from_filesystem);

        LOG_DEBUG(log, "Removed {} old parts", parts_to_remove_from_filesystem.size());
    }
}


bool StorageReplicatedMergeTree::tryRemovePartsFromZooKeeperWithRetries(DataPartsVector & parts, size_t max_retries)
{
    Strings part_names_to_remove;
    for (const auto & part : parts)
        part_names_to_remove.emplace_back(part->name);

    return tryRemovePartsFromZooKeeperWithRetries(part_names_to_remove, max_retries);
}

bool StorageReplicatedMergeTree::tryRemovePartsFromZooKeeperWithRetries(const Strings & part_names, size_t max_retries)
{
    size_t num_tries = 0;
    bool success = false;

    while (!success && (max_retries == 0 || num_tries < max_retries))
    {
        try
        {
            ++num_tries;
            success = true;

            auto zookeeper = getZooKeeper();

            std::vector<std::future<Coordination::ExistsResponse>> exists_futures;
            exists_futures.reserve(part_names.size());
            for (const String & part_name : part_names)
            {
                String part_path = fs::path(replica_path) / "parts" / part_name;
                exists_futures.emplace_back(zookeeper->asyncExists(part_path));
            }

            std::vector<std::future<Coordination::MultiResponse>> remove_futures;
            remove_futures.reserve(part_names.size());
            for (size_t i = 0; i < part_names.size(); ++i)
            {
                Coordination::ExistsResponse exists_resp = exists_futures[i].get();
                if (exists_resp.error == Coordination::Error::ZOK)
                {
                    Coordination::Requests ops;
                    removePartFromZooKeeper(part_names[i], ops, exists_resp.stat.numChildren > 0);
                    remove_futures.emplace_back(zookeeper->asyncTryMultiNoThrow(ops));
                }
            }

            for (auto & future : remove_futures)
            {
                auto response = future.get();

                if (response.error == Coordination::Error::ZOK || response.error == Coordination::Error::ZNONODE)
                    continue;

                if (Coordination::isHardwareError(response.error))
                {
                    success = false;
                    continue;
                }

                throw Coordination::Exception(response.error);
            }
        }
        catch (Coordination::Exception & e)
        {
            success = false;

            if (Coordination::isHardwareError(e.code))
                tryLogCurrentException(log, __PRETTY_FUNCTION__);
            else
                throw;
        }

        if (!success && num_tries < max_retries)
            std::this_thread::sleep_for(std::chrono::milliseconds(1000));
    }

    return success;
}

void StorageReplicatedMergeTree::removePartsFromZooKeeper(
    zkutil::ZooKeeperPtr & zookeeper, const Strings & part_names, NameSet * parts_should_be_retried)
{
    std::vector<std::future<Coordination::ExistsResponse>> exists_futures;
    std::vector<std::future<Coordination::MultiResponse>> remove_futures;
    exists_futures.reserve(part_names.size());
    remove_futures.reserve(part_names.size());
    try
    {
        /// Exception can be thrown from loop
        /// if zk session will be dropped
        for (const String & part_name : part_names)
        {
            String part_path = fs::path(replica_path) / "parts" / part_name;
            exists_futures.emplace_back(zookeeper->asyncExists(part_path));
        }

        for (size_t i = 0; i < part_names.size(); ++i)
        {
            Coordination::ExistsResponse exists_resp = exists_futures[i].get();
            if (exists_resp.error == Coordination::Error::ZOK)
            {
                Coordination::Requests ops;
                removePartFromZooKeeper(part_names[i], ops, exists_resp.stat.numChildren > 0);
                remove_futures.emplace_back(zookeeper->asyncTryMultiNoThrow(ops));
            }
            else
            {
                LOG_DEBUG(log, "There is no part {} in ZooKeeper, it was only in filesystem", part_names[i]);
                // emplace invalid future so that the total number of futures is the same as part_names.size();
                remove_futures.emplace_back();
            }
        }
    }
    catch (const Coordination::Exception & e)
    {
        if (parts_should_be_retried && Coordination::isHardwareError(e.code))
            parts_should_be_retried->insert(part_names.begin(), part_names.end());
        throw;
    }

    for (size_t i = 0; i < remove_futures.size(); ++i)
    {
        auto & future = remove_futures[i];

        if (!future.valid())
            continue;

        auto response = future.get();
        if (response.error == Coordination::Error::ZOK)
            continue;
        else if (response.error == Coordination::Error::ZNONODE)
        {
            LOG_DEBUG(log, "There is no part {} in ZooKeeper, it was only in filesystem", part_names[i]);
            continue;
        }
        else if (Coordination::isHardwareError(response.error))
        {
            if (parts_should_be_retried)
                parts_should_be_retried->insert(part_names[i]);
            continue;
        }
        else
            LOG_WARNING(log, "Cannot remove part {} from ZooKeeper: {}", part_names[i], Coordination::errorMessage(response.error));
    }
}


void StorageReplicatedMergeTree::getClearBlocksInPartitionOps(
    Coordination::Requests & ops, zkutil::ZooKeeper & zookeeper, const String & partition_id, Int64 min_block_num, Int64 max_block_num)
{
    Strings blocks;
    if (Coordination::Error::ZOK != zookeeper.tryGetChildren(fs::path(zookeeper_path) / "blocks", blocks))
        throw Exception(zookeeper_path + "/blocks doesn't exist", ErrorCodes::NOT_FOUND_NODE);

    String partition_prefix = partition_id + "_";
    zkutil::AsyncResponses<Coordination::GetResponse> get_futures;
    for (const String & block_id : blocks)
    {
        if (startsWith(block_id, partition_prefix))
        {
            String path = fs::path(zookeeper_path) / "blocks" / block_id;
            get_futures.emplace_back(path, zookeeper.asyncTryGet(path));
        }
    }

    for (auto & pair : get_futures)
    {
        const String & path = pair.first;
        auto result = pair.second.get();

        if (result.error == Coordination::Error::ZNONODE)
            continue;

        ReadBufferFromString buf(result.data);
        MergeTreePartInfo part_info;
        bool parsed = MergeTreePartInfo::tryParsePartName(result.data, &part_info, format_version);
        if (!parsed || (min_block_num <= part_info.min_block && part_info.max_block <= max_block_num))
            ops.emplace_back(zkutil::makeRemoveRequest(path, -1));
    }
}

void StorageReplicatedMergeTree::clearBlocksInPartition(
    zkutil::ZooKeeper & zookeeper, const String & partition_id, Int64 min_block_num, Int64 max_block_num)
{
    Coordination::Requests delete_requests;
    getClearBlocksInPartitionOps(delete_requests, zookeeper, partition_id, min_block_num, max_block_num);
    Coordination::Responses delete_responses;
    auto code = zookeeper.tryMulti(delete_requests, delete_responses);
    if (code != Coordination::Error::ZOK)
    {
        for (size_t i = 0; i < delete_requests.size(); ++i)
            if (delete_responses[i]->error != Coordination::Error::ZOK)
                LOG_WARNING(log, "Error while deleting ZooKeeper path `{}`: {}, ignoring.", delete_requests[i]->getPath(), Coordination::errorMessage(delete_responses[i]->error));
    }

    LOG_TRACE(log, "Deleted {} deduplication block IDs in partition ID {}", delete_requests.size(), partition_id);
}

void StorageReplicatedMergeTree::replacePartitionFrom(
    const StoragePtr & source_table, const ASTPtr & partition, bool replace, ContextPtr query_context)
{
    /// First argument is true, because we possibly will add new data to current table.
    auto lock1 = lockForShare(query_context->getCurrentQueryId(), query_context->getSettingsRef().lock_acquire_timeout);
    auto lock2 = source_table->lockForShare(query_context->getCurrentQueryId(), query_context->getSettingsRef().lock_acquire_timeout);

    auto source_metadata_snapshot = source_table->getInMemoryMetadataPtr();
    auto metadata_snapshot = getInMemoryMetadataPtr();

    Stopwatch watch;
    MergeTreeData & src_data = checkStructureAndGetMergeTreeData(source_table, source_metadata_snapshot, metadata_snapshot);
    String partition_id = getPartitionIDFromQuery(partition, query_context);

    DataPartsVector src_all_parts = src_data.getDataPartsVectorInPartition(MergeTreeDataPartState::Committed, partition_id);
    DataPartsVector src_parts;
    MutableDataPartsVector dst_parts;
    Strings block_id_paths;
    Strings part_checksums;
    std::vector<EphemeralLockInZooKeeper> ephemeral_locks;

    LOG_DEBUG(log, "Cloning {} parts", src_all_parts.size());

    static const String TMP_PREFIX = "tmp_replace_from_";
    auto zookeeper = getZooKeeper();

    String alter_partition_version_path = zookeeper_path + "/alter_partition_version";
    Coordination::Stat alter_partition_version_stat;
    zookeeper->get(alter_partition_version_path, &alter_partition_version_stat);

    /// Firstly, generate last block number and compute drop_range
    /// NOTE: Even if we make ATTACH PARTITION instead of REPLACE PARTITION drop_range will not be empty, it will contain a block.
    /// So, such case has special meaning, if drop_range contains only one block it means that nothing to drop.
    /// TODO why not to add normal DROP_RANGE entry to replication queue if `replace` is true?
    MergeTreePartInfo drop_range;
    std::optional<EphemeralLockInZooKeeper> delimiting_block_lock;
    bool partition_was_empty = !getFakePartCoveringAllPartsInPartition(partition_id, drop_range, delimiting_block_lock, true);
    if (replace && partition_was_empty)
    {
        /// Nothing to drop, will just attach new parts
        LOG_INFO(log, "Partition {} was empty, REPLACE PARTITION will work as ATTACH PARTITION FROM", drop_range.partition_id);
        replace = false;
    }

    if (!replace)
    {
        /// It's ATTACH PARTITION FROM, not REPLACE PARTITION. We have to reset drop range
        drop_range = makeDummyDropRangeForMovePartitionOrAttachPartitionFrom(partition_id);
    }

    assert(replace == !LogEntry::ReplaceRangeEntry::isMovePartitionOrAttachFrom(drop_range));

    String drop_range_fake_part_name = getPartNamePossiblyFake(format_version, drop_range);

    for (const auto & src_part : src_all_parts)
    {
        /// We also make some kind of deduplication to avoid duplicated parts in case of ATTACH PARTITION
        /// Assume that merges in the partition are quite rare
        /// Save deduplication block ids with special prefix replace_partition

        if (!canReplacePartition(src_part))
            throw Exception(
                "Cannot replace partition '" + partition_id + "' because part '" + src_part->name + "' has inconsistent granularity with table",
                ErrorCodes::LOGICAL_ERROR);

        String hash_hex = src_part->checksums.getTotalChecksumHex();

        if (replace)
            LOG_INFO(log, "Trying to replace {} with hash_hex {}", src_part->name, hash_hex);
        else
            LOG_INFO(log, "Trying to attach {} with hash_hex {}", src_part->name, hash_hex);

        String block_id_path = replace ? "" : (fs::path(zookeeper_path) / "blocks" / (partition_id + "_replace_from_" + hash_hex));

        auto lock = allocateBlockNumber(partition_id, zookeeper, block_id_path);
        if (!lock)
        {
            LOG_INFO(log, "Part {} (hash {}) has been already attached", src_part->name, hash_hex);
            continue;
        }

        UInt64 index = lock->getNumber();
        MergeTreePartInfo dst_part_info(partition_id, index, index, src_part->info.level);
        auto dst_part = cloneAndLoadDataPartOnSameDisk(src_part, TMP_PREFIX, dst_part_info, metadata_snapshot);

        src_parts.emplace_back(src_part);
        dst_parts.emplace_back(dst_part);
        ephemeral_locks.emplace_back(std::move(*lock));
        block_id_paths.emplace_back(block_id_path);
        part_checksums.emplace_back(hash_hex);
    }

    ReplicatedMergeTreeLogEntryData entry;
    {
        auto src_table_id = src_data.getStorageID();
        entry.type = ReplicatedMergeTreeLogEntryData::REPLACE_RANGE;
        entry.source_replica = replica_name;
        entry.create_time = time(nullptr);
        entry.replace_range_entry = std::make_shared<ReplicatedMergeTreeLogEntryData::ReplaceRangeEntry>();

        auto & entry_replace = *entry.replace_range_entry;
        entry_replace.drop_range_part_name = drop_range_fake_part_name;
        entry_replace.from_database = src_table_id.database_name;
        entry_replace.from_table = src_table_id.table_name;
        for (const auto & part : src_parts)
            entry_replace.src_part_names.emplace_back(part->name);
        for (const auto & part : dst_parts)
            entry_replace.new_part_names.emplace_back(part->name);
        for (const String & checksum : part_checksums)
            entry_replace.part_names_checksums.emplace_back(checksum);
        entry_replace.columns_version = -1;
    }

    /// Remove deduplication block_ids of replacing parts
    if (replace)
        clearBlocksInPartition(*zookeeper, drop_range.partition_id, drop_range.max_block, drop_range.max_block);

    DataPartsVector parts_to_remove;
    Coordination::Responses op_results;

    try
    {
        Coordination::Requests ops;
        for (size_t i = 0; i < dst_parts.size(); ++i)
        {
            getCommitPartOps(ops, dst_parts[i], block_id_paths[i]);
            ephemeral_locks[i].getUnlockOps(ops);

            if (ops.size() > zkutil::MULTI_BATCH_SIZE)
            {
                /// It is unnecessary to add parts to working set until we commit log entry
                zookeeper->multi(ops);
                ops.clear();
            }
        }

        if (auto txn = query_context->getZooKeeperMetadataTransaction())
            txn->moveOpsTo(ops);

        delimiting_block_lock->getUnlockOps(ops);
        /// Check and update version to avoid race with DROP_RANGE
        ops.emplace_back(zkutil::makeCheckRequest(alter_partition_version_path, alter_partition_version_stat.version));
        ops.emplace_back(zkutil::makeSetRequest(alter_partition_version_path, "", -1));
        /// Just update version, because merges assignment relies on it
        ops.emplace_back(zkutil::makeSetRequest(fs::path(zookeeper_path) / "log", "", -1));
        ops.emplace_back(zkutil::makeCreateRequest(fs::path(zookeeper_path) / "log/log-", entry.toString(), zkutil::CreateMode::PersistentSequential));

        Transaction transaction(*this);
        {
            auto data_parts_lock = lockParts();

            for (MutableDataPartPtr & part : dst_parts)
                renameTempPartAndReplace(part, nullptr, &transaction, data_parts_lock);
        }

        Coordination::Error code = zookeeper->tryMulti(ops, op_results);
        if (code == Coordination::Error::ZOK)
            delimiting_block_lock->assumeUnlocked();
        else if (code == Coordination::Error::ZBADVERSION)
            throw Exception(ErrorCodes::CANNOT_ASSIGN_ALTER, "Cannot assign ALTER PARTITION, because another ALTER PARTITION query was concurrently executed");
        else
            zkutil::KeeperMultiException::check(code, ops, op_results);

        {
            auto data_parts_lock = lockParts();

            transaction.commit(&data_parts_lock);
            if (replace)
                parts_to_remove = removePartsInRangeFromWorkingSet(drop_range, true, data_parts_lock);
        }

        PartLog::addNewParts(getContext(), dst_parts, watch.elapsed());
    }
    catch (...)
    {
        PartLog::addNewParts(getContext(), dst_parts, watch.elapsed(), ExecutionStatus::fromCurrentException());
        throw;
    }

    String log_znode_path = dynamic_cast<const Coordination::CreateResponse &>(*op_results.back()).path_created;
    entry.znode_name = log_znode_path.substr(log_znode_path.find_last_of('/') + 1);

    for (auto & lock : ephemeral_locks)
        lock.assumeUnlocked();

    /// Forcibly remove replaced parts from ZooKeeper
    tryRemovePartsFromZooKeeperWithRetries(parts_to_remove);

    /// Speedup removing of replaced parts from filesystem
    parts_to_remove.clear();
    cleanup_thread.wakeup();

    /// If necessary, wait until the operation is performed on all replicas.
    if (query_context->getSettingsRef().replication_alter_partitions_sync > 1)
    {
        lock2.reset();
        lock1.reset();
        waitForAllReplicasToProcessLogEntry(entry);
    }
}

void StorageReplicatedMergeTree::movePartitionToTable(const StoragePtr & dest_table, const ASTPtr & partition, ContextPtr query_context)
{
    auto lock1 = lockForShare(query_context->getCurrentQueryId(), query_context->getSettingsRef().lock_acquire_timeout);
    auto lock2 = dest_table->lockForShare(query_context->getCurrentQueryId(), query_context->getSettingsRef().lock_acquire_timeout);

    auto dest_table_storage = std::dynamic_pointer_cast<StorageReplicatedMergeTree>(dest_table);
    if (!dest_table_storage)
        throw Exception("Table " + getStorageID().getNameForLogs() + " supports movePartitionToTable only for ReplicatedMergeTree family of table engines."
                        " Got " + dest_table->getName(), ErrorCodes::NOT_IMPLEMENTED);
    if (dest_table_storage->getStoragePolicy() != this->getStoragePolicy())
        throw Exception("Destination table " + dest_table_storage->getStorageID().getNameForLogs() +
                        " should have the same storage policy of source table " + getStorageID().getNameForLogs() + ". " +
                        getStorageID().getNameForLogs() + ": " + this->getStoragePolicy()->getName() + ", " +
                        getStorageID().getNameForLogs() + ": " + dest_table_storage->getStoragePolicy()->getName(), ErrorCodes::UNKNOWN_POLICY);

    auto dest_metadata_snapshot = dest_table->getInMemoryMetadataPtr();
    auto metadata_snapshot = getInMemoryMetadataPtr();

    Stopwatch watch;
    MergeTreeData & src_data = dest_table_storage->checkStructureAndGetMergeTreeData(*this, metadata_snapshot, dest_metadata_snapshot);
    auto src_data_id = src_data.getStorageID();
    String partition_id = getPartitionIDFromQuery(partition, query_context);

    DataPartsVector src_all_parts = src_data.getDataPartsVectorInPartition(MergeTreeDataPartState::Committed, partition_id);
    DataPartsVector src_parts;
    MutableDataPartsVector dst_parts;
    Strings block_id_paths;
    Strings part_checksums;
    std::vector<EphemeralLockInZooKeeper> ephemeral_locks;

    LOG_DEBUG(log, "Cloning {} parts", src_all_parts.size());

    static const String TMP_PREFIX = "tmp_move_from_";
    auto zookeeper = getZooKeeper();

    /// A range for log entry to remove parts from the source table (myself).

    MergeTreePartInfo drop_range;
    std::optional<EphemeralLockInZooKeeper> delimiting_block_lock;
    getFakePartCoveringAllPartsInPartition(partition_id, drop_range, delimiting_block_lock, true);
    String drop_range_fake_part_name = getPartNamePossiblyFake(format_version, drop_range);

    /// Clone parts into destination table.

    String alter_partition_version_path = dest_table_storage->zookeeper_path + "/alter_partition_version";
    Coordination::Stat alter_partition_version_stat;
    zookeeper->get(alter_partition_version_path, &alter_partition_version_stat);

    for (const auto & src_part : src_all_parts)
    {
        if (!dest_table_storage->canReplacePartition(src_part))
            throw Exception(
                "Cannot move partition '" + partition_id + "' because part '" + src_part->name + "' has inconsistent granularity with table",
                ErrorCodes::LOGICAL_ERROR);

        String hash_hex = src_part->checksums.getTotalChecksumHex();
        String block_id_path;

        auto lock = dest_table_storage->allocateBlockNumber(partition_id, zookeeper, block_id_path);
        if (!lock)
        {
            LOG_INFO(log, "Part {} (hash {}) has been already attached", src_part->name, hash_hex);
            continue;
        }

        UInt64 index = lock->getNumber();
        MergeTreePartInfo dst_part_info(partition_id, index, index, src_part->info.level);
        auto dst_part = dest_table_storage->cloneAndLoadDataPartOnSameDisk(src_part, TMP_PREFIX, dst_part_info, dest_metadata_snapshot);

        src_parts.emplace_back(src_part);
        dst_parts.emplace_back(dst_part);
        ephemeral_locks.emplace_back(std::move(*lock));
        block_id_paths.emplace_back(block_id_path);
        part_checksums.emplace_back(hash_hex);
    }

    ReplicatedMergeTreeLogEntryData entry_delete;
    {
        entry_delete.type = LogEntry::DROP_RANGE;
        entry_delete.source_replica = replica_name;
        entry_delete.new_part_name = drop_range_fake_part_name;
        entry_delete.detach = false; //-V1048
        entry_delete.create_time = time(nullptr);
    }

    ReplicatedMergeTreeLogEntryData entry;
    {
        MergeTreePartInfo drop_range_dest = makeDummyDropRangeForMovePartitionOrAttachPartitionFrom(partition_id);

        entry.type = ReplicatedMergeTreeLogEntryData::REPLACE_RANGE;
        entry.source_replica = dest_table_storage->replica_name;
        entry.create_time = time(nullptr);
        entry.replace_range_entry = std::make_shared<ReplicatedMergeTreeLogEntryData::ReplaceRangeEntry>();

        auto & entry_replace = *entry.replace_range_entry;
        entry_replace.drop_range_part_name = getPartNamePossiblyFake(format_version, drop_range_dest);
        entry_replace.from_database = src_data_id.database_name;
        entry_replace.from_table = src_data_id.table_name;
        for (const auto & part : src_parts)
            entry_replace.src_part_names.emplace_back(part->name);
        for (const auto & part : dst_parts)
            entry_replace.new_part_names.emplace_back(part->name);
        for (const String & checksum : part_checksums)
            entry_replace.part_names_checksums.emplace_back(checksum);
        entry_replace.columns_version = -1;
    }

    clearBlocksInPartition(*zookeeper, drop_range.partition_id, drop_range.max_block, drop_range.max_block);

    DataPartsVector parts_to_remove;
    Coordination::Responses op_results;

    try
    {
        Coordination::Requests ops;
        for (size_t i = 0; i < dst_parts.size(); ++i)
        {
            dest_table_storage->getCommitPartOps(ops, dst_parts[i], block_id_paths[i]);
            ephemeral_locks[i].getUnlockOps(ops);

            if (ops.size() > zkutil::MULTI_BATCH_SIZE)
            {
                zookeeper->multi(ops);
                ops.clear();
            }
        }

        /// Check and update version to avoid race with DROP_RANGE
        ops.emplace_back(zkutil::makeCheckRequest(alter_partition_version_path, alter_partition_version_stat.version));
        ops.emplace_back(zkutil::makeSetRequest(alter_partition_version_path, "", -1));
        /// Just update version, because merges assignment relies on it
        ops.emplace_back(zkutil::makeSetRequest(fs::path(dest_table_storage->zookeeper_path) / "log", "", -1));
        ops.emplace_back(zkutil::makeCreateRequest(fs::path(dest_table_storage->zookeeper_path) / "log/log-",
                                                   entry.toString(), zkutil::CreateMode::PersistentSequential));

        {
            Transaction transaction(*dest_table_storage);

            auto src_data_parts_lock = lockParts();
            auto dest_data_parts_lock = dest_table_storage->lockParts();

            std::mutex mutex;
            DataPartsLock lock(mutex);

            for (MutableDataPartPtr & part : dst_parts)
                dest_table_storage->renameTempPartAndReplace(part, nullptr, &transaction, lock);

            Coordination::Error code = zookeeper->tryMulti(ops, op_results);
            if (code == Coordination::Error::ZBADVERSION)
                throw Exception(ErrorCodes::CANNOT_ASSIGN_ALTER, "Cannot assign ALTER PARTITION, because another ALTER PARTITION query was concurrently executed");
            else
                zkutil::KeeperMultiException::check(code, ops, op_results);

            parts_to_remove = removePartsInRangeFromWorkingSet(drop_range, true, lock);
            transaction.commit(&lock);
        }

        PartLog::addNewParts(getContext(), dst_parts, watch.elapsed());
    }
    catch (...)
    {
        PartLog::addNewParts(getContext(), dst_parts, watch.elapsed(), ExecutionStatus::fromCurrentException());
        throw;
    }

    String log_znode_path = dynamic_cast<const Coordination::CreateResponse &>(*op_results.back()).path_created;
    entry.znode_name = log_znode_path.substr(log_znode_path.find_last_of('/') + 1);

    for (auto & lock : ephemeral_locks)
        lock.assumeUnlocked();

    tryRemovePartsFromZooKeeperWithRetries(parts_to_remove);

    parts_to_remove.clear();
    cleanup_thread.wakeup();

    if (query_context->getSettingsRef().replication_alter_partitions_sync > 1)
    {
        lock2.reset();
        dest_table_storage->waitForAllReplicasToProcessLogEntry(entry);
    }

    /// Create DROP_RANGE for the source table
    alter_partition_version_path = zookeeper_path + "/alter_partition_version";
    zookeeper->get(alter_partition_version_path, &alter_partition_version_stat);

    Coordination::Requests ops_src;
    ops_src.emplace_back(zkutil::makeCreateRequest(
        fs::path(zookeeper_path) / "log/log-", entry_delete.toString(), zkutil::CreateMode::PersistentSequential));
    /// Check and update version to avoid race with REPLACE_RANGE
    ops_src.emplace_back(zkutil::makeCheckRequest(alter_partition_version_path, alter_partition_version_stat.version));
    ops_src.emplace_back(zkutil::makeSetRequest(alter_partition_version_path, "", -1));
    /// Just update version, because merges assignment relies on it
    ops_src.emplace_back(zkutil::makeSetRequest(fs::path(zookeeper_path) / "log", "", -1));
    delimiting_block_lock->getUnlockOps(ops_src);

    Coordination::Error code = zookeeper->tryMulti(ops_src, op_results);
    if (code == Coordination::Error::ZBADVERSION)
        throw Exception(ErrorCodes::CANNOT_ASSIGN_ALTER, "Cannot DROP PARTITION in {} after copying partition to {}, "
                        "because another ALTER PARTITION query was concurrently executed",
                        getStorageID().getFullTableName(), dest_table_storage->getStorageID().getFullTableName());
    else
        zkutil::KeeperMultiException::check(code, ops_src, op_results);

    log_znode_path = dynamic_cast<const Coordination::CreateResponse &>(*op_results.front()).path_created;
    entry_delete.znode_name = log_znode_path.substr(log_znode_path.find_last_of('/') + 1);

    if (query_context->getSettingsRef().replication_alter_partitions_sync > 1)
    {
        lock1.reset();
        waitForAllReplicasToProcessLogEntry(entry_delete);
    }

    /// Cleaning possibly stored information about parts from /quorum/last_part node in ZooKeeper.
    cleanLastPartNode(partition_id);
}

void StorageReplicatedMergeTree::movePartitionToShard(
    const ASTPtr & partition, bool move_part, const String & to, ContextPtr /*query_context*/)
{
    /// This is a lightweight operation that only optimistically checks if it could succeed and queues tasks.

    if (!move_part)
        throw Exception("MOVE PARTITION TO SHARD is not supported, use MOVE PART instead", ErrorCodes::NOT_IMPLEMENTED);

    if (normalizeZooKeeperPath(zookeeper_path) == normalizeZooKeeperPath(to))
        throw Exception("Source and destination are the same", ErrorCodes::BAD_ARGUMENTS);

    auto zookeeper = getZooKeeper();

    String part_name = partition->as<ASTLiteral &>().value.safeGet<String>();
    auto part_info = MergeTreePartInfo::fromPartName(part_name, format_version);

    auto part = getPartIfExists(part_info, {MergeTreeDataPartState::Committed});
    if (!part)
        throw Exception(ErrorCodes::NO_SUCH_DATA_PART, "Part {} not found locally", part_name);

    if (part->uuid == UUIDHelpers::Nil)
        throw Exception(ErrorCodes::NOT_IMPLEMENTED, "Part {} does not have an uuid assigned and it can't be moved between shards", part_name);


    ReplicatedMergeTreeMergePredicate merge_pred = queue.getMergePredicate(zookeeper);

    /// The following block is pretty much copy & paste from StorageReplicatedMergeTree::dropPart to avoid conflicts while this is WIP.
    /// Extract it to a common method and re-use it before merging.
    {
        if (partIsLastQuorumPart(part->info))
        {
            throw Exception(ErrorCodes::NOT_IMPLEMENTED, "Part {} is last inserted part with quorum in partition. Would not be able to drop", part_name);
        }

        /// canMergeSinglePart is overlapping with dropPart, let's try to use the same code.
        String out_reason;
        if (!merge_pred.canMergeSinglePart(part, &out_reason))
            throw Exception(ErrorCodes::PART_IS_TEMPORARILY_LOCKED, "Part is busy, reason: " + out_reason);
    }

    {
        /// Optimistic check that for compatible destination table structure.
        checkTableStructure(to, getInMemoryMetadataPtr());
    }

    PinnedPartUUIDs src_pins;
    PinnedPartUUIDs dst_pins;

    {
        String s = zookeeper->get(zookeeper_path + "/pinned_part_uuids", &src_pins.stat);
        src_pins.fromString(s);
    }

    {
        String s = zookeeper->get(to + "/pinned_part_uuids", &dst_pins.stat);
        dst_pins.fromString(s);
    }

    if (src_pins.part_uuids.contains(part->uuid) || dst_pins.part_uuids.contains(part->uuid))
        throw Exception(ErrorCodes::PART_IS_TEMPORARILY_LOCKED, "Part {} has it's uuid ({}) already pinned.", part_name, toString(part->uuid));

    src_pins.part_uuids.insert(part->uuid);
    dst_pins.part_uuids.insert(part->uuid);

    PartMovesBetweenShardsOrchestrator::Entry part_move_entry;
    part_move_entry.create_time = std::time(nullptr);
    part_move_entry.update_time = part_move_entry.create_time;
    part_move_entry.task_uuid = UUIDHelpers::generateV4();
    part_move_entry.part_name = part->name;
    part_move_entry.part_uuid = part->uuid;
    part_move_entry.to_shard = to;

    Coordination::Requests ops;
    ops.emplace_back(zkutil::makeCheckRequest(zookeeper_path + "/log", merge_pred.getVersion())); /// Make sure no new events were added to the log.
    ops.emplace_back(zkutil::makeSetRequest(zookeeper_path + "/pinned_part_uuids", src_pins.toString(), src_pins.stat.version));
    ops.emplace_back(zkutil::makeSetRequest(to + "/pinned_part_uuids", dst_pins.toString(), dst_pins.stat.version));
    ops.emplace_back(zkutil::makeCreateRequest(
        part_moves_between_shards_orchestrator.entries_znode_path + "/task-",
        part_move_entry.toString(),
        zkutil::CreateMode::PersistentSequential));

    Coordination::Responses responses;
    Coordination::Error rc = zookeeper->tryMulti(ops, responses);
    zkutil::KeeperMultiException::check(rc, ops, responses);

    String task_znode_path = dynamic_cast<const Coordination::CreateResponse &>(*responses.back()).path_created;
    LOG_DEBUG(log, "Created task for part movement between shards at " + task_znode_path);

    /// Force refresh local state. This will make the task immediately visible in `system.part_moves_between_shards` table.
    part_moves_between_shards_orchestrator.fetchStateFromZK();

    // TODO: Add support for `replication_alter_partitions_sync`.
}

void StorageReplicatedMergeTree::getCommitPartOps(
    Coordination::Requests & ops,
    MutableDataPartPtr & part,
    const String & block_id_path) const
{
    const String & part_name = part->name;
    const auto storage_settings_ptr = getSettings();

    if (!block_id_path.empty())
    {
        /// Make final duplicate check and commit block_id
        ops.emplace_back(
            zkutil::makeCreateRequest(
                block_id_path,
                part_name,  /// We will be able to know original part number for duplicate blocks, if we want.
                zkutil::CreateMode::Persistent));
    }

    /// Information about the part, in the replica
    if (storage_settings_ptr->use_minimalistic_part_header_in_zookeeper)
    {
        ops.emplace_back(zkutil::makeCreateRequest(
            fs::path(replica_path) / "parts" / part->name,
            ReplicatedMergeTreePartHeader::fromColumnsAndChecksums(part->getColumns(), part->checksums).toString(),
            zkutil::CreateMode::Persistent));
    }
    else
    {
        ops.emplace_back(zkutil::makeCreateRequest(
            fs::path(replica_path) / "parts" / part->name,
            "",
            zkutil::CreateMode::Persistent));
        ops.emplace_back(zkutil::makeCreateRequest(
            fs::path(replica_path) / "parts" / part->name / "columns",
            part->getColumns().toString(),
            zkutil::CreateMode::Persistent));
        ops.emplace_back(zkutil::makeCreateRequest(
            fs::path(replica_path) / "parts" / part->name / "checksums",
            getChecksumsForZooKeeper(part->checksums),
            zkutil::CreateMode::Persistent));
    }
}

ReplicatedMergeTreeAddress StorageReplicatedMergeTree::getReplicatedMergeTreeAddress() const
{
    auto host_port = getContext()->getInterserverIOAddress();
    auto table_id = getStorageID();

    ReplicatedMergeTreeAddress res;
    res.host = host_port.first;
    res.replication_port = host_port.second;
    res.queries_port = getContext()->getTCPPort();
    res.database = table_id.database_name;
    res.table = table_id.table_name;
    res.scheme = getContext()->getInterserverScheme();
    return res;
}

ActionLock StorageReplicatedMergeTree::getActionLock(StorageActionBlockType action_type)
{
    if (action_type == ActionLocks::PartsMerge)
        return merger_mutator.merges_blocker.cancel();

    if (action_type == ActionLocks::PartsTTLMerge)
        return merger_mutator.ttl_merges_blocker.cancel();

    if (action_type == ActionLocks::PartsFetch)
        return fetcher.blocker.cancel();

    if (action_type == ActionLocks::PartsSend)
    {
        auto data_parts_exchange_ptr = std::atomic_load(&data_parts_exchange_endpoint);
        return data_parts_exchange_ptr ? data_parts_exchange_ptr->blocker.cancel() : ActionLock();
    }

    if (action_type == ActionLocks::ReplicationQueue)
        return queue.actions_blocker.cancel();

    if (action_type == ActionLocks::PartsMove)
        return parts_mover.moves_blocker.cancel();

    return {};
}

void StorageReplicatedMergeTree::onActionLockRemove(StorageActionBlockType action_type)
{
    if (action_type == ActionLocks::PartsMerge || action_type == ActionLocks::PartsTTLMerge
        || action_type == ActionLocks::PartsFetch || action_type == ActionLocks::PartsSend
        || action_type == ActionLocks::ReplicationQueue)
        background_executor.triggerTask();
    else if (action_type == ActionLocks::PartsMove)
        background_moves_executor.triggerTask();
}

bool StorageReplicatedMergeTree::waitForShrinkingQueueSize(size_t queue_size, UInt64 max_wait_milliseconds)
{
    Stopwatch watch;

    /// Let's fetch new log entries firstly
    queue.pullLogsToQueue(getZooKeeper());

    /// This is significant, because the execution of this task could be delayed at BackgroundPool.
    /// And we force it to be executed.
    background_executor.triggerTask();

    Poco::Event target_size_event;
    auto callback = [&target_size_event, queue_size] (size_t new_queue_size)
    {
        if (new_queue_size <= queue_size)
            target_size_event.set();
    };
    const auto handler = queue.addSubscriber(std::move(callback));

    while (!target_size_event.tryWait(50))
    {
        if (max_wait_milliseconds && watch.elapsedMilliseconds() > max_wait_milliseconds)
            return false;

        if (partial_shutdown_called)
            throw Exception("Shutdown is called for table", ErrorCodes::ABORTED);
    }

    return true;
}

bool StorageReplicatedMergeTree::dropPartImpl(
    zkutil::ZooKeeperPtr & zookeeper, String part_name, LogEntry & entry, bool detach, bool throw_if_noop)
{
    LOG_TRACE(log, "Will try to insert a log entry to DROP_RANGE for part: " + part_name);

    auto part_info = MergeTreePartInfo::fromPartName(part_name, format_version);

    while (true)
    {
        ReplicatedMergeTreeMergePredicate merge_pred = queue.getMergePredicate(zookeeper);

        auto part = getPartIfExists(part_info, {MergeTreeDataPartState::Committed});

        if (!part)
        {
            if (throw_if_noop)
                throw Exception("Part " + part_name + " not found locally, won't try to drop it.", ErrorCodes::NO_SUCH_DATA_PART);
            return false;
        }

        /// There isn't a lot we can do otherwise. Can't cancel merges because it is possible that a replica already
        /// finished the merge.
        if (partIsAssignedToBackgroundOperation(part))
        {
            if (throw_if_noop)
                throw Exception("Part " + part_name
                                + " is currently participating in a background operation (mutation/merge)"
                                + ", try again later", ErrorCodes::PART_IS_TEMPORARILY_LOCKED);
            return false;
        }

        if (partIsLastQuorumPart(part->info))
        {
            if (throw_if_noop)
                throw Exception("Part " + part_name + " is last inserted part with quorum in partition. Cannot drop",
                                ErrorCodes::NOT_IMPLEMENTED);
            return false;
        }

        if (partIsInsertingWithParallelQuorum(part->info))
        {
            if (throw_if_noop)
                throw Exception("Part " + part_name + " is inserting with parallel quorum. Cannot drop",
                                ErrorCodes::NOT_IMPLEMENTED);
            return false;
        }

        Coordination::Requests ops;
        getClearBlocksInPartitionOps(ops, *zookeeper, part_info.partition_id, part_info.min_block, part_info.max_block);
        size_t clear_block_ops_size = ops.size();

        /// Set fake level to treat this part as virtual in queue.
        auto drop_part_info = part->info;
        drop_part_info.level = MergeTreePartInfo::MAX_LEVEL;

        /// If `part_name` is result of a recent merge and source parts are still available then
        /// DROP_RANGE with detach will move this part together with source parts to `detached/` dir.
        entry.type = LogEntry::DROP_RANGE;
        entry.source_replica = replica_name;
        entry.new_part_name = getPartNamePossiblyFake(format_version, drop_part_info);
        entry.detach = detach;
        entry.create_time = time(nullptr);

        ops.emplace_back(zkutil::makeCheckRequest(fs::path(zookeeper_path) / "log", merge_pred.getVersion())); /// Make sure no new events were added to the log.
        ops.emplace_back(zkutil::makeCreateRequest(fs::path(zookeeper_path) / "log/log-", entry.toString(), zkutil::CreateMode::PersistentSequential));
        /// Just update version, because merges assignment relies on it
        ops.emplace_back(zkutil::makeSetRequest(fs::path(zookeeper_path) / "log", "", -1));
        Coordination::Responses responses;
        Coordination::Error rc = zookeeper->tryMulti(ops, responses);

        if (rc == Coordination::Error::ZBADVERSION)
        {
            LOG_TRACE(log, "A new log entry appeared while trying to commit DROP RANGE. Retry.");
            continue;
        }
        else if (rc == Coordination::Error::ZNONODE)
        {
            LOG_TRACE(log, "Other replica already removing same part {} or part deduplication node was removed by background thread. Retry.", part_name);
            continue;
        }
        else
            zkutil::KeeperMultiException::check(rc, ops, responses);

        String log_znode_path = dynamic_cast<const Coordination::CreateResponse &>(*responses[clear_block_ops_size + 1]).path_created;
        entry.znode_name = log_znode_path.substr(log_znode_path.find_last_of('/') + 1);

        return true;
    }
}

bool StorageReplicatedMergeTree::dropAllPartsInPartition(
    zkutil::ZooKeeper & zookeeper, String & partition_id, LogEntry & entry, ContextPtr query_context, bool detach)
{
    String alter_partition_version_path = zookeeper_path + "/alter_partition_version";
    Coordination::Stat alter_partition_version_stat;
    zookeeper.get(alter_partition_version_path, &alter_partition_version_stat);

    MergeTreePartInfo drop_range_info;

    /// It would prevent other replicas from assigning merges which intersect locked block number.
    std::optional<EphemeralLockInZooKeeper> delimiting_block_lock;

    if (!getFakePartCoveringAllPartsInPartition(partition_id, drop_range_info, delimiting_block_lock))
    {
        LOG_INFO(log, "Will not drop partition {}, it is empty.", partition_id);
        return false;
    }

    clearBlocksInPartition(zookeeper, partition_id, drop_range_info.min_block, drop_range_info.max_block);

    String drop_range_fake_part_name = getPartNamePossiblyFake(format_version, drop_range_info);

    LOG_DEBUG(log, "Disabled merges covered by range {}", drop_range_fake_part_name);

    /// Finally, having achieved the necessary invariants, you can put an entry in the log.
    entry.type = LogEntry::DROP_RANGE;
    entry.source_replica = replica_name;
    entry.new_part_name = drop_range_fake_part_name;
    entry.detach = detach;
    entry.create_time = time(nullptr);

    Coordination::Requests ops;
<<<<<<< HEAD

    ops.emplace_back(zkutil::makeCreateRequest(zookeeper_path + "/log/log-", entry.toString(), zkutil::CreateMode::PersistentSequential));

=======
    ops.emplace_back(zkutil::makeCreateRequest(fs::path(zookeeper_path) / "log/log-", entry.toString(), zkutil::CreateMode::PersistentSequential));
>>>>>>> 82b8d45c
    /// Check and update version to avoid race with REPLACE_RANGE.
    /// Otherwise new parts covered by drop_range_info may appear after execution of current DROP_RANGE entry
    /// as a result of execution of concurrently created REPLACE_RANGE entry.
    ops.emplace_back(zkutil::makeCheckRequest(alter_partition_version_path, alter_partition_version_stat.version));
    ops.emplace_back(zkutil::makeSetRequest(alter_partition_version_path, "", -1));

    /// Just update version, because merges assignment relies on it
    ops.emplace_back(zkutil::makeSetRequest(fs::path(zookeeper_path) / "log", "", -1));
    delimiting_block_lock->getUnlockOps(ops);

    if (auto txn = query_context->getZooKeeperMetadataTransaction())
        txn->moveOpsTo(ops);

    Coordination::Responses responses;
    Coordination::Error code = zookeeper.tryMulti(ops, responses);

    if (code == Coordination::Error::ZOK)
        delimiting_block_lock->assumeUnlocked();
    else if (code == Coordination::Error::ZBADVERSION)
        throw Exception(ErrorCodes::CANNOT_ASSIGN_ALTER,
            "Cannot assign ALTER PARTITION because another ALTER PARTITION query was concurrently executed");
    else
        zkutil::KeeperMultiException::check(code, ops, responses);

    String log_znode_path = dynamic_cast<const Coordination::CreateResponse &>(*responses.front()).path_created;
    entry.znode_name = log_znode_path.substr(log_znode_path.find_last_of('/') + 1);

    return true;
}


CheckResults StorageReplicatedMergeTree::checkData(const ASTPtr & query, ContextPtr local_context)
{
    CheckResults results;
    DataPartsVector data_parts;
    if (const auto & check_query = query->as<ASTCheckQuery &>(); check_query.partition)
    {
        String partition_id = getPartitionIDFromQuery(check_query.partition, local_context);
        data_parts = getDataPartsVectorInPartition(MergeTreeDataPartState::Committed, partition_id);
    }
    else
        data_parts = getDataPartsVector();

    for (auto & part : data_parts)
    {
        try
        {
            results.push_back(part_check_thread.checkPart(part->name));
        }
        catch (const Exception & ex)
        {
            results.emplace_back(part->name, false, "Check of part finished with error: '" + ex.message() + "'");
        }
    }
    return results;
}


bool StorageReplicatedMergeTree::canUseAdaptiveGranularity() const
{
    const auto storage_settings_ptr = getSettings();
    return storage_settings_ptr->index_granularity_bytes != 0 &&
        (storage_settings_ptr->enable_mixed_granularity_parts ||
            (!has_non_adaptive_index_granularity_parts && !other_replicas_fixed_granularity));
}


MutationCommands StorageReplicatedMergeTree::getFirstAlterMutationCommandsForPart(const DataPartPtr & part) const
{
    return queue.getFirstAlterMutationCommandsForPart(part);
}


void StorageReplicatedMergeTree::startBackgroundMovesIfNeeded()
{
    if (areBackgroundMovesNeeded())
        background_moves_executor.start();
}


void StorageReplicatedMergeTree::lockSharedData(const IMergeTreeDataPart & part) const
{
    if (!part.volume)
        return;
    DiskPtr disk = part.volume->getDisk();
    if (!disk)
        return;
    if (disk->getType() != DB::DiskType::Type::S3)
        return;

    zkutil::ZooKeeperPtr zookeeper = tryGetZooKeeper();
    if (!zookeeper)
        return;

    String id = part.getUniqueId();
    boost::replace_all(id, "/", "_");

    String zookeeper_node = fs::path(zookeeper_path) / "zero_copy_s3" / "shared" / part.name / id / replica_name;

    LOG_TRACE(log, "Set zookeeper lock {}", zookeeper_node);

    /// In rare case other replica can remove path between createAncestors and createIfNotExists
    /// So we make up to 5 attempts
    for (int attempts = 5; attempts > 0; --attempts)
    {
        try
        {
            zookeeper->createAncestors(zookeeper_node);
            zookeeper->createIfNotExists(zookeeper_node, "lock");
            break;
        }
        catch (const zkutil::KeeperException & e)
        {
            if (e.code == Coordination::Error::ZNONODE)
                continue;
            throw;
        }
    }
}


bool StorageReplicatedMergeTree::unlockSharedData(const IMergeTreeDataPart & part) const
{
    if (!part.volume)
        return true;
    DiskPtr disk = part.volume->getDisk();
    if (!disk)
        return true;
    if (disk->getType() != DB::DiskType::Type::S3)
        return true;

    zkutil::ZooKeeperPtr zookeeper = tryGetZooKeeper();
    if (!zookeeper)
        return true;

    String id = part.getUniqueId();
    boost::replace_all(id, "/", "_");

    String zookeeper_part_node = fs::path(zookeeper_path) / "zero_copy_s3" / "shared" / part.name;
    String zookeeper_part_uniq_node = fs::path(zookeeper_part_node) / id;
    String zookeeper_node = fs::path(zookeeper_part_uniq_node) / replica_name;

    LOG_TRACE(log, "Remove zookeeper lock {}", zookeeper_node);

    zookeeper->tryRemove(zookeeper_node);

    Strings children;
    zookeeper->tryGetChildren(zookeeper_part_uniq_node, children);

    if (!children.empty())
    {
        LOG_TRACE(log, "Found zookeper locks for {}", zookeeper_part_uniq_node);
        return false;
    }

    zookeeper->tryRemove(zookeeper_part_uniq_node);

    /// Even when we have lock with same part name, but with different uniq, we can remove files on S3
    children.clear();
    zookeeper->tryGetChildren(zookeeper_part_node, children);
    if (children.empty())
        /// Cleanup after last uniq removing
        zookeeper->tryRemove(zookeeper_part_node);

    return true;
}


bool StorageReplicatedMergeTree::tryToFetchIfShared(
    const IMergeTreeDataPart & part,
    const DiskPtr & disk,
    const String & path)
{
    const auto data_settings = getSettings();
    if (!data_settings->allow_s3_zero_copy_replication)
        return false;

    if (disk->getType() != DB::DiskType::Type::S3)
        return false;

    String replica = getSharedDataReplica(part);

    /// We can't fetch part when none replicas have this part on S3
    if (replica.empty())
        return false;

    return executeFetchShared(replica, part.name, disk, path);
}


String StorageReplicatedMergeTree::getSharedDataReplica(
    const IMergeTreeDataPart & part) const
{
    String best_replica;

    zkutil::ZooKeeperPtr zookeeper = tryGetZooKeeper();
    if (!zookeeper)
        return best_replica;

    String zookeeper_part_node = fs::path(zookeeper_path) / "zero_copy_s3" / "shared" / part.name;

    Strings ids;
    zookeeper->tryGetChildren(zookeeper_part_node, ids);

    Strings replicas;
    for (const auto & id : ids)
    {
        String zookeeper_part_uniq_node = fs::path(zookeeper_part_node) / id;
        Strings id_replicas;
        zookeeper->tryGetChildren(zookeeper_part_uniq_node, id_replicas);
        LOG_TRACE(log, "Found zookeper replicas for {}: {}", zookeeper_part_uniq_node, id_replicas.size());
        replicas.insert(replicas.end(), id_replicas.begin(), id_replicas.end());
    }

    LOG_TRACE(log, "Found zookeper replicas for part {}: {}", part.name, replicas.size());

    Strings active_replicas;

    /// TODO: Move best replica choose in common method (here is the same code as in StorageReplicatedMergeTree::fetchPartition)

    /// Leave only active replicas.
    active_replicas.reserve(replicas.size());

    for (const String & replica : replicas)
        if ((replica != replica_name) && (zookeeper->exists(fs::path(zookeeper_path) / "replicas" / replica / "is_active")))
            active_replicas.push_back(replica);

    LOG_TRACE(log, "Found zookeper active replicas for part {}: {}", part.name, active_replicas.size());

    if (active_replicas.empty())
        return best_replica;

    /** You must select the best (most relevant) replica.
    * This is a replica with the maximum `log_pointer`, then with the minimum `queue` size.
    * NOTE This is not exactly the best criteria. It does not make sense to download old partitions,
    *  and it would be nice to be able to choose the replica closest by network.
    * NOTE Of course, there are data races here. You can solve it by retrying.
    */
    Int64 max_log_pointer = -1;
    UInt64 min_queue_size = std::numeric_limits<UInt64>::max();

    for (const String & replica : active_replicas)
    {
        String current_replica_path = fs::path(zookeeper_path) / "replicas" / replica;

        String log_pointer_str = zookeeper->get(fs::path(current_replica_path) / "log_pointer");
        Int64 log_pointer = log_pointer_str.empty() ? 0 : parse<UInt64>(log_pointer_str);

        Coordination::Stat stat;
        zookeeper->get(fs::path(current_replica_path) / "queue", &stat);
        size_t queue_size = stat.numChildren;

        if (log_pointer > max_log_pointer
            || (log_pointer == max_log_pointer && queue_size < min_queue_size))
        {
            max_log_pointer = log_pointer;
            min_queue_size = queue_size;
            best_replica = replica;
        }
    }

    return best_replica;
}

String StorageReplicatedMergeTree::findReplicaHavingPart(
    const String & part_name, const String & zookeeper_path_, zkutil::ZooKeeper::Ptr zookeeper_)
{
    Strings replicas = zookeeper_->getChildren(fs::path(zookeeper_path_) / "replicas");

    /// Select replicas in uniformly random order.
    std::shuffle(replicas.begin(), replicas.end(), thread_local_rng);

    for (const String & replica : replicas)
    {
        if (zookeeper_->exists(fs::path(zookeeper_path_) / "replicas" / replica / "parts" / part_name)
            && zookeeper_->exists(fs::path(zookeeper_path_) / "replicas" / replica / "is_active"))
            return fs::path(zookeeper_path_) / "replicas" / replica;
    }

    return {};
}

bool StorageReplicatedMergeTree::checkIfDetachedPartExists(const String & part_name)
{
    fs::directory_iterator dir_end;
    for (const std::string & path : getDataPaths())
        for (fs::directory_iterator dir_it{fs::path(path) / "detached/"}; dir_it != dir_end; ++dir_it)
            if (dir_it->path().filename().string() == part_name)
                return true;
    return false;
}

bool StorageReplicatedMergeTree::checkIfDetachedPartitionExists(const String & partition_name)
{
    fs::directory_iterator dir_end;
    for (const std::string & path : getDataPaths())
    {
        for (fs::directory_iterator dir_it{fs::path(path) / "detached/"}; dir_it != dir_end; ++dir_it)
        {
            MergeTreePartInfo part_info;
            if (MergeTreePartInfo::tryParsePartName(dir_it->path().filename(), &part_info, format_version) && part_info.partition_id == partition_name)
                return true;
        }
    }
    return false;
}
}<|MERGE_RESOLUTION|>--- conflicted
+++ resolved
@@ -2911,12 +2911,8 @@
     Coordination::Stat is_lost_stat;
     bool is_new_replica = true;
     String res;
-<<<<<<< HEAD
-
-    if (zookeeper->tryGet(replica_path + "/is_lost", res, &is_lost_stat))
-=======
+
     if (zookeeper->tryGet(fs::path(replica_path) / "is_lost", res, &is_lost_stat))
->>>>>>> 82b8d45c
     {
         if (res == "0")
             return;
@@ -5079,7 +5075,6 @@
     return true;
 }
 
-<<<<<<< HEAD
 void StorageReplicatedMergeTree::restoreMetadataOnReadonlyTable()
 {
     if (are_restoring_replica.exchange(true))
@@ -5126,13 +5121,12 @@
 
     are_restoring_replica.store(false);
 }
-=======
+
 void StorageReplicatedMergeTree::dropPartNoWaitNoThrow(const String & part_name)
 {
     assertNotReadonly();
     if (!is_leader)
         throw Exception("DROP PART cannot be done on this replica because it is not a leader", ErrorCodes::NOT_A_LEADER);
->>>>>>> 82b8d45c
 
     zkutil::ZooKeeperPtr zookeeper = getZooKeeper();
     LogEntry entry;
@@ -7121,13 +7115,10 @@
     entry.create_time = time(nullptr);
 
     Coordination::Requests ops;
-<<<<<<< HEAD
-
-    ops.emplace_back(zkutil::makeCreateRequest(zookeeper_path + "/log/log-", entry.toString(), zkutil::CreateMode::PersistentSequential));
-
-=======
-    ops.emplace_back(zkutil::makeCreateRequest(fs::path(zookeeper_path) / "log/log-", entry.toString(), zkutil::CreateMode::PersistentSequential));
->>>>>>> 82b8d45c
+
+    ops.emplace_back(zkutil::makeCreateRequest(fs::path(zookeeper_path) / "log/log-", entry.toString(), 
+        zkutil::CreateMode::PersistentSequential));
+
     /// Check and update version to avoid race with REPLACE_RANGE.
     /// Otherwise new parts covered by drop_range_info may appear after execution of current DROP_RANGE entry
     /// as a result of execution of concurrently created REPLACE_RANGE entry.
